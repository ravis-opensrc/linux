// SPDX-License-Identifier: GPL-2.0-only
// Copyright (c) 2018-2020, The Linux Foundation. All rights reserved.

#include <linux/module.h>
#include <linux/init.h>
#include <linux/clk.h>
#include <linux/io.h>
#include <linux/platform_device.h>
#include <linux/pm_runtime.h>
#include <linux/regmap.h>
#include <sound/soc.h>
#include <sound/soc-dapm.h>
#include <sound/tlv.h>
#include <linux/of_clk.h>
#include <linux/clk-provider.h>

#include "lpass-macro-common.h"

#define CDC_TX_CLK_RST_CTRL_MCLK_CONTROL (0x0000)
#define CDC_TX_MCLK_EN_MASK		BIT(0)
#define CDC_TX_MCLK_ENABLE		BIT(0)
#define CDC_TX_CLK_RST_CTRL_FS_CNT_CONTROL (0x0004)
#define CDC_TX_FS_CNT_EN_MASK		BIT(0)
#define CDC_TX_FS_CNT_ENABLE		BIT(0)
#define CDC_TX_CLK_RST_CTRL_SWR_CONTROL	(0x0008)
#define CDC_TX_SWR_RESET_MASK		BIT(1)
#define CDC_TX_SWR_RESET_ENABLE		BIT(1)
#define CDC_TX_SWR_CLK_EN_MASK		BIT(0)
#define CDC_TX_SWR_CLK_ENABLE		BIT(0)
#define CDC_TX_TOP_CSR_TOP_CFG0		(0x0080)
#define CDC_TX_TOP_CSR_ANC_CFG		(0x0084)
#define CDC_TX_TOP_CSR_SWR_CTRL		(0x0088)
#define CDC_TX_TOP_CSR_FREQ_MCLK	(0x0090)
#define CDC_TX_TOP_CSR_DEBUG_BUS	(0x0094)
#define CDC_TX_TOP_CSR_DEBUG_EN		(0x0098)
#define CDC_TX_TOP_CSR_TX_I2S_CTL	(0x00A4)
#define CDC_TX_TOP_CSR_I2S_CLK		(0x00A8)
#define CDC_TX_TOP_CSR_I2S_RESET	(0x00AC)
#define CDC_TX_TOP_CSR_SWR_DMICn_CTL(n)	(0x00C0 + n * 0x4)
#define CDC_TX_TOP_CSR_SWR_DMIC0_CTL	(0x00C0)
#define CDC_TX_SWR_DMIC_CLK_SEL_MASK	GENMASK(3, 1)
#define CDC_TX_TOP_CSR_SWR_DMIC1_CTL	(0x00C4)
#define CDC_TX_TOP_CSR_SWR_DMIC2_CTL	(0x00C8)
#define CDC_TX_TOP_CSR_SWR_DMIC3_CTL	(0x00CC)
#define CDC_TX_TOP_CSR_SWR_AMIC0_CTL	(0x00D0)
#define CDC_TX_TOP_CSR_SWR_AMIC1_CTL	(0x00D4)
#define CDC_TX_INP_MUX_ADC_MUXn_CFG0(n)	(0x0100 + 0x8 * n)
#define CDC_TX_MACRO_SWR_MIC_MUX_SEL_MASK GENMASK(3, 0)
#define CDC_TX_MACRO_DMIC_MUX_SEL_MASK GENMASK(7, 4)
#define CDC_TX_INP_MUX_ADC_MUX0_CFG0	(0x0100)
#define CDC_TX_INP_MUX_ADC_MUXn_CFG1(n)	(0x0104 + 0x8 * n)
#define CDC_TX_INP_MUX_ADC_MUX0_CFG1	(0x0104)
#define CDC_TX_INP_MUX_ADC_MUX1_CFG0	(0x0108)
#define CDC_TX_INP_MUX_ADC_MUX1_CFG1	(0x010C)
#define CDC_TX_INP_MUX_ADC_MUX2_CFG0	(0x0110)
#define CDC_TX_INP_MUX_ADC_MUX2_CFG1	(0x0114)
#define CDC_TX_INP_MUX_ADC_MUX3_CFG0	(0x0118)
#define CDC_TX_INP_MUX_ADC_MUX3_CFG1	(0x011C)
#define CDC_TX_INP_MUX_ADC_MUX4_CFG0	(0x0120)
#define CDC_TX_INP_MUX_ADC_MUX4_CFG1	(0x0124)
#define CDC_TX_INP_MUX_ADC_MUX5_CFG0	(0x0128)
#define CDC_TX_INP_MUX_ADC_MUX5_CFG1	(0x012C)
#define CDC_TX_INP_MUX_ADC_MUX6_CFG0	(0x0130)
#define CDC_TX_INP_MUX_ADC_MUX6_CFG1	(0x0134)
#define CDC_TX_INP_MUX_ADC_MUX7_CFG0	(0x0138)
#define CDC_TX_INP_MUX_ADC_MUX7_CFG1	(0x013C)
#define CDC_TX_ANC0_CLK_RESET_CTL	(0x0200)
#define CDC_TX_ANC0_MODE_1_CTL		(0x0204)
#define CDC_TX_ANC0_MODE_2_CTL		(0x0208)
#define CDC_TX_ANC0_FF_SHIFT		(0x020C)
#define CDC_TX_ANC0_FB_SHIFT		(0x0210)
#define CDC_TX_ANC0_LPF_FF_A_CTL	(0x0214)
#define CDC_TX_ANC0_LPF_FF_B_CTL	(0x0218)
#define CDC_TX_ANC0_LPF_FB_CTL		(0x021C)
#define CDC_TX_ANC0_SMLPF_CTL		(0x0220)
#define CDC_TX_ANC0_DCFLT_SHIFT_CTL	(0x0224)
#define CDC_TX_ANC0_IIR_ADAPT_CTL	(0x0228)
#define CDC_TX_ANC0_IIR_COEFF_1_CTL	(0x022C)
#define CDC_TX_ANC0_IIR_COEFF_2_CTL	(0x0230)
#define CDC_TX_ANC0_FF_A_GAIN_CTL	(0x0234)
#define CDC_TX_ANC0_FF_B_GAIN_CTL	(0x0238)
#define CDC_TX_ANC0_FB_GAIN_CTL		(0x023C)
#define CDC_TXn_TX_PATH_CTL(n)		(0x0400 + 0x80 * n)
#define CDC_TXn_PCM_RATE_MASK		GENMASK(3, 0)
#define CDC_TXn_PGA_MUTE_MASK		BIT(4)
#define CDC_TXn_CLK_EN_MASK		BIT(5)
#define CDC_TX0_TX_PATH_CTL		(0x0400)
#define CDC_TXn_TX_PATH_CFG0(n)		(0x0404 + 0x80 * n)
#define CDC_TX0_TX_PATH_CFG0		(0x0404)
#define CDC_TXn_PH_EN_MASK		BIT(0)
#define CDC_TXn_ADC_MODE_MASK		GENMASK(2, 1)
#define CDC_TXn_HPF_CUT_FREQ_MASK	GENMASK(6, 5)
#define CDC_TXn_ADC_DMIC_SEL_MASK	BIT(7)
#define CDC_TX0_TX_PATH_CFG1		(0x0408)
#define CDC_TXn_TX_VOL_CTL(n)		(0x040C + 0x80 * n)
#define CDC_TX0_TX_VOL_CTL		(0x040C)
#define CDC_TX0_TX_PATH_SEC0		(0x0410)
#define CDC_TX0_TX_PATH_SEC1		(0x0414)
#define CDC_TXn_TX_PATH_SEC2(n)		(0x0418 + 0x80 * n)
#define CDC_TXn_HPF_F_CHANGE_MASK	 BIT(1)
#define CDC_TXn_HPF_ZERO_GATE_MASK	 BIT(0)
#define CDC_TX0_TX_PATH_SEC2		(0x0418)
#define CDC_TX0_TX_PATH_SEC3		(0x041C)
#define CDC_TX0_TX_PATH_SEC4		(0x0420)
#define CDC_TX0_TX_PATH_SEC5		(0x0424)
#define CDC_TX0_TX_PATH_SEC6		(0x0428)
#define CDC_TX0_TX_PATH_SEC7		(0x042C)
#define CDC_TX0_MBHC_CTL_EN_MASK	BIT(6)
#define CDC_TX1_TX_PATH_CTL		(0x0480)
#define CDC_TX1_TX_PATH_CFG0		(0x0484)
#define CDC_TX1_TX_PATH_CFG1		(0x0488)
#define CDC_TX1_TX_VOL_CTL		(0x048C)
#define CDC_TX1_TX_PATH_SEC0		(0x0490)
#define CDC_TX1_TX_PATH_SEC1		(0x0494)
#define CDC_TX1_TX_PATH_SEC2		(0x0498)
#define CDC_TX1_TX_PATH_SEC3		(0x049C)
#define CDC_TX1_TX_PATH_SEC4		(0x04A0)
#define CDC_TX1_TX_PATH_SEC5		(0x04A4)
#define CDC_TX1_TX_PATH_SEC6		(0x04A8)
#define CDC_TX2_TX_PATH_CTL		(0x0500)
#define CDC_TX2_TX_PATH_CFG0		(0x0504)
#define CDC_TX2_TX_PATH_CFG1		(0x0508)
#define CDC_TX2_TX_VOL_CTL		(0x050C)
#define CDC_TX2_TX_PATH_SEC0		(0x0510)
#define CDC_TX2_TX_PATH_SEC1		(0x0514)
#define CDC_TX2_TX_PATH_SEC2		(0x0518)
#define CDC_TX2_TX_PATH_SEC3		(0x051C)
#define CDC_TX2_TX_PATH_SEC4		(0x0520)
#define CDC_TX2_TX_PATH_SEC5		(0x0524)
#define CDC_TX2_TX_PATH_SEC6		(0x0528)
#define CDC_TX3_TX_PATH_CTL		(0x0580)
#define CDC_TX3_TX_PATH_CFG0		(0x0584)
#define CDC_TX3_TX_PATH_CFG1		(0x0588)
#define CDC_TX3_TX_VOL_CTL		(0x058C)
#define CDC_TX3_TX_PATH_SEC0		(0x0590)
#define CDC_TX3_TX_PATH_SEC1		(0x0594)
#define CDC_TX3_TX_PATH_SEC2		(0x0598)
#define CDC_TX3_TX_PATH_SEC3		(0x059C)
#define CDC_TX3_TX_PATH_SEC4		(0x05A0)
#define CDC_TX3_TX_PATH_SEC5		(0x05A4)
#define CDC_TX3_TX_PATH_SEC6		(0x05A8)
#define CDC_TX4_TX_PATH_CTL		(0x0600)
#define CDC_TX4_TX_PATH_CFG0		(0x0604)
#define CDC_TX4_TX_PATH_CFG1		(0x0608)
#define CDC_TX4_TX_VOL_CTL		(0x060C)
#define CDC_TX4_TX_PATH_SEC0		(0x0610)
#define CDC_TX4_TX_PATH_SEC1		(0x0614)
#define CDC_TX4_TX_PATH_SEC2		(0x0618)
#define CDC_TX4_TX_PATH_SEC3		(0x061C)
#define CDC_TX4_TX_PATH_SEC4		(0x0620)
#define CDC_TX4_TX_PATH_SEC5		(0x0624)
#define CDC_TX4_TX_PATH_SEC6		(0x0628)
#define CDC_TX5_TX_PATH_CTL		(0x0680)
#define CDC_TX5_TX_PATH_CFG0		(0x0684)
#define CDC_TX5_TX_PATH_CFG1		(0x0688)
#define CDC_TX5_TX_VOL_CTL		(0x068C)
#define CDC_TX5_TX_PATH_SEC0		(0x0690)
#define CDC_TX5_TX_PATH_SEC1		(0x0694)
#define CDC_TX5_TX_PATH_SEC2		(0x0698)
#define CDC_TX5_TX_PATH_SEC3		(0x069C)
#define CDC_TX5_TX_PATH_SEC4		(0x06A0)
#define CDC_TX5_TX_PATH_SEC5		(0x06A4)
#define CDC_TX5_TX_PATH_SEC6		(0x06A8)
#define CDC_TX6_TX_PATH_CTL		(0x0700)
#define CDC_TX6_TX_PATH_CFG0		(0x0704)
#define CDC_TX6_TX_PATH_CFG1		(0x0708)
#define CDC_TX6_TX_VOL_CTL		(0x070C)
#define CDC_TX6_TX_PATH_SEC0		(0x0710)
#define CDC_TX6_TX_PATH_SEC1		(0x0714)
#define CDC_TX6_TX_PATH_SEC2		(0x0718)
#define CDC_TX6_TX_PATH_SEC3		(0x071C)
#define CDC_TX6_TX_PATH_SEC4		(0x0720)
#define CDC_TX6_TX_PATH_SEC5		(0x0724)
#define CDC_TX6_TX_PATH_SEC6		(0x0728)
#define CDC_TX7_TX_PATH_CTL		(0x0780)
#define CDC_TX7_TX_PATH_CFG0		(0x0784)
#define CDC_TX7_TX_PATH_CFG1		(0x0788)
#define CDC_TX7_TX_VOL_CTL		(0x078C)
#define CDC_TX7_TX_PATH_SEC0		(0x0790)
#define CDC_TX7_TX_PATH_SEC1		(0x0794)
#define CDC_TX7_TX_PATH_SEC2		(0x0798)
#define CDC_TX7_TX_PATH_SEC3		(0x079C)
#define CDC_TX7_TX_PATH_SEC4		(0x07A0)
#define CDC_TX7_TX_PATH_SEC5		(0x07A4)
#define CDC_TX7_TX_PATH_SEC6		(0x07A8)
#define TX_MAX_OFFSET			(0x07A8)

#define TX_MACRO_RATES (SNDRV_PCM_RATE_8000 | SNDRV_PCM_RATE_16000 |\
			SNDRV_PCM_RATE_32000 | SNDRV_PCM_RATE_48000 |\
			SNDRV_PCM_RATE_96000 | SNDRV_PCM_RATE_192000)
#define TX_MACRO_FORMATS (SNDRV_PCM_FMTBIT_S16_LE |\
			SNDRV_PCM_FMTBIT_S24_LE |\
			SNDRV_PCM_FMTBIT_S24_3LE)

#define  CF_MIN_3DB_4HZ			0x0
#define  CF_MIN_3DB_75HZ		0x1
#define  CF_MIN_3DB_150HZ		0x2
#define	TX_ADC_MAX	5
#define TX_ADC_TO_DMIC(n) ((n - TX_ADC_MAX)/2)
#define NUM_DECIMATORS 8
#define TX_NUM_CLKS_MAX	5
#define TX_MACRO_DMIC_UNMUTE_DELAY_MS	40
#define TX_MACRO_AMIC_UNMUTE_DELAY_MS	100
#define TX_MACRO_DMIC_HPF_DELAY_MS	300
#define TX_MACRO_AMIC_HPF_DELAY_MS	300
#define MCLK_FREQ		19200000

enum {
	TX_MACRO_AIF_INVALID = 0,
	TX_MACRO_AIF1_CAP,
	TX_MACRO_AIF2_CAP,
	TX_MACRO_AIF3_CAP,
	TX_MACRO_MAX_DAIS
};

enum {
	TX_MACRO_DEC0,
	TX_MACRO_DEC1,
	TX_MACRO_DEC2,
	TX_MACRO_DEC3,
	TX_MACRO_DEC4,
	TX_MACRO_DEC5,
	TX_MACRO_DEC6,
	TX_MACRO_DEC7,
	TX_MACRO_DEC_MAX,
};

enum {
	TX_MACRO_CLK_DIV_2,
	TX_MACRO_CLK_DIV_3,
	TX_MACRO_CLK_DIV_4,
	TX_MACRO_CLK_DIV_6,
	TX_MACRO_CLK_DIV_8,
	TX_MACRO_CLK_DIV_16,
};

enum {
	MSM_DMIC,
	SWR_MIC,
	ANC_FB_TUNE1
};

struct tx_mute_work {
	struct tx_macro *tx;
	u8 decimator;
	struct delayed_work dwork;
};

struct hpf_work {
	struct tx_macro *tx;
	u8 decimator;
	u8 hpf_cut_off_freq;
	struct delayed_work dwork;
};

struct tx_macro {
	struct device *dev;
	struct snd_soc_component *component;
	struct hpf_work tx_hpf_work[NUM_DECIMATORS];
	struct tx_mute_work tx_mute_dwork[NUM_DECIMATORS];
	unsigned long active_ch_mask[TX_MACRO_MAX_DAIS];
	unsigned long active_ch_cnt[TX_MACRO_MAX_DAIS];
	int active_decimator[TX_MACRO_MAX_DAIS];
	struct regmap *regmap;
	struct clk *mclk;
	struct clk *npl;
	struct clk *macro;
	struct clk *dcodec;
	struct clk *fsgen;
	struct clk_hw hw;
	bool dec_active[NUM_DECIMATORS];
	int tx_mclk_users;
	u16 dmic_clk_div;
	bool bcs_enable;
	int dec_mode[NUM_DECIMATORS];
	struct lpass_macro *pds;
	bool bcs_clk_en;
};
#define to_tx_macro(_hw) container_of(_hw, struct tx_macro, hw)

static const DECLARE_TLV_DB_SCALE(digital_gain, -8400, 100, -8400);

static struct reg_default tx_defaults[] = {
	/* TX Macro */
	{ CDC_TX_CLK_RST_CTRL_MCLK_CONTROL, 0x00 },
	{ CDC_TX_CLK_RST_CTRL_FS_CNT_CONTROL, 0x00 },
	{ CDC_TX_CLK_RST_CTRL_SWR_CONTROL, 0x00},
	{ CDC_TX_TOP_CSR_TOP_CFG0, 0x00},
	{ CDC_TX_TOP_CSR_ANC_CFG, 0x00},
	{ CDC_TX_TOP_CSR_SWR_CTRL, 0x00},
	{ CDC_TX_TOP_CSR_FREQ_MCLK, 0x00},
	{ CDC_TX_TOP_CSR_DEBUG_BUS, 0x00},
	{ CDC_TX_TOP_CSR_DEBUG_EN, 0x00},
	{ CDC_TX_TOP_CSR_TX_I2S_CTL, 0x0C},
	{ CDC_TX_TOP_CSR_I2S_CLK, 0x00},
	{ CDC_TX_TOP_CSR_I2S_RESET, 0x00},
	{ CDC_TX_TOP_CSR_SWR_DMIC0_CTL, 0x00},
	{ CDC_TX_TOP_CSR_SWR_DMIC1_CTL, 0x00},
	{ CDC_TX_TOP_CSR_SWR_DMIC2_CTL, 0x00},
	{ CDC_TX_TOP_CSR_SWR_DMIC3_CTL, 0x00},
	{ CDC_TX_TOP_CSR_SWR_AMIC0_CTL, 0x00},
	{ CDC_TX_TOP_CSR_SWR_AMIC1_CTL, 0x00},
	{ CDC_TX_INP_MUX_ADC_MUX0_CFG0, 0x00},
	{ CDC_TX_INP_MUX_ADC_MUX0_CFG1, 0x00},
	{ CDC_TX_INP_MUX_ADC_MUX1_CFG0, 0x00},
	{ CDC_TX_INP_MUX_ADC_MUX1_CFG1, 0x00},
	{ CDC_TX_INP_MUX_ADC_MUX2_CFG0, 0x00},
	{ CDC_TX_INP_MUX_ADC_MUX2_CFG1, 0x00},
	{ CDC_TX_INP_MUX_ADC_MUX3_CFG0, 0x00},
	{ CDC_TX_INP_MUX_ADC_MUX3_CFG1, 0x00},
	{ CDC_TX_INP_MUX_ADC_MUX4_CFG0, 0x00},
	{ CDC_TX_INP_MUX_ADC_MUX4_CFG1, 0x00},
	{ CDC_TX_INP_MUX_ADC_MUX5_CFG0, 0x00},
	{ CDC_TX_INP_MUX_ADC_MUX5_CFG1, 0x00},
	{ CDC_TX_INP_MUX_ADC_MUX6_CFG0, 0x00},
	{ CDC_TX_INP_MUX_ADC_MUX6_CFG1, 0x00},
	{ CDC_TX_INP_MUX_ADC_MUX7_CFG0, 0x00},
	{ CDC_TX_INP_MUX_ADC_MUX7_CFG1, 0x00},
	{ CDC_TX_ANC0_CLK_RESET_CTL, 0x00},
	{ CDC_TX_ANC0_MODE_1_CTL, 0x00},
	{ CDC_TX_ANC0_MODE_2_CTL, 0x00},
	{ CDC_TX_ANC0_FF_SHIFT, 0x00},
	{ CDC_TX_ANC0_FB_SHIFT, 0x00},
	{ CDC_TX_ANC0_LPF_FF_A_CTL, 0x00},
	{ CDC_TX_ANC0_LPF_FF_B_CTL, 0x00},
	{ CDC_TX_ANC0_LPF_FB_CTL, 0x00},
	{ CDC_TX_ANC0_SMLPF_CTL, 0x00},
	{ CDC_TX_ANC0_DCFLT_SHIFT_CTL, 0x00},
	{ CDC_TX_ANC0_IIR_ADAPT_CTL, 0x00},
	{ CDC_TX_ANC0_IIR_COEFF_1_CTL, 0x00},
	{ CDC_TX_ANC0_IIR_COEFF_2_CTL, 0x00},
	{ CDC_TX_ANC0_FF_A_GAIN_CTL, 0x00},
	{ CDC_TX_ANC0_FF_B_GAIN_CTL, 0x00},
	{ CDC_TX_ANC0_FB_GAIN_CTL, 0x00},
	{ CDC_TX0_TX_PATH_CTL, 0x04},
	{ CDC_TX0_TX_PATH_CFG0, 0x10},
	{ CDC_TX0_TX_PATH_CFG1, 0x0B},
	{ CDC_TX0_TX_VOL_CTL, 0x00},
	{ CDC_TX0_TX_PATH_SEC0, 0x00},
	{ CDC_TX0_TX_PATH_SEC1, 0x00},
	{ CDC_TX0_TX_PATH_SEC2, 0x01},
	{ CDC_TX0_TX_PATH_SEC3, 0x3C},
	{ CDC_TX0_TX_PATH_SEC4, 0x20},
	{ CDC_TX0_TX_PATH_SEC5, 0x00},
	{ CDC_TX0_TX_PATH_SEC6, 0x00},
	{ CDC_TX0_TX_PATH_SEC7, 0x25},
	{ CDC_TX1_TX_PATH_CTL, 0x04},
	{ CDC_TX1_TX_PATH_CFG0, 0x10},
	{ CDC_TX1_TX_PATH_CFG1, 0x0B},
	{ CDC_TX1_TX_VOL_CTL, 0x00},
	{ CDC_TX1_TX_PATH_SEC0, 0x00},
	{ CDC_TX1_TX_PATH_SEC1, 0x00},
	{ CDC_TX1_TX_PATH_SEC2, 0x01},
	{ CDC_TX1_TX_PATH_SEC3, 0x3C},
	{ CDC_TX1_TX_PATH_SEC4, 0x20},
	{ CDC_TX1_TX_PATH_SEC5, 0x00},
	{ CDC_TX1_TX_PATH_SEC6, 0x00},
	{ CDC_TX2_TX_PATH_CTL, 0x04},
	{ CDC_TX2_TX_PATH_CFG0, 0x10},
	{ CDC_TX2_TX_PATH_CFG1, 0x0B},
	{ CDC_TX2_TX_VOL_CTL, 0x00},
	{ CDC_TX2_TX_PATH_SEC0, 0x00},
	{ CDC_TX2_TX_PATH_SEC1, 0x00},
	{ CDC_TX2_TX_PATH_SEC2, 0x01},
	{ CDC_TX2_TX_PATH_SEC3, 0x3C},
	{ CDC_TX2_TX_PATH_SEC4, 0x20},
	{ CDC_TX2_TX_PATH_SEC5, 0x00},
	{ CDC_TX2_TX_PATH_SEC6, 0x00},
	{ CDC_TX3_TX_PATH_CTL, 0x04},
	{ CDC_TX3_TX_PATH_CFG0, 0x10},
	{ CDC_TX3_TX_PATH_CFG1, 0x0B},
	{ CDC_TX3_TX_VOL_CTL, 0x00},
	{ CDC_TX3_TX_PATH_SEC0, 0x00},
	{ CDC_TX3_TX_PATH_SEC1, 0x00},
	{ CDC_TX3_TX_PATH_SEC2, 0x01},
	{ CDC_TX3_TX_PATH_SEC3, 0x3C},
	{ CDC_TX3_TX_PATH_SEC4, 0x20},
	{ CDC_TX3_TX_PATH_SEC5, 0x00},
	{ CDC_TX3_TX_PATH_SEC6, 0x00},
	{ CDC_TX4_TX_PATH_CTL, 0x04},
	{ CDC_TX4_TX_PATH_CFG0, 0x10},
	{ CDC_TX4_TX_PATH_CFG1, 0x0B},
	{ CDC_TX4_TX_VOL_CTL, 0x00},
	{ CDC_TX4_TX_PATH_SEC0, 0x00},
	{ CDC_TX4_TX_PATH_SEC1, 0x00},
	{ CDC_TX4_TX_PATH_SEC2, 0x01},
	{ CDC_TX4_TX_PATH_SEC3, 0x3C},
	{ CDC_TX4_TX_PATH_SEC4, 0x20},
	{ CDC_TX4_TX_PATH_SEC5, 0x00},
	{ CDC_TX4_TX_PATH_SEC6, 0x00},
	{ CDC_TX5_TX_PATH_CTL, 0x04},
	{ CDC_TX5_TX_PATH_CFG0, 0x10},
	{ CDC_TX5_TX_PATH_CFG1, 0x0B},
	{ CDC_TX5_TX_VOL_CTL, 0x00},
	{ CDC_TX5_TX_PATH_SEC0, 0x00},
	{ CDC_TX5_TX_PATH_SEC1, 0x00},
	{ CDC_TX5_TX_PATH_SEC2, 0x01},
	{ CDC_TX5_TX_PATH_SEC3, 0x3C},
	{ CDC_TX5_TX_PATH_SEC4, 0x20},
	{ CDC_TX5_TX_PATH_SEC5, 0x00},
	{ CDC_TX5_TX_PATH_SEC6, 0x00},
	{ CDC_TX6_TX_PATH_CTL, 0x04},
	{ CDC_TX6_TX_PATH_CFG0, 0x10},
	{ CDC_TX6_TX_PATH_CFG1, 0x0B},
	{ CDC_TX6_TX_VOL_CTL, 0x00},
	{ CDC_TX6_TX_PATH_SEC0, 0x00},
	{ CDC_TX6_TX_PATH_SEC1, 0x00},
	{ CDC_TX6_TX_PATH_SEC2, 0x01},
	{ CDC_TX6_TX_PATH_SEC3, 0x3C},
	{ CDC_TX6_TX_PATH_SEC4, 0x20},
	{ CDC_TX6_TX_PATH_SEC5, 0x00},
	{ CDC_TX6_TX_PATH_SEC6, 0x00},
	{ CDC_TX7_TX_PATH_CTL, 0x04},
	{ CDC_TX7_TX_PATH_CFG0, 0x10},
	{ CDC_TX7_TX_PATH_CFG1, 0x0B},
	{ CDC_TX7_TX_VOL_CTL, 0x00},
	{ CDC_TX7_TX_PATH_SEC0, 0x00},
	{ CDC_TX7_TX_PATH_SEC1, 0x00},
	{ CDC_TX7_TX_PATH_SEC2, 0x01},
	{ CDC_TX7_TX_PATH_SEC3, 0x3C},
	{ CDC_TX7_TX_PATH_SEC4, 0x20},
	{ CDC_TX7_TX_PATH_SEC5, 0x00},
	{ CDC_TX7_TX_PATH_SEC6, 0x00},
};

static bool tx_is_volatile_register(struct device *dev, unsigned int reg)
{
	/* Update volatile list for tx/tx macros */
	switch (reg) {
	case CDC_TX_TOP_CSR_SWR_DMIC0_CTL:
	case CDC_TX_TOP_CSR_SWR_DMIC1_CTL:
	case CDC_TX_TOP_CSR_SWR_DMIC2_CTL:
	case CDC_TX_TOP_CSR_SWR_DMIC3_CTL:
		return true;
	}
	return false;
}

static bool tx_is_rw_register(struct device *dev, unsigned int reg)
{
	switch (reg) {
	case CDC_TX_CLK_RST_CTRL_MCLK_CONTROL:
	case CDC_TX_CLK_RST_CTRL_FS_CNT_CONTROL:
	case CDC_TX_CLK_RST_CTRL_SWR_CONTROL:
	case CDC_TX_TOP_CSR_TOP_CFG0:
	case CDC_TX_TOP_CSR_ANC_CFG:
	case CDC_TX_TOP_CSR_SWR_CTRL:
	case CDC_TX_TOP_CSR_FREQ_MCLK:
	case CDC_TX_TOP_CSR_DEBUG_BUS:
	case CDC_TX_TOP_CSR_DEBUG_EN:
	case CDC_TX_TOP_CSR_TX_I2S_CTL:
	case CDC_TX_TOP_CSR_I2S_CLK:
	case CDC_TX_TOP_CSR_I2S_RESET:
	case CDC_TX_TOP_CSR_SWR_DMIC0_CTL:
	case CDC_TX_TOP_CSR_SWR_DMIC1_CTL:
	case CDC_TX_TOP_CSR_SWR_DMIC2_CTL:
	case CDC_TX_TOP_CSR_SWR_DMIC3_CTL:
	case CDC_TX_TOP_CSR_SWR_AMIC0_CTL:
	case CDC_TX_TOP_CSR_SWR_AMIC1_CTL:
	case CDC_TX_ANC0_CLK_RESET_CTL:
	case CDC_TX_ANC0_MODE_1_CTL:
	case CDC_TX_ANC0_MODE_2_CTL:
	case CDC_TX_ANC0_FF_SHIFT:
	case CDC_TX_ANC0_FB_SHIFT:
	case CDC_TX_ANC0_LPF_FF_A_CTL:
	case CDC_TX_ANC0_LPF_FF_B_CTL:
	case CDC_TX_ANC0_LPF_FB_CTL:
	case CDC_TX_ANC0_SMLPF_CTL:
	case CDC_TX_ANC0_DCFLT_SHIFT_CTL:
	case CDC_TX_ANC0_IIR_ADAPT_CTL:
	case CDC_TX_ANC0_IIR_COEFF_1_CTL:
	case CDC_TX_ANC0_IIR_COEFF_2_CTL:
	case CDC_TX_ANC0_FF_A_GAIN_CTL:
	case CDC_TX_ANC0_FF_B_GAIN_CTL:
	case CDC_TX_ANC0_FB_GAIN_CTL:
	case CDC_TX_INP_MUX_ADC_MUX0_CFG0:
	case CDC_TX_INP_MUX_ADC_MUX0_CFG1:
	case CDC_TX_INP_MUX_ADC_MUX1_CFG0:
	case CDC_TX_INP_MUX_ADC_MUX1_CFG1:
	case CDC_TX_INP_MUX_ADC_MUX2_CFG0:
	case CDC_TX_INP_MUX_ADC_MUX2_CFG1:
	case CDC_TX_INP_MUX_ADC_MUX3_CFG0:
	case CDC_TX_INP_MUX_ADC_MUX3_CFG1:
	case CDC_TX_INP_MUX_ADC_MUX4_CFG0:
	case CDC_TX_INP_MUX_ADC_MUX4_CFG1:
	case CDC_TX_INP_MUX_ADC_MUX5_CFG0:
	case CDC_TX_INP_MUX_ADC_MUX5_CFG1:
	case CDC_TX_INP_MUX_ADC_MUX6_CFG0:
	case CDC_TX_INP_MUX_ADC_MUX6_CFG1:
	case CDC_TX_INP_MUX_ADC_MUX7_CFG0:
	case CDC_TX_INP_MUX_ADC_MUX7_CFG1:
	case CDC_TX0_TX_PATH_CTL:
	case CDC_TX0_TX_PATH_CFG0:
	case CDC_TX0_TX_PATH_CFG1:
	case CDC_TX0_TX_VOL_CTL:
	case CDC_TX0_TX_PATH_SEC0:
	case CDC_TX0_TX_PATH_SEC1:
	case CDC_TX0_TX_PATH_SEC2:
	case CDC_TX0_TX_PATH_SEC3:
	case CDC_TX0_TX_PATH_SEC4:
	case CDC_TX0_TX_PATH_SEC5:
	case CDC_TX0_TX_PATH_SEC6:
	case CDC_TX0_TX_PATH_SEC7:
	case CDC_TX1_TX_PATH_CTL:
	case CDC_TX1_TX_PATH_CFG0:
	case CDC_TX1_TX_PATH_CFG1:
	case CDC_TX1_TX_VOL_CTL:
	case CDC_TX1_TX_PATH_SEC0:
	case CDC_TX1_TX_PATH_SEC1:
	case CDC_TX1_TX_PATH_SEC2:
	case CDC_TX1_TX_PATH_SEC3:
	case CDC_TX1_TX_PATH_SEC4:
	case CDC_TX1_TX_PATH_SEC5:
	case CDC_TX1_TX_PATH_SEC6:
	case CDC_TX2_TX_PATH_CTL:
	case CDC_TX2_TX_PATH_CFG0:
	case CDC_TX2_TX_PATH_CFG1:
	case CDC_TX2_TX_VOL_CTL:
	case CDC_TX2_TX_PATH_SEC0:
	case CDC_TX2_TX_PATH_SEC1:
	case CDC_TX2_TX_PATH_SEC2:
	case CDC_TX2_TX_PATH_SEC3:
	case CDC_TX2_TX_PATH_SEC4:
	case CDC_TX2_TX_PATH_SEC5:
	case CDC_TX2_TX_PATH_SEC6:
	case CDC_TX3_TX_PATH_CTL:
	case CDC_TX3_TX_PATH_CFG0:
	case CDC_TX3_TX_PATH_CFG1:
	case CDC_TX3_TX_VOL_CTL:
	case CDC_TX3_TX_PATH_SEC0:
	case CDC_TX3_TX_PATH_SEC1:
	case CDC_TX3_TX_PATH_SEC2:
	case CDC_TX3_TX_PATH_SEC3:
	case CDC_TX3_TX_PATH_SEC4:
	case CDC_TX3_TX_PATH_SEC5:
	case CDC_TX3_TX_PATH_SEC6:
	case CDC_TX4_TX_PATH_CTL:
	case CDC_TX4_TX_PATH_CFG0:
	case CDC_TX4_TX_PATH_CFG1:
	case CDC_TX4_TX_VOL_CTL:
	case CDC_TX4_TX_PATH_SEC0:
	case CDC_TX4_TX_PATH_SEC1:
	case CDC_TX4_TX_PATH_SEC2:
	case CDC_TX4_TX_PATH_SEC3:
	case CDC_TX4_TX_PATH_SEC4:
	case CDC_TX4_TX_PATH_SEC5:
	case CDC_TX4_TX_PATH_SEC6:
	case CDC_TX5_TX_PATH_CTL:
	case CDC_TX5_TX_PATH_CFG0:
	case CDC_TX5_TX_PATH_CFG1:
	case CDC_TX5_TX_VOL_CTL:
	case CDC_TX5_TX_PATH_SEC0:
	case CDC_TX5_TX_PATH_SEC1:
	case CDC_TX5_TX_PATH_SEC2:
	case CDC_TX5_TX_PATH_SEC3:
	case CDC_TX5_TX_PATH_SEC4:
	case CDC_TX5_TX_PATH_SEC5:
	case CDC_TX5_TX_PATH_SEC6:
	case CDC_TX6_TX_PATH_CTL:
	case CDC_TX6_TX_PATH_CFG0:
	case CDC_TX6_TX_PATH_CFG1:
	case CDC_TX6_TX_VOL_CTL:
	case CDC_TX6_TX_PATH_SEC0:
	case CDC_TX6_TX_PATH_SEC1:
	case CDC_TX6_TX_PATH_SEC2:
	case CDC_TX6_TX_PATH_SEC3:
	case CDC_TX6_TX_PATH_SEC4:
	case CDC_TX6_TX_PATH_SEC5:
	case CDC_TX6_TX_PATH_SEC6:
	case CDC_TX7_TX_PATH_CTL:
	case CDC_TX7_TX_PATH_CFG0:
	case CDC_TX7_TX_PATH_CFG1:
	case CDC_TX7_TX_VOL_CTL:
	case CDC_TX7_TX_PATH_SEC0:
	case CDC_TX7_TX_PATH_SEC1:
	case CDC_TX7_TX_PATH_SEC2:
	case CDC_TX7_TX_PATH_SEC3:
	case CDC_TX7_TX_PATH_SEC4:
	case CDC_TX7_TX_PATH_SEC5:
	case CDC_TX7_TX_PATH_SEC6:
		return true;
	}

	return false;
}

static const struct regmap_config tx_regmap_config = {
	.name = "tx_macro",
	.reg_bits = 16,
	.val_bits = 32,
	.reg_stride = 4,
	.cache_type = REGCACHE_FLAT,
	.max_register = TX_MAX_OFFSET,
	.reg_defaults = tx_defaults,
	.num_reg_defaults = ARRAY_SIZE(tx_defaults),
	.writeable_reg = tx_is_rw_register,
	.volatile_reg = tx_is_volatile_register,
	.readable_reg = tx_is_rw_register,
};

static int tx_macro_mclk_enable(struct tx_macro *tx,
				bool mclk_enable)
{
	struct regmap *regmap = tx->regmap;

	if (mclk_enable) {
		if (tx->tx_mclk_users == 0) {
			/* 9.6MHz MCLK, set value 0x00 if other frequency */
			regmap_update_bits(regmap, CDC_TX_TOP_CSR_FREQ_MCLK, 0x01, 0x01);
			regmap_update_bits(regmap, CDC_TX_CLK_RST_CTRL_MCLK_CONTROL,
					   CDC_TX_MCLK_EN_MASK,
					   CDC_TX_MCLK_ENABLE);
			regmap_update_bits(regmap, CDC_TX_CLK_RST_CTRL_FS_CNT_CONTROL,
					   CDC_TX_FS_CNT_EN_MASK,
					   CDC_TX_FS_CNT_ENABLE);
			regcache_mark_dirty(regmap);
			regcache_sync(regmap);
		}
		tx->tx_mclk_users++;
	} else {
		if (tx->tx_mclk_users <= 0) {
			dev_err(tx->dev, "clock already disabled\n");
			tx->tx_mclk_users = 0;
			goto exit;
		}
		tx->tx_mclk_users--;
		if (tx->tx_mclk_users == 0) {
			regmap_update_bits(regmap, CDC_TX_CLK_RST_CTRL_FS_CNT_CONTROL,
					   CDC_TX_FS_CNT_EN_MASK, 0x0);
			regmap_update_bits(regmap, CDC_TX_CLK_RST_CTRL_MCLK_CONTROL,
					   CDC_TX_MCLK_EN_MASK, 0x0);
		}
	}
exit:
	return 0;
}

static bool is_amic_enabled(struct snd_soc_component *component, u8 decimator)
{
	u16 adc_mux_reg, adc_reg, adc_n;

	adc_mux_reg = CDC_TX_INP_MUX_ADC_MUXn_CFG1(decimator);

	if (snd_soc_component_read(component, adc_mux_reg) & SWR_MIC) {
		adc_reg = CDC_TX_INP_MUX_ADC_MUXn_CFG0(decimator);
		adc_n = snd_soc_component_read_field(component, adc_reg,
					     CDC_TX_MACRO_SWR_MIC_MUX_SEL_MASK);
		if (adc_n < TX_ADC_MAX)
			return true;
	}

	return false;
}

static void tx_macro_tx_hpf_corner_freq_callback(struct work_struct *work)
{
	struct delayed_work *hpf_delayed_work;
	struct hpf_work *hpf_work;
	struct tx_macro *tx;
	struct snd_soc_component *component;
	u16 dec_cfg_reg, hpf_gate_reg;
	u8 hpf_cut_off_freq;

	hpf_delayed_work = to_delayed_work(work);
	hpf_work = container_of(hpf_delayed_work, struct hpf_work, dwork);
	tx = hpf_work->tx;
	component = tx->component;
	hpf_cut_off_freq = hpf_work->hpf_cut_off_freq;

	dec_cfg_reg = CDC_TXn_TX_PATH_CFG0(hpf_work->decimator);
	hpf_gate_reg = CDC_TXn_TX_PATH_SEC2(hpf_work->decimator);

	if (is_amic_enabled(component, hpf_work->decimator)) {
		snd_soc_component_write_field(component,
				dec_cfg_reg,
				CDC_TXn_HPF_CUT_FREQ_MASK,
				hpf_cut_off_freq);
		snd_soc_component_update_bits(component, hpf_gate_reg,
					      CDC_TXn_HPF_F_CHANGE_MASK |
					      CDC_TXn_HPF_ZERO_GATE_MASK,
					      0x02);
		snd_soc_component_update_bits(component, hpf_gate_reg,
					      CDC_TXn_HPF_F_CHANGE_MASK |
					      CDC_TXn_HPF_ZERO_GATE_MASK,
					      0x01);
	} else {
		snd_soc_component_write_field(component, dec_cfg_reg,
					      CDC_TXn_HPF_CUT_FREQ_MASK,
					      hpf_cut_off_freq);
		snd_soc_component_write_field(component, hpf_gate_reg,
					      CDC_TXn_HPF_F_CHANGE_MASK, 0x1);
		/* Minimum 1 clk cycle delay is required as per HW spec */
		usleep_range(1000, 1010);
		snd_soc_component_write_field(component, hpf_gate_reg,
					      CDC_TXn_HPF_F_CHANGE_MASK, 0x0);
	}
}

static void tx_macro_mute_update_callback(struct work_struct *work)
{
	struct tx_mute_work *tx_mute_dwork;
	struct snd_soc_component *component;
	struct tx_macro *tx;
	struct delayed_work *delayed_work;
	u8 decimator;

	delayed_work = to_delayed_work(work);
	tx_mute_dwork = container_of(delayed_work, struct tx_mute_work, dwork);
	tx = tx_mute_dwork->tx;
	component = tx->component;
	decimator = tx_mute_dwork->decimator;

	snd_soc_component_write_field(component, CDC_TXn_TX_PATH_CTL(decimator),
				      CDC_TXn_PGA_MUTE_MASK, 0x0);
}

static int tx_macro_mclk_event(struct snd_soc_dapm_widget *w,
			       struct snd_kcontrol *kcontrol, int event)
{
	struct snd_soc_component *component = snd_soc_dapm_to_component(w->dapm);
	struct tx_macro *tx = snd_soc_component_get_drvdata(component);

	switch (event) {
	case SND_SOC_DAPM_PRE_PMU:
		tx_macro_mclk_enable(tx, true);
		break;
	case SND_SOC_DAPM_POST_PMD:
		tx_macro_mclk_enable(tx, false);
		break;
	default:
		break;
	}

	return 0;
}

static int tx_macro_put_dec_enum(struct snd_kcontrol *kcontrol,
				 struct snd_ctl_elem_value *ucontrol)
{
	struct snd_soc_dapm_widget *widget = snd_soc_dapm_kcontrol_widget(kcontrol);
	struct snd_soc_component *component = snd_soc_dapm_to_component(widget->dapm);
	struct soc_enum *e = (struct soc_enum *)kcontrol->private_value;
	unsigned int val, dmic;
	u16 mic_sel_reg;
	u16 dmic_clk_reg;
	struct tx_macro *tx = snd_soc_component_get_drvdata(component);

	val = ucontrol->value.enumerated.item[0];

	switch (e->reg) {
	case CDC_TX_INP_MUX_ADC_MUX0_CFG0:
		mic_sel_reg = CDC_TX0_TX_PATH_CFG0;
		break;
	case CDC_TX_INP_MUX_ADC_MUX1_CFG0:
		mic_sel_reg = CDC_TX1_TX_PATH_CFG0;
		break;
	case CDC_TX_INP_MUX_ADC_MUX2_CFG0:
		mic_sel_reg = CDC_TX2_TX_PATH_CFG0;
		break;
	case CDC_TX_INP_MUX_ADC_MUX3_CFG0:
		mic_sel_reg = CDC_TX3_TX_PATH_CFG0;
		break;
	case CDC_TX_INP_MUX_ADC_MUX4_CFG0:
		mic_sel_reg = CDC_TX4_TX_PATH_CFG0;
		break;
	case CDC_TX_INP_MUX_ADC_MUX5_CFG0:
		mic_sel_reg = CDC_TX5_TX_PATH_CFG0;
		break;
	case CDC_TX_INP_MUX_ADC_MUX6_CFG0:
		mic_sel_reg = CDC_TX6_TX_PATH_CFG0;
		break;
	case CDC_TX_INP_MUX_ADC_MUX7_CFG0:
		mic_sel_reg = CDC_TX7_TX_PATH_CFG0;
		break;
	}

	if (val != 0) {
		if (widget->shift) { /* MSM DMIC */
			snd_soc_component_write_field(component, mic_sel_reg,
						      CDC_TXn_ADC_DMIC_SEL_MASK, 1);
		} else if (val < 5) {
			snd_soc_component_write_field(component, mic_sel_reg,
						      CDC_TXn_ADC_DMIC_SEL_MASK, 0);
		} else {
			snd_soc_component_write_field(component, mic_sel_reg,
						      CDC_TXn_ADC_DMIC_SEL_MASK, 1);
			dmic = TX_ADC_TO_DMIC(val);
			dmic_clk_reg = CDC_TX_TOP_CSR_SWR_DMICn_CTL(dmic);
			snd_soc_component_write_field(component, dmic_clk_reg,
						CDC_TX_SWR_DMIC_CLK_SEL_MASK,
						tx->dmic_clk_div);
		}
	}

	return snd_soc_dapm_put_enum_double(kcontrol, ucontrol);
}

static int tx_macro_tx_mixer_get(struct snd_kcontrol *kcontrol,
				 struct snd_ctl_elem_value *ucontrol)
{
	struct snd_soc_dapm_widget *widget = snd_soc_dapm_kcontrol_widget(kcontrol);
	struct snd_soc_component *component = snd_soc_dapm_to_component(widget->dapm);
	struct soc_mixer_control *mc = (struct soc_mixer_control *)kcontrol->private_value;
	u32 dai_id = widget->shift;
	u32 dec_id = mc->shift;
	struct tx_macro *tx = snd_soc_component_get_drvdata(component);

	if (test_bit(dec_id, &tx->active_ch_mask[dai_id]))
		ucontrol->value.integer.value[0] = 1;
	else
		ucontrol->value.integer.value[0] = 0;

	return 0;
}

static int tx_macro_tx_mixer_put(struct snd_kcontrol *kcontrol,
				 struct snd_ctl_elem_value *ucontrol)
{
	struct snd_soc_dapm_widget *widget = snd_soc_dapm_kcontrol_widget(kcontrol);
	struct snd_soc_component *component = snd_soc_dapm_to_component(widget->dapm);
	struct snd_soc_dapm_update *update = NULL;
	struct soc_mixer_control *mc = (struct soc_mixer_control *)kcontrol->private_value;
	u32 dai_id = widget->shift;
	u32 dec_id = mc->shift;
	u32 enable = ucontrol->value.integer.value[0];
	struct tx_macro *tx = snd_soc_component_get_drvdata(component);

	if (enable) {
		if (tx->active_decimator[dai_id] == dec_id)
			return 0;

		set_bit(dec_id, &tx->active_ch_mask[dai_id]);
		tx->active_ch_cnt[dai_id]++;
		tx->active_decimator[dai_id] = dec_id;
	} else {
		if (tx->active_decimator[dai_id] == -1)
			return 0;

		tx->active_ch_cnt[dai_id]--;
		clear_bit(dec_id, &tx->active_ch_mask[dai_id]);
		tx->active_decimator[dai_id] = -1;
	}
	snd_soc_dapm_mixer_update_power(widget->dapm, kcontrol, enable, update);

	return 1;
}

static int tx_macro_enable_dec(struct snd_soc_dapm_widget *w,
			       struct snd_kcontrol *kcontrol, int event)
{
	struct snd_soc_component *component = snd_soc_dapm_to_component(w->dapm);
	u8 decimator;
	u16 tx_vol_ctl_reg, dec_cfg_reg, hpf_gate_reg, tx_gain_ctl_reg;
	u8 hpf_cut_off_freq;
	int hpf_delay = TX_MACRO_DMIC_HPF_DELAY_MS;
	int unmute_delay = TX_MACRO_DMIC_UNMUTE_DELAY_MS;
	u16 adc_mux_reg, adc_reg, adc_n, dmic;
	u16 dmic_clk_reg;
	struct tx_macro *tx = snd_soc_component_get_drvdata(component);

	decimator = w->shift;
	tx_vol_ctl_reg = CDC_TXn_TX_PATH_CTL(decimator);
	hpf_gate_reg = CDC_TXn_TX_PATH_SEC2(decimator);
	dec_cfg_reg = CDC_TXn_TX_PATH_CFG0(decimator);
	tx_gain_ctl_reg = CDC_TXn_TX_VOL_CTL(decimator);

	switch (event) {
	case SND_SOC_DAPM_PRE_PMU:
		adc_mux_reg = CDC_TX_INP_MUX_ADC_MUXn_CFG1(decimator);
		if (snd_soc_component_read(component, adc_mux_reg) & SWR_MIC) {
			adc_reg = CDC_TX_INP_MUX_ADC_MUXn_CFG0(decimator);
			adc_n = snd_soc_component_read(component, adc_reg) &
				CDC_TX_MACRO_SWR_MIC_MUX_SEL_MASK;
			if (adc_n >= TX_ADC_MAX) {
				dmic = TX_ADC_TO_DMIC(adc_n);
				dmic_clk_reg = CDC_TX_TOP_CSR_SWR_DMICn_CTL(dmic);

				snd_soc_component_write_field(component, dmic_clk_reg,
							CDC_TX_SWR_DMIC_CLK_SEL_MASK,
							tx->dmic_clk_div);
			}
		}
		snd_soc_component_write_field(component, dec_cfg_reg,
					      CDC_TXn_ADC_MODE_MASK,
					      tx->dec_mode[decimator]);
		/* Enable TX PGA Mute */
		snd_soc_component_write_field(component, tx_vol_ctl_reg,
					      CDC_TXn_PGA_MUTE_MASK, 0x1);
		break;
	case SND_SOC_DAPM_POST_PMU:
		snd_soc_component_write_field(component, tx_vol_ctl_reg,
					     CDC_TXn_CLK_EN_MASK, 0x1);
		if (!is_amic_enabled(component, decimator)) {
			snd_soc_component_update_bits(component, hpf_gate_reg, 0x01, 0x00);
			/* Minimum 1 clk cycle delay is required as per HW spec */
			usleep_range(1000, 1010);
		}
		hpf_cut_off_freq = snd_soc_component_read_field(component, dec_cfg_reg,
								CDC_TXn_HPF_CUT_FREQ_MASK);

		tx->tx_hpf_work[decimator].hpf_cut_off_freq =
						hpf_cut_off_freq;

		if (hpf_cut_off_freq != CF_MIN_3DB_150HZ)
			snd_soc_component_write_field(component, dec_cfg_reg,
						      CDC_TXn_HPF_CUT_FREQ_MASK,
						      CF_MIN_3DB_150HZ);

		if (is_amic_enabled(component, decimator)) {
			hpf_delay = TX_MACRO_AMIC_HPF_DELAY_MS;
			unmute_delay = TX_MACRO_AMIC_UNMUTE_DELAY_MS;
		}
		/* schedule work queue to Remove Mute */
		queue_delayed_work(system_freezable_wq,
				   &tx->tx_mute_dwork[decimator].dwork,
				   msecs_to_jiffies(unmute_delay));
		if (tx->tx_hpf_work[decimator].hpf_cut_off_freq != CF_MIN_3DB_150HZ) {
			queue_delayed_work(system_freezable_wq,
				&tx->tx_hpf_work[decimator].dwork,
				msecs_to_jiffies(hpf_delay));
			snd_soc_component_update_bits(component, hpf_gate_reg,
					      CDC_TXn_HPF_F_CHANGE_MASK |
					      CDC_TXn_HPF_ZERO_GATE_MASK,
					      0x02);
			if (!is_amic_enabled(component, decimator))
				snd_soc_component_update_bits(component, hpf_gate_reg,
						      CDC_TXn_HPF_F_CHANGE_MASK |
						      CDC_TXn_HPF_ZERO_GATE_MASK,
						      0x00);
			snd_soc_component_update_bits(component, hpf_gate_reg,
					      CDC_TXn_HPF_F_CHANGE_MASK |
					      CDC_TXn_HPF_ZERO_GATE_MASK,
					      0x01);

			/*
			 * 6ms delay is required as per HW spec
			 */
			usleep_range(6000, 6010);
		}
		/* apply gain after decimator is enabled */
		snd_soc_component_write(component, tx_gain_ctl_reg,
			      snd_soc_component_read(component,
					tx_gain_ctl_reg));
		if (tx->bcs_enable) {
			snd_soc_component_update_bits(component, dec_cfg_reg,
					0x01, 0x01);
			tx->bcs_clk_en = true;
		}
		break;
	case SND_SOC_DAPM_PRE_PMD:
		hpf_cut_off_freq =
			tx->tx_hpf_work[decimator].hpf_cut_off_freq;
		snd_soc_component_write_field(component, tx_vol_ctl_reg,
					      CDC_TXn_PGA_MUTE_MASK, 0x1);
		if (cancel_delayed_work_sync(
		    &tx->tx_hpf_work[decimator].dwork)) {
			if (hpf_cut_off_freq != CF_MIN_3DB_150HZ) {
				snd_soc_component_write_field(
						component, dec_cfg_reg,
						CDC_TXn_HPF_CUT_FREQ_MASK,
						hpf_cut_off_freq);
				if (is_amic_enabled(component, decimator))
					snd_soc_component_update_bits(component,
					      hpf_gate_reg,
					      CDC_TXn_HPF_F_CHANGE_MASK |
					      CDC_TXn_HPF_ZERO_GATE_MASK,
					      0x02);
				else
					snd_soc_component_update_bits(component,
					      hpf_gate_reg,
					      CDC_TXn_HPF_F_CHANGE_MASK |
					      CDC_TXn_HPF_ZERO_GATE_MASK,
					      0x03);

				/*
				 * Minimum 1 clk cycle delay is required
				 * as per HW spec
				 */
				usleep_range(1000, 1010);
				snd_soc_component_update_bits(component, hpf_gate_reg,
					      CDC_TXn_HPF_F_CHANGE_MASK |
					      CDC_TXn_HPF_ZERO_GATE_MASK,
					      0x1);
			}
		}
		cancel_delayed_work_sync(&tx->tx_mute_dwork[decimator].dwork);
		break;
	case SND_SOC_DAPM_POST_PMD:
		snd_soc_component_write_field(component, tx_vol_ctl_reg,
					      CDC_TXn_CLK_EN_MASK, 0x0);
		snd_soc_component_write_field(component, dec_cfg_reg,
					      CDC_TXn_ADC_MODE_MASK, 0x0);
		snd_soc_component_write_field(component, tx_vol_ctl_reg,
					      CDC_TXn_PGA_MUTE_MASK, 0x0);
		if (tx->bcs_enable) {
			snd_soc_component_write_field(component, dec_cfg_reg,
						      CDC_TXn_PH_EN_MASK, 0x0);
			snd_soc_component_write_field(component,
						      CDC_TX0_TX_PATH_SEC7,
						      CDC_TX0_MBHC_CTL_EN_MASK,
						      0x0);
			tx->bcs_clk_en = false;
		}
		break;
	}
	return 0;
}

static int tx_macro_dec_mode_get(struct snd_kcontrol *kcontrol,
				 struct snd_ctl_elem_value *ucontrol)
{
	struct snd_soc_component *component = snd_soc_kcontrol_component(kcontrol);
	struct tx_macro *tx = snd_soc_component_get_drvdata(component);
	struct soc_enum *e = (struct soc_enum *)kcontrol->private_value;
	int path = e->shift_l;

	ucontrol->value.integer.value[0] = tx->dec_mode[path];

	return 0;
}

static int tx_macro_dec_mode_put(struct snd_kcontrol *kcontrol,
				 struct snd_ctl_elem_value *ucontrol)
{
	struct snd_soc_component *component = snd_soc_kcontrol_component(kcontrol);
	int value = ucontrol->value.integer.value[0];
	struct soc_enum *e = (struct soc_enum *)kcontrol->private_value;
	int path = e->shift_l;
	struct tx_macro *tx = snd_soc_component_get_drvdata(component);

	if (tx->dec_mode[path] == value)
		return 0;

	tx->dec_mode[path] = value;

	return 1;
}

static int tx_macro_get_bcs(struct snd_kcontrol *kcontrol,
			    struct snd_ctl_elem_value *ucontrol)
{
	struct snd_soc_component *component = snd_soc_kcontrol_component(kcontrol);
	struct tx_macro *tx = snd_soc_component_get_drvdata(component);

	ucontrol->value.integer.value[0] = tx->bcs_enable;

	return 0;
}

static int tx_macro_set_bcs(struct snd_kcontrol *kcontrol,
			    struct snd_ctl_elem_value *ucontrol)
{
	struct snd_soc_component *component = snd_soc_kcontrol_component(kcontrol);
	int value = ucontrol->value.integer.value[0];
	struct tx_macro *tx = snd_soc_component_get_drvdata(component);

	tx->bcs_enable = value;

	return 0;
}

static int tx_macro_hw_params(struct snd_pcm_substream *substream,
			      struct snd_pcm_hw_params *params,
			      struct snd_soc_dai *dai)
{
	struct snd_soc_component *component = dai->component;
	u32 sample_rate;
	u8 decimator;
	int tx_fs_rate;
	struct tx_macro *tx = snd_soc_component_get_drvdata(component);

	sample_rate = params_rate(params);
	switch (sample_rate) {
	case 8000:
		tx_fs_rate = 0;
		break;
	case 16000:
		tx_fs_rate = 1;
		break;
	case 32000:
		tx_fs_rate = 3;
		break;
	case 48000:
		tx_fs_rate = 4;
		break;
	case 96000:
		tx_fs_rate = 5;
		break;
	case 192000:
		tx_fs_rate = 6;
		break;
	case 384000:
		tx_fs_rate = 7;
		break;
	default:
		dev_err(component->dev, "%s: Invalid TX sample rate: %d\n",
			__func__, params_rate(params));
		return -EINVAL;
	}

	for_each_set_bit(decimator, &tx->active_ch_mask[dai->id], TX_MACRO_DEC_MAX)
		snd_soc_component_update_bits(component, CDC_TXn_TX_PATH_CTL(decimator),
					      CDC_TXn_PCM_RATE_MASK,
					      tx_fs_rate);
	return 0;
}

static int tx_macro_get_channel_map(struct snd_soc_dai *dai,
				    unsigned int *tx_num, unsigned int *tx_slot,
				    unsigned int *rx_num, unsigned int *rx_slot)
{
	struct snd_soc_component *component = dai->component;
	struct tx_macro *tx = snd_soc_component_get_drvdata(component);

	switch (dai->id) {
	case TX_MACRO_AIF1_CAP:
	case TX_MACRO_AIF2_CAP:
	case TX_MACRO_AIF3_CAP:
		*tx_slot = tx->active_ch_mask[dai->id];
		*tx_num = tx->active_ch_cnt[dai->id];
		break;
	default:
		break;
	}
	return 0;
}

static int tx_macro_digital_mute(struct snd_soc_dai *dai, int mute, int stream)
{
	struct snd_soc_component *component = dai->component;
	struct tx_macro *tx = snd_soc_component_get_drvdata(component);
	u8 decimator;

	/* active decimator not set yet */
	if (tx->active_decimator[dai->id] == -1)
		return 0;

	decimator = tx->active_decimator[dai->id];

	if (mute)
		snd_soc_component_write_field(component,
					      CDC_TXn_TX_PATH_CTL(decimator),
					      CDC_TXn_PGA_MUTE_MASK, 0x1);
	else
		snd_soc_component_update_bits(component,
					      CDC_TXn_TX_PATH_CTL(decimator),
					      CDC_TXn_PGA_MUTE_MASK, 0x0);

	return 0;
}

static const struct snd_soc_dai_ops tx_macro_dai_ops = {
	.hw_params = tx_macro_hw_params,
	.get_channel_map = tx_macro_get_channel_map,
	.mute_stream = tx_macro_digital_mute,
};

static struct snd_soc_dai_driver tx_macro_dai[] = {
	{
		.name = "tx_macro_tx1",
		.id = TX_MACRO_AIF1_CAP,
		.capture = {
			.stream_name = "TX_AIF1 Capture",
			.rates = TX_MACRO_RATES,
			.formats = TX_MACRO_FORMATS,
			.rate_max = 192000,
			.rate_min = 8000,
			.channels_min = 1,
			.channels_max = 8,
		},
		.ops = &tx_macro_dai_ops,
	},
	{
		.name = "tx_macro_tx2",
		.id = TX_MACRO_AIF2_CAP,
		.capture = {
			.stream_name = "TX_AIF2 Capture",
			.rates = TX_MACRO_RATES,
			.formats = TX_MACRO_FORMATS,
			.rate_max = 192000,
			.rate_min = 8000,
			.channels_min = 1,
			.channels_max = 8,
		},
		.ops = &tx_macro_dai_ops,
	},
	{
		.name = "tx_macro_tx3",
		.id = TX_MACRO_AIF3_CAP,
		.capture = {
			.stream_name = "TX_AIF3 Capture",
			.rates = TX_MACRO_RATES,
			.formats = TX_MACRO_FORMATS,
			.rate_max = 192000,
			.rate_min = 8000,
			.channels_min = 1,
			.channels_max = 8,
		},
		.ops = &tx_macro_dai_ops,
	},
};

static const char * const adc_mux_text[] = {
	"MSM_DMIC", "SWR_MIC", "ANC_FB_TUNE1"
};

static SOC_ENUM_SINGLE_DECL(tx_dec0_enum, CDC_TX_INP_MUX_ADC_MUX0_CFG1,
		   0, adc_mux_text);
static SOC_ENUM_SINGLE_DECL(tx_dec1_enum, CDC_TX_INP_MUX_ADC_MUX1_CFG1,
		   0, adc_mux_text);
static SOC_ENUM_SINGLE_DECL(tx_dec2_enum, CDC_TX_INP_MUX_ADC_MUX2_CFG1,
		   0, adc_mux_text);
static SOC_ENUM_SINGLE_DECL(tx_dec3_enum, CDC_TX_INP_MUX_ADC_MUX3_CFG1,
		   0, adc_mux_text);
static SOC_ENUM_SINGLE_DECL(tx_dec4_enum, CDC_TX_INP_MUX_ADC_MUX4_CFG1,
		   0, adc_mux_text);
static SOC_ENUM_SINGLE_DECL(tx_dec5_enum, CDC_TX_INP_MUX_ADC_MUX5_CFG1,
		   0, adc_mux_text);
static SOC_ENUM_SINGLE_DECL(tx_dec6_enum, CDC_TX_INP_MUX_ADC_MUX6_CFG1,
		   0, adc_mux_text);
static SOC_ENUM_SINGLE_DECL(tx_dec7_enum, CDC_TX_INP_MUX_ADC_MUX7_CFG1,
		   0, adc_mux_text);

static const struct snd_kcontrol_new tx_dec0_mux = SOC_DAPM_ENUM("tx_dec0", tx_dec0_enum);
static const struct snd_kcontrol_new tx_dec1_mux = SOC_DAPM_ENUM("tx_dec1", tx_dec1_enum);
static const struct snd_kcontrol_new tx_dec2_mux = SOC_DAPM_ENUM("tx_dec2", tx_dec2_enum);
static const struct snd_kcontrol_new tx_dec3_mux = SOC_DAPM_ENUM("tx_dec3", tx_dec3_enum);
static const struct snd_kcontrol_new tx_dec4_mux = SOC_DAPM_ENUM("tx_dec4", tx_dec4_enum);
static const struct snd_kcontrol_new tx_dec5_mux = SOC_DAPM_ENUM("tx_dec5", tx_dec5_enum);
static const struct snd_kcontrol_new tx_dec6_mux = SOC_DAPM_ENUM("tx_dec6", tx_dec6_enum);
static const struct snd_kcontrol_new tx_dec7_mux = SOC_DAPM_ENUM("tx_dec7", tx_dec7_enum);

static const char * const smic_mux_text[] = {
	"ZERO", "ADC0", "ADC1", "ADC2", "ADC3", "SWR_DMIC0",
	"SWR_DMIC1", "SWR_DMIC2", "SWR_DMIC3", "SWR_DMIC4",
	"SWR_DMIC5", "SWR_DMIC6", "SWR_DMIC7"
};

static SOC_ENUM_SINGLE_DECL(tx_smic0_enum, CDC_TX_INP_MUX_ADC_MUX0_CFG0,
			0, smic_mux_text);

static SOC_ENUM_SINGLE_DECL(tx_smic1_enum, CDC_TX_INP_MUX_ADC_MUX1_CFG0,
			0, smic_mux_text);

static SOC_ENUM_SINGLE_DECL(tx_smic2_enum, CDC_TX_INP_MUX_ADC_MUX2_CFG0,
			0, smic_mux_text);

static SOC_ENUM_SINGLE_DECL(tx_smic3_enum, CDC_TX_INP_MUX_ADC_MUX3_CFG0,
			0, smic_mux_text);

static SOC_ENUM_SINGLE_DECL(tx_smic4_enum, CDC_TX_INP_MUX_ADC_MUX4_CFG0,
			0, smic_mux_text);

static SOC_ENUM_SINGLE_DECL(tx_smic5_enum, CDC_TX_INP_MUX_ADC_MUX5_CFG0,
			0, smic_mux_text);

static SOC_ENUM_SINGLE_DECL(tx_smic6_enum, CDC_TX_INP_MUX_ADC_MUX6_CFG0,
			0, smic_mux_text);

static SOC_ENUM_SINGLE_DECL(tx_smic7_enum, CDC_TX_INP_MUX_ADC_MUX7_CFG0,
			0, smic_mux_text);

static const struct snd_kcontrol_new tx_smic0_mux = SOC_DAPM_ENUM_EXT("tx_smic0", tx_smic0_enum,
			snd_soc_dapm_get_enum_double, tx_macro_put_dec_enum);
static const struct snd_kcontrol_new tx_smic1_mux = SOC_DAPM_ENUM_EXT("tx_smic1", tx_smic1_enum,
			snd_soc_dapm_get_enum_double, tx_macro_put_dec_enum);
static const struct snd_kcontrol_new tx_smic2_mux = SOC_DAPM_ENUM_EXT("tx_smic2", tx_smic2_enum,
			snd_soc_dapm_get_enum_double, tx_macro_put_dec_enum);
static const struct snd_kcontrol_new tx_smic3_mux = SOC_DAPM_ENUM_EXT("tx_smic3", tx_smic3_enum,
			snd_soc_dapm_get_enum_double, tx_macro_put_dec_enum);
static const struct snd_kcontrol_new tx_smic4_mux = SOC_DAPM_ENUM_EXT("tx_smic4", tx_smic4_enum,
			snd_soc_dapm_get_enum_double, tx_macro_put_dec_enum);
static const struct snd_kcontrol_new tx_smic5_mux = SOC_DAPM_ENUM_EXT("tx_smic5", tx_smic5_enum,
			snd_soc_dapm_get_enum_double, tx_macro_put_dec_enum);
static const struct snd_kcontrol_new tx_smic6_mux = SOC_DAPM_ENUM_EXT("tx_smic6", tx_smic6_enum,
			snd_soc_dapm_get_enum_double, tx_macro_put_dec_enum);
static const struct snd_kcontrol_new tx_smic7_mux = SOC_DAPM_ENUM_EXT("tx_smic7", tx_smic7_enum,
			snd_soc_dapm_get_enum_double, tx_macro_put_dec_enum);

static const char * const dmic_mux_text[] = {
	"ZERO", "DMIC0", "DMIC1", "DMIC2", "DMIC3",
	"DMIC4", "DMIC5", "DMIC6", "DMIC7"
};

static SOC_ENUM_SINGLE_DECL(tx_dmic0_enum, CDC_TX_INP_MUX_ADC_MUX0_CFG0,
			4, dmic_mux_text);

static SOC_ENUM_SINGLE_DECL(tx_dmic1_enum, CDC_TX_INP_MUX_ADC_MUX1_CFG0,
			4, dmic_mux_text);

static SOC_ENUM_SINGLE_DECL(tx_dmic2_enum, CDC_TX_INP_MUX_ADC_MUX2_CFG0,
			4, dmic_mux_text);

static SOC_ENUM_SINGLE_DECL(tx_dmic3_enum, CDC_TX_INP_MUX_ADC_MUX3_CFG0,
			4, dmic_mux_text);

static SOC_ENUM_SINGLE_DECL(tx_dmic4_enum, CDC_TX_INP_MUX_ADC_MUX4_CFG0,
			4, dmic_mux_text);

static SOC_ENUM_SINGLE_DECL(tx_dmic5_enum, CDC_TX_INP_MUX_ADC_MUX5_CFG0,
			4, dmic_mux_text);

static SOC_ENUM_SINGLE_DECL(tx_dmic6_enum, CDC_TX_INP_MUX_ADC_MUX6_CFG0,
			4, dmic_mux_text);

static SOC_ENUM_SINGLE_DECL(tx_dmic7_enum, CDC_TX_INP_MUX_ADC_MUX7_CFG0,
			4, dmic_mux_text);

static const struct snd_kcontrol_new tx_dmic0_mux = SOC_DAPM_ENUM_EXT("tx_dmic0", tx_dmic0_enum,
			snd_soc_dapm_get_enum_double, tx_macro_put_dec_enum);
static const struct snd_kcontrol_new tx_dmic1_mux = SOC_DAPM_ENUM_EXT("tx_dmic1", tx_dmic1_enum,
			snd_soc_dapm_get_enum_double, tx_macro_put_dec_enum);
static const struct snd_kcontrol_new tx_dmic2_mux = SOC_DAPM_ENUM_EXT("tx_dmic2", tx_dmic2_enum,
			snd_soc_dapm_get_enum_double, tx_macro_put_dec_enum);
static const struct snd_kcontrol_new tx_dmic3_mux = SOC_DAPM_ENUM_EXT("tx_dmic3", tx_dmic3_enum,
			snd_soc_dapm_get_enum_double, tx_macro_put_dec_enum);
static const struct snd_kcontrol_new tx_dmic4_mux = SOC_DAPM_ENUM_EXT("tx_dmic4", tx_dmic4_enum,
			snd_soc_dapm_get_enum_double, tx_macro_put_dec_enum);
static const struct snd_kcontrol_new tx_dmic5_mux = SOC_DAPM_ENUM_EXT("tx_dmic5", tx_dmic5_enum,
			snd_soc_dapm_get_enum_double, tx_macro_put_dec_enum);
static const struct snd_kcontrol_new tx_dmic6_mux = SOC_DAPM_ENUM_EXT("tx_dmic6", tx_dmic6_enum,
			snd_soc_dapm_get_enum_double, tx_macro_put_dec_enum);
static const struct snd_kcontrol_new tx_dmic7_mux = SOC_DAPM_ENUM_EXT("tx_dmic7", tx_dmic7_enum,
			snd_soc_dapm_get_enum_double, tx_macro_put_dec_enum);

static const char * const dec_mode_mux_text[] = {
	"ADC_DEFAULT", "ADC_LOW_PWR", "ADC_HIGH_PERF",
};

static const struct soc_enum dec_mode_mux_enum[] = {
	SOC_ENUM_SINGLE(SND_SOC_NOPM, 0, ARRAY_SIZE(dec_mode_mux_text),
			dec_mode_mux_text),
	SOC_ENUM_SINGLE(SND_SOC_NOPM, 1, ARRAY_SIZE(dec_mode_mux_text),
			dec_mode_mux_text),
	SOC_ENUM_SINGLE(SND_SOC_NOPM, 2,  ARRAY_SIZE(dec_mode_mux_text),
			dec_mode_mux_text),
	SOC_ENUM_SINGLE(SND_SOC_NOPM, 3, ARRAY_SIZE(dec_mode_mux_text),
			dec_mode_mux_text),
	SOC_ENUM_SINGLE(SND_SOC_NOPM, 4, ARRAY_SIZE(dec_mode_mux_text),
			dec_mode_mux_text),
	SOC_ENUM_SINGLE(SND_SOC_NOPM, 5, ARRAY_SIZE(dec_mode_mux_text),
			dec_mode_mux_text),
	SOC_ENUM_SINGLE(SND_SOC_NOPM, 6, ARRAY_SIZE(dec_mode_mux_text),
			dec_mode_mux_text),
	SOC_ENUM_SINGLE(SND_SOC_NOPM, 7, ARRAY_SIZE(dec_mode_mux_text),
			dec_mode_mux_text),
};

static const struct snd_kcontrol_new tx_aif1_cap_mixer[] = {
	SOC_SINGLE_EXT("DEC0", SND_SOC_NOPM, TX_MACRO_DEC0, 1, 0,
			tx_macro_tx_mixer_get, tx_macro_tx_mixer_put),
	SOC_SINGLE_EXT("DEC1", SND_SOC_NOPM, TX_MACRO_DEC1, 1, 0,
			tx_macro_tx_mixer_get, tx_macro_tx_mixer_put),
	SOC_SINGLE_EXT("DEC2", SND_SOC_NOPM, TX_MACRO_DEC2, 1, 0,
			tx_macro_tx_mixer_get, tx_macro_tx_mixer_put),
	SOC_SINGLE_EXT("DEC3", SND_SOC_NOPM, TX_MACRO_DEC3, 1, 0,
			tx_macro_tx_mixer_get, tx_macro_tx_mixer_put),
	SOC_SINGLE_EXT("DEC4", SND_SOC_NOPM, TX_MACRO_DEC4, 1, 0,
			tx_macro_tx_mixer_get, tx_macro_tx_mixer_put),
	SOC_SINGLE_EXT("DEC5", SND_SOC_NOPM, TX_MACRO_DEC5, 1, 0,
			tx_macro_tx_mixer_get, tx_macro_tx_mixer_put),
	SOC_SINGLE_EXT("DEC6", SND_SOC_NOPM, TX_MACRO_DEC6, 1, 0,
			tx_macro_tx_mixer_get, tx_macro_tx_mixer_put),
	SOC_SINGLE_EXT("DEC7", SND_SOC_NOPM, TX_MACRO_DEC7, 1, 0,
			tx_macro_tx_mixer_get, tx_macro_tx_mixer_put),
};

static const struct snd_kcontrol_new tx_aif2_cap_mixer[] = {
	SOC_SINGLE_EXT("DEC0", SND_SOC_NOPM, TX_MACRO_DEC0, 1, 0,
			tx_macro_tx_mixer_get, tx_macro_tx_mixer_put),
	SOC_SINGLE_EXT("DEC1", SND_SOC_NOPM, TX_MACRO_DEC1, 1, 0,
			tx_macro_tx_mixer_get, tx_macro_tx_mixer_put),
	SOC_SINGLE_EXT("DEC2", SND_SOC_NOPM, TX_MACRO_DEC2, 1, 0,
			tx_macro_tx_mixer_get, tx_macro_tx_mixer_put),
	SOC_SINGLE_EXT("DEC3", SND_SOC_NOPM, TX_MACRO_DEC3, 1, 0,
			tx_macro_tx_mixer_get, tx_macro_tx_mixer_put),
	SOC_SINGLE_EXT("DEC4", SND_SOC_NOPM, TX_MACRO_DEC4, 1, 0,
			tx_macro_tx_mixer_get, tx_macro_tx_mixer_put),
	SOC_SINGLE_EXT("DEC5", SND_SOC_NOPM, TX_MACRO_DEC5, 1, 0,
			tx_macro_tx_mixer_get, tx_macro_tx_mixer_put),
	SOC_SINGLE_EXT("DEC6", SND_SOC_NOPM, TX_MACRO_DEC6, 1, 0,
			tx_macro_tx_mixer_get, tx_macro_tx_mixer_put),
	SOC_SINGLE_EXT("DEC7", SND_SOC_NOPM, TX_MACRO_DEC7, 1, 0,
			tx_macro_tx_mixer_get, tx_macro_tx_mixer_put),
};

static const struct snd_kcontrol_new tx_aif3_cap_mixer[] = {
	SOC_SINGLE_EXT("DEC0", SND_SOC_NOPM, TX_MACRO_DEC0, 1, 0,
			tx_macro_tx_mixer_get, tx_macro_tx_mixer_put),
	SOC_SINGLE_EXT("DEC1", SND_SOC_NOPM, TX_MACRO_DEC1, 1, 0,
			tx_macro_tx_mixer_get, tx_macro_tx_mixer_put),
	SOC_SINGLE_EXT("DEC2", SND_SOC_NOPM, TX_MACRO_DEC2, 1, 0,
			tx_macro_tx_mixer_get, tx_macro_tx_mixer_put),
	SOC_SINGLE_EXT("DEC3", SND_SOC_NOPM, TX_MACRO_DEC3, 1, 0,
			tx_macro_tx_mixer_get, tx_macro_tx_mixer_put),
	SOC_SINGLE_EXT("DEC4", SND_SOC_NOPM, TX_MACRO_DEC4, 1, 0,
			tx_macro_tx_mixer_get, tx_macro_tx_mixer_put),
	SOC_SINGLE_EXT("DEC5", SND_SOC_NOPM, TX_MACRO_DEC5, 1, 0,
			tx_macro_tx_mixer_get, tx_macro_tx_mixer_put),
	SOC_SINGLE_EXT("DEC6", SND_SOC_NOPM, TX_MACRO_DEC6, 1, 0,
			tx_macro_tx_mixer_get, tx_macro_tx_mixer_put),
	SOC_SINGLE_EXT("DEC7", SND_SOC_NOPM, TX_MACRO_DEC7, 1, 0,
			tx_macro_tx_mixer_get, tx_macro_tx_mixer_put),
};

static const struct snd_soc_dapm_widget tx_macro_dapm_widgets[] = {
	SND_SOC_DAPM_AIF_OUT("TX_AIF1 CAP", "TX_AIF1 Capture", 0,
		SND_SOC_NOPM, TX_MACRO_AIF1_CAP, 0),

	SND_SOC_DAPM_AIF_OUT("TX_AIF2 CAP", "TX_AIF2 Capture", 0,
		SND_SOC_NOPM, TX_MACRO_AIF2_CAP, 0),

	SND_SOC_DAPM_AIF_OUT("TX_AIF3 CAP", "TX_AIF3 Capture", 0,
		SND_SOC_NOPM, TX_MACRO_AIF3_CAP, 0),

	SND_SOC_DAPM_MIXER("TX_AIF1_CAP Mixer", SND_SOC_NOPM, TX_MACRO_AIF1_CAP, 0,
		tx_aif1_cap_mixer, ARRAY_SIZE(tx_aif1_cap_mixer)),

	SND_SOC_DAPM_MIXER("TX_AIF2_CAP Mixer", SND_SOC_NOPM, TX_MACRO_AIF2_CAP, 0,
		tx_aif2_cap_mixer, ARRAY_SIZE(tx_aif2_cap_mixer)),

	SND_SOC_DAPM_MIXER("TX_AIF3_CAP Mixer", SND_SOC_NOPM, TX_MACRO_AIF3_CAP, 0,
		tx_aif3_cap_mixer, ARRAY_SIZE(tx_aif3_cap_mixer)),

	SND_SOC_DAPM_MUX("TX SMIC MUX0", SND_SOC_NOPM, 0, 0, &tx_smic0_mux),
	SND_SOC_DAPM_MUX("TX SMIC MUX1", SND_SOC_NOPM, 0, 0, &tx_smic1_mux),
	SND_SOC_DAPM_MUX("TX SMIC MUX2", SND_SOC_NOPM, 0, 0, &tx_smic2_mux),
	SND_SOC_DAPM_MUX("TX SMIC MUX3", SND_SOC_NOPM, 0, 0, &tx_smic3_mux),
	SND_SOC_DAPM_MUX("TX SMIC MUX4", SND_SOC_NOPM, 0, 0, &tx_smic4_mux),
	SND_SOC_DAPM_MUX("TX SMIC MUX5", SND_SOC_NOPM, 0, 0, &tx_smic5_mux),
	SND_SOC_DAPM_MUX("TX SMIC MUX6", SND_SOC_NOPM, 0, 0, &tx_smic6_mux),
	SND_SOC_DAPM_MUX("TX SMIC MUX7", SND_SOC_NOPM, 0, 0, &tx_smic7_mux),

	SND_SOC_DAPM_MUX("TX DMIC MUX0", SND_SOC_NOPM, 4, 0, &tx_dmic0_mux),
	SND_SOC_DAPM_MUX("TX DMIC MUX1", SND_SOC_NOPM, 4, 0, &tx_dmic1_mux),
	SND_SOC_DAPM_MUX("TX DMIC MUX2", SND_SOC_NOPM, 4, 0, &tx_dmic2_mux),
	SND_SOC_DAPM_MUX("TX DMIC MUX3", SND_SOC_NOPM, 4, 0, &tx_dmic3_mux),
	SND_SOC_DAPM_MUX("TX DMIC MUX4", SND_SOC_NOPM, 4, 0, &tx_dmic4_mux),
	SND_SOC_DAPM_MUX("TX DMIC MUX5", SND_SOC_NOPM, 4, 0, &tx_dmic5_mux),
	SND_SOC_DAPM_MUX("TX DMIC MUX6", SND_SOC_NOPM, 4, 0, &tx_dmic6_mux),
	SND_SOC_DAPM_MUX("TX DMIC MUX7", SND_SOC_NOPM, 4, 0, &tx_dmic7_mux),

	SND_SOC_DAPM_INPUT("TX SWR_ADC0"),
	SND_SOC_DAPM_INPUT("TX SWR_ADC1"),
	SND_SOC_DAPM_INPUT("TX SWR_ADC2"),
	SND_SOC_DAPM_INPUT("TX SWR_ADC3"),
	SND_SOC_DAPM_INPUT("TX SWR_DMIC0"),
	SND_SOC_DAPM_INPUT("TX SWR_DMIC1"),
	SND_SOC_DAPM_INPUT("TX SWR_DMIC2"),
	SND_SOC_DAPM_INPUT("TX SWR_DMIC3"),
	SND_SOC_DAPM_INPUT("TX SWR_DMIC4"),
	SND_SOC_DAPM_INPUT("TX SWR_DMIC5"),
	SND_SOC_DAPM_INPUT("TX SWR_DMIC6"),
	SND_SOC_DAPM_INPUT("TX SWR_DMIC7"),
	SND_SOC_DAPM_INPUT("TX DMIC0"),
	SND_SOC_DAPM_INPUT("TX DMIC1"),
	SND_SOC_DAPM_INPUT("TX DMIC2"),
	SND_SOC_DAPM_INPUT("TX DMIC3"),
	SND_SOC_DAPM_INPUT("TX DMIC4"),
	SND_SOC_DAPM_INPUT("TX DMIC5"),
	SND_SOC_DAPM_INPUT("TX DMIC6"),
	SND_SOC_DAPM_INPUT("TX DMIC7"),

	SND_SOC_DAPM_MUX_E("TX DEC0 MUX", SND_SOC_NOPM,
			   TX_MACRO_DEC0, 0,
			   &tx_dec0_mux, tx_macro_enable_dec,
			   SND_SOC_DAPM_PRE_PMU | SND_SOC_DAPM_POST_PMU |
			   SND_SOC_DAPM_PRE_PMD | SND_SOC_DAPM_POST_PMD),

	SND_SOC_DAPM_MUX_E("TX DEC1 MUX", SND_SOC_NOPM,
			   TX_MACRO_DEC1, 0,
			   &tx_dec1_mux, tx_macro_enable_dec,
			   SND_SOC_DAPM_PRE_PMU | SND_SOC_DAPM_POST_PMU |
			   SND_SOC_DAPM_PRE_PMD | SND_SOC_DAPM_POST_PMD),

	SND_SOC_DAPM_MUX_E("TX DEC2 MUX", SND_SOC_NOPM,
			   TX_MACRO_DEC2, 0,
			   &tx_dec2_mux, tx_macro_enable_dec,
			   SND_SOC_DAPM_PRE_PMU | SND_SOC_DAPM_POST_PMU |
			   SND_SOC_DAPM_PRE_PMD | SND_SOC_DAPM_POST_PMD),

	SND_SOC_DAPM_MUX_E("TX DEC3 MUX", SND_SOC_NOPM,
			   TX_MACRO_DEC3, 0,
			   &tx_dec3_mux, tx_macro_enable_dec,
			   SND_SOC_DAPM_PRE_PMU | SND_SOC_DAPM_POST_PMU |
			   SND_SOC_DAPM_PRE_PMD | SND_SOC_DAPM_POST_PMD),

	SND_SOC_DAPM_MUX_E("TX DEC4 MUX", SND_SOC_NOPM,
			   TX_MACRO_DEC4, 0,
			   &tx_dec4_mux, tx_macro_enable_dec,
			   SND_SOC_DAPM_PRE_PMU | SND_SOC_DAPM_POST_PMU |
			   SND_SOC_DAPM_PRE_PMD | SND_SOC_DAPM_POST_PMD),

	SND_SOC_DAPM_MUX_E("TX DEC5 MUX", SND_SOC_NOPM,
			   TX_MACRO_DEC5, 0,
			   &tx_dec5_mux, tx_macro_enable_dec,
			   SND_SOC_DAPM_PRE_PMU | SND_SOC_DAPM_POST_PMU |
			   SND_SOC_DAPM_PRE_PMD | SND_SOC_DAPM_POST_PMD),

	SND_SOC_DAPM_MUX_E("TX DEC6 MUX", SND_SOC_NOPM,
			   TX_MACRO_DEC6, 0,
			   &tx_dec6_mux, tx_macro_enable_dec,
			   SND_SOC_DAPM_PRE_PMU | SND_SOC_DAPM_POST_PMU |
			   SND_SOC_DAPM_PRE_PMD | SND_SOC_DAPM_POST_PMD),

	SND_SOC_DAPM_MUX_E("TX DEC7 MUX", SND_SOC_NOPM,
			   TX_MACRO_DEC7, 0,
			   &tx_dec7_mux, tx_macro_enable_dec,
			   SND_SOC_DAPM_PRE_PMU | SND_SOC_DAPM_POST_PMU |
			   SND_SOC_DAPM_PRE_PMD | SND_SOC_DAPM_POST_PMD),

	SND_SOC_DAPM_SUPPLY_S("TX_MCLK", 0, SND_SOC_NOPM, 0, 0,
	tx_macro_mclk_event, SND_SOC_DAPM_PRE_PMU | SND_SOC_DAPM_POST_PMD),

	SND_SOC_DAPM_SUPPLY_S("TX_SWR_CLK", 0, SND_SOC_NOPM, 0, 0, NULL, 0),

	SND_SOC_DAPM_SUPPLY_S("VA_SWR_CLK", 0, SND_SOC_NOPM, 0, 0,
			NULL, 0),
};

static const struct snd_soc_dapm_route tx_audio_map[] = {
	{"TX_AIF1 CAP", NULL, "TX_MCLK"},
	{"TX_AIF2 CAP", NULL, "TX_MCLK"},
	{"TX_AIF3 CAP", NULL, "TX_MCLK"},

	{"TX_AIF1 CAP", NULL, "TX_AIF1_CAP Mixer"},
	{"TX_AIF2 CAP", NULL, "TX_AIF2_CAP Mixer"},
	{"TX_AIF3 CAP", NULL, "TX_AIF3_CAP Mixer"},

	{"TX_AIF1_CAP Mixer", "DEC0", "TX DEC0 MUX"},
	{"TX_AIF1_CAP Mixer", "DEC1", "TX DEC1 MUX"},
	{"TX_AIF1_CAP Mixer", "DEC2", "TX DEC2 MUX"},
	{"TX_AIF1_CAP Mixer", "DEC3", "TX DEC3 MUX"},
	{"TX_AIF1_CAP Mixer", "DEC4", "TX DEC4 MUX"},
	{"TX_AIF1_CAP Mixer", "DEC5", "TX DEC5 MUX"},
	{"TX_AIF1_CAP Mixer", "DEC6", "TX DEC6 MUX"},
	{"TX_AIF1_CAP Mixer", "DEC7", "TX DEC7 MUX"},

	{"TX_AIF2_CAP Mixer", "DEC0", "TX DEC0 MUX"},
	{"TX_AIF2_CAP Mixer", "DEC1", "TX DEC1 MUX"},
	{"TX_AIF2_CAP Mixer", "DEC2", "TX DEC2 MUX"},
	{"TX_AIF2_CAP Mixer", "DEC3", "TX DEC3 MUX"},
	{"TX_AIF2_CAP Mixer", "DEC4", "TX DEC4 MUX"},
	{"TX_AIF2_CAP Mixer", "DEC5", "TX DEC5 MUX"},
	{"TX_AIF2_CAP Mixer", "DEC6", "TX DEC6 MUX"},
	{"TX_AIF2_CAP Mixer", "DEC7", "TX DEC7 MUX"},

	{"TX_AIF3_CAP Mixer", "DEC0", "TX DEC0 MUX"},
	{"TX_AIF3_CAP Mixer", "DEC1", "TX DEC1 MUX"},
	{"TX_AIF3_CAP Mixer", "DEC2", "TX DEC2 MUX"},
	{"TX_AIF3_CAP Mixer", "DEC3", "TX DEC3 MUX"},
	{"TX_AIF3_CAP Mixer", "DEC4", "TX DEC4 MUX"},
	{"TX_AIF3_CAP Mixer", "DEC5", "TX DEC5 MUX"},
	{"TX_AIF3_CAP Mixer", "DEC6", "TX DEC6 MUX"},
	{"TX_AIF3_CAP Mixer", "DEC7", "TX DEC7 MUX"},

	{"TX DEC0 MUX", NULL, "TX_MCLK"},
	{"TX DEC1 MUX", NULL, "TX_MCLK"},
	{"TX DEC2 MUX", NULL, "TX_MCLK"},
	{"TX DEC3 MUX", NULL, "TX_MCLK"},
	{"TX DEC4 MUX", NULL, "TX_MCLK"},
	{"TX DEC5 MUX", NULL, "TX_MCLK"},
	{"TX DEC6 MUX", NULL, "TX_MCLK"},
	{"TX DEC7 MUX", NULL, "TX_MCLK"},

	{"TX DEC0 MUX", "MSM_DMIC", "TX DMIC MUX0"},
	{"TX DMIC MUX0", "DMIC0", "TX DMIC0"},
	{"TX DMIC MUX0", "DMIC1", "TX DMIC1"},
	{"TX DMIC MUX0", "DMIC2", "TX DMIC2"},
	{"TX DMIC MUX0", "DMIC3", "TX DMIC3"},
	{"TX DMIC MUX0", "DMIC4", "TX DMIC4"},
	{"TX DMIC MUX0", "DMIC5", "TX DMIC5"},
	{"TX DMIC MUX0", "DMIC6", "TX DMIC6"},
	{"TX DMIC MUX0", "DMIC7", "TX DMIC7"},

	{"TX DEC0 MUX", "SWR_MIC", "TX SMIC MUX0"},
	{"TX SMIC MUX0", NULL, "TX_SWR_CLK"},
	{"TX SMIC MUX0", "ADC0", "TX SWR_ADC0"},
	{"TX SMIC MUX0", "ADC1", "TX SWR_ADC1"},
	{"TX SMIC MUX0", "ADC2", "TX SWR_ADC2"},
	{"TX SMIC MUX0", "ADC3", "TX SWR_ADC3"},
	{"TX SMIC MUX0", "SWR_DMIC0", "TX SWR_DMIC0"},
	{"TX SMIC MUX0", "SWR_DMIC1", "TX SWR_DMIC1"},
	{"TX SMIC MUX0", "SWR_DMIC2", "TX SWR_DMIC2"},
	{"TX SMIC MUX0", "SWR_DMIC3", "TX SWR_DMIC3"},
	{"TX SMIC MUX0", "SWR_DMIC4", "TX SWR_DMIC4"},
	{"TX SMIC MUX0", "SWR_DMIC5", "TX SWR_DMIC5"},
	{"TX SMIC MUX0", "SWR_DMIC6", "TX SWR_DMIC6"},
	{"TX SMIC MUX0", "SWR_DMIC7", "TX SWR_DMIC7"},

	{"TX DEC1 MUX", "MSM_DMIC", "TX DMIC MUX1"},
	{"TX DMIC MUX1", "DMIC0", "TX DMIC0"},
	{"TX DMIC MUX1", "DMIC1", "TX DMIC1"},
	{"TX DMIC MUX1", "DMIC2", "TX DMIC2"},
	{"TX DMIC MUX1", "DMIC3", "TX DMIC3"},
	{"TX DMIC MUX1", "DMIC4", "TX DMIC4"},
	{"TX DMIC MUX1", "DMIC5", "TX DMIC5"},
	{"TX DMIC MUX1", "DMIC6", "TX DMIC6"},
	{"TX DMIC MUX1", "DMIC7", "TX DMIC7"},

	{"TX DEC1 MUX", "SWR_MIC", "TX SMIC MUX1"},
	{"TX SMIC MUX1", NULL, "TX_SWR_CLK"},
	{"TX SMIC MUX1", "ADC0", "TX SWR_ADC0"},
	{"TX SMIC MUX1", "ADC1", "TX SWR_ADC1"},
	{"TX SMIC MUX1", "ADC2", "TX SWR_ADC2"},
	{"TX SMIC MUX1", "ADC3", "TX SWR_ADC3"},
	{"TX SMIC MUX1", "SWR_DMIC0", "TX SWR_DMIC0"},
	{"TX SMIC MUX1", "SWR_DMIC1", "TX SWR_DMIC1"},
	{"TX SMIC MUX1", "SWR_DMIC2", "TX SWR_DMIC2"},
	{"TX SMIC MUX1", "SWR_DMIC3", "TX SWR_DMIC3"},
	{"TX SMIC MUX1", "SWR_DMIC4", "TX SWR_DMIC4"},
	{"TX SMIC MUX1", "SWR_DMIC5", "TX SWR_DMIC5"},
	{"TX SMIC MUX1", "SWR_DMIC6", "TX SWR_DMIC6"},
	{"TX SMIC MUX1", "SWR_DMIC7", "TX SWR_DMIC7"},

	{"TX DEC2 MUX", "MSM_DMIC", "TX DMIC MUX2"},
	{"TX DMIC MUX2", "DMIC0", "TX DMIC0"},
	{"TX DMIC MUX2", "DMIC1", "TX DMIC1"},
	{"TX DMIC MUX2", "DMIC2", "TX DMIC2"},
	{"TX DMIC MUX2", "DMIC3", "TX DMIC3"},
	{"TX DMIC MUX2", "DMIC4", "TX DMIC4"},
	{"TX DMIC MUX2", "DMIC5", "TX DMIC5"},
	{"TX DMIC MUX2", "DMIC6", "TX DMIC6"},
	{"TX DMIC MUX2", "DMIC7", "TX DMIC7"},

	{"TX DEC2 MUX", "SWR_MIC", "TX SMIC MUX2"},
	{"TX SMIC MUX2", NULL, "TX_SWR_CLK"},
	{"TX SMIC MUX2", "ADC0", "TX SWR_ADC0"},
	{"TX SMIC MUX2", "ADC1", "TX SWR_ADC1"},
	{"TX SMIC MUX2", "ADC2", "TX SWR_ADC2"},
	{"TX SMIC MUX2", "ADC3", "TX SWR_ADC3"},
	{"TX SMIC MUX2", "SWR_DMIC0", "TX SWR_DMIC0"},
	{"TX SMIC MUX2", "SWR_DMIC1", "TX SWR_DMIC1"},
	{"TX SMIC MUX2", "SWR_DMIC2", "TX SWR_DMIC2"},
	{"TX SMIC MUX2", "SWR_DMIC3", "TX SWR_DMIC3"},
	{"TX SMIC MUX2", "SWR_DMIC4", "TX SWR_DMIC4"},
	{"TX SMIC MUX2", "SWR_DMIC5", "TX SWR_DMIC5"},
	{"TX SMIC MUX2", "SWR_DMIC6", "TX SWR_DMIC6"},
	{"TX SMIC MUX2", "SWR_DMIC7", "TX SWR_DMIC7"},

	{"TX DEC3 MUX", "MSM_DMIC", "TX DMIC MUX3"},
	{"TX DMIC MUX3", "DMIC0", "TX DMIC0"},
	{"TX DMIC MUX3", "DMIC1", "TX DMIC1"},
	{"TX DMIC MUX3", "DMIC2", "TX DMIC2"},
	{"TX DMIC MUX3", "DMIC3", "TX DMIC3"},
	{"TX DMIC MUX3", "DMIC4", "TX DMIC4"},
	{"TX DMIC MUX3", "DMIC5", "TX DMIC5"},
	{"TX DMIC MUX3", "DMIC6", "TX DMIC6"},
	{"TX DMIC MUX3", "DMIC7", "TX DMIC7"},

	{"TX DEC3 MUX", "SWR_MIC", "TX SMIC MUX3"},
	{"TX SMIC MUX3", NULL, "TX_SWR_CLK"},
	{"TX SMIC MUX3", "ADC0", "TX SWR_ADC0"},
	{"TX SMIC MUX3", "ADC1", "TX SWR_ADC1"},
	{"TX SMIC MUX3", "ADC2", "TX SWR_ADC2"},
	{"TX SMIC MUX3", "ADC3", "TX SWR_ADC3"},
	{"TX SMIC MUX3", "SWR_DMIC0", "TX SWR_DMIC0"},
	{"TX SMIC MUX3", "SWR_DMIC1", "TX SWR_DMIC1"},
	{"TX SMIC MUX3", "SWR_DMIC2", "TX SWR_DMIC2"},
	{"TX SMIC MUX3", "SWR_DMIC3", "TX SWR_DMIC3"},
	{"TX SMIC MUX3", "SWR_DMIC4", "TX SWR_DMIC4"},
	{"TX SMIC MUX3", "SWR_DMIC5", "TX SWR_DMIC5"},
	{"TX SMIC MUX3", "SWR_DMIC6", "TX SWR_DMIC6"},
	{"TX SMIC MUX3", "SWR_DMIC7", "TX SWR_DMIC7"},

	{"TX DEC4 MUX", "MSM_DMIC", "TX DMIC MUX4"},
	{"TX DMIC MUX4", "DMIC0", "TX DMIC0"},
	{"TX DMIC MUX4", "DMIC1", "TX DMIC1"},
	{"TX DMIC MUX4", "DMIC2", "TX DMIC2"},
	{"TX DMIC MUX4", "DMIC3", "TX DMIC3"},
	{"TX DMIC MUX4", "DMIC4", "TX DMIC4"},
	{"TX DMIC MUX4", "DMIC5", "TX DMIC5"},
	{"TX DMIC MUX4", "DMIC6", "TX DMIC6"},
	{"TX DMIC MUX4", "DMIC7", "TX DMIC7"},

	{"TX DEC4 MUX", "SWR_MIC", "TX SMIC MUX4"},
	{"TX SMIC MUX4", NULL, "TX_SWR_CLK"},
	{"TX SMIC MUX4", "ADC0", "TX SWR_ADC0"},
	{"TX SMIC MUX4", "ADC1", "TX SWR_ADC1"},
	{"TX SMIC MUX4", "ADC2", "TX SWR_ADC2"},
	{"TX SMIC MUX4", "ADC3", "TX SWR_ADC3"},
	{"TX SMIC MUX4", "SWR_DMIC0", "TX SWR_DMIC0"},
	{"TX SMIC MUX4", "SWR_DMIC1", "TX SWR_DMIC1"},
	{"TX SMIC MUX4", "SWR_DMIC2", "TX SWR_DMIC2"},
	{"TX SMIC MUX4", "SWR_DMIC3", "TX SWR_DMIC3"},
	{"TX SMIC MUX4", "SWR_DMIC4", "TX SWR_DMIC4"},
	{"TX SMIC MUX4", "SWR_DMIC5", "TX SWR_DMIC5"},
	{"TX SMIC MUX4", "SWR_DMIC6", "TX SWR_DMIC6"},
	{"TX SMIC MUX4", "SWR_DMIC7", "TX SWR_DMIC7"},

	{"TX DEC5 MUX", "MSM_DMIC", "TX DMIC MUX5"},
	{"TX DMIC MUX5", "DMIC0", "TX DMIC0"},
	{"TX DMIC MUX5", "DMIC1", "TX DMIC1"},
	{"TX DMIC MUX5", "DMIC2", "TX DMIC2"},
	{"TX DMIC MUX5", "DMIC3", "TX DMIC3"},
	{"TX DMIC MUX5", "DMIC4", "TX DMIC4"},
	{"TX DMIC MUX5", "DMIC5", "TX DMIC5"},
	{"TX DMIC MUX5", "DMIC6", "TX DMIC6"},
	{"TX DMIC MUX5", "DMIC7", "TX DMIC7"},

	{"TX DEC5 MUX", "SWR_MIC", "TX SMIC MUX5"},
	{"TX SMIC MUX5", NULL, "TX_SWR_CLK"},
	{"TX SMIC MUX5", "ADC0", "TX SWR_ADC0"},
	{"TX SMIC MUX5", "ADC1", "TX SWR_ADC1"},
	{"TX SMIC MUX5", "ADC2", "TX SWR_ADC2"},
	{"TX SMIC MUX5", "ADC3", "TX SWR_ADC3"},
	{"TX SMIC MUX5", "SWR_DMIC0", "TX SWR_DMIC0"},
	{"TX SMIC MUX5", "SWR_DMIC1", "TX SWR_DMIC1"},
	{"TX SMIC MUX5", "SWR_DMIC2", "TX SWR_DMIC2"},
	{"TX SMIC MUX5", "SWR_DMIC3", "TX SWR_DMIC3"},
	{"TX SMIC MUX5", "SWR_DMIC4", "TX SWR_DMIC4"},
	{"TX SMIC MUX5", "SWR_DMIC5", "TX SWR_DMIC5"},
	{"TX SMIC MUX5", "SWR_DMIC6", "TX SWR_DMIC6"},
	{"TX SMIC MUX5", "SWR_DMIC7", "TX SWR_DMIC7"},

	{"TX DEC6 MUX", "MSM_DMIC", "TX DMIC MUX6"},
	{"TX DMIC MUX6", "DMIC0", "TX DMIC0"},
	{"TX DMIC MUX6", "DMIC1", "TX DMIC1"},
	{"TX DMIC MUX6", "DMIC2", "TX DMIC2"},
	{"TX DMIC MUX6", "DMIC3", "TX DMIC3"},
	{"TX DMIC MUX6", "DMIC4", "TX DMIC4"},
	{"TX DMIC MUX6", "DMIC5", "TX DMIC5"},
	{"TX DMIC MUX6", "DMIC6", "TX DMIC6"},
	{"TX DMIC MUX6", "DMIC7", "TX DMIC7"},

	{"TX DEC6 MUX", "SWR_MIC", "TX SMIC MUX6"},
	{"TX SMIC MUX6", NULL, "TX_SWR_CLK"},
	{"TX SMIC MUX6", "ADC0", "TX SWR_ADC0"},
	{"TX SMIC MUX6", "ADC1", "TX SWR_ADC1"},
	{"TX SMIC MUX6", "ADC2", "TX SWR_ADC2"},
	{"TX SMIC MUX6", "ADC3", "TX SWR_ADC3"},
	{"TX SMIC MUX6", "SWR_DMIC0", "TX SWR_DMIC0"},
	{"TX SMIC MUX6", "SWR_DMIC1", "TX SWR_DMIC1"},
	{"TX SMIC MUX6", "SWR_DMIC2", "TX SWR_DMIC2"},
	{"TX SMIC MUX6", "SWR_DMIC3", "TX SWR_DMIC3"},
	{"TX SMIC MUX6", "SWR_DMIC4", "TX SWR_DMIC4"},
	{"TX SMIC MUX6", "SWR_DMIC5", "TX SWR_DMIC5"},
	{"TX SMIC MUX6", "SWR_DMIC6", "TX SWR_DMIC6"},
	{"TX SMIC MUX6", "SWR_DMIC7", "TX SWR_DMIC7"},

	{"TX DEC7 MUX", "MSM_DMIC", "TX DMIC MUX7"},
	{"TX DMIC MUX7", "DMIC0", "TX DMIC0"},
	{"TX DMIC MUX7", "DMIC1", "TX DMIC1"},
	{"TX DMIC MUX7", "DMIC2", "TX DMIC2"},
	{"TX DMIC MUX7", "DMIC3", "TX DMIC3"},
	{"TX DMIC MUX7", "DMIC4", "TX DMIC4"},
	{"TX DMIC MUX7", "DMIC5", "TX DMIC5"},
	{"TX DMIC MUX7", "DMIC6", "TX DMIC6"},
	{"TX DMIC MUX7", "DMIC7", "TX DMIC7"},

	{"TX DEC7 MUX", "SWR_MIC", "TX SMIC MUX7"},
	{"TX SMIC MUX7", NULL, "TX_SWR_CLK"},
	{"TX SMIC MUX7", "ADC0", "TX SWR_ADC0"},
	{"TX SMIC MUX7", "ADC1", "TX SWR_ADC1"},
	{"TX SMIC MUX7", "ADC2", "TX SWR_ADC2"},
	{"TX SMIC MUX7", "ADC3", "TX SWR_ADC3"},
	{"TX SMIC MUX7", "SWR_DMIC0", "TX SWR_DMIC0"},
	{"TX SMIC MUX7", "SWR_DMIC1", "TX SWR_DMIC1"},
	{"TX SMIC MUX7", "SWR_DMIC2", "TX SWR_DMIC2"},
	{"TX SMIC MUX7", "SWR_DMIC3", "TX SWR_DMIC3"},
	{"TX SMIC MUX7", "SWR_DMIC4", "TX SWR_DMIC4"},
	{"TX SMIC MUX7", "SWR_DMIC5", "TX SWR_DMIC5"},
	{"TX SMIC MUX7", "SWR_DMIC6", "TX SWR_DMIC6"},
	{"TX SMIC MUX7", "SWR_DMIC7", "TX SWR_DMIC7"},
};

static const struct snd_kcontrol_new tx_macro_snd_controls[] = {
	SOC_SINGLE_S8_TLV("TX_DEC0 Volume",
			  CDC_TX0_TX_VOL_CTL,
			  -84, 40, digital_gain),
	SOC_SINGLE_S8_TLV("TX_DEC1 Volume",
			  CDC_TX1_TX_VOL_CTL,
			  -84, 40, digital_gain),
	SOC_SINGLE_S8_TLV("TX_DEC2 Volume",
			  CDC_TX2_TX_VOL_CTL,
			  -84, 40, digital_gain),
	SOC_SINGLE_S8_TLV("TX_DEC3 Volume",
			  CDC_TX3_TX_VOL_CTL,
			  -84, 40, digital_gain),
	SOC_SINGLE_S8_TLV("TX_DEC4 Volume",
			  CDC_TX4_TX_VOL_CTL,
			  -84, 40, digital_gain),
	SOC_SINGLE_S8_TLV("TX_DEC5 Volume",
			  CDC_TX5_TX_VOL_CTL,
			  -84, 40, digital_gain),
	SOC_SINGLE_S8_TLV("TX_DEC6 Volume",
			  CDC_TX6_TX_VOL_CTL,
			  -84, 40, digital_gain),
	SOC_SINGLE_S8_TLV("TX_DEC7 Volume",
			  CDC_TX7_TX_VOL_CTL,
			  -84, 40, digital_gain),

	SOC_ENUM_EXT("DEC0 MODE", dec_mode_mux_enum[0],
			tx_macro_dec_mode_get, tx_macro_dec_mode_put),

	SOC_ENUM_EXT("DEC1 MODE", dec_mode_mux_enum[1],
			tx_macro_dec_mode_get, tx_macro_dec_mode_put),

	SOC_ENUM_EXT("DEC2 MODE", dec_mode_mux_enum[2],
			tx_macro_dec_mode_get, tx_macro_dec_mode_put),

	SOC_ENUM_EXT("DEC3 MODE", dec_mode_mux_enum[3],
			tx_macro_dec_mode_get, tx_macro_dec_mode_put),

	SOC_ENUM_EXT("DEC4 MODE", dec_mode_mux_enum[4],
			tx_macro_dec_mode_get, tx_macro_dec_mode_put),

	SOC_ENUM_EXT("DEC5 MODE", dec_mode_mux_enum[5],
			tx_macro_dec_mode_get, tx_macro_dec_mode_put),

	SOC_ENUM_EXT("DEC6 MODE", dec_mode_mux_enum[6],
			tx_macro_dec_mode_get, tx_macro_dec_mode_put),

	SOC_ENUM_EXT("DEC7 MODE", dec_mode_mux_enum[7],
			tx_macro_dec_mode_get, tx_macro_dec_mode_put),

	SOC_SINGLE_EXT("DEC0_BCS Switch", SND_SOC_NOPM, 0, 1, 0,
		       tx_macro_get_bcs, tx_macro_set_bcs),
};

static int tx_macro_component_probe(struct snd_soc_component *comp)
{
	struct tx_macro *tx = snd_soc_component_get_drvdata(comp);
	int i;

	snd_soc_component_init_regmap(comp, tx->regmap);

	for (i = 0; i < NUM_DECIMATORS; i++) {
		tx->tx_hpf_work[i].tx = tx;
		tx->tx_hpf_work[i].decimator = i;
		INIT_DELAYED_WORK(&tx->tx_hpf_work[i].dwork,
			tx_macro_tx_hpf_corner_freq_callback);
	}

	for (i = 0; i < NUM_DECIMATORS; i++) {
		tx->tx_mute_dwork[i].tx = tx;
		tx->tx_mute_dwork[i].decimator = i;
		INIT_DELAYED_WORK(&tx->tx_mute_dwork[i].dwork,
			  tx_macro_mute_update_callback);
	}
	tx->component = comp;

	snd_soc_component_update_bits(comp, CDC_TX0_TX_PATH_SEC7, 0x3F,
				      0x0A);
	/* Enable swr mic0 and mic1 clock */
	snd_soc_component_update_bits(comp, CDC_TX_TOP_CSR_SWR_AMIC0_CTL, 0xFF, 0x00);
	snd_soc_component_update_bits(comp, CDC_TX_TOP_CSR_SWR_AMIC1_CTL, 0xFF, 0x00);

	return 0;
}

static int swclk_gate_enable(struct clk_hw *hw)
{
	struct tx_macro *tx = to_tx_macro(hw);
	struct regmap *regmap = tx->regmap;
	int ret;

	ret = clk_prepare_enable(tx->mclk);
	if (ret) {
		dev_err(tx->dev, "failed to enable mclk\n");
		return ret;
	}

	tx_macro_mclk_enable(tx, true);

	regmap_update_bits(regmap, CDC_TX_CLK_RST_CTRL_SWR_CONTROL,
			   CDC_TX_SWR_CLK_EN_MASK,
			   CDC_TX_SWR_CLK_ENABLE);
	return 0;
}

static void swclk_gate_disable(struct clk_hw *hw)
{
	struct tx_macro *tx = to_tx_macro(hw);
	struct regmap *regmap = tx->regmap;

	regmap_update_bits(regmap, CDC_TX_CLK_RST_CTRL_SWR_CONTROL,
			   CDC_TX_SWR_CLK_EN_MASK, 0x0);

	tx_macro_mclk_enable(tx, false);
	clk_disable_unprepare(tx->mclk);
}

static int swclk_gate_is_enabled(struct clk_hw *hw)
{
	struct tx_macro *tx = to_tx_macro(hw);
	int ret, val;

	regmap_read(tx->regmap, CDC_TX_CLK_RST_CTRL_SWR_CONTROL, &val);
	ret = val & BIT(0);

	return ret;
}

static unsigned long swclk_recalc_rate(struct clk_hw *hw,
				       unsigned long parent_rate)
{
	return parent_rate / 2;
}

static const struct clk_ops swclk_gate_ops = {
	.prepare = swclk_gate_enable,
	.unprepare = swclk_gate_disable,
	.is_enabled = swclk_gate_is_enabled,
	.recalc_rate = swclk_recalc_rate,

};

static int tx_macro_register_mclk_output(struct tx_macro *tx)
{
	struct device *dev = tx->dev;
	const char *parent_clk_name = NULL;
	const char *clk_name = "lpass-tx-mclk";
	struct clk_hw *hw;
	struct clk_init_data init;
	int ret;

	parent_clk_name = __clk_get_name(tx->npl);

	init.name = clk_name;
	init.ops = &swclk_gate_ops;
	init.flags = 0;
	init.parent_names = &parent_clk_name;
	init.num_parents = 1;
	tx->hw.init = &init;
	hw = &tx->hw;
	ret = devm_clk_hw_register(dev, hw);
	if (ret)
		return ret;

	return devm_of_clk_add_hw_provider(dev, of_clk_hw_simple_get, hw);
}

static const struct snd_soc_component_driver tx_macro_component_drv = {
	.name = "RX-MACRO",
	.probe = tx_macro_component_probe,
	.controls = tx_macro_snd_controls,
	.num_controls = ARRAY_SIZE(tx_macro_snd_controls),
	.dapm_widgets = tx_macro_dapm_widgets,
	.num_dapm_widgets = ARRAY_SIZE(tx_macro_dapm_widgets),
	.dapm_routes = tx_audio_map,
	.num_dapm_routes = ARRAY_SIZE(tx_audio_map),
};

static int tx_macro_probe(struct platform_device *pdev)
{
	struct device *dev = &pdev->dev;
	struct device_node *np = dev->of_node;
	struct tx_macro *tx;
	void __iomem *base;
	int ret, reg;

	tx = devm_kzalloc(dev, sizeof(*tx), GFP_KERNEL);
	if (!tx)
		return -ENOMEM;

	tx->macro = devm_clk_get_optional(dev, "macro");
	if (IS_ERR(tx->macro))
		return PTR_ERR(tx->macro);

	tx->dcodec = devm_clk_get_optional(dev, "dcodec");
	if (IS_ERR(tx->dcodec))
		return PTR_ERR(tx->dcodec);

	tx->mclk = devm_clk_get(dev, "mclk");
	if (IS_ERR(tx->mclk))
		return PTR_ERR(tx->mclk);

	tx->npl = devm_clk_get(dev, "npl");
	if (IS_ERR(tx->npl))
		return PTR_ERR(tx->npl);

	tx->fsgen = devm_clk_get(dev, "fsgen");
	if (IS_ERR(tx->fsgen))
		return PTR_ERR(tx->fsgen);

	tx->pds = lpass_macro_pds_init(dev);
	if (IS_ERR(tx->pds))
		return PTR_ERR(tx->pds);

	base = devm_platform_ioremap_resource(pdev, 0);
	if (IS_ERR(base)) {
		ret = PTR_ERR(base);
		goto err;
	}

	/* Update defaults for lpass sc7280 */
	if (of_device_is_compatible(np, "qcom,sc7280-lpass-tx-macro")) {
		for (reg = 0; reg < ARRAY_SIZE(tx_defaults); reg++) {
			switch (tx_defaults[reg].reg) {
			case CDC_TX_TOP_CSR_SWR_AMIC0_CTL:
			case CDC_TX_TOP_CSR_SWR_AMIC1_CTL:
				tx_defaults[reg].def = 0x0E;
				break;
			default:
				break;
			}
		}
	}

	tx->regmap = devm_regmap_init_mmio(dev, base, &tx_regmap_config);
	if (IS_ERR(tx->regmap)) {
		ret = PTR_ERR(tx->regmap);
		goto err;
	}

	dev_set_drvdata(dev, tx);

	tx->dev = dev;

	/* set MCLK and NPL rates */
	clk_set_rate(tx->mclk, MCLK_FREQ);
	clk_set_rate(tx->npl, MCLK_FREQ);

	ret = clk_prepare_enable(tx->macro);
	if (ret)
		goto err;

	ret = clk_prepare_enable(tx->dcodec);
	if (ret)
		goto err_dcodec;

	ret = clk_prepare_enable(tx->mclk);
	if (ret)
		goto err_mclk;

	ret = clk_prepare_enable(tx->npl);
	if (ret)
		goto err_npl;

	ret = clk_prepare_enable(tx->fsgen);
	if (ret)
		goto err_fsgen;

<<<<<<< HEAD
=======
	/* reset soundwire block */
	regmap_update_bits(tx->regmap, CDC_TX_CLK_RST_CTRL_SWR_CONTROL,
			   CDC_TX_SWR_RESET_MASK, CDC_TX_SWR_RESET_ENABLE);

	regmap_update_bits(tx->regmap, CDC_TX_CLK_RST_CTRL_SWR_CONTROL,
			   CDC_TX_SWR_CLK_EN_MASK,
			   CDC_TX_SWR_CLK_ENABLE);
	regmap_update_bits(tx->regmap, CDC_TX_CLK_RST_CTRL_SWR_CONTROL,
			   CDC_TX_SWR_RESET_MASK, 0x0);

>>>>>>> 5729a900
	ret = devm_snd_soc_register_component(dev, &tx_macro_component_drv,
					      tx_macro_dai,
					      ARRAY_SIZE(tx_macro_dai));
	if (ret)
		goto err_clkout;

	pm_runtime_set_autosuspend_delay(dev, 3000);
	pm_runtime_use_autosuspend(dev);
	pm_runtime_mark_last_busy(dev);
	pm_runtime_set_active(dev);
	pm_runtime_enable(dev);

	ret = tx_macro_register_mclk_output(tx);
	if (ret)
		goto err_clkout;

	return 0;

err_clkout:
	clk_disable_unprepare(tx->fsgen);
err_fsgen:
	clk_disable_unprepare(tx->npl);
err_npl:
	clk_disable_unprepare(tx->mclk);
err_mclk:
	clk_disable_unprepare(tx->dcodec);
err_dcodec:
	clk_disable_unprepare(tx->macro);
err:
	lpass_macro_pds_exit(tx->pds);

	return ret;
}

static int tx_macro_remove(struct platform_device *pdev)
{
	struct tx_macro *tx = dev_get_drvdata(&pdev->dev);

	clk_disable_unprepare(tx->macro);
	clk_disable_unprepare(tx->dcodec);
	clk_disable_unprepare(tx->mclk);
	clk_disable_unprepare(tx->npl);
	clk_disable_unprepare(tx->fsgen);

	lpass_macro_pds_exit(tx->pds);

	return 0;
}

static int __maybe_unused tx_macro_runtime_suspend(struct device *dev)
{
	struct tx_macro *tx = dev_get_drvdata(dev);

	regcache_cache_only(tx->regmap, true);
	regcache_mark_dirty(tx->regmap);

	clk_disable_unprepare(tx->fsgen);
	clk_disable_unprepare(tx->npl);
	clk_disable_unprepare(tx->mclk);

	return 0;
}

static int __maybe_unused tx_macro_runtime_resume(struct device *dev)
{
	struct tx_macro *tx = dev_get_drvdata(dev);
	int ret;

	ret = clk_prepare_enable(tx->mclk);
	if (ret) {
		dev_err(dev, "unable to prepare mclk\n");
		return ret;
	}

	ret = clk_prepare_enable(tx->npl);
	if (ret) {
		dev_err(dev, "unable to prepare npl\n");
		goto err_npl;
	}

	ret = clk_prepare_enable(tx->fsgen);
	if (ret) {
		dev_err(dev, "unable to prepare fsgen\n");
		goto err_fsgen;
	}

	regcache_cache_only(tx->regmap, false);
	regcache_sync(tx->regmap);

	return 0;
err_fsgen:
	clk_disable_unprepare(tx->npl);
err_npl:
	clk_disable_unprepare(tx->mclk);

	return ret;
}

static const struct dev_pm_ops tx_macro_pm_ops = {
	SET_RUNTIME_PM_OPS(tx_macro_runtime_suspend, tx_macro_runtime_resume, NULL)
};

static const struct of_device_id tx_macro_dt_match[] = {
	{ .compatible = "qcom,sc7280-lpass-tx-macro" },
	{ .compatible = "qcom,sm8250-lpass-tx-macro" },
	{ .compatible = "qcom,sm8450-lpass-tx-macro" },
	{ .compatible = "qcom,sc8280xp-lpass-tx-macro" },
	{ }
};
MODULE_DEVICE_TABLE(of, tx_macro_dt_match);
static struct platform_driver tx_macro_driver = {
	.driver = {
		.name = "tx_macro",
		.of_match_table = tx_macro_dt_match,
		.suppress_bind_attrs = true,
		.pm = &tx_macro_pm_ops,
	},
	.probe = tx_macro_probe,
	.remove = tx_macro_remove,
};

module_platform_driver(tx_macro_driver);

MODULE_DESCRIPTION("TX macro driver");
MODULE_LICENSE("GPL");<|MERGE_RESOLUTION|>--- conflicted
+++ resolved
@@ -2032,8 +2032,6 @@
 	if (ret)
 		goto err_fsgen;
 
-<<<<<<< HEAD
-=======
 	/* reset soundwire block */
 	regmap_update_bits(tx->regmap, CDC_TX_CLK_RST_CTRL_SWR_CONTROL,
 			   CDC_TX_SWR_RESET_MASK, CDC_TX_SWR_RESET_ENABLE);
@@ -2044,7 +2042,6 @@
 	regmap_update_bits(tx->regmap, CDC_TX_CLK_RST_CTRL_SWR_CONTROL,
 			   CDC_TX_SWR_RESET_MASK, 0x0);
 
->>>>>>> 5729a900
 	ret = devm_snd_soc_register_component(dev, &tx_macro_component_drv,
 					      tx_macro_dai,
 					      ARRAY_SIZE(tx_macro_dai));
