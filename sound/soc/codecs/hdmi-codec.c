// SPDX-License-Identifier: GPL-2.0-only
/*
 * ALSA SoC codec for HDMI encoder drivers
 * Copyright (C) 2015 Texas Instruments Incorporated - http://www.ti.com/
 * Author: Jyri Sarha <jsarha@ti.com>
 */
#include <linux/module.h>
#include <linux/string.h>
#include <sound/core.h>
#include <sound/jack.h>
#include <sound/pcm.h>
#include <sound/pcm_params.h>
#include <sound/soc.h>
#include <sound/tlv.h>
#include <sound/pcm_drm_eld.h>
#include <sound/hdmi-codec.h>
#include <sound/pcm_iec958.h>

#include <drm/drm_crtc.h> /* This is only to get MAX_ELD_BYTES */

#define HDMI_CODEC_CHMAP_IDX_UNKNOWN  -1

struct hdmi_codec_channel_map_table {
	unsigned char map;	/* ALSA API channel map position */
	unsigned long spk_mask;		/* speaker position bit mask */
};

/*
 * CEA speaker placement for HDMI 1.4:
 *
 *  FL  FLC   FC   FRC   FR   FRW
 *
 *                                  LFE
 *
 *  RL  RLC   RC   RRC   RR
 *
 *  Speaker placement has to be extended to support HDMI 2.0
 */
enum hdmi_codec_cea_spk_placement {
	FL  = BIT(0),	/* Front Left           */
	FC  = BIT(1),	/* Front Center         */
	FR  = BIT(2),	/* Front Right          */
	FLC = BIT(3),	/* Front Left Center    */
	FRC = BIT(4),	/* Front Right Center   */
	RL  = BIT(5),	/* Rear Left            */
	RC  = BIT(6),	/* Rear Center          */
	RR  = BIT(7),	/* Rear Right           */
	RLC = BIT(8),	/* Rear Left Center     */
	RRC = BIT(9),	/* Rear Right Center    */
	LFE = BIT(10),	/* Low Frequency Effect */
};

/*
 * cea Speaker allocation structure
 */
struct hdmi_codec_cea_spk_alloc {
	const int ca_id;
	unsigned int n_ch;
	unsigned long mask;
};

/* Channel maps  stereo HDMI */
static const struct snd_pcm_chmap_elem hdmi_codec_stereo_chmaps[] = {
	{ .channels = 2,
	  .map = { SNDRV_CHMAP_FL, SNDRV_CHMAP_FR } },
	{ }
};

/* Channel maps for multi-channel playbacks, up to 8 n_ch */
static const struct snd_pcm_chmap_elem hdmi_codec_8ch_chmaps[] = {
	{ .channels = 2, /* CA_ID 0x00 */
	  .map = { SNDRV_CHMAP_FL, SNDRV_CHMAP_FR } },
	{ .channels = 4, /* CA_ID 0x01 */
	  .map = { SNDRV_CHMAP_FL, SNDRV_CHMAP_FR, SNDRV_CHMAP_LFE,
		   SNDRV_CHMAP_NA } },
	{ .channels = 4, /* CA_ID 0x02 */
	  .map = { SNDRV_CHMAP_FL, SNDRV_CHMAP_FR, SNDRV_CHMAP_NA,
		   SNDRV_CHMAP_FC } },
	{ .channels = 4, /* CA_ID 0x03 */
	  .map = { SNDRV_CHMAP_FL, SNDRV_CHMAP_FR, SNDRV_CHMAP_LFE,
		   SNDRV_CHMAP_FC } },
	{ .channels = 6, /* CA_ID 0x04 */
	  .map = { SNDRV_CHMAP_FL, SNDRV_CHMAP_FR, SNDRV_CHMAP_NA,
		   SNDRV_CHMAP_NA, SNDRV_CHMAP_RC, SNDRV_CHMAP_NA } },
	{ .channels = 6, /* CA_ID 0x05 */
	  .map = { SNDRV_CHMAP_FL, SNDRV_CHMAP_FR, SNDRV_CHMAP_LFE,
		   SNDRV_CHMAP_NA, SNDRV_CHMAP_RC, SNDRV_CHMAP_NA } },
	{ .channels = 6, /* CA_ID 0x06 */
	  .map = { SNDRV_CHMAP_FL, SNDRV_CHMAP_FR, SNDRV_CHMAP_NA,
		   SNDRV_CHMAP_FC, SNDRV_CHMAP_RC, SNDRV_CHMAP_NA } },
	{ .channels = 6, /* CA_ID 0x07 */
	  .map = { SNDRV_CHMAP_FL, SNDRV_CHMAP_FR, SNDRV_CHMAP_LFE,
		   SNDRV_CHMAP_FC, SNDRV_CHMAP_RC, SNDRV_CHMAP_NA } },
	{ .channels = 6, /* CA_ID 0x08 */
	  .map = { SNDRV_CHMAP_FL, SNDRV_CHMAP_FR, SNDRV_CHMAP_NA,
		   SNDRV_CHMAP_NA, SNDRV_CHMAP_RL, SNDRV_CHMAP_RR } },
	{ .channels = 6, /* CA_ID 0x09 */
	  .map = { SNDRV_CHMAP_FL, SNDRV_CHMAP_FR, SNDRV_CHMAP_LFE,
		   SNDRV_CHMAP_NA, SNDRV_CHMAP_RL, SNDRV_CHMAP_RR } },
	{ .channels = 6, /* CA_ID 0x0A */
	  .map = { SNDRV_CHMAP_FL, SNDRV_CHMAP_FR, SNDRV_CHMAP_NA,
		   SNDRV_CHMAP_FC, SNDRV_CHMAP_RL, SNDRV_CHMAP_RR } },
	{ .channels = 6, /* CA_ID 0x0B */
	  .map = { SNDRV_CHMAP_FL, SNDRV_CHMAP_FR, SNDRV_CHMAP_LFE,
		   SNDRV_CHMAP_FC, SNDRV_CHMAP_RL, SNDRV_CHMAP_RR } },
	{ .channels = 8, /* CA_ID 0x0C */
	  .map = { SNDRV_CHMAP_FL, SNDRV_CHMAP_FR, SNDRV_CHMAP_NA,
		   SNDRV_CHMAP_NA, SNDRV_CHMAP_RL, SNDRV_CHMAP_RR,
		   SNDRV_CHMAP_RC, SNDRV_CHMAP_NA } },
	{ .channels = 8, /* CA_ID 0x0D */
	  .map = { SNDRV_CHMAP_FL, SNDRV_CHMAP_FR, SNDRV_CHMAP_LFE,
		   SNDRV_CHMAP_NA, SNDRV_CHMAP_RL, SNDRV_CHMAP_RR,
		   SNDRV_CHMAP_RC, SNDRV_CHMAP_NA } },
	{ .channels = 8, /* CA_ID 0x0E */
	  .map = { SNDRV_CHMAP_FL, SNDRV_CHMAP_FR, SNDRV_CHMAP_NA,
		   SNDRV_CHMAP_FC, SNDRV_CHMAP_RL, SNDRV_CHMAP_RR,
		   SNDRV_CHMAP_RC, SNDRV_CHMAP_NA } },
	{ .channels = 8, /* CA_ID 0x0F */
	  .map = { SNDRV_CHMAP_FL, SNDRV_CHMAP_FR, SNDRV_CHMAP_LFE,
		   SNDRV_CHMAP_FC, SNDRV_CHMAP_RL, SNDRV_CHMAP_RR,
		   SNDRV_CHMAP_RC, SNDRV_CHMAP_NA } },
	{ .channels = 8, /* CA_ID 0x10 */
	  .map = { SNDRV_CHMAP_FL, SNDRV_CHMAP_FR, SNDRV_CHMAP_NA,
		   SNDRV_CHMAP_NA, SNDRV_CHMAP_RL, SNDRV_CHMAP_RR,
		   SNDRV_CHMAP_RLC, SNDRV_CHMAP_RRC } },
	{ .channels = 8, /* CA_ID 0x11 */
	  .map = { SNDRV_CHMAP_FL, SNDRV_CHMAP_FR, SNDRV_CHMAP_LFE,
		   SNDRV_CHMAP_NA, SNDRV_CHMAP_RL, SNDRV_CHMAP_RR,
		   SNDRV_CHMAP_RLC, SNDRV_CHMAP_RRC } },
	{ .channels = 8, /* CA_ID 0x12 */
	  .map = { SNDRV_CHMAP_FL, SNDRV_CHMAP_FR, SNDRV_CHMAP_NA,
		   SNDRV_CHMAP_FC, SNDRV_CHMAP_RL, SNDRV_CHMAP_RR,
		   SNDRV_CHMAP_RLC, SNDRV_CHMAP_RRC } },
	{ .channels = 8, /* CA_ID 0x13 */
	  .map = { SNDRV_CHMAP_FL, SNDRV_CHMAP_FR, SNDRV_CHMAP_LFE,
		   SNDRV_CHMAP_FC, SNDRV_CHMAP_RL, SNDRV_CHMAP_RR,
		   SNDRV_CHMAP_RLC, SNDRV_CHMAP_RRC } },
	{ .channels = 8, /* CA_ID 0x14 */
	  .map = { SNDRV_CHMAP_FL, SNDRV_CHMAP_FR, SNDRV_CHMAP_NA,
		   SNDRV_CHMAP_NA, SNDRV_CHMAP_NA, SNDRV_CHMAP_NA,
		   SNDRV_CHMAP_FLC, SNDRV_CHMAP_FRC } },
	{ .channels = 8, /* CA_ID 0x15 */
	  .map = { SNDRV_CHMAP_FL, SNDRV_CHMAP_FR, SNDRV_CHMAP_LFE,
		   SNDRV_CHMAP_NA, SNDRV_CHMAP_NA, SNDRV_CHMAP_NA,
		   SNDRV_CHMAP_FLC, SNDRV_CHMAP_FRC } },
	{ .channels = 8, /* CA_ID 0x16 */
	  .map = { SNDRV_CHMAP_FL, SNDRV_CHMAP_FR, SNDRV_CHMAP_NA,
		   SNDRV_CHMAP_FC, SNDRV_CHMAP_NA, SNDRV_CHMAP_NA,
		   SNDRV_CHMAP_FLC, SNDRV_CHMAP_FRC } },
	{ .channels = 8, /* CA_ID 0x17 */
	  .map = { SNDRV_CHMAP_FL, SNDRV_CHMAP_FR, SNDRV_CHMAP_LFE,
		   SNDRV_CHMAP_FC, SNDRV_CHMAP_NA, SNDRV_CHMAP_NA,
		   SNDRV_CHMAP_FLC, SNDRV_CHMAP_FRC } },
	{ .channels = 8, /* CA_ID 0x18 */
	  .map = { SNDRV_CHMAP_FL, SNDRV_CHMAP_FR, SNDRV_CHMAP_NA,
		   SNDRV_CHMAP_NA, SNDRV_CHMAP_NA, SNDRV_CHMAP_NA,
		   SNDRV_CHMAP_FLC, SNDRV_CHMAP_FRC } },
	{ .channels = 8, /* CA_ID 0x19 */
	  .map = { SNDRV_CHMAP_FL, SNDRV_CHMAP_FR, SNDRV_CHMAP_LFE,
		   SNDRV_CHMAP_NA, SNDRV_CHMAP_NA, SNDRV_CHMAP_NA,
		   SNDRV_CHMAP_FLC, SNDRV_CHMAP_FRC } },
	{ .channels = 8, /* CA_ID 0x1A */
	  .map = { SNDRV_CHMAP_FL, SNDRV_CHMAP_FR, SNDRV_CHMAP_NA,
		   SNDRV_CHMAP_FC, SNDRV_CHMAP_NA, SNDRV_CHMAP_NA,
		   SNDRV_CHMAP_FLC, SNDRV_CHMAP_FRC } },
	{ .channels = 8, /* CA_ID 0x1B */
	  .map = { SNDRV_CHMAP_FL, SNDRV_CHMAP_FR, SNDRV_CHMAP_LFE,
		   SNDRV_CHMAP_FC, SNDRV_CHMAP_NA, SNDRV_CHMAP_NA,
		   SNDRV_CHMAP_FLC, SNDRV_CHMAP_FRC } },
	{ .channels = 8, /* CA_ID 0x1C */
	  .map = { SNDRV_CHMAP_FL, SNDRV_CHMAP_FR, SNDRV_CHMAP_NA,
		   SNDRV_CHMAP_NA, SNDRV_CHMAP_NA, SNDRV_CHMAP_NA,
		   SNDRV_CHMAP_FLC, SNDRV_CHMAP_FRC } },
	{ .channels = 8, /* CA_ID 0x1D */
	  .map = { SNDRV_CHMAP_FL, SNDRV_CHMAP_FR, SNDRV_CHMAP_LFE,
		   SNDRV_CHMAP_NA, SNDRV_CHMAP_NA, SNDRV_CHMAP_NA,
		   SNDRV_CHMAP_FLC, SNDRV_CHMAP_FRC } },
	{ .channels = 8, /* CA_ID 0x1E */
	  .map = { SNDRV_CHMAP_FL, SNDRV_CHMAP_FR, SNDRV_CHMAP_NA,
		   SNDRV_CHMAP_FC, SNDRV_CHMAP_NA, SNDRV_CHMAP_NA,
		   SNDRV_CHMAP_FLC, SNDRV_CHMAP_FRC } },
	{ .channels = 8, /* CA_ID 0x1F */
	  .map = { SNDRV_CHMAP_FL, SNDRV_CHMAP_FR, SNDRV_CHMAP_LFE,
		   SNDRV_CHMAP_FC, SNDRV_CHMAP_NA, SNDRV_CHMAP_NA,
		   SNDRV_CHMAP_FLC, SNDRV_CHMAP_FRC } },
	{ }
};

/*
 * hdmi_codec_channel_alloc: speaker configuration available for CEA
 *
 * This is an ordered list that must match with hdmi_codec_8ch_chmaps struct
 * The preceding ones have better chances to be selected by
 * hdmi_codec_get_ch_alloc_table_idx().
 */
static const struct hdmi_codec_cea_spk_alloc hdmi_codec_channel_alloc[] = {
	{ .ca_id = 0x00, .n_ch = 2,
	  .mask = FL | FR},
	/* 2.1 */
	{ .ca_id = 0x01, .n_ch = 4,
	  .mask = FL | FR | LFE},
	/* Dolby Surround */
	{ .ca_id = 0x02, .n_ch = 4,
	  .mask = FL | FR | FC },
	/* surround51 */
	{ .ca_id = 0x0b, .n_ch = 6,
	  .mask = FL | FR | LFE | FC | RL | RR},
	/* surround40 */
	{ .ca_id = 0x08, .n_ch = 6,
	  .mask = FL | FR | RL | RR },
	/* surround41 */
	{ .ca_id = 0x09, .n_ch = 6,
	  .mask = FL | FR | LFE | RL | RR },
	/* surround50 */
	{ .ca_id = 0x0a, .n_ch = 6,
	  .mask = FL | FR | FC | RL | RR },
	/* 6.1 */
	{ .ca_id = 0x0f, .n_ch = 8,
	  .mask = FL | FR | LFE | FC | RL | RR | RC },
	/* surround71 */
	{ .ca_id = 0x13, .n_ch = 8,
	  .mask = FL | FR | LFE | FC | RL | RR | RLC | RRC },
	/* others */
	{ .ca_id = 0x03, .n_ch = 8,
	  .mask = FL | FR | LFE | FC },
	{ .ca_id = 0x04, .n_ch = 8,
	  .mask = FL | FR | RC},
	{ .ca_id = 0x05, .n_ch = 8,
	  .mask = FL | FR | LFE | RC },
	{ .ca_id = 0x06, .n_ch = 8,
	  .mask = FL | FR | FC | RC },
	{ .ca_id = 0x07, .n_ch = 8,
	  .mask = FL | FR | LFE | FC | RC },
	{ .ca_id = 0x0c, .n_ch = 8,
	  .mask = FL | FR | RC | RL | RR },
	{ .ca_id = 0x0d, .n_ch = 8,
	  .mask = FL | FR | LFE | RL | RR | RC },
	{ .ca_id = 0x0e, .n_ch = 8,
	  .mask = FL | FR | FC | RL | RR | RC },
	{ .ca_id = 0x10, .n_ch = 8,
	  .mask = FL | FR | RL | RR | RLC | RRC },
	{ .ca_id = 0x11, .n_ch = 8,
	  .mask = FL | FR | LFE | RL | RR | RLC | RRC },
	{ .ca_id = 0x12, .n_ch = 8,
	  .mask = FL | FR | FC | RL | RR | RLC | RRC },
	{ .ca_id = 0x14, .n_ch = 8,
	  .mask = FL | FR | FLC | FRC },
	{ .ca_id = 0x15, .n_ch = 8,
	  .mask = FL | FR | LFE | FLC | FRC },
	{ .ca_id = 0x16, .n_ch = 8,
	  .mask = FL | FR | FC | FLC | FRC },
	{ .ca_id = 0x17, .n_ch = 8,
	  .mask = FL | FR | LFE | FC | FLC | FRC },
	{ .ca_id = 0x18, .n_ch = 8,
	  .mask = FL | FR | RC | FLC | FRC },
	{ .ca_id = 0x19, .n_ch = 8,
	  .mask = FL | FR | LFE | RC | FLC | FRC },
	{ .ca_id = 0x1a, .n_ch = 8,
	  .mask = FL | FR | RC | FC | FLC | FRC },
	{ .ca_id = 0x1b, .n_ch = 8,
	  .mask = FL | FR | LFE | RC | FC | FLC | FRC },
	{ .ca_id = 0x1c, .n_ch = 8,
	  .mask = FL | FR | RL | RR | FLC | FRC },
	{ .ca_id = 0x1d, .n_ch = 8,
	  .mask = FL | FR | LFE | RL | RR | FLC | FRC },
	{ .ca_id = 0x1e, .n_ch = 8,
	  .mask = FL | FR | FC | RL | RR | FLC | FRC },
	{ .ca_id = 0x1f, .n_ch = 8,
	  .mask = FL | FR | LFE | FC | RL | RR | FLC | FRC },
};

struct hdmi_codec_priv {
	struct hdmi_codec_pdata hcd;
	uint8_t eld[MAX_ELD_BYTES];
	struct snd_pcm_chmap *chmap_info;
	unsigned int chmap_idx;
	unsigned long busy;
	struct snd_soc_jack *jack;
	unsigned int jack_status;
};

static const struct snd_soc_dapm_widget hdmi_widgets[] = {
	SND_SOC_DAPM_OUTPUT("TX"),
};

enum {
	DAI_ID_I2S = 0,
	DAI_ID_SPDIF,
};

static int hdmi_eld_ctl_info(struct snd_kcontrol *kcontrol,
			     struct snd_ctl_elem_info *uinfo)
{
	uinfo->type = SNDRV_CTL_ELEM_TYPE_BYTES;
	uinfo->count = FIELD_SIZEOF(struct hdmi_codec_priv, eld);

	return 0;
}

static int hdmi_eld_ctl_get(struct snd_kcontrol *kcontrol,
			    struct snd_ctl_elem_value *ucontrol)
{
	struct snd_soc_component *component = snd_kcontrol_chip(kcontrol);
	struct hdmi_codec_priv *hcp = snd_soc_component_get_drvdata(component);

	memcpy(ucontrol->value.bytes.data, hcp->eld, sizeof(hcp->eld));

	return 0;
}

static unsigned long hdmi_codec_spk_mask_from_alloc(int spk_alloc)
{
	int i;
	static const unsigned long hdmi_codec_eld_spk_alloc_bits[] = {
		[0] = FL | FR, [1] = LFE, [2] = FC, [3] = RL | RR,
		[4] = RC, [5] = FLC | FRC, [6] = RLC | RRC,
	};
	unsigned long spk_mask = 0;

	for (i = 0; i < ARRAY_SIZE(hdmi_codec_eld_spk_alloc_bits); i++) {
		if (spk_alloc & (1 << i))
			spk_mask |= hdmi_codec_eld_spk_alloc_bits[i];
	}

	return spk_mask;
}

static void hdmi_codec_eld_chmap(struct hdmi_codec_priv *hcp)
{
	u8 spk_alloc;
	unsigned long spk_mask;

	spk_alloc = drm_eld_get_spk_alloc(hcp->eld);
	spk_mask = hdmi_codec_spk_mask_from_alloc(spk_alloc);

	/* Detect if only stereo supported, else return 8 channels mappings */
	if ((spk_mask & ~(FL | FR)) && hcp->chmap_info->max_channels > 2)
		hcp->chmap_info->chmap = hdmi_codec_8ch_chmaps;
	else
		hcp->chmap_info->chmap = hdmi_codec_stereo_chmaps;
}

static int hdmi_codec_get_ch_alloc_table_idx(struct hdmi_codec_priv *hcp,
					     unsigned char channels)
{
	int i;
	u8 spk_alloc;
	unsigned long spk_mask;
	const struct hdmi_codec_cea_spk_alloc *cap = hdmi_codec_channel_alloc;

	spk_alloc = drm_eld_get_spk_alloc(hcp->eld);
	spk_mask = hdmi_codec_spk_mask_from_alloc(spk_alloc);

	for (i = 0; i < ARRAY_SIZE(hdmi_codec_channel_alloc); i++, cap++) {
		/* If spk_alloc == 0, HDMI is unplugged return stereo config*/
		if (!spk_alloc && cap->ca_id == 0)
			return i;
		if (cap->n_ch != channels)
			continue;
		if (!(cap->mask == (spk_mask & cap->mask)))
			continue;
		return i;
	}

	return -EINVAL;
}
static int hdmi_codec_chmap_ctl_get(struct snd_kcontrol *kcontrol,
			      struct snd_ctl_elem_value *ucontrol)
{
	unsigned const char *map;
	unsigned int i;
	struct snd_pcm_chmap *info = snd_kcontrol_chip(kcontrol);
	struct hdmi_codec_priv *hcp = info->private_data;

	map = info->chmap[hcp->chmap_idx].map;

	for (i = 0; i < info->max_channels; i++) {
		if (hcp->chmap_idx == HDMI_CODEC_CHMAP_IDX_UNKNOWN)
			ucontrol->value.integer.value[i] = 0;
		else
			ucontrol->value.integer.value[i] = map[i];
	}

	return 0;
}

static int hdmi_codec_startup(struct snd_pcm_substream *substream,
			      struct snd_soc_dai *dai)
{
	struct hdmi_codec_priv *hcp = snd_soc_dai_get_drvdata(dai);
	int ret = 0;

	ret = test_and_set_bit(0, &hcp->busy);
	if (ret) {
		dev_err(dai->dev, "Only one simultaneous stream supported!\n");
		return -EINVAL;
	}

	if (hcp->hcd.ops->audio_startup) {
		ret = hcp->hcd.ops->audio_startup(dai->dev->parent, hcp->hcd.data);
		if (ret)
			goto err;
	}

	if (hcp->hcd.ops->get_eld) {
		ret = hcp->hcd.ops->get_eld(dai->dev->parent, hcp->hcd.data,
					    hcp->eld, sizeof(hcp->eld));

		if (!ret) {
			ret = snd_pcm_hw_constraint_eld(substream->runtime,
							hcp->eld);
<<<<<<< HEAD
			if (ret) {
				mutex_lock(&hcp->current_stream_lock);
				hcp->current_stream = NULL;
				mutex_unlock(&hcp->current_stream_lock);
				return ret;
			}
=======
			if (ret)
				goto err;
>>>>>>> f7688b48
		}
		/* Select chmap supported */
		hdmi_codec_eld_chmap(hcp);
	}
	return 0;

err:
	/* Release the exclusive lock on error */
	clear_bit(0, &hcp->busy);
	return ret;
}

static void hdmi_codec_shutdown(struct snd_pcm_substream *substream,
				struct snd_soc_dai *dai)
{
	struct hdmi_codec_priv *hcp = snd_soc_dai_get_drvdata(dai);

	hcp->chmap_idx = HDMI_CODEC_CHMAP_IDX_UNKNOWN;
	hcp->hcd.ops->audio_shutdown(dai->dev->parent, hcp->hcd.data);

	clear_bit(0, &hcp->busy);
}

static int hdmi_codec_hw_params(struct snd_pcm_substream *substream,
				struct snd_pcm_hw_params *params,
				struct snd_soc_dai *dai)
{
	struct hdmi_codec_priv *hcp = snd_soc_dai_get_drvdata(dai);
	struct hdmi_codec_daifmt *cf = dai->playback_dma_data;
	struct hdmi_codec_params hp = {
		.iec = {
			.status = { 0 },
			.subcode = { 0 },
			.pad = 0,
			.dig_subframe = { 0 },
		}
	};
	int ret, idx;

	dev_dbg(dai->dev, "%s() width %d rate %d channels %d\n", __func__,
		params_width(params), params_rate(params),
		params_channels(params));

	ret = snd_pcm_create_iec958_consumer_hw_params(params, hp.iec.status,
						       sizeof(hp.iec.status));
	if (ret < 0) {
		dev_err(dai->dev, "Creating IEC958 channel status failed %d\n",
			ret);
		return ret;
	}

	hdmi_audio_infoframe_init(&hp.cea);
	hp.cea.channels = params_channels(params);
	hp.cea.coding_type = HDMI_AUDIO_CODING_TYPE_STREAM;
	hp.cea.sample_size = HDMI_AUDIO_SAMPLE_SIZE_STREAM;
	hp.cea.sample_frequency = HDMI_AUDIO_SAMPLE_FREQUENCY_STREAM;

	/* Select a channel allocation that matches with ELD and pcm channels */
	idx = hdmi_codec_get_ch_alloc_table_idx(hcp, hp.cea.channels);
	if (idx < 0) {
		dev_err(dai->dev, "Not able to map channels to speakers (%d)\n",
			idx);
		hcp->chmap_idx = HDMI_CODEC_CHMAP_IDX_UNKNOWN;
		return idx;
	}
	hp.cea.channel_allocation = hdmi_codec_channel_alloc[idx].ca_id;
	hcp->chmap_idx = hdmi_codec_channel_alloc[idx].ca_id;

	hp.sample_width = params_width(params);
	hp.sample_rate = params_rate(params);
	hp.channels = params_channels(params);

	return hcp->hcd.ops->hw_params(dai->dev->parent, hcp->hcd.data,
				       cf, &hp);
}

static int hdmi_codec_i2s_set_fmt(struct snd_soc_dai *dai,
				  unsigned int fmt)
{
<<<<<<< HEAD
	struct hdmi_codec_priv *hcp = snd_soc_dai_get_drvdata(dai);
	struct hdmi_codec_daifmt cf = { 0 };

	dev_dbg(dai->dev, "%s()\n", __func__);

	if (dai->id == DAI_ID_SPDIF)
		return 0;

	switch (fmt & SND_SOC_DAIFMT_MASTER_MASK) {
	case SND_SOC_DAIFMT_CBM_CFM:
		cf.bit_clk_master = 1;
		cf.frame_clk_master = 1;
		break;
	case SND_SOC_DAIFMT_CBS_CFM:
		cf.frame_clk_master = 1;
		break;
	case SND_SOC_DAIFMT_CBM_CFS:
		cf.bit_clk_master = 1;
=======
	struct hdmi_codec_daifmt *cf = dai->playback_dma_data;

	/* Reset daifmt */
	memset(cf, 0, sizeof(*cf));

	switch (fmt & SND_SOC_DAIFMT_MASTER_MASK) {
	case SND_SOC_DAIFMT_CBM_CFM:
		cf->bit_clk_master = 1;
		cf->frame_clk_master = 1;
		break;
	case SND_SOC_DAIFMT_CBS_CFM:
		cf->frame_clk_master = 1;
		break;
	case SND_SOC_DAIFMT_CBM_CFS:
		cf->bit_clk_master = 1;
>>>>>>> f7688b48
		break;
	case SND_SOC_DAIFMT_CBS_CFS:
		break;
	default:
		return -EINVAL;
	}
<<<<<<< HEAD

	switch (fmt & SND_SOC_DAIFMT_INV_MASK) {
	case SND_SOC_DAIFMT_NB_NF:
		break;
	case SND_SOC_DAIFMT_NB_IF:
		cf.frame_clk_inv = 1;
		break;
	case SND_SOC_DAIFMT_IB_NF:
		cf.bit_clk_inv = 1;
		break;
	case SND_SOC_DAIFMT_IB_IF:
		cf.frame_clk_inv = 1;
		cf.bit_clk_inv = 1;
		break;
	}

	switch (fmt & SND_SOC_DAIFMT_FORMAT_MASK) {
	case SND_SOC_DAIFMT_I2S:
		cf.fmt = HDMI_I2S;
		break;
	case SND_SOC_DAIFMT_DSP_A:
		cf.fmt = HDMI_DSP_A;
		break;
	case SND_SOC_DAIFMT_DSP_B:
		cf.fmt = HDMI_DSP_B;
		break;
	case SND_SOC_DAIFMT_RIGHT_J:
		cf.fmt = HDMI_RIGHT_J;
		break;
	case SND_SOC_DAIFMT_LEFT_J:
		cf.fmt = HDMI_LEFT_J;
		break;
	case SND_SOC_DAIFMT_AC97:
		cf.fmt = HDMI_AC97;
		break;
	default:
		dev_err(dai->dev, "Invalid DAI interface format\n");
		return -EINVAL;
=======

	switch (fmt & SND_SOC_DAIFMT_INV_MASK) {
	case SND_SOC_DAIFMT_NB_NF:
		break;
	case SND_SOC_DAIFMT_NB_IF:
		cf->frame_clk_inv = 1;
		break;
	case SND_SOC_DAIFMT_IB_NF:
		cf->bit_clk_inv = 1;
		break;
	case SND_SOC_DAIFMT_IB_IF:
		cf->frame_clk_inv = 1;
		cf->bit_clk_inv = 1;
		break;
>>>>>>> f7688b48
	}

	switch (fmt & SND_SOC_DAIFMT_FORMAT_MASK) {
	case SND_SOC_DAIFMT_I2S:
		cf->fmt = HDMI_I2S;
		break;
	case SND_SOC_DAIFMT_DSP_A:
		cf->fmt = HDMI_DSP_A;
		break;
	case SND_SOC_DAIFMT_DSP_B:
		cf->fmt = HDMI_DSP_B;
		break;
	case SND_SOC_DAIFMT_RIGHT_J:
		cf->fmt = HDMI_RIGHT_J;
		break;
	case SND_SOC_DAIFMT_LEFT_J:
		cf->fmt = HDMI_LEFT_J;
		break;
	case SND_SOC_DAIFMT_AC97:
		cf->fmt = HDMI_AC97;
		break;
	default:
		dev_err(dai->dev, "Invalid DAI interface format\n");
		return -EINVAL;
	}

	return 0;
}

static int hdmi_codec_digital_mute(struct snd_soc_dai *dai, int mute)
{
	struct hdmi_codec_priv *hcp = snd_soc_dai_get_drvdata(dai);

	if (hcp->hcd.ops->digital_mute)
		return hcp->hcd.ops->digital_mute(dai->dev->parent,
						  hcp->hcd.data, mute);

	return 0;
}

static const struct snd_soc_dai_ops hdmi_codec_i2s_dai_ops = {
	.startup	= hdmi_codec_startup,
	.shutdown	= hdmi_codec_shutdown,
	.hw_params	= hdmi_codec_hw_params,
	.set_fmt	= hdmi_codec_i2s_set_fmt,
	.digital_mute	= hdmi_codec_digital_mute,
};

static const struct snd_soc_dai_ops hdmi_codec_spdif_dai_ops = {
	.startup	= hdmi_codec_startup,
	.shutdown	= hdmi_codec_shutdown,
	.hw_params	= hdmi_codec_hw_params,
	.digital_mute	= hdmi_codec_digital_mute,
};

#define HDMI_RATES	(SNDRV_PCM_RATE_32000 | SNDRV_PCM_RATE_44100 |\
			 SNDRV_PCM_RATE_48000 | SNDRV_PCM_RATE_88200 |\
			 SNDRV_PCM_RATE_96000 | SNDRV_PCM_RATE_176400 |\
			 SNDRV_PCM_RATE_192000)

#define SPDIF_FORMATS	(SNDRV_PCM_FMTBIT_S16_LE | SNDRV_PCM_FMTBIT_S16_BE |\
			 SNDRV_PCM_FMTBIT_S20_3LE | SNDRV_PCM_FMTBIT_S20_3BE |\
			 SNDRV_PCM_FMTBIT_S24_3LE | SNDRV_PCM_FMTBIT_S24_3BE |\
			 SNDRV_PCM_FMTBIT_S24_LE | SNDRV_PCM_FMTBIT_S24_BE)

/*
 * This list is only for formats allowed on the I2S bus. So there is
 * some formats listed that are not supported by HDMI interface. For
 * instance allowing the 32-bit formats enables 24-precision with CPU
 * DAIs that do not support 24-bit formats. If the extra formats cause
 * problems, we should add the video side driver an option to disable
 * them.
 */
#define I2S_FORMATS	(SNDRV_PCM_FMTBIT_S16_LE | SNDRV_PCM_FMTBIT_S16_BE |\
			 SNDRV_PCM_FMTBIT_S20_3LE | SNDRV_PCM_FMTBIT_S20_3BE |\
			 SNDRV_PCM_FMTBIT_S24_3LE | SNDRV_PCM_FMTBIT_S24_3BE |\
			 SNDRV_PCM_FMTBIT_S24_LE | SNDRV_PCM_FMTBIT_S24_BE |\
			 SNDRV_PCM_FMTBIT_S32_LE | SNDRV_PCM_FMTBIT_S32_BE)

static int hdmi_codec_pcm_new(struct snd_soc_pcm_runtime *rtd,
			      struct snd_soc_dai *dai)
{
	struct snd_soc_dai_driver *drv = dai->driver;
	struct hdmi_codec_priv *hcp = snd_soc_dai_get_drvdata(dai);
	struct snd_kcontrol *kctl;
	struct snd_kcontrol_new hdmi_eld_ctl = {
		.access	= SNDRV_CTL_ELEM_ACCESS_READ |
			  SNDRV_CTL_ELEM_ACCESS_VOLATILE,
		.iface	= SNDRV_CTL_ELEM_IFACE_PCM,
		.name	= "ELD",
		.info	= hdmi_eld_ctl_info,
		.get	= hdmi_eld_ctl_get,
		.device	= rtd->pcm->device,
	};
	int ret;

	ret =  snd_pcm_add_chmap_ctls(rtd->pcm, SNDRV_PCM_STREAM_PLAYBACK,
				      NULL, drv->playback.channels_max, 0,
				      &hcp->chmap_info);
	if (ret < 0)
		return ret;

	/* override handlers */
	hcp->chmap_info->private_data = hcp;
	hcp->chmap_info->kctl->get = hdmi_codec_chmap_ctl_get;

	/* default chmap supported is stereo */
	hcp->chmap_info->chmap = hdmi_codec_stereo_chmaps;
	hcp->chmap_idx = HDMI_CODEC_CHMAP_IDX_UNKNOWN;

	/* add ELD ctl with the device number corresponding to the PCM stream */
	kctl = snd_ctl_new1(&hdmi_eld_ctl, dai->component);
	if (!kctl)
		return -ENOMEM;

	return snd_ctl_add(rtd->card->snd_card, kctl);
}

static int hdmi_dai_probe(struct snd_soc_dai *dai)
{
	struct snd_soc_dapm_context *dapm;
	struct hdmi_codec_daifmt *daifmt;
	struct snd_soc_dapm_route route = {
		.sink = "TX",
		.source = dai->driver->playback.stream_name,
	};
	int ret;

	dapm = snd_soc_component_get_dapm(dai->component);
	ret = snd_soc_dapm_add_routes(dapm, &route, 1);
	if (ret)
		return ret;

	daifmt = kzalloc(sizeof(*daifmt), GFP_KERNEL);
	if (!daifmt)
		return -ENOMEM;

	dai->playback_dma_data = daifmt;
	return 0;
}

static void hdmi_codec_jack_report(struct hdmi_codec_priv *hcp,
				   unsigned int jack_status)
{
	if (hcp->jack && jack_status != hcp->jack_status) {
		snd_soc_jack_report(hcp->jack, jack_status, SND_JACK_LINEOUT);
		hcp->jack_status = jack_status;
	}
}

static void plugged_cb(struct device *dev, bool plugged)
{
	struct hdmi_codec_priv *hcp = dev_get_drvdata(dev);

	if (plugged)
		hdmi_codec_jack_report(hcp, SND_JACK_LINEOUT);
	else
		hdmi_codec_jack_report(hcp, 0);
}

/**
 * hdmi_codec_set_jack_detect - register HDMI plugged callback
 * @component: the hdmi-codec instance
 * @jack: ASoC jack to report (dis)connection events on
 */
int hdmi_codec_set_jack_detect(struct snd_soc_component *component,
			       struct snd_soc_jack *jack)
{
	struct hdmi_codec_priv *hcp = snd_soc_component_get_drvdata(component);
	int ret = -EOPNOTSUPP;

	if (hcp->hcd.ops->hook_plugged_cb) {
		hcp->jack = jack;
		ret = hcp->hcd.ops->hook_plugged_cb(component->dev->parent,
						    hcp->hcd.data,
						    plugged_cb,
						    component->dev);
		if (ret)
			hcp->jack = NULL;
	}
	return ret;
}
EXPORT_SYMBOL_GPL(hdmi_codec_set_jack_detect);

static int hdmi_dai_spdif_probe(struct snd_soc_dai *dai)
{
	struct hdmi_codec_daifmt *cf = dai->playback_dma_data;
	int ret;

	ret = hdmi_dai_probe(dai);
	if (ret)
		return ret;

	cf = dai->playback_dma_data;
	cf->fmt = HDMI_SPDIF;

	return 0;
}

static int hdmi_codec_dai_remove(struct snd_soc_dai *dai)
{
	kfree(dai->playback_dma_data);
	return 0;
}

static const struct snd_soc_dai_driver hdmi_i2s_dai = {
	.name = "i2s-hifi",
	.id = DAI_ID_I2S,
	.probe = hdmi_dai_probe,
	.remove = hdmi_codec_dai_remove,
	.playback = {
		.stream_name = "I2S Playback",
		.channels_min = 2,
		.channels_max = 8,
		.rates = HDMI_RATES,
		.formats = I2S_FORMATS,
		.sig_bits = 24,
	},
	.ops = &hdmi_codec_i2s_dai_ops,
	.pcm_new = hdmi_codec_pcm_new,
};

static const struct snd_soc_dai_driver hdmi_spdif_dai = {
	.name = "spdif-hifi",
	.id = DAI_ID_SPDIF,
	.probe = hdmi_dai_spdif_probe,
	.remove = hdmi_codec_dai_remove,
	.playback = {
		.stream_name = "SPDIF Playback",
		.channels_min = 2,
		.channels_max = 2,
		.rates = HDMI_RATES,
		.formats = SPDIF_FORMATS,
	},
	.ops = &hdmi_codec_spdif_dai_ops,
	.pcm_new = hdmi_codec_pcm_new,
};

static int hdmi_of_xlate_dai_id(struct snd_soc_component *component,
				 struct device_node *endpoint)
{
	struct hdmi_codec_priv *hcp = snd_soc_component_get_drvdata(component);
	int ret = -ENOTSUPP; /* see snd_soc_get_dai_id() */

	if (hcp->hcd.ops->get_dai_id)
		ret = hcp->hcd.ops->get_dai_id(component, endpoint);

	return ret;
}

static const struct snd_soc_component_driver hdmi_driver = {
	.dapm_widgets		= hdmi_widgets,
	.num_dapm_widgets	= ARRAY_SIZE(hdmi_widgets),
	.of_xlate_dai_id	= hdmi_of_xlate_dai_id,
	.idle_bias_on		= 1,
	.use_pmdown_time	= 1,
	.endianness		= 1,
	.non_legacy_dai_naming	= 1,
};

static int hdmi_codec_probe(struct platform_device *pdev)
{
	struct hdmi_codec_pdata *hcd = pdev->dev.platform_data;
	struct snd_soc_dai_driver *daidrv;
	struct device *dev = &pdev->dev;
	struct hdmi_codec_priv *hcp;
	int dai_count, i = 0;
	int ret;

	if (!hcd) {
		dev_err(dev, "%s: No platform data\n", __func__);
		return -EINVAL;
	}

	dai_count = hcd->i2s + hcd->spdif;
	if (dai_count < 1 || !hcd->ops || !hcd->ops->hw_params ||
	    !hcd->ops->audio_shutdown) {
		dev_err(dev, "%s: Invalid parameters\n", __func__);
		return -EINVAL;
	}

	hcp = devm_kzalloc(dev, sizeof(*hcp), GFP_KERNEL);
	if (!hcp)
		return -ENOMEM;

	hcp->hcd = *hcd;
	daidrv = devm_kcalloc(dev, dai_count, sizeof(*daidrv), GFP_KERNEL);
	if (!daidrv)
		return -ENOMEM;

	if (hcd->i2s) {
		daidrv[i] = hdmi_i2s_dai;
		daidrv[i].playback.channels_max = hcd->max_i2s_channels;
		i++;
	}

<<<<<<< HEAD
	if (hcd->spdif) {
		hcp->daidrv[i] = hdmi_spdif_dai;
		hcp->daifmt[DAI_ID_SPDIF].fmt = HDMI_SPDIF;
	}
=======
	if (hcd->spdif)
		daidrv[i] = hdmi_spdif_dai;
>>>>>>> f7688b48

	dev_set_drvdata(dev, hcp);

	ret = devm_snd_soc_register_component(dev, &hdmi_driver, daidrv,
					      dai_count);
	if (ret) {
		dev_err(dev, "%s: snd_soc_register_component() failed (%d)\n",
			__func__, ret);
		return ret;
	}
	return 0;
}

static struct platform_driver hdmi_codec_driver = {
	.driver = {
		.name = HDMI_CODEC_DRV_NAME,
	},
	.probe = hdmi_codec_probe,
};

module_platform_driver(hdmi_codec_driver);

MODULE_AUTHOR("Jyri Sarha <jsarha@ti.com>");
MODULE_DESCRIPTION("HDMI Audio Codec Driver");
MODULE_LICENSE("GPL");
MODULE_ALIAS("platform:" HDMI_CODEC_DRV_NAME);<|MERGE_RESOLUTION|>--- conflicted
+++ resolved
@@ -409,17 +409,8 @@
 		if (!ret) {
 			ret = snd_pcm_hw_constraint_eld(substream->runtime,
 							hcp->eld);
-<<<<<<< HEAD
-			if (ret) {
-				mutex_lock(&hcp->current_stream_lock);
-				hcp->current_stream = NULL;
-				mutex_unlock(&hcp->current_stream_lock);
-				return ret;
-			}
-=======
 			if (ret)
 				goto err;
->>>>>>> f7688b48
 		}
 		/* Select chmap supported */
 		hdmi_codec_eld_chmap(hcp);
@@ -499,26 +490,6 @@
 static int hdmi_codec_i2s_set_fmt(struct snd_soc_dai *dai,
 				  unsigned int fmt)
 {
-<<<<<<< HEAD
-	struct hdmi_codec_priv *hcp = snd_soc_dai_get_drvdata(dai);
-	struct hdmi_codec_daifmt cf = { 0 };
-
-	dev_dbg(dai->dev, "%s()\n", __func__);
-
-	if (dai->id == DAI_ID_SPDIF)
-		return 0;
-
-	switch (fmt & SND_SOC_DAIFMT_MASTER_MASK) {
-	case SND_SOC_DAIFMT_CBM_CFM:
-		cf.bit_clk_master = 1;
-		cf.frame_clk_master = 1;
-		break;
-	case SND_SOC_DAIFMT_CBS_CFM:
-		cf.frame_clk_master = 1;
-		break;
-	case SND_SOC_DAIFMT_CBM_CFS:
-		cf.bit_clk_master = 1;
-=======
 	struct hdmi_codec_daifmt *cf = dai->playback_dma_data;
 
 	/* Reset daifmt */
@@ -534,53 +505,12 @@
 		break;
 	case SND_SOC_DAIFMT_CBM_CFS:
 		cf->bit_clk_master = 1;
->>>>>>> f7688b48
 		break;
 	case SND_SOC_DAIFMT_CBS_CFS:
 		break;
 	default:
 		return -EINVAL;
 	}
-<<<<<<< HEAD
-
-	switch (fmt & SND_SOC_DAIFMT_INV_MASK) {
-	case SND_SOC_DAIFMT_NB_NF:
-		break;
-	case SND_SOC_DAIFMT_NB_IF:
-		cf.frame_clk_inv = 1;
-		break;
-	case SND_SOC_DAIFMT_IB_NF:
-		cf.bit_clk_inv = 1;
-		break;
-	case SND_SOC_DAIFMT_IB_IF:
-		cf.frame_clk_inv = 1;
-		cf.bit_clk_inv = 1;
-		break;
-	}
-
-	switch (fmt & SND_SOC_DAIFMT_FORMAT_MASK) {
-	case SND_SOC_DAIFMT_I2S:
-		cf.fmt = HDMI_I2S;
-		break;
-	case SND_SOC_DAIFMT_DSP_A:
-		cf.fmt = HDMI_DSP_A;
-		break;
-	case SND_SOC_DAIFMT_DSP_B:
-		cf.fmt = HDMI_DSP_B;
-		break;
-	case SND_SOC_DAIFMT_RIGHT_J:
-		cf.fmt = HDMI_RIGHT_J;
-		break;
-	case SND_SOC_DAIFMT_LEFT_J:
-		cf.fmt = HDMI_LEFT_J;
-		break;
-	case SND_SOC_DAIFMT_AC97:
-		cf.fmt = HDMI_AC97;
-		break;
-	default:
-		dev_err(dai->dev, "Invalid DAI interface format\n");
-		return -EINVAL;
-=======
 
 	switch (fmt & SND_SOC_DAIFMT_INV_MASK) {
 	case SND_SOC_DAIFMT_NB_NF:
@@ -595,7 +525,6 @@
 		cf->frame_clk_inv = 1;
 		cf->bit_clk_inv = 1;
 		break;
->>>>>>> f7688b48
 	}
 
 	switch (fmt & SND_SOC_DAIFMT_FORMAT_MASK) {
@@ -892,15 +821,8 @@
 		i++;
 	}
 
-<<<<<<< HEAD
-	if (hcd->spdif) {
-		hcp->daidrv[i] = hdmi_spdif_dai;
-		hcp->daifmt[DAI_ID_SPDIF].fmt = HDMI_SPDIF;
-	}
-=======
 	if (hcd->spdif)
 		daidrv[i] = hdmi_spdif_dai;
->>>>>>> f7688b48
 
 	dev_set_drvdata(dev, hcp);
 
