--- conflicted
+++ resolved
@@ -26,11 +26,7 @@
 	if (!cs35l56)
 		return -ENOMEM;
 
-<<<<<<< HEAD
-	cs35l56->dev = dev;
-=======
 	cs35l56->base.dev = dev;
->>>>>>> bd3a9e57
 
 	i2c_set_clientdata(client, cs35l56);
 	cs35l56->base.regmap = devm_regmap_init_i2c(client, regmap_config);
