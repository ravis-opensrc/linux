# SPDX-License-Identifier: GPL-2.0-only
# Helper to resolve issues with configs that have SPI enabled but I2C
# modular, meaning we can't build the codec driver in with I2C support.
# We use an ordered list of conditional defaults to pick the appropriate
# setting - SPI can't be modular so that case doesn't need to be covered.
config SND_SOC_I2C_AND_SPI
	tristate
	default m if I2C=m
	default y if I2C=y
	default y if SPI_MASTER=y

menu "CODEC drivers"

config SND_SOC_ALL_CODECS
	tristate "Build all ASoC CODEC drivers"
	depends on COMPILE_TEST
	imply SND_SOC_88PM860X
	imply SND_SOC_L3
	imply SND_SOC_AB8500_CODEC
	imply SND_SOC_AC97_CODEC
	imply SND_SOC_AD1836
	imply SND_SOC_AD193X_SPI
	imply SND_SOC_AD193X_I2C
	imply SND_SOC_AD1980
	imply SND_SOC_AD73311
	imply SND_SOC_ADAU1372_I2C
	imply SND_SOC_ADAU1372_SPI
	imply SND_SOC_ADAU1373
	imply SND_SOC_ADAU1761_I2C
	imply SND_SOC_ADAU1761_SPI
	imply SND_SOC_ADAU1781_I2C
	imply SND_SOC_ADAU1781_SPI
	imply SND_SOC_ADAV801
	imply SND_SOC_ADAV803
	imply SND_SOC_ADAU1977_SPI
	imply SND_SOC_ADAU1977_I2C
	imply SND_SOC_ADAU1701
	imply SND_SOC_ADAU7002
	imply SND_SOC_ADAU7118_I2C
	imply SND_SOC_ADAU7118_HW
	imply SND_SOC_ADS117X
	imply SND_SOC_AK4104
	imply SND_SOC_AK4118
	imply SND_SOC_AK4375
	imply SND_SOC_AK4458
	imply SND_SOC_AK4535
	imply SND_SOC_AK4554
	imply SND_SOC_AK4613
	imply SND_SOC_AK4641
	imply SND_SOC_AK4642
	imply SND_SOC_AK4671
	imply SND_SOC_AK5386
	imply SND_SOC_AK5558
	imply SND_SOC_ALC5623
	imply SND_SOC_ALC5632
	imply SND_SOC_AW8738
	imply SND_SOC_BT_SCO
	imply SND_SOC_BD28623
	imply SND_SOC_CQ0093VC
	imply SND_SOC_CROS_EC_CODEC
	imply SND_SOC_CS35L32
	imply SND_SOC_CS35L33
	imply SND_SOC_CS35L34
	imply SND_SOC_CS35L35
	imply SND_SOC_CS35L36
	imply SND_SOC_CS35L41_SPI
	imply SND_SOC_CS35L41_I2C
	imply SND_SOC_CS35L45_I2C
	imply SND_SOC_CS35L45_SPI
	imply SND_SOC_CS42L42
	imply SND_SOC_CS42L51_I2C
	imply SND_SOC_CS42L52
	imply SND_SOC_CS42L56
	imply SND_SOC_CS42L73
	imply SND_SOC_CS4234
	imply SND_SOC_CS4265
	imply SND_SOC_CS4270
	imply SND_SOC_CS4271_I2C
	imply SND_SOC_CS4271_SPI
	imply SND_SOC_CS42XX8_I2C
	imply SND_SOC_CS43130
	imply SND_SOC_CS4341
	imply SND_SOC_CS4349
	imply SND_SOC_CS47L15
	imply SND_SOC_CS47L24
	imply SND_SOC_CS47L35
	imply SND_SOC_CS47L85
	imply SND_SOC_CS47L90
	imply SND_SOC_CS47L92
	imply SND_SOC_CS53L30
	imply SND_SOC_CX20442
	imply SND_SOC_CX2072X
	imply SND_SOC_DA7210
	imply SND_SOC_DA7213
	imply SND_SOC_DA7218
	imply SND_SOC_DA7219
	imply SND_SOC_DA732X
	imply SND_SOC_DA9055
	imply SND_SOC_DMIC
	imply SND_SOC_ES8316
	imply SND_SOC_ES8328_SPI
	imply SND_SOC_ES8328_I2C
	imply SND_SOC_ES7134
	imply SND_SOC_ES7241
	imply SND_SOC_GTM601
	imply SND_SOC_HDAC_HDMI
	imply SND_SOC_HDAC_HDA
	imply SND_SOC_ICS43432
	imply SND_SOC_INNO_RK3036
	imply SND_SOC_ISABELLE
	imply SND_SOC_JZ4740_CODEC
	imply SND_SOC_JZ4725B_CODEC
	imply SND_SOC_JZ4760_CODEC
	imply SND_SOC_JZ4770_CODEC
	imply SND_SOC_LM4857
	imply SND_SOC_LM49453
	imply SND_SOC_LOCHNAGAR_SC
	imply SND_SOC_MAX98088
	imply SND_SOC_MAX98090
	imply SND_SOC_MAX98095
	imply SND_SOC_MAX98357A
	imply SND_SOC_MAX98371
	imply SND_SOC_MAX98504
	imply SND_SOC_MAX98520
	imply SND_SOC_MAX9867
	imply SND_SOC_MAX98925
	imply SND_SOC_MAX98926
	imply SND_SOC_MAX98927
	imply SND_SOC_MAX98373_I2C
	imply SND_SOC_MAX98373_SDW
	imply SND_SOC_MAX98390
	imply SND_SOC_MAX98396
	imply SND_SOC_MAX9850
	imply SND_SOC_MAX9860
	imply SND_SOC_MAX9759
	imply SND_SOC_MAX9768
	imply SND_SOC_MAX9877
	imply SND_SOC_MC13783
	imply SND_SOC_ML26124
	imply SND_SOC_MT6351
	imply SND_SOC_MT6358
	imply SND_SOC_MT6359
	imply SND_SOC_MT6660
	imply SND_SOC_NAU8315
	imply SND_SOC_NAU8540
	imply SND_SOC_NAU8810
	imply SND_SOC_NAU8821
	imply SND_SOC_NAU8822
	imply SND_SOC_NAU8824
	imply SND_SOC_NAU8825
	imply SND_SOC_HDMI_CODEC
	imply SND_SOC_PCM1681
	imply SND_SOC_PCM1789_I2C
	imply SND_SOC_PCM179X_I2C
	imply SND_SOC_PCM179X_SPI
	imply SND_SOC_PCM186X_I2C
	imply SND_SOC_PCM186X_SPI
	imply SND_SOC_PCM3008
	imply SND_SOC_PCM3060_I2C
	imply SND_SOC_PCM3060_SPI
	imply SND_SOC_PCM3168A_I2C
	imply SND_SOC_PCM3168A_SPI
	imply SND_SOC_PCM5102A
	imply SND_SOC_PCM512x_I2C
	imply SND_SOC_PCM512x_SPI
	imply SND_SOC_RK3328
	imply SND_SOC_RK817
	imply SND_SOC_RT274
	imply SND_SOC_RT286
	imply SND_SOC_RT298
	imply SND_SOC_RT1011
	imply SND_SOC_RT1015
	imply SND_SOC_RT1015P
	imply SND_SOC_RT1016
	imply SND_SOC_RT1019
	imply SND_SOC_RT1305
	imply SND_SOC_RT1308
	imply SND_SOC_RT5514
	imply SND_SOC_RT5616
	imply SND_SOC_RT5631
	imply SND_SOC_RT5640
	imply SND_SOC_RT5645
	imply SND_SOC_RT5651
	imply SND_SOC_RT5659
	imply SND_SOC_RT5660
	imply SND_SOC_RT5663
	imply SND_SOC_RT5665
	imply SND_SOC_RT5668
	imply SND_SOC_RT5670
	imply SND_SOC_RT5677
	imply SND_SOC_RT5682_I2C
	imply SND_SOC_RT5682_SDW
	imply SND_SOC_RT5682S
	imply SND_SOC_RT700_SDW
	imply SND_SOC_RT711_SDW
	imply SND_SOC_RT711_SDCA_SDW
	imply SND_SOC_RT715_SDW
	imply SND_SOC_RT715_SDCA_SDW
	imply SND_SOC_RT1308_SDW
	imply SND_SOC_RT1316_SDW
	imply SND_SOC_RT9120
	imply SND_SOC_SDW_MOCKUP
	imply SND_SOC_SGTL5000
	imply SND_SOC_SI476X
	imply SND_SOC_SIMPLE_AMPLIFIER
	imply SND_SOC_SIMPLE_MUX
	imply SND_SOC_SPDIF
	imply SND_SOC_SSM2305
	imply SND_SOC_SSM2518
	imply SND_SOC_SSM2602_SPI
	imply SND_SOC_SSM2602_I2C
	imply SND_SOC_SSM4567
	imply SND_SOC_STA32X
	imply SND_SOC_STA350
	imply SND_SOC_STA529
	imply SND_SOC_STAC9766
	imply SND_SOC_STI_SAS
	imply SND_SOC_TAS2552
	imply SND_SOC_TAS2562
	imply SND_SOC_TAS2764
	imply SND_SOC_TAS2770
	imply SND_SOC_TAS5086
	imply SND_SOC_TAS571X
	imply SND_SOC_TAS5720
	imply SND_SOC_TAS6424
	imply SND_SOC_TDA7419
	imply SND_SOC_TFA9879
	imply SND_SOC_TFA989X
	imply SND_SOC_TLV320ADC3XXX
	imply SND_SOC_TLV320ADCX140
	imply SND_SOC_TLV320AIC23_I2C
	imply SND_SOC_TLV320AIC23_SPI
	imply SND_SOC_TLV320AIC26
	imply SND_SOC_TLV320AIC31XX
	imply SND_SOC_TLV320AIC32X4_I2C
	imply SND_SOC_TLV320AIC32X4_SPI
	imply SND_SOC_TLV320AIC3X_I2C
	imply SND_SOC_TLV320AIC3X_SPI
	imply SND_SOC_TPA6130A2
	imply SND_SOC_TLV320DAC33
	imply SND_SOC_TSCS42XX
	imply SND_SOC_TSCS454
	imply SND_SOC_TS3A227E
	imply SND_SOC_TWL4030
	imply SND_SOC_TWL6040
	imply SND_SOC_UDA1334
	imply SND_SOC_UDA134X
	imply SND_SOC_UDA1380
	imply SND_SOC_WCD9335
	imply SND_SOC_WCD934X
	imply SND_SOC_WCD938X_SDW
	imply SND_SOC_LPASS_MACRO_COMMON
	imply SND_SOC_LPASS_RX_MACRO
	imply SND_SOC_LPASS_TX_MACRO
	imply SND_SOC_WL1273
	imply SND_SOC_WM0010
	imply SND_SOC_WM1250_EV1
	imply SND_SOC_WM2000
	imply SND_SOC_WM2200
	imply SND_SOC_WM5100
	imply SND_SOC_WM5102
	imply SND_SOC_WM5110
	imply SND_SOC_WM8350
	imply SND_SOC_WM8400
	imply SND_SOC_WM8510
	imply SND_SOC_WM8523
	imply SND_SOC_WM8524
	imply SND_SOC_WM8580
	imply SND_SOC_WM8711
	imply SND_SOC_WM8727
	imply SND_SOC_WM8728
	imply SND_SOC_WM8731_I2C
	imply SND_SOC_WM8731_SPI
	imply SND_SOC_WM8737
	imply SND_SOC_WM8741
	imply SND_SOC_WM8750
	imply SND_SOC_WM8753
	imply SND_SOC_WM8770
	imply SND_SOC_WM8776
	imply SND_SOC_WM8782
	imply SND_SOC_WM8804_I2C
	imply SND_SOC_WM8804_SPI
	imply SND_SOC_WM8900
	imply SND_SOC_WM8903
	imply SND_SOC_WM8904
	imply SND_SOC_WM8940
	imply SND_SOC_WM8955
	imply SND_SOC_WM8960
	imply SND_SOC_WM8961
	imply SND_SOC_WM8962
	imply SND_SOC_WM8971
	imply SND_SOC_WM8974
	imply SND_SOC_WM8978
	imply SND_SOC_WM8983
	imply SND_SOC_WM8985
	imply SND_SOC_WM8988
	imply SND_SOC_WM8990
	imply SND_SOC_WM8991
	imply SND_SOC_WM8993
	imply SND_SOC_WM8994
	imply SND_SOC_WM8995
	imply SND_SOC_WM8996
	imply SND_SOC_WM8997
	imply SND_SOC_WM8998
	imply SND_SOC_WM9081
	imply SND_SOC_WM9090
	imply SND_SOC_WM9705
	imply SND_SOC_WM9712
	imply SND_SOC_WM9713
	imply SND_SOC_WSA881X
	imply SND_SOC_ZL38060
	help
	  Normally ASoC codec drivers are only built if a machine driver which
	  uses them is also built since they are only usable with a machine
	  driver.  Selecting this option will allow these drivers to be built
	  without an explicit machine driver for test and development purposes.

	  Support for the bus types used to access the codecs to be built must
	  be selected separately.

	  If unsure select "N".

config SND_SOC_88PM860X
	tristate
	depends on MFD_88PM860X

config SND_SOC_ARIZONA
	tristate
	default y if SND_SOC_CS47L24=y
	default y if SND_SOC_WM5102=y
	default y if SND_SOC_WM5110=y
	default y if SND_SOC_WM8997=y
	default y if SND_SOC_WM8998=y
	default m if SND_SOC_CS47L24=m
	default m if SND_SOC_WM5102=m
	default m if SND_SOC_WM5110=m
	default m if SND_SOC_WM8997=m
	default m if SND_SOC_WM8998=m

config SND_SOC_WM_HUBS
	tristate
	default y if SND_SOC_WM8993=y || SND_SOC_WM8994=y
	default m if SND_SOC_WM8993=m || SND_SOC_WM8994=m

config SND_SOC_WM_ADSP
	tristate
	select CS_DSP
	select SND_SOC_COMPRESS
	default y if SND_SOC_MADERA=y
	default y if SND_SOC_CS47L24=y
	default y if SND_SOC_WM5102=y
	default y if SND_SOC_WM5110=y
	default y if SND_SOC_WM2200=y
	default y if SND_SOC_CS35L41_SPI=y
	default y if SND_SOC_CS35L41_I2C=y
	default m if SND_SOC_MADERA=m
	default m if SND_SOC_CS47L24=m
	default m if SND_SOC_WM5102=m
	default m if SND_SOC_WM5110=m
	default m if SND_SOC_WM2200=m
	default m if SND_SOC_CS35L41_SPI=m
	default m if SND_SOC_CS35L41_I2C=m

config SND_SOC_AB8500_CODEC
	tristate
	depends on ABX500_CORE

config SND_SOC_AC97_CODEC
	tristate "Build generic ASoC AC97 CODEC driver"
	select SND_AC97_CODEC
	select SND_SOC_AC97_BUS

config SND_SOC_AD1836
	tristate
	depends on SPI_MASTER

config SND_SOC_AD193X
	tristate

config SND_SOC_AD193X_SPI
	tristate
	depends on SPI_MASTER
	select SND_SOC_AD193X

config SND_SOC_AD193X_I2C
	tristate
	depends on I2C
	select SND_SOC_AD193X

config SND_SOC_AD1980
	tristate
	depends on SND_SOC_AC97_BUS
	select REGMAP_AC97

config SND_SOC_AD73311
	tristate

config SND_SOC_ADAU_UTILS
	tristate

config SND_SOC_ADAU1372
	tristate
	select SND_SOC_ADAU_UTILS

config SND_SOC_ADAU1372_I2C
	tristate "Analog Devices ADAU1372 CODEC (I2C)"
	depends on I2C
	select SND_SOC_ADAU1372
	select REGMAP_I2C

config SND_SOC_ADAU1372_SPI
	tristate "Analog Devices ADAU1372 CODEC (SPI)"
	depends on SPI
	select SND_SOC_ADAU1372
	select REGMAP_SPI

config SND_SOC_ADAU1373
	tristate
	depends on I2C
	select SND_SOC_ADAU_UTILS

config SND_SOC_ADAU1701
	tristate "Analog Devices ADAU1701 CODEC"
	depends on I2C
	select SND_SOC_SIGMADSP_I2C

config SND_SOC_ADAU17X1
	tristate
	select SND_SOC_SIGMADSP_REGMAP
	select SND_SOC_ADAU_UTILS

config SND_SOC_ADAU1761
	tristate
	select SND_SOC_ADAU17X1

config SND_SOC_ADAU1761_I2C
	tristate "Analog Devices AU1761 CODEC - I2C"
	depends on I2C
	select SND_SOC_ADAU1761
	select REGMAP_I2C

config SND_SOC_ADAU1761_SPI
	tristate "Analog Devices AU1761 CODEC - SPI"
	depends on SPI
	select SND_SOC_ADAU1761
	select REGMAP_SPI

config SND_SOC_ADAU1781
	select SND_SOC_ADAU17X1
	tristate

config SND_SOC_ADAU1781_I2C
	tristate
	depends on I2C
	select SND_SOC_ADAU1781
	select REGMAP_I2C

config SND_SOC_ADAU1781_SPI
	tristate
	depends on SPI_MASTER
	select SND_SOC_ADAU1781
	select REGMAP_SPI

config SND_SOC_ADAU1977
	tristate

config SND_SOC_ADAU1977_SPI
	tristate
	depends on SPI_MASTER
	select SND_SOC_ADAU1977
	select REGMAP_SPI

config SND_SOC_ADAU1977_I2C
	tristate
	depends on I2C
	select SND_SOC_ADAU1977
	select REGMAP_I2C

config SND_SOC_ADAU7002
	tristate "Analog Devices ADAU7002 Stereo PDM-to-I2S/TDM Converter"

config SND_SOC_ADAU7118
	tristate

config SND_SOC_ADAU7118_HW
	tristate "Analog Devices ADAU7118 8 Channel PDM-to-I2S/TDM Converter - HW Mode"
	select SND_SOC_ADAU7118
	help
	  Enable support for the Analog Devices ADAU7118 8 Channel PDM-to-I2S/TDM
	  Converter. In this mode, the device works in standalone mode which
	  means that there is no bus to communicate with it. Stereo mode is not
	  supported in this mode.

	  To compile this driver as a module, choose M here: the module
	  will be called snd-soc-adau7118-hw.

config SND_SOC_ADAU7118_I2C
	tristate "Analog Devices ADAU7118 8 Channel PDM-to-I2S/TDM Converter - I2C"
	depends on I2C
	select SND_SOC_ADAU7118
	select REGMAP_I2C
	help
	  Enable support for the Analog Devices ADAU7118 8 Channel PDM-to-I2S/TDM
	  Converter over I2C. This gives full support over the device.

	  To compile this driver as a module, choose M here: the module
	  will be called snd-soc-adau7118-i2c.

config SND_SOC_ADAV80X
	tristate

config SND_SOC_ADAV801
	tristate
	depends on SPI_MASTER
	select SND_SOC_ADAV80X

config SND_SOC_ADAV803
	tristate
	depends on I2C
	select SND_SOC_ADAV80X

config SND_SOC_ADS117X
	tristate

config SND_SOC_AK4104
	tristate "AKM AK4104 CODEC"
	depends on SPI_MASTER

config SND_SOC_AK4118
	tristate "AKM AK4118 CODEC"
	depends on I2C
	select REGMAP_I2C

config SND_SOC_AK4375
	tristate "AKM AK4375 CODEC"
	depends on I2C
	select REGMAP_I2C
	help
	  Enable support for the Asahi-Kasei AK4375 codec.

	  To compile this driver as a module, choose M here: the module
	  will be called snd-soc-ak4375.

config SND_SOC_AK4458
	tristate "AKM AK4458 CODEC"
	depends on I2C
	select REGMAP_I2C

config SND_SOC_AK4535
	tristate
	depends on I2C

config SND_SOC_AK4554
	tristate "AKM AK4554 CODEC"

config SND_SOC_AK4613
	tristate "AKM AK4613 CODEC"
	depends on I2C

config SND_SOC_AK4641
	tristate
	depends on I2C

config SND_SOC_AK4642
	tristate "AKM AK4642 CODEC"
	depends on I2C

config SND_SOC_AK4671
	tristate
	depends on I2C

config SND_SOC_AK5386
	tristate "AKM AK5638 CODEC"

config SND_SOC_AK5558
	tristate "AKM AK5558 CODEC"
	depends on I2C
	select REGMAP_I2C

config SND_SOC_ALC5623
	tristate "Realtek ALC5623 CODEC"
	depends on I2C

config SND_SOC_ALC5632
	tristate
	depends on I2C

config SND_SOC_AW8738
	tristate "Awinic AW8738 Audio Amplifier"
	select GPIOLIB
	help
	  Enable support for the Awinic AW8738 audio amplifier (or similar).
	  The driver supports simple audio amplifiers similar to
	  SND_SOC_SIMPLE_AMPLIFIER, but additionally allows setting the
	  operation mode using the Awinic-specific one-wire pulse control.

config SND_SOC_BD28623
	tristate "ROHM BD28623 CODEC"
	help
	  Enable support for ROHM BD28623MUV Class D speaker amplifier.
	  This codec does not have any control buses such as I2C, it
	  detect format of I2S automatically.

config SND_SOC_BT_SCO
	tristate "Dummy BT SCO codec driver"

config SND_SOC_CPCAP
	tristate "Motorola CPCAP codec"
	depends on MFD_CPCAP

config SND_SOC_CQ0093VC
	tristate

config SND_SOC_CROS_EC_CODEC
	tristate "codec driver for ChromeOS EC"
	depends on CROS_EC
	select CRYPTO
	select CRYPTO_LIB_SHA256
	help
	  If you say yes here you will get support for the
	  ChromeOS Embedded Controller's Audio Codec.

config SND_SOC_CS35L32
	tristate "Cirrus Logic CS35L32 CODEC"
	depends on I2C

config SND_SOC_CS35L33
	tristate "Cirrus Logic CS35L33 CODEC"
	depends on I2C

config SND_SOC_CS35L34
	tristate "Cirrus Logic CS35L34 CODEC"
	depends on I2C

config SND_SOC_CS35L35
	tristate "Cirrus Logic CS35L35 CODEC"
	depends on I2C

config SND_SOC_CS35L36
	tristate "Cirrus Logic CS35L36 CODEC"
	depends on I2C

config SND_SOC_CS35L41_LIB
	tristate

config SND_SOC_CS35L41
	tristate

config SND_SOC_CS35L41_SPI
	tristate "Cirrus Logic CS35L41 CODEC (SPI)"
	depends on SPI_MASTER
	select SND_SOC_CS35L41_LIB
	select SND_SOC_CS35L41
	select REGMAP_SPI

config SND_SOC_CS35L41_I2C
	tristate "Cirrus Logic CS35L41 CODEC (I2C)"
	depends on I2C
	select SND_SOC_CS35L41_LIB
	select SND_SOC_CS35L41
	select REGMAP_I2C

config SND_SOC_CS35L45_TABLES
	tristate

config SND_SOC_CS35L45
	tristate

config SND_SOC_CS35L45_SPI
	tristate "Cirrus Logic CS35L45 CODEC (SPI)"
	depends on SPI_MASTER
	select REGMAP
	select REGMAP_SPI
	select SND_SOC_CS35L45_TABLES
	select SND_SOC_CS35L45
	help
	  Enable support for Cirrus Logic CS35L45 smart speaker amplifier
	  with SPI control.

config SND_SOC_CS35L45_I2C
	tristate "Cirrus Logic CS35L45 CODEC (I2C)"
	depends on I2C
	select REGMAP
	select REGMAP_I2C
	select SND_SOC_CS35L45_TABLES
	select SND_SOC_CS35L45
	help
	  Enable support for Cirrus Logic CS35L45 smart speaker amplifier
	  with I2C control.

config SND_SOC_CS42L42
	tristate "Cirrus Logic CS42L42 CODEC"
	depends on I2C

config SND_SOC_CS42L51
	tristate

config SND_SOC_CS42L51_I2C
	tristate "Cirrus Logic CS42L51 CODEC (I2C)"
	depends on I2C
	select SND_SOC_CS42L51

config SND_SOC_CS42L52
	tristate "Cirrus Logic CS42L52 CODEC"
	depends on I2C && INPUT

config SND_SOC_CS42L56
	tristate "Cirrus Logic CS42L56 CODEC"
	depends on I2C && INPUT

config SND_SOC_CS42L73
	tristate "Cirrus Logic CS42L73 CODEC"
	depends on I2C

config SND_SOC_CS4234
	tristate "Cirrus Logic CS4234 CODEC"
	depends on I2C
	select REGMAP_I2C

config SND_SOC_CS4265
	tristate "Cirrus Logic CS4265 CODEC"
	depends on I2C
	select REGMAP_I2C

# Cirrus Logic CS4270 Codec
config SND_SOC_CS4270
	tristate "Cirrus Logic CS4270 CODEC"
	depends on I2C

# Cirrus Logic CS4270 Codec VD = 3.3V Errata
# Select if you are affected by the errata where the part will not function
# if MCLK divide-by-1.5 is selected and VD is set to 3.3V.  The driver will
# not select any sample rates that require MCLK to be divided by 1.5.
config SND_SOC_CS4270_VD33_ERRATA
	bool
	depends on SND_SOC_CS4270

config SND_SOC_CS4271
	tristate

config SND_SOC_CS4271_I2C
	tristate "Cirrus Logic CS4271 CODEC (I2C)"
	depends on I2C
	select SND_SOC_CS4271
	select REGMAP_I2C

config SND_SOC_CS4271_SPI
	tristate "Cirrus Logic CS4271 CODEC (SPI)"
	depends on SPI_MASTER
	select SND_SOC_CS4271
	select REGMAP_SPI

config SND_SOC_CS42XX8
	tristate

config SND_SOC_CS42XX8_I2C
	tristate "Cirrus Logic CS42448/CS42888 CODEC (I2C)"
	depends on I2C
	select SND_SOC_CS42XX8
	select REGMAP_I2C

# Cirrus Logic CS43130 HiFi DAC
config SND_SOC_CS43130
	tristate "Cirrus Logic CS43130 CODEC"
	depends on I2C

config SND_SOC_CS4341
	tristate "Cirrus Logic CS4341 CODEC"
	depends on SND_SOC_I2C_AND_SPI
	select REGMAP_I2C if I2C
	select REGMAP_SPI if SPI_MASTER

# Cirrus Logic CS4349 HiFi DAC
config SND_SOC_CS4349
	tristate "Cirrus Logic CS4349 CODEC"
	depends on I2C

config SND_SOC_CS47L15
	tristate
	depends on MFD_CS47L15

config SND_SOC_CS47L24
	tristate
	depends on MFD_CS47L24 && MFD_ARIZONA

config SND_SOC_CS47L35
	tristate
	depends on MFD_CS47L35

config SND_SOC_CS47L85
	tristate
	depends on MFD_CS47L85

config SND_SOC_CS47L90
	tristate
	depends on MFD_CS47L90

config SND_SOC_CS47L92
	tristate
	depends on MFD_CS47L92

# Cirrus Logic Quad-Channel ADC
config SND_SOC_CS53L30
	tristate "Cirrus Logic CS53L30 CODEC"
	depends on I2C

config SND_SOC_CX20442
	tristate
	depends on TTY

config SND_SOC_CX2072X
	tristate "Conexant CX2072X CODEC"
	depends on I2C
	help
	  Enable support for Conexant CX20721 and CX20723 codec chips.

config SND_SOC_JZ4740_CODEC
	depends on MACH_INGENIC || COMPILE_TEST
	depends on OF
	select REGMAP_MMIO
	tristate "Ingenic JZ4740 internal CODEC"
	help
	  Enable support for the internal CODEC found in the JZ4740 SoC
	  from Ingenic.

	  This driver can also be built as a module. If so, the module
	  will be called snd-soc-jz4740-codec.

config SND_SOC_JZ4725B_CODEC
	depends on MACH_INGENIC || COMPILE_TEST
	depends on OF
	select REGMAP
	tristate "Ingenic JZ4725B internal CODEC"
	help
	  Enable support for the internal CODEC found in the JZ4725B SoC
	  from Ingenic.

	  This driver can also be built as a module. If so, the module
	  will be called snd-soc-jz4725b-codec.

config SND_SOC_JZ4760_CODEC
        depends on MACH_INGENIC || COMPILE_TEST
        depends on OF
        select REGMAP
        tristate "Ingenic JZ4760 internal CODEC"
        help
          Enable support for the internal CODEC found in the JZ4760 SoC
          from Ingenic.

          This driver can also be built as a module. If so, the module
          will be called snd-soc-jz4760-codec.

config SND_SOC_JZ4770_CODEC
	depends on MACH_INGENIC || COMPILE_TEST
	depends on OF
	select REGMAP
	tristate "Ingenic JZ4770 internal CODEC"
	help
	  Enable support for the internal CODEC found in the JZ4770 SoC
	  from Ingenic.

	  This driver can also be built as a module. If so, the module
	  will be called snd-soc-jz4770-codec.

config SND_SOC_L3
	tristate

config SND_SOC_DA7210
	tristate
	depends on SND_SOC_I2C_AND_SPI

config SND_SOC_DA7213
	tristate "Dialog DA7213 CODEC"
	depends on I2C

config SND_SOC_DA7218
	tristate
	depends on I2C

config SND_SOC_DA7219
	tristate
	depends on I2C

config SND_SOC_DA732X
	tristate
	depends on I2C

config SND_SOC_DA9055
	tristate
	depends on I2C

config SND_SOC_DMIC
	tristate "Generic Digital Microphone CODEC"
	help
	  Enable support for the Generic Digital Microphone CODEC.
	  Select this if your sound card has DMICs.

config SND_SOC_HDMI_CODEC
	tristate
	select SND_PCM_ELD
	select SND_PCM_IEC958
	select HDMI

config SND_SOC_ES7134
	tristate "Everest Semi ES7134 CODEC"

config SND_SOC_ES7241
	tristate "Everest Semi ES7241 CODEC"

config SND_SOC_ES8316
	tristate "Everest Semi ES8316 CODEC"
	depends on I2C

config SND_SOC_ES8328
	tristate

config SND_SOC_ES8328_I2C
	tristate "Everest Semi ES8328 CODEC (I2C)"
	depends on I2C
	select SND_SOC_ES8328

config SND_SOC_ES8328_SPI
	tristate "Everest Semi ES8328 CODEC (SPI)"
	depends on SPI_MASTER
	select SND_SOC_ES8328

config SND_SOC_GTM601
	tristate 'GTM601 UMTS modem audio codec'

config SND_SOC_HDAC_HDMI
	tristate
	select SND_HDA_EXT_CORE
	select SND_PCM_ELD
	select HDMI

config SND_SOC_HDAC_HDA
	tristate
	select SND_HDA

config SND_SOC_ICS43432
	tristate "ICS43423 and compatible i2s microphones"

config SND_SOC_INNO_RK3036
	tristate "Inno codec driver for RK3036 SoC"
	select REGMAP_MMIO

config SND_SOC_ISABELLE
	tristate
	depends on I2C

config SND_SOC_LM49453
	tristate
	depends on I2C

config SND_SOC_LOCHNAGAR_SC
	tristate "Lochnagar Sound Card"
	depends on MFD_LOCHNAGAR
	help
	  This driver support the sound card functionality of the Cirrus
	  Logic Lochnagar audio development board.

config SND_SOC_MADERA
	tristate
	default y if SND_SOC_CS47L15=y
	default y if SND_SOC_CS47L35=y
	default y if SND_SOC_CS47L85=y
	default y if SND_SOC_CS47L90=y
	default y if SND_SOC_CS47L92=y
	default m if SND_SOC_CS47L15=m
	default m if SND_SOC_CS47L35=m
	default m if SND_SOC_CS47L85=m
	default m if SND_SOC_CS47L90=m
	default m if SND_SOC_CS47L92=m

config SND_SOC_MAX98088
	tristate "Maxim MAX98088/9 Low-Power, Stereo Audio Codec"
	depends on I2C

config SND_SOC_MAX98090
	tristate
	depends on I2C

config SND_SOC_MAX98095
	tristate
	depends on I2C

config SND_SOC_MAX98357A
	tristate "Maxim MAX98357A CODEC"

config SND_SOC_MAX98371
	tristate
	depends on I2C

config SND_SOC_MAX98504
	tristate "Maxim MAX98504 speaker amplifier"
	depends on I2C

config SND_SOC_MAX9867
	tristate "Maxim MAX9867 CODEC"
	depends on I2C

config SND_SOC_MAX98925
	tristate
	depends on I2C

config SND_SOC_MAX98926
	tristate
	depends on I2C

config SND_SOC_MAX98927
	tristate "Maxim Integrated MAX98927 Speaker Amplifier"
	depends on I2C

config SND_SOC_MAX98520
	tristate "Maxim Integrated MAX98520 Speaker Amplifier"
	depends on I2C
	help
	  Enable support for Maxim Integrated MAX98520 audio
	  amplifier, which implements a tripler charge pump
	  based boost converter and supports sample rates of
	  8KHz to 192KHz.

	  To compile this driver as a module, choose M here.

config SND_SOC_MAX98373
	tristate

config SND_SOC_MAX98373_I2C
	tristate "Maxim Integrated MAX98373 Speaker Amplifier"
	depends on I2C
	select SND_SOC_MAX98373

config SND_SOC_MAX98373_SDW
	tristate "Maxim Integrated MAX98373 Speaker Amplifier - SDW"
	depends on SOUNDWIRE
	select SND_SOC_MAX98373
	select REGMAP_SOUNDWIRE
	help
	  Enable support for Maxim Integrated MAX98373 Soundwire
	  amplifier. MAX98373 supports either the MIPI SoundWire
	  compatible interface for audio and control data, or
	  the PCM interface for audio data and a standard I2C
	  interface for control data. Select this if MAX98373 is
	  connected via soundwire.

config SND_SOC_MAX98390
	tristate "Maxim Integrated MAX98390 Speaker Amplifier"
	depends on I2C

config SND_SOC_MAX98396
	tristate "Analog Devices MAX98396 Speaker Amplifier"
	depends on I2C
	help
	  Enable support for Analog Devices MAX98396 audio
	  amplifier. The device provides a PCM interface for
	  audio data and a standard I2C interface for control
	  data communication.

config SND_SOC_MAX9850
	tristate
	depends on I2C

config SND_SOC_MAX9860
	tristate "Maxim MAX9860 Mono Audio Voice Codec"
	depends on I2C
	select REGMAP_I2C

config SND_SOC_MSM8916_WCD_ANALOG
	tristate "Qualcomm MSM8916 WCD Analog Codec"
	depends on SPMI || COMPILE_TEST

config SND_SOC_MSM8916_WCD_DIGITAL
	tristate "Qualcomm MSM8916 WCD DIGITAL Codec"
	select REGMAP_MMIO

config SND_SOC_PCM1681
	tristate "Texas Instruments PCM1681 CODEC"
	depends on I2C

config SND_SOC_PCM1789
	tristate

config SND_SOC_PCM1789_I2C
	tristate "Texas Instruments PCM1789 CODEC (I2C)"
	depends on I2C
	select SND_SOC_PCM1789
	help
	  Enable support for Texas Instruments PCM1789 CODEC.
	  Select this if your PCM1789 is connected via an I2C bus.

config SND_SOC_PCM179X
	tristate

config SND_SOC_PCM179X_I2C
	tristate "Texas Instruments PCM179X CODEC (I2C)"
	depends on I2C
	select SND_SOC_PCM179X
	help
	  Enable support for Texas Instruments PCM179x CODEC.
	  Select this if your PCM179x is connected via an I2C bus.

config SND_SOC_PCM179X_SPI
	tristate "Texas Instruments PCM179X CODEC (SPI)"
	depends on SPI_MASTER
	select SND_SOC_PCM179X
	help
	  Enable support for Texas Instruments PCM179x CODEC.
	  Select this if your PCM179x is connected via an SPI bus.

config SND_SOC_PCM186X
	tristate

config SND_SOC_PCM186X_I2C
	tristate "Texas Instruments PCM186x CODECs - I2C"
	depends on I2C
	select SND_SOC_PCM186X
	select REGMAP_I2C

config SND_SOC_PCM186X_SPI
	tristate "Texas Instruments PCM186x CODECs - SPI"
	depends on SPI_MASTER
	select SND_SOC_PCM186X
	select REGMAP_SPI

config SND_SOC_PCM3008
	tristate

config SND_SOC_PCM3060
	tristate

config SND_SOC_PCM3060_I2C
	tristate "Texas Instruments PCM3060 CODEC - I2C"
	depends on I2C
	select SND_SOC_PCM3060
	select REGMAP_I2C

config SND_SOC_PCM3060_SPI
	tristate "Texas Instruments PCM3060 CODEC - SPI"
	depends on SPI_MASTER
	select SND_SOC_PCM3060
	select REGMAP_SPI

config SND_SOC_PCM3168A
	tristate

config SND_SOC_PCM3168A_I2C
	tristate "Texas Instruments PCM3168A CODEC - I2C"
	depends on I2C
	select SND_SOC_PCM3168A
	select REGMAP_I2C

config SND_SOC_PCM3168A_SPI
	tristate "Texas Instruments PCM3168A CODEC - SPI"
	depends on SPI_MASTER
	select SND_SOC_PCM3168A
	select REGMAP_SPI

config SND_SOC_PCM5102A
	tristate "Texas Instruments PCM5102A CODEC"

config SND_SOC_PCM512x
	tristate

config SND_SOC_PCM512x_I2C
	tristate "Texas Instruments PCM512x CODECs - I2C"
	depends on I2C
	select SND_SOC_PCM512x
	select REGMAP_I2C

config SND_SOC_PCM512x_SPI
	tristate "Texas Instruments PCM512x CODECs - SPI"
	depends on SPI_MASTER
	select SND_SOC_PCM512x
	select REGMAP_SPI

config SND_SOC_RK3328
	tristate "Rockchip RK3328 audio CODEC"
	select REGMAP_MMIO

config SND_SOC_RK817
	tristate "Rockchip RK817 audio CODEC"
	depends on MFD_RK808
	select REGMAP_I2C

config SND_SOC_RL6231
	tristate
	default y if SND_SOC_RT5514=y
	default y if SND_SOC_RT5616=y
	default y if SND_SOC_RT5640=y
	default y if SND_SOC_RT5645=y
	default y if SND_SOC_RT5651=y
	default y if SND_SOC_RT5659=y
	default y if SND_SOC_RT5660=y
	default y if SND_SOC_RT5663=y
	default y if SND_SOC_RT5665=y
	default y if SND_SOC_RT5668=y
	default y if SND_SOC_RT5670=y
	default y if SND_SOC_RT5677=y
	default y if SND_SOC_RT5682=y
	default y if SND_SOC_RT1011=y
	default y if SND_SOC_RT1015=y
	default y if SND_SOC_RT1015P=y
	default y if SND_SOC_RT1019=y
	default y if SND_SOC_RT1305=y
	default y if SND_SOC_RT1308=y
	default m if SND_SOC_RT5514=m
	default m if SND_SOC_RT5616=m
	default m if SND_SOC_RT5640=m
	default m if SND_SOC_RT5645=m
	default m if SND_SOC_RT5651=m
	default m if SND_SOC_RT5659=m
	default m if SND_SOC_RT5660=m
	default m if SND_SOC_RT5663=m
	default m if SND_SOC_RT5665=m
	default m if SND_SOC_RT5668=m
	default m if SND_SOC_RT5670=m
	default m if SND_SOC_RT5677=m
	default m if SND_SOC_RT5682=m
	default m if SND_SOC_RT1011=m
	default m if SND_SOC_RT1015=m
	default m if SND_SOC_RT1015P=m
	default m if SND_SOC_RT1019=m
	default m if SND_SOC_RT1305=m
	default m if SND_SOC_RT1308=m

config SND_SOC_RL6347A
	tristate
	default y if SND_SOC_RT274=y
	default y if SND_SOC_RT286=y
	default y if SND_SOC_RT298=y
	default m if SND_SOC_RT274=m
	default m if SND_SOC_RT286=m
	default m if SND_SOC_RT298=m

config SND_SOC_RT274
	tristate
	depends on I2C

config SND_SOC_RT286
	tristate
	depends on I2C

config SND_SOC_RT298
	tristate
	depends on I2C

config SND_SOC_RT1011
	tristate
	depends on I2C

config SND_SOC_RT1015
	tristate
	depends on I2C

config SND_SOC_RT1015P
	tristate
<<<<<<< HEAD
=======

config SND_SOC_RT1016
	tristate
	depends on I2C
>>>>>>> bf44eed7

config SND_SOC_RT1019
	tristate
	depends on I2C

config SND_SOC_RT1305
	tristate
	depends on I2C

config SND_SOC_RT1308
	tristate
	depends on I2C

config SND_SOC_RT1308_SDW
	tristate "Realtek RT1308 Codec - SDW"
	depends on I2C && SOUNDWIRE
	select REGMAP_SOUNDWIRE

config SND_SOC_RT1316_SDW
	tristate "Realtek RT1316 Codec - SDW"
	depends on SOUNDWIRE
	select REGMAP_SOUNDWIRE

config SND_SOC_RT5514
	tristate
	depends on I2C

config SND_SOC_RT5514_SPI
	tristate
	depends on SPI_MASTER

config SND_SOC_RT5514_SPI_BUILTIN
	bool # force RT5514_SPI to be built-in to avoid link errors
	default SND_SOC_RT5514=y && SND_SOC_RT5514_SPI=m

config SND_SOC_RT5616
	tristate "Realtek RT5616 CODEC"
	depends on I2C

config SND_SOC_RT5631
	tristate "Realtek ALC5631/RT5631 CODEC"
	depends on I2C

config SND_SOC_RT5640
	tristate "Realtek RT5640/RT5639 Codec"
	depends on I2C

config SND_SOC_RT5645
	tristate
	depends on I2C

config SND_SOC_RT5651
	tristate
	depends on I2C

config SND_SOC_RT5659
	tristate "Realtek RT5658/RT5659 Codec"
	depends on I2C

config SND_SOC_RT5660
	tristate
	depends on I2C

config SND_SOC_RT5663
	tristate
	depends on I2C

config SND_SOC_RT5665
	tristate
	depends on I2C

config SND_SOC_RT5668
	tristate
	depends on I2C

config SND_SOC_RT5670
	tristate
	depends on I2C

config SND_SOC_RT5677
	tristate
	depends on I2C
	select REGMAP_I2C
	select REGMAP_IRQ

config SND_SOC_RT5677_SPI
	tristate
	default SND_SOC_RT5677 && SPI

config SND_SOC_RT5682
	tristate

config SND_SOC_RT5682_I2C
	tristate
	depends on I2C
	select SND_SOC_RT5682

config SND_SOC_RT5682_SDW
	tristate "Realtek RT5682 Codec - SDW"
	depends on SOUNDWIRE
	select SND_SOC_RT5682
	select REGMAP_SOUNDWIRE

config SND_SOC_RT5682S
	tristate
	depends on I2C

config SND_SOC_RT700
	tristate

config SND_SOC_RT700_SDW
	tristate "Realtek RT700 Codec - SDW"
	depends on SOUNDWIRE
	select SND_SOC_RT700
	select REGMAP_SOUNDWIRE

config SND_SOC_RT711
	tristate

config SND_SOC_RT711_SDW
	tristate "Realtek RT711 Codec - SDW"
	depends on SOUNDWIRE
	select SND_SOC_RT711
	select REGMAP_SOUNDWIRE

config SND_SOC_RT711_SDCA_SDW
	tristate "Realtek RT711 SDCA Codec - SDW"
	depends on SOUNDWIRE
	select REGMAP_SOUNDWIRE
	select REGMAP_SOUNDWIRE_MBQ

config SND_SOC_RT715
	tristate

config SND_SOC_RT715_SDW
	tristate "Realtek RT715 Codec - SDW"
	depends on SOUNDWIRE
	select SND_SOC_RT715
	select REGMAP_SOUNDWIRE

config SND_SOC_RT715_SDCA_SDW
	tristate "Realtek RT715 SDCA Codec - SDW"
	depends on SOUNDWIRE
	select REGMAP_SOUNDWIRE
	select REGMAP_SOUNDWIRE_MBQ

config SND_SOC_RT9120
	tristate "Richtek RT9120 Stereo Class-D Amplifier"
	depends on I2C
	select REGMAP_I2C
	help
	  Enable support for Richtek RT9120 20W, stereo, inductor-less,
	  high-efficiency Class-D audio amplifier.

config SND_SOC_SDW_MOCKUP
	tristate "SoundWire mockup codec"
	depends on EXPERT
	depends on SOUNDWIRE
	help
	  This option enables a SoundWire mockup codec that does not drive the
	  bus, take part in the command/command protocol or generate data on a
	  Source port.
	  This option is only intended to be used for tests on a device
	  with a connector, in combination with a bus analyzer, or to test new
	  topologies that differ from the actual hardware layout.
	  This mockup device could be totally virtual but could also be a
	  real physical one with one key restriction: it is not allowed by the
	  SoundWire specification to be configured via a sideband mechanism and
	  generate audio data for capture. However, nothing prevents such a
	  peripheral device from snooping the bus.

#Freescale sgtl5000 codec
config SND_SOC_SGTL5000
	tristate "Freescale SGTL5000 CODEC"
	depends on I2C

config SND_SOC_SI476X
	tristate

config SND_SOC_SIGMADSP
	tristate
	select CRC32

config SND_SOC_SIGMADSP_I2C
	tristate
	select SND_SOC_SIGMADSP

config SND_SOC_SIGMADSP_REGMAP
	tristate
	select SND_SOC_SIGMADSP

config SND_SOC_SIMPLE_AMPLIFIER
	tristate "Simple Audio Amplifier"

config SND_SOC_SIMPLE_MUX
	tristate "Simple Audio Mux"
	depends on GPIOLIB

config SND_SOC_SPDIF
	tristate "S/PDIF CODEC"

config SND_SOC_SSM2305
	tristate "Analog Devices SSM2305 Class-D Amplifier"
	help
	  Enable support for Analog Devices SSM2305 filterless
	  high-efficiency mono Class-D audio power amplifiers.

config SND_SOC_SSM2518
	tristate "Analog Devices SSM2518 Class-D Amplifier"
	depends on I2C

config SND_SOC_SSM2602
	tristate

config SND_SOC_SSM2602_SPI
	tristate "Analog Devices SSM2602 CODEC - SPI"
	depends on SPI_MASTER
	select SND_SOC_SSM2602
	select REGMAP_SPI

config SND_SOC_SSM2602_I2C
	tristate "Analog Devices SSM2602 CODEC - I2C"
	depends on I2C
	select SND_SOC_SSM2602
	select REGMAP_I2C

config SND_SOC_SSM4567
	tristate "Analog Devices ssm4567 amplifier driver support"
	depends on I2C

config SND_SOC_STA32X
	tristate "STA326, STA328 and STA329 speaker amplifier"
	depends on I2C
	select REGMAP_I2C

config SND_SOC_STA350
	tristate "STA350 speaker amplifier"
	depends on I2C

config SND_SOC_STA529
	tristate
	depends on I2C

config SND_SOC_STAC9766
	tristate
	depends on SND_SOC_AC97_BUS

config SND_SOC_STI_SAS
	tristate "codec Audio support for STI SAS codec"

config SND_SOC_TAS2552
	tristate "Texas Instruments TAS2552 Mono Audio amplifier"
	depends on I2C

config SND_SOC_TAS2562
	tristate "Texas Instruments TAS2562 Mono Audio amplifier"
	depends on I2C

config SND_SOC_TAS2764
	tristate "Texas Instruments TAS2764 Mono Audio amplifier"
	depends on I2C

config SND_SOC_TAS2770
	tristate "Texas Instruments TAS2770 speaker amplifier"
	depends on I2C

config SND_SOC_TAS5086
	tristate "Texas Instruments TAS5086 speaker amplifier"
	depends on I2C

config SND_SOC_TAS571X
	tristate "Texas Instruments TAS571x power amplifiers"
	depends on I2C
	help
	  Enable support for Texas Instruments TAS5707, TAS5711, TAS5717,
	  TAS5719 and TAS5721 power amplifiers

config SND_SOC_TAS5720
	tristate "Texas Instruments TAS5720 Mono Audio amplifier"
	depends on I2C
	help
	  Enable support for Texas Instruments TAS5720L/M high-efficiency mono
	  Class-D audio power amplifiers.

config SND_SOC_TAS5805M
	tristate "Texas Instruments TAS5805M speaker amplifier"
	depends on I2C
	help
	  Enable support for Texas Instruments TAS5805M Class-D
	  amplifiers. This is a speaker amplifier with an integrated
	  DSP. DSP configuration for each instance needs to be supplied
	  via a device-tree attribute.

config SND_SOC_TAS6424
	tristate "Texas Instruments TAS6424 Quad-Channel Audio amplifier"
	depends on I2C
	help
	  Enable support for Texas Instruments TAS6424 high-efficiency
	  digital input quad-channel Class-D audio power amplifiers.

config SND_SOC_TDA7419
	tristate "ST TDA7419 audio processor"
	depends on I2C
	select REGMAP_I2C

config SND_SOC_TFA9879
	tristate "NXP Semiconductors TFA9879 amplifier"
	depends on I2C

config SND_SOC_TFA989X
	tristate "NXP/Goodix TFA989X (TFA1) amplifiers"
	depends on I2C
	select REGMAP_I2C
	help
	  Enable support for NXP (now Goodix) TFA989X (TFA1 family) speaker
	  amplifiers, e.g. TFA9895.
	  Note that the driver currently bypasses the built-in "CoolFlux DSP"
	  and does not support (hardware) volume control.

config SND_SOC_TLV320ADC3XXX
	tristate "Texas Instruments TLV320ADC3001/3101 audio ADC"
	depends on I2C
	help
	 Enable support for Texas Instruments TLV320ADC3001 and TLV320ADC3101
	 ADCs.

config SND_SOC_TLV320AIC23
	tristate

config SND_SOC_TLV320AIC23_I2C
	tristate "Texas Instruments TLV320AIC23 audio CODEC - I2C"
	depends on I2C
	select SND_SOC_TLV320AIC23

config SND_SOC_TLV320AIC23_SPI
	tristate "Texas Instruments TLV320AIC23 audio CODEC - SPI"
	depends on SPI_MASTER
	select SND_SOC_TLV320AIC23

config SND_SOC_TLV320AIC26
	tristate
	depends on SPI

config SND_SOC_TLV320AIC31XX
	tristate "Texas Instruments TLV320AIC31xx CODECs"
	depends on I2C
	select REGMAP_I2C

config SND_SOC_TLV320AIC32X4
	tristate
	depends on COMMON_CLK

config SND_SOC_TLV320AIC32X4_I2C
	tristate "Texas Instruments TLV320AIC32x4 audio CODECs - I2C"
	depends on I2C
	depends on COMMON_CLK
	select SND_SOC_TLV320AIC32X4

config SND_SOC_TLV320AIC32X4_SPI
	tristate "Texas Instruments TLV320AIC32x4 audio CODECs - SPI"
	depends on SPI_MASTER
	depends on COMMON_CLK
	select SND_SOC_TLV320AIC32X4

config SND_SOC_TLV320AIC3X
	tristate

config SND_SOC_TLV320AIC3X_I2C
	tristate "Texas Instruments TLV320AIC3x audio CODECs - I2C"
	depends on I2C
	select SND_SOC_TLV320AIC3X
	select REGMAP_I2C

config SND_SOC_TLV320AIC3X_SPI
	tristate "Texas Instruments TLV320AIC3x audio CODECs - SPI"
	depends on SPI_MASTER
	select SND_SOC_TLV320AIC3X
	select REGMAP_SPI

config SND_SOC_TLV320DAC33
	tristate
	depends on I2C

config SND_SOC_TLV320ADCX140
	tristate "Texas Instruments TLV320ADCX140 CODEC family"
	depends on I2C
	select REGMAP_I2C
	help
	  Add support for Texas Instruments tlv320adc3140, tlv320adc5140 and
	  tlv320adc6140 quad channel ADCs.

config SND_SOC_TS3A227E
	tristate "TI Headset/Mic detect and keypress chip"
	depends on I2C

config SND_SOC_TSCS42XX
	tristate "Tempo Semiconductor TSCS42xx CODEC"
	depends on I2C
	select REGMAP_I2C
	help
	  Add support for Tempo Semiconductor's TSCS42xx audio CODEC.

config SND_SOC_TSCS454
	tristate "Tempo Semiconductor TSCS454 CODEC"
	depends on I2C
	select REGMAP_I2C
	help
	  Add support for Tempo Semiconductor's TSCS454 audio CODEC.

config SND_SOC_TWL4030
	tristate
	depends on TWL4030_CORE
	select MFD_TWL4030_AUDIO

config SND_SOC_TWL6040
	tristate
	depends on TWL6040_CORE

config SND_SOC_UDA1334
	tristate "NXP UDA1334 DAC"
	depends on GPIOLIB
	help
	  The UDA1334 is an NXP audio codec, supports the I2S-bus data format
	  and has basic features such as de-emphasis (at 44.1 kHz sampling
	  rate) and mute.

config SND_SOC_UDA134X
	tristate

config SND_SOC_UDA1380
	tristate
	depends on I2C

config SND_SOC_WCD9335
	tristate "WCD9335 Codec"
	depends on SLIMBUS
	select REGMAP_SLIMBUS
	select REGMAP_IRQ
	help
	  The WCD9335 is a standalone Hi-Fi audio CODEC IC, supports
	  Qualcomm Technologies, Inc. (QTI) multimedia solutions,
	  including the MSM8996, MSM8976, and MSM8956 chipsets.

config SND_SOC_WCD_MBHC
	tristate

config SND_SOC_WCD934X
	tristate "WCD9340/WCD9341 Codec"
	depends on COMMON_CLK
	select SND_SOC_WCD_MBHC
	depends on MFD_WCD934X
	help
	  The WCD9340/9341 is a audio codec IC Integrated in
	  Qualcomm SoCs like SDM845.

config SND_SOC_WCD938X
	depends on SND_SOC_WCD938X_SDW
	tristate
	depends on SOUNDWIRE || !SOUNDWIRE

config SND_SOC_WCD938X_SDW
	tristate "WCD9380/WCD9385 Codec - SDW"
	select SND_SOC_WCD938X
	select SND_SOC_WCD_MBHC
	select REGMAP_IRQ
	depends on SOUNDWIRE
	select REGMAP_SOUNDWIRE
	help
	  The WCD9380/9385 is a audio codec IC Integrated in
	  Qualcomm SoCs like SM8250.

config SND_SOC_WL1273
	tristate

config SND_SOC_WM0010
	tristate
	depends on SPI_MASTER

config SND_SOC_WM1250_EV1
	tristate
	depends on I2C

config SND_SOC_WM2000
	tristate
	depends on I2C

config SND_SOC_WM2200
	tristate
	depends on I2C

config SND_SOC_WM5100
	tristate
	depends on I2C

config SND_SOC_WM5102
	tristate
	depends on MFD_WM5102 && MFD_ARIZONA

config SND_SOC_WM5110
	tristate
	depends on MFD_WM5110 && MFD_ARIZONA

config SND_SOC_WM8350
	tristate
	depends on MFD_WM8350

config SND_SOC_WM8400
	tristate
	# FIXME nothing selects SND_SOC_WM8400??
	depends on MFD_WM8400

config SND_SOC_WM8510
	tristate "Wolfson Microelectronics WM8510 CODEC"
	depends on SND_SOC_I2C_AND_SPI

config SND_SOC_WM8523
	tristate "Wolfson Microelectronics WM8523 DAC"
	depends on I2C

config SND_SOC_WM8524
	tristate "Wolfson Microelectronics WM8524 DAC"
	depends on GPIOLIB

config SND_SOC_WM8580
	tristate "Wolfson Microelectronics WM8580 and WM8581 CODECs"
	depends on I2C

config SND_SOC_WM8711
	tristate "Wolfson Microelectronics WM8711 CODEC"
	depends on SND_SOC_I2C_AND_SPI

config SND_SOC_WM8727
	tristate

config SND_SOC_WM8728
	tristate "Wolfson Microelectronics WM8728 DAC"
	depends on SND_SOC_I2C_AND_SPI

config SND_SOC_WM8731
	tristate

config SND_SOC_WM8731_I2C
	tristate "Wolfson Microelectronics WM8731 CODEC with I2C"
	depends on I2C
	select REGMAP
	select SND_SOC_WM8731

config SND_SOC_WM8731_SPI
	tristate "Wolfson Microelectronics WM8731 CODEC with SPI"
	depends on SPI
	select REGMAP
	select SND_SOC_WM8731

config SND_SOC_WM8737
	tristate "Wolfson Microelectronics WM8737 ADC"
	depends on SND_SOC_I2C_AND_SPI

config SND_SOC_WM8741
	tristate "Wolfson Microelectronics WM8741 DAC"
	depends on SND_SOC_I2C_AND_SPI

config SND_SOC_WM8750
	tristate "Wolfson Microelectronics WM8750 CODEC"
	depends on SND_SOC_I2C_AND_SPI

config SND_SOC_WM8753
	tristate "Wolfson Microelectronics WM8753 CODEC"
	depends on SND_SOC_I2C_AND_SPI

config SND_SOC_WM8770
	tristate "Wolfson Microelectronics WM8770 CODEC"
	depends on SPI_MASTER

config SND_SOC_WM8776
	tristate "Wolfson Microelectronics WM8776 CODEC"
	depends on SND_SOC_I2C_AND_SPI

config SND_SOC_WM8782
	tristate "Wolfson Microelectronics WM8782 ADC"

config SND_SOC_WM8804
	tristate

config SND_SOC_WM8804_I2C
	tristate "Wolfson Microelectronics WM8804 S/PDIF transceiver I2C"
	depends on I2C
	select SND_SOC_WM8804
	select REGMAP_I2C

config SND_SOC_WM8804_SPI
	tristate "Wolfson Microelectronics WM8804 S/PDIF transceiver SPI"
	depends on SPI_MASTER
	select SND_SOC_WM8804
	select REGMAP_SPI

config SND_SOC_WM8900
	tristate
	depends on SND_SOC_I2C_AND_SPI

config SND_SOC_WM8903
	tristate "Wolfson Microelectronics WM8903 CODEC"
	depends on I2C

config SND_SOC_WM8904
	tristate "Wolfson Microelectronics WM8904 CODEC"
	depends on I2C

config SND_SOC_WM8940
	tristate "Wolfson Microelectronics WM8940 codec"
	depends on I2C

config SND_SOC_WM8955
	tristate
	depends on I2C

config SND_SOC_WM8960
	tristate "Wolfson Microelectronics WM8960 CODEC"
	depends on I2C

config SND_SOC_WM8961
	tristate
	depends on I2C

config SND_SOC_WM8962
	tristate "Wolfson Microelectronics WM8962 CODEC"
	depends on I2C && INPUT

config SND_SOC_WM8971
	tristate
	depends on I2C

config SND_SOC_WM8974
	tristate "Wolfson Microelectronics WM8974 codec"
	depends on I2C

config SND_SOC_WM8978
	tristate "Wolfson Microelectronics WM8978 codec"
	depends on I2C

config SND_SOC_WM8983
	tristate
	depends on SND_SOC_I2C_AND_SPI

config SND_SOC_WM8985
	tristate "Wolfson Microelectronics WM8985 and WM8758 codec driver"
	depends on SND_SOC_I2C_AND_SPI

config SND_SOC_WM8988
	tristate
	depends on SND_SOC_I2C_AND_SPI

config SND_SOC_WM8990
	tristate
	depends on I2C

config SND_SOC_WM8991
	tristate
	depends on I2C

config SND_SOC_WM8993
	tristate
	depends on I2C

config SND_SOC_WM8994
	tristate

config SND_SOC_WM8995
	tristate
	depends on SND_SOC_I2C_AND_SPI

config SND_SOC_WM8996
	tristate
	depends on I2C

config SND_SOC_WM8997
	tristate
	depends on MFD_WM8997 && MFD_ARIZONA

config SND_SOC_WM8998
	tristate
	depends on MFD_WM8998 && MFD_ARIZONA

config SND_SOC_WM9081
	tristate
	depends on I2C

config SND_SOC_WM9090
	tristate
	depends on I2C

config SND_SOC_WM9705
	tristate
	depends on SND_SOC_AC97_BUS || AC97_BUS_NEW
	select REGMAP_AC97
	select AC97_BUS_COMPAT if AC97_BUS_NEW

config SND_SOC_WM9712
	tristate
	depends on SND_SOC_AC97_BUS || AC97_BUS_NEW
	select REGMAP_AC97
	select AC97_BUS_COMPAT if AC97_BUS_NEW

config SND_SOC_WM9713
	tristate
	depends on SND_SOC_AC97_BUS || AC97_BUS_NEW
	select REGMAP_AC97
	select AC97_BUS_COMPAT if AC97_BUS_NEW

config SND_SOC_WSA881X
	tristate "WSA881X Codec"
	depends on SOUNDWIRE
	select REGMAP_SOUNDWIRE
	tristate
	help
	  This enables support for Qualcomm WSA8810/WSA8815 Class-D
	  Smart Speaker Amplifier.

config SND_SOC_ZL38060
	tristate "Microsemi ZL38060 Connected Home Audio Processor"
	depends on SPI_MASTER
	select REGMAP
	help
	  Support for ZL38060 Connected Home Audio Processor from Microsemi,
	  which consists of a Digital Signal Processor (DSP), several Digital
	  Audio Interfaces (DAIs), analog outputs, and a block of 14 GPIOs.

# Amp
config SND_SOC_LM4857
	tristate
	depends on I2C

config SND_SOC_MAX9759
	tristate "Maxim MAX9759 speaker Amplifier"
	depends on GPIOLIB

config SND_SOC_MAX9768
	tristate
	depends on I2C

config SND_SOC_MAX9877
	tristate
	depends on I2C

config SND_SOC_MC13783
	tristate
	depends on MFD_MC13XXX

config SND_SOC_ML26124
	tristate
	depends on I2C

config SND_SOC_MT6351
	tristate "MediaTek MT6351 Codec"

config SND_SOC_MT6358
	tristate "MediaTek MT6358 Codec"
	help
	  Enable support for the platform which uses MT6358 as
	  external codec device.

config SND_SOC_MT6359
	tristate "MediaTek MT6359 Codec"
	depends on MTK_PMIC_WRAP
	help
	  Enable support for the platform which uses MT6359 as
	  external codec device.

config SND_SOC_MT6359_ACCDET
	tristate "MediaTek MT6359 ACCDET driver"
	depends on MTK_PMIC_WRAP
	help
	  ACCDET means Accessory Detection technology, MediaTek develop it
	  for ASoC codec soc-jack detection mechanism.
	  Select N if you don't have jack on board.

config SND_SOC_MT6660
	tristate "Mediatek MT6660 Speaker Amplifier"
	depends on I2C
	help
	  MediaTek MT6660 is a smart power amplifier which contain
	  speaker protection, multi-band DRC, equalizer functions.
	  Select N if you don't have MT6660 on board.
	  Select M to build this as module.

config SND_SOC_NAU8315
	tristate "Nuvoton Technology Corporation NAU8315 CODEC"
	depends on GPIOLIB

config SND_SOC_NAU8540
	tristate "Nuvoton Technology Corporation NAU85L40 CODEC"
	depends on I2C

config SND_SOC_NAU8810
	tristate "Nuvoton Technology Corporation NAU88C10 CODEC"
	depends on I2C

config SND_SOC_NAU8821
	tristate "Nuvoton Technology Corporation NAU88L21 CODEC"
	depends on I2C

config SND_SOC_NAU8822
	tristate "Nuvoton Technology Corporation NAU88C22 CODEC"
	depends on I2C

config SND_SOC_NAU8824
	tristate "Nuvoton Technology Corporation NAU88L24 CODEC"
	depends on I2C

config SND_SOC_NAU8825
	tristate
	depends on I2C

config SND_SOC_TPA6130A2
	tristate "Texas Instruments TPA6130A2 headphone amplifier"
	depends on I2C

config SND_SOC_LPASS_MACRO_COMMON
        tristate

config SND_SOC_LPASS_WSA_MACRO
	depends on COMMON_CLK
	select REGMAP_MMIO
	tristate "Qualcomm WSA Macro in LPASS(Low Power Audio SubSystem)"

config SND_SOC_LPASS_VA_MACRO
	depends on COMMON_CLK
	select REGMAP_MMIO
	select SND_SOC_LPASS_MACRO_COMMON
	tristate "Qualcomm VA Macro in LPASS(Low Power Audio SubSystem)"

config SND_SOC_LPASS_RX_MACRO
	depends on COMMON_CLK
	select REGMAP_MMIO
	select SND_SOC_LPASS_MACRO_COMMON
	tristate "Qualcomm RX Macro in LPASS(Low Power Audio SubSystem)"

config SND_SOC_LPASS_TX_MACRO
	depends on COMMON_CLK
	select REGMAP_MMIO
	select SND_SOC_LPASS_MACRO_COMMON
	tristate "Qualcomm TX Macro in LPASS(Low Power Audio SubSystem)"

endmenu<|MERGE_RESOLUTION|>--- conflicted
+++ resolved
@@ -1254,13 +1254,10 @@
 
 config SND_SOC_RT1015P
 	tristate
-<<<<<<< HEAD
-=======
 
 config SND_SOC_RT1016
 	tristate
 	depends on I2C
->>>>>>> bf44eed7
 
 config SND_SOC_RT1019
 	tristate
