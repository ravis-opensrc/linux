// SPDX-License-Identifier: GPL-2.0-only
/*
 *  hdac_hdmi.c - ASoc HDA-HDMI codec driver for Intel platforms
 *
 *  Copyright (C) 2014-2015 Intel Corp
 *  Author: Samreen Nilofer <samreen.nilofer@intel.com>
 *	    Subhransu S. Prusty <subhransu.s.prusty@intel.com>
 *  ~~~~~~~~~~~~~~~~~~~~~~~~~~~~~~~~~~~~~~~~~~~~~~~~~~~~~~~~~~~~~~~~~~~~~~~~~~
 *
 * ~~~~~~~~~~~~~~~~~~~~~~~~~~~~~~~~~~~~~~~~~~~~~~~~~~~~~~~~~~~~~~~~~~~~~~~~~~
 */
#include <linux/init.h>
#include <linux/delay.h>
#include <linux/module.h>
#include <linux/pm_runtime.h>
#include <linux/hdmi.h>
#include <drm/drm_edid.h>
#include <sound/pcm_params.h>
#include <sound/jack.h>
#include <sound/soc.h>
#include <sound/hdaudio_ext.h>
#include <sound/hda_i915.h>
#include <sound/pcm_drm_eld.h>
#include <sound/hda_chmap.h>
#include "../../hda/local.h"
#include "hdac_hdmi.h"

#define NAME_SIZE	32

#define AMP_OUT_MUTE		0xb080
#define AMP_OUT_UNMUTE		0xb000
#define PIN_OUT			(AC_PINCTL_OUT_EN)

#define HDA_MAX_CONNECTIONS     32

#define HDA_MAX_CVTS		3
#define HDA_MAX_PORTS		3

#define ELD_MAX_SIZE    256
#define ELD_FIXED_BYTES	20

#define ELD_VER_CEA_861D 2
#define ELD_VER_PARTIAL 31
#define ELD_MAX_MNL     16

struct hdac_hdmi_cvt_params {
	unsigned int channels_min;
	unsigned int channels_max;
	u32 rates;
	u64 formats;
	unsigned int maxbps;
};

struct hdac_hdmi_cvt {
	struct list_head head;
	hda_nid_t nid;
	const char *name;
	struct hdac_hdmi_cvt_params params;
};

/* Currently only spk_alloc, more to be added */
struct hdac_hdmi_parsed_eld {
	u8 spk_alloc;
};

struct hdac_hdmi_eld {
	bool	monitor_present;
	bool	eld_valid;
	int	eld_size;
	char    eld_buffer[ELD_MAX_SIZE];
	struct	hdac_hdmi_parsed_eld info;
};

struct hdac_hdmi_pin {
	struct list_head head;
	hda_nid_t nid;
	bool mst_capable;
	struct hdac_hdmi_port *ports;
	int num_ports;
	struct hdac_device *hdev;
};

struct hdac_hdmi_port {
	struct list_head head;
	int id;
	struct hdac_hdmi_pin *pin;
	int num_mux_nids;
	hda_nid_t mux_nids[HDA_MAX_CONNECTIONS];
	struct hdac_hdmi_eld eld;
	const char *jack_pin;
	bool is_connect;
	struct snd_soc_dapm_context *dapm;
	const char *output_pin;
	struct work_struct dapm_work;
};

struct hdac_hdmi_pcm {
	struct list_head head;
	int pcm_id;
	struct list_head port_list;
	struct hdac_hdmi_cvt *cvt;
	struct snd_soc_jack *jack;
	int stream_tag;
	int channels;
	int format;
	bool chmap_set;
	unsigned char chmap[8]; /* ALSA API channel-map */
	struct mutex lock;
	int jack_event;
};

struct hdac_hdmi_dai_port_map {
	int dai_id;
	struct hdac_hdmi_port *port;
	struct hdac_hdmi_cvt *cvt;
};

/*
 * pin to port mapping table where the value indicate the pin number and
 * the index indicate the port number with 1 base.
 */
static const int icl_pin2port_map[] = {0x4, 0x6, 0x8, 0xa, 0xb};

struct hdac_hdmi_drv_data {
	unsigned int vendor_nid;
	const int *port_map; /* pin to port mapping table */
	int port_num;
};

struct hdac_hdmi_priv {
	struct hdac_device *hdev;
	struct snd_soc_component *component;
	struct snd_card *card;
	struct hdac_hdmi_dai_port_map dai_map[HDA_MAX_CVTS];
	struct list_head pin_list;
	struct list_head cvt_list;
	struct list_head pcm_list;
	int num_pin;
	int num_cvt;
	int num_ports;
	struct mutex pin_mutex;
	struct hdac_chmap chmap;
	struct hdac_hdmi_drv_data *drv_data;
	struct snd_soc_dai_driver *dai_drv;
};

#define hdev_to_hdmi_priv(_hdev) dev_get_drvdata(&(_hdev)->dev)

static struct hdac_hdmi_pcm *
hdac_hdmi_get_pcm_from_cvt(struct hdac_hdmi_priv *hdmi,
			   struct hdac_hdmi_cvt *cvt)
{
	struct hdac_hdmi_pcm *pcm = NULL;

	list_for_each_entry(pcm, &hdmi->pcm_list, head) {
		if (pcm->cvt == cvt)
			break;
	}

	return pcm;
}

static void hdac_hdmi_jack_report(struct hdac_hdmi_pcm *pcm,
		struct hdac_hdmi_port *port, bool is_connect)
{
	struct hdac_device *hdev = port->pin->hdev;

	port->is_connect = is_connect;
	if (is_connect) {
		/*
		 * Report Jack connect event when a device is connected
		 * for the first time where same PCM is attached to multiple
		 * ports.
		 */
		if (pcm->jack_event == 0) {
			dev_dbg(&hdev->dev,
					"jack report for pcm=%d\n",
					pcm->pcm_id);
			snd_soc_jack_report(pcm->jack, SND_JACK_AVOUT,
						SND_JACK_AVOUT);
		}
		pcm->jack_event++;
	} else {
		/*
		 * Report Jack disconnect event when a device is disconnected
		 * is the only last connected device when same PCM is attached
		 * to multiple ports.
		 */
		if (pcm->jack_event == 1)
			snd_soc_jack_report(pcm->jack, 0, SND_JACK_AVOUT);
		if (pcm->jack_event > 0)
			pcm->jack_event--;
	}
}

static void hdac_hdmi_port_dapm_update(struct hdac_hdmi_port *port)
{
	if (port->is_connect)
		snd_soc_dapm_enable_pin(port->dapm, port->jack_pin);
	else
		snd_soc_dapm_disable_pin(port->dapm, port->jack_pin);
	snd_soc_dapm_sync(port->dapm);
}

static void hdac_hdmi_jack_dapm_work(struct work_struct *work)
{
	struct hdac_hdmi_port *port;

	port = container_of(work, struct hdac_hdmi_port, dapm_work);
	hdac_hdmi_port_dapm_update(port);
}

static void hdac_hdmi_jack_report_sync(struct hdac_hdmi_pcm *pcm,
		struct hdac_hdmi_port *port, bool is_connect)
{
	hdac_hdmi_jack_report(pcm, port, is_connect);
	hdac_hdmi_port_dapm_update(port);
}

/* MST supported verbs */
/*
 * Get the no devices that can be connected to a port on the Pin widget.
 */
static int hdac_hdmi_get_port_len(struct hdac_device *hdev, hda_nid_t nid)
{
	unsigned int caps;
	unsigned int type, param;

	caps = get_wcaps(hdev, nid);
	type = get_wcaps_type(caps);

	if (!(caps & AC_WCAP_DIGITAL) || (type != AC_WID_PIN))
		return 0;

	param = snd_hdac_read_parm_uncached(hdev, nid, AC_PAR_DEVLIST_LEN);
	if (param == -1)
		return param;

	return param & AC_DEV_LIST_LEN_MASK;
}

/*
 * Get the port entry select on the pin. Return the port entry
 * id selected on the pin. Return 0 means the first port entry
 * is selected or MST is not supported.
 */
static int hdac_hdmi_port_select_get(struct hdac_device *hdev,
					struct hdac_hdmi_port *port)
{
	return snd_hdac_codec_read(hdev, port->pin->nid,
				0, AC_VERB_GET_DEVICE_SEL, 0);
}

/*
 * Sets the selected port entry for the configuring Pin widget verb.
 * returns error if port set is not equal to port get otherwise success
 */
static int hdac_hdmi_port_select_set(struct hdac_device *hdev,
					struct hdac_hdmi_port *port)
{
	int num_ports;

	if (!port->pin->mst_capable)
		return 0;

	/* AC_PAR_DEVLIST_LEN is 0 based. */
	num_ports = hdac_hdmi_get_port_len(hdev, port->pin->nid);
	if (num_ports < 0)
		return -EIO;
	/*
	 * Device List Length is a 0 based integer value indicating the
	 * number of sink device that a MST Pin Widget can support.
	 */
	if (num_ports + 1  < port->id)
		return 0;

	snd_hdac_codec_write(hdev, port->pin->nid, 0,
			AC_VERB_SET_DEVICE_SEL, port->id);

	if (port->id != hdac_hdmi_port_select_get(hdev, port))
		return -EIO;

	dev_dbg(&hdev->dev, "Selected the port=%d\n", port->id);

	return 0;
}

static struct hdac_hdmi_pcm *get_hdmi_pcm_from_id(struct hdac_hdmi_priv *hdmi,
						int pcm_idx)
{
	struct hdac_hdmi_pcm *pcm;

	list_for_each_entry(pcm, &hdmi->pcm_list, head) {
		if (pcm->pcm_id == pcm_idx)
			return pcm;
	}

	return NULL;
}

static unsigned int sad_format(const u8 *sad)
{
	return ((sad[0] >> 0x3) & 0x1f);
}

static unsigned int sad_sample_bits_lpcm(const u8 *sad)
{
	return (sad[2] & 7);
}

static int hdac_hdmi_eld_limit_formats(struct snd_pcm_runtime *runtime,
						void *eld)
{
	u64 formats = SNDRV_PCM_FMTBIT_S16;
	int i;
	const u8 *sad, *eld_buf = eld;

	sad = drm_eld_sad(eld_buf);
	if (!sad)
		goto format_constraint;

	for (i = drm_eld_sad_count(eld_buf); i > 0; i--, sad += 3) {
		if (sad_format(sad) == 1) { /* AUDIO_CODING_TYPE_LPCM */

			/*
			 * the controller support 20 and 24 bits in 32 bit
			 * container so we set S32
			 */
			if (sad_sample_bits_lpcm(sad) & 0x6)
				formats |= SNDRV_PCM_FMTBIT_S32;
		}
	}

format_constraint:
	return snd_pcm_hw_constraint_mask64(runtime, SNDRV_PCM_HW_PARAM_FORMAT,
				formats);

}

static void
hdac_hdmi_set_dip_index(struct hdac_device *hdev, hda_nid_t pin_nid,
				int packet_index, int byte_index)
{
	int val;

	val = (packet_index << 5) | (byte_index & 0x1f);
	snd_hdac_codec_write(hdev, pin_nid, 0, AC_VERB_SET_HDMI_DIP_INDEX, val);
}

struct dp_audio_infoframe {
	u8 type; /* 0x84 */
	u8 len;  /* 0x1b */
	u8 ver;  /* 0x11 << 2 */

	u8 CC02_CT47;	/* match with HDMI infoframe from this on */
	u8 SS01_SF24;
	u8 CXT04;
	u8 CA;
	u8 LFEPBL01_LSV36_DM_INH7;
};

static int hdac_hdmi_setup_audio_infoframe(struct hdac_device *hdev,
		   struct hdac_hdmi_pcm *pcm, struct hdac_hdmi_port *port)
{
	uint8_t buffer[HDMI_INFOFRAME_HEADER_SIZE + HDMI_AUDIO_INFOFRAME_SIZE];
	struct hdmi_audio_infoframe frame;
	struct hdac_hdmi_pin *pin = port->pin;
	struct dp_audio_infoframe dp_ai;
	struct hdac_hdmi_priv *hdmi = hdev_to_hdmi_priv(hdev);
	struct hdac_hdmi_cvt *cvt = pcm->cvt;
	u8 *dip;
	int ret;
	int i;
	const u8 *eld_buf;
	u8 conn_type;
	int channels, ca;

	ca = snd_hdac_channel_allocation(hdev, port->eld.info.spk_alloc,
			pcm->channels, pcm->chmap_set, true, pcm->chmap);

	channels = snd_hdac_get_active_channels(ca);
	hdmi->chmap.ops.set_channel_count(hdev, cvt->nid, channels);

	snd_hdac_setup_channel_mapping(&hdmi->chmap, pin->nid, false, ca,
				pcm->channels, pcm->chmap, pcm->chmap_set);

	eld_buf = port->eld.eld_buffer;
	conn_type = drm_eld_get_conn_type(eld_buf);

	switch (conn_type) {
	case DRM_ELD_CONN_TYPE_HDMI:
		hdmi_audio_infoframe_init(&frame);

		frame.channels = channels;
		frame.channel_allocation = ca;

		ret = hdmi_audio_infoframe_pack(&frame, buffer, sizeof(buffer));
		if (ret < 0)
			return ret;

		break;

	case DRM_ELD_CONN_TYPE_DP:
		memset(&dp_ai, 0, sizeof(dp_ai));
		dp_ai.type	= 0x84;
		dp_ai.len	= 0x1b;
		dp_ai.ver	= 0x11 << 2;
		dp_ai.CC02_CT47	= channels - 1;
		dp_ai.CA	= ca;

		dip = (u8 *)&dp_ai;
		break;

	default:
		dev_err(&hdev->dev, "Invalid connection type: %d\n", conn_type);
		return -EIO;
	}

	/* stop infoframe transmission */
	hdac_hdmi_set_dip_index(hdev, pin->nid, 0x0, 0x0);
	snd_hdac_codec_write(hdev, pin->nid, 0,
			AC_VERB_SET_HDMI_DIP_XMIT, AC_DIPXMIT_DISABLE);


	/*  Fill infoframe. Index auto-incremented */
	hdac_hdmi_set_dip_index(hdev, pin->nid, 0x0, 0x0);
	if (conn_type == DRM_ELD_CONN_TYPE_HDMI) {
		for (i = 0; i < sizeof(buffer); i++)
			snd_hdac_codec_write(hdev, pin->nid, 0,
				AC_VERB_SET_HDMI_DIP_DATA, buffer[i]);
	} else {
		for (i = 0; i < sizeof(dp_ai); i++)
			snd_hdac_codec_write(hdev, pin->nid, 0,
				AC_VERB_SET_HDMI_DIP_DATA, dip[i]);
	}

	/* Start infoframe */
	hdac_hdmi_set_dip_index(hdev, pin->nid, 0x0, 0x0);
	snd_hdac_codec_write(hdev, pin->nid, 0,
			AC_VERB_SET_HDMI_DIP_XMIT, AC_DIPXMIT_BEST);

	return 0;
}

static int hdac_hdmi_set_tdm_slot(struct snd_soc_dai *dai,
		unsigned int tx_mask, unsigned int rx_mask,
		int slots, int slot_width)
{
	struct hdac_hdmi_priv *hdmi = snd_soc_dai_get_drvdata(dai);
	struct hdac_device *hdev = hdmi->hdev;
	struct hdac_hdmi_dai_port_map *dai_map;
	struct hdac_hdmi_pcm *pcm;

	dev_dbg(&hdev->dev, "%s: strm_tag: %d\n", __func__, tx_mask);

	dai_map = &hdmi->dai_map[dai->id];

	pcm = hdac_hdmi_get_pcm_from_cvt(hdmi, dai_map->cvt);

	if (pcm)
		pcm->stream_tag = (tx_mask << 4);

	return 0;
}

static int hdac_hdmi_set_hw_params(struct snd_pcm_substream *substream,
	struct snd_pcm_hw_params *hparams, struct snd_soc_dai *dai)
{
	struct hdac_hdmi_priv *hdmi = snd_soc_dai_get_drvdata(dai);
	struct hdac_hdmi_dai_port_map *dai_map;
	struct hdac_hdmi_pcm *pcm;
	int format;

	dai_map = &hdmi->dai_map[dai->id];

	format = snd_hdac_calc_stream_format(params_rate(hparams),
			params_channels(hparams), params_format(hparams),
			dai->driver->playback.sig_bits, 0);

	pcm = hdac_hdmi_get_pcm_from_cvt(hdmi, dai_map->cvt);
	if (!pcm)
		return -EIO;

	pcm->format = format;
	pcm->channels = params_channels(hparams);

	return 0;
}

static int hdac_hdmi_query_port_connlist(struct hdac_device *hdev,
					struct hdac_hdmi_pin *pin,
					struct hdac_hdmi_port *port)
{
	if (!(get_wcaps(hdev, pin->nid) & AC_WCAP_CONN_LIST)) {
		dev_warn(&hdev->dev,
			"HDMI: pin %d wcaps %#x does not support connection list\n",
			pin->nid, get_wcaps(hdev, pin->nid));
		return -EINVAL;
	}

	if (hdac_hdmi_port_select_set(hdev, port) < 0)
		return -EIO;

	port->num_mux_nids = snd_hdac_get_connections(hdev, pin->nid,
			port->mux_nids, HDA_MAX_CONNECTIONS);
	if (port->num_mux_nids == 0)
		dev_warn(&hdev->dev,
			"No connections found for pin:port %d:%d\n",
						pin->nid, port->id);

	dev_dbg(&hdev->dev, "num_mux_nids %d for pin:port %d:%d\n",
			port->num_mux_nids, pin->nid, port->id);

	return port->num_mux_nids;
}

/*
 * Query pcm list and return port to which stream is routed.
 *
 * Also query connection list of the pin, to validate the cvt to port map.
 *
 * Same stream rendering to multiple ports simultaneously can be done
 * possibly, but not supported for now in driver. So return the first port
 * connected.
 */
static struct hdac_hdmi_port *hdac_hdmi_get_port_from_cvt(
			struct hdac_device *hdev,
			struct hdac_hdmi_priv *hdmi,
			struct hdac_hdmi_cvt *cvt)
{
	struct hdac_hdmi_pcm *pcm;
	struct hdac_hdmi_port *port = NULL;
	int ret, i;

	list_for_each_entry(pcm, &hdmi->pcm_list, head) {
		if (pcm->cvt == cvt) {
			if (list_empty(&pcm->port_list))
				continue;

			list_for_each_entry(port, &pcm->port_list, head) {
				mutex_lock(&pcm->lock);
				ret = hdac_hdmi_query_port_connlist(hdev,
							port->pin, port);
				mutex_unlock(&pcm->lock);
				if (ret < 0)
					continue;

				for (i = 0; i < port->num_mux_nids; i++) {
					if (port->mux_nids[i] == cvt->nid &&
						port->eld.monitor_present &&
						port->eld.eld_valid)
						return port;
				}
			}
		}
	}

	return NULL;
}

/*
 * Go through all converters and ensure connection is set to
 * the correct pin as set via kcontrols.
 */
static void hdac_hdmi_verify_connect_sel_all_pins(struct hdac_device *hdev)
{
	struct hdac_hdmi_priv *hdmi = hdev_to_hdmi_priv(hdev);
	struct hdac_hdmi_port *port;
	struct hdac_hdmi_cvt *cvt;
	int cvt_idx = 0;

	list_for_each_entry(cvt, &hdmi->cvt_list, head) {
		port = hdac_hdmi_get_port_from_cvt(hdev, hdmi, cvt);
		if (port && port->pin) {
			snd_hdac_codec_write(hdev, port->pin->nid, 0,
					     AC_VERB_SET_CONNECT_SEL, cvt_idx);
			dev_dbg(&hdev->dev, "%s: %s set connect %d -> %d\n",
				__func__, cvt->name, port->pin->nid, cvt_idx);
		}
		++cvt_idx;
	}
}

/*
 * This tries to get a valid pin and set the HW constraints based on the
 * ELD. Even if a valid pin is not found return success so that device open
 * doesn't fail.
 */
static int hdac_hdmi_pcm_open(struct snd_pcm_substream *substream,
			struct snd_soc_dai *dai)
{
	struct hdac_hdmi_priv *hdmi = snd_soc_dai_get_drvdata(dai);
	struct hdac_device *hdev = hdmi->hdev;
	struct hdac_hdmi_dai_port_map *dai_map;
	struct hdac_hdmi_cvt *cvt;
	struct hdac_hdmi_port *port;
	int ret;

	dai_map = &hdmi->dai_map[dai->id];

	cvt = dai_map->cvt;
	port = hdac_hdmi_get_port_from_cvt(hdev, hdmi, cvt);

	/*
	 * To make PA and other userland happy.
	 * userland scans devices so returning error does not help.
	 */
	if (!port)
		return 0;
	if ((!port->eld.monitor_present) ||
			(!port->eld.eld_valid)) {

		dev_warn(&hdev->dev,
			"Failed: present?:%d ELD valid?:%d pin:port: %d:%d\n",
			port->eld.monitor_present, port->eld.eld_valid,
			port->pin->nid, port->id);

		return 0;
	}

	dai_map->port = port;

	ret = hdac_hdmi_eld_limit_formats(substream->runtime,
				port->eld.eld_buffer);
	if (ret < 0)
		return ret;

	return snd_pcm_hw_constraint_eld(substream->runtime,
				port->eld.eld_buffer);
}

static void hdac_hdmi_pcm_close(struct snd_pcm_substream *substream,
		struct snd_soc_dai *dai)
{
	struct hdac_hdmi_priv *hdmi = snd_soc_dai_get_drvdata(dai);
	struct hdac_hdmi_dai_port_map *dai_map;
	struct hdac_hdmi_pcm *pcm;

	dai_map = &hdmi->dai_map[dai->id];

	pcm = hdac_hdmi_get_pcm_from_cvt(hdmi, dai_map->cvt);

	if (pcm) {
		mutex_lock(&pcm->lock);
		pcm->chmap_set = false;
		memset(pcm->chmap, 0, sizeof(pcm->chmap));
		pcm->channels = 0;
		mutex_unlock(&pcm->lock);
	}

	if (dai_map->port)
		dai_map->port = NULL;
}

static int
hdac_hdmi_query_cvt_params(struct hdac_device *hdev, struct hdac_hdmi_cvt *cvt)
{
	unsigned int chans;
	struct hdac_hdmi_priv *hdmi = hdev_to_hdmi_priv(hdev);
	int err;

	chans = get_wcaps(hdev, cvt->nid);
	chans = get_wcaps_channels(chans);

	cvt->params.channels_min = 2;

	cvt->params.channels_max = chans;
	if (chans > hdmi->chmap.channels_max)
		hdmi->chmap.channels_max = chans;

	err = snd_hdac_query_supported_pcm(hdev, cvt->nid,
			&cvt->params.rates,
			&cvt->params.formats,
			&cvt->params.maxbps);
	if (err < 0)
		dev_err(&hdev->dev,
			"Failed to query pcm params for nid %d: %d\n",
			cvt->nid, err);

	return err;
}

static int hdac_hdmi_fill_widget_info(struct device *dev,
		struct snd_soc_dapm_widget *w, enum snd_soc_dapm_type id,
		void *priv, const char *wname, const char *stream,
		struct snd_kcontrol_new *wc, int numkc,
		int (*event)(struct snd_soc_dapm_widget *,
		struct snd_kcontrol *, int), unsigned short event_flags)
{
	w->id = id;
	w->name = devm_kstrdup(dev, wname, GFP_KERNEL);
	if (!w->name)
		return -ENOMEM;

	w->sname = stream;
	w->reg = SND_SOC_NOPM;
	w->shift = 0;
	w->kcontrol_news = wc;
	w->num_kcontrols = numkc;
	w->priv = priv;
	w->event = event;
	w->event_flags = event_flags;

	return 0;
}

static void hdac_hdmi_fill_route(struct snd_soc_dapm_route *route,
		const char *sink, const char *control, const char *src,
		int (*handler)(struct snd_soc_dapm_widget *src,
			struct snd_soc_dapm_widget *sink))
{
	route->sink = sink;
	route->source = src;
	route->control = control;
	route->connected = handler;
}

static struct hdac_hdmi_pcm *hdac_hdmi_get_pcm(struct hdac_device *hdev,
					struct hdac_hdmi_port *port)
{
	struct hdac_hdmi_priv *hdmi = hdev_to_hdmi_priv(hdev);
	struct hdac_hdmi_pcm *pcm = NULL;
	struct hdac_hdmi_port *p;

	list_for_each_entry(pcm, &hdmi->pcm_list, head) {
		if (list_empty(&pcm->port_list))
			continue;

		list_for_each_entry(p, &pcm->port_list, head) {
			if (p->id == port->id && port->pin == p->pin)
				return pcm;
		}
	}

	return NULL;
}

static void hdac_hdmi_set_power_state(struct hdac_device *hdev,
			     hda_nid_t nid, unsigned int pwr_state)
{
	int count;
	unsigned int state;

	if (get_wcaps(hdev, nid) & AC_WCAP_POWER) {
		if (!snd_hdac_check_power_state(hdev, nid, pwr_state)) {
			for (count = 0; count < 10; count++) {
				snd_hdac_codec_read(hdev, nid, 0,
						AC_VERB_SET_POWER_STATE,
						pwr_state);
				state = snd_hdac_sync_power_state(hdev,
						nid, pwr_state);
				if (!(state & AC_PWRST_ERROR))
					break;
			}
		}
	}
}

static void hdac_hdmi_set_amp(struct hdac_device *hdev,
				   hda_nid_t nid, int val)
{
	if (get_wcaps(hdev, nid) & AC_WCAP_OUT_AMP)
		snd_hdac_codec_write(hdev, nid, 0,
					AC_VERB_SET_AMP_GAIN_MUTE, val);
}


static int hdac_hdmi_pin_output_widget_event(struct snd_soc_dapm_widget *w,
					struct snd_kcontrol *kc, int event)
{
	struct hdac_hdmi_port *port = w->priv;
	struct hdac_device *hdev = dev_to_hdac_dev(w->dapm->dev);
	struct hdac_hdmi_pcm *pcm;

	dev_dbg(&hdev->dev, "%s: widget: %s event: %x\n",
			__func__, w->name, event);

	pcm = hdac_hdmi_get_pcm(hdev, port);
	if (!pcm)
		return -EIO;

	/* set the device if pin is mst_capable */
	if (hdac_hdmi_port_select_set(hdev, port) < 0)
		return -EIO;

	switch (event) {
	case SND_SOC_DAPM_PRE_PMU:
		hdac_hdmi_set_power_state(hdev, port->pin->nid, AC_PWRST_D0);

		/* Enable out path for this pin widget */
		snd_hdac_codec_write(hdev, port->pin->nid, 0,
				AC_VERB_SET_PIN_WIDGET_CONTROL, PIN_OUT);

		hdac_hdmi_set_amp(hdev, port->pin->nid, AMP_OUT_UNMUTE);

		return hdac_hdmi_setup_audio_infoframe(hdev, pcm, port);

	case SND_SOC_DAPM_POST_PMD:
		hdac_hdmi_set_amp(hdev, port->pin->nid, AMP_OUT_MUTE);

		/* Disable out path for this pin widget */
		snd_hdac_codec_write(hdev, port->pin->nid, 0,
				AC_VERB_SET_PIN_WIDGET_CONTROL, 0);

		hdac_hdmi_set_power_state(hdev, port->pin->nid, AC_PWRST_D3);
		break;

	}

	return 0;
}

static int hdac_hdmi_cvt_output_widget_event(struct snd_soc_dapm_widget *w,
					struct snd_kcontrol *kc, int event)
{
	struct hdac_hdmi_cvt *cvt = w->priv;
	struct hdac_device *hdev = dev_to_hdac_dev(w->dapm->dev);
	struct hdac_hdmi_priv *hdmi = hdev_to_hdmi_priv(hdev);
	struct hdac_hdmi_pcm *pcm;

	dev_dbg(&hdev->dev, "%s: widget: %s event: %x\n",
			__func__, w->name, event);

	pcm = hdac_hdmi_get_pcm_from_cvt(hdmi, cvt);
	if (!pcm)
		return -EIO;

	switch (event) {
	case SND_SOC_DAPM_PRE_PMU:
		hdac_hdmi_set_power_state(hdev, cvt->nid, AC_PWRST_D0);

		/* Enable transmission */
		snd_hdac_codec_write(hdev, cvt->nid, 0,
			AC_VERB_SET_DIGI_CONVERT_1, 1);

		/* Category Code (CC) to zero */
		snd_hdac_codec_write(hdev, cvt->nid, 0,
			AC_VERB_SET_DIGI_CONVERT_2, 0);

		snd_hdac_codec_write(hdev, cvt->nid, 0,
				AC_VERB_SET_CHANNEL_STREAMID, pcm->stream_tag);
		snd_hdac_codec_write(hdev, cvt->nid, 0,
				AC_VERB_SET_STREAM_FORMAT, pcm->format);

		/*
		 * The connection indices are shared by all converters and
		 * may interfere with each other. Ensure correct
		 * routing for all converters at stream start.
		 */
		hdac_hdmi_verify_connect_sel_all_pins(hdev);

		break;

	case SND_SOC_DAPM_POST_PMD:
		snd_hdac_codec_write(hdev, cvt->nid, 0,
				AC_VERB_SET_CHANNEL_STREAMID, 0);
		snd_hdac_codec_write(hdev, cvt->nid, 0,
				AC_VERB_SET_STREAM_FORMAT, 0);

		hdac_hdmi_set_power_state(hdev, cvt->nid, AC_PWRST_D3);
		break;

	}

	return 0;
}

static int hdac_hdmi_pin_mux_widget_event(struct snd_soc_dapm_widget *w,
					struct snd_kcontrol *kc, int event)
{
	struct hdac_hdmi_port *port = w->priv;
	struct hdac_device *hdev = dev_to_hdac_dev(w->dapm->dev);
	int mux_idx;

	dev_dbg(&hdev->dev, "%s: widget: %s event: %x\n",
			__func__, w->name, event);

	if (!kc)
		kc  = w->kcontrols[0];

	mux_idx = dapm_kcontrol_get_value(kc);

	/* set the device if pin is mst_capable */
	if (hdac_hdmi_port_select_set(hdev, port) < 0)
		return -EIO;

	if (mux_idx > 0) {
		snd_hdac_codec_write(hdev, port->pin->nid, 0,
			AC_VERB_SET_CONNECT_SEL, (mux_idx - 1));
	}

	return 0;
}

/*
 * Based on user selection, map the PINs with the PCMs.
 */
static int hdac_hdmi_set_pin_port_mux(struct snd_kcontrol *kcontrol,
		struct snd_ctl_elem_value *ucontrol)
{
	int ret;
	struct hdac_hdmi_port *p, *p_next;
	struct soc_enum *e = (struct soc_enum *)kcontrol->private_value;
	struct snd_soc_dapm_widget *w = snd_soc_dapm_kcontrol_widget(kcontrol);
	struct snd_soc_dapm_context *dapm = w->dapm;
	struct hdac_hdmi_port *port = w->priv;
	struct hdac_device *hdev = dev_to_hdac_dev(dapm->dev);
	struct hdac_hdmi_priv *hdmi = hdev_to_hdmi_priv(hdev);
	struct hdac_hdmi_pcm *pcm = NULL;
	const char *cvt_name =  e->texts[ucontrol->value.enumerated.item[0]];

	ret = snd_soc_dapm_put_enum_double(kcontrol, ucontrol);
	if (ret < 0)
		return ret;

	if (port == NULL)
		return -EINVAL;

	mutex_lock(&hdmi->pin_mutex);
	list_for_each_entry(pcm, &hdmi->pcm_list, head) {
		if (list_empty(&pcm->port_list))
			continue;

		list_for_each_entry_safe(p, p_next, &pcm->port_list, head) {
			if (p == port && p->id == port->id &&
					p->pin == port->pin) {
				hdac_hdmi_jack_report_sync(pcm, port, false);
				list_del(&p->head);
			}
		}
	}

	/*
	 * Jack status is not reported during device probe as the
	 * PCMs are not registered by then. So report it here.
	 */
	list_for_each_entry(pcm, &hdmi->pcm_list, head) {
		if (!strcmp(cvt_name, pcm->cvt->name)) {
			list_add_tail(&port->head, &pcm->port_list);
			if (port->eld.monitor_present && port->eld.eld_valid) {
				hdac_hdmi_jack_report_sync(pcm, port, true);
				mutex_unlock(&hdmi->pin_mutex);
				return ret;
			}
		}
	}
	mutex_unlock(&hdmi->pin_mutex);

	return ret;
}

/*
 * Ideally the Mux inputs should be based on the num_muxs enumerated, but
 * the display driver seem to be programming the connection list for the pin
 * widget runtime.
 *
 * So programming all the possible inputs for the mux, the user has to take
 * care of selecting the right one and leaving all other inputs selected to
 * "NONE"
 */
static int hdac_hdmi_create_pin_port_muxs(struct hdac_device *hdev,
				struct hdac_hdmi_port *port,
				struct snd_soc_dapm_widget *widget,
				const char *widget_name)
{
	struct hdac_hdmi_priv *hdmi = hdev_to_hdmi_priv(hdev);
	struct hdac_hdmi_pin *pin = port->pin;
	struct snd_kcontrol_new *kc;
	struct hdac_hdmi_cvt *cvt;
	struct soc_enum *se;
	char kc_name[NAME_SIZE];
	char mux_items[NAME_SIZE];
	/* To hold inputs to the Pin mux */
	char *items[HDA_MAX_CONNECTIONS];
	int i = 0;
	int num_items = hdmi->num_cvt + 1;

	kc = devm_kzalloc(&hdev->dev, sizeof(*kc), GFP_KERNEL);
	if (!kc)
		return -ENOMEM;

	se = devm_kzalloc(&hdev->dev, sizeof(*se), GFP_KERNEL);
	if (!se)
		return -ENOMEM;

	snprintf(kc_name, NAME_SIZE, "Pin %d port %d Input",
						pin->nid, port->id);
	kc->name = devm_kstrdup(&hdev->dev, kc_name, GFP_KERNEL);
	if (!kc->name)
		return -ENOMEM;

	kc->private_value = (long)se;
	kc->iface = SNDRV_CTL_ELEM_IFACE_MIXER;
	kc->access = 0;
	kc->info = snd_soc_info_enum_double;
	kc->put = hdac_hdmi_set_pin_port_mux;
	kc->get = snd_soc_dapm_get_enum_double;

	se->reg = SND_SOC_NOPM;

	/* enum texts: ["NONE", "cvt #", "cvt #", ...] */
	se->items = num_items;
	se->mask = roundup_pow_of_two(se->items) - 1;

	sprintf(mux_items, "NONE");
	items[i] = devm_kstrdup(&hdev->dev, mux_items, GFP_KERNEL);
	if (!items[i])
		return -ENOMEM;

	list_for_each_entry(cvt, &hdmi->cvt_list, head) {
		i++;
		sprintf(mux_items, "cvt %d", cvt->nid);
		items[i] = devm_kstrdup(&hdev->dev, mux_items, GFP_KERNEL);
		if (!items[i])
			return -ENOMEM;
	}

	se->texts = devm_kmemdup(&hdev->dev, items,
			(num_items  * sizeof(char *)), GFP_KERNEL);
	if (!se->texts)
		return -ENOMEM;

	return hdac_hdmi_fill_widget_info(&hdev->dev, widget,
			snd_soc_dapm_mux, port, widget_name, NULL, kc, 1,
			hdac_hdmi_pin_mux_widget_event,
			SND_SOC_DAPM_PRE_PMU | SND_SOC_DAPM_POST_REG);
}

/* Add cvt <- input <- mux route map */
static void hdac_hdmi_add_pinmux_cvt_route(struct hdac_device *hdev,
			struct snd_soc_dapm_widget *widgets,
			struct snd_soc_dapm_route *route, int rindex)
{
	struct hdac_hdmi_priv *hdmi = hdev_to_hdmi_priv(hdev);
	const struct snd_kcontrol_new *kc;
	struct soc_enum *se;
	int mux_index = hdmi->num_cvt + hdmi->num_ports;
	int i, j;

	for (i = 0; i < hdmi->num_ports; i++) {
		kc = widgets[mux_index].kcontrol_news;
		se = (struct soc_enum *)kc->private_value;
		for (j = 0; j < hdmi->num_cvt; j++) {
			hdac_hdmi_fill_route(&route[rindex],
					widgets[mux_index].name,
					se->texts[j + 1],
					widgets[j].name, NULL);

			rindex++;
		}

		mux_index++;
	}
}

/*
 * Widgets are added in the below sequence
 *	Converter widgets for num converters enumerated
 *	Pin-port widgets for num ports for Pins enumerated
 *	Pin-port mux widgets to represent connenction list of pin widget
 *
 * For each port, one Mux and One output widget is added
 * Total widgets elements = num_cvt + (num_ports * 2);
 *
 * Routes are added as below:
 *	pin-port mux -> pin (based on num_ports)
 *	cvt -> "Input sel control" -> pin-port_mux
 *
 * Total route elements:
 *	num_ports + (pin_muxes * num_cvt)
 */
static int create_fill_widget_route_map(struct snd_soc_dapm_context *dapm)
{
	struct snd_soc_dapm_widget *widgets;
	struct snd_soc_dapm_route *route;
	struct hdac_device *hdev = dev_to_hdac_dev(dapm->dev);
	struct hdac_hdmi_priv *hdmi = hdev_to_hdmi_priv(hdev);
	struct snd_soc_dai_driver *dai_drv = hdmi->dai_drv;
	char widget_name[NAME_SIZE];
	struct hdac_hdmi_cvt *cvt;
	struct hdac_hdmi_pin *pin;
	int ret, i = 0, num_routes = 0, j;

	if (list_empty(&hdmi->cvt_list) || list_empty(&hdmi->pin_list))
		return -EINVAL;

	widgets = devm_kzalloc(dapm->dev, (sizeof(*widgets) *
				((2 * hdmi->num_ports) + hdmi->num_cvt)),
				GFP_KERNEL);

	if (!widgets)
		return -ENOMEM;

	/* DAPM widgets to represent each converter widget */
	list_for_each_entry(cvt, &hdmi->cvt_list, head) {
		sprintf(widget_name, "Converter %d", cvt->nid);
		ret = hdac_hdmi_fill_widget_info(dapm->dev, &widgets[i],
			snd_soc_dapm_aif_in, cvt,
			widget_name, dai_drv[i].playback.stream_name, NULL, 0,
			hdac_hdmi_cvt_output_widget_event,
			SND_SOC_DAPM_PRE_PMU | SND_SOC_DAPM_POST_PMD);
		if (ret < 0)
			return ret;
		i++;
	}

	list_for_each_entry(pin, &hdmi->pin_list, head) {
		for (j = 0; j < pin->num_ports; j++) {
			sprintf(widget_name, "hif%d-%d Output",
				pin->nid, pin->ports[j].id);
			ret = hdac_hdmi_fill_widget_info(dapm->dev, &widgets[i],
					snd_soc_dapm_output, &pin->ports[j],
					widget_name, NULL, NULL, 0,
					hdac_hdmi_pin_output_widget_event,
					SND_SOC_DAPM_PRE_PMU |
					SND_SOC_DAPM_POST_PMD);
			if (ret < 0)
				return ret;
			pin->ports[j].output_pin = widgets[i].name;
			i++;
		}
	}

	/* DAPM widgets to represent the connection list to pin widget */
	list_for_each_entry(pin, &hdmi->pin_list, head) {
		for (j = 0; j < pin->num_ports; j++) {
			sprintf(widget_name, "Pin%d-Port%d Mux",
				pin->nid, pin->ports[j].id);
			ret = hdac_hdmi_create_pin_port_muxs(hdev,
						&pin->ports[j], &widgets[i],
						widget_name);
			if (ret < 0)
				return ret;
			i++;

			/* For cvt to pin_mux mapping */
			num_routes += hdmi->num_cvt;

			/* For pin_mux to pin mapping */
			num_routes++;
		}
	}

	route = devm_kzalloc(dapm->dev, (sizeof(*route) * num_routes),
							GFP_KERNEL);
	if (!route)
		return -ENOMEM;

	i = 0;
	/* Add pin <- NULL <- mux route map */
	list_for_each_entry(pin, &hdmi->pin_list, head) {
		for (j = 0; j < pin->num_ports; j++) {
			int sink_index = i + hdmi->num_cvt;
			int src_index = sink_index + pin->num_ports *
						hdmi->num_pin;

			hdac_hdmi_fill_route(&route[i],
				widgets[sink_index].name, NULL,
				widgets[src_index].name, NULL);
			i++;
		}
	}

	hdac_hdmi_add_pinmux_cvt_route(hdev, widgets, route, i);

	snd_soc_dapm_new_controls(dapm, widgets,
		((2 * hdmi->num_ports) + hdmi->num_cvt));

	snd_soc_dapm_add_routes(dapm, route, num_routes);
	snd_soc_dapm_new_widgets(dapm->card);

	return 0;

}

static int hdac_hdmi_init_dai_map(struct hdac_device *hdev)
{
	struct hdac_hdmi_priv *hdmi = hdev_to_hdmi_priv(hdev);
	struct hdac_hdmi_dai_port_map *dai_map;
	struct hdac_hdmi_cvt *cvt;
	int dai_id = 0;

	if (list_empty(&hdmi->cvt_list))
		return -EINVAL;

	list_for_each_entry(cvt, &hdmi->cvt_list, head) {
		dai_map = &hdmi->dai_map[dai_id];
		dai_map->dai_id = dai_id;
		dai_map->cvt = cvt;

		dai_id++;

		if (dai_id == HDA_MAX_CVTS) {
			dev_warn(&hdev->dev,
				"Max dais supported: %d\n", dai_id);
			break;
		}
	}

	return 0;
}

static int hdac_hdmi_add_cvt(struct hdac_device *hdev, hda_nid_t nid)
{
	struct hdac_hdmi_priv *hdmi = hdev_to_hdmi_priv(hdev);
	struct hdac_hdmi_cvt *cvt;
	char name[NAME_SIZE];

	cvt = devm_kzalloc(&hdev->dev, sizeof(*cvt), GFP_KERNEL);
	if (!cvt)
		return -ENOMEM;

	cvt->nid = nid;
	sprintf(name, "cvt %d", cvt->nid);
	cvt->name = devm_kstrdup(&hdev->dev, name, GFP_KERNEL);
	if (!cvt->name)
		return -ENOMEM;

	list_add_tail(&cvt->head, &hdmi->cvt_list);
	hdmi->num_cvt++;

	return hdac_hdmi_query_cvt_params(hdev, cvt);
}

static int hdac_hdmi_parse_eld(struct hdac_device *hdev,
			struct hdac_hdmi_port *port)
{
	unsigned int ver, mnl;

	ver = (port->eld.eld_buffer[DRM_ELD_VER] & DRM_ELD_VER_MASK)
						>> DRM_ELD_VER_SHIFT;

	if (ver != ELD_VER_CEA_861D && ver != ELD_VER_PARTIAL) {
		dev_err(&hdev->dev, "HDMI: Unknown ELD version %d\n", ver);
		return -EINVAL;
	}

	mnl = (port->eld.eld_buffer[DRM_ELD_CEA_EDID_VER_MNL] &
		DRM_ELD_MNL_MASK) >> DRM_ELD_MNL_SHIFT;

	if (mnl > ELD_MAX_MNL) {
		dev_err(&hdev->dev, "HDMI: MNL Invalid %d\n", mnl);
		return -EINVAL;
	}

	port->eld.info.spk_alloc = port->eld.eld_buffer[DRM_ELD_SPEAKER];

	return 0;
}

static void hdac_hdmi_present_sense(struct hdac_hdmi_pin *pin,
				    struct hdac_hdmi_port *port)
{
	struct hdac_device *hdev = pin->hdev;
	struct hdac_hdmi_priv *hdmi = hdev_to_hdmi_priv(hdev);
	struct hdac_hdmi_pcm *pcm;
	int size = 0;
	int port_id = -1;

	if (!hdmi)
		return;

	/*
	 * In case of non MST pin, get_eld info API expectes port
	 * to be -1.
	 */
	mutex_lock(&hdmi->pin_mutex);
	port->eld.monitor_present = false;

	if (pin->mst_capable)
		port_id = port->id;

	size = snd_hdac_acomp_get_eld(hdev, pin->nid, port_id,
				&port->eld.monitor_present,
				port->eld.eld_buffer,
				ELD_MAX_SIZE);

	if (size > 0) {
		size = min(size, ELD_MAX_SIZE);
		if (hdac_hdmi_parse_eld(hdev, port) < 0)
			size = -EINVAL;
	}

	if (size > 0) {
		port->eld.eld_valid = true;
		port->eld.eld_size = size;
	} else {
		port->eld.eld_valid = false;
		port->eld.eld_size = 0;
	}

	pcm = hdac_hdmi_get_pcm(hdev, port);

	if (!port->eld.monitor_present || !port->eld.eld_valid) {

		dev_err(&hdev->dev, "%s: disconnect for pin:port %d:%d\n",
						__func__, pin->nid, port->id);

		/*
		 * PCMs are not registered during device probe, so don't
		 * report jack here. It will be done in usermode mux
		 * control select.
		 */
		if (pcm) {
			hdac_hdmi_jack_report(pcm, port, false);
			schedule_work(&port->dapm_work);
		}

		mutex_unlock(&hdmi->pin_mutex);
		return;
	}

	if (port->eld.monitor_present && port->eld.eld_valid) {
		if (pcm) {
			hdac_hdmi_jack_report(pcm, port, true);
			schedule_work(&port->dapm_work);
		}

		print_hex_dump_debug("ELD: ", DUMP_PREFIX_OFFSET, 16, 1,
			  port->eld.eld_buffer, port->eld.eld_size, false);

	}
	mutex_unlock(&hdmi->pin_mutex);
}

static int hdac_hdmi_add_ports(struct hdac_device *hdev,
			       struct hdac_hdmi_pin *pin)
{
	struct hdac_hdmi_port *ports;
	int max_ports = HDA_MAX_PORTS;
	int i;

	/*
	 * FIXME: max_port may vary for each platform, so pass this as
	 * as driver data or query from i915 interface when this API is
	 * implemented.
	 */

	ports = devm_kcalloc(&hdev->dev, max_ports, sizeof(*ports), GFP_KERNEL);
	if (!ports)
		return -ENOMEM;

	for (i = 0; i < max_ports; i++) {
		ports[i].id = i;
		ports[i].pin = pin;
		INIT_WORK(&ports[i].dapm_work, hdac_hdmi_jack_dapm_work);
	}
	pin->ports = ports;
	pin->num_ports = max_ports;
	return 0;
}

static int hdac_hdmi_add_pin(struct hdac_device *hdev, hda_nid_t nid)
{
	struct hdac_hdmi_priv *hdmi = hdev_to_hdmi_priv(hdev);
	struct hdac_hdmi_pin *pin;
	int ret;

	pin = devm_kzalloc(&hdev->dev, sizeof(*pin), GFP_KERNEL);
	if (!pin)
		return -ENOMEM;

	pin->nid = nid;
	pin->mst_capable = false;
	pin->hdev = hdev;
	ret = hdac_hdmi_add_ports(hdev, pin);
	if (ret < 0)
		return ret;

	list_add_tail(&pin->head, &hdmi->pin_list);
	hdmi->num_pin++;
	hdmi->num_ports += pin->num_ports;

	return 0;
}

#define INTEL_VENDOR_NID_0x2 0x02
#define INTEL_VENDOR_NID_0x8 0x08
#define INTEL_VENDOR_NID_0xb 0x0b
#define INTEL_GET_VENDOR_VERB 0xf81
#define INTEL_SET_VENDOR_VERB 0x781
#define INTEL_EN_DP12		0x02 /* enable DP 1.2 features */
#define INTEL_EN_ALL_PIN_CVTS	0x01 /* enable 2nd & 3rd pins and convertors */

static void hdac_hdmi_skl_enable_all_pins(struct hdac_device *hdev)
{
	unsigned int vendor_param;
	struct hdac_hdmi_priv *hdmi = hdev_to_hdmi_priv(hdev);
	unsigned int vendor_nid = hdmi->drv_data->vendor_nid;

	vendor_param = snd_hdac_codec_read(hdev, vendor_nid, 0,
				INTEL_GET_VENDOR_VERB, 0);
	if (vendor_param == -1 || vendor_param & INTEL_EN_ALL_PIN_CVTS)
		return;

	vendor_param |= INTEL_EN_ALL_PIN_CVTS;
	vendor_param = snd_hdac_codec_read(hdev, vendor_nid, 0,
				INTEL_SET_VENDOR_VERB, vendor_param);
	if (vendor_param == -1)
		return;
}

static void hdac_hdmi_skl_enable_dp12(struct hdac_device *hdev)
{
	unsigned int vendor_param;
	struct hdac_hdmi_priv *hdmi = hdev_to_hdmi_priv(hdev);
	unsigned int vendor_nid = hdmi->drv_data->vendor_nid;

	vendor_param = snd_hdac_codec_read(hdev, vendor_nid, 0,
				INTEL_GET_VENDOR_VERB, 0);
	if (vendor_param == -1 || vendor_param & INTEL_EN_DP12)
		return;

	/* enable DP1.2 mode */
	vendor_param |= INTEL_EN_DP12;
	vendor_param = snd_hdac_codec_read(hdev, vendor_nid, 0,
				INTEL_SET_VENDOR_VERB, vendor_param);
	if (vendor_param == -1)
		return;

}

static const struct snd_soc_dai_ops hdmi_dai_ops = {
	.startup = hdac_hdmi_pcm_open,
	.shutdown = hdac_hdmi_pcm_close,
	.hw_params = hdac_hdmi_set_hw_params,
	.set_tdm_slot = hdac_hdmi_set_tdm_slot,
};

/*
 * Each converter can support a stream independently. So a dai is created
 * based on the number of converter queried.
 */
static int hdac_hdmi_create_dais(struct hdac_device *hdev,
		struct snd_soc_dai_driver **dais,
		struct hdac_hdmi_priv *hdmi, int num_dais)
{
	struct snd_soc_dai_driver *hdmi_dais;
	struct hdac_hdmi_cvt *cvt;
	char name[NAME_SIZE], dai_name[NAME_SIZE];
	int i = 0;
	u32 rates, bps;
	unsigned int rate_max = 384000, rate_min = 8000;
	u64 formats;
	int ret;

	hdmi_dais = devm_kzalloc(&hdev->dev,
			(sizeof(*hdmi_dais) * num_dais),
			GFP_KERNEL);
	if (!hdmi_dais)
		return -ENOMEM;

	list_for_each_entry(cvt, &hdmi->cvt_list, head) {
		ret = snd_hdac_query_supported_pcm(hdev, cvt->nid,
					&rates,	&formats, &bps);
		if (ret)
			return ret;

		/* Filter out 44.1, 88.2 and 176.4Khz */
		rates &= ~(SNDRV_PCM_RATE_44100 | SNDRV_PCM_RATE_88200 |
			   SNDRV_PCM_RATE_176400);
		if (!rates)
			return -EINVAL;

		sprintf(dai_name, "intel-hdmi-hifi%d", i+1);
		hdmi_dais[i].name = devm_kstrdup(&hdev->dev,
					dai_name, GFP_KERNEL);

		if (!hdmi_dais[i].name)
			return -ENOMEM;

		snprintf(name, sizeof(name), "hifi%d", i+1);
		hdmi_dais[i].playback.stream_name =
				devm_kstrdup(&hdev->dev, name, GFP_KERNEL);
		if (!hdmi_dais[i].playback.stream_name)
			return -ENOMEM;

		/*
		 * Set caps based on capability queried from the converter.
		 * It will be constrained runtime based on ELD queried.
		 */
		hdmi_dais[i].playback.formats = formats;
		hdmi_dais[i].playback.rates = rates;
		hdmi_dais[i].playback.rate_max = rate_max;
		hdmi_dais[i].playback.rate_min = rate_min;
		hdmi_dais[i].playback.channels_min = 2;
		hdmi_dais[i].playback.channels_max = 2;
		hdmi_dais[i].playback.sig_bits = bps;
		hdmi_dais[i].ops = &hdmi_dai_ops;
		i++;
	}

	*dais = hdmi_dais;
	hdmi->dai_drv = hdmi_dais;

	return 0;
}

/*
 * Parse all nodes and store the cvt/pin nids in array
 * Add one time initialization for pin and cvt widgets
 */
static int hdac_hdmi_parse_and_map_nid(struct hdac_device *hdev,
		struct snd_soc_dai_driver **dais, int *num_dais)
{
	hda_nid_t nid;
	int i, num_nodes;
	struct hdac_hdmi_priv *hdmi = hdev_to_hdmi_priv(hdev);
	int ret;

	hdac_hdmi_skl_enable_all_pins(hdev);
	hdac_hdmi_skl_enable_dp12(hdev);

	num_nodes = snd_hdac_get_sub_nodes(hdev, hdev->afg, &nid);
	if (!nid || num_nodes <= 0) {
		dev_warn(&hdev->dev, "HDMI: failed to get afg sub nodes\n");
		return -EINVAL;
	}

	for (i = 0; i < num_nodes; i++, nid++) {
		unsigned int caps;
		unsigned int type;

		caps = get_wcaps(hdev, nid);
		type = get_wcaps_type(caps);

		if (!(caps & AC_WCAP_DIGITAL))
			continue;

		switch (type) {

		case AC_WID_AUD_OUT:
			ret = hdac_hdmi_add_cvt(hdev, nid);
			if (ret < 0)
				return ret;
			break;

		case AC_WID_PIN:
			ret = hdac_hdmi_add_pin(hdev, nid);
			if (ret < 0)
				return ret;
			break;
		}
	}

	if (!hdmi->num_pin || !hdmi->num_cvt) {
		ret = -EIO;
		dev_err(&hdev->dev, "Bad pin/cvt setup in %s\n", __func__);
		return ret;
	}

	ret = hdac_hdmi_create_dais(hdev, dais, hdmi, hdmi->num_cvt);
	if (ret) {
		dev_err(&hdev->dev, "Failed to create dais with err: %d\n",
			ret);
		return ret;
	}

	*num_dais = hdmi->num_cvt;
	ret = hdac_hdmi_init_dai_map(hdev);
	if (ret < 0)
		dev_err(&hdev->dev, "Failed to init DAI map with err: %d\n",
			ret);
	return ret;
}

static int hdac_hdmi_pin2port(void *aptr, int pin)
{
	struct hdac_device *hdev = aptr;
	struct hdac_hdmi_priv *hdmi = hdev_to_hdmi_priv(hdev);
	const int *map = hdmi->drv_data->port_map;
	int i;

	if (!hdmi->drv_data->port_num)
		return pin - 4; /* map NID 0x05 -> port #1 */

	/*
	 * looking for the pin number in the mapping table and return
	 * the index which indicate the port number
	 */
	for (i = 0; i < hdmi->drv_data->port_num; i++) {
		if (pin == map[i])
			return i + 1;
	}

	/* return -1 if pin number exceeds our expectation */
	dev_err(&hdev->dev, "Can't find the port for pin %d\n", pin);
	return -1;
}

static void hdac_hdmi_eld_notify_cb(void *aptr, int port, int pipe)
{
	struct hdac_device *hdev = aptr;
	struct hdac_hdmi_priv *hdmi = hdev_to_hdmi_priv(hdev);
	struct hdac_hdmi_pin *pin = NULL;
	struct hdac_hdmi_port *hport = NULL;
	struct snd_soc_component *component = hdmi->component;
	int i;
	hda_nid_t pin_nid;

	if (!hdmi->drv_data->port_num) {
		/* for legacy platforms */
		pin_nid = port + 0x04;
	} else if (port < hdmi->drv_data->port_num) {
		/* get pin number from the pin2port mapping table */
		pin_nid = hdmi->drv_data->port_map[port - 1];
	} else {
		dev_err(&hdev->dev, "Can't find the pin for port %d\n", port);
		return;
	}

	dev_dbg(&hdev->dev, "%s: for pin:%d port=%d\n", __func__,
							pin_nid, pipe);

	/*
	 * skip notification during system suspend (but not in runtime PM);
	 * the state will be updated at resume. Also since the ELD and
	 * connection states are updated in anyway at the end of the resume,
	 * we can skip it when received during PM process.
	 */
	if (snd_power_get_state(component->card->snd_card) !=
			SNDRV_CTL_POWER_D0)
		return;

	if (atomic_read(&hdev->in_pm))
		return;

	list_for_each_entry(pin, &hdmi->pin_list, head) {
		if (pin->nid != pin_nid)
			continue;

		/* In case of non MST pin, pipe is -1 */
		if (pipe == -1) {
			pin->mst_capable = false;
			/* if not MST, default is port[0] */
			hport = &pin->ports[0];
		} else {
			for (i = 0; i < pin->num_ports; i++) {
				pin->mst_capable = true;
				if (pin->ports[i].id == pipe) {
					hport = &pin->ports[i];
					break;
				}
			}
		}

		if (hport)
			hdac_hdmi_present_sense(pin, hport);
	}

}

static struct drm_audio_component_audio_ops aops = {
	.pin2port	= hdac_hdmi_pin2port,
	.pin_eld_notify	= hdac_hdmi_eld_notify_cb,
};

static struct snd_pcm *hdac_hdmi_get_pcm_from_id(struct snd_soc_card *card,
						int device)
{
	struct snd_soc_pcm_runtime *rtd;

	for_each_card_rtds(card, rtd) {
		if (rtd->pcm && (rtd->pcm->device == device))
			return rtd->pcm;
	}

	return NULL;
}

/* create jack pin kcontrols */
static int create_fill_jack_kcontrols(struct snd_soc_card *card,
				    struct hdac_device *hdev)
{
	struct hdac_hdmi_pin *pin;
	struct snd_kcontrol_new *kc;
	char kc_name[NAME_SIZE], xname[NAME_SIZE];
	char *name;
	int i = 0, j;
	struct hdac_hdmi_priv *hdmi = hdev_to_hdmi_priv(hdev);
	struct snd_soc_component *component = hdmi->component;

	kc = devm_kcalloc(component->dev, hdmi->num_ports,
				sizeof(*kc), GFP_KERNEL);

	if (!kc)
		return -ENOMEM;

	list_for_each_entry(pin, &hdmi->pin_list, head) {
		for (j = 0; j < pin->num_ports; j++) {
			snprintf(xname, sizeof(xname), "hif%d-%d Jack",
						pin->nid, pin->ports[j].id);
			name = devm_kstrdup(component->dev, xname, GFP_KERNEL);
			if (!name)
				return -ENOMEM;
			snprintf(kc_name, sizeof(kc_name), "%s Switch", xname);
			kc[i].name = devm_kstrdup(component->dev, kc_name,
							GFP_KERNEL);
			if (!kc[i].name)
				return -ENOMEM;

			kc[i].private_value = (unsigned long)name;
			kc[i].iface = SNDRV_CTL_ELEM_IFACE_MIXER;
			kc[i].access = 0;
			kc[i].info = snd_soc_dapm_info_pin_switch;
			kc[i].put = snd_soc_dapm_put_pin_switch;
			kc[i].get = snd_soc_dapm_get_pin_switch;
			i++;
		}
	}

	return snd_soc_add_card_controls(card, kc, i);
}

int hdac_hdmi_jack_port_init(struct snd_soc_component *component,
			struct snd_soc_dapm_context *dapm)
{
	struct hdac_hdmi_priv *hdmi = snd_soc_component_get_drvdata(component);
	struct hdac_device *hdev = hdmi->hdev;
	struct hdac_hdmi_pin *pin;
	struct snd_soc_dapm_widget *widgets;
	struct snd_soc_dapm_route *route;
	char w_name[NAME_SIZE];
	int i = 0, j, ret;

	widgets = devm_kcalloc(dapm->dev, hdmi->num_ports,
				sizeof(*widgets), GFP_KERNEL);

	if (!widgets)
		return -ENOMEM;

	route = devm_kcalloc(dapm->dev, hdmi->num_ports,
				sizeof(*route), GFP_KERNEL);
	if (!route)
		return -ENOMEM;

	/* create Jack DAPM widget */
	list_for_each_entry(pin, &hdmi->pin_list, head) {
		for (j = 0; j < pin->num_ports; j++) {
			snprintf(w_name, sizeof(w_name), "hif%d-%d Jack",
						pin->nid, pin->ports[j].id);

			ret = hdac_hdmi_fill_widget_info(dapm->dev, &widgets[i],
					snd_soc_dapm_spk, NULL,
					w_name, NULL, NULL, 0, NULL, 0);
			if (ret < 0)
				return ret;

			pin->ports[j].jack_pin = widgets[i].name;
			pin->ports[j].dapm = dapm;

			/* add to route from Jack widget to output */
			hdac_hdmi_fill_route(&route[i], pin->ports[j].jack_pin,
					NULL, pin->ports[j].output_pin, NULL);

			i++;
		}
	}

	/* Add Route from Jack widget to the output widget */
	ret = snd_soc_dapm_new_controls(dapm, widgets, hdmi->num_ports);
	if (ret < 0)
		return ret;

	ret = snd_soc_dapm_add_routes(dapm, route, hdmi->num_ports);
	if (ret < 0)
		return ret;

	ret = snd_soc_dapm_new_widgets(dapm->card);
	if (ret < 0)
		return ret;

	/* Add Jack Pin switch Kcontrol */
	ret = create_fill_jack_kcontrols(dapm->card, hdev);

	if (ret < 0)
		return ret;

	/* default set the Jack Pin switch to OFF */
	list_for_each_entry(pin, &hdmi->pin_list, head) {
		for (j = 0; j < pin->num_ports; j++)
			snd_soc_dapm_disable_pin(pin->ports[j].dapm,
						pin->ports[j].jack_pin);
	}

	return 0;
}
EXPORT_SYMBOL_GPL(hdac_hdmi_jack_port_init);

int hdac_hdmi_jack_init(struct snd_soc_dai *dai, int device,
				struct snd_soc_jack *jack)
{
	struct snd_soc_component *component = dai->component;
	struct hdac_hdmi_priv *hdmi = snd_soc_component_get_drvdata(component);
	struct hdac_device *hdev = hdmi->hdev;
	struct hdac_hdmi_pcm *pcm;
	struct snd_pcm *snd_pcm;
	int err;

	/*
	 * this is a new PCM device, create new pcm and
	 * add to the pcm list
	 */
	pcm = devm_kzalloc(&hdev->dev, sizeof(*pcm), GFP_KERNEL);
	if (!pcm)
		return -ENOMEM;
	pcm->pcm_id = device;
	pcm->cvt = hdmi->dai_map[dai->id].cvt;
	pcm->jack_event = 0;
	pcm->jack = jack;
	mutex_init(&pcm->lock);
	INIT_LIST_HEAD(&pcm->port_list);
	snd_pcm = hdac_hdmi_get_pcm_from_id(dai->component->card, device);
	if (snd_pcm) {
		err = snd_hdac_add_chmap_ctls(snd_pcm, device, &hdmi->chmap);
		if (err < 0) {
			dev_err(&hdev->dev,
				"chmap control add failed with err: %d for pcm: %d\n",
				err, device);
			return err;
		}
	}

	list_add_tail(&pcm->head, &hdmi->pcm_list);

	return 0;
}
EXPORT_SYMBOL_GPL(hdac_hdmi_jack_init);

static void hdac_hdmi_present_sense_all_pins(struct hdac_device *hdev,
			struct hdac_hdmi_priv *hdmi, bool detect_pin_caps)
{
	int i;
	struct hdac_hdmi_pin *pin;

	list_for_each_entry(pin, &hdmi->pin_list, head) {
		if (detect_pin_caps) {

			if (hdac_hdmi_get_port_len(hdev, pin->nid)  == 0)
				pin->mst_capable = false;
			else
				pin->mst_capable = true;
		}

		for (i = 0; i < pin->num_ports; i++) {
			if (!pin->mst_capable && i > 0)
				continue;

			hdac_hdmi_present_sense(pin, &pin->ports[i]);
		}
	}
}

static int hdmi_codec_probe(struct snd_soc_component *component)
{
	struct hdac_hdmi_priv *hdmi = snd_soc_component_get_drvdata(component);
	struct hdac_device *hdev = hdmi->hdev;
	struct snd_soc_dapm_context *dapm =
		snd_soc_component_get_dapm(component);
	struct hdac_ext_link *hlink = NULL;
	int ret;

	hdmi->component = component;

	/*
	 * hold the ref while we probe, also no need to drop the ref on
	 * exit, we call pm_runtime_suspend() so that will do for us
	 */
	hlink = snd_hdac_ext_bus_get_link(hdev->bus, dev_name(&hdev->dev));
	if (!hlink) {
		dev_err(&hdev->dev, "hdac link not found\n");
		return -EIO;
	}

	snd_hdac_ext_bus_link_get(hdev->bus, hlink);

	ret = create_fill_widget_route_map(dapm);
	if (ret < 0)
		return ret;

	aops.audio_ptr = hdev;
	ret = snd_hdac_acomp_register_notifier(hdev->bus, &aops);
	if (ret < 0) {
		dev_err(&hdev->dev, "notifier register failed: err: %d\n", ret);
		return ret;
	}

	hdac_hdmi_present_sense_all_pins(hdev, hdmi, true);
	/* Imp: Store the card pointer in hda_codec */
	hdmi->card = dapm->card->snd_card;

	/*
	 * Setup a device_link between card device and HDMI codec device.
	 * The card device is the consumer and the HDMI codec device is
	 * the supplier. With this setting, we can make sure that the audio
	 * domain in display power will be always turned on before operating
	 * on the HDMI audio codec registers.
	 * Let's use the flag DL_FLAG_AUTOREMOVE_CONSUMER. This can make
	 * sure the device link is freed when the machine driver is removed.
	 */
	device_link_add(component->card->dev, &hdev->dev, DL_FLAG_RPM_ACTIVE |
			DL_FLAG_AUTOREMOVE_CONSUMER);
	/*
	 * hdac_device core already sets the state to active and calls
	 * get_noresume. So enable runtime and set the device to suspend.
	 */
	pm_runtime_enable(&hdev->dev);
	pm_runtime_put(&hdev->dev);
	pm_runtime_suspend(&hdev->dev);

	return 0;
}

static void hdmi_codec_remove(struct snd_soc_component *component)
{
	struct hdac_hdmi_priv *hdmi = snd_soc_component_get_drvdata(component);
	struct hdac_device *hdev = hdmi->hdev;
	int ret;
<<<<<<< HEAD

	ret = snd_hdac_acomp_register_notifier(hdev->bus, NULL);
	if (ret < 0)
		dev_err(&hdev->dev, "notifier unregister failed: err: %d\n",
				ret);
=======
>>>>>>> f7688b48

	ret = snd_hdac_acomp_register_notifier(hdev->bus, NULL);
	if (ret < 0)
		dev_err(&hdev->dev, "notifier unregister failed: err: %d\n",
				ret);

	pm_runtime_disable(&hdev->dev);
}

#ifdef CONFIG_PM_SLEEP
static int hdmi_codec_resume(struct device *dev)
{
	struct hdac_device *hdev = dev_to_hdac_dev(dev);
	struct hdac_hdmi_priv *hdmi = hdev_to_hdmi_priv(hdev);
	int ret;

	ret = pm_runtime_force_resume(dev);
	if (ret < 0)
		return ret;
	/*
	 * As the ELD notify callback request is not entertained while the
	 * device is in suspend state. Need to manually check detection of
	 * all pins here. pin capablity change is not support, so use the
	 * already set pin caps.
	 *
	 * NOTE: this is safe to call even if the codec doesn't actually resume.
	 * The pin check involves only with DRM audio component hooks, so it
	 * works even if the HD-audio side is still dreaming peacefully.
	 */
	hdac_hdmi_present_sense_all_pins(hdev, hdmi, false);
	return 0;
}
#else
#define hdmi_codec_resume NULL
#endif

static const struct snd_soc_component_driver hdmi_hda_codec = {
	.probe			= hdmi_codec_probe,
	.remove			= hdmi_codec_remove,
	.use_pmdown_time	= 1,
	.endianness		= 1,
	.non_legacy_dai_naming	= 1,
};

static void hdac_hdmi_get_chmap(struct hdac_device *hdev, int pcm_idx,
					unsigned char *chmap)
{
	struct hdac_hdmi_priv *hdmi = hdev_to_hdmi_priv(hdev);
	struct hdac_hdmi_pcm *pcm = get_hdmi_pcm_from_id(hdmi, pcm_idx);

	memcpy(chmap, pcm->chmap, ARRAY_SIZE(pcm->chmap));
}

static void hdac_hdmi_set_chmap(struct hdac_device *hdev, int pcm_idx,
				unsigned char *chmap, int prepared)
{
	struct hdac_hdmi_priv *hdmi = hdev_to_hdmi_priv(hdev);
	struct hdac_hdmi_pcm *pcm = get_hdmi_pcm_from_id(hdmi, pcm_idx);
	struct hdac_hdmi_port *port;

	if (!pcm)
		return;

	if (list_empty(&pcm->port_list))
		return;

	mutex_lock(&pcm->lock);
	pcm->chmap_set = true;
	memcpy(pcm->chmap, chmap, ARRAY_SIZE(pcm->chmap));
	list_for_each_entry(port, &pcm->port_list, head)
		if (prepared)
			hdac_hdmi_setup_audio_infoframe(hdev, pcm, port);
	mutex_unlock(&pcm->lock);
}

static bool is_hdac_hdmi_pcm_attached(struct hdac_device *hdev, int pcm_idx)
{
	struct hdac_hdmi_priv *hdmi = hdev_to_hdmi_priv(hdev);
	struct hdac_hdmi_pcm *pcm = get_hdmi_pcm_from_id(hdmi, pcm_idx);

	if (!pcm)
		return false;

	if (list_empty(&pcm->port_list))
		return false;

	return true;
}

static int hdac_hdmi_get_spk_alloc(struct hdac_device *hdev, int pcm_idx)
{
	struct hdac_hdmi_priv *hdmi = hdev_to_hdmi_priv(hdev);
	struct hdac_hdmi_pcm *pcm = get_hdmi_pcm_from_id(hdmi, pcm_idx);
	struct hdac_hdmi_port *port;

	if (!pcm)
		return 0;

	if (list_empty(&pcm->port_list))
		return 0;

	port = list_first_entry(&pcm->port_list, struct hdac_hdmi_port, head);

	if (!port || !port->eld.eld_valid)
		return 0;

	return port->eld.info.spk_alloc;
}

static struct hdac_hdmi_drv_data intel_icl_drv_data  = {
	.vendor_nid = INTEL_VENDOR_NID_0x2,
	.port_map = icl_pin2port_map,
	.port_num = ARRAY_SIZE(icl_pin2port_map),
};

static struct hdac_hdmi_drv_data intel_glk_drv_data  = {
	.vendor_nid = INTEL_VENDOR_NID_0xb,
};

static struct hdac_hdmi_drv_data intel_drv_data  = {
	.vendor_nid = INTEL_VENDOR_NID_0x8,
};

static int hdac_hdmi_dev_probe(struct hdac_device *hdev)
{
	struct hdac_hdmi_priv *hdmi_priv = NULL;
	struct snd_soc_dai_driver *hdmi_dais = NULL;
	struct hdac_ext_link *hlink = NULL;
	int num_dais = 0;
	int ret = 0;
	struct hdac_driver *hdrv = drv_to_hdac_driver(hdev->dev.driver);
	const struct hda_device_id *hdac_id = hdac_get_device_id(hdev, hdrv);

	/* hold the ref while we probe */
	hlink = snd_hdac_ext_bus_get_link(hdev->bus, dev_name(&hdev->dev));
	if (!hlink) {
		dev_err(&hdev->dev, "hdac link not found\n");
		return -EIO;
	}

	snd_hdac_ext_bus_link_get(hdev->bus, hlink);

	hdmi_priv = devm_kzalloc(&hdev->dev, sizeof(*hdmi_priv), GFP_KERNEL);
	if (hdmi_priv == NULL)
		return -ENOMEM;

	snd_hdac_register_chmap_ops(hdev, &hdmi_priv->chmap);
	hdmi_priv->chmap.ops.get_chmap = hdac_hdmi_get_chmap;
	hdmi_priv->chmap.ops.set_chmap = hdac_hdmi_set_chmap;
	hdmi_priv->chmap.ops.is_pcm_attached = is_hdac_hdmi_pcm_attached;
	hdmi_priv->chmap.ops.get_spk_alloc = hdac_hdmi_get_spk_alloc;
	hdmi_priv->hdev = hdev;

	if (!hdac_id)
		return -ENODEV;

	if (hdac_id->driver_data)
		hdmi_priv->drv_data =
			(struct hdac_hdmi_drv_data *)hdac_id->driver_data;
	else
		hdmi_priv->drv_data = &intel_drv_data;

	dev_set_drvdata(&hdev->dev, hdmi_priv);

	INIT_LIST_HEAD(&hdmi_priv->pin_list);
	INIT_LIST_HEAD(&hdmi_priv->cvt_list);
	INIT_LIST_HEAD(&hdmi_priv->pcm_list);
	mutex_init(&hdmi_priv->pin_mutex);

	/*
	 * Turned off in the runtime_suspend during the first explicit
	 * pm_runtime_suspend call.
	 */
	snd_hdac_display_power(hdev->bus, hdev->addr, true);

	ret = hdac_hdmi_parse_and_map_nid(hdev, &hdmi_dais, &num_dais);
	if (ret < 0) {
		dev_err(&hdev->dev,
			"Failed in parse and map nid with err: %d\n", ret);
		return ret;
	}
	snd_hdac_refresh_widgets(hdev);

	/* ASoC specific initialization */
	ret = devm_snd_soc_register_component(&hdev->dev, &hdmi_hda_codec,
					hdmi_dais, num_dais);

	snd_hdac_ext_bus_link_put(hdev->bus, hlink);

	return ret;
}

static void clear_dapm_works(struct hdac_device *hdev)
{
	struct hdac_hdmi_priv *hdmi = hdev_to_hdmi_priv(hdev);
	struct hdac_hdmi_pin *pin;
	int i;

	list_for_each_entry(pin, &hdmi->pin_list, head)
		for (i = 0; i < pin->num_ports; i++)
			cancel_work_sync(&pin->ports[i].dapm_work);
}

static int hdac_hdmi_dev_remove(struct hdac_device *hdev)
{
	clear_dapm_works(hdev);
	snd_hdac_display_power(hdev->bus, hdev->addr, false);

	return 0;
}

#ifdef CONFIG_PM
static int hdac_hdmi_runtime_suspend(struct device *dev)
{
	struct hdac_device *hdev = dev_to_hdac_dev(dev);
	struct hdac_bus *bus = hdev->bus;
	struct hdac_ext_link *hlink = NULL;

	dev_dbg(dev, "Enter: %s\n", __func__);

	/* controller may not have been initialized for the first time */
	if (!bus)
		return 0;

	clear_dapm_works(hdev);

	/*
	 * Power down afg.
	 * codec_read is preferred over codec_write to set the power state.
	 * This way verb is send to set the power state and response
	 * is received. So setting power state is ensured without using loop
	 * to read the state.
	 */
	snd_hdac_codec_read(hdev, hdev->afg, 0,	AC_VERB_SET_POWER_STATE,
							AC_PWRST_D3);

	hlink = snd_hdac_ext_bus_get_link(bus, dev_name(dev));
	if (!hlink) {
		dev_err(dev, "hdac link not found\n");
		return -EIO;
	}

	snd_hdac_codec_link_down(hdev);
	snd_hdac_ext_bus_link_put(bus, hlink);

<<<<<<< HEAD
	err = snd_hdac_display_power(bus, false);
	if (err < 0)
		dev_err(dev, "Cannot turn off display power on i915\n");

	return err;
=======
	snd_hdac_display_power(bus, hdev->addr, false);

	return 0;
>>>>>>> f7688b48
}

static int hdac_hdmi_runtime_resume(struct device *dev)
{
	struct hdac_device *hdev = dev_to_hdac_dev(dev);
	struct hdac_bus *bus = hdev->bus;
	struct hdac_ext_link *hlink = NULL;

	dev_dbg(dev, "Enter: %s\n", __func__);

	/* controller may not have been initialized for the first time */
	if (!bus)
		return 0;

	hlink = snd_hdac_ext_bus_get_link(bus, dev_name(dev));
	if (!hlink) {
		dev_err(dev, "hdac link not found\n");
		return -EIO;
	}

	snd_hdac_ext_bus_link_get(bus, hlink);
	snd_hdac_codec_link_up(hdev);

	snd_hdac_display_power(bus, hdev->addr, true);

	hdac_hdmi_skl_enable_all_pins(hdev);
	hdac_hdmi_skl_enable_dp12(hdev);

	/* Power up afg */
	snd_hdac_codec_read(hdev, hdev->afg, 0,	AC_VERB_SET_POWER_STATE,
							AC_PWRST_D0);

	return 0;
}
#else
#define hdac_hdmi_runtime_suspend NULL
#define hdac_hdmi_runtime_resume NULL
#endif

static const struct dev_pm_ops hdac_hdmi_pm = {
	SET_RUNTIME_PM_OPS(hdac_hdmi_runtime_suspend, hdac_hdmi_runtime_resume, NULL)
	SET_SYSTEM_SLEEP_PM_OPS(pm_runtime_force_suspend, hdmi_codec_resume)
};

static const struct hda_device_id hdmi_list[] = {
	HDA_CODEC_EXT_ENTRY(0x80862809, 0x100000, "Skylake HDMI", 0),
	HDA_CODEC_EXT_ENTRY(0x8086280a, 0x100000, "Broxton HDMI", 0),
	HDA_CODEC_EXT_ENTRY(0x8086280b, 0x100000, "Kabylake HDMI", 0),
	HDA_CODEC_EXT_ENTRY(0x8086280c, 0x100000, "Cannonlake HDMI",
						   &intel_glk_drv_data),
	HDA_CODEC_EXT_ENTRY(0x8086280d, 0x100000, "Geminilake HDMI",
						   &intel_glk_drv_data),
	HDA_CODEC_EXT_ENTRY(0x8086280f, 0x100000, "Icelake HDMI",
						   &intel_icl_drv_data),
	{}
};

MODULE_DEVICE_TABLE(hdaudio, hdmi_list);

static struct hdac_driver hdmi_driver = {
	.driver = {
		.name   = "HDMI HDA Codec",
		.pm = &hdac_hdmi_pm,
	},
	.id_table       = hdmi_list,
	.probe          = hdac_hdmi_dev_probe,
	.remove         = hdac_hdmi_dev_remove,
};

static int __init hdmi_init(void)
{
	return snd_hda_ext_driver_register(&hdmi_driver);
}

static void __exit hdmi_exit(void)
{
	snd_hda_ext_driver_unregister(&hdmi_driver);
}

module_init(hdmi_init);
module_exit(hdmi_exit);

MODULE_LICENSE("GPL v2");
MODULE_DESCRIPTION("HDMI HD codec");
MODULE_AUTHOR("Samreen Nilofer<samreen.nilofer@intel.com>");
MODULE_AUTHOR("Subhransu S. Prusty<subhransu.s.prusty@intel.com>");<|MERGE_RESOLUTION|>--- conflicted
+++ resolved
@@ -1916,14 +1916,6 @@
 	struct hdac_hdmi_priv *hdmi = snd_soc_component_get_drvdata(component);
 	struct hdac_device *hdev = hdmi->hdev;
 	int ret;
-<<<<<<< HEAD
-
-	ret = snd_hdac_acomp_register_notifier(hdev->bus, NULL);
-	if (ret < 0)
-		dev_err(&hdev->dev, "notifier unregister failed: err: %d\n",
-				ret);
-=======
->>>>>>> f7688b48
 
 	ret = snd_hdac_acomp_register_notifier(hdev->bus, NULL);
 	if (ret < 0)
@@ -2169,17 +2161,9 @@
 	snd_hdac_codec_link_down(hdev);
 	snd_hdac_ext_bus_link_put(bus, hlink);
 
-<<<<<<< HEAD
-	err = snd_hdac_display_power(bus, false);
-	if (err < 0)
-		dev_err(dev, "Cannot turn off display power on i915\n");
-
-	return err;
-=======
 	snd_hdac_display_power(bus, hdev->addr, false);
 
 	return 0;
->>>>>>> f7688b48
 }
 
 static int hdac_hdmi_runtime_resume(struct device *dev)
