--- conflicted
+++ resolved
@@ -51,10 +51,6 @@
 	u8 asp_slot_count;
 	bool tdm_mode;
 	bool sysclk_set;
-<<<<<<< HEAD
-	u8 old_sdw_clock_scale;
-=======
->>>>>>> 7aa21fec
 };
 
 extern const struct dev_pm_ops cs35l56_pm_ops_i2c_spi;
