// SPDX-License-Identifier: (GPL-2.0-only OR BSD-3-Clause)
//
// Copyright(c) 2023 Intel Corporation. All rights reserved.

/*
 * Hardware interface for audio DSP on LunarLake.
 */

#include <linux/firmware.h>
#include <sound/hda_register.h>
#include <sound/sof/ipc4/header.h>
#include <trace/events/sof_intel.h>
#include "../ipc4-priv.h"
#include "../ops.h"
#include "hda.h"
#include "hda-ipc.h"
#include "../sof-audio.h"
#include "mtl.h"
#include "lnl.h"
#include <sound/hda-mlink.h>

/* LunarLake ops */
struct snd_sof_dsp_ops sof_lnl_ops;
EXPORT_SYMBOL_NS(sof_lnl_ops, SND_SOC_SOF_INTEL_HDA_COMMON);

static const struct snd_sof_debugfs_map lnl_dsp_debugfs[] = {
	{"hda", HDA_DSP_HDA_BAR, 0, 0x4000, SOF_DEBUGFS_ACCESS_ALWAYS},
	{"pp", HDA_DSP_PP_BAR,  0, 0x1000, SOF_DEBUGFS_ACCESS_ALWAYS},
	{"dsp", HDA_DSP_BAR,  0, 0x10000, SOF_DEBUGFS_ACCESS_ALWAYS},
};

/* this helps allows the DSP to setup DMIC/SSP */
static int hdac_bus_offload_dmic_ssp(struct hdac_bus *bus, bool enable)
{
	int ret;

	ret = hdac_bus_eml_enable_offload(bus, true,
					  AZX_REG_ML_LEPTR_ID_INTEL_SSP, enable);
	if (ret < 0)
		return ret;

	ret = hdac_bus_eml_enable_offload(bus, true,
					  AZX_REG_ML_LEPTR_ID_INTEL_DMIC, enable);
	if (ret < 0)
		return ret;

	return 0;
}

static int lnl_hda_dsp_probe(struct snd_sof_dev *sdev)
{
	int ret;

	ret = hda_dsp_probe(sdev);
	if (ret < 0)
		return ret;

	return hdac_bus_offload_dmic_ssp(sof_to_bus(sdev), true);
}

static void lnl_hda_dsp_remove(struct snd_sof_dev *sdev)
{
	int ret;

	ret = hdac_bus_offload_dmic_ssp(sof_to_bus(sdev), false);
	if (ret < 0)
		dev_warn(sdev->dev,
			 "Failed to disable offload for DMIC/SSP: %d\n", ret);

	hda_dsp_remove(sdev);
}

static int lnl_hda_dsp_resume(struct snd_sof_dev *sdev)
{
	int ret;

	ret = hda_dsp_resume(sdev);
	if (ret < 0)
		return ret;

	return hdac_bus_offload_dmic_ssp(sof_to_bus(sdev), true);
}

static int lnl_hda_dsp_runtime_resume(struct snd_sof_dev *sdev)
{
	int ret;

	ret = hda_dsp_runtime_resume(sdev);
	if (ret < 0)
		return ret;

	return hdac_bus_offload_dmic_ssp(sof_to_bus(sdev), true);
}

static int lnl_dsp_post_fw_run(struct snd_sof_dev *sdev)
{
	if (sdev->first_boot) {
		struct sof_intel_hda_dev *hda = sdev->pdata->hw_pdata;

		/* Check if IMR boot is usable */
		if (!sof_debug_check_flag(SOF_DBG_IGNORE_D3_PERSISTENT))
			hda->imrboot_supported = true;
	}

	return 0;
}

int sof_lnl_ops_init(struct snd_sof_dev *sdev)
{
	struct sof_ipc4_fw_data *ipc4_data;

	/* common defaults */
	memcpy(&sof_lnl_ops, &sof_hda_common_ops, sizeof(struct snd_sof_dsp_ops));

	/* probe/remove */
	if (!sdev->dspless_mode_selected) {
		sof_lnl_ops.probe = lnl_hda_dsp_probe;
		sof_lnl_ops.remove = lnl_hda_dsp_remove;
	}

	/* shutdown */
	sof_lnl_ops.shutdown = hda_dsp_shutdown;

	/* doorbell */
	sof_lnl_ops.irq_thread = mtl_ipc_irq_thread;

	/* ipc */
	sof_lnl_ops.send_msg = mtl_ipc_send_msg;
	sof_lnl_ops.get_mailbox_offset = mtl_dsp_ipc_get_mailbox_offset;
	sof_lnl_ops.get_window_offset = mtl_dsp_ipc_get_window_offset;

	/* debug */
	sof_lnl_ops.debug_map = lnl_dsp_debugfs;
	sof_lnl_ops.debug_map_count = ARRAY_SIZE(lnl_dsp_debugfs);
	sof_lnl_ops.dbg_dump = mtl_dsp_dump;
	sof_lnl_ops.ipc_dump = mtl_ipc_dump;

	/* pre/post fw run */
	sof_lnl_ops.pre_fw_run = mtl_dsp_pre_fw_run;
	sof_lnl_ops.post_fw_run = lnl_dsp_post_fw_run;

	/* parse platform specific extended manifest */
	sof_lnl_ops.parse_platform_ext_manifest = NULL;

	/* dsp core get/put */
	/* TODO: add core_get and core_put */

	/* PM */
<<<<<<< HEAD
	sof_lnl_ops.resume			= lnl_hda_dsp_resume;
	sof_lnl_ops.runtime_resume		= lnl_hda_dsp_runtime_resume;
=======
	if (!sdev->dspless_mode_selected) {
		sof_lnl_ops.resume = lnl_hda_dsp_resume;
		sof_lnl_ops.runtime_resume = lnl_hda_dsp_runtime_resume;
	}
>>>>>>> 1b4861e3

	/* dsp core get/put */
	sof_lnl_ops.core_get = mtl_dsp_core_get;
	sof_lnl_ops.core_put = mtl_dsp_core_put;

	sdev->private = kzalloc(sizeof(struct sof_ipc4_fw_data), GFP_KERNEL);
	if (!sdev->private)
		return -ENOMEM;

	ipc4_data = sdev->private;
	ipc4_data->manifest_fw_hdr_offset = SOF_MAN4_FW_HDR_OFFSET;

	ipc4_data->mtrace_type = SOF_IPC4_MTRACE_INTEL_CAVS_2;

	ipc4_data->fw_context_save = true;

	/* External library loading support */
	ipc4_data->load_library = hda_dsp_ipc4_load_library;

	/* set DAI ops */
	hda_set_dai_drv_ops(sdev, &sof_lnl_ops);

	sof_lnl_ops.set_power_state = hda_dsp_set_power_state_ipc4;

	return 0;
};
EXPORT_SYMBOL_NS(sof_lnl_ops_init, SND_SOC_SOF_INTEL_HDA_COMMON);

/* Check if an SDW IRQ occurred */
static bool lnl_dsp_check_sdw_irq(struct snd_sof_dev *sdev)
{
	struct hdac_bus *bus = sof_to_bus(sdev);

	return hdac_bus_eml_check_interrupt(bus, true,  AZX_REG_ML_LEPTR_ID_SDW);
}

static void lnl_enable_sdw_irq(struct snd_sof_dev *sdev, bool enable)
{
	struct hdac_bus *bus = sof_to_bus(sdev);

	hdac_bus_eml_enable_interrupt(bus, true,  AZX_REG_ML_LEPTR_ID_SDW, enable);
}

static int lnl_dsp_disable_interrupts(struct snd_sof_dev *sdev)
{
	lnl_enable_sdw_irq(sdev, false);
	mtl_disable_ipc_interrupts(sdev);
	return mtl_enable_interrupts(sdev, false);
}

const struct sof_intel_dsp_desc lnl_chip_info = {
	.cores_num = 5,
	.init_core_mask = BIT(0),
	.host_managed_cores_mask = BIT(0),
	.ipc_req = MTL_DSP_REG_HFIPCXIDR,
	.ipc_req_mask = MTL_DSP_REG_HFIPCXIDR_BUSY,
	.ipc_ack = MTL_DSP_REG_HFIPCXIDA,
	.ipc_ack_mask = MTL_DSP_REG_HFIPCXIDA_DONE,
	.ipc_ctl = MTL_DSP_REG_HFIPCXCTL,
	.rom_status_reg = LNL_DSP_REG_HFDSC,
	.rom_init_timeout = 300,
	.ssp_count = MTL_SSP_COUNT,
	.d0i3_offset = MTL_HDA_VS_D0I3C,
	.read_sdw_lcount =  hda_sdw_check_lcount_ext,
	.enable_sdw_irq = lnl_enable_sdw_irq,
	.check_sdw_irq = lnl_dsp_check_sdw_irq,
	.check_ipc_irq = mtl_dsp_check_ipc_irq,
	.cl_init = mtl_dsp_cl_init,
	.power_down_dsp = mtl_power_down_dsp,
	.disable_interrupts = lnl_dsp_disable_interrupts,
	.hw_ip_version = SOF_INTEL_ACE_2_0,
};
EXPORT_SYMBOL_NS(lnl_chip_info, SND_SOC_SOF_INTEL_HDA_COMMON);<|MERGE_RESOLUTION|>--- conflicted
+++ resolved
@@ -146,15 +146,10 @@
 	/* TODO: add core_get and core_put */
 
 	/* PM */
-<<<<<<< HEAD
-	sof_lnl_ops.resume			= lnl_hda_dsp_resume;
-	sof_lnl_ops.runtime_resume		= lnl_hda_dsp_runtime_resume;
-=======
 	if (!sdev->dspless_mode_selected) {
 		sof_lnl_ops.resume = lnl_hda_dsp_resume;
 		sof_lnl_ops.runtime_resume = lnl_hda_dsp_runtime_resume;
 	}
->>>>>>> 1b4861e3
 
 	/* dsp core get/put */
 	sof_lnl_ops.core_get = mtl_dsp_core_get;
