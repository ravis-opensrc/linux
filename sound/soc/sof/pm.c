--- conflicted
+++ resolved
@@ -234,17 +234,6 @@
 
 	pm_state.event = target_state;
 
-<<<<<<< HEAD
-	/* Skip to platform-specific suspend if DSP is entering D0 */
-	if (target_state == SOF_DSP_PM_D0) {
-		sof_fw_trace_suspend(sdev, pm_state);
-		/* Notify clients not managed by pm framework about core suspend */
-		sof_suspend_clients(sdev, pm_state);
-		goto suspend;
-	}
-
-=======
->>>>>>> 98817289
 	/* suspend DMA trace */
 	sof_fw_trace_suspend(sdev, pm_state);
 
