// SPDX-License-Identifier: (GPL-2.0-only OR BSD-3-Clause)
//
// This file is provided under a dual BSD/GPLv2 license.  When using or
// redistributing this file, you may do so under either license.
//
// Copyright(c) 2018 Intel Corporation. All rights reserved.
//
// Author: Liam Girdwood <liam.r.girdwood@linux.intel.com>
//

#include <linux/bits.h>
#include <linux/device.h>
#include <linux/errno.h>
#include <linux/firmware.h>
#include <linux/workqueue.h>
#include <sound/tlv.h>
#include <sound/pcm_params.h>
#include <uapi/sound/sof/tokens.h>
#include "sof-priv.h"
#include "sof-audio.h"
#include "ops.h"

#define COMP_ID_UNASSIGNED		0xffffffff
/*
 * Constants used in the computation of linear volume gain
 * from dB gain 20th root of 10 in Q1.16 fixed-point notation
 */
#define VOL_TWENTIETH_ROOT_OF_TEN	73533
/* 40th root of 10 in Q1.16 fixed-point notation*/
#define VOL_FORTIETH_ROOT_OF_TEN	69419
/*
 * Volume fractional word length define to 16 sets
 * the volume linear gain value to use Qx.16 format
 */
#define VOLUME_FWL	16
/* 0.5 dB step value in topology TLV */
#define VOL_HALF_DB_STEP	50
/* Full volume for default values */
#define VOL_ZERO_DB	BIT(VOLUME_FWL)

/* TLV data items */
#define TLV_ITEMS	3
#define TLV_MIN		0
#define TLV_STEP	1
#define TLV_MUTE	2

/* size of tplg abi in byte */
#define SOF_TPLG_ABI_SIZE 3

struct sof_widget_data {
	int ctrl_type;
	int ipc_cmd;
	struct sof_abi_hdr *pdata;
	struct snd_sof_control *control;
};

/* send pcm params ipc */
static int ipc_pcm_params(struct snd_sof_widget *swidget, int dir)
{
	struct sof_ipc_pcm_params_reply ipc_params_reply;
	struct snd_soc_component *scomp = swidget->scomp;
	struct snd_sof_dev *sdev = snd_soc_component_get_drvdata(scomp);
	struct sof_ipc_pcm_params pcm;
	struct snd_pcm_hw_params *params;
	struct snd_sof_pcm *spcm;
	int ret;

	memset(&pcm, 0, sizeof(pcm));

	/* get runtime PCM params using widget's stream name */
	spcm = snd_sof_find_spcm_name(scomp, swidget->widget->sname);
	if (!spcm) {
		dev_err(scomp->dev, "error: cannot find PCM for %s\n",
			swidget->widget->name);
		return -EINVAL;
	}

	params = &spcm->params[dir];

	/* set IPC PCM params */
	pcm.hdr.size = sizeof(pcm);
	pcm.hdr.cmd = SOF_IPC_GLB_STREAM_MSG | SOF_IPC_STREAM_PCM_PARAMS;
	pcm.comp_id = swidget->comp_id;
	pcm.params.hdr.size = sizeof(pcm.params);
	pcm.params.direction = dir;
	pcm.params.sample_valid_bytes = params_width(params) >> 3;
	pcm.params.buffer_fmt = SOF_IPC_BUFFER_INTERLEAVED;
	pcm.params.rate = params_rate(params);
	pcm.params.channels = params_channels(params);
	pcm.params.host_period_bytes = params_period_bytes(params);

	/* set format */
	switch (params_format(params)) {
	case SNDRV_PCM_FORMAT_S16:
		pcm.params.frame_fmt = SOF_IPC_FRAME_S16_LE;
		break;
	case SNDRV_PCM_FORMAT_S24:
		pcm.params.frame_fmt = SOF_IPC_FRAME_S24_4LE;
		break;
	case SNDRV_PCM_FORMAT_S32:
		pcm.params.frame_fmt = SOF_IPC_FRAME_S32_LE;
		break;
	default:
		return -EINVAL;
	}

	/* send IPC to the DSP */
	ret = sof_ipc_tx_message(sdev->ipc, pcm.hdr.cmd, &pcm, sizeof(pcm),
				 &ipc_params_reply, sizeof(ipc_params_reply));
	if (ret < 0)
		dev_err(scomp->dev, "error: pcm params failed for %s\n",
			swidget->widget->name);

	return ret;
}

 /* send stream trigger ipc */
static int ipc_trigger(struct snd_sof_widget *swidget, int cmd)
{
	struct snd_soc_component *scomp = swidget->scomp;
	struct snd_sof_dev *sdev = snd_soc_component_get_drvdata(scomp);
	struct sof_ipc_stream stream;
	struct sof_ipc_reply reply;
	int ret;

	/* set IPC stream params */
	stream.hdr.size = sizeof(stream);
	stream.hdr.cmd = SOF_IPC_GLB_STREAM_MSG | cmd;
	stream.comp_id = swidget->comp_id;

	/* send IPC to the DSP */
	ret = sof_ipc_tx_message(sdev->ipc, stream.hdr.cmd, &stream,
				 sizeof(stream), &reply, sizeof(reply));
	if (ret < 0)
		dev_err(scomp->dev, "error: failed to trigger %s\n",
			swidget->widget->name);

	return ret;
}

static int sof_keyword_dapm_event(struct snd_soc_dapm_widget *w,
				  struct snd_kcontrol *k, int event)
{
	struct snd_sof_widget *swidget = w->dobj.private;
	struct snd_soc_component *scomp;
	int stream = SNDRV_PCM_STREAM_CAPTURE;
	struct snd_sof_pcm *spcm;
	int ret = 0;

	if (!swidget)
		return 0;

	scomp = swidget->scomp;

	dev_dbg(scomp->dev, "received event %d for widget %s\n",
		event, w->name);

	/* get runtime PCM params using widget's stream name */
	spcm = snd_sof_find_spcm_name(scomp, swidget->widget->sname);
	if (!spcm) {
		dev_err(scomp->dev, "error: cannot find PCM for %s\n",
			swidget->widget->name);
		return -EINVAL;
	}

	/* process events */
	switch (event) {
	case SND_SOC_DAPM_PRE_PMU:
		if (spcm->stream[stream].suspend_ignored) {
			dev_dbg(scomp->dev, "PRE_PMU event ignored, KWD pipeline is already RUNNING\n");
			return 0;
		}

		/* set pcm params */
		ret = ipc_pcm_params(swidget, stream);
		if (ret < 0) {
			dev_err(scomp->dev,
				"error: failed to set pcm params for widget %s\n",
				swidget->widget->name);
			break;
		}

		/* start trigger */
		ret = ipc_trigger(swidget, SOF_IPC_STREAM_TRIG_START);
		if (ret < 0)
			dev_err(scomp->dev,
				"error: failed to trigger widget %s\n",
				swidget->widget->name);
		break;
	case SND_SOC_DAPM_POST_PMD:
		if (spcm->stream[stream].suspend_ignored) {
			dev_dbg(scomp->dev, "POST_PMD even ignored, KWD pipeline will remain RUNNING\n");
			return 0;
		}

		/* stop trigger */
		ret = ipc_trigger(swidget, SOF_IPC_STREAM_TRIG_STOP);
		if (ret < 0)
			dev_err(scomp->dev,
				"error: failed to trigger widget %s\n",
				swidget->widget->name);

		/* pcm free */
		ret = ipc_trigger(swidget, SOF_IPC_STREAM_PCM_FREE);
		if (ret < 0)
			dev_err(scomp->dev,
				"error: failed to trigger widget %s\n",
				swidget->widget->name);
		break;
	default:
		break;
	}

	return ret;
}

/* event handlers for keyword detect component */
static const struct snd_soc_tplg_widget_events sof_kwd_events[] = {
	{SOF_KEYWORD_DETECT_DAPM_EVENT, sof_keyword_dapm_event},
};

static inline int get_tlv_data(const int *p, int tlv[TLV_ITEMS])
{
	/* we only support dB scale TLV type at the moment */
	if ((int)p[SNDRV_CTL_TLVO_TYPE] != SNDRV_CTL_TLVT_DB_SCALE)
		return -EINVAL;

	/* min value in topology tlv data is multiplied by 100 */
	tlv[TLV_MIN] = (int)p[SNDRV_CTL_TLVO_DB_SCALE_MIN] / 100;

	/* volume steps */
	tlv[TLV_STEP] = (int)(p[SNDRV_CTL_TLVO_DB_SCALE_MUTE_AND_STEP] &
				TLV_DB_SCALE_MASK);

	/* mute ON/OFF */
	if ((p[SNDRV_CTL_TLVO_DB_SCALE_MUTE_AND_STEP] &
		TLV_DB_SCALE_MUTE) == 0)
		tlv[TLV_MUTE] = 0;
	else
		tlv[TLV_MUTE] = 1;

	return 0;
}

/*
 * Function to truncate an unsigned 64-bit number
 * by x bits and return 32-bit unsigned number. This
 * function also takes care of rounding while truncating
 */
static inline u32 vol_shift_64(u64 i, u32 x)
{
	/* do not truncate more than 32 bits */
	if (x > 32)
		x = 32;

	if (x == 0)
		return (u32)i;

	return (u32)(((i >> (x - 1)) + 1) >> 1);
}

/*
 * Function to compute a ^ exp where,
 * a is a fractional number represented by a fixed-point
 * integer with a fractional world length of "fwl"
 * exp is an integer
 * fwl is the fractional word length
 * Return value is a fractional number represented by a
 * fixed-point integer with a fractional word length of "fwl"
 */
static u32 vol_pow32(u32 a, int exp, u32 fwl)
{
	int i, iter;
	u32 power = 1 << fwl;
	u64 numerator;

	/* if exponent is 0, return 1 */
	if (exp == 0)
		return power;

	/* determine the number of iterations based on the exponent */
	if (exp < 0)
		iter = exp * -1;
	else
		iter = exp;

	/* mutiply a "iter" times to compute power */
	for (i = 0; i < iter; i++) {
		/*
		 * Product of 2 Qx.fwl fixed-point numbers yields a Q2*x.2*fwl
		 * Truncate product back to fwl fractional bits with rounding
		 */
		power = vol_shift_64((u64)power * a, fwl);
	}

	if (exp > 0) {
		/* if exp is positive, return the result */
		return power;
	}

	/* if exp is negative, return the multiplicative inverse */
	numerator = (u64)1 << (fwl << 1);
	do_div(numerator, power);

	return (u32)numerator;
}

/*
 * Function to calculate volume gain from TLV data.
 * This function can only handle gain steps that are multiples of 0.5 dB
 */
static u32 vol_compute_gain(u32 value, int *tlv)
{
	int dB_gain;
	u32 linear_gain;
	int f_step;

	/* mute volume */
	if (value == 0 && tlv[TLV_MUTE])
		return 0;

	/*
	 * compute dB gain from tlv. tlv_step
	 * in topology is multiplied by 100
	 */
	dB_gain = tlv[TLV_MIN] + (value * tlv[TLV_STEP]) / 100;

	/*
	 * compute linear gain represented by fixed-point
	 * int with VOLUME_FWL fractional bits
	 */
	linear_gain = vol_pow32(VOL_TWENTIETH_ROOT_OF_TEN, dB_gain, VOLUME_FWL);

	/* extract the fractional part of volume step */
	f_step = tlv[TLV_STEP] - (tlv[TLV_STEP] / 100);

	/* if volume step is an odd multiple of 0.5 dB */
	if (f_step == VOL_HALF_DB_STEP && (value & 1))
		linear_gain = vol_shift_64((u64)linear_gain *
						  VOL_FORTIETH_ROOT_OF_TEN,
						  VOLUME_FWL);

	return linear_gain;
}

/*
 * Set up volume table for kcontrols from tlv data
 * "size" specifies the number of entries in the table
 */
static int set_up_volume_table(struct snd_sof_control *scontrol,
			       int tlv[TLV_ITEMS], int size)
{
	int j;

	/* init the volume table */
	scontrol->volume_table = kcalloc(size, sizeof(u32), GFP_KERNEL);
	if (!scontrol->volume_table)
		return -ENOMEM;

	/* populate the volume table */
	for (j = 0; j < size ; j++)
		scontrol->volume_table[j] = vol_compute_gain(j, tlv);

	return 0;
}

struct sof_dai_types {
	const char *name;
	enum sof_ipc_dai_type type;
};

static const struct sof_dai_types sof_dais[] = {
	{"SSP", SOF_DAI_INTEL_SSP},
	{"HDA", SOF_DAI_INTEL_HDA},
	{"DMIC", SOF_DAI_INTEL_DMIC},
	{"ALH", SOF_DAI_INTEL_ALH},
	{"SAI", SOF_DAI_IMX_SAI},
	{"ESAI", SOF_DAI_IMX_ESAI},
};

static enum sof_ipc_dai_type find_dai(const char *name)
{
	int i;

	for (i = 0; i < ARRAY_SIZE(sof_dais); i++) {
		if (strcmp(name, sof_dais[i].name) == 0)
			return sof_dais[i].type;
	}

	return SOF_DAI_INTEL_NONE;
}

/*
 * Supported Frame format types and lookup, add new ones to end of list.
 */

struct sof_frame_types {
	const char *name;
	enum sof_ipc_frame frame;
};

static const struct sof_frame_types sof_frames[] = {
	{"s16le", SOF_IPC_FRAME_S16_LE},
	{"s24le", SOF_IPC_FRAME_S24_4LE},
	{"s32le", SOF_IPC_FRAME_S32_LE},
	{"float", SOF_IPC_FRAME_FLOAT},
};

static enum sof_ipc_frame find_format(const char *name)
{
	int i;

	for (i = 0; i < ARRAY_SIZE(sof_frames); i++) {
		if (strcmp(name, sof_frames[i].name) == 0)
			return sof_frames[i].frame;
	}

	/* use s32le if nothing is specified */
	return SOF_IPC_FRAME_S32_LE;
}

struct sof_process_types {
	const char *name;
	enum sof_ipc_process_type type;
	enum sof_comp_type comp_type;
};

static const struct sof_process_types sof_process[] = {
	{"EQFIR", SOF_PROCESS_EQFIR, SOF_COMP_EQ_FIR},
	{"EQIIR", SOF_PROCESS_EQIIR, SOF_COMP_EQ_IIR},
	{"KEYWORD_DETECT", SOF_PROCESS_KEYWORD_DETECT, SOF_COMP_KEYWORD_DETECT},
	{"KPB", SOF_PROCESS_KPB, SOF_COMP_KPB},
	{"CHAN_SELECTOR", SOF_PROCESS_CHAN_SELECTOR, SOF_COMP_SELECTOR},
	{"MUX", SOF_PROCESS_MUX, SOF_COMP_MUX},
	{"DEMUX", SOF_PROCESS_DEMUX, SOF_COMP_DEMUX},
	{"DCBLOCK", SOF_PROCESS_DCBLOCK, SOF_COMP_DCBLOCK},
	{"SMART_AMP", SOF_PROCESS_SMART_AMP, SOF_COMP_SMART_AMP},
};

static enum sof_ipc_process_type find_process(const char *name)
{
	int i;

	for (i = 0; i < ARRAY_SIZE(sof_process); i++) {
		if (strcmp(name, sof_process[i].name) == 0)
			return sof_process[i].type;
	}

	return SOF_PROCESS_NONE;
}

static enum sof_comp_type find_process_comp_type(enum sof_ipc_process_type type)
{
	int i;

	for (i = 0; i < ARRAY_SIZE(sof_process); i++) {
		if (sof_process[i].type == type)
			return sof_process[i].comp_type;
	}

	return SOF_COMP_NONE;
}

/*
 * Topology Token Parsing.
 * New tokens should be added to headers and parsing tables below.
 */

struct sof_topology_token {
	u32 token;
	u32 type;
	int (*get_token)(void *elem, void *object, u32 offset, u32 size);
	u32 offset;
	u32 size;
};

static int get_token_u32(void *elem, void *object, u32 offset, u32 size)
{
	struct snd_soc_tplg_vendor_value_elem *velem = elem;
	u32 *val = (u32 *)((u8 *)object + offset);

	*val = le32_to_cpu(velem->value);
	return 0;
}

static int get_token_u16(void *elem, void *object, u32 offset, u32 size)
{
	struct snd_soc_tplg_vendor_value_elem *velem = elem;
	u16 *val = (u16 *)((u8 *)object + offset);

	*val = (u16)le32_to_cpu(velem->value);
	return 0;
}

static int get_token_uuid(void *elem, void *object, u32 offset, u32 size)
{
	struct snd_soc_tplg_vendor_uuid_elem *velem = elem;
	u8 *dst = (u8 *)object + offset;

	memcpy(dst, velem->uuid, UUID_SIZE);

	return 0;
}

static int get_token_comp_format(void *elem, void *object, u32 offset, u32 size)
{
	struct snd_soc_tplg_vendor_string_elem *velem = elem;
	u32 *val = (u32 *)((u8 *)object + offset);

	*val = find_format(velem->string);
	return 0;
}

static int get_token_dai_type(void *elem, void *object, u32 offset, u32 size)
{
	struct snd_soc_tplg_vendor_string_elem *velem = elem;
	u32 *val = (u32 *)((u8 *)object + offset);

	*val = find_dai(velem->string);
	return 0;
}

static int get_token_process_type(void *elem, void *object, u32 offset,
				  u32 size)
{
	struct snd_soc_tplg_vendor_string_elem *velem = elem;
	u32 *val = (u32 *)((u8 *)object + offset);

	*val = find_process(velem->string);
	return 0;
}

/* Buffers */
static const struct sof_topology_token buffer_tokens[] = {
	{SOF_TKN_BUF_SIZE, SND_SOC_TPLG_TUPLE_TYPE_WORD, get_token_u32,
		offsetof(struct sof_ipc_buffer, size), 0},
	{SOF_TKN_BUF_CAPS, SND_SOC_TPLG_TUPLE_TYPE_WORD, get_token_u32,
		offsetof(struct sof_ipc_buffer, caps), 0},
};

/* DAI */
static const struct sof_topology_token dai_tokens[] = {
	{SOF_TKN_DAI_TYPE, SND_SOC_TPLG_TUPLE_TYPE_STRING, get_token_dai_type,
		offsetof(struct sof_ipc_comp_dai, type), 0},
	{SOF_TKN_DAI_INDEX, SND_SOC_TPLG_TUPLE_TYPE_WORD, get_token_u32,
		offsetof(struct sof_ipc_comp_dai, dai_index), 0},
	{SOF_TKN_DAI_DIRECTION, SND_SOC_TPLG_TUPLE_TYPE_WORD, get_token_u32,
		offsetof(struct sof_ipc_comp_dai, direction), 0},
};

/* BE DAI link */
static const struct sof_topology_token dai_link_tokens[] = {
	{SOF_TKN_DAI_TYPE, SND_SOC_TPLG_TUPLE_TYPE_STRING, get_token_dai_type,
		offsetof(struct sof_ipc_dai_config, type), 0},
	{SOF_TKN_DAI_INDEX, SND_SOC_TPLG_TUPLE_TYPE_WORD, get_token_u32,
		offsetof(struct sof_ipc_dai_config, dai_index), 0},
};

/* scheduling */
static const struct sof_topology_token sched_tokens[] = {
	{SOF_TKN_SCHED_PERIOD, SND_SOC_TPLG_TUPLE_TYPE_WORD, get_token_u32,
		offsetof(struct sof_ipc_pipe_new, period), 0},
	{SOF_TKN_SCHED_PRIORITY, SND_SOC_TPLG_TUPLE_TYPE_WORD, get_token_u32,
		offsetof(struct sof_ipc_pipe_new, priority), 0},
	{SOF_TKN_SCHED_MIPS, SND_SOC_TPLG_TUPLE_TYPE_WORD, get_token_u32,
		offsetof(struct sof_ipc_pipe_new, period_mips), 0},
	{SOF_TKN_SCHED_CORE, SND_SOC_TPLG_TUPLE_TYPE_WORD, get_token_u32,
		offsetof(struct sof_ipc_pipe_new, core), 0},
	{SOF_TKN_SCHED_FRAMES, SND_SOC_TPLG_TUPLE_TYPE_WORD, get_token_u32,
		offsetof(struct sof_ipc_pipe_new, frames_per_sched), 0},
	{SOF_TKN_SCHED_TIME_DOMAIN, SND_SOC_TPLG_TUPLE_TYPE_WORD, get_token_u32,
		offsetof(struct sof_ipc_pipe_new, time_domain), 0},
};

/* volume */
static const struct sof_topology_token volume_tokens[] = {
	{SOF_TKN_VOLUME_RAMP_STEP_TYPE, SND_SOC_TPLG_TUPLE_TYPE_WORD,
		get_token_u32, offsetof(struct sof_ipc_comp_volume, ramp), 0},
	{SOF_TKN_VOLUME_RAMP_STEP_MS,
		SND_SOC_TPLG_TUPLE_TYPE_WORD, get_token_u32,
		offsetof(struct sof_ipc_comp_volume, initial_ramp), 0},
};

/* SRC */
static const struct sof_topology_token src_tokens[] = {
	{SOF_TKN_SRC_RATE_IN, SND_SOC_TPLG_TUPLE_TYPE_WORD, get_token_u32,
		offsetof(struct sof_ipc_comp_src, source_rate), 0},
	{SOF_TKN_SRC_RATE_OUT, SND_SOC_TPLG_TUPLE_TYPE_WORD, get_token_u32,
		offsetof(struct sof_ipc_comp_src, sink_rate), 0},
};

/* ASRC */
static const struct sof_topology_token asrc_tokens[] = {
	{SOF_TKN_ASRC_RATE_IN, SND_SOC_TPLG_TUPLE_TYPE_WORD, get_token_u32,
		offsetof(struct sof_ipc_comp_asrc, source_rate), 0},
	{SOF_TKN_ASRC_RATE_OUT, SND_SOC_TPLG_TUPLE_TYPE_WORD, get_token_u32,
		offsetof(struct sof_ipc_comp_asrc, sink_rate), 0},
	{SOF_TKN_ASRC_ASYNCHRONOUS_MODE, SND_SOC_TPLG_TUPLE_TYPE_WORD,
		get_token_u32,
		offsetof(struct sof_ipc_comp_asrc, asynchronous_mode), 0},
	{SOF_TKN_ASRC_OPERATION_MODE, SND_SOC_TPLG_TUPLE_TYPE_WORD,
		get_token_u32,
		offsetof(struct sof_ipc_comp_asrc, operation_mode), 0},
};

/* Tone */
static const struct sof_topology_token tone_tokens[] = {
};

/* EFFECT */
static const struct sof_topology_token process_tokens[] = {
	{SOF_TKN_PROCESS_TYPE, SND_SOC_TPLG_TUPLE_TYPE_STRING,
		get_token_process_type,
		offsetof(struct sof_ipc_comp_process, type), 0},
};

/* PCM */
static const struct sof_topology_token pcm_tokens[] = {
	{SOF_TKN_PCM_DMAC_CONFIG, SND_SOC_TPLG_TUPLE_TYPE_WORD, get_token_u32,
		offsetof(struct sof_ipc_comp_host, dmac_config), 0},
};

/* PCM */
static const struct sof_topology_token stream_tokens[] = {
	{SOF_TKN_STREAM_PLAYBACK_COMPATIBLE_D0I3,
		SND_SOC_TPLG_TUPLE_TYPE_BOOL, get_token_u16,
		offsetof(struct snd_sof_pcm, stream[0].d0i3_compatible), 0},
	{SOF_TKN_STREAM_CAPTURE_COMPATIBLE_D0I3,
		SND_SOC_TPLG_TUPLE_TYPE_BOOL, get_token_u16,
		offsetof(struct snd_sof_pcm, stream[1].d0i3_compatible), 0},
};

/* Generic components */
static const struct sof_topology_token comp_tokens[] = {
	{SOF_TKN_COMP_PERIOD_SINK_COUNT,
		SND_SOC_TPLG_TUPLE_TYPE_WORD, get_token_u32,
		offsetof(struct sof_ipc_comp_config, periods_sink), 0},
	{SOF_TKN_COMP_PERIOD_SOURCE_COUNT,
		SND_SOC_TPLG_TUPLE_TYPE_WORD, get_token_u32,
		offsetof(struct sof_ipc_comp_config, periods_source), 0},
	{SOF_TKN_COMP_FORMAT,
		SND_SOC_TPLG_TUPLE_TYPE_STRING, get_token_comp_format,
		offsetof(struct sof_ipc_comp_config, frame_fmt), 0},
};

/* SSP */
static const struct sof_topology_token ssp_tokens[] = {
	{SOF_TKN_INTEL_SSP_CLKS_CONTROL,
		SND_SOC_TPLG_TUPLE_TYPE_WORD, get_token_u32,
		offsetof(struct sof_ipc_dai_ssp_params, clks_control), 0},
	{SOF_TKN_INTEL_SSP_MCLK_ID,
		SND_SOC_TPLG_TUPLE_TYPE_SHORT, get_token_u16,
		offsetof(struct sof_ipc_dai_ssp_params, mclk_id), 0},
	{SOF_TKN_INTEL_SSP_SAMPLE_BITS, SND_SOC_TPLG_TUPLE_TYPE_WORD,
		get_token_u32,
		offsetof(struct sof_ipc_dai_ssp_params, sample_valid_bits), 0},
	{SOF_TKN_INTEL_SSP_FRAME_PULSE_WIDTH, SND_SOC_TPLG_TUPLE_TYPE_SHORT,
		get_token_u16,
		offsetof(struct sof_ipc_dai_ssp_params, frame_pulse_width), 0},
	{SOF_TKN_INTEL_SSP_QUIRKS, SND_SOC_TPLG_TUPLE_TYPE_WORD,
		get_token_u32,
		offsetof(struct sof_ipc_dai_ssp_params, quirks), 0},
	{SOF_TKN_INTEL_SSP_TDM_PADDING_PER_SLOT, SND_SOC_TPLG_TUPLE_TYPE_BOOL,
		get_token_u16,
		offsetof(struct sof_ipc_dai_ssp_params,
			 tdm_per_slot_padding_flag), 0},
	{SOF_TKN_INTEL_SSP_BCLK_DELAY, SND_SOC_TPLG_TUPLE_TYPE_WORD,
		get_token_u32,
		offsetof(struct sof_ipc_dai_ssp_params, bclk_delay), 0},

};

/* ALH */
static const struct sof_topology_token alh_tokens[] = {
	{SOF_TKN_INTEL_ALH_RATE,
		SND_SOC_TPLG_TUPLE_TYPE_WORD, get_token_u32,
		offsetof(struct sof_ipc_dai_alh_params, rate), 0},
	{SOF_TKN_INTEL_ALH_CH,
		SND_SOC_TPLG_TUPLE_TYPE_WORD, get_token_u32,
		offsetof(struct sof_ipc_dai_alh_params, channels), 0},
};

/* DMIC */
static const struct sof_topology_token dmic_tokens[] = {
	{SOF_TKN_INTEL_DMIC_DRIVER_VERSION,
		SND_SOC_TPLG_TUPLE_TYPE_WORD, get_token_u32,
		offsetof(struct sof_ipc_dai_dmic_params, driver_ipc_version),
		0},
	{SOF_TKN_INTEL_DMIC_CLK_MIN,
		SND_SOC_TPLG_TUPLE_TYPE_WORD, get_token_u32,
		offsetof(struct sof_ipc_dai_dmic_params, pdmclk_min), 0},
	{SOF_TKN_INTEL_DMIC_CLK_MAX,
		SND_SOC_TPLG_TUPLE_TYPE_WORD, get_token_u32,
		offsetof(struct sof_ipc_dai_dmic_params, pdmclk_max), 0},
	{SOF_TKN_INTEL_DMIC_SAMPLE_RATE,
		SND_SOC_TPLG_TUPLE_TYPE_WORD, get_token_u32,
		offsetof(struct sof_ipc_dai_dmic_params, fifo_fs), 0},
	{SOF_TKN_INTEL_DMIC_DUTY_MIN,
		SND_SOC_TPLG_TUPLE_TYPE_SHORT, get_token_u16,
		offsetof(struct sof_ipc_dai_dmic_params, duty_min), 0},
	{SOF_TKN_INTEL_DMIC_DUTY_MAX,
		SND_SOC_TPLG_TUPLE_TYPE_SHORT, get_token_u16,
		offsetof(struct sof_ipc_dai_dmic_params, duty_max), 0},
	{SOF_TKN_INTEL_DMIC_NUM_PDM_ACTIVE,
		SND_SOC_TPLG_TUPLE_TYPE_WORD, get_token_u32,
		offsetof(struct sof_ipc_dai_dmic_params,
			 num_pdm_active), 0},
	{SOF_TKN_INTEL_DMIC_FIFO_WORD_LENGTH,
		SND_SOC_TPLG_TUPLE_TYPE_SHORT, get_token_u16,
		offsetof(struct sof_ipc_dai_dmic_params, fifo_bits), 0},
	{SOF_TKN_INTEL_DMIC_UNMUTE_RAMP_TIME_MS,
		SND_SOC_TPLG_TUPLE_TYPE_WORD, get_token_u32,
		offsetof(struct sof_ipc_dai_dmic_params, unmute_ramp_time), 0},

};

/* ESAI */
static const struct sof_topology_token esai_tokens[] = {
	{SOF_TKN_IMX_ESAI_MCLK_ID,
		SND_SOC_TPLG_TUPLE_TYPE_SHORT, get_token_u16,
		offsetof(struct sof_ipc_dai_esai_params, mclk_id), 0},
};

/* SAI */
static const struct sof_topology_token sai_tokens[] = {
	{SOF_TKN_IMX_SAI_MCLK_ID,
		SND_SOC_TPLG_TUPLE_TYPE_SHORT, get_token_u16,
		offsetof(struct sof_ipc_dai_sai_params, mclk_id), 0},
};

/* Core tokens */
static const struct sof_topology_token core_tokens[] = {
	{SOF_TKN_COMP_CORE_ID,
		SND_SOC_TPLG_TUPLE_TYPE_WORD, get_token_u32,
		offsetof(struct sof_ipc_comp, core), 0},
};

/* Component extended tokens */
static const struct sof_topology_token comp_ext_tokens[] = {
	{SOF_TKN_COMP_UUID,
		SND_SOC_TPLG_TUPLE_TYPE_UUID, get_token_uuid,
		offsetof(struct sof_ipc_comp_ext, uuid), 0},
};

/*
 * DMIC PDM Tokens
 * SOF_TKN_INTEL_DMIC_PDM_CTRL_ID should be the first token
 * as it increments the index while parsing the array of pdm tokens
 * and determines the correct offset
 */
static const struct sof_topology_token dmic_pdm_tokens[] = {
	{SOF_TKN_INTEL_DMIC_PDM_CTRL_ID,
		SND_SOC_TPLG_TUPLE_TYPE_SHORT, get_token_u16,
		offsetof(struct sof_ipc_dai_dmic_pdm_ctrl, id),
		0},
	{SOF_TKN_INTEL_DMIC_PDM_MIC_A_Enable,
		SND_SOC_TPLG_TUPLE_TYPE_SHORT, get_token_u16,
		offsetof(struct sof_ipc_dai_dmic_pdm_ctrl, enable_mic_a),
		0},
	{SOF_TKN_INTEL_DMIC_PDM_MIC_B_Enable,
		SND_SOC_TPLG_TUPLE_TYPE_SHORT, get_token_u16,
		offsetof(struct sof_ipc_dai_dmic_pdm_ctrl, enable_mic_b),
		0},
	{SOF_TKN_INTEL_DMIC_PDM_POLARITY_A,
		SND_SOC_TPLG_TUPLE_TYPE_SHORT, get_token_u16,
		offsetof(struct sof_ipc_dai_dmic_pdm_ctrl, polarity_mic_a),
		0},
	{SOF_TKN_INTEL_DMIC_PDM_POLARITY_B,
		SND_SOC_TPLG_TUPLE_TYPE_SHORT, get_token_u16,
		offsetof(struct sof_ipc_dai_dmic_pdm_ctrl, polarity_mic_b),
		0},
	{SOF_TKN_INTEL_DMIC_PDM_CLK_EDGE,
		SND_SOC_TPLG_TUPLE_TYPE_SHORT, get_token_u16,
		offsetof(struct sof_ipc_dai_dmic_pdm_ctrl, clk_edge),
		0},
	{SOF_TKN_INTEL_DMIC_PDM_SKEW,
		SND_SOC_TPLG_TUPLE_TYPE_SHORT, get_token_u16,
		offsetof(struct sof_ipc_dai_dmic_pdm_ctrl, skew),
		0},
};

/* HDA */
static const struct sof_topology_token hda_tokens[] = {
	{SOF_TKN_INTEL_HDA_RATE,
		SND_SOC_TPLG_TUPLE_TYPE_WORD, get_token_u32,
		offsetof(struct sof_ipc_dai_hda_params, rate), 0},
	{SOF_TKN_INTEL_HDA_CH,
		SND_SOC_TPLG_TUPLE_TYPE_WORD, get_token_u32,
		offsetof(struct sof_ipc_dai_hda_params, channels), 0},
};

/* Leds */
static const struct sof_topology_token led_tokens[] = {
	{SOF_TKN_MUTE_LED_USE, SND_SOC_TPLG_TUPLE_TYPE_WORD, get_token_u32,
	 offsetof(struct snd_sof_led_control, use_led), 0},
	{SOF_TKN_MUTE_LED_DIRECTION, SND_SOC_TPLG_TUPLE_TYPE_WORD,
	 get_token_u32, offsetof(struct snd_sof_led_control, direction), 0},
};

static int sof_parse_uuid_tokens(struct snd_soc_component *scomp,
				 void *object,
				 const struct sof_topology_token *tokens,
				 int count,
				 struct snd_soc_tplg_vendor_array *array,
				 size_t offset)
{
	struct snd_soc_tplg_vendor_uuid_elem *elem;
	int found = 0;
	int i, j;

	/* parse element by element */
	for (i = 0; i < le32_to_cpu(array->num_elems); i++) {
		elem = &array->uuid[i];

		/* search for token */
		for (j = 0; j < count; j++) {
			/* match token type */
			if (tokens[j].type != SND_SOC_TPLG_TUPLE_TYPE_UUID)
				continue;

			/* match token id */
			if (tokens[j].token != le32_to_cpu(elem->token))
				continue;

			/* matched - now load token */
			tokens[j].get_token(elem, object,
					    offset + tokens[j].offset,
					    tokens[j].size);

			found++;
		}
	}

	return found;
}

static int sof_parse_string_tokens(struct snd_soc_component *scomp,
				   void *object,
				   const struct sof_topology_token *tokens,
				   int count,
				   struct snd_soc_tplg_vendor_array *array,
				   size_t offset)
{
	struct snd_soc_tplg_vendor_string_elem *elem;
	int found = 0;
	int i, j;

	/* parse element by element */
	for (i = 0; i < le32_to_cpu(array->num_elems); i++) {
		elem = &array->string[i];

		/* search for token */
		for (j = 0; j < count; j++) {
			/* match token type */
			if (tokens[j].type != SND_SOC_TPLG_TUPLE_TYPE_STRING)
				continue;

			/* match token id */
			if (tokens[j].token != le32_to_cpu(elem->token))
				continue;

			/* matched - now load token */
			tokens[j].get_token(elem, object,
					    offset + tokens[j].offset,
					    tokens[j].size);

			found++;
		}
	}

	return found;
}

static int sof_parse_word_tokens(struct snd_soc_component *scomp,
				 void *object,
				 const struct sof_topology_token *tokens,
				 int count,
				 struct snd_soc_tplg_vendor_array *array,
				 size_t offset)
{
	struct snd_soc_tplg_vendor_value_elem *elem;
	int found = 0;
	int i, j;

	/* parse element by element */
	for (i = 0; i < le32_to_cpu(array->num_elems); i++) {
		elem = &array->value[i];

		/* search for token */
		for (j = 0; j < count; j++) {
			/* match token type */
			if (!(tokens[j].type == SND_SOC_TPLG_TUPLE_TYPE_WORD ||
			      tokens[j].type == SND_SOC_TPLG_TUPLE_TYPE_SHORT ||
			      tokens[j].type == SND_SOC_TPLG_TUPLE_TYPE_BYTE ||
			      tokens[j].type == SND_SOC_TPLG_TUPLE_TYPE_BOOL))
				continue;

			/* match token id */
			if (tokens[j].token != le32_to_cpu(elem->token))
				continue;

			/* load token */
			tokens[j].get_token(elem, object,
					    offset + tokens[j].offset,
					    tokens[j].size);

			found++;
		}
	}

	return found;
}

/**
 * sof_parse_token_sets - Parse multiple sets of tokens
 * @scomp: pointer to soc component
 * @object: target ipc struct for parsed values
 * @tokens: token definition array describing what tokens to parse
 * @count: number of tokens in definition array
 * @array: source pointer to consecutive vendor arrays to be parsed
 * @priv_size: total size of the consecutive source arrays
 * @sets: number of similar token sets to be parsed, 1 set has count elements
 * @object_size: offset to next target ipc struct with multiple sets
 *
 * This function parses multiple sets of tokens in vendor arrays into
 * consecutive ipc structs.
 */
static int sof_parse_token_sets(struct snd_soc_component *scomp,
				void *object,
				const struct sof_topology_token *tokens,
				int count,
				struct snd_soc_tplg_vendor_array *array,
				int priv_size, int sets, size_t object_size)
{
	size_t offset = 0;
	int found = 0;
	int total = 0;
	int asize;

	while (priv_size > 0 && total < count * sets) {
		asize = le32_to_cpu(array->size);

		/* validate asize */
		if (asize < 0) { /* FIXME: A zero-size array makes no sense */
			dev_err(scomp->dev, "error: invalid array size 0x%x\n",
				asize);
			return -EINVAL;
		}

		/* make sure there is enough data before parsing */
		priv_size -= asize;
		if (priv_size < 0) {
			dev_err(scomp->dev, "error: invalid array size 0x%x\n",
				asize);
			return -EINVAL;
		}

		/* call correct parser depending on type */
		switch (le32_to_cpu(array->type)) {
		case SND_SOC_TPLG_TUPLE_TYPE_UUID:
			found += sof_parse_uuid_tokens(scomp, object, tokens,
						       count, array, offset);
			break;
		case SND_SOC_TPLG_TUPLE_TYPE_STRING:
			found += sof_parse_string_tokens(scomp, object, tokens,
							 count, array, offset);
			break;
		case SND_SOC_TPLG_TUPLE_TYPE_BOOL:
		case SND_SOC_TPLG_TUPLE_TYPE_BYTE:
		case SND_SOC_TPLG_TUPLE_TYPE_WORD:
		case SND_SOC_TPLG_TUPLE_TYPE_SHORT:
			found += sof_parse_word_tokens(scomp, object, tokens,
						       count, array, offset);
			break;
		default:
			dev_err(scomp->dev, "error: unknown token type %d\n",
				array->type);
			return -EINVAL;
		}

		/* next array */
		array = (struct snd_soc_tplg_vendor_array *)((u8 *)array
			+ asize);

		/* move to next target struct */
		if (found >= count) {
			offset += object_size;
			total += found;
			found = 0;
		}
	}

	return 0;
}

static int sof_parse_tokens(struct snd_soc_component *scomp,
			    void *object,
			    const struct sof_topology_token *tokens,
			    int count,
			    struct snd_soc_tplg_vendor_array *array,
			    int priv_size)
{
	/*
	 * sof_parse_tokens is used when topology contains only a single set of
	 * identical tuples arrays. So additional parameters to
	 * sof_parse_token_sets are sets = 1 (only 1 set) and
	 * object_size = 0 (irrelevant).
	 */
	return sof_parse_token_sets(scomp, object, tokens, count, array,
				    priv_size, 1, 0);
}

static void sof_dbg_comp_config(struct snd_soc_component *scomp,
				struct sof_ipc_comp_config *config)
{
	dev_dbg(scomp->dev, " config: periods snk %d src %d fmt %d\n",
		config->periods_sink, config->periods_source,
		config->frame_fmt);
}

/*
 * Standard Kcontrols.
 */

static int sof_control_load_volume(struct snd_soc_component *scomp,
				   struct snd_sof_control *scontrol,
				   struct snd_kcontrol_new *kc,
				   struct snd_soc_tplg_ctl_hdr *hdr)
{
	struct snd_sof_dev *sdev = snd_soc_component_get_drvdata(scomp);
	struct snd_soc_tplg_mixer_control *mc =
		container_of(hdr, struct snd_soc_tplg_mixer_control, hdr);
	struct sof_ipc_ctrl_data *cdata;
	int tlv[TLV_ITEMS];
	unsigned int i;
	int ret;

	/* validate topology data */
	if (le32_to_cpu(mc->num_channels) > SND_SOC_TPLG_MAX_CHAN) {
		ret = -EINVAL;
		goto out;
	}

	/* init the volume get/put data */
	scontrol->size = struct_size(scontrol->control_data, chanv,
				     le32_to_cpu(mc->num_channels));
	scontrol->control_data = kzalloc(scontrol->size, GFP_KERNEL);
	if (!scontrol->control_data) {
		ret = -ENOMEM;
		goto out;
	}

	scontrol->comp_id = sdev->next_comp_id;
	scontrol->min_volume_step = le32_to_cpu(mc->min);
	scontrol->max_volume_step = le32_to_cpu(mc->max);
	scontrol->num_channels = le32_to_cpu(mc->num_channels);

	/* set cmd for mixer control */
	if (le32_to_cpu(mc->max) == 1) {
		scontrol->cmd = SOF_CTRL_CMD_SWITCH;
		goto skip;
	}

	scontrol->cmd = SOF_CTRL_CMD_VOLUME;

	/* extract tlv data */
	if (get_tlv_data(kc->tlv.p, tlv) < 0) {
		dev_err(scomp->dev, "error: invalid TLV data\n");
		ret = -EINVAL;
		goto out_free;
	}

	/* set up volume table */
	ret = set_up_volume_table(scontrol, tlv, le32_to_cpu(mc->max) + 1);
	if (ret < 0) {
		dev_err(scomp->dev, "error: setting up volume table\n");
		goto out_free;
	}

	/* set default volume values to 0dB in control */
	cdata = scontrol->control_data;
	for (i = 0; i < scontrol->num_channels; i++) {
		cdata->chanv[i].channel = i;
		cdata->chanv[i].value = VOL_ZERO_DB;
	}

skip:
	/* set up possible led control from mixer private data */
	ret = sof_parse_tokens(scomp, &scontrol->led_ctl, led_tokens,
			       ARRAY_SIZE(led_tokens), mc->priv.array,
			       le32_to_cpu(mc->priv.size));
	if (ret != 0) {
		dev_err(scomp->dev, "error: parse led tokens failed %d\n",
			le32_to_cpu(mc->priv.size));
		goto out_free_table;
	}

	dev_dbg(scomp->dev, "tplg: load kcontrol index %d chans %d\n",
		scontrol->comp_id, scontrol->num_channels);

	return 0;

out_free_table:
	if (le32_to_cpu(mc->max) > 1)
		kfree(scontrol->volume_table);
out_free:
	kfree(scontrol->control_data);
out:
	return ret;
}

static int sof_control_load_enum(struct snd_soc_component *scomp,
				 struct snd_sof_control *scontrol,
				 struct snd_kcontrol_new *kc,
				 struct snd_soc_tplg_ctl_hdr *hdr)
{
	struct snd_sof_dev *sdev = snd_soc_component_get_drvdata(scomp);
	struct snd_soc_tplg_enum_control *ec =
		container_of(hdr, struct snd_soc_tplg_enum_control, hdr);

	/* validate topology data */
	if (le32_to_cpu(ec->num_channels) > SND_SOC_TPLG_MAX_CHAN)
		return -EINVAL;

	/* init the enum get/put data */
	scontrol->size = struct_size(scontrol->control_data, chanv,
				     le32_to_cpu(ec->num_channels));
	scontrol->control_data = kzalloc(scontrol->size, GFP_KERNEL);
	if (!scontrol->control_data)
		return -ENOMEM;

	scontrol->comp_id = sdev->next_comp_id;
	scontrol->num_channels = le32_to_cpu(ec->num_channels);

	scontrol->cmd = SOF_CTRL_CMD_ENUM;

	dev_dbg(scomp->dev, "tplg: load kcontrol index %d chans %d comp_id %d\n",
		scontrol->comp_id, scontrol->num_channels, scontrol->comp_id);

	return 0;
}

static int sof_control_load_bytes(struct snd_soc_component *scomp,
				  struct snd_sof_control *scontrol,
				  struct snd_kcontrol_new *kc,
				  struct snd_soc_tplg_ctl_hdr *hdr)
{
	struct snd_sof_dev *sdev = snd_soc_component_get_drvdata(scomp);
	struct sof_ipc_ctrl_data *cdata;
	struct snd_soc_tplg_bytes_control *control =
		container_of(hdr, struct snd_soc_tplg_bytes_control, hdr);
	struct soc_bytes_ext *sbe = (struct soc_bytes_ext *)kc->private_value;
	size_t max_size = sbe->max;
	size_t priv_size = le32_to_cpu(control->priv.size);
	int ret;

	if (max_size < sizeof(struct sof_ipc_ctrl_data) ||
	    max_size < sizeof(struct sof_abi_hdr)) {
		ret = -EINVAL;
		goto out;
	}

	/* init the get/put bytes data */
	if (priv_size > max_size - sizeof(struct sof_ipc_ctrl_data)) {
		dev_err(scomp->dev, "err: bytes data size %zu exceeds max %zu.\n",
			priv_size, max_size - sizeof(struct sof_ipc_ctrl_data));
		ret = -EINVAL;
		goto out;
	}

	scontrol->size = sizeof(struct sof_ipc_ctrl_data) + priv_size;

	scontrol->control_data = kzalloc(max_size, GFP_KERNEL);
	cdata = scontrol->control_data;
	if (!scontrol->control_data) {
		ret = -ENOMEM;
		goto out;
	}

	scontrol->comp_id = sdev->next_comp_id;
	scontrol->cmd = SOF_CTRL_CMD_BINARY;

	dev_dbg(scomp->dev, "tplg: load kcontrol index %d chans %d\n",
		scontrol->comp_id, scontrol->num_channels);

	if (le32_to_cpu(control->priv.size) > 0) {
		memcpy(cdata->data, control->priv.data,
		       le32_to_cpu(control->priv.size));

		if (cdata->data->magic != SOF_ABI_MAGIC) {
			dev_err(scomp->dev, "error: Wrong ABI magic 0x%08x.\n",
				cdata->data->magic);
			ret = -EINVAL;
			goto out_free;
		}
		if (SOF_ABI_VERSION_INCOMPATIBLE(SOF_ABI_VERSION,
						 cdata->data->abi)) {
			dev_err(scomp->dev,
				"error: Incompatible ABI version 0x%08x.\n",
				cdata->data->abi);
			ret = -EINVAL;
			goto out_free;
		}
		if (cdata->data->size + sizeof(const struct sof_abi_hdr) !=
		    le32_to_cpu(control->priv.size)) {
			dev_err(scomp->dev,
				"error: Conflict in bytes vs. priv size.\n");
			ret = -EINVAL;
			goto out_free;
		}
	}

	return 0;

out_free:
	kfree(scontrol->control_data);
out:
	return ret;
}

/* external kcontrol init - used for any driver specific init */
static int sof_control_load(struct snd_soc_component *scomp, int index,
			    struct snd_kcontrol_new *kc,
			    struct snd_soc_tplg_ctl_hdr *hdr)
{
	struct soc_mixer_control *sm;
	struct soc_bytes_ext *sbe;
	struct soc_enum *se;
	struct snd_sof_dev *sdev = snd_soc_component_get_drvdata(scomp);
	struct snd_soc_dobj *dobj;
	struct snd_sof_control *scontrol;
	int ret;

	dev_dbg(scomp->dev, "tplg: load control type %d name : %s\n",
		hdr->type, hdr->name);

	scontrol = kzalloc(sizeof(*scontrol), GFP_KERNEL);
	if (!scontrol)
		return -ENOMEM;

	scontrol->scomp = scomp;

	switch (le32_to_cpu(hdr->ops.info)) {
	case SND_SOC_TPLG_CTL_VOLSW:
	case SND_SOC_TPLG_CTL_VOLSW_SX:
	case SND_SOC_TPLG_CTL_VOLSW_XR_SX:
		sm = (struct soc_mixer_control *)kc->private_value;
		dobj = &sm->dobj;
		ret = sof_control_load_volume(scomp, scontrol, kc, hdr);
		break;
	case SND_SOC_TPLG_CTL_BYTES:
		sbe = (struct soc_bytes_ext *)kc->private_value;
		dobj = &sbe->dobj;
		ret = sof_control_load_bytes(scomp, scontrol, kc, hdr);
		break;
	case SND_SOC_TPLG_CTL_ENUM:
	case SND_SOC_TPLG_CTL_ENUM_VALUE:
		se = (struct soc_enum *)kc->private_value;
		dobj = &se->dobj;
		ret = sof_control_load_enum(scomp, scontrol, kc, hdr);
		break;
	case SND_SOC_TPLG_CTL_RANGE:
	case SND_SOC_TPLG_CTL_STROBE:
	case SND_SOC_TPLG_DAPM_CTL_VOLSW:
	case SND_SOC_TPLG_DAPM_CTL_ENUM_DOUBLE:
	case SND_SOC_TPLG_DAPM_CTL_ENUM_VIRT:
	case SND_SOC_TPLG_DAPM_CTL_ENUM_VALUE:
	case SND_SOC_TPLG_DAPM_CTL_PIN:
	default:
		dev_warn(scomp->dev, "control type not supported %d:%d:%d\n",
			 hdr->ops.get, hdr->ops.put, hdr->ops.info);
		kfree(scontrol);
		return 0;
	}

	if (ret < 0) {
		kfree(scontrol);
		return ret;
	}

	scontrol->led_ctl.led_value = -1;

	dobj->private = scontrol;
	list_add(&scontrol->list, &sdev->kcontrol_list);
	return 0;
}

static int sof_control_unload(struct snd_soc_component *scomp,
			      struct snd_soc_dobj *dobj)
{
	struct snd_sof_dev *sdev = snd_soc_component_get_drvdata(scomp);
	struct sof_ipc_free fcomp;
	struct snd_sof_control *scontrol = dobj->private;

	dev_dbg(scomp->dev, "tplg: unload control name : %s\n", scomp->name);

	fcomp.hdr.cmd = SOF_IPC_GLB_TPLG_MSG | SOF_IPC_TPLG_COMP_FREE;
	fcomp.hdr.size = sizeof(fcomp);
	fcomp.id = scontrol->comp_id;

	kfree(scontrol->control_data);
	list_del(&scontrol->list);
	kfree(scontrol);
	/* send IPC to the DSP */
	return sof_ipc_tx_message(sdev->ipc,
				  fcomp.hdr.cmd, &fcomp, sizeof(fcomp),
				  NULL, 0);
}

/*
 * DAI Topology
 */

/* Static DSP core power management so far, should be extended in the future */
static int sof_core_enable(struct snd_sof_dev *sdev, int core)
{
	struct sof_ipc_pm_core_config pm_core_config = {
		.hdr = {
			.cmd = SOF_IPC_GLB_PM_MSG | SOF_IPC_PM_CORE_ENABLE,
			.size = sizeof(pm_core_config),
		},
		.enable_mask = sdev->enabled_cores_mask | BIT(core),
	};
	int ret;

	if (sdev->enabled_cores_mask & BIT(core))
		return 0;

	/* power up the core if it is host managed */
	ret = snd_sof_dsp_core_power_up(sdev, BIT(core));
	if (ret < 0) {
		dev_err(sdev->dev, "error: %d powering up core %d\n",
			ret, core);
		return ret;
	}

	/* Now notify DSP */
	ret = sof_ipc_tx_message(sdev->ipc, pm_core_config.hdr.cmd,
				 &pm_core_config, sizeof(pm_core_config),
				 &pm_core_config, sizeof(pm_core_config));
	if (ret < 0) {
		dev_err(sdev->dev, "error: core %d enable ipc failure %d\n",
			core, ret);
		goto err;
	}

	/* update enabled cores mask */
	sdev->enabled_cores_mask |= BIT(core);

	return ret;
err:
	/* power down core if it is host managed and return the original error if this fails too */
	if (snd_sof_dsp_core_power_down(sdev, BIT(core)) < 0)
		dev_err(sdev->dev, "error: powering down core %d\n", core);

	return ret;
}

int sof_pipeline_core_enable(struct snd_sof_dev *sdev,
			     const struct snd_sof_widget *swidget)
{
	const struct sof_ipc_pipe_new *pipeline;
	int ret;

	if (swidget->id == snd_soc_dapm_scheduler) {
		pipeline = swidget->private;
	} else {
		pipeline = snd_sof_pipeline_find(sdev, swidget->pipeline_id);
		if (!pipeline)
			return -ENOENT;
	}

	/* First enable the pipeline core */
	ret = sof_core_enable(sdev, pipeline->core);
	if (ret < 0)
		return ret;

	return sof_core_enable(sdev, swidget->core);
}

static int sof_connect_dai_widget(struct snd_soc_component *scomp,
				  struct snd_soc_dapm_widget *w,
				  struct snd_soc_tplg_dapm_widget *tw,
				  struct snd_sof_dai *dai)
{
	struct snd_soc_card *card = scomp->card;
	struct snd_soc_pcm_runtime *rtd;
	struct snd_soc_dai *cpu_dai;
	int i;

	list_for_each_entry(rtd, &card->rtd_list, list) {
		dev_vdbg(scomp->dev, "tplg: check widget: %s stream: %s dai stream: %s\n",
			 w->name,  w->sname, rtd->dai_link->stream_name);

		if (!w->sname || !rtd->dai_link->stream_name)
			continue;

		/* does stream match DAI link ? */
		if (strcmp(w->sname, rtd->dai_link->stream_name))
			continue;

		switch (w->id) {
		case snd_soc_dapm_dai_out:
			for_each_rtd_cpu_dais(rtd, i, cpu_dai) {
				/*
				 * Please create DAI widget in the right order
				 * to ensure BE will connect to the right DAI
				 * widget.
				 */
				if (!cpu_dai->capture_widget) {
					cpu_dai->capture_widget = w;
					break;
				}
			}
			if (i == rtd->num_cpus) {
				dev_err(scomp->dev, "error: can't find BE for DAI %s\n",
					w->name);

				return -EINVAL;
			}
			dai->name = rtd->dai_link->name;
			dev_dbg(scomp->dev, "tplg: connected widget %s -> DAI link %s\n",
				w->name, rtd->dai_link->name);
			break;
		case snd_soc_dapm_dai_in:
			for_each_rtd_cpu_dais(rtd, i, cpu_dai) {
				/*
				 * Please create DAI widget in the right order
				 * to ensure BE will connect to the right DAI
				 * widget.
				 */
				if (!cpu_dai->playback_widget) {
					cpu_dai->playback_widget = w;
					break;
				}
			}
			if (i == rtd->num_cpus) {
				dev_err(scomp->dev, "error: can't find BE for DAI %s\n",
					w->name);

				return -EINVAL;
			}
			dai->name = rtd->dai_link->name;
			dev_dbg(scomp->dev, "tplg: connected widget %s -> DAI link %s\n",
				w->name, rtd->dai_link->name);
			break;
		default:
			break;
		}
	}

	/* check we have a connection */
	if (!dai->name) {
		dev_err(scomp->dev, "error: can't connect DAI %s stream %s\n",
			w->name, w->sname);
		return -EINVAL;
	}

	return 0;
}

/**
 * sof_comp_alloc - allocate and initialize buffer for a new component
 * @swidget: pointer to struct snd_sof_widget containing extended data
 * @ipc_size: IPC payload size that will be updated depending on valid
 *  extended data.
 * @index: ID of the pipeline the component belongs to
 *
 * Return: The pointer to the new allocated component, NULL if failed.
 */
static struct sof_ipc_comp *sof_comp_alloc(struct snd_sof_widget *swidget,
					   size_t *ipc_size, int index)
{
	u8 nil_uuid[SOF_UUID_SIZE] = {0};
	struct sof_ipc_comp *comp;
	size_t total_size = *ipc_size;

	/* only non-zero UUID is valid */
	if (memcmp(&swidget->comp_ext, nil_uuid, SOF_UUID_SIZE))
		total_size += sizeof(swidget->comp_ext);

	comp = kzalloc(total_size, GFP_KERNEL);
	if (!comp)
		return NULL;

	/* configure comp new IPC message */
	comp->hdr.size = total_size;
	comp->hdr.cmd = SOF_IPC_GLB_TPLG_MSG | SOF_IPC_TPLG_COMP_NEW;
	comp->id = swidget->comp_id;
	comp->pipeline_id = index;
	comp->core = swidget->core;

	/* handle the extended data if needed */
	if (total_size > *ipc_size) {
		/* append extended data to the end of the component */
		memcpy((u8 *)comp + *ipc_size, &swidget->comp_ext, sizeof(swidget->comp_ext));
		comp->ext_data_length = sizeof(swidget->comp_ext);
	}

	/* update ipc_size and return */
	*ipc_size = total_size;
	return comp;
}

static int sof_widget_load_dai(struct snd_soc_component *scomp, int index,
			       struct snd_sof_widget *swidget,
			       struct snd_soc_tplg_dapm_widget *tw,
			       struct sof_ipc_comp_reply *r,
			       struct snd_sof_dai *dai)
{
	struct snd_sof_dev *sdev = snd_soc_component_get_drvdata(scomp);
	struct snd_soc_tplg_private *private = &tw->priv;
	struct sof_ipc_comp_dai *comp_dai;
	size_t ipc_size = sizeof(*comp_dai);
	int ret;

	comp_dai = (struct sof_ipc_comp_dai *)
		   sof_comp_alloc(swidget, &ipc_size, index);
	if (!comp_dai)
		return -ENOMEM;

	/* configure dai IPC message */
	comp_dai->comp.type = SOF_COMP_DAI;
	comp_dai->config.hdr.size = sizeof(comp_dai->config);

	ret = sof_parse_tokens(scomp, comp_dai, dai_tokens,
			       ARRAY_SIZE(dai_tokens), private->array,
			       le32_to_cpu(private->size));
	if (ret != 0) {
		dev_err(scomp->dev, "error: parse dai tokens failed %d\n",
			le32_to_cpu(private->size));
		goto finish;
	}

	ret = sof_parse_tokens(scomp, &comp_dai->config, comp_tokens,
			       ARRAY_SIZE(comp_tokens), private->array,
			       le32_to_cpu(private->size));
	if (ret != 0) {
		dev_err(scomp->dev, "error: parse dai.cfg tokens failed %d\n",
			private->size);
		goto finish;
	}

	dev_dbg(scomp->dev, "dai %s: type %d index %d\n",
		swidget->widget->name, comp_dai->type, comp_dai->dai_index);
	sof_dbg_comp_config(scomp, &comp_dai->config);

	ret = sof_ipc_tx_message(sdev->ipc, comp_dai->comp.hdr.cmd,
				 comp_dai, ipc_size, r, sizeof(*r));

	if (ret == 0 && dai) {
		dai->scomp = scomp;

		/*
		 * copy only the sof_ipc_comp_dai to avoid collapsing
		 * the snd_sof_dai, the extended data is kept in the
		 * snd_sof_widget.
		 */
		memcpy(&dai->comp_dai, comp_dai, sizeof(*comp_dai));
	}

finish:
	kfree(comp_dai);
	return ret;
}

/*
 * Buffer topology
 */

static int sof_widget_load_buffer(struct snd_soc_component *scomp, int index,
				  struct snd_sof_widget *swidget,
				  struct snd_soc_tplg_dapm_widget *tw,
				  struct sof_ipc_comp_reply *r)
{
	struct snd_sof_dev *sdev = snd_soc_component_get_drvdata(scomp);
	struct snd_soc_tplg_private *private = &tw->priv;
	struct sof_ipc_buffer *buffer;
	int ret;

	buffer = kzalloc(sizeof(*buffer), GFP_KERNEL);
	if (!buffer)
		return -ENOMEM;

	/* configure dai IPC message */
	buffer->comp.hdr.size = sizeof(*buffer);
	buffer->comp.hdr.cmd = SOF_IPC_GLB_TPLG_MSG | SOF_IPC_TPLG_BUFFER_NEW;
	buffer->comp.id = swidget->comp_id;
	buffer->comp.type = SOF_COMP_BUFFER;
	buffer->comp.pipeline_id = index;
	buffer->comp.core = swidget->core;

	ret = sof_parse_tokens(scomp, buffer, buffer_tokens,
			       ARRAY_SIZE(buffer_tokens), private->array,
			       le32_to_cpu(private->size));
	if (ret != 0) {
		dev_err(scomp->dev, "error: parse buffer tokens failed %d\n",
			private->size);
		kfree(buffer);
		return ret;
	}

	dev_dbg(scomp->dev, "buffer %s: size %d caps 0x%x\n",
		swidget->widget->name, buffer->size, buffer->caps);

	swidget->private = buffer;

	ret = sof_ipc_tx_message(sdev->ipc, buffer->comp.hdr.cmd, buffer,
				 sizeof(*buffer), r, sizeof(*r));
	if (ret < 0) {
		dev_err(scomp->dev, "error: buffer %s load failed\n",
			swidget->widget->name);
		kfree(buffer);
	}

	return ret;
}

/* bind PCM ID to host component ID */
static int spcm_bind(struct snd_soc_component *scomp, struct snd_sof_pcm *spcm,
		     int dir)
{
	struct snd_sof_widget *host_widget;

	host_widget = snd_sof_find_swidget_sname(scomp,
						 spcm->pcm.caps[dir].name,
						 dir);
	if (!host_widget) {
		dev_err(scomp->dev, "can't find host comp to bind pcm\n");
		return -EINVAL;
	}

	spcm->stream[dir].comp_id = host_widget->comp_id;

	return 0;
}

/*
 * PCM Topology
 */

static int sof_widget_load_pcm(struct snd_soc_component *scomp, int index,
			       struct snd_sof_widget *swidget,
			       enum sof_ipc_stream_direction dir,
			       struct snd_soc_tplg_dapm_widget *tw,
			       struct sof_ipc_comp_reply *r)
{
	struct snd_sof_dev *sdev = snd_soc_component_get_drvdata(scomp);
	struct snd_soc_tplg_private *private = &tw->priv;
	struct sof_ipc_comp_host *host;
	size_t ipc_size = sizeof(*host);
	int ret;

	host = (struct sof_ipc_comp_host *)
	       sof_comp_alloc(swidget, &ipc_size, index);
	if (!host)
		return -ENOMEM;

	/* configure host comp IPC message */
	host->comp.type = SOF_COMP_HOST;
	host->direction = dir;
	host->config.hdr.size = sizeof(host->config);

	ret = sof_parse_tokens(scomp, host, pcm_tokens,
			       ARRAY_SIZE(pcm_tokens), private->array,
			       le32_to_cpu(private->size));
	if (ret != 0) {
		dev_err(scomp->dev, "error: parse host tokens failed %d\n",
			private->size);
		goto err;
	}

	ret = sof_parse_tokens(scomp, &host->config, comp_tokens,
			       ARRAY_SIZE(comp_tokens), private->array,
			       le32_to_cpu(private->size));
	if (ret != 0) {
		dev_err(scomp->dev, "error: parse host.cfg tokens failed %d\n",
			le32_to_cpu(private->size));
		goto err;
	}

	dev_dbg(scomp->dev, "loaded host %s\n", swidget->widget->name);
	sof_dbg_comp_config(scomp, &host->config);

	swidget->private = host;

	ret = sof_ipc_tx_message(sdev->ipc, host->comp.hdr.cmd, host,
				 ipc_size, r, sizeof(*r));
	if (ret >= 0)
		return ret;
err:
	kfree(host);
	return ret;
}

/*
 * Pipeline Topology
 */
int sof_load_pipeline_ipc(struct device *dev,
			  struct sof_ipc_pipe_new *pipeline,
			  struct sof_ipc_comp_reply *r)
{
	struct snd_sof_dev *sdev = dev_get_drvdata(dev);
	int ret = sof_core_enable(sdev, pipeline->core);

	if (ret < 0)
		return ret;

	ret = sof_ipc_tx_message(sdev->ipc, pipeline->hdr.cmd, pipeline,
				 sizeof(*pipeline), r, sizeof(*r));
	if (ret < 0)
		dev_err(dev, "error: load pipeline ipc failure\n");

	return ret;
}

static int sof_widget_load_pipeline(struct snd_soc_component *scomp, int index,
				    struct snd_sof_widget *swidget,
				    struct snd_soc_tplg_dapm_widget *tw,
				    struct sof_ipc_comp_reply *r)
{
	struct snd_soc_tplg_private *private = &tw->priv;
	struct sof_ipc_pipe_new *pipeline;
	struct snd_sof_widget *comp_swidget;
	int ret;

	pipeline = kzalloc(sizeof(*pipeline), GFP_KERNEL);
	if (!pipeline)
		return -ENOMEM;

	/* configure dai IPC message */
	pipeline->hdr.size = sizeof(*pipeline);
	pipeline->hdr.cmd = SOF_IPC_GLB_TPLG_MSG | SOF_IPC_TPLG_PIPE_NEW;
	pipeline->pipeline_id = index;
	pipeline->comp_id = swidget->comp_id;

	/* component at start of pipeline is our stream id */
	comp_swidget = snd_sof_find_swidget(scomp, tw->sname);
	if (!comp_swidget) {
		dev_err(scomp->dev, "error: widget %s refers to non existent widget %s\n",
			tw->name, tw->sname);
		ret = -EINVAL;
		goto err;
	}

	pipeline->sched_id = comp_swidget->comp_id;

	dev_dbg(scomp->dev, "tplg: pipeline id %d comp %d scheduling comp id %d\n",
		pipeline->pipeline_id, pipeline->comp_id, pipeline->sched_id);

	ret = sof_parse_tokens(scomp, pipeline, sched_tokens,
			       ARRAY_SIZE(sched_tokens), private->array,
			       le32_to_cpu(private->size));
	if (ret != 0) {
		dev_err(scomp->dev, "error: parse pipeline tokens failed %d\n",
			private->size);
		goto err;
	}

	dev_dbg(scomp->dev, "pipeline %s: period %d pri %d mips %d core %d frames %d\n",
		swidget->widget->name, pipeline->period, pipeline->priority,
		pipeline->period_mips, pipeline->core, pipeline->frames_per_sched);

	swidget->private = pipeline;

	/* send ipc's to create pipeline comp and power up schedule core */
	ret = sof_load_pipeline_ipc(scomp->dev, pipeline, r);
	if (ret >= 0)
		return ret;
err:
	kfree(pipeline);
	return ret;
}

/*
 * Mixer topology
 */

static int sof_widget_load_mixer(struct snd_soc_component *scomp, int index,
				 struct snd_sof_widget *swidget,
				 struct snd_soc_tplg_dapm_widget *tw,
				 struct sof_ipc_comp_reply *r)
{
	struct snd_sof_dev *sdev = snd_soc_component_get_drvdata(scomp);
	struct snd_soc_tplg_private *private = &tw->priv;
	struct sof_ipc_comp_mixer *mixer;
	size_t ipc_size = sizeof(*mixer);
	int ret;

	mixer = (struct sof_ipc_comp_mixer *)
		sof_comp_alloc(swidget, &ipc_size, index);
	if (!mixer)
		return -ENOMEM;

	/* configure mixer IPC message */
	mixer->comp.type = SOF_COMP_MIXER;
	mixer->config.hdr.size = sizeof(mixer->config);

	ret = sof_parse_tokens(scomp, &mixer->config, comp_tokens,
			       ARRAY_SIZE(comp_tokens), private->array,
			       le32_to_cpu(private->size));
	if (ret != 0) {
		dev_err(scomp->dev, "error: parse mixer.cfg tokens failed %d\n",
			private->size);
		kfree(mixer);
		return ret;
	}

	sof_dbg_comp_config(scomp, &mixer->config);

	swidget->private = mixer;

	ret = sof_ipc_tx_message(sdev->ipc, mixer->comp.hdr.cmd, mixer,
				 ipc_size, r, sizeof(*r));
	if (ret < 0)
		kfree(mixer);

	return ret;
}

/*
 * Mux topology
 */
static int sof_widget_load_mux(struct snd_soc_component *scomp, int index,
			       struct snd_sof_widget *swidget,
			       struct snd_soc_tplg_dapm_widget *tw,
			       struct sof_ipc_comp_reply *r)
{
	struct snd_sof_dev *sdev = snd_soc_component_get_drvdata(scomp);
	struct snd_soc_tplg_private *private = &tw->priv;
	struct sof_ipc_comp_mux *mux;
	size_t ipc_size = sizeof(*mux);
	int ret;

	mux = (struct sof_ipc_comp_mux *)
	      sof_comp_alloc(swidget, &ipc_size, index);
	if (!mux)
		return -ENOMEM;

	/* configure mux IPC message */
	mux->comp.type = SOF_COMP_MUX;
	mux->config.hdr.size = sizeof(mux->config);

	ret = sof_parse_tokens(scomp, &mux->config, comp_tokens,
			       ARRAY_SIZE(comp_tokens), private->array,
			       le32_to_cpu(private->size));
	if (ret != 0) {
		dev_err(scomp->dev, "error: parse mux.cfg tokens failed %d\n",
			private->size);
		kfree(mux);
		return ret;
	}

	sof_dbg_comp_config(scomp, &mux->config);

	swidget->private = mux;

	ret = sof_ipc_tx_message(sdev->ipc, mux->comp.hdr.cmd, mux,
				 ipc_size, r, sizeof(*r));
	if (ret < 0)
		kfree(mux);

	return ret;
}

/*
 * PGA Topology
 */

static int sof_widget_load_pga(struct snd_soc_component *scomp, int index,
			       struct snd_sof_widget *swidget,
			       struct snd_soc_tplg_dapm_widget *tw,
			       struct sof_ipc_comp_reply *r)
{
	struct snd_sof_dev *sdev = snd_soc_component_get_drvdata(scomp);
	struct snd_soc_tplg_private *private = &tw->priv;
	struct sof_ipc_comp_volume *volume;
	struct snd_sof_control *scontrol;
	size_t ipc_size = sizeof(*volume);
	int min_step;
	int max_step;
	int ret;

	volume = (struct sof_ipc_comp_volume *)
		 sof_comp_alloc(swidget, &ipc_size, index);
	if (!volume)
		return -ENOMEM;

	if (!le32_to_cpu(tw->num_kcontrols)) {
		dev_err(scomp->dev, "error: invalid kcontrol count %d for volume\n",
			tw->num_kcontrols);
		ret = -EINVAL;
		goto err;
	}

	/* configure volume IPC message */
	volume->comp.type = SOF_COMP_VOLUME;
	volume->config.hdr.size = sizeof(volume->config);

	ret = sof_parse_tokens(scomp, volume, volume_tokens,
			       ARRAY_SIZE(volume_tokens), private->array,
			       le32_to_cpu(private->size));
	if (ret != 0) {
		dev_err(scomp->dev, "error: parse volume tokens failed %d\n",
			private->size);
		goto err;
	}
	ret = sof_parse_tokens(scomp, &volume->config, comp_tokens,
			       ARRAY_SIZE(comp_tokens), private->array,
			       le32_to_cpu(private->size));
	if (ret != 0) {
		dev_err(scomp->dev, "error: parse volume.cfg tokens failed %d\n",
			le32_to_cpu(private->size));
		goto err;
	}

	sof_dbg_comp_config(scomp, &volume->config);

	swidget->private = volume;

	list_for_each_entry(scontrol, &sdev->kcontrol_list, list) {
		if (scontrol->comp_id == swidget->comp_id &&
		    scontrol->volume_table) {
			min_step = scontrol->min_volume_step;
			max_step = scontrol->max_volume_step;
			volume->min_value = scontrol->volume_table[min_step];
			volume->max_value = scontrol->volume_table[max_step];
			volume->channels = scontrol->num_channels;
			break;
		}
	}

	ret = sof_ipc_tx_message(sdev->ipc, volume->comp.hdr.cmd, volume,
				 ipc_size, r, sizeof(*r));
	if (ret >= 0)
		return ret;
err:
	kfree(volume);
	return ret;
}

/*
 * SRC Topology
 */

static int sof_widget_load_src(struct snd_soc_component *scomp, int index,
			       struct snd_sof_widget *swidget,
			       struct snd_soc_tplg_dapm_widget *tw,
			       struct sof_ipc_comp_reply *r)
{
	struct snd_sof_dev *sdev = snd_soc_component_get_drvdata(scomp);
	struct snd_soc_tplg_private *private = &tw->priv;
	struct sof_ipc_comp_src *src;
	size_t ipc_size = sizeof(*src);
	int ret;

	src = (struct sof_ipc_comp_src *)
	      sof_comp_alloc(swidget, &ipc_size, index);
	if (!src)
		return -ENOMEM;

	/* configure src IPC message */
	src->comp.type = SOF_COMP_SRC;
	src->config.hdr.size = sizeof(src->config);

	ret = sof_parse_tokens(scomp, src, src_tokens,
			       ARRAY_SIZE(src_tokens), private->array,
			       le32_to_cpu(private->size));
	if (ret != 0) {
		dev_err(scomp->dev, "error: parse src tokens failed %d\n",
			private->size);
		goto err;
	}

	ret = sof_parse_tokens(scomp, &src->config, comp_tokens,
			       ARRAY_SIZE(comp_tokens), private->array,
			       le32_to_cpu(private->size));
	if (ret != 0) {
		dev_err(scomp->dev, "error: parse src.cfg tokens failed %d\n",
			le32_to_cpu(private->size));
		goto err;
	}

	dev_dbg(scomp->dev, "src %s: source rate %d sink rate %d\n",
		swidget->widget->name, src->source_rate, src->sink_rate);
	sof_dbg_comp_config(scomp, &src->config);

	swidget->private = src;

	ret = sof_ipc_tx_message(sdev->ipc, src->comp.hdr.cmd, src,
				 ipc_size, r, sizeof(*r));
	if (ret >= 0)
		return ret;
err:
	kfree(src);
	return ret;
}

/*
 * ASRC Topology
 */

static int sof_widget_load_asrc(struct snd_soc_component *scomp, int index,
				struct snd_sof_widget *swidget,
				struct snd_soc_tplg_dapm_widget *tw,
				struct sof_ipc_comp_reply *r)
{
	struct snd_sof_dev *sdev = snd_soc_component_get_drvdata(scomp);
	struct snd_soc_tplg_private *private = &tw->priv;
	struct sof_ipc_comp_asrc *asrc;
	size_t ipc_size = sizeof(*asrc);
	int ret;

	asrc = (struct sof_ipc_comp_asrc *)
	       sof_comp_alloc(swidget, &ipc_size, index);
	if (!asrc)
		return -ENOMEM;

	/* configure ASRC IPC message */
	asrc->comp.type = SOF_COMP_ASRC;
	asrc->config.hdr.size = sizeof(asrc->config);

	ret = sof_parse_tokens(scomp, asrc, asrc_tokens,
			       ARRAY_SIZE(asrc_tokens), private->array,
			       le32_to_cpu(private->size));
	if (ret != 0) {
		dev_err(scomp->dev, "error: parse asrc tokens failed %d\n",
			private->size);
		goto err;
	}

	ret = sof_parse_tokens(scomp, &asrc->config, comp_tokens,
			       ARRAY_SIZE(comp_tokens), private->array,
			       le32_to_cpu(private->size));
	if (ret != 0) {
		dev_err(scomp->dev, "error: parse asrc.cfg tokens failed %d\n",
			le32_to_cpu(private->size));
		goto err;
	}

	dev_dbg(scomp->dev, "asrc %s: source rate %d sink rate %d "
		"asynch %d operation %d\n",
		swidget->widget->name, asrc->source_rate, asrc->sink_rate,
		asrc->asynchronous_mode, asrc->operation_mode);
	sof_dbg_comp_config(scomp, &asrc->config);

	swidget->private = asrc;

	ret = sof_ipc_tx_message(sdev->ipc, asrc->comp.hdr.cmd, asrc,
				 ipc_size, r, sizeof(*r));
	if (ret >= 0)
		return ret;
err:
	kfree(asrc);
	return ret;
}

/*
 * Signal Generator Topology
 */

static int sof_widget_load_siggen(struct snd_soc_component *scomp, int index,
				  struct snd_sof_widget *swidget,
				  struct snd_soc_tplg_dapm_widget *tw,
				  struct sof_ipc_comp_reply *r)
{
	struct snd_sof_dev *sdev = snd_soc_component_get_drvdata(scomp);
	struct snd_soc_tplg_private *private = &tw->priv;
	struct sof_ipc_comp_tone *tone;
	size_t ipc_size = sizeof(*tone);
	int ret;

	tone = (struct sof_ipc_comp_tone *)
	       sof_comp_alloc(swidget, &ipc_size, index);
	if (!tone)
		return -ENOMEM;

	/* configure siggen IPC message */
	tone->comp.type = SOF_COMP_TONE;
	tone->config.hdr.size = sizeof(tone->config);

	ret = sof_parse_tokens(scomp, tone, tone_tokens,
			       ARRAY_SIZE(tone_tokens), private->array,
			       le32_to_cpu(private->size));
	if (ret != 0) {
		dev_err(scomp->dev, "error: parse tone tokens failed %d\n",
			le32_to_cpu(private->size));
		goto err;
	}

	ret = sof_parse_tokens(scomp, &tone->config, comp_tokens,
			       ARRAY_SIZE(comp_tokens), private->array,
			       le32_to_cpu(private->size));
	if (ret != 0) {
		dev_err(scomp->dev, "error: parse tone.cfg tokens failed %d\n",
			le32_to_cpu(private->size));
		goto err;
	}

	dev_dbg(scomp->dev, "tone %s: frequency %d amplitude %d\n",
		swidget->widget->name, tone->frequency, tone->amplitude);
	sof_dbg_comp_config(scomp, &tone->config);

	swidget->private = tone;

	ret = sof_ipc_tx_message(sdev->ipc, tone->comp.hdr.cmd, tone,
				 ipc_size, r, sizeof(*r));
	if (ret >= 0)
		return ret;
err:
	kfree(tone);
	return ret;
}

static int sof_get_control_data(struct snd_soc_component *scomp,
				struct snd_soc_dapm_widget *widget,
				struct sof_widget_data *wdata,
				size_t *size)
{
	const struct snd_kcontrol_new *kc;
	struct soc_mixer_control *sm;
	struct soc_bytes_ext *sbe;
	struct soc_enum *se;
	int i;

	*size = 0;

	for (i = 0; i < widget->num_kcontrols; i++) {
		kc = &widget->kcontrol_news[i];

		switch (widget->dobj.widget.kcontrol_type) {
		case SND_SOC_TPLG_TYPE_MIXER:
			sm = (struct soc_mixer_control *)kc->private_value;
			wdata[i].control = sm->dobj.private;
			break;
		case SND_SOC_TPLG_TYPE_BYTES:
			sbe = (struct soc_bytes_ext *)kc->private_value;
			wdata[i].control = sbe->dobj.private;
			break;
		case SND_SOC_TPLG_TYPE_ENUM:
			se = (struct soc_enum *)kc->private_value;
			wdata[i].control = se->dobj.private;
			break;
		default:
			dev_err(scomp->dev, "error: unknown kcontrol type %d in widget %s\n",
				widget->dobj.widget.kcontrol_type,
				widget->name);
			return -EINVAL;
		}

		if (!wdata[i].control) {
			dev_err(scomp->dev, "error: no scontrol for widget %s\n",
				widget->name);
			return -EINVAL;
		}

		wdata[i].pdata = wdata[i].control->control_data->data;
		if (!wdata[i].pdata)
			return -EINVAL;

		/* make sure data is valid - data can be updated at runtime */
		if (wdata[i].pdata->magic != SOF_ABI_MAGIC)
			return -EINVAL;

		*size += wdata[i].pdata->size;

		/* get data type */
		switch (wdata[i].control->cmd) {
		case SOF_CTRL_CMD_VOLUME:
		case SOF_CTRL_CMD_ENUM:
		case SOF_CTRL_CMD_SWITCH:
			wdata[i].ipc_cmd = SOF_IPC_COMP_SET_VALUE;
			wdata[i].ctrl_type = SOF_CTRL_TYPE_VALUE_CHAN_SET;
			break;
		case SOF_CTRL_CMD_BINARY:
			wdata[i].ipc_cmd = SOF_IPC_COMP_SET_DATA;
			wdata[i].ctrl_type = SOF_CTRL_TYPE_DATA_SET;
			break;
		default:
			break;
		}
	}

	return 0;
}

static int sof_process_load(struct snd_soc_component *scomp, int index,
			    struct snd_sof_widget *swidget,
			    struct snd_soc_tplg_dapm_widget *tw,
			    struct sof_ipc_comp_reply *r,
			    int type)
{
	struct snd_sof_dev *sdev = snd_soc_component_get_drvdata(scomp);
	struct snd_soc_dapm_widget *widget = swidget->widget;
	struct snd_soc_tplg_private *private = &tw->priv;
	struct sof_ipc_comp_process *process;
	struct sof_widget_data *wdata = NULL;
	size_t ipc_data_size = 0;
	size_t ipc_size;
	int offset = 0;
	int ret;
	int i;

	/* allocate struct for widget control data sizes and types */
	if (widget->num_kcontrols) {
		wdata = kcalloc(widget->num_kcontrols,
				sizeof(*wdata),
				GFP_KERNEL);

		if (!wdata)
			return -ENOMEM;

		/* get possible component controls and get size of all pdata */
		ret = sof_get_control_data(scomp, widget, wdata,
					   &ipc_data_size);

		if (ret < 0)
			goto out;
	}

	ipc_size = sizeof(struct sof_ipc_comp_process) + ipc_data_size;

	/* we are exceeding max ipc size, config needs to be sent separately */
	if (ipc_size > SOF_IPC_MSG_MAX_SIZE) {
		ipc_size -= ipc_data_size;
		ipc_data_size = 0;
	}

	process = (struct sof_ipc_comp_process *)
		  sof_comp_alloc(swidget, &ipc_size, index);
	if (!process) {
		ret = -ENOMEM;
		goto out;
	}

	/* configure iir IPC message */
	process->comp.type = type;
	process->config.hdr.size = sizeof(process->config);

	ret = sof_parse_tokens(scomp, &process->config, comp_tokens,
			       ARRAY_SIZE(comp_tokens), private->array,
			       le32_to_cpu(private->size));
	if (ret != 0) {
		dev_err(scomp->dev, "error: parse process.cfg tokens failed %d\n",
			le32_to_cpu(private->size));
		goto err;
	}

	sof_dbg_comp_config(scomp, &process->config);

	/*
	 * found private data in control, so copy it.
	 * get possible component controls - get size of all pdata,
	 * then memcpy with headers
	 */
	if (ipc_data_size) {
		for (i = 0; i < widget->num_kcontrols; i++) {
			memcpy(&process->data + offset,
			       wdata[i].pdata->data,
			       wdata[i].pdata->size);
			offset += wdata[i].pdata->size;
		}
	}

	process->size = ipc_data_size;
	swidget->private = process;

	ret = sof_ipc_tx_message(sdev->ipc, process->comp.hdr.cmd, process,
				 ipc_size, r, sizeof(*r));

	if (ret < 0) {
		dev_err(scomp->dev, "error: create process failed\n");
		goto err;
	}

	/* we sent the data in single message so return */
	if (ipc_data_size)
		goto out;

	/* send control data with large message supported method */
	for (i = 0; i < widget->num_kcontrols; i++) {
		wdata[i].control->readback_offset = 0;
		ret = snd_sof_ipc_set_get_comp_data(wdata[i].control,
						    wdata[i].ipc_cmd,
						    wdata[i].ctrl_type,
						    wdata[i].control->cmd,
						    true);
		if (ret != 0) {
			dev_err(scomp->dev, "error: send control failed\n");
			break;
		}
	}

err:
	if (ret < 0)
		kfree(process);
out:
	kfree(wdata);
	return ret;
}

/*
 * Processing Component Topology - can be "effect", "codec", or general
 * "processing".
 */

static int sof_widget_load_process(struct snd_soc_component *scomp, int index,
				   struct snd_sof_widget *swidget,
				   struct snd_soc_tplg_dapm_widget *tw,
				   struct sof_ipc_comp_reply *r)
{
	struct snd_soc_tplg_private *private = &tw->priv;
	struct sof_ipc_comp_process config;
	int ret;

	/* check we have some tokens - we need at least process type */
	if (le32_to_cpu(private->size) == 0) {
		dev_err(scomp->dev, "error: process tokens not found\n");
		return -EINVAL;
	}

	memset(&config, 0, sizeof(config));
	config.comp.core = swidget->core;

	/* get the process token */
	ret = sof_parse_tokens(scomp, &config, process_tokens,
			       ARRAY_SIZE(process_tokens), private->array,
			       le32_to_cpu(private->size));
	if (ret != 0) {
		dev_err(scomp->dev, "error: parse process tokens failed %d\n",
			le32_to_cpu(private->size));
		return ret;
	}

	/* now load process specific data and send IPC */
	ret = sof_process_load(scomp, index, swidget, tw, r,
			       find_process_comp_type(config.type));
	if (ret < 0) {
		dev_err(scomp->dev, "error: process loading failed\n");
		return ret;
	}

	return 0;
}

static int sof_widget_bind_event(struct snd_soc_component *scomp,
				 struct snd_sof_widget *swidget,
				 u16 event_type)
{
	struct sof_ipc_comp *ipc_comp;

	/* validate widget event type */
	switch (event_type) {
	case SOF_KEYWORD_DETECT_DAPM_EVENT:
		/* only KEYWORD_DETECT comps should handle this */
		if (swidget->id != snd_soc_dapm_effect)
			break;

		ipc_comp = swidget->private;
		if (ipc_comp && ipc_comp->type != SOF_COMP_KEYWORD_DETECT)
			break;

		/* bind event to keyword detect comp */
		return snd_soc_tplg_widget_bind_event(swidget->widget,
						      sof_kwd_events,
						      ARRAY_SIZE(sof_kwd_events),
						      event_type);
	default:
		break;
	}

	dev_err(scomp->dev,
		"error: invalid event type %d for widget %s\n",
		event_type, swidget->widget->name);
	return -EINVAL;
}

/* external widget init - used for any driver specific init */
static int sof_widget_ready(struct snd_soc_component *scomp, int index,
			    struct snd_soc_dapm_widget *w,
			    struct snd_soc_tplg_dapm_widget *tw)
{
	struct snd_sof_dev *sdev = snd_soc_component_get_drvdata(scomp);
	struct snd_sof_widget *swidget;
	struct snd_sof_dai *dai;
	struct sof_ipc_comp_reply reply;
	struct snd_sof_control *scontrol;
	struct sof_ipc_comp comp = {
		.core = SOF_DSP_PRIMARY_CORE,
	};
	int ret = 0;

	swidget = kzalloc(sizeof(*swidget), GFP_KERNEL);
	if (!swidget)
		return -ENOMEM;

	swidget->scomp = scomp;
	swidget->widget = w;
	swidget->comp_id = sdev->next_comp_id++;
	swidget->complete = 0;
	swidget->id = w->id;
	swidget->pipeline_id = index;
	swidget->private = NULL;
	memset(&reply, 0, sizeof(reply));

	dev_dbg(scomp->dev, "tplg: ready widget id %d pipe %d type %d name : %s stream %s\n",
		swidget->comp_id, index, swidget->id, tw->name,
		strnlen(tw->sname, SNDRV_CTL_ELEM_ID_NAME_MAXLEN) > 0
			? tw->sname : "none");

	ret = sof_parse_tokens(scomp, &comp, core_tokens,
			       ARRAY_SIZE(core_tokens), tw->priv.array,
			       le32_to_cpu(tw->priv.size));
	if (ret != 0) {
		dev_err(scomp->dev, "error: parsing core tokens failed %d\n",
			ret);
		kfree(swidget);
		return ret;
	}

	swidget->core = comp.core;

	/* default is primary core, safe to call for already enabled cores */
	ret = sof_core_enable(sdev, comp.core);
	if (ret < 0) {
		dev_err(scomp->dev, "error: enable core: %d\n", ret);
		kfree(swidget);
		return ret;
	}

	ret = sof_parse_tokens(scomp, &swidget->comp_ext, comp_ext_tokens,
			       ARRAY_SIZE(comp_ext_tokens), tw->priv.array,
			       le32_to_cpu(tw->priv.size));
	if (ret != 0) {
		dev_err(scomp->dev, "error: parsing comp_ext_tokens failed %d\n",
			ret);
		kfree(swidget);
		return ret;
	}

	/* handle any special case widgets */
	switch (w->id) {
	case snd_soc_dapm_dai_in:
	case snd_soc_dapm_dai_out:
		dai = kzalloc(sizeof(*dai), GFP_KERNEL);
		if (!dai) {
			kfree(swidget);
			return -ENOMEM;
		}

		ret = sof_widget_load_dai(scomp, index, swidget, tw, &reply, dai);
		if (ret == 0) {
			sof_connect_dai_widget(scomp, w, tw, dai);
			list_add(&dai->list, &sdev->dai_list);
			swidget->private = dai;
		} else {
			kfree(dai);
		}
		break;
	case snd_soc_dapm_mixer:
		ret = sof_widget_load_mixer(scomp, index, swidget, tw, &reply);
		break;
	case snd_soc_dapm_pga:
		ret = sof_widget_load_pga(scomp, index, swidget, tw, &reply);
		/* Find scontrol for this pga and set readback offset*/
		list_for_each_entry(scontrol, &sdev->kcontrol_list, list) {
			if (scontrol->comp_id == swidget->comp_id) {
				scontrol->readback_offset = reply.offset;
				break;
			}
		}
		break;
	case snd_soc_dapm_buffer:
		ret = sof_widget_load_buffer(scomp, index, swidget, tw, &reply);
		break;
	case snd_soc_dapm_scheduler:
		ret = sof_widget_load_pipeline(scomp, index, swidget, tw, &reply);
		break;
	case snd_soc_dapm_aif_out:
		ret = sof_widget_load_pcm(scomp, index, swidget,
					  SOF_IPC_STREAM_CAPTURE, tw, &reply);
		break;
	case snd_soc_dapm_aif_in:
		ret = sof_widget_load_pcm(scomp, index, swidget,
					  SOF_IPC_STREAM_PLAYBACK, tw, &reply);
		break;
	case snd_soc_dapm_src:
		ret = sof_widget_load_src(scomp, index, swidget, tw, &reply);
		break;
	case snd_soc_dapm_asrc:
		ret = sof_widget_load_asrc(scomp, index, swidget, tw, &reply);
		break;
	case snd_soc_dapm_siggen:
		ret = sof_widget_load_siggen(scomp, index, swidget, tw, &reply);
		break;
	case snd_soc_dapm_effect:
		ret = sof_widget_load_process(scomp, index, swidget, tw, &reply);
		break;
	case snd_soc_dapm_mux:
	case snd_soc_dapm_demux:
		ret = sof_widget_load_mux(scomp, index, swidget, tw, &reply);
		break;
	case snd_soc_dapm_switch:
	case snd_soc_dapm_dai_link:
	case snd_soc_dapm_kcontrol:
	default:
		dev_dbg(scomp->dev, "widget type %d name %s not handled\n", swidget->id, tw->name);
		break;
	}

	/* check IPC reply */
	if (ret < 0 || reply.rhdr.error < 0) {
		dev_err(scomp->dev,
			"error: DSP failed to add widget id %d type %d name : %s stream %s reply %d\n",
			tw->shift, swidget->id, tw->name,
			strnlen(tw->sname, SNDRV_CTL_ELEM_ID_NAME_MAXLEN) > 0
				? tw->sname : "none", reply.rhdr.error);
		kfree(swidget);
		return ret;
	}

	/* bind widget to external event */
	if (tw->event_type) {
		ret = sof_widget_bind_event(scomp, swidget,
					    le16_to_cpu(tw->event_type));
		if (ret) {
			dev_err(scomp->dev, "error: widget event binding failed\n");
			kfree(swidget->private);
			kfree(swidget);
			return ret;
		}
	}

	w->dobj.private = swidget;
	list_add(&swidget->list, &sdev->widget_list);
	return ret;
}

static int sof_route_unload(struct snd_soc_component *scomp,
			    struct snd_soc_dobj *dobj)
{
	struct snd_sof_route *sroute;

	sroute = dobj->private;
	if (!sroute)
		return 0;

	/* free sroute and its private data */
	kfree(sroute->private);
	list_del(&sroute->list);
	kfree(sroute);

	return 0;
}

static int sof_widget_unload(struct snd_soc_component *scomp,
			     struct snd_soc_dobj *dobj)
{
	struct snd_sof_dev *sdev = snd_soc_component_get_drvdata(scomp);
	const struct snd_kcontrol_new *kc;
	struct snd_soc_dapm_widget *widget;
	struct sof_ipc_pipe_new *pipeline;
	struct snd_sof_control *scontrol;
	struct snd_sof_widget *swidget;
	struct soc_mixer_control *sm;
	struct soc_bytes_ext *sbe;
	struct snd_sof_dai *dai;
	struct soc_enum *se;
	int ret = 0;
	int i;

	swidget = dobj->private;
	if (!swidget)
		return 0;

	widget = swidget->widget;

	switch (swidget->id) {
	case snd_soc_dapm_dai_in:
	case snd_soc_dapm_dai_out:
		dai = swidget->private;

		if (dai) {
			/* free dai config */
			kfree(dai->dai_config);
			list_del(&dai->list);
		}
		break;
	case snd_soc_dapm_scheduler:

		/* power down the pipeline schedule core */
		pipeline = swidget->private;
		ret = snd_sof_dsp_core_power_down(sdev, 1 << pipeline->core);
		if (ret < 0)
			dev_err(scomp->dev, "error: powering down pipeline schedule core %d\n",
				pipeline->core);

		/* update enabled cores mask */
		sdev->enabled_cores_mask &= ~(1 << pipeline->core);

		break;
	default:
		break;
	}
	for (i = 0; i < widget->num_kcontrols; i++) {
		kc = &widget->kcontrol_news[i];
		switch (dobj->widget.kcontrol_type) {
		case SND_SOC_TPLG_TYPE_MIXER:
			sm = (struct soc_mixer_control *)kc->private_value;
			scontrol = sm->dobj.private;
			if (sm->max > 1)
				kfree(scontrol->volume_table);
			break;
		case SND_SOC_TPLG_TYPE_ENUM:
			se = (struct soc_enum *)kc->private_value;
			scontrol = se->dobj.private;
			break;
		case SND_SOC_TPLG_TYPE_BYTES:
			sbe = (struct soc_bytes_ext *)kc->private_value;
			scontrol = sbe->dobj.private;
			break;
		default:
			dev_warn(scomp->dev, "unsupported kcontrol_type\n");
			goto out;
		}
		kfree(scontrol->control_data);
		list_del(&scontrol->list);
		kfree(scontrol);
	}

out:
	/* free private value */
	kfree(swidget->private);

	/* remove and free swidget object */
	list_del(&swidget->list);
	kfree(swidget);

	return ret;
}

/*
 * DAI HW configuration.
 */

/* FE DAI - used for any driver specific init */
static int sof_dai_load(struct snd_soc_component *scomp, int index,
			struct snd_soc_dai_driver *dai_drv,
			struct snd_soc_tplg_pcm *pcm, struct snd_soc_dai *dai)
{
	struct snd_sof_dev *sdev = snd_soc_component_get_drvdata(scomp);
	struct snd_soc_tplg_stream_caps *caps;
	struct snd_soc_tplg_private *private = &pcm->priv;
	struct snd_sof_pcm *spcm;
	int stream;
	int ret;

	/* nothing to do for BEs atm */
	if (!pcm)
		return 0;

	spcm = kzalloc(sizeof(*spcm), GFP_KERNEL);
	if (!spcm)
		return -ENOMEM;

	spcm->scomp = scomp;

	for_each_pcm_streams(stream) {
		spcm->stream[stream].comp_id = COMP_ID_UNASSIGNED;
		INIT_WORK(&spcm->stream[stream].period_elapsed_work,
			  snd_sof_pcm_period_elapsed_work);
	}

	spcm->pcm = *pcm;
	dev_dbg(scomp->dev, "tplg: load pcm %s\n", pcm->dai_name);

	dai_drv->dobj.private = spcm;
	list_add(&spcm->list, &sdev->pcm_list);

	ret = sof_parse_tokens(scomp, spcm, stream_tokens,
			       ARRAY_SIZE(stream_tokens), private->array,
			       le32_to_cpu(private->size));
	if (ret) {
		dev_err(scomp->dev, "error: parse stream tokens failed %d\n",
			le32_to_cpu(private->size));
		return ret;
	}

	/* do we need to allocate playback PCM DMA pages */
	if (!spcm->pcm.playback)
		goto capture;

	stream = SNDRV_PCM_STREAM_PLAYBACK;

	dev_vdbg(scomp->dev, "tplg: pcm %s stream tokens: playback d0i3:%d\n",
		 spcm->pcm.pcm_name, spcm->stream[stream].d0i3_compatible);

	caps = &spcm->pcm.caps[stream];

	/* allocate playback page table buffer */
	ret = snd_dma_alloc_pages(SNDRV_DMA_TYPE_DEV, sdev->dev,
				  PAGE_SIZE, &spcm->stream[stream].page_table);
	if (ret < 0) {
		dev_err(scomp->dev, "error: can't alloc page table for %s %d\n",
			caps->name, ret);

		return ret;
	}

	/* bind pcm to host comp */
	ret = spcm_bind(scomp, spcm, stream);
	if (ret) {
		dev_err(scomp->dev,
			"error: can't bind pcm to host\n");
		goto free_playback_tables;
	}

capture:
	stream = SNDRV_PCM_STREAM_CAPTURE;

	/* do we need to allocate capture PCM DMA pages */
	if (!spcm->pcm.capture)
		return ret;

	dev_vdbg(scomp->dev, "tplg: pcm %s stream tokens: capture d0i3:%d\n",
		 spcm->pcm.pcm_name, spcm->stream[stream].d0i3_compatible);

	caps = &spcm->pcm.caps[stream];

	/* allocate capture page table buffer */
	ret = snd_dma_alloc_pages(SNDRV_DMA_TYPE_DEV, sdev->dev,
				  PAGE_SIZE, &spcm->stream[stream].page_table);
	if (ret < 0) {
		dev_err(scomp->dev, "error: can't alloc page table for %s %d\n",
			caps->name, ret);
		goto free_playback_tables;
	}

	/* bind pcm to host comp */
	ret = spcm_bind(scomp, spcm, stream);
	if (ret) {
		dev_err(scomp->dev,
			"error: can't bind pcm to host\n");
		snd_dma_free_pages(&spcm->stream[stream].page_table);
		goto free_playback_tables;
	}

	return ret;

free_playback_tables:
	if (spcm->pcm.playback)
		snd_dma_free_pages(&spcm->stream[SNDRV_PCM_STREAM_PLAYBACK].page_table);

	return ret;
}

static int sof_dai_unload(struct snd_soc_component *scomp,
			  struct snd_soc_dobj *dobj)
{
	struct snd_sof_pcm *spcm = dobj->private;

	/* free PCM DMA pages */
	if (spcm->pcm.playback)
		snd_dma_free_pages(&spcm->stream[SNDRV_PCM_STREAM_PLAYBACK].page_table);

	if (spcm->pcm.capture)
		snd_dma_free_pages(&spcm->stream[SNDRV_PCM_STREAM_CAPTURE].page_table);

	/* remove from list and free spcm */
	list_del(&spcm->list);
	kfree(spcm);

	return 0;
}

static void sof_dai_set_format(struct snd_soc_tplg_hw_config *hw_config,
			       struct sof_ipc_dai_config *config)
{
	/* clock directions wrt codec */
	if (hw_config->bclk_master == SND_SOC_TPLG_BCLK_CM) {
		/* codec is bclk master */
		if (hw_config->fsync_master == SND_SOC_TPLG_FSYNC_CM)
			config->format |= SOF_DAI_FMT_CBM_CFM;
		else
			config->format |= SOF_DAI_FMT_CBM_CFS;
	} else {
		/* codec is bclk slave */
		if (hw_config->fsync_master == SND_SOC_TPLG_FSYNC_CM)
			config->format |= SOF_DAI_FMT_CBS_CFM;
		else
			config->format |= SOF_DAI_FMT_CBS_CFS;
	}

	/* inverted clocks ? */
	if (hw_config->invert_bclk) {
		if (hw_config->invert_fsync)
			config->format |= SOF_DAI_FMT_IB_IF;
		else
			config->format |= SOF_DAI_FMT_IB_NF;
	} else {
		if (hw_config->invert_fsync)
			config->format |= SOF_DAI_FMT_NB_IF;
		else
			config->format |= SOF_DAI_FMT_NB_NF;
	}
}

/*
 * Send IPC and set the same config for all DAIs with name matching the link
 * name. Note that the function can only be used for the case that all DAIs
 * have a common DAI config for now.
 */
static int sof_set_dai_config(struct snd_sof_dev *sdev, u32 size,
			      struct snd_soc_dai_link *link,
			      struct sof_ipc_dai_config *config)
{
	struct snd_sof_dai *dai;
	int found = 0;

	list_for_each_entry(dai, &sdev->dai_list, list) {
		if (!dai->name)
			continue;

		if (strcmp(link->name, dai->name) == 0) {
			struct sof_ipc_reply reply;
			int ret;

			/*
			 * the same dai config will be applied to all DAIs in
			 * the same dai link. We have to ensure that the ipc
			 * dai config's dai_index match to the component's
			 * dai_index.
			 */
			config->dai_index = dai->comp_dai.dai_index;

			/* send message to DSP */
			ret = sof_ipc_tx_message(sdev->ipc,
						 config->hdr.cmd, config, size,
						 &reply, sizeof(reply));

			if (ret < 0) {
				dev_err(sdev->dev, "error: failed to set DAI config for %s index %d\n",
					dai->name, config->dai_index);
				return ret;
			}
			dai->dai_config = kmemdup(config, size, GFP_KERNEL);
			if (!dai->dai_config)
				return -ENOMEM;

			/* set cpu_dai_name */
			dai->cpu_dai_name = link->cpus->dai_name;

			found = 1;
		}
	}

	/*
	 * machine driver may define a dai link with playback and capture
	 * dai enabled, but the dai link in topology would support both, one
	 * or none of them. Here print a warning message to notify user
	 */
	if (!found) {
		dev_warn(sdev->dev, "warning: failed to find dai for dai link %s",
			 link->name);
	}

	return 0;
}

static int sof_link_ssp_load(struct snd_soc_component *scomp, int index,
			     struct snd_soc_dai_link *link,
			     struct snd_soc_tplg_link_config *cfg,
			     struct snd_soc_tplg_hw_config *hw_config,
			     struct sof_ipc_dai_config *config)
{
	struct snd_sof_dev *sdev = snd_soc_component_get_drvdata(scomp);
	struct snd_soc_tplg_private *private = &cfg->priv;
	u32 size = sizeof(*config);
	int ret;

	/* handle master/slave and inverted clocks */
	sof_dai_set_format(hw_config, config);

	/* init IPC */
	memset(&config->ssp, 0, sizeof(struct sof_ipc_dai_ssp_params));
	config->hdr.size = size;

	ret = sof_parse_tokens(scomp, &config->ssp, ssp_tokens,
			       ARRAY_SIZE(ssp_tokens), private->array,
			       le32_to_cpu(private->size));
	if (ret != 0) {
		dev_err(scomp->dev, "error: parse ssp tokens failed %d\n",
			le32_to_cpu(private->size));
		return ret;
	}

	config->ssp.mclk_rate = le32_to_cpu(hw_config->mclk_rate);
	config->ssp.bclk_rate = le32_to_cpu(hw_config->bclk_rate);
	config->ssp.fsync_rate = le32_to_cpu(hw_config->fsync_rate);
	config->ssp.tdm_slots = le32_to_cpu(hw_config->tdm_slots);
	config->ssp.tdm_slot_width = le32_to_cpu(hw_config->tdm_slot_width);
	config->ssp.mclk_direction = hw_config->mclk_direction;
	config->ssp.rx_slots = le32_to_cpu(hw_config->rx_slots);
	config->ssp.tx_slots = le32_to_cpu(hw_config->tx_slots);

	dev_dbg(scomp->dev, "tplg: config SSP%d fmt 0x%x mclk %d bclk %d fclk %d width (%d)%d slots %d mclk id %d quirks %d\n",
		config->dai_index, config->format,
		config->ssp.mclk_rate, config->ssp.bclk_rate,
		config->ssp.fsync_rate, config->ssp.sample_valid_bits,
		config->ssp.tdm_slot_width, config->ssp.tdm_slots,
		config->ssp.mclk_id, config->ssp.quirks);

	/* validate SSP fsync rate and channel count */
	if (config->ssp.fsync_rate < 8000 || config->ssp.fsync_rate > 192000) {
		dev_err(scomp->dev, "error: invalid fsync rate for SSP%d\n",
			config->dai_index);
		return -EINVAL;
	}

	if (config->ssp.tdm_slots < 1 || config->ssp.tdm_slots > 8) {
		dev_err(scomp->dev, "error: invalid channel count for SSP%d\n",
			config->dai_index);
		return -EINVAL;
	}

	/* set config for all DAI's with name matching the link name */
	ret = sof_set_dai_config(sdev, size, link, config);
	if (ret < 0)
		dev_err(scomp->dev, "error: failed to save DAI config for SSP%d\n",
			config->dai_index);

	return ret;
}

static int sof_link_sai_load(struct snd_soc_component *scomp, int index,
			     struct snd_soc_dai_link *link,
			     struct snd_soc_tplg_link_config *cfg,
			     struct snd_soc_tplg_hw_config *hw_config,
			     struct sof_ipc_dai_config *config)
{
	struct snd_sof_dev *sdev = snd_soc_component_get_drvdata(scomp);
	struct snd_soc_tplg_private *private = &cfg->priv;
	u32 size = sizeof(*config);
	int ret;

	/* handle master/slave and inverted clocks */
	sof_dai_set_format(hw_config, config);

	/* init IPC */
	memset(&config->sai, 0, sizeof(struct sof_ipc_dai_sai_params));
	config->hdr.size = size;

	ret = sof_parse_tokens(scomp, &config->sai, sai_tokens,
			       ARRAY_SIZE(sai_tokens), private->array,
			       le32_to_cpu(private->size));
	if (ret != 0) {
		dev_err(scomp->dev, "error: parse sai tokens failed %d\n",
			le32_to_cpu(private->size));
		return ret;
	}

	config->sai.mclk_rate = le32_to_cpu(hw_config->mclk_rate);
	config->sai.bclk_rate = le32_to_cpu(hw_config->bclk_rate);
	config->sai.fsync_rate = le32_to_cpu(hw_config->fsync_rate);
	config->sai.mclk_direction = hw_config->mclk_direction;

	config->sai.tdm_slots = le32_to_cpu(hw_config->tdm_slots);
	config->sai.tdm_slot_width = le32_to_cpu(hw_config->tdm_slot_width);
	config->sai.rx_slots = le32_to_cpu(hw_config->rx_slots);
	config->sai.tx_slots = le32_to_cpu(hw_config->tx_slots);

	dev_info(scomp->dev,
		 "tplg: config SAI%d fmt 0x%x mclk %d width %d slots %d mclk id %d\n",
		config->dai_index, config->format,
		config->sai.mclk_rate, config->sai.tdm_slot_width,
		config->sai.tdm_slots, config->sai.mclk_id);

	if (config->sai.tdm_slots < 1 || config->sai.tdm_slots > 8) {
		dev_err(scomp->dev, "error: invalid channel count for SAI%d\n",
			config->dai_index);
		return -EINVAL;
	}

	/* set config for all DAI's with name matching the link name */
	ret = sof_set_dai_config(sdev, size, link, config);
	if (ret < 0)
		dev_err(scomp->dev, "error: failed to save DAI config for SAI%d\n",
			config->dai_index);

	return ret;
}

static int sof_link_esai_load(struct snd_soc_component *scomp, int index,
			      struct snd_soc_dai_link *link,
			      struct snd_soc_tplg_link_config *cfg,
			      struct snd_soc_tplg_hw_config *hw_config,
			      struct sof_ipc_dai_config *config)
{
	struct snd_sof_dev *sdev = snd_soc_component_get_drvdata(scomp);
	struct snd_soc_tplg_private *private = &cfg->priv;
	u32 size = sizeof(*config);
	int ret;

	/* handle master/slave and inverted clocks */
	sof_dai_set_format(hw_config, config);

	/* init IPC */
	memset(&config->esai, 0, sizeof(struct sof_ipc_dai_esai_params));
	config->hdr.size = size;

	ret = sof_parse_tokens(scomp, &config->esai, esai_tokens,
			       ARRAY_SIZE(esai_tokens), private->array,
			       le32_to_cpu(private->size));
	if (ret != 0) {
		dev_err(scomp->dev, "error: parse esai tokens failed %d\n",
			le32_to_cpu(private->size));
		return ret;
	}

	config->esai.mclk_rate = le32_to_cpu(hw_config->mclk_rate);
	config->esai.bclk_rate = le32_to_cpu(hw_config->bclk_rate);
	config->esai.fsync_rate = le32_to_cpu(hw_config->fsync_rate);
	config->esai.mclk_direction = hw_config->mclk_direction;
	config->esai.tdm_slots = le32_to_cpu(hw_config->tdm_slots);
	config->esai.tdm_slot_width = le32_to_cpu(hw_config->tdm_slot_width);
	config->esai.rx_slots = le32_to_cpu(hw_config->rx_slots);
	config->esai.tx_slots = le32_to_cpu(hw_config->tx_slots);

	dev_info(scomp->dev,
		 "tplg: config ESAI%d fmt 0x%x mclk %d width %d slots %d mclk id %d\n",
		config->dai_index, config->format,
		config->esai.mclk_rate, config->esai.tdm_slot_width,
		config->esai.tdm_slots, config->esai.mclk_id);

	if (config->esai.tdm_slots < 1 || config->esai.tdm_slots > 8) {
		dev_err(scomp->dev, "error: invalid channel count for ESAI%d\n",
			config->dai_index);
		return -EINVAL;
	}

	/* set config for all DAI's with name matching the link name */
	ret = sof_set_dai_config(sdev, size, link, config);
	if (ret < 0)
		dev_err(scomp->dev, "error: failed to save DAI config for ESAI%d\n",
			config->dai_index);

	return ret;
}

static int sof_link_dmic_load(struct snd_soc_component *scomp, int index,
			      struct snd_soc_dai_link *link,
			      struct snd_soc_tplg_link_config *cfg,
			      struct snd_soc_tplg_hw_config *hw_config,
			      struct sof_ipc_dai_config *config)
{
	struct snd_sof_dev *sdev = snd_soc_component_get_drvdata(scomp);
	struct snd_soc_tplg_private *private = &cfg->priv;
	struct sof_ipc_fw_ready *ready = &sdev->fw_ready;
	struct sof_ipc_fw_version *v = &ready->version;
	size_t size = sizeof(*config);
	int ret, j;

	/* Ensure the entire DMIC config struct is zeros */
	memset(&config->dmic, 0, sizeof(struct sof_ipc_dai_dmic_params));

	/* get DMIC tokens */
	ret = sof_parse_tokens(scomp, &config->dmic, dmic_tokens,
			       ARRAY_SIZE(dmic_tokens), private->array,
			       le32_to_cpu(private->size));
	if (ret != 0) {
		dev_err(scomp->dev, "error: parse dmic tokens failed %d\n",
			le32_to_cpu(private->size));
		return ret;
	}

	/* get DMIC PDM tokens */
	ret = sof_parse_token_sets(scomp, &config->dmic.pdm[0], dmic_pdm_tokens,
			       ARRAY_SIZE(dmic_pdm_tokens), private->array,
			       le32_to_cpu(private->size),
			       config->dmic.num_pdm_active,
			       sizeof(struct sof_ipc_dai_dmic_pdm_ctrl));

	if (ret != 0) {
		dev_err(scomp->dev, "error: parse dmic pdm tokens failed %d\n",
			le32_to_cpu(private->size));
		return ret;
	}

	/* set IPC header size */
	config->hdr.size = size;

	/* debug messages */
	dev_dbg(scomp->dev, "tplg: config DMIC%d driver version %d\n",
		config->dai_index, config->dmic.driver_ipc_version);
	dev_dbg(scomp->dev, "pdmclk_min %d pdm_clkmax %d duty_min %hd\n",
		config->dmic.pdmclk_min, config->dmic.pdmclk_max,
		config->dmic.duty_min);
	dev_dbg(scomp->dev, "duty_max %hd fifo_fs %d num_pdms active %d\n",
		config->dmic.duty_max, config->dmic.fifo_fs,
		config->dmic.num_pdm_active);
	dev_dbg(scomp->dev, "fifo word length %hd\n", config->dmic.fifo_bits);

	for (j = 0; j < config->dmic.num_pdm_active; j++) {
		dev_dbg(scomp->dev, "pdm %hd mic a %hd mic b %hd\n",
			config->dmic.pdm[j].id,
			config->dmic.pdm[j].enable_mic_a,
			config->dmic.pdm[j].enable_mic_b);
		dev_dbg(scomp->dev, "pdm %hd polarity a %hd polarity b %hd\n",
			config->dmic.pdm[j].id,
			config->dmic.pdm[j].polarity_mic_a,
			config->dmic.pdm[j].polarity_mic_b);
		dev_dbg(scomp->dev, "pdm %hd clk_edge %hd skew %hd\n",
			config->dmic.pdm[j].id,
			config->dmic.pdm[j].clk_edge,
			config->dmic.pdm[j].skew);
	}

	/*
	 * this takes care of backwards compatible handling of fifo_bits_b.
	 * It is deprecated since firmware ABI version 3.0.1.
	 */
	if (SOF_ABI_VER(v->major, v->minor, v->micro) < SOF_ABI_VER(3, 0, 1))
		config->dmic.fifo_bits_b = config->dmic.fifo_bits;

	/* set config for all DAI's with name matching the link name */
	ret = sof_set_dai_config(sdev, size, link, config);
	if (ret < 0)
		dev_err(scomp->dev, "error: failed to save DAI config for DMIC%d\n",
			config->dai_index);

	return ret;
}

static int sof_link_hda_load(struct snd_soc_component *scomp, int index,
			     struct snd_soc_dai_link *link,
			     struct snd_soc_tplg_link_config *cfg,
			     struct snd_soc_tplg_hw_config *hw_config,
			     struct sof_ipc_dai_config *config)
{
	struct snd_sof_dev *sdev = snd_soc_component_get_drvdata(scomp);
	struct snd_soc_tplg_private *private = &cfg->priv;
	struct snd_soc_dai *dai;
	u32 size = sizeof(*config);
	int ret;

	/* init IPC */
	memset(&config->hda, 0, sizeof(struct sof_ipc_dai_hda_params));
	config->hdr.size = size;

	/* get any bespoke DAI tokens */
	ret = sof_parse_tokens(scomp, &config->hda, hda_tokens,
			       ARRAY_SIZE(hda_tokens), private->array,
			       le32_to_cpu(private->size));
	if (ret != 0) {
		dev_err(scomp->dev, "error: parse hda tokens failed %d\n",
			le32_to_cpu(private->size));
		return ret;
	}

	dev_dbg(scomp->dev, "HDA config rate %d channels %d\n",
		config->hda.rate, config->hda.channels);

	dai = snd_soc_find_dai(link->cpus);
	if (!dai) {
		dev_err(scomp->dev, "error: failed to find dai %s in %s",
			link->cpus->dai_name, __func__);
		return -EINVAL;
	}

	config->hda.link_dma_ch = DMA_CHAN_INVALID;

	ret = sof_set_dai_config(sdev, size, link, config);
	if (ret < 0)
		dev_err(scomp->dev, "error: failed to process hda dai link %s",
			link->name);

	return ret;
}

static int sof_link_alh_load(struct snd_soc_component *scomp, int index,
			     struct snd_soc_dai_link *link,
			     struct snd_soc_tplg_link_config *cfg,
			     struct snd_soc_tplg_hw_config *hw_config,
			     struct sof_ipc_dai_config *config)
{
	struct snd_sof_dev *sdev = snd_soc_component_get_drvdata(scomp);
	struct snd_soc_tplg_private *private = &cfg->priv;
	u32 size = sizeof(*config);
	int ret;

	ret = sof_parse_tokens(scomp, &config->alh, alh_tokens,
			       ARRAY_SIZE(alh_tokens), private->array,
			       le32_to_cpu(private->size));
	if (ret != 0) {
		dev_err(scomp->dev, "error: parse alh tokens failed %d\n",
			le32_to_cpu(private->size));
		return ret;
	}

	/* init IPC */
	config->hdr.size = size;

	/* set config for all DAI's with name matching the link name */
	ret = sof_set_dai_config(sdev, size, link, config);
	if (ret < 0)
		dev_err(scomp->dev, "error: failed to save DAI config for ALH %d\n",
			config->dai_index);

	return ret;
}

/* DAI link - used for any driver specific init */
static int sof_link_load(struct snd_soc_component *scomp, int index,
			 struct snd_soc_dai_link *link,
			 struct snd_soc_tplg_link_config *cfg)
{
	struct snd_soc_tplg_private *private = &cfg->priv;
	struct sof_ipc_dai_config config;
	struct snd_soc_tplg_hw_config *hw_config;
	int num_hw_configs;
	int ret;
	int i = 0;

	if (!link->platforms) {
		dev_err(scomp->dev, "error: no platforms\n");
		return -EINVAL;
	}
	link->platforms->name = dev_name(scomp->dev);

	/*
	 * Set nonatomic property for FE dai links as their trigger action
	 * involves IPC's.
	 */
	if (!link->no_pcm) {
		link->nonatomic = true;

<<<<<<< HEAD
		/* set trigger order */
		link->trigger[0] = SND_SOC_DPCM_TRIGGER_POST;
		link->trigger[1] = SND_SOC_DPCM_TRIGGER_POST;
=======
		/*
		 * set default trigger order for all links. Exceptions to
		 * the rule will be handled in sof_pcm_dai_link_fixup()
		 * For playback, the sequence is the following: start FE,
		 * start BE, stop BE, stop FE; for Capture the sequence is
		 * inverted start BE, start FE, stop FE, stop BE
		 */
		link->trigger[SNDRV_PCM_STREAM_PLAYBACK] =
					SND_SOC_DPCM_TRIGGER_PRE;
		link->trigger[SNDRV_PCM_STREAM_CAPTURE] =
					SND_SOC_DPCM_TRIGGER_POST;
>>>>>>> d1988041

		/* nothing more to do for FE dai links */
		return 0;
	}

	/* check we have some tokens - we need at least DAI type */
	if (le32_to_cpu(private->size) == 0) {
		dev_err(scomp->dev, "error: expected tokens for DAI, none found\n");
		return -EINVAL;
	}

	/* Send BE DAI link configurations to DSP */
	memset(&config, 0, sizeof(config));

	/* get any common DAI tokens */
	ret = sof_parse_tokens(scomp, &config, dai_link_tokens,
			       ARRAY_SIZE(dai_link_tokens), private->array,
			       le32_to_cpu(private->size));
	if (ret != 0) {
		dev_err(scomp->dev, "error: parse link tokens failed %d\n",
			le32_to_cpu(private->size));
		return ret;
	}

	/*
	 * DAI links are expected to have at least 1 hw_config.
	 * But some older topologies might have no hw_config for HDA dai links.
	 */
	num_hw_configs = le32_to_cpu(cfg->num_hw_configs);
	if (!num_hw_configs) {
		if (config.type != SOF_DAI_INTEL_HDA) {
			dev_err(scomp->dev, "error: unexpected DAI config count %d!\n",
				le32_to_cpu(cfg->num_hw_configs));
			return -EINVAL;
		}
	} else {
		dev_dbg(scomp->dev, "tplg: %d hw_configs found, default id: %d!\n",
			cfg->num_hw_configs, le32_to_cpu(cfg->default_hw_config_id));

		for (i = 0; i < num_hw_configs; i++) {
			if (cfg->hw_config[i].id == cfg->default_hw_config_id)
				break;
		}

		if (i == num_hw_configs) {
			dev_err(scomp->dev, "error: default hw_config id: %d not found!\n",
				le32_to_cpu(cfg->default_hw_config_id));
			return -EINVAL;
		}
	}

	/* configure dai IPC message */
	hw_config = &cfg->hw_config[i];

	config.hdr.cmd = SOF_IPC_GLB_DAI_MSG | SOF_IPC_DAI_CONFIG;
	config.format = le32_to_cpu(hw_config->fmt);

	/* now load DAI specific data and send IPC - type comes from token */
	switch (config.type) {
	case SOF_DAI_INTEL_SSP:
		ret = sof_link_ssp_load(scomp, index, link, cfg, hw_config,
					&config);
		break;
	case SOF_DAI_INTEL_DMIC:
		ret = sof_link_dmic_load(scomp, index, link, cfg, hw_config,
					 &config);
		break;
	case SOF_DAI_INTEL_HDA:
		ret = sof_link_hda_load(scomp, index, link, cfg, hw_config,
					&config);
		break;
	case SOF_DAI_INTEL_ALH:
		ret = sof_link_alh_load(scomp, index, link, cfg, hw_config,
					&config);
		break;
	case SOF_DAI_IMX_SAI:
		ret = sof_link_sai_load(scomp, index, link, cfg, hw_config,
					&config);
		break;
	case SOF_DAI_IMX_ESAI:
		ret = sof_link_esai_load(scomp, index, link, cfg, hw_config,
					 &config);
		break;
	default:
		dev_err(scomp->dev, "error: invalid DAI type %d\n",
			config.type);
		ret = -EINVAL;
		break;
	}
	if (ret < 0)
		return ret;

	return 0;
}

static int sof_link_hda_unload(struct snd_sof_dev *sdev,
			       struct snd_soc_dai_link *link)
{
	struct snd_soc_dai *dai;

	dai = snd_soc_find_dai(link->cpus);
	if (!dai) {
		dev_err(sdev->dev, "error: failed to find dai %s in %s",
			link->cpus->dai_name, __func__);
		return -EINVAL;
	}

	return 0;
}

static int sof_link_unload(struct snd_soc_component *scomp,
			   struct snd_soc_dobj *dobj)
{
	struct snd_sof_dev *sdev = snd_soc_component_get_drvdata(scomp);
	struct snd_soc_dai_link *link =
		container_of(dobj, struct snd_soc_dai_link, dobj);

	struct snd_sof_dai *sof_dai;
	int ret = 0;

	/* only BE link is loaded by sof */
	if (!link->no_pcm)
		return 0;

	list_for_each_entry(sof_dai, &sdev->dai_list, list) {
		if (!sof_dai->name)
			continue;

		if (strcmp(link->name, sof_dai->name) == 0)
			goto found;
	}

	dev_err(scomp->dev, "error: failed to find dai %s in %s",
		link->name, __func__);
	return -EINVAL;
found:

	switch (sof_dai->dai_config->type) {
	case SOF_DAI_INTEL_SSP:
	case SOF_DAI_INTEL_DMIC:
	case SOF_DAI_INTEL_ALH:
	case SOF_DAI_IMX_SAI:
	case SOF_DAI_IMX_ESAI:
		/* no resource needs to be released for all cases above */
		break;
	case SOF_DAI_INTEL_HDA:
		ret = sof_link_hda_unload(sdev, link);
		break;
	default:
		dev_err(scomp->dev, "error: invalid DAI type %d\n",
			sof_dai->dai_config->type);
		ret = -EINVAL;
		break;
	}

	return ret;
}

/* DAI link - used for any driver specific init */
static int sof_route_load(struct snd_soc_component *scomp, int index,
			  struct snd_soc_dapm_route *route)
{
	struct snd_sof_dev *sdev = snd_soc_component_get_drvdata(scomp);
	struct sof_ipc_pipe_comp_connect *connect;
	struct snd_sof_widget *source_swidget, *sink_swidget;
	struct snd_soc_dobj *dobj = &route->dobj;
	struct snd_sof_route *sroute;
	struct sof_ipc_reply reply;
	int ret = 0;

	/* allocate memory for sroute and connect */
	sroute = kzalloc(sizeof(*sroute), GFP_KERNEL);
	if (!sroute)
		return -ENOMEM;

	sroute->scomp = scomp;

	connect = kzalloc(sizeof(*connect), GFP_KERNEL);
	if (!connect) {
		kfree(sroute);
		return -ENOMEM;
	}

	connect->hdr.size = sizeof(*connect);
	connect->hdr.cmd = SOF_IPC_GLB_TPLG_MSG | SOF_IPC_TPLG_COMP_CONNECT;

	dev_dbg(scomp->dev, "sink %s control %s source %s\n",
		route->sink, route->control ? route->control : "none",
		route->source);

	/* source component */
	source_swidget = snd_sof_find_swidget(scomp, (char *)route->source);
	if (!source_swidget) {
		dev_err(scomp->dev, "error: source %s not found\n",
			route->source);
		ret = -EINVAL;
		goto err;
	}

	/*
	 * Virtual widgets of type output/out_drv may be added in topology
	 * for compatibility. These are not handled by the FW.
	 * So, don't send routes whose source/sink widget is of such types
	 * to the DSP.
	 */
	if (source_swidget->id == snd_soc_dapm_out_drv ||
	    source_swidget->id == snd_soc_dapm_output)
		goto err;

	connect->source_id = source_swidget->comp_id;

	/* sink component */
	sink_swidget = snd_sof_find_swidget(scomp, (char *)route->sink);
	if (!sink_swidget) {
		dev_err(scomp->dev, "error: sink %s not found\n",
			route->sink);
		ret = -EINVAL;
		goto err;
	}

	/*
	 * Don't send routes whose sink widget is of type
	 * output or out_drv to the DSP
	 */
	if (sink_swidget->id == snd_soc_dapm_out_drv ||
	    sink_swidget->id == snd_soc_dapm_output)
		goto err;

	connect->sink_id = sink_swidget->comp_id;

	/*
	 * For virtual routes, both sink and source are not
	 * buffer. Since only buffer linked to component is supported by
	 * FW, others are reported as error, add check in route function,
	 * do not send it to FW when both source and sink are not buffer
	 */
	if (source_swidget->id != snd_soc_dapm_buffer &&
	    sink_swidget->id != snd_soc_dapm_buffer) {
		dev_dbg(scomp->dev, "warning: neither Linked source component %s nor sink component %s is of buffer type, ignoring link\n",
			route->source, route->sink);
		goto err;
	} else {
		ret = sof_ipc_tx_message(sdev->ipc,
					 connect->hdr.cmd,
					 connect, sizeof(*connect),
					 &reply, sizeof(reply));

		/* check IPC return value */
		if (ret < 0) {
			dev_err(scomp->dev, "error: failed to add route sink %s control %s source %s\n",
				route->sink,
				route->control ? route->control : "none",
				route->source);
			goto err;
		}

		/* check IPC reply */
		if (reply.error < 0) {
			dev_err(scomp->dev, "error: DSP failed to add route sink %s control %s source %s result %d\n",
				route->sink,
				route->control ? route->control : "none",
				route->source, reply.error);
			ret = reply.error;
			goto err;
		}

		sroute->route = route;
		dobj->private = sroute;
		sroute->private = connect;

		/* add route to route list */
		list_add(&sroute->list, &sdev->route_list);

		return 0;
	}

err:
	kfree(connect);
	kfree(sroute);
	return ret;
}

/* Function to set the initial value of SOF kcontrols.
 * The value will be stored in scontrol->control_data
 */
static int snd_sof_cache_kcontrol_val(struct snd_soc_component *scomp)
{
	struct snd_sof_dev *sdev = snd_soc_component_get_drvdata(scomp);
	struct snd_sof_control *scontrol = NULL;
	int ipc_cmd, ctrl_type;
	int ret = 0;

	list_for_each_entry(scontrol, &sdev->kcontrol_list, list) {

		/* notify DSP of kcontrol values */
		switch (scontrol->cmd) {
		case SOF_CTRL_CMD_VOLUME:
		case SOF_CTRL_CMD_ENUM:
		case SOF_CTRL_CMD_SWITCH:
			ipc_cmd = SOF_IPC_COMP_GET_VALUE;
			ctrl_type = SOF_CTRL_TYPE_VALUE_CHAN_GET;
			break;
		case SOF_CTRL_CMD_BINARY:
			ipc_cmd = SOF_IPC_COMP_GET_DATA;
			ctrl_type = SOF_CTRL_TYPE_DATA_GET;
			break;
		default:
			dev_err(scomp->dev,
				"error: Invalid scontrol->cmd: %d\n",
				scontrol->cmd);
			return -EINVAL;
		}
		ret = snd_sof_ipc_set_get_comp_data(scontrol,
						    ipc_cmd, ctrl_type,
						    scontrol->cmd,
						    false);
		if (ret < 0) {
			dev_warn(scomp->dev,
				 "error: kcontrol value get for widget: %d\n",
				 scontrol->comp_id);
		}
	}

	return ret;
}

int snd_sof_complete_pipeline(struct device *dev,
			      struct snd_sof_widget *swidget)
{
	struct snd_sof_dev *sdev = dev_get_drvdata(dev);
	struct sof_ipc_pipe_ready ready;
	struct sof_ipc_reply reply;
	int ret;

	dev_dbg(dev, "tplg: complete pipeline %s id %d\n",
		swidget->widget->name, swidget->comp_id);

	memset(&ready, 0, sizeof(ready));
	ready.hdr.size = sizeof(ready);
	ready.hdr.cmd = SOF_IPC_GLB_TPLG_MSG | SOF_IPC_TPLG_PIPE_COMPLETE;
	ready.comp_id = swidget->comp_id;

	ret = sof_ipc_tx_message(sdev->ipc,
				 ready.hdr.cmd, &ready, sizeof(ready), &reply,
				 sizeof(reply));
	if (ret < 0)
		return ret;
	return 1;
}

/* completion - called at completion of firmware loading */
static void sof_complete(struct snd_soc_component *scomp)
{
	struct snd_sof_dev *sdev = snd_soc_component_get_drvdata(scomp);
	struct snd_sof_widget *swidget;

	/* some widget types require completion notificattion */
	list_for_each_entry(swidget, &sdev->widget_list, list) {
		if (swidget->complete)
			continue;

		switch (swidget->id) {
		case snd_soc_dapm_scheduler:
			swidget->complete =
				snd_sof_complete_pipeline(scomp->dev, swidget);
			break;
		default:
			break;
		}
	}
	/*
	 * cache initial values of SOF kcontrols by reading DSP value over
	 * IPC. It may be overwritten by alsa-mixer after booting up
	 */
	snd_sof_cache_kcontrol_val(scomp);
}

/* manifest - optional to inform component of manifest */
static int sof_manifest(struct snd_soc_component *scomp, int index,
			struct snd_soc_tplg_manifest *man)
{
	u32 size;
	u32 abi_version;

	size = le32_to_cpu(man->priv.size);

	/* backward compatible with tplg without ABI info */
	if (!size) {
		dev_dbg(scomp->dev, "No topology ABI info\n");
		return 0;
	}

	if (size != SOF_TPLG_ABI_SIZE) {
		dev_err(scomp->dev, "error: invalid topology ABI size\n");
		return -EINVAL;
	}

	dev_info(scomp->dev,
		 "Topology: ABI %d:%d:%d Kernel ABI %d:%d:%d\n",
		 man->priv.data[0], man->priv.data[1],
		 man->priv.data[2], SOF_ABI_MAJOR, SOF_ABI_MINOR,
		 SOF_ABI_PATCH);

	abi_version = SOF_ABI_VER(man->priv.data[0],
				  man->priv.data[1],
				  man->priv.data[2]);

	if (SOF_ABI_VERSION_INCOMPATIBLE(SOF_ABI_VERSION, abi_version)) {
		dev_err(scomp->dev, "error: incompatible topology ABI version\n");
		return -EINVAL;
	}

	if (abi_version > SOF_ABI_VERSION) {
		if (!IS_ENABLED(CONFIG_SND_SOC_SOF_STRICT_ABI_CHECKS)) {
			dev_warn(scomp->dev, "warn: topology ABI is more recent than kernel\n");
		} else {
			dev_err(scomp->dev, "error: topology ABI is more recent than kernel\n");
			return -EINVAL;
		}
	}

	return 0;
}

/* vendor specific kcontrol handlers available for binding */
static const struct snd_soc_tplg_kcontrol_ops sof_io_ops[] = {
	{SOF_TPLG_KCTL_VOL_ID, snd_sof_volume_get, snd_sof_volume_put},
	{SOF_TPLG_KCTL_BYTES_ID, snd_sof_bytes_get, snd_sof_bytes_put},
	{SOF_TPLG_KCTL_ENUM_ID, snd_sof_enum_get, snd_sof_enum_put},
	{SOF_TPLG_KCTL_SWITCH_ID, snd_sof_switch_get, snd_sof_switch_put},
};

/* vendor specific bytes ext handlers available for binding */
static const struct snd_soc_tplg_bytes_ext_ops sof_bytes_ext_ops[] = {
	{SOF_TPLG_KCTL_BYTES_ID, snd_sof_bytes_ext_get, snd_sof_bytes_ext_put},
	{SOF_TPLG_KCTL_BYTES_VOLATILE_RO, snd_sof_bytes_ext_volatile_get},
};

static struct snd_soc_tplg_ops sof_tplg_ops = {
	/* external kcontrol init - used for any driver specific init */
	.control_load	= sof_control_load,
	.control_unload	= sof_control_unload,

	/* external kcontrol init - used for any driver specific init */
	.dapm_route_load	= sof_route_load,
	.dapm_route_unload	= sof_route_unload,

	/* external widget init - used for any driver specific init */
	/* .widget_load is not currently used */
	.widget_ready	= sof_widget_ready,
	.widget_unload	= sof_widget_unload,

	/* FE DAI - used for any driver specific init */
	.dai_load	= sof_dai_load,
	.dai_unload	= sof_dai_unload,

	/* DAI link - used for any driver specific init */
	.link_load	= sof_link_load,
	.link_unload	= sof_link_unload,

	/* completion - called at completion of firmware loading */
	.complete	= sof_complete,

	/* manifest - optional to inform component of manifest */
	.manifest	= sof_manifest,

	/* vendor specific kcontrol handlers available for binding */
	.io_ops		= sof_io_ops,
	.io_ops_count	= ARRAY_SIZE(sof_io_ops),

	/* vendor specific bytes ext handlers available for binding */
	.bytes_ext_ops	= sof_bytes_ext_ops,
	.bytes_ext_ops_count	= ARRAY_SIZE(sof_bytes_ext_ops),
};

int snd_sof_load_topology(struct snd_soc_component *scomp, const char *file)
{
	const struct firmware *fw;
	int ret;

	dev_dbg(scomp->dev, "loading topology:%s\n", file);

	ret = request_firmware(&fw, file, scomp->dev);
	if (ret < 0) {
		dev_err(scomp->dev, "error: tplg request firmware %s failed err: %d\n",
			file, ret);
		return ret;
	}

	ret = snd_soc_tplg_component_load(scomp,
					  &sof_tplg_ops, fw,
					  SND_SOC_TPLG_INDEX_ALL);
	if (ret < 0) {
		dev_err(scomp->dev, "error: tplg component load failed %d\n",
			ret);
		ret = -EINVAL;
	}

	release_firmware(fw);
	return ret;
}
EXPORT_SYMBOL(snd_sof_load_topology);<|MERGE_RESOLUTION|>--- conflicted
+++ resolved
@@ -3234,11 +3234,6 @@
 	if (!link->no_pcm) {
 		link->nonatomic = true;
 
-<<<<<<< HEAD
-		/* set trigger order */
-		link->trigger[0] = SND_SOC_DPCM_TRIGGER_POST;
-		link->trigger[1] = SND_SOC_DPCM_TRIGGER_POST;
-=======
 		/*
 		 * set default trigger order for all links. Exceptions to
 		 * the rule will be handled in sof_pcm_dai_link_fixup()
@@ -3250,7 +3245,6 @@
 					SND_SOC_DPCM_TRIGGER_PRE;
 		link->trigger[SNDRV_PCM_STREAM_CAPTURE] =
 					SND_SOC_DPCM_TRIGGER_POST;
->>>>>>> d1988041
 
 		/* nothing more to do for FE dai links */
 		return 0;
