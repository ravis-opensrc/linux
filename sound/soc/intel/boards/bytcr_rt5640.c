// SPDX-License-Identifier: GPL-2.0-only
/*
 *  byt_cr_dpcm_rt5640.c - ASoc Machine driver for Intel Byt CR platform
 *
 *  Copyright (C) 2014 Intel Corp
 *  Author: Subhransu S. Prusty <subhransu.s.prusty@intel.com>
 *  ~~~~~~~~~~~~~~~~~~~~~~~~~~~~~~~~~~~~~~~~~~~~~~~~~~~~~~~~~~~~~~~~~~~~~~~~~~
 *
 * ~~~~~~~~~~~~~~~~~~~~~~~~~~~~~~~~~~~~~~~~~~~~~~~~~~~~~~~~~~~~~~~~~~~~~~~~~~
 */

#include <linux/i2c.h>
#include <linux/init.h>
#include <linux/module.h>
#include <linux/moduleparam.h>
#include <linux/platform_device.h>
#include <linux/acpi.h>
#include <linux/clk.h>
#include <linux/device.h>
#include <linux/dmi.h>
#include <linux/gpio/consumer.h>
#include <linux/gpio/machine.h>
#include <linux/input.h>
#include <linux/slab.h>
#include <sound/pcm.h>
#include <sound/pcm_params.h>
#include <sound/soc.h>
#include <sound/jack.h>
#include <sound/soc-acpi.h>
#include <dt-bindings/sound/rt5640.h>
#include "../../codecs/rt5640.h"
#include "../atom/sst-atom-controls.h"
#include "../common/soc-intel-quirks.h"

enum {
	BYT_RT5640_DMIC1_MAP,
	BYT_RT5640_DMIC2_MAP,
	BYT_RT5640_IN1_MAP,
	BYT_RT5640_IN3_MAP,
	BYT_RT5640_NO_INTERNAL_MIC_MAP,
};

enum {
	BYT_RT5640_JD_SRC_GPIO1		= (RT5640_JD_SRC_GPIO1 << 4),
	BYT_RT5640_JD_SRC_JD1_IN4P	= (RT5640_JD_SRC_JD1_IN4P << 4),
	BYT_RT5640_JD_SRC_JD2_IN4N	= (RT5640_JD_SRC_JD2_IN4N << 4),
	BYT_RT5640_JD_SRC_GPIO2		= (RT5640_JD_SRC_GPIO2 << 4),
	BYT_RT5640_JD_SRC_GPIO3		= (RT5640_JD_SRC_GPIO3 << 4),
	BYT_RT5640_JD_SRC_GPIO4		= (RT5640_JD_SRC_GPIO4 << 4),
};

enum {
	BYT_RT5640_OVCD_TH_600UA	= (6 << 8),
	BYT_RT5640_OVCD_TH_1500UA	= (15 << 8),
	BYT_RT5640_OVCD_TH_2000UA	= (20 << 8),
};

enum {
	BYT_RT5640_OVCD_SF_0P5		= (RT5640_OVCD_SF_0P5 << 13),
	BYT_RT5640_OVCD_SF_0P75		= (RT5640_OVCD_SF_0P75 << 13),
	BYT_RT5640_OVCD_SF_1P0		= (RT5640_OVCD_SF_1P0 << 13),
	BYT_RT5640_OVCD_SF_1P5		= (RT5640_OVCD_SF_1P5 << 13),
};

#define BYT_RT5640_MAP(quirk)		((quirk) &  GENMASK(3, 0))
#define BYT_RT5640_JDSRC(quirk)		(((quirk) & GENMASK(7, 4)) >> 4)
#define BYT_RT5640_OVCD_TH(quirk)	(((quirk) & GENMASK(12, 8)) >> 8)
#define BYT_RT5640_OVCD_SF(quirk)	(((quirk) & GENMASK(14, 13)) >> 13)
#define BYT_RT5640_JD_NOT_INV		BIT(16)
#define BYT_RT5640_MONO_SPEAKER		BIT(17)
#define BYT_RT5640_DIFF_MIC		BIT(18) /* default is single-ended */
#define BYT_RT5640_SSP2_AIF2		BIT(19) /* default is using AIF1  */
#define BYT_RT5640_SSP0_AIF1		BIT(20)
#define BYT_RT5640_SSP0_AIF2		BIT(21)
#define BYT_RT5640_MCLK_EN		BIT(22)
#define BYT_RT5640_MCLK_25MHZ		BIT(23)
#define BYT_RT5640_NO_SPEAKERS		BIT(24)
<<<<<<< HEAD
=======
#define BYT_RT5640_LINEOUT		BIT(25)
#define BYT_RT5640_LINEOUT_AS_HP2	BIT(26)
#define BYT_RT5640_HSMIC2_ON_IN1	BIT(27)
#define BYT_RT5640_JD_HP_ELITEP_1000G2	BIT(28)
>>>>>>> 3b17187f

#define BYTCR_INPUT_DEFAULTS				\
	(BYT_RT5640_IN3_MAP |				\
	 BYT_RT5640_JD_SRC_JD1_IN4P |			\
	 BYT_RT5640_OVCD_TH_2000UA |			\
	 BYT_RT5640_OVCD_SF_0P75 |			\
	 BYT_RT5640_DIFF_MIC)

/* in-diff or dmic-pin + jdsrc + ovcd-th + -sf + jd-inv + terminating entry */
#define MAX_NO_PROPS 6

struct byt_rt5640_private {
	struct snd_soc_jack jack;
	struct snd_soc_jack jack2;
	struct gpio_desc *hsmic_detect;
	struct clk *mclk;
	struct device *codec_dev;
};
static bool is_bytcr;

static unsigned long byt_rt5640_quirk = BYT_RT5640_MCLK_EN;
static int quirk_override = -1;
module_param_named(quirk, quirk_override, int, 0444);
MODULE_PARM_DESC(quirk, "Board-specific quirk override");

static void log_quirks(struct device *dev)
{
	int map;
	bool has_mclk = false;
	bool has_ssp0 = false;
	bool has_ssp0_aif1 = false;
	bool has_ssp0_aif2 = false;
	bool has_ssp2_aif2 = false;

	map = BYT_RT5640_MAP(byt_rt5640_quirk);
	switch (map) {
	case BYT_RT5640_DMIC1_MAP:
		dev_info(dev, "quirk DMIC1_MAP enabled\n");
		break;
	case BYT_RT5640_DMIC2_MAP:
		dev_info(dev, "quirk DMIC2_MAP enabled\n");
		break;
	case BYT_RT5640_IN1_MAP:
		dev_info(dev, "quirk IN1_MAP enabled\n");
		break;
	case BYT_RT5640_IN3_MAP:
		dev_info(dev, "quirk IN3_MAP enabled\n");
		break;
	case BYT_RT5640_NO_INTERNAL_MIC_MAP:
		dev_info(dev, "quirk NO_INTERNAL_MIC_MAP enabled\n");
		break;
	default:
		dev_err(dev, "quirk map 0x%x is not supported, microphone input will not work\n", map);
		break;
	}
	if (byt_rt5640_quirk & BYT_RT5640_HSMIC2_ON_IN1)
		dev_info(dev, "quirk HSMIC2_ON_IN1 enabled\n");
	if (BYT_RT5640_JDSRC(byt_rt5640_quirk)) {
		dev_info(dev, "quirk realtek,jack-detect-source %ld\n",
			 BYT_RT5640_JDSRC(byt_rt5640_quirk));
		dev_info(dev, "quirk realtek,over-current-threshold-microamp %ld\n",
			 BYT_RT5640_OVCD_TH(byt_rt5640_quirk) * 100);
		dev_info(dev, "quirk realtek,over-current-scale-factor %ld\n",
			 BYT_RT5640_OVCD_SF(byt_rt5640_quirk));
	}
	if (byt_rt5640_quirk & BYT_RT5640_JD_NOT_INV)
		dev_info(dev, "quirk JD_NOT_INV enabled\n");
	if (byt_rt5640_quirk & BYT_RT5640_JD_HP_ELITEP_1000G2)
		dev_info(dev, "quirk JD_HP_ELITEPAD_1000G2 enabled\n");
	if (byt_rt5640_quirk & BYT_RT5640_MONO_SPEAKER)
		dev_info(dev, "quirk MONO_SPEAKER enabled\n");
	if (byt_rt5640_quirk & BYT_RT5640_NO_SPEAKERS)
		dev_info(dev, "quirk NO_SPEAKERS enabled\n");
<<<<<<< HEAD
=======
	if (byt_rt5640_quirk & BYT_RT5640_LINEOUT)
		dev_info(dev, "quirk LINEOUT enabled\n");
	if (byt_rt5640_quirk & BYT_RT5640_LINEOUT_AS_HP2)
		dev_info(dev, "quirk LINEOUT_AS_HP2 enabled\n");
>>>>>>> 3b17187f
	if (byt_rt5640_quirk & BYT_RT5640_DIFF_MIC)
		dev_info(dev, "quirk DIFF_MIC enabled\n");
	if (byt_rt5640_quirk & BYT_RT5640_SSP0_AIF1) {
		dev_info(dev, "quirk SSP0_AIF1 enabled\n");
		has_ssp0 = true;
		has_ssp0_aif1 = true;
	}
	if (byt_rt5640_quirk & BYT_RT5640_SSP0_AIF2) {
		dev_info(dev, "quirk SSP0_AIF2 enabled\n");
		has_ssp0 = true;
		has_ssp0_aif2 = true;
	}
	if (byt_rt5640_quirk & BYT_RT5640_SSP2_AIF2) {
		dev_info(dev, "quirk SSP2_AIF2 enabled\n");
		has_ssp2_aif2 = true;
	}
	if (is_bytcr && !has_ssp0)
		dev_err(dev, "Invalid routing, bytcr detected but no SSP0-based quirk, audio cannot work with SSP2 on bytcr\n");
	if (has_ssp0_aif1 && has_ssp0_aif2)
		dev_err(dev, "Invalid routing, SSP0 cannot be connected to both AIF1 and AIF2\n");
	if (has_ssp0 && has_ssp2_aif2)
		dev_err(dev, "Invalid routing, cannot have both SSP0 and SSP2 connected to codec\n");

	if (byt_rt5640_quirk & BYT_RT5640_MCLK_EN) {
		dev_info(dev, "quirk MCLK_EN enabled\n");
		has_mclk = true;
	}
	if (byt_rt5640_quirk & BYT_RT5640_MCLK_25MHZ) {
		if (has_mclk)
			dev_info(dev, "quirk MCLK_25MHZ enabled\n");
		else
			dev_err(dev, "quirk MCLK_25MHZ enabled but quirk MCLK not selected, will be ignored\n");
	}
}

static int byt_rt5640_prepare_and_enable_pll1(struct snd_soc_dai *codec_dai,
					      int rate)
{
	int ret;

	/* Configure the PLL before selecting it */
	if (!(byt_rt5640_quirk & BYT_RT5640_MCLK_EN)) {
		/* use bitclock as PLL input */
		if ((byt_rt5640_quirk & BYT_RT5640_SSP0_AIF1) ||
		    (byt_rt5640_quirk & BYT_RT5640_SSP0_AIF2)) {
			/* 2x16 bit slots on SSP0 */
			ret = snd_soc_dai_set_pll(codec_dai, 0,
						  RT5640_PLL1_S_BCLK1,
						  rate * 32, rate * 512);
		} else {
			/* 2x15 bit slots on SSP2 */
			ret = snd_soc_dai_set_pll(codec_dai, 0,
						  RT5640_PLL1_S_BCLK1,
						  rate * 50, rate * 512);
		}
	} else {
		if (byt_rt5640_quirk & BYT_RT5640_MCLK_25MHZ) {
			ret = snd_soc_dai_set_pll(codec_dai, 0,
						  RT5640_PLL1_S_MCLK,
						  25000000, rate * 512);
		} else {
			ret = snd_soc_dai_set_pll(codec_dai, 0,
						  RT5640_PLL1_S_MCLK,
						  19200000, rate * 512);
		}
	}

	if (ret < 0) {
		dev_err(codec_dai->component->dev, "can't set pll: %d\n", ret);
		return ret;
	}

	ret = snd_soc_dai_set_sysclk(codec_dai, RT5640_SCLK_S_PLL1,
				     rate * 512, SND_SOC_CLOCK_IN);
	if (ret < 0) {
		dev_err(codec_dai->component->dev, "can't set clock %d\n", ret);
		return ret;
	}

	return 0;
}

#define BYT_CODEC_DAI1	"rt5640-aif1"
#define BYT_CODEC_DAI2	"rt5640-aif2"

static struct snd_soc_dai *byt_rt5640_get_codec_dai(struct snd_soc_dapm_context *dapm)
{
	struct snd_soc_card *card = dapm->card;
	struct snd_soc_dai *codec_dai;

	codec_dai = snd_soc_card_get_codec_dai(card, BYT_CODEC_DAI1);
	if (!codec_dai)
		codec_dai = snd_soc_card_get_codec_dai(card, BYT_CODEC_DAI2);
	if (!codec_dai)
		dev_err(card->dev, "Error codec dai not found\n");

	return codec_dai;
}

static int platform_clock_control(struct snd_soc_dapm_widget *w,
				  struct snd_kcontrol *k, int  event)
{
	struct snd_soc_dapm_context *dapm = w->dapm;
	struct snd_soc_card *card = dapm->card;
	struct snd_soc_dai *codec_dai;
	struct byt_rt5640_private *priv = snd_soc_card_get_drvdata(card);
	int ret;

	codec_dai = byt_rt5640_get_codec_dai(dapm);
	if (!codec_dai)
		return -EIO;

	if (SND_SOC_DAPM_EVENT_ON(event)) {
		if (byt_rt5640_quirk & BYT_RT5640_MCLK_EN) {
			ret = clk_prepare_enable(priv->mclk);
			if (ret < 0) {
				dev_err(card->dev,
					"could not configure MCLK state\n");
				return ret;
			}
		}
		ret = byt_rt5640_prepare_and_enable_pll1(codec_dai, 48000);
	} else {
		/*
		 * Set codec clock source to internal clock before
		 * turning off the platform clock. Codec needs clock
		 * for Jack detection and button press
		 */
		ret = snd_soc_dai_set_sysclk(codec_dai, RT5640_SCLK_S_RCCLK,
					     48000 * 512,
					     SND_SOC_CLOCK_IN);
		if (!ret) {
			if (byt_rt5640_quirk & BYT_RT5640_MCLK_EN)
				clk_disable_unprepare(priv->mclk);
		}
	}

	if (ret < 0) {
		dev_err(card->dev, "can't set codec sysclk: %d\n", ret);
		return ret;
	}

	return 0;
}

static int byt_rt5640_event_lineout(struct snd_soc_dapm_widget *w,
			struct snd_kcontrol *k, int event)
{
	unsigned int gpio_ctrl3_val = RT5640_GP1_PF_OUT;
	struct snd_soc_dai *codec_dai;

	if (!(byt_rt5640_quirk & BYT_RT5640_LINEOUT_AS_HP2))
		return 0;

	/*
	 * On devices which use line-out as a second headphones output,
	 * the codec's GPIO1 pin is used to enable an external HP-amp.
	 */

	codec_dai = byt_rt5640_get_codec_dai(w->dapm);
	if (!codec_dai)
		return -EIO;

	if (SND_SOC_DAPM_EVENT_ON(event))
		gpio_ctrl3_val |= RT5640_GP1_OUT_HI;

	snd_soc_component_update_bits(codec_dai->component, RT5640_GPIO_CTRL3,
		RT5640_GP1_PF_MASK | RT5640_GP1_OUT_MASK, gpio_ctrl3_val);

	return 0;
}

static const struct snd_soc_dapm_widget byt_rt5640_widgets[] = {
	SND_SOC_DAPM_HP("Headphone", NULL),
	SND_SOC_DAPM_MIC("Headset Mic", NULL),
	SND_SOC_DAPM_MIC("Headset Mic 2", NULL),
	SND_SOC_DAPM_MIC("Internal Mic", NULL),
	SND_SOC_DAPM_SPK("Speaker", NULL),
	SND_SOC_DAPM_LINE("Line Out", byt_rt5640_event_lineout),
	SND_SOC_DAPM_SUPPLY("Platform Clock", SND_SOC_NOPM, 0, 0,
			    platform_clock_control, SND_SOC_DAPM_PRE_PMU |
			    SND_SOC_DAPM_POST_PMD),
};

static const struct snd_soc_dapm_route byt_rt5640_audio_map[] = {
	{"Headphone", NULL, "Platform Clock"},
	{"Headset Mic", NULL, "Platform Clock"},
	{"Headset Mic", NULL, "MICBIAS1"},
	{"IN2P", NULL, "Headset Mic"},
	{"Headphone", NULL, "HPOL"},
	{"Headphone", NULL, "HPOR"},
};

static const struct snd_soc_dapm_route byt_rt5640_intmic_dmic1_map[] = {
	{"Internal Mic", NULL, "Platform Clock"},
	{"DMIC1", NULL, "Internal Mic"},
};

static const struct snd_soc_dapm_route byt_rt5640_intmic_dmic2_map[] = {
	{"Internal Mic", NULL, "Platform Clock"},
	{"DMIC2", NULL, "Internal Mic"},
};

static const struct snd_soc_dapm_route byt_rt5640_intmic_in1_map[] = {
	{"Internal Mic", NULL, "Platform Clock"},
	{"Internal Mic", NULL, "MICBIAS1"},
	{"IN1P", NULL, "Internal Mic"},
};

static const struct snd_soc_dapm_route byt_rt5640_intmic_in3_map[] = {
	{"Internal Mic", NULL, "Platform Clock"},
	{"Internal Mic", NULL, "MICBIAS1"},
	{"IN3P", NULL, "Internal Mic"},
};

static const struct snd_soc_dapm_route byt_rt5640_hsmic2_in1_map[] = {
	{"Headset Mic 2", NULL, "Platform Clock"},
	{"Headset Mic 2", NULL, "MICBIAS1"},
	{"IN1P", NULL, "Headset Mic 2"},
};

static const struct snd_soc_dapm_route byt_rt5640_ssp2_aif1_map[] = {
	{"ssp2 Tx", NULL, "codec_out0"},
	{"ssp2 Tx", NULL, "codec_out1"},
	{"codec_in0", NULL, "ssp2 Rx"},
	{"codec_in1", NULL, "ssp2 Rx"},

	{"AIF1 Playback", NULL, "ssp2 Tx"},
	{"ssp2 Rx", NULL, "AIF1 Capture"},
};

static const struct snd_soc_dapm_route byt_rt5640_ssp2_aif2_map[] = {
	{"ssp2 Tx", NULL, "codec_out0"},
	{"ssp2 Tx", NULL, "codec_out1"},
	{"codec_in0", NULL, "ssp2 Rx"},
	{"codec_in1", NULL, "ssp2 Rx"},

	{"AIF2 Playback", NULL, "ssp2 Tx"},
	{"ssp2 Rx", NULL, "AIF2 Capture"},
};

static const struct snd_soc_dapm_route byt_rt5640_ssp0_aif1_map[] = {
	{"ssp0 Tx", NULL, "modem_out"},
	{"modem_in", NULL, "ssp0 Rx"},

	{"AIF1 Playback", NULL, "ssp0 Tx"},
	{"ssp0 Rx", NULL, "AIF1 Capture"},
};

static const struct snd_soc_dapm_route byt_rt5640_ssp0_aif2_map[] = {
	{"ssp0 Tx", NULL, "modem_out"},
	{"modem_in", NULL, "ssp0 Rx"},

	{"AIF2 Playback", NULL, "ssp0 Tx"},
	{"ssp0 Rx", NULL, "AIF2 Capture"},
};

static const struct snd_soc_dapm_route byt_rt5640_stereo_spk_map[] = {
	{"Speaker", NULL, "Platform Clock"},
	{"Speaker", NULL, "SPOLP"},
	{"Speaker", NULL, "SPOLN"},
	{"Speaker", NULL, "SPORP"},
	{"Speaker", NULL, "SPORN"},
};

static const struct snd_soc_dapm_route byt_rt5640_mono_spk_map[] = {
	{"Speaker", NULL, "Platform Clock"},
	{"Speaker", NULL, "SPOLP"},
	{"Speaker", NULL, "SPOLN"},
};

static const struct snd_soc_dapm_route byt_rt5640_lineout_map[] = {
	{"Line Out", NULL, "Platform Clock"},
	{"Line Out", NULL, "LOUTR"},
	{"Line Out", NULL, "LOUTL"},
};

static const struct snd_kcontrol_new byt_rt5640_controls[] = {
	SOC_DAPM_PIN_SWITCH("Headphone"),
	SOC_DAPM_PIN_SWITCH("Headset Mic"),
	SOC_DAPM_PIN_SWITCH("Headset Mic 2"),
	SOC_DAPM_PIN_SWITCH("Internal Mic"),
	SOC_DAPM_PIN_SWITCH("Speaker"),
	SOC_DAPM_PIN_SWITCH("Line Out"),
};

static struct snd_soc_jack_pin rt5640_pins[] = {
	{
		.pin	= "Headphone",
		.mask	= SND_JACK_HEADPHONE,
	},
	{
		.pin	= "Headset Mic",
		.mask	= SND_JACK_MICROPHONE,
	},
};

static struct snd_soc_jack_pin rt5640_pins2[] = {
	{
		/* The 2nd headset jack uses lineout with an external HP-amp */
		.pin	= "Line Out",
		.mask	= SND_JACK_HEADPHONE,
	},
	{
		.pin	= "Headset Mic 2",
		.mask	= SND_JACK_MICROPHONE,
	},
};

static struct snd_soc_jack_gpio rt5640_jack_gpio = {
	.name = "hp-detect",
	.report = SND_JACK_HEADSET,
	.invert = true,
	.debounce_time = 200,
};

static struct snd_soc_jack_gpio rt5640_jack2_gpio = {
	.name = "hp2-detect",
	.report = SND_JACK_HEADSET,
	.invert = true,
	.debounce_time = 200,
};

static const struct acpi_gpio_params acpi_gpio0 = { 0, 0, false };
static const struct acpi_gpio_params acpi_gpio1 = { 1, 0, false };
static const struct acpi_gpio_params acpi_gpio2 = { 2, 0, false };

static const struct acpi_gpio_mapping byt_rt5640_hp_elitepad_1000g2_gpios[] = {
	{ "hp-detect-gpios", &acpi_gpio0, 1, },
	{ "headset-mic-detect-gpios", &acpi_gpio1, 1, },
	{ "hp2-detect-gpios", &acpi_gpio2, 1, },
	{ },
};

static int byt_rt5640_hp_elitepad_1000g2_jack1_check(void *data)
{
	struct byt_rt5640_private *priv = data;
	int jack_status, mic_status;

	jack_status = gpiod_get_value_cansleep(rt5640_jack_gpio.desc);
	if (jack_status)
		return 0;

	mic_status = gpiod_get_value_cansleep(priv->hsmic_detect);
	if (mic_status)
		return SND_JACK_HEADPHONE;
	else
		return SND_JACK_HEADSET;
}

static int byt_rt5640_hp_elitepad_1000g2_jack2_check(void *data)
{
	struct snd_soc_component *component = data;
	int jack_status, report;

	jack_status = gpiod_get_value_cansleep(rt5640_jack2_gpio.desc);
	if (jack_status)
		return 0;

	rt5640_enable_micbias1_for_ovcd(component);
	report = rt5640_detect_headset(component, rt5640_jack2_gpio.desc);
	rt5640_disable_micbias1_for_ovcd(component);

	return report;
}

static int byt_rt5640_aif1_hw_params(struct snd_pcm_substream *substream,
					struct snd_pcm_hw_params *params)
{
	struct snd_soc_pcm_runtime *rtd = asoc_substream_to_rtd(substream);
	struct snd_soc_dai *dai = asoc_rtd_to_codec(rtd, 0);

	return byt_rt5640_prepare_and_enable_pll1(dai, params_rate(params));
}

/* Please keep this list alphabetically sorted */
static const struct dmi_system_id byt_rt5640_quirk_table[] = {
	{	/* Acer Iconia Tab 8 W1-810 */
		.matches = {
			DMI_EXACT_MATCH(DMI_SYS_VENDOR, "Acer"),
			DMI_EXACT_MATCH(DMI_PRODUCT_NAME, "Iconia W1-810"),
		},
		.driver_data = (void *)(BYT_RT5640_DMIC1_MAP |
					BYT_RT5640_JD_SRC_JD1_IN4P |
					BYT_RT5640_OVCD_TH_1500UA |
					BYT_RT5640_OVCD_SF_0P75 |
					BYT_RT5640_SSP0_AIF1 |
					BYT_RT5640_MCLK_EN),
	},
	{	/* Acer One 10 S1002 */
		.matches = {
			DMI_MATCH(DMI_SYS_VENDOR, "Acer"),
			DMI_MATCH(DMI_PRODUCT_NAME, "One S1002"),
		},
		.driver_data = (void *)(BYT_RT5640_IN1_MAP |
					BYT_RT5640_JD_SRC_JD2_IN4N |
					BYT_RT5640_OVCD_TH_2000UA |
					BYT_RT5640_OVCD_SF_0P75 |
					BYT_RT5640_DIFF_MIC |
					BYT_RT5640_SSP0_AIF2 |
					BYT_RT5640_MCLK_EN),
	},
	{
		.matches = {
			DMI_MATCH(DMI_SYS_VENDOR, "Acer"),
			DMI_MATCH(DMI_PRODUCT_NAME, "Aspire SW5-012"),
		},
		.driver_data = (void *)(BYT_RT5640_DMIC1_MAP |
					BYT_RT5640_JD_SRC_JD2_IN4N |
					BYT_RT5640_OVCD_TH_2000UA |
					BYT_RT5640_OVCD_SF_0P75 |
					BYT_RT5640_SSP0_AIF1 |
					BYT_RT5640_MCLK_EN),
	},
	{
		.matches = {
			DMI_EXACT_MATCH(DMI_SYS_VENDOR, "ARCHOS"),
			DMI_EXACT_MATCH(DMI_PRODUCT_NAME, "ARCHOS 80 Cesium"),
		},
		.driver_data = (void *)(BYTCR_INPUT_DEFAULTS |
					BYT_RT5640_MONO_SPEAKER |
					BYT_RT5640_SSP0_AIF1 |
					BYT_RT5640_MCLK_EN),
	},
	{
		.matches = {
			DMI_EXACT_MATCH(DMI_SYS_VENDOR, "ARCHOS"),
			DMI_EXACT_MATCH(DMI_PRODUCT_NAME, "ARCHOS 140 CESIUM"),
		},
		.driver_data = (void *)(BYT_RT5640_IN1_MAP |
					BYT_RT5640_JD_SRC_JD2_IN4N |
					BYT_RT5640_OVCD_TH_2000UA |
					BYT_RT5640_OVCD_SF_0P75 |
					BYT_RT5640_SSP0_AIF1 |
					BYT_RT5640_MCLK_EN),
	},
	{
		.matches = {
			DMI_EXACT_MATCH(DMI_SYS_VENDOR, "ASUSTeK COMPUTER INC."),
			DMI_EXACT_MATCH(DMI_PRODUCT_NAME, "ME176C"),
		},
		.driver_data = (void *)(BYT_RT5640_IN1_MAP |
					BYT_RT5640_JD_SRC_JD2_IN4N |
					BYT_RT5640_OVCD_TH_2000UA |
					BYT_RT5640_OVCD_SF_0P75 |
					BYT_RT5640_SSP0_AIF1 |
					BYT_RT5640_MCLK_EN),
	},
	{
		.matches = {
			DMI_EXACT_MATCH(DMI_SYS_VENDOR, "ASUSTeK COMPUTER INC."),
			DMI_EXACT_MATCH(DMI_PRODUCT_NAME, "T100TA"),
		},
		.driver_data = (void *)(BYT_RT5640_IN1_MAP |
					BYT_RT5640_JD_SRC_JD2_IN4N |
					BYT_RT5640_OVCD_TH_2000UA |
					BYT_RT5640_OVCD_SF_0P75 |
					BYT_RT5640_MCLK_EN),
	},
	{
		.matches = {
			DMI_EXACT_MATCH(DMI_SYS_VENDOR, "ASUSTeK COMPUTER INC."),
			DMI_EXACT_MATCH(DMI_PRODUCT_NAME, "T100TAF"),
		},
		.driver_data = (void *)(BYT_RT5640_IN1_MAP |
					BYT_RT5640_JD_SRC_JD2_IN4N |
					BYT_RT5640_OVCD_TH_2000UA |
					BYT_RT5640_OVCD_SF_0P75 |
					BYT_RT5640_MONO_SPEAKER |
					BYT_RT5640_DIFF_MIC |
					BYT_RT5640_SSP0_AIF2 |
					BYT_RT5640_MCLK_EN),
	},
	{	/* Chuwi Vi8 (CWI506) */
		.matches = {
			DMI_EXACT_MATCH(DMI_SYS_VENDOR, "Insyde"),
			DMI_EXACT_MATCH(DMI_PRODUCT_NAME, "i86"),
			/* The above are too generic, also match BIOS info */
			DMI_MATCH(DMI_BIOS_VERSION, "CHUWI.D86JLBNR"),
		},
		.driver_data = (void *)(BYTCR_INPUT_DEFAULTS |
					BYT_RT5640_MONO_SPEAKER |
					BYT_RT5640_SSP0_AIF1 |
					BYT_RT5640_MCLK_EN),
	},
	{
		/* Chuwi Vi10 (CWI505) */
		.matches = {
			DMI_MATCH(DMI_BOARD_VENDOR, "Hampoo"),
			DMI_MATCH(DMI_BOARD_NAME, "BYT-PF02"),
			DMI_MATCH(DMI_SYS_VENDOR, "ilife"),
			DMI_MATCH(DMI_PRODUCT_NAME, "S165"),
		},
		.driver_data = (void *)(BYT_RT5640_IN1_MAP |
					BYT_RT5640_JD_SRC_JD2_IN4N |
					BYT_RT5640_OVCD_TH_2000UA |
					BYT_RT5640_OVCD_SF_0P75 |
					BYT_RT5640_DIFF_MIC |
					BYT_RT5640_SSP0_AIF1 |
					BYT_RT5640_MCLK_EN),
	},
	{
		/* Chuwi Hi8 (CWI509) */
		.matches = {
			DMI_MATCH(DMI_BOARD_VENDOR, "Hampoo"),
			DMI_MATCH(DMI_BOARD_NAME, "BYT-PA03C"),
			DMI_MATCH(DMI_SYS_VENDOR, "ilife"),
			DMI_MATCH(DMI_PRODUCT_NAME, "S806"),
		},
		.driver_data = (void *)(BYT_RT5640_IN1_MAP |
					BYT_RT5640_JD_SRC_JD2_IN4N |
					BYT_RT5640_OVCD_TH_2000UA |
					BYT_RT5640_OVCD_SF_0P75 |
					BYT_RT5640_MONO_SPEAKER |
					BYT_RT5640_DIFF_MIC |
					BYT_RT5640_SSP0_AIF1 |
					BYT_RT5640_MCLK_EN),
	},
	{
		.matches = {
			DMI_MATCH(DMI_SYS_VENDOR, "Circuitco"),
			DMI_MATCH(DMI_PRODUCT_NAME, "Minnowboard Max B3 PLATFORM"),
		},
		.driver_data = (void *)(BYT_RT5640_DMIC1_MAP),
	},
	{	/* Connect Tablet 9 */
		.matches = {
			DMI_EXACT_MATCH(DMI_SYS_VENDOR, "Connect"),
			DMI_EXACT_MATCH(DMI_PRODUCT_NAME, "Tablet 9"),
		},
		.driver_data = (void *)(BYTCR_INPUT_DEFAULTS |
					BYT_RT5640_MONO_SPEAKER |
					BYT_RT5640_SSP0_AIF1 |
					BYT_RT5640_MCLK_EN),
	},
	{
		.matches = {
			DMI_EXACT_MATCH(DMI_SYS_VENDOR, "Dell Inc."),
			DMI_EXACT_MATCH(DMI_PRODUCT_NAME, "Venue 8 Pro 5830"),
		},
		.driver_data = (void *)(BYT_RT5640_DMIC1_MAP |
					BYT_RT5640_JD_SRC_JD2_IN4N |
					BYT_RT5640_OVCD_TH_2000UA |
					BYT_RT5640_OVCD_SF_0P75 |
					BYT_RT5640_MONO_SPEAKER |
					BYT_RT5640_MCLK_EN),
	},
	{	/* Estar Beauty HD MID 7316R */
		.matches = {
			DMI_MATCH(DMI_SYS_VENDOR, "Estar"),
			DMI_MATCH(DMI_PRODUCT_NAME, "eSTAR BEAUTY HD Intel Quad core"),
		},
		.driver_data = (void *)(BYTCR_INPUT_DEFAULTS |
					BYT_RT5640_MONO_SPEAKER |
					BYT_RT5640_SSP0_AIF1 |
					BYT_RT5640_MCLK_EN),
	},
	{	/* Glavey TM800A550L */
		.matches = {
			DMI_MATCH(DMI_BOARD_VENDOR, "AMI Corporation"),
			DMI_MATCH(DMI_BOARD_NAME, "Aptio CRB"),
			/* Above strings are too generic, also match on BIOS version */
			DMI_MATCH(DMI_BIOS_VERSION, "ZY-8-BI-PX4S70VTR400-X423B-005-D"),
		},
		.driver_data = (void *)(BYTCR_INPUT_DEFAULTS |
					BYT_RT5640_SSP0_AIF1 |
					BYT_RT5640_MCLK_EN),
	},
	{
		.matches = {
			DMI_EXACT_MATCH(DMI_SYS_VENDOR, "Hewlett-Packard"),
			DMI_EXACT_MATCH(DMI_PRODUCT_NAME, "HP ElitePad 1000 G2"),
		},
		.driver_data = (void *)(BYT_RT5640_DMIC2_MAP |
					BYT_RT5640_MCLK_EN |
					BYT_RT5640_LINEOUT |
					BYT_RT5640_LINEOUT_AS_HP2 |
					BYT_RT5640_HSMIC2_ON_IN1 |
					BYT_RT5640_JD_HP_ELITEP_1000G2),
	},
	{	/* HP Pavilion x2 10-k0XX, 10-n0XX */
		.matches = {
			DMI_MATCH(DMI_SYS_VENDOR, "Hewlett-Packard"),
			DMI_MATCH(DMI_PRODUCT_NAME, "HP Pavilion x2 Detachable"),
		},
		.driver_data = (void *)(BYT_RT5640_DMIC1_MAP |
					BYT_RT5640_JD_SRC_JD2_IN4N |
					BYT_RT5640_OVCD_TH_1500UA |
					BYT_RT5640_OVCD_SF_0P75 |
					BYT_RT5640_SSP0_AIF1 |
					BYT_RT5640_MCLK_EN),
	},
	{	/* HP Pavilion x2 10-p0XX */
		.matches = {
			DMI_MATCH(DMI_SYS_VENDOR, "HP"),
			DMI_MATCH(DMI_PRODUCT_NAME, "HP x2 Detachable 10-p0XX"),
		},
		.driver_data = (void *)(BYT_RT5640_DMIC1_MAP |
					BYT_RT5640_JD_SRC_JD1_IN4P |
					BYT_RT5640_OVCD_TH_2000UA |
					BYT_RT5640_OVCD_SF_0P75 |
					BYT_RT5640_MCLK_EN),
	},
	{	/* HP Stream 7 */
		.matches = {
			DMI_EXACT_MATCH(DMI_SYS_VENDOR, "Hewlett-Packard"),
			DMI_EXACT_MATCH(DMI_PRODUCT_NAME, "HP Stream 7 Tablet"),
		},
		.driver_data = (void *)(BYTCR_INPUT_DEFAULTS |
					BYT_RT5640_MONO_SPEAKER |
					BYT_RT5640_JD_NOT_INV |
					BYT_RT5640_SSP0_AIF1 |
					BYT_RT5640_MCLK_EN),
	},
	{	/* I.T.Works TW891 */
		.matches = {
			DMI_EXACT_MATCH(DMI_SYS_VENDOR, "To be filled by O.E.M."),
			DMI_EXACT_MATCH(DMI_PRODUCT_NAME, "TW891"),
			DMI_EXACT_MATCH(DMI_BOARD_VENDOR, "To be filled by O.E.M."),
			DMI_EXACT_MATCH(DMI_BOARD_NAME, "TW891"),
		},
		.driver_data = (void *)(BYTCR_INPUT_DEFAULTS |
					BYT_RT5640_MONO_SPEAKER |
					BYT_RT5640_SSP0_AIF1 |
					BYT_RT5640_MCLK_EN),
	},
	{	/* Lamina I8270 / T701BR.SE */
		.matches = {
			DMI_EXACT_MATCH(DMI_BOARD_VENDOR, "Lamina"),
			DMI_EXACT_MATCH(DMI_BOARD_NAME, "T701BR.SE"),
		},
		.driver_data = (void *)(BYTCR_INPUT_DEFAULTS |
					BYT_RT5640_MONO_SPEAKER |
					BYT_RT5640_JD_NOT_INV |
					BYT_RT5640_SSP0_AIF1 |
					BYT_RT5640_MCLK_EN),
	},
	{	/* Lenovo Miix 2 8 */
		.matches = {
			DMI_EXACT_MATCH(DMI_SYS_VENDOR, "LENOVO"),
			DMI_EXACT_MATCH(DMI_PRODUCT_NAME, "20326"),
			DMI_EXACT_MATCH(DMI_BOARD_NAME, "Hiking"),
		},
		.driver_data = (void *)(BYT_RT5640_DMIC1_MAP |
					BYT_RT5640_JD_SRC_JD2_IN4N |
					BYT_RT5640_OVCD_TH_2000UA |
					BYT_RT5640_OVCD_SF_0P75 |
					BYT_RT5640_MONO_SPEAKER |
					BYT_RT5640_MCLK_EN),
	},
	{	/* Lenovo Miix 3-830 */
		.matches = {
			DMI_EXACT_MATCH(DMI_SYS_VENDOR, "LENOVO"),
			DMI_EXACT_MATCH(DMI_PRODUCT_VERSION, "Lenovo MIIX 3-830"),
		},
		.driver_data = (void *)(BYT_RT5640_IN1_MAP |
					BYT_RT5640_JD_SRC_JD2_IN4N |
					BYT_RT5640_OVCD_TH_2000UA |
					BYT_RT5640_OVCD_SF_0P75 |
					BYT_RT5640_MONO_SPEAKER |
					BYT_RT5640_DIFF_MIC |
					BYT_RT5640_SSP0_AIF1 |
					BYT_RT5640_MCLK_EN),
	},
	{	/* Linx Linx7 tablet */
		.matches = {
			DMI_EXACT_MATCH(DMI_SYS_VENDOR, "LINX"),
			DMI_EXACT_MATCH(DMI_PRODUCT_NAME, "LINX7"),
		},
		.driver_data = (void *)(BYTCR_INPUT_DEFAULTS |
					BYT_RT5640_MONO_SPEAKER |
					BYT_RT5640_JD_NOT_INV |
					BYT_RT5640_SSP0_AIF1 |
					BYT_RT5640_MCLK_EN),
	},
	{	/* Mele PCG03 Mini PC */
		.matches = {
			DMI_EXACT_MATCH(DMI_BOARD_VENDOR, "Mini PC"),
			DMI_EXACT_MATCH(DMI_BOARD_NAME, "Mini PC"),
		},
		.driver_data = (void *)(BYT_RT5640_NO_INTERNAL_MIC_MAP |
					BYT_RT5640_NO_SPEAKERS |
					BYT_RT5640_SSP0_AIF1),
	},
	{	/* MPMAN Converter 9, similar hw as the I.T.Works TW891 2-in-1 */
		.matches = {
			DMI_MATCH(DMI_SYS_VENDOR, "MPMAN"),
			DMI_MATCH(DMI_PRODUCT_NAME, "Converter9"),
		},
		.driver_data = (void *)(BYTCR_INPUT_DEFAULTS |
					BYT_RT5640_MONO_SPEAKER |
					BYT_RT5640_SSP0_AIF1 |
					BYT_RT5640_MCLK_EN),
	},
	{
		/* MPMAN MPWIN895CL */
		.matches = {
			DMI_EXACT_MATCH(DMI_SYS_VENDOR, "MPMAN"),
			DMI_EXACT_MATCH(DMI_PRODUCT_NAME, "MPWIN8900CL"),
		},
		.driver_data = (void *)(BYTCR_INPUT_DEFAULTS |
					BYT_RT5640_MONO_SPEAKER |
					BYT_RT5640_SSP0_AIF1 |
					BYT_RT5640_MCLK_EN),
	},
	{	/* MSI S100 tablet */
		.matches = {
			DMI_EXACT_MATCH(DMI_SYS_VENDOR, "Micro-Star International Co., Ltd."),
			DMI_EXACT_MATCH(DMI_PRODUCT_NAME, "S100"),
		},
		.driver_data = (void *)(BYT_RT5640_IN1_MAP |
					BYT_RT5640_JD_SRC_JD2_IN4N |
					BYT_RT5640_OVCD_TH_2000UA |
					BYT_RT5640_OVCD_SF_0P75 |
					BYT_RT5640_MONO_SPEAKER |
					BYT_RT5640_DIFF_MIC |
					BYT_RT5640_MCLK_EN),
	},
	{	/* Nuvison/TMax TM800W560 */
		.matches = {
			DMI_EXACT_MATCH(DMI_SYS_VENDOR, "TMAX"),
			DMI_EXACT_MATCH(DMI_PRODUCT_NAME, "TM800W560L"),
		},
		.driver_data = (void *)(BYT_RT5640_IN1_MAP |
					BYT_RT5640_JD_SRC_JD2_IN4N |
					BYT_RT5640_OVCD_TH_2000UA |
					BYT_RT5640_OVCD_SF_0P75 |
					BYT_RT5640_JD_NOT_INV |
					BYT_RT5640_DIFF_MIC |
					BYT_RT5640_SSP0_AIF1 |
					BYT_RT5640_MCLK_EN),
	},
	{	/* Onda v975w */
		.matches = {
			DMI_EXACT_MATCH(DMI_BOARD_VENDOR, "AMI Corporation"),
			DMI_EXACT_MATCH(DMI_BOARD_NAME, "Aptio CRB"),
			/* The above are too generic, also match BIOS info */
			DMI_EXACT_MATCH(DMI_BIOS_VERSION, "5.6.5"),
			DMI_EXACT_MATCH(DMI_BIOS_DATE, "07/25/2014"),
		},
		.driver_data = (void *)(BYT_RT5640_IN1_MAP |
					BYT_RT5640_JD_SRC_JD2_IN4N |
					BYT_RT5640_OVCD_TH_2000UA |
					BYT_RT5640_OVCD_SF_0P75 |
					BYT_RT5640_DIFF_MIC |
					BYT_RT5640_MCLK_EN),
	},
	{	/* Pipo W4 */
		.matches = {
			DMI_EXACT_MATCH(DMI_BOARD_VENDOR, "AMI Corporation"),
			DMI_EXACT_MATCH(DMI_BOARD_NAME, "Aptio CRB"),
			/* The above are too generic, also match BIOS info */
			DMI_MATCH(DMI_BIOS_VERSION, "V8L_WIN32_CHIPHD"),
		},
		.driver_data = (void *)(BYTCR_INPUT_DEFAULTS |
					BYT_RT5640_MONO_SPEAKER |
					BYT_RT5640_SSP0_AIF1 |
					BYT_RT5640_MCLK_EN),
	},
	{	/* Point of View Mobii TAB-P800W (V2.0) */
		.matches = {
			DMI_EXACT_MATCH(DMI_BOARD_VENDOR, "AMI Corporation"),
			DMI_EXACT_MATCH(DMI_BOARD_NAME, "Aptio CRB"),
			/* The above are too generic, also match BIOS info */
			DMI_EXACT_MATCH(DMI_BIOS_VERSION, "3BAIR1014"),
			DMI_EXACT_MATCH(DMI_BIOS_DATE, "10/24/2014"),
		},
		.driver_data = (void *)(BYT_RT5640_IN1_MAP |
					BYT_RT5640_JD_SRC_JD2_IN4N |
					BYT_RT5640_OVCD_TH_2000UA |
					BYT_RT5640_OVCD_SF_0P75 |
					BYT_RT5640_MONO_SPEAKER |
					BYT_RT5640_DIFF_MIC |
					BYT_RT5640_SSP0_AIF2 |
					BYT_RT5640_MCLK_EN),
	},
	{	/* Point of View Mobii TAB-P800W (V2.1) */
		.matches = {
			DMI_EXACT_MATCH(DMI_BOARD_VENDOR, "AMI Corporation"),
			DMI_EXACT_MATCH(DMI_BOARD_NAME, "Aptio CRB"),
			/* The above are too generic, also match BIOS info */
			DMI_EXACT_MATCH(DMI_BIOS_VERSION, "3BAIR1013"),
			DMI_EXACT_MATCH(DMI_BIOS_DATE, "08/22/2014"),
		},
		.driver_data = (void *)(BYT_RT5640_IN1_MAP |
					BYT_RT5640_JD_SRC_JD2_IN4N |
					BYT_RT5640_OVCD_TH_2000UA |
					BYT_RT5640_OVCD_SF_0P75 |
					BYT_RT5640_MONO_SPEAKER |
					BYT_RT5640_DIFF_MIC |
					BYT_RT5640_SSP0_AIF2 |
					BYT_RT5640_MCLK_EN),
	},
	{	/* Point of View Mobii TAB-P1005W-232 (V2.0) */
		.matches = {
			DMI_EXACT_MATCH(DMI_BOARD_VENDOR, "POV"),
			DMI_EXACT_MATCH(DMI_BOARD_NAME, "I102A"),
		},
		.driver_data = (void *)(BYT_RT5640_IN1_MAP |
					BYT_RT5640_JD_SRC_JD2_IN4N |
					BYT_RT5640_OVCD_TH_2000UA |
					BYT_RT5640_OVCD_SF_0P75 |
					BYT_RT5640_DIFF_MIC |
					BYT_RT5640_SSP0_AIF1 |
					BYT_RT5640_MCLK_EN),
	},
	{
		/* Prowise PT301 */
		.matches = {
			DMI_MATCH(DMI_SYS_VENDOR, "Prowise"),
			DMI_MATCH(DMI_PRODUCT_NAME, "PT301"),
		},
		.driver_data = (void *)(BYT_RT5640_IN1_MAP |
					BYT_RT5640_JD_SRC_JD2_IN4N |
					BYT_RT5640_OVCD_TH_2000UA |
					BYT_RT5640_OVCD_SF_0P75 |
					BYT_RT5640_DIFF_MIC |
					BYT_RT5640_SSP0_AIF1 |
					BYT_RT5640_MCLK_EN),
	},
	{
		/* Teclast X89 */
		.matches = {
			DMI_MATCH(DMI_BOARD_VENDOR, "TECLAST"),
			DMI_MATCH(DMI_BOARD_NAME, "tPAD"),
		},
		.driver_data = (void *)(BYT_RT5640_IN3_MAP |
					BYT_RT5640_JD_SRC_JD1_IN4P |
					BYT_RT5640_OVCD_TH_2000UA |
					BYT_RT5640_OVCD_SF_1P0 |
					BYT_RT5640_SSP0_AIF1 |
					BYT_RT5640_MCLK_EN),
	},
	{	/* Toshiba Satellite Click Mini L9W-B */
		.matches = {
			DMI_EXACT_MATCH(DMI_SYS_VENDOR, "TOSHIBA"),
			DMI_EXACT_MATCH(DMI_PRODUCT_NAME, "SATELLITE Click Mini L9W-B"),
		},
		.driver_data = (void *)(BYT_RT5640_DMIC1_MAP |
					BYT_RT5640_JD_SRC_JD2_IN4N |
					BYT_RT5640_OVCD_TH_1500UA |
					BYT_RT5640_OVCD_SF_0P75 |
					BYT_RT5640_SSP0_AIF1 |
					BYT_RT5640_MCLK_EN),
	},
	{	/* Toshiba Encore WT8-A */
		.matches = {
			DMI_EXACT_MATCH(DMI_SYS_VENDOR, "TOSHIBA"),
			DMI_EXACT_MATCH(DMI_PRODUCT_NAME, "TOSHIBA WT8-A"),
		},
		.driver_data = (void *)(BYT_RT5640_DMIC1_MAP |
					BYT_RT5640_JD_SRC_JD2_IN4N |
					BYT_RT5640_OVCD_TH_2000UA |
					BYT_RT5640_OVCD_SF_0P75 |
					BYT_RT5640_JD_NOT_INV |
					BYT_RT5640_MCLK_EN),
	},
	{	/* Toshiba Encore WT10-A */
		.matches = {
			DMI_EXACT_MATCH(DMI_SYS_VENDOR, "TOSHIBA"),
			DMI_EXACT_MATCH(DMI_PRODUCT_NAME, "TOSHIBA WT10-A-103"),
		},
		.driver_data = (void *)(BYT_RT5640_DMIC1_MAP |
					BYT_RT5640_JD_SRC_JD1_IN4P |
					BYT_RT5640_OVCD_TH_2000UA |
					BYT_RT5640_OVCD_SF_0P75 |
					BYT_RT5640_SSP0_AIF2 |
					BYT_RT5640_MCLK_EN),
	},
	{	/* Voyo Winpad A15 */
		.matches = {
			DMI_MATCH(DMI_BOARD_VENDOR, "AMI Corporation"),
			DMI_MATCH(DMI_BOARD_NAME, "Aptio CRB"),
			/* Above strings are too generic, also match on BIOS date */
			DMI_MATCH(DMI_BIOS_DATE, "11/20/2014"),
		},
		.driver_data = (void *)(BYT_RT5640_IN1_MAP |
					BYT_RT5640_JD_SRC_JD2_IN4N |
					BYT_RT5640_OVCD_TH_2000UA |
					BYT_RT5640_OVCD_SF_0P75 |
					BYT_RT5640_DIFF_MIC |
					BYT_RT5640_MCLK_EN),
	},
	{	/* Catch-all for generic Insyde tablets, must be last */
		.matches = {
			DMI_MATCH(DMI_SYS_VENDOR, "Insyde"),
		},
		.driver_data = (void *)(BYTCR_INPUT_DEFAULTS |
					BYT_RT5640_MCLK_EN |
					BYT_RT5640_SSP0_AIF1),

	},
	{}
};

/*
 * Note this MUST be called before snd_soc_register_card(), so that the props
 * are in place before the codec component driver's probe function parses them.
 */
static int byt_rt5640_add_codec_device_props(struct device *i2c_dev,
					     struct byt_rt5640_private *priv)
{
	struct property_entry props[MAX_NO_PROPS] = {};
	struct fwnode_handle *fwnode;
	int cnt = 0;
	int ret;

	switch (BYT_RT5640_MAP(byt_rt5640_quirk)) {
	case BYT_RT5640_DMIC1_MAP:
		props[cnt++] = PROPERTY_ENTRY_U32("realtek,dmic1-data-pin",
						  RT5640_DMIC1_DATA_PIN_IN1P);
		break;
	case BYT_RT5640_DMIC2_MAP:
		props[cnt++] = PROPERTY_ENTRY_U32("realtek,dmic2-data-pin",
						  RT5640_DMIC2_DATA_PIN_IN1N);
		break;
	case BYT_RT5640_IN1_MAP:
		if (byt_rt5640_quirk & BYT_RT5640_DIFF_MIC)
			props[cnt++] =
				PROPERTY_ENTRY_BOOL("realtek,in1-differential");
		break;
	case BYT_RT5640_IN3_MAP:
		if (byt_rt5640_quirk & BYT_RT5640_DIFF_MIC)
			props[cnt++] =
				PROPERTY_ENTRY_BOOL("realtek,in3-differential");
		break;
	}

	if (BYT_RT5640_JDSRC(byt_rt5640_quirk)) {
		props[cnt++] = PROPERTY_ENTRY_U32(
				    "realtek,jack-detect-source",
				    BYT_RT5640_JDSRC(byt_rt5640_quirk));

		props[cnt++] = PROPERTY_ENTRY_U32(
				    "realtek,over-current-threshold-microamp",
				    BYT_RT5640_OVCD_TH(byt_rt5640_quirk) * 100);

		props[cnt++] = PROPERTY_ENTRY_U32(
				    "realtek,over-current-scale-factor",
				    BYT_RT5640_OVCD_SF(byt_rt5640_quirk));
	}

	if (byt_rt5640_quirk & BYT_RT5640_JD_NOT_INV)
		props[cnt++] = PROPERTY_ENTRY_BOOL("realtek,jack-detect-not-inverted");

	fwnode = fwnode_create_software_node(props, NULL);
	if (IS_ERR(fwnode)) {
		/* put_device() is handled in caller */
		return PTR_ERR(fwnode);
	}

	ret = device_add_software_node(i2c_dev, to_software_node(fwnode));

	fwnode_handle_put(fwnode);

	return ret;
}

static int byt_rt5640_init(struct snd_soc_pcm_runtime *runtime)
{
	struct snd_soc_card *card = runtime->card;
	struct byt_rt5640_private *priv = snd_soc_card_get_drvdata(card);
	struct snd_soc_component *component = asoc_rtd_to_codec(runtime, 0)->component;
	const struct snd_soc_dapm_route *custom_map = NULL;
	int num_routes = 0;
	int ret;

	card->dapm.idle_bias_off = true;

	/* Start with RC clk for jack-detect (we disable MCLK below) */
	if (byt_rt5640_quirk & BYT_RT5640_MCLK_EN)
		snd_soc_component_update_bits(component, RT5640_GLB_CLK,
			RT5640_SCLK_SRC_MASK, RT5640_SCLK_SRC_RCCLK);

	rt5640_sel_asrc_clk_src(component,
				RT5640_DA_STEREO_FILTER |
				RT5640_DA_MONO_L_FILTER	|
				RT5640_DA_MONO_R_FILTER	|
				RT5640_AD_STEREO_FILTER	|
				RT5640_AD_MONO_L_FILTER	|
				RT5640_AD_MONO_R_FILTER,
				RT5640_CLK_SEL_ASRC);

	ret = snd_soc_add_card_controls(card, byt_rt5640_controls,
					ARRAY_SIZE(byt_rt5640_controls));
	if (ret) {
		dev_err(card->dev, "unable to add card controls\n");
		return ret;
	}

	switch (BYT_RT5640_MAP(byt_rt5640_quirk)) {
	case BYT_RT5640_IN1_MAP:
		custom_map = byt_rt5640_intmic_in1_map;
		num_routes = ARRAY_SIZE(byt_rt5640_intmic_in1_map);
		break;
	case BYT_RT5640_IN3_MAP:
		custom_map = byt_rt5640_intmic_in3_map;
		num_routes = ARRAY_SIZE(byt_rt5640_intmic_in3_map);
		break;
	case BYT_RT5640_DMIC1_MAP:
		custom_map = byt_rt5640_intmic_dmic1_map;
		num_routes = ARRAY_SIZE(byt_rt5640_intmic_dmic1_map);
		break;
	case BYT_RT5640_DMIC2_MAP:
		custom_map = byt_rt5640_intmic_dmic2_map;
		num_routes = ARRAY_SIZE(byt_rt5640_intmic_dmic2_map);
		break;
	}

	ret = snd_soc_dapm_add_routes(&card->dapm, custom_map, num_routes);
	if (ret)
		return ret;

	if (byt_rt5640_quirk & BYT_RT5640_HSMIC2_ON_IN1) {
		ret = snd_soc_dapm_add_routes(&card->dapm,
					byt_rt5640_hsmic2_in1_map,
					ARRAY_SIZE(byt_rt5640_hsmic2_in1_map));
		if (ret)
			return ret;
	}

	if (byt_rt5640_quirk & BYT_RT5640_SSP2_AIF2) {
		ret = snd_soc_dapm_add_routes(&card->dapm,
					byt_rt5640_ssp2_aif2_map,
					ARRAY_SIZE(byt_rt5640_ssp2_aif2_map));
	} else if (byt_rt5640_quirk & BYT_RT5640_SSP0_AIF1) {
		ret = snd_soc_dapm_add_routes(&card->dapm,
					byt_rt5640_ssp0_aif1_map,
					ARRAY_SIZE(byt_rt5640_ssp0_aif1_map));
	} else if (byt_rt5640_quirk & BYT_RT5640_SSP0_AIF2) {
		ret = snd_soc_dapm_add_routes(&card->dapm,
					byt_rt5640_ssp0_aif2_map,
					ARRAY_SIZE(byt_rt5640_ssp0_aif2_map));
	} else {
		ret = snd_soc_dapm_add_routes(&card->dapm,
					byt_rt5640_ssp2_aif1_map,
					ARRAY_SIZE(byt_rt5640_ssp2_aif1_map));
	}
	if (ret)
		return ret;

	if (byt_rt5640_quirk & BYT_RT5640_MONO_SPEAKER) {
		ret = snd_soc_dapm_add_routes(&card->dapm,
					byt_rt5640_mono_spk_map,
					ARRAY_SIZE(byt_rt5640_mono_spk_map));
	} else if (!(byt_rt5640_quirk & BYT_RT5640_NO_SPEAKERS)) {
		ret = snd_soc_dapm_add_routes(&card->dapm,
					byt_rt5640_stereo_spk_map,
					ARRAY_SIZE(byt_rt5640_stereo_spk_map));
	}
	if (ret)
		return ret;

	if (byt_rt5640_quirk & BYT_RT5640_LINEOUT) {
		ret = snd_soc_dapm_add_routes(&card->dapm,
					byt_rt5640_lineout_map,
					ARRAY_SIZE(byt_rt5640_lineout_map));
		if (ret)
			return ret;
	}

	if (byt_rt5640_quirk & BYT_RT5640_MCLK_EN) {
		/*
		 * The firmware might enable the clock at
		 * boot (this information may or may not
		 * be reflected in the enable clock register).
		 * To change the rate we must disable the clock
		 * first to cover these cases. Due to common
		 * clock framework restrictions that do not allow
		 * to disable a clock that has not been enabled,
		 * we need to enable the clock first.
		 */
		ret = clk_prepare_enable(priv->mclk);
		if (!ret)
			clk_disable_unprepare(priv->mclk);

		if (byt_rt5640_quirk & BYT_RT5640_MCLK_25MHZ)
			ret = clk_set_rate(priv->mclk, 25000000);
		else
			ret = clk_set_rate(priv->mclk, 19200000);

		if (ret) {
			dev_err(card->dev, "unable to set MCLK rate\n");
			return ret;
		}
	}

	if (BYT_RT5640_JDSRC(byt_rt5640_quirk)) {
		ret = snd_soc_card_jack_new(card, "Headset",
					    SND_JACK_HEADSET | SND_JACK_BTN_0,
					    &priv->jack, rt5640_pins,
					    ARRAY_SIZE(rt5640_pins));
		if (ret) {
			dev_err(card->dev, "Jack creation failed %d\n", ret);
			return ret;
		}
		snd_jack_set_key(priv->jack.jack, SND_JACK_BTN_0,
				 KEY_PLAYPAUSE);
		snd_soc_component_set_jack(component, &priv->jack, NULL);
	}

	if (byt_rt5640_quirk & BYT_RT5640_JD_HP_ELITEP_1000G2) {
		ret = snd_soc_card_jack_new(card, "Headset",
					    SND_JACK_HEADSET,
					    &priv->jack, rt5640_pins,
					    ARRAY_SIZE(rt5640_pins));
		if (ret)
			return ret;

		ret = snd_soc_card_jack_new(card, "Headset 2",
					    SND_JACK_HEADSET,
					    &priv->jack2, rt5640_pins2,
					    ARRAY_SIZE(rt5640_pins2));
		if (ret)
			return ret;

		rt5640_jack_gpio.data = priv;
		rt5640_jack_gpio.gpiod_dev = priv->codec_dev;
		rt5640_jack_gpio.jack_status_check = byt_rt5640_hp_elitepad_1000g2_jack1_check;
		ret = snd_soc_jack_add_gpios(&priv->jack, 1, &rt5640_jack_gpio);
		if (ret)
			return ret;

		rt5640_set_ovcd_params(component);
		rt5640_jack2_gpio.data = component;
		rt5640_jack2_gpio.gpiod_dev = priv->codec_dev;
		rt5640_jack2_gpio.jack_status_check = byt_rt5640_hp_elitepad_1000g2_jack2_check;
		ret = snd_soc_jack_add_gpios(&priv->jack2, 1, &rt5640_jack2_gpio);
		if (ret) {
			snd_soc_jack_free_gpios(&priv->jack, 1, &rt5640_jack_gpio);
			return ret;
		}
	}

	return 0;
}

static void byt_rt5640_exit(struct snd_soc_pcm_runtime *runtime)
{
	struct snd_soc_card *card = runtime->card;
	struct byt_rt5640_private *priv = snd_soc_card_get_drvdata(card);

	if (byt_rt5640_quirk & BYT_RT5640_JD_HP_ELITEP_1000G2) {
		snd_soc_jack_free_gpios(&priv->jack2, 1, &rt5640_jack2_gpio);
		snd_soc_jack_free_gpios(&priv->jack, 1, &rt5640_jack_gpio);
	}
}

static int byt_rt5640_codec_fixup(struct snd_soc_pcm_runtime *rtd,
			    struct snd_pcm_hw_params *params)
{
	struct snd_interval *rate = hw_param_interval(params,
			SNDRV_PCM_HW_PARAM_RATE);
	struct snd_interval *channels = hw_param_interval(params,
						SNDRV_PCM_HW_PARAM_CHANNELS);
	int ret, bits;

	/* The DSP will covert the FE rate to 48k, stereo */
	rate->min = rate->max = 48000;
	channels->min = channels->max = 2;

	if ((byt_rt5640_quirk & BYT_RT5640_SSP0_AIF1) ||
	    (byt_rt5640_quirk & BYT_RT5640_SSP0_AIF2)) {
		/* set SSP0 to 16-bit */
		params_set_format(params, SNDRV_PCM_FORMAT_S16_LE);
		bits = 16;
	} else {
		/* set SSP2 to 24-bit */
		params_set_format(params, SNDRV_PCM_FORMAT_S24_LE);
		bits = 24;
	}

	/*
	 * Default mode for SSP configuration is TDM 4 slot, override config
	 * with explicit setting to I2S 2ch. The word length is set with
	 * dai_set_tdm_slot() since there is no other API exposed
	 */
	ret = snd_soc_dai_set_fmt(asoc_rtd_to_cpu(rtd, 0),
				  SND_SOC_DAIFMT_I2S     |
				  SND_SOC_DAIFMT_NB_NF   |
				  SND_SOC_DAIFMT_CBS_CFS);
	if (ret < 0) {
		dev_err(rtd->dev, "can't set format to I2S, err %d\n", ret);
		return ret;
	}

	ret = snd_soc_dai_set_tdm_slot(asoc_rtd_to_cpu(rtd, 0), 0x3, 0x3, 2, bits);
	if (ret < 0) {
		dev_err(rtd->dev, "can't set I2S config, err %d\n", ret);
		return ret;
	}

	return 0;
}

static int byt_rt5640_aif1_startup(struct snd_pcm_substream *substream)
{
	return snd_pcm_hw_constraint_single(substream->runtime,
			SNDRV_PCM_HW_PARAM_RATE, 48000);
}

static const struct snd_soc_ops byt_rt5640_aif1_ops = {
	.startup = byt_rt5640_aif1_startup,
};

static const struct snd_soc_ops byt_rt5640_be_ssp2_ops = {
	.hw_params = byt_rt5640_aif1_hw_params,
};

SND_SOC_DAILINK_DEF(dummy,
	DAILINK_COMP_ARRAY(COMP_DUMMY()));

SND_SOC_DAILINK_DEF(media,
	DAILINK_COMP_ARRAY(COMP_CPU("media-cpu-dai")));

SND_SOC_DAILINK_DEF(deepbuffer,
	DAILINK_COMP_ARRAY(COMP_CPU("deepbuffer-cpu-dai")));

SND_SOC_DAILINK_DEF(ssp2_port,
	/* overwritten for ssp0 routing */
	DAILINK_COMP_ARRAY(COMP_CPU("ssp2-port")));
SND_SOC_DAILINK_DEF(ssp2_codec,
	DAILINK_COMP_ARRAY(COMP_CODEC(
	/* overwritten with HID */ "i2c-10EC5640:00",
	/* changed w/ quirk */	"rt5640-aif1")));

SND_SOC_DAILINK_DEF(platform,
	DAILINK_COMP_ARRAY(COMP_PLATFORM("sst-mfld-platform")));

static struct snd_soc_dai_link byt_rt5640_dais[] = {
	[MERR_DPCM_AUDIO] = {
		.name = "Baytrail Audio Port",
		.stream_name = "Baytrail Audio",
		.nonatomic = true,
		.dynamic = 1,
		.dpcm_playback = 1,
		.dpcm_capture = 1,
		.ops = &byt_rt5640_aif1_ops,
		SND_SOC_DAILINK_REG(media, dummy, platform),
	},
	[MERR_DPCM_DEEP_BUFFER] = {
		.name = "Deep-Buffer Audio Port",
		.stream_name = "Deep-Buffer Audio",
		.nonatomic = true,
		.dynamic = 1,
		.dpcm_playback = 1,
		.ops = &byt_rt5640_aif1_ops,
		SND_SOC_DAILINK_REG(deepbuffer, dummy, platform),
	},
		/* back ends */
	{
		.name = "SSP2-Codec",
		.id = 0,
		.no_pcm = 1,
		.dai_fmt = SND_SOC_DAIFMT_I2S | SND_SOC_DAIFMT_NB_NF
						| SND_SOC_DAIFMT_CBS_CFS,
		.be_hw_params_fixup = byt_rt5640_codec_fixup,
		.dpcm_playback = 1,
		.dpcm_capture = 1,
		.init = byt_rt5640_init,
		.exit = byt_rt5640_exit,
		.ops = &byt_rt5640_be_ssp2_ops,
		SND_SOC_DAILINK_REG(ssp2_port, ssp2_codec, platform),
	},
};

/* SoC card */
static char byt_rt5640_codec_name[SND_ACPI_I2C_ID_LEN];
#if !IS_ENABLED(CONFIG_SND_SOC_INTEL_USER_FRIENDLY_LONG_NAMES)
static char byt_rt5640_long_name[40]; /* = "bytcr-rt5640-*-spk-*-mic" */
#endif
static char byt_rt5640_components[64]; /* = "cfg-spk:* cfg-mic:* ..." */

static int byt_rt5640_suspend(struct snd_soc_card *card)
{
	struct snd_soc_component *component;

	if (!BYT_RT5640_JDSRC(byt_rt5640_quirk))
		return 0;

	for_each_card_components(card, component) {
		if (!strcmp(component->name, byt_rt5640_codec_name)) {
			dev_dbg(component->dev, "disabling jack detect before suspend\n");
			snd_soc_component_set_jack(component, NULL, NULL);
			break;
		}
	}

	return 0;
}

static int byt_rt5640_resume(struct snd_soc_card *card)
{
	struct byt_rt5640_private *priv = snd_soc_card_get_drvdata(card);
	struct snd_soc_component *component;

	if (!BYT_RT5640_JDSRC(byt_rt5640_quirk))
		return 0;

	for_each_card_components(card, component) {
		if (!strcmp(component->name, byt_rt5640_codec_name)) {
			dev_dbg(component->dev, "re-enabling jack detect after resume\n");
			snd_soc_component_set_jack(component, &priv->jack, NULL);
			break;
		}
	}

	return 0;
}

/* use space before codec name to simplify card ID, and simplify driver name */
#define SOF_CARD_NAME "bytcht rt5640" /* card name will be 'sof-bytcht rt5640' */
#define SOF_DRIVER_NAME "SOF"

#define CARD_NAME "bytcr-rt5640"
#define DRIVER_NAME NULL /* card name will be used for driver name */

static struct snd_soc_card byt_rt5640_card = {
	.owner = THIS_MODULE,
	.dai_link = byt_rt5640_dais,
	.num_links = ARRAY_SIZE(byt_rt5640_dais),
	.dapm_widgets = byt_rt5640_widgets,
	.num_dapm_widgets = ARRAY_SIZE(byt_rt5640_widgets),
	.dapm_routes = byt_rt5640_audio_map,
	.num_dapm_routes = ARRAY_SIZE(byt_rt5640_audio_map),
	.fully_routed = true,
	.suspend_pre = byt_rt5640_suspend,
	.resume_post = byt_rt5640_resume,
};

struct acpi_chan_package {   /* ACPICA seems to require 64 bit integers */
	u64 aif_value;       /* 1: AIF1, 2: AIF2 */
	u64 mclock_value;    /* usually 25MHz (0x17d7940), ignored */
};

static int snd_byt_rt5640_mc_probe(struct platform_device *pdev)
{
<<<<<<< HEAD
	static const char * const map_name[] = { "dmic1", "dmic2", "in1", "in3" };
=======
	struct device *dev = &pdev->dev;
	static const char * const map_name[] = { "dmic1", "dmic2", "in1", "in3", "none" };
>>>>>>> 3b17187f
	__maybe_unused const char *spk_type;
	const struct dmi_system_id *dmi_id;
	const char *headset2_string = "";
	const char *lineout_string = "";
	struct byt_rt5640_private *priv;
	struct snd_soc_acpi_mach *mach;
	const char *platform_name;
	struct acpi_device *adev;
	struct device *codec_dev;
	bool sof_parent;
	int ret_val = 0;
	int dai_index = 0;
	int i, cfg_spk;
<<<<<<< HEAD
=======
	int aif;
>>>>>>> 3b17187f

	is_bytcr = false;
	priv = devm_kzalloc(&pdev->dev, sizeof(*priv), GFP_KERNEL);
	if (!priv)
		return -ENOMEM;

	/* register the soc card */
	byt_rt5640_card.dev = &pdev->dev;
	mach = byt_rt5640_card.dev->platform_data;
	snd_soc_card_set_drvdata(&byt_rt5640_card, priv);

	/* fix index of codec dai */
	for (i = 0; i < ARRAY_SIZE(byt_rt5640_dais); i++) {
		if (!strcmp(byt_rt5640_dais[i].codecs->name,
			    "i2c-10EC5640:00")) {
			dai_index = i;
			break;
		}
	}

	/* fixup codec name based on HID */
	adev = acpi_dev_get_first_match_dev(mach->id, NULL, -1);
	if (adev) {
		snprintf(byt_rt5640_codec_name, sizeof(byt_rt5640_codec_name),
			 "i2c-%s", acpi_dev_name(adev));
		put_device(&adev->dev);
		byt_rt5640_dais[dai_index].codecs->name = byt_rt5640_codec_name;
	} else {
		dev_err(&pdev->dev, "Error cannot find '%s' dev\n", mach->id);
		return -ENXIO;
	}

	/*
	 * swap SSP0 if bytcr is detected
	 * (will be overridden if DMI quirk is detected)
	 */
	if (soc_intel_is_byt()) {
		if (mach->mach_params.acpi_ipc_irq_index == 0)
			is_bytcr = true;
	}

	if (is_bytcr) {
		/*
		 * Baytrail CR platforms may have CHAN package in BIOS, try
		 * to find relevant routing quirk based as done on Windows
		 * platforms. We have to read the information directly from the
		 * BIOS, at this stage the card is not created and the links
		 * with the codec driver/pdata are non-existent
		 */

		struct acpi_chan_package chan_package;

		/* format specified: 2 64-bit integers */
		struct acpi_buffer format = {sizeof("NN"), "NN"};
		struct acpi_buffer state = {0, NULL};
		struct snd_soc_acpi_package_context pkg_ctx;
		bool pkg_found = false;

		state.length = sizeof(chan_package);
		state.pointer = &chan_package;

		pkg_ctx.name = "CHAN";
		pkg_ctx.length = 2;
		pkg_ctx.format = &format;
		pkg_ctx.state = &state;
		pkg_ctx.data_valid = false;

		pkg_found = snd_soc_acpi_find_package_from_hid(mach->id,
							       &pkg_ctx);
		if (pkg_found) {
			if (chan_package.aif_value == 1) {
				dev_info(&pdev->dev, "BIOS Routing: AIF1 connected\n");
				byt_rt5640_quirk |= BYT_RT5640_SSP0_AIF1;
			} else  if (chan_package.aif_value == 2) {
				dev_info(&pdev->dev, "BIOS Routing: AIF2 connected\n");
				byt_rt5640_quirk |= BYT_RT5640_SSP0_AIF2;
			} else {
				dev_info(&pdev->dev, "BIOS Routing isn't valid, ignored\n");
				pkg_found = false;
			}
		}

		if (!pkg_found) {
			/* no BIOS indications, assume SSP0-AIF2 connection */
			byt_rt5640_quirk |= BYT_RT5640_SSP0_AIF2;
		}

		/* change defaults for Baytrail-CR capture */
		byt_rt5640_quirk |= BYTCR_INPUT_DEFAULTS;
	} else {
		byt_rt5640_quirk |= BYT_RT5640_DMIC1_MAP |
				    BYT_RT5640_JD_SRC_JD2_IN4N |
				    BYT_RT5640_OVCD_TH_2000UA |
				    BYT_RT5640_OVCD_SF_0P75;
	}

	/* check quirks before creating card */
	dmi_id = dmi_first_match(byt_rt5640_quirk_table);
	if (dmi_id)
		byt_rt5640_quirk = (unsigned long)dmi_id->driver_data;
	if (quirk_override != -1) {
		dev_info(&pdev->dev, "Overriding quirk 0x%lx => 0x%x\n",
			 byt_rt5640_quirk, quirk_override);
		byt_rt5640_quirk = quirk_override;
	}

	codec_dev = acpi_get_first_physical_node(adev);
	if (!codec_dev)
		return -EPROBE_DEFER;
	priv->codec_dev = get_device(codec_dev);

	if (byt_rt5640_quirk & BYT_RT5640_JD_HP_ELITEP_1000G2) {
		acpi_dev_add_driver_gpios(ACPI_COMPANION(priv->codec_dev),
					  byt_rt5640_hp_elitepad_1000g2_gpios);

		priv->hsmic_detect = devm_fwnode_gpiod_get(&pdev->dev, codec_dev->fwnode,
							   "headset-mic-detect", GPIOD_IN,
							   "headset-mic-detect");
		if (IS_ERR(priv->hsmic_detect)) {
			ret_val = PTR_ERR(priv->hsmic_detect);
			dev_err_probe(&pdev->dev, ret_val, "getting hsmic-detect GPIO\n");
			goto err_device;
		}
	}

	/* Must be called before register_card, also see declaration comment. */
	ret_val = byt_rt5640_add_codec_device_props(codec_dev, priv);
	if (ret_val)
		goto err_remove_gpios;

	log_quirks(&pdev->dev);

	if ((byt_rt5640_quirk & BYT_RT5640_SSP2_AIF2) ||
	    (byt_rt5640_quirk & BYT_RT5640_SSP0_AIF2)) {
		byt_rt5640_dais[dai_index].codecs->dai_name = "rt5640-aif2";
		aif = 2;
	} else {
		aif = 1;
	}

	if ((byt_rt5640_quirk & BYT_RT5640_SSP0_AIF1) ||
	    (byt_rt5640_quirk & BYT_RT5640_SSP0_AIF2))
		byt_rt5640_dais[dai_index].cpus->dai_name = "ssp0-port";

	if (byt_rt5640_quirk & BYT_RT5640_MCLK_EN) {
		priv->mclk = devm_clk_get(&pdev->dev, "pmc_plt_clk_3");
		if (IS_ERR(priv->mclk)) {
			ret_val = PTR_ERR(priv->mclk);

			dev_err(&pdev->dev,
				"Failed to get MCLK from pmc_plt_clk_3: %d\n",
				ret_val);

			/*
			 * Fall back to bit clock usage for -ENOENT (clock not
			 * available likely due to missing dependencies), bail
			 * for all other errors, including -EPROBE_DEFER
			 */
			if (ret_val != -ENOENT)
				goto err;
			byt_rt5640_quirk &= ~BYT_RT5640_MCLK_EN;
		}
	}

	if (byt_rt5640_quirk & BYT_RT5640_NO_SPEAKERS) {
		cfg_spk = 0;
		spk_type = "none";
	} else if (byt_rt5640_quirk & BYT_RT5640_MONO_SPEAKER) {
		cfg_spk = 1;
		spk_type = "mono";
	} else {
		cfg_spk = 2;
		spk_type = "stereo";
	}

<<<<<<< HEAD
	snprintf(byt_rt5640_components, sizeof(byt_rt5640_components),
		 "cfg-spk:%d cfg-mic:%s", cfg_spk,
		 map_name[BYT_RT5640_MAP(byt_rt5640_quirk)]);
=======
	if (byt_rt5640_quirk & BYT_RT5640_LINEOUT) {
		if (byt_rt5640_quirk & BYT_RT5640_LINEOUT_AS_HP2)
			lineout_string = " cfg-hp2:lineout";
		else
			lineout_string = " cfg-lineout:2";
	}

	if (byt_rt5640_quirk & BYT_RT5640_HSMIC2_ON_IN1)
		headset2_string = " cfg-hs2:in1";

	snprintf(byt_rt5640_components, sizeof(byt_rt5640_components),
		 "cfg-spk:%d cfg-mic:%s aif:%d%s%s", cfg_spk,
		 map_name[BYT_RT5640_MAP(byt_rt5640_quirk)], aif,
		 lineout_string, headset2_string);
>>>>>>> 3b17187f
	byt_rt5640_card.components = byt_rt5640_components;
#if !IS_ENABLED(CONFIG_SND_SOC_INTEL_USER_FRIENDLY_LONG_NAMES)
	snprintf(byt_rt5640_long_name, sizeof(byt_rt5640_long_name),
		 "bytcr-rt5640-%s-spk-%s-mic", spk_type,
		 map_name[BYT_RT5640_MAP(byt_rt5640_quirk)]);
	byt_rt5640_card.long_name = byt_rt5640_long_name;
#endif

	/* override plaform name, if required */
	platform_name = mach->mach_params.platform;

	ret_val = snd_soc_fixup_dai_links_platform_name(&byt_rt5640_card,
							platform_name);
	if (ret_val)
		goto err;

	sof_parent = snd_soc_acpi_sof_parent(&pdev->dev);

	/* set card and driver name */
	if (sof_parent) {
		byt_rt5640_card.name = SOF_CARD_NAME;
		byt_rt5640_card.driver_name = SOF_DRIVER_NAME;
	} else {
		byt_rt5640_card.name = CARD_NAME;
		byt_rt5640_card.driver_name = DRIVER_NAME;
	}

	/* set pm ops */
	if (sof_parent)
		dev->driver->pm = &snd_soc_pm_ops;

	ret_val = devm_snd_soc_register_card(&pdev->dev, &byt_rt5640_card);

	if (ret_val) {
		dev_err(&pdev->dev, "devm_snd_soc_register_card failed %d\n",
			ret_val);
		goto err;
	}
	platform_set_drvdata(pdev, &byt_rt5640_card);
	return ret_val;

err:
	device_remove_software_node(priv->codec_dev);
err_remove_gpios:
	if (byt_rt5640_quirk & BYT_RT5640_JD_HP_ELITEP_1000G2)
		acpi_dev_remove_driver_gpios(ACPI_COMPANION(priv->codec_dev));
err_device:
	put_device(priv->codec_dev);
	return ret_val;
}

static int snd_byt_rt5640_mc_remove(struct platform_device *pdev)
{
	struct snd_soc_card *card = platform_get_drvdata(pdev);
	struct byt_rt5640_private *priv = snd_soc_card_get_drvdata(card);

	if (byt_rt5640_quirk & BYT_RT5640_JD_HP_ELITEP_1000G2)
		acpi_dev_remove_driver_gpios(ACPI_COMPANION(priv->codec_dev));

	device_remove_software_node(priv->codec_dev);
	put_device(priv->codec_dev);
	return 0;
}

static struct platform_driver snd_byt_rt5640_mc_driver = {
	.driver = {
		.name = "bytcr_rt5640",
	},
	.probe = snd_byt_rt5640_mc_probe,
	.remove = snd_byt_rt5640_mc_remove,
};

module_platform_driver(snd_byt_rt5640_mc_driver);

MODULE_DESCRIPTION("ASoC Intel(R) Baytrail CR Machine driver");
MODULE_AUTHOR("Subhransu S. Prusty <subhransu.s.prusty@intel.com>");
MODULE_LICENSE("GPL v2");
MODULE_ALIAS("platform:bytcr_rt5640");<|MERGE_RESOLUTION|>--- conflicted
+++ resolved
@@ -75,13 +75,10 @@
 #define BYT_RT5640_MCLK_EN		BIT(22)
 #define BYT_RT5640_MCLK_25MHZ		BIT(23)
 #define BYT_RT5640_NO_SPEAKERS		BIT(24)
-<<<<<<< HEAD
-=======
 #define BYT_RT5640_LINEOUT		BIT(25)
 #define BYT_RT5640_LINEOUT_AS_HP2	BIT(26)
 #define BYT_RT5640_HSMIC2_ON_IN1	BIT(27)
 #define BYT_RT5640_JD_HP_ELITEP_1000G2	BIT(28)
->>>>>>> 3b17187f
 
 #define BYTCR_INPUT_DEFAULTS				\
 	(BYT_RT5640_IN3_MAP |				\
@@ -155,13 +152,10 @@
 		dev_info(dev, "quirk MONO_SPEAKER enabled\n");
 	if (byt_rt5640_quirk & BYT_RT5640_NO_SPEAKERS)
 		dev_info(dev, "quirk NO_SPEAKERS enabled\n");
-<<<<<<< HEAD
-=======
 	if (byt_rt5640_quirk & BYT_RT5640_LINEOUT)
 		dev_info(dev, "quirk LINEOUT enabled\n");
 	if (byt_rt5640_quirk & BYT_RT5640_LINEOUT_AS_HP2)
 		dev_info(dev, "quirk LINEOUT_AS_HP2 enabled\n");
->>>>>>> 3b17187f
 	if (byt_rt5640_quirk & BYT_RT5640_DIFF_MIC)
 		dev_info(dev, "quirk DIFF_MIC enabled\n");
 	if (byt_rt5640_quirk & BYT_RT5640_SSP0_AIF1) {
@@ -1499,12 +1493,8 @@
 
 static int snd_byt_rt5640_mc_probe(struct platform_device *pdev)
 {
-<<<<<<< HEAD
-	static const char * const map_name[] = { "dmic1", "dmic2", "in1", "in3" };
-=======
 	struct device *dev = &pdev->dev;
 	static const char * const map_name[] = { "dmic1", "dmic2", "in1", "in3", "none" };
->>>>>>> 3b17187f
 	__maybe_unused const char *spk_type;
 	const struct dmi_system_id *dmi_id;
 	const char *headset2_string = "";
@@ -1518,10 +1508,7 @@
 	int ret_val = 0;
 	int dai_index = 0;
 	int i, cfg_spk;
-<<<<<<< HEAD
-=======
 	int aif;
->>>>>>> 3b17187f
 
 	is_bytcr = false;
 	priv = devm_kzalloc(&pdev->dev, sizeof(*priv), GFP_KERNEL);
@@ -1697,11 +1684,6 @@
 		spk_type = "stereo";
 	}
 
-<<<<<<< HEAD
-	snprintf(byt_rt5640_components, sizeof(byt_rt5640_components),
-		 "cfg-spk:%d cfg-mic:%s", cfg_spk,
-		 map_name[BYT_RT5640_MAP(byt_rt5640_quirk)]);
-=======
 	if (byt_rt5640_quirk & BYT_RT5640_LINEOUT) {
 		if (byt_rt5640_quirk & BYT_RT5640_LINEOUT_AS_HP2)
 			lineout_string = " cfg-hp2:lineout";
@@ -1716,7 +1698,6 @@
 		 "cfg-spk:%d cfg-mic:%s aif:%d%s%s", cfg_spk,
 		 map_name[BYT_RT5640_MAP(byt_rt5640_quirk)], aif,
 		 lineout_string, headset2_string);
->>>>>>> 3b17187f
 	byt_rt5640_card.components = byt_rt5640_components;
 #if !IS_ENABLED(CONFIG_SND_SOC_INTEL_USER_FRIENDLY_LONG_NAMES)
 	snprintf(byt_rt5640_long_name, sizeof(byt_rt5640_long_name),
