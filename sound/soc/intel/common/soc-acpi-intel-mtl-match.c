// SPDX-License-Identifier: GPL-2.0-only
/*
 * soc-acpi-intel-mtl-match.c - tables and support for MTL ACPI enumeration.
 *
 * Copyright (c) 2022, Intel Corporation.
 *
 */

#include <sound/soc-acpi.h>
#include <sound/soc-acpi-intel-match.h>
#include "soc-acpi-intel-sdw-mockup-match.h"

static const struct snd_soc_acpi_codecs mtl_max98357a_amp = {
	.num_codecs = 1,
	.codecs = {"MX98357A"}
};

static const struct snd_soc_acpi_codecs mtl_max98360a_amp = {
	.num_codecs = 1,
	.codecs = {"MX98360A"}
};

static const struct snd_soc_acpi_codecs mtl_rt1019p_amp = {
	.num_codecs = 1,
	.codecs = {"RTL1019"}
};

static const struct snd_soc_acpi_codecs mtl_rt5682_rt5682s_hp = {
	.num_codecs = 2,
	.codecs = {"10EC5682", "RTL5682"},
};

<<<<<<< HEAD
static const struct snd_soc_acpi_codecs mtl_lt6911_hdmi = {
	.num_codecs = 1,
	.codecs = {"INTC10B0"}
};

=======
>>>>>>> 98817289
static const struct snd_soc_acpi_codecs mtl_essx_83x6 = {
	.num_codecs = 3,
	.codecs = { "ESSX8316", "ESSX8326", "ESSX8336"},
};

<<<<<<< HEAD
=======
static const struct snd_soc_acpi_codecs mtl_lt6911_hdmi = {
	.num_codecs = 1,
	.codecs = {"INTC10B0"}
};

>>>>>>> 98817289
struct snd_soc_acpi_mach snd_soc_acpi_intel_mtl_machines[] = {
	{
		.comp_ids = &mtl_rt5682_rt5682s_hp,
		.drv_name = "mtl_mx98357_rt5682",
		.machine_quirk = snd_soc_acpi_codec_list,
		.quirk_data = &mtl_max98357a_amp,
		.sof_tplg_filename = "sof-mtl-max98357a-rt5682.tplg",
	},
	{
<<<<<<< HEAD
=======
		.comp_ids = &mtl_rt5682_rt5682s_hp,
		.drv_name = "mtl_mx98360_rt5682",
		.machine_quirk = snd_soc_acpi_codec_list,
		.quirk_data = &mtl_max98360a_amp,
		.sof_tplg_filename = "sof-mtl-max98360a-rt5682.tplg",
	},
	{
		.comp_ids = &mtl_rt5682_rt5682s_hp,
		.drv_name = "mtl_rt1019_rt5682",
		.machine_quirk = snd_soc_acpi_codec_list,
		.quirk_data = &mtl_rt1019p_amp,
		.sof_tplg_filename = "sof-mtl-rt1019-rt5682.tplg",
	},
	{
		.comp_ids = &mtl_essx_83x6,
		.drv_name = "mtl_es83x6_c1_h02",
		.machine_quirk = snd_soc_acpi_codec_list,
		.quirk_data = &mtl_lt6911_hdmi,
		.sof_tplg_filename = "sof-mtl-es83x6-ssp1-hdmi-ssp02.tplg",
	},
	{
>>>>>>> 98817289
		.comp_ids = &mtl_essx_83x6,
		.drv_name = "sof-essx8336",
		.sof_tplg_filename = "sof-mtl-es8336", /* the tplg suffix is added at run time */
		.tplg_quirk_mask = SND_SOC_ACPI_TPLG_INTEL_SSP_NUMBER |
					SND_SOC_ACPI_TPLG_INTEL_SSP_MSB |
					SND_SOC_ACPI_TPLG_INTEL_DMIC_NUMBER,
	},
	{},
};
EXPORT_SYMBOL_GPL(snd_soc_acpi_intel_mtl_machines);

static const struct snd_soc_acpi_endpoint single_endpoint = {
	.num = 0,
	.aggregated = 0,
	.group_position = 0,
	.group_id = 0,
};

static const struct snd_soc_acpi_endpoint spk_l_endpoint = {
	.num = 0,
	.aggregated = 1,
	.group_position = 0,
	.group_id = 1,
};

static const struct snd_soc_acpi_endpoint spk_r_endpoint = {
	.num = 0,
	.aggregated = 1,
	.group_position = 1,
	.group_id = 1,
};

static const struct snd_soc_acpi_endpoint rt712_endpoints[] = {
	{
		.num = 0,
		.aggregated = 0,
		.group_position = 0,
		.group_id = 0,
	},
	{
		.num = 1,
		.aggregated = 0,
		.group_position = 0,
		.group_id = 0,
	},
};

static const struct snd_soc_acpi_adr_device rt711_sdca_0_adr[] = {
	{
		.adr = 0x000030025D071101ull,
		.num_endpoints = 1,
		.endpoints = &single_endpoint,
		.name_prefix = "rt711"
	}
};

static const struct snd_soc_acpi_adr_device rt712_0_single_adr[] = {
	{
		.adr = 0x000030025D071201ull,
		.num_endpoints = ARRAY_SIZE(rt712_endpoints),
		.endpoints = rt712_endpoints,
		.name_prefix = "rt712"
	}
};

static const struct snd_soc_acpi_adr_device rt1712_3_single_adr[] = {
	{
		.adr = 0x000330025D171201ull,
		.num_endpoints = 1,
		.endpoints = &single_endpoint,
		.name_prefix = "rt712-dmic"
	}
};

static const struct snd_soc_acpi_adr_device mx8373_0_adr[] = {
	{
		.adr = 0x000023019F837300ull,
		.num_endpoints = 1,
		.endpoints = &spk_l_endpoint,
		.name_prefix = "Left"
	},
	{
		.adr = 0x000027019F837300ull,
		.num_endpoints = 1,
		.endpoints = &spk_r_endpoint,
		.name_prefix = "Right"
	}
};

static const struct snd_soc_acpi_adr_device rt5682_2_adr[] = {
	{
		.adr = 0x000221025D568200ull,
		.num_endpoints = 1,
		.endpoints = &single_endpoint,
		.name_prefix = "rt5682"
	}
};

static const struct snd_soc_acpi_adr_device rt1316_2_group1_adr[] = {
	{
		.adr = 0x000230025D131601ull,
		.num_endpoints = 1,
		.endpoints = &spk_l_endpoint,
		.name_prefix = "rt1316-1"
	}
};

static const struct snd_soc_acpi_adr_device rt1316_3_group1_adr[] = {
	{
		.adr = 0x000331025D131601ull,
		.num_endpoints = 1,
		.endpoints = &spk_r_endpoint,
		.name_prefix = "rt1316-2"
	}
};

static const struct snd_soc_acpi_adr_device rt1318_1_group1_adr[] = {
	{
		.adr = 0x000130025D131801ull,
		.num_endpoints = 1,
		.endpoints = &spk_l_endpoint,
		.name_prefix = "rt1318-1"
	}
};

static const struct snd_soc_acpi_adr_device rt1318_2_group1_adr[] = {
	{
		.adr = 0x000232025D131801ull,
		.num_endpoints = 1,
		.endpoints = &spk_r_endpoint,
		.name_prefix = "rt1318-2"
	}
};

static const struct snd_soc_acpi_adr_device rt714_0_adr[] = {
	{
		.adr = 0x000030025D071401ull,
		.num_endpoints = 1,
		.endpoints = &single_endpoint,
		.name_prefix = "rt714"
	}
};

static const struct snd_soc_acpi_adr_device rt714_1_adr[] = {
	{
		.adr = 0x000130025D071401ull,
		.num_endpoints = 1,
		.endpoints = &single_endpoint,
		.name_prefix = "rt714"
	}
};

static const struct snd_soc_acpi_link_adr mtl_712_only[] = {
	{
		.mask = BIT(0),
		.num_adr = ARRAY_SIZE(rt712_0_single_adr),
		.adr_d = rt712_0_single_adr,
	},
	{
		.mask = BIT(3),
		.num_adr = ARRAY_SIZE(rt1712_3_single_adr),
		.adr_d = rt1712_3_single_adr,
	},
	{}
};

static const struct snd_soc_acpi_link_adr rt5682_link2_max98373_link0[] = {
	/* Expected order: jack -> amp */
	{
		.mask = BIT(2),
		.num_adr = ARRAY_SIZE(rt5682_2_adr),
		.adr_d = rt5682_2_adr,
	},
	{
		.mask = BIT(0),
		.num_adr = ARRAY_SIZE(mx8373_0_adr),
		.adr_d = mx8373_0_adr,
	},
	{}
};

static const struct snd_soc_acpi_link_adr mtl_rvp[] = {
	{
		.mask = BIT(0),
		.num_adr = ARRAY_SIZE(rt711_sdca_0_adr),
		.adr_d = rt711_sdca_0_adr,
	},
	{}
};

static const struct snd_soc_acpi_link_adr mtl_3_in_1_sdca[] = {
	{
		.mask = BIT(0),
		.num_adr = ARRAY_SIZE(rt711_sdca_0_adr),
		.adr_d = rt711_sdca_0_adr,
	},
	{
		.mask = BIT(2),
		.num_adr = ARRAY_SIZE(rt1316_2_group1_adr),
		.adr_d = rt1316_2_group1_adr,
	},
	{
		.mask = BIT(3),
		.num_adr = ARRAY_SIZE(rt1316_3_group1_adr),
		.adr_d = rt1316_3_group1_adr,
	},
	{
		.mask = BIT(1),
		.num_adr = ARRAY_SIZE(rt714_1_adr),
		.adr_d = rt714_1_adr,
	},
	{}
};

static const struct snd_soc_acpi_link_adr mtl_sdw_rt1318_l12_rt714_l0[] = {
	{
		.mask = BIT(1),
		.num_adr = ARRAY_SIZE(rt1318_1_group1_adr),
		.adr_d = rt1318_1_group1_adr,
	},
	{
		.mask = BIT(2),
		.num_adr = ARRAY_SIZE(rt1318_2_group1_adr),
		.adr_d = rt1318_2_group1_adr,
	},
	{
		.mask = BIT(0),
		.num_adr = ARRAY_SIZE(rt714_0_adr),
		.adr_d = rt714_0_adr,
	},
	{}
};

static const struct snd_soc_acpi_adr_device mx8363_2_adr[] = {
	{
		.adr = 0x000230019F836300ull,
		.num_endpoints = 1,
		.endpoints = &spk_l_endpoint,
		.name_prefix = "Left"
	},
	{
		.adr = 0x000231019F836300ull,
		.num_endpoints = 1,
		.endpoints = &spk_r_endpoint,
		.name_prefix = "Right"
	}
};

static const struct snd_soc_acpi_adr_device cs42l42_0_adr[] = {
	{
		.adr = 0x00001001FA424200ull,
		.num_endpoints = 1,
		.endpoints = &single_endpoint,
		.name_prefix = "cs42l42"
	}
};

static const struct snd_soc_acpi_link_adr cs42l42_link0_max98363_link2[] = {
	/* Expected order: jack -> amp */
	{
		.mask = BIT(0),
		.num_adr = ARRAY_SIZE(cs42l42_0_adr),
		.adr_d = cs42l42_0_adr,
	},
	{
		.mask = BIT(2),
		.num_adr = ARRAY_SIZE(mx8363_2_adr),
		.adr_d = mx8363_2_adr,
	},
	{}
};

/* this table is used when there is no I2S codec present */
struct snd_soc_acpi_mach snd_soc_acpi_intel_mtl_sdw_machines[] = {
	/* mockup tests need to be first */
	{
		.link_mask = GENMASK(3, 0),
		.links = sdw_mockup_headset_2amps_mic,
		.drv_name = "sof_sdw",
		.sof_tplg_filename = "sof-mtl-rt711-rt1308-rt715.tplg",
	},
	{
		.comp_ids = &mtl_essx_83x6,
		.drv_name = "mtl_es83x6_c1_h02",
		.machine_quirk = snd_soc_acpi_codec_list,
		.quirk_data = &mtl_lt6911_hdmi,
		.sof_tplg_filename = "sof-mtl-es83x6-ssp1-hdmi-ssp02.tplg",
	},
	{
		.link_mask = BIT(0) | BIT(1) | BIT(3),
		.links = sdw_mockup_headset_1amp_mic,
		.drv_name = "sof_sdw",
		.sof_tplg_filename = "sof-mtl-rt711-rt1308-mono-rt715.tplg",
	},
	{
		.link_mask = GENMASK(2, 0),
		.links = sdw_mockup_mic_headset_1amp,
		.drv_name = "sof_sdw",
		.sof_tplg_filename = "sof-mtl-rt715-rt711-rt1308-mono.tplg",
	},
	{
		.link_mask = BIT(3) | BIT(0),
		.links = mtl_712_only,
		.drv_name = "sof_sdw",
		.sof_tplg_filename = "sof-mtl-rt712-l0-rt1712-l3.tplg",
	},
	{
		.link_mask = GENMASK(2, 0),
		.links = mtl_sdw_rt1318_l12_rt714_l0,
		.drv_name = "sof_sdw",
		.sof_tplg_filename = "sof-mtl-rt1318-l12-rt714-l0.tplg"
	},
	{
		.link_mask = GENMASK(3, 0),
		.links = mtl_3_in_1_sdca,
		.drv_name = "sof_sdw",
		.sof_tplg_filename = "sof-mtl-rt711-l0-rt1316-l23-rt714-l1.tplg",
	},
	{
		.link_mask = BIT(0),
		.links = mtl_rvp,
		.drv_name = "sof_sdw",
		.sof_tplg_filename = "sof-mtl-rt711.tplg",
	},
	{
		.link_mask = BIT(0) | BIT(2),
		.links = rt5682_link2_max98373_link0,
		.drv_name = "sof_sdw",
		.sof_tplg_filename = "sof-mtl-sdw-rt5682-l2-max98373-l0.tplg",
	},
	{
		.link_mask = BIT(0) | BIT(2),
		.links = cs42l42_link0_max98363_link2,
		.drv_name = "sof_sdw",
		.sof_tplg_filename = "sof-mtl-sdw-cs42l42-l0-max98363-l2.tplg",
	},
	{},
};
EXPORT_SYMBOL_GPL(snd_soc_acpi_intel_mtl_sdw_machines);<|MERGE_RESOLUTION|>--- conflicted
+++ resolved
@@ -30,27 +30,16 @@
 	.codecs = {"10EC5682", "RTL5682"},
 };
 
-<<<<<<< HEAD
+static const struct snd_soc_acpi_codecs mtl_essx_83x6 = {
+	.num_codecs = 3,
+	.codecs = { "ESSX8316", "ESSX8326", "ESSX8336"},
+};
+
 static const struct snd_soc_acpi_codecs mtl_lt6911_hdmi = {
 	.num_codecs = 1,
 	.codecs = {"INTC10B0"}
 };
 
-=======
->>>>>>> 98817289
-static const struct snd_soc_acpi_codecs mtl_essx_83x6 = {
-	.num_codecs = 3,
-	.codecs = { "ESSX8316", "ESSX8326", "ESSX8336"},
-};
-
-<<<<<<< HEAD
-=======
-static const struct snd_soc_acpi_codecs mtl_lt6911_hdmi = {
-	.num_codecs = 1,
-	.codecs = {"INTC10B0"}
-};
-
->>>>>>> 98817289
 struct snd_soc_acpi_mach snd_soc_acpi_intel_mtl_machines[] = {
 	{
 		.comp_ids = &mtl_rt5682_rt5682s_hp,
@@ -60,8 +49,6 @@
 		.sof_tplg_filename = "sof-mtl-max98357a-rt5682.tplg",
 	},
 	{
-<<<<<<< HEAD
-=======
 		.comp_ids = &mtl_rt5682_rt5682s_hp,
 		.drv_name = "mtl_mx98360_rt5682",
 		.machine_quirk = snd_soc_acpi_codec_list,
@@ -83,7 +70,6 @@
 		.sof_tplg_filename = "sof-mtl-es83x6-ssp1-hdmi-ssp02.tplg",
 	},
 	{
->>>>>>> 98817289
 		.comp_ids = &mtl_essx_83x6,
 		.drv_name = "sof-essx8336",
 		.sof_tplg_filename = "sof-mtl-es8336", /* the tplg suffix is added at run time */
@@ -366,13 +352,6 @@
 		.sof_tplg_filename = "sof-mtl-rt711-rt1308-rt715.tplg",
 	},
 	{
-		.comp_ids = &mtl_essx_83x6,
-		.drv_name = "mtl_es83x6_c1_h02",
-		.machine_quirk = snd_soc_acpi_codec_list,
-		.quirk_data = &mtl_lt6911_hdmi,
-		.sof_tplg_filename = "sof-mtl-es83x6-ssp1-hdmi-ssp02.tplg",
-	},
-	{
 		.link_mask = BIT(0) | BIT(1) | BIT(3),
 		.links = sdw_mockup_headset_1amp_mic,
 		.drv_name = "sof_sdw",
