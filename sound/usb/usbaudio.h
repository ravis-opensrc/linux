--- conflicted
+++ resolved
@@ -172,15 +172,12 @@
  *  Don't apply implicit feedback sync mode
  * QUIRK_FLAG_IFACE_SKIP_CLOSE
  *  Don't closed interface during setting sample rate
-<<<<<<< HEAD
-=======
  * QUIRK_FLAG_FORCE_IFACE_RESET
  *  Force an interface reset whenever stopping & restarting a stream
  *  (e.g. after xrun)
  * QUIRK_FLAG_FIXED_RATE
  *  Do not set PCM rate (frequency) when only one rate is available
  *  for the given endpoint.
->>>>>>> 2cb8e624
  */
 
 #define QUIRK_FLAG_GET_SAMPLE_RATE	(1U << 0)
@@ -203,10 +200,7 @@
 #define QUIRK_FLAG_GENERIC_IMPLICIT_FB	(1U << 17)
 #define QUIRK_FLAG_SKIP_IMPLICIT_FB	(1U << 18)
 #define QUIRK_FLAG_IFACE_SKIP_CLOSE	(1U << 19)
-<<<<<<< HEAD
-=======
 #define QUIRK_FLAG_FORCE_IFACE_RESET	(1U << 20)
 #define QUIRK_FLAG_FIXED_RATE		(1U << 21)
->>>>>>> 2cb8e624
 
 #endif /* __USBAUDIO_H */