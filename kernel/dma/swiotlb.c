// SPDX-License-Identifier: GPL-2.0-only
/*
 * Dynamic DMA mapping support.
 *
 * This implementation is a fallback for platforms that do not support
 * I/O TLBs (aka DMA address translation hardware).
 * Copyright (C) 2000 Asit Mallick <Asit.K.Mallick@intel.com>
 * Copyright (C) 2000 Goutham Rao <goutham.rao@intel.com>
 * Copyright (C) 2000, 2003 Hewlett-Packard Co
 *	David Mosberger-Tang <davidm@hpl.hp.com>
 *
 * 03/05/07 davidm	Switch from PCI-DMA to generic device DMA API.
 * 00/12/13 davidm	Rename to swiotlb.c and add mark_clean() to avoid
 *			unnecessary i-cache flushing.
 * 04/07/.. ak		Better overflow handling. Assorted fixes.
 * 05/09/10 linville	Add support for syncing ranges, support syncing for
 *			DMA_BIDIRECTIONAL mappings, miscellaneous cleanup.
 * 08/12/11 beckyb	Add highmem support
 */

#define pr_fmt(fmt) "software IO TLB: " fmt

#include <linux/cache.h>
#include <linux/cc_platform.h>
#include <linux/ctype.h>
#include <linux/debugfs.h>
#include <linux/dma-direct.h>
#include <linux/dma-map-ops.h>
#include <linux/export.h>
#include <linux/gfp.h>
#include <linux/highmem.h>
#include <linux/io.h>
#include <linux/iommu-helper.h>
#include <linux/init.h>
#include <linux/memblock.h>
#include <linux/mm.h>
#include <linux/pfn.h>
#include <linux/rculist.h>
#include <linux/scatterlist.h>
#include <linux/set_memory.h>
#include <linux/spinlock.h>
#include <linux/string.h>
#include <linux/swiotlb.h>
#include <linux/types.h>
#ifdef CONFIG_DMA_RESTRICTED_POOL
#include <linux/of.h>
#include <linux/of_fdt.h>
#include <linux/of_reserved_mem.h>
#include <linux/slab.h>
#endif

#define CREATE_TRACE_POINTS
#include <trace/events/swiotlb.h>

#define SLABS_PER_PAGE (1 << (PAGE_SHIFT - IO_TLB_SHIFT))

/*
 * Minimum IO TLB size to bother booting with.  Systems with mainly
 * 64bit capable cards will only lightly use the swiotlb.  If we can't
 * allocate a contiguous 1MB, we're probably in trouble anyway.
 */
#define IO_TLB_MIN_SLABS ((1<<20) >> IO_TLB_SHIFT)

#define INVALID_PHYS_ADDR (~(phys_addr_t)0)

/**
 * struct io_tlb_slot - IO TLB slot descriptor
 * @orig_addr:	The original address corresponding to a mapped entry.
 * @alloc_size:	Size of the allocated buffer.
 * @list:	The free list describing the number of free entries available
 *		from each index.
 */
struct io_tlb_slot {
	phys_addr_t orig_addr;
	size_t alloc_size;
	unsigned int list;
};

static bool swiotlb_force_bounce;
static bool swiotlb_force_disable;

#ifdef CONFIG_SWIOTLB_DYNAMIC

static void swiotlb_dyn_alloc(struct work_struct *work);

static struct io_tlb_mem io_tlb_default_mem = {
	.lock = __SPIN_LOCK_UNLOCKED(io_tlb_default_mem.lock),
	.pools = LIST_HEAD_INIT(io_tlb_default_mem.pools),
	.dyn_alloc = __WORK_INITIALIZER(io_tlb_default_mem.dyn_alloc,
					swiotlb_dyn_alloc),
};

#else  /* !CONFIG_SWIOTLB_DYNAMIC */

static struct io_tlb_mem io_tlb_default_mem;

#endif	/* CONFIG_SWIOTLB_DYNAMIC */

static unsigned long default_nslabs = IO_TLB_DEFAULT_SIZE >> IO_TLB_SHIFT;
static unsigned long default_nareas;

/**
 * struct io_tlb_area - IO TLB memory area descriptor
 *
 * This is a single area with a single lock.
 *
 * @used:	The number of used IO TLB block.
 * @index:	The slot index to start searching in this area for next round.
 * @lock:	The lock to protect the above data structures in the map and
 *		unmap calls.
 */
struct io_tlb_area {
	unsigned long used;
	unsigned int index;
	spinlock_t lock;
};

/*
 * Round up number of slabs to the next power of 2. The last area is going
 * be smaller than the rest if default_nslabs is not power of two.
 * The number of slot in an area should be a multiple of IO_TLB_SEGSIZE,
 * otherwise a segment may span two or more areas. It conflicts with free
 * contiguous slots tracking: free slots are treated contiguous no matter
 * whether they cross an area boundary.
 *
 * Return true if default_nslabs is rounded up.
 */
static bool round_up_default_nslabs(void)
{
	if (!default_nareas)
		return false;

	if (default_nslabs < IO_TLB_SEGSIZE * default_nareas)
		default_nslabs = IO_TLB_SEGSIZE * default_nareas;
	else if (is_power_of_2(default_nslabs))
		return false;
	default_nslabs = roundup_pow_of_two(default_nslabs);
	return true;
}

/**
 * swiotlb_adjust_nareas() - adjust the number of areas and slots
 * @nareas:	Desired number of areas. Zero is treated as 1.
 *
 * Adjust the default number of areas in a memory pool.
 * The default size of the memory pool may also change to meet minimum area
 * size requirements.
 */
static void swiotlb_adjust_nareas(unsigned int nareas)
{
	if (!nareas)
		nareas = 1;
	else if (!is_power_of_2(nareas))
		nareas = roundup_pow_of_two(nareas);

	default_nareas = nareas;

	pr_info("area num %d.\n", nareas);
	if (round_up_default_nslabs())
		pr_info("SWIOTLB bounce buffer size roundup to %luMB",
			(default_nslabs << IO_TLB_SHIFT) >> 20);
}

/**
 * limit_nareas() - get the maximum number of areas for a given memory pool size
 * @nareas:	Desired number of areas.
 * @nslots:	Total number of slots in the memory pool.
 *
 * Limit the number of areas to the maximum possible number of areas in
 * a memory pool of the given size.
 *
 * Return: Maximum possible number of areas.
 */
static unsigned int limit_nareas(unsigned int nareas, unsigned long nslots)
{
	if (nslots < nareas * IO_TLB_SEGSIZE)
		return nslots / IO_TLB_SEGSIZE;
	return nareas;
}

static int __init
setup_io_tlb_npages(char *str)
{
	if (isdigit(*str)) {
		/* avoid tail segment of size < IO_TLB_SEGSIZE */
		default_nslabs =
			ALIGN(simple_strtoul(str, &str, 0), IO_TLB_SEGSIZE);
	}
	if (*str == ',')
		++str;
	if (isdigit(*str))
		swiotlb_adjust_nareas(simple_strtoul(str, &str, 0));
	if (*str == ',')
		++str;
	if (!strcmp(str, "force"))
		swiotlb_force_bounce = true;
	else if (!strcmp(str, "noforce"))
		swiotlb_force_disable = true;

	return 0;
}
early_param("swiotlb", setup_io_tlb_npages);

unsigned long swiotlb_size_or_default(void)
{
	return default_nslabs << IO_TLB_SHIFT;
}

void __init swiotlb_adjust_size(unsigned long size)
{
	/*
	 * If swiotlb parameter has not been specified, give a chance to
	 * architectures such as those supporting memory encryption to
	 * adjust/expand SWIOTLB size for their use.
	 */
	if (default_nslabs != IO_TLB_DEFAULT_SIZE >> IO_TLB_SHIFT)
		return;

	size = ALIGN(size, IO_TLB_SIZE);
	default_nslabs = ALIGN(size >> IO_TLB_SHIFT, IO_TLB_SEGSIZE);
	if (round_up_default_nslabs())
		size = default_nslabs << IO_TLB_SHIFT;
	pr_info("SWIOTLB bounce buffer size adjusted to %luMB", size >> 20);
}

void swiotlb_print_info(void)
{
	struct io_tlb_pool *mem = &io_tlb_default_mem.defpool;

	if (!mem->nslabs) {
		pr_warn("No low mem\n");
		return;
	}

	pr_info("mapped [mem %pa-%pa] (%luMB)\n", &mem->start, &mem->end,
	       (mem->nslabs << IO_TLB_SHIFT) >> 20);
}

static inline unsigned long io_tlb_offset(unsigned long val)
{
	return val & (IO_TLB_SEGSIZE - 1);
}

static inline unsigned long nr_slots(u64 val)
{
	return DIV_ROUND_UP(val, IO_TLB_SIZE);
}

/*
 * Early SWIOTLB allocation may be too early to allow an architecture to
 * perform the desired operations.  This function allows the architecture to
 * call SWIOTLB when the operations are possible.  It needs to be called
 * before the SWIOTLB memory is used.
 */
void __init swiotlb_update_mem_attributes(void)
{
	struct io_tlb_pool *mem = &io_tlb_default_mem.defpool;
	unsigned long bytes;

	if (!mem->nslabs || mem->late_alloc)
		return;
	bytes = PAGE_ALIGN(mem->nslabs << IO_TLB_SHIFT);
	set_memory_decrypted((unsigned long)mem->vaddr, bytes >> PAGE_SHIFT);
}

static void swiotlb_init_io_tlb_pool(struct io_tlb_pool *mem, phys_addr_t start,
		unsigned long nslabs, bool late_alloc, unsigned int nareas)
{
	void *vaddr = phys_to_virt(start);
	unsigned long bytes = nslabs << IO_TLB_SHIFT, i;

	mem->nslabs = nslabs;
	mem->start = start;
	mem->end = mem->start + bytes;
	mem->late_alloc = late_alloc;
	mem->nareas = nareas;
	mem->area_nslabs = nslabs / mem->nareas;

	for (i = 0; i < mem->nareas; i++) {
		spin_lock_init(&mem->areas[i].lock);
		mem->areas[i].index = 0;
		mem->areas[i].used = 0;
	}

	for (i = 0; i < mem->nslabs; i++) {
		mem->slots[i].list = min(IO_TLB_SEGSIZE - io_tlb_offset(i),
					 mem->nslabs - i);
		mem->slots[i].orig_addr = INVALID_PHYS_ADDR;
		mem->slots[i].alloc_size = 0;
	}

	memset(vaddr, 0, bytes);
	mem->vaddr = vaddr;
	return;
}

<<<<<<< HEAD
=======
/**
 * add_mem_pool() - add a memory pool to the allocator
 * @mem:	Software IO TLB allocator.
 * @pool:	Memory pool to be added.
 */
static void add_mem_pool(struct io_tlb_mem *mem, struct io_tlb_pool *pool)
{
#ifdef CONFIG_SWIOTLB_DYNAMIC
	spin_lock(&mem->lock);
	list_add_rcu(&pool->node, &mem->pools);
	mem->nslabs += pool->nslabs;
	spin_unlock(&mem->lock);
#else
	mem->nslabs = pool->nslabs;
#endif
}

>>>>>>> 98817289
static void __init *swiotlb_memblock_alloc(unsigned long nslabs,
		unsigned int flags,
		int (*remap)(void *tlb, unsigned long nslabs))
{
	size_t bytes = PAGE_ALIGN(nslabs << IO_TLB_SHIFT);
	void *tlb;

	/*
	 * By default allocate the bounce buffer memory from low memory, but
	 * allow to pick a location everywhere for hypervisors with guest
	 * memory encryption.
	 */
	if (flags & SWIOTLB_ANY)
		tlb = memblock_alloc(bytes, PAGE_SIZE);
	else
		tlb = memblock_alloc_low(bytes, PAGE_SIZE);

	if (!tlb) {
		pr_warn("%s: Failed to allocate %zu bytes tlb structure\n",
			__func__, bytes);
		return NULL;
	}

	if (remap && remap(tlb, nslabs) < 0) {
		memblock_free(tlb, PAGE_ALIGN(bytes));
		pr_warn("%s: Failed to remap %zu bytes\n", __func__, bytes);
		return NULL;
	}

	return tlb;
}

/*
 * Statically reserve bounce buffer space and initialize bounce buffer data
 * structures for the software IO TLB used to implement the DMA API.
 */
void __init swiotlb_init_remap(bool addressing_limit, unsigned int flags,
		int (*remap)(void *tlb, unsigned long nslabs))
{
	struct io_tlb_pool *mem = &io_tlb_default_mem.defpool;
	unsigned long nslabs;
	unsigned int nareas;
	size_t alloc_size;
	void *tlb;

	if (!addressing_limit && !swiotlb_force_bounce)
		return;
	if (swiotlb_force_disable)
		return;

<<<<<<< HEAD
	if (!default_nareas)
		swiotlb_adjust_nareas(num_possible_cpus());

=======
	io_tlb_default_mem.force_bounce =
		swiotlb_force_bounce || (flags & SWIOTLB_FORCE);

#ifdef CONFIG_SWIOTLB_DYNAMIC
	if (!remap)
		io_tlb_default_mem.can_grow = true;
	if (flags & SWIOTLB_ANY)
		io_tlb_default_mem.phys_limit = virt_to_phys(high_memory - 1);
	else
		io_tlb_default_mem.phys_limit = ARCH_LOW_ADDRESS_LIMIT;
#endif

	if (!default_nareas)
		swiotlb_adjust_nareas(num_possible_cpus());

>>>>>>> 98817289
	nslabs = default_nslabs;
	nareas = limit_nareas(default_nareas, nslabs);
	while ((tlb = swiotlb_memblock_alloc(nslabs, flags, remap)) == NULL) {
		if (nslabs <= IO_TLB_MIN_SLABS)
			return;
		nslabs = ALIGN(nslabs >> 1, IO_TLB_SEGSIZE);
		nareas = limit_nareas(nareas, nslabs);
	}

	if (default_nslabs != nslabs) {
		pr_info("SWIOTLB bounce buffer size adjusted %lu -> %lu slabs",
			default_nslabs, nslabs);
		default_nslabs = nslabs;
	}

	alloc_size = PAGE_ALIGN(array_size(sizeof(*mem->slots), nslabs));
	mem->slots = memblock_alloc(alloc_size, PAGE_SIZE);
	if (!mem->slots) {
		pr_warn("%s: Failed to allocate %zu bytes align=0x%lx\n",
			__func__, alloc_size, PAGE_SIZE);
		return;
	}

	mem->areas = memblock_alloc(array_size(sizeof(struct io_tlb_area),
		nareas), SMP_CACHE_BYTES);
	if (!mem->areas) {
		pr_warn("%s: Failed to allocate mem->areas.\n", __func__);
		return;
	}

	swiotlb_init_io_tlb_pool(mem, __pa(tlb), nslabs, false, nareas);
	add_mem_pool(&io_tlb_default_mem, mem);

	if (flags & SWIOTLB_VERBOSE)
		swiotlb_print_info();
}

void __init swiotlb_init(bool addressing_limit, unsigned int flags)
{
	swiotlb_init_remap(addressing_limit, flags, NULL);
}

/*
 * Systems with larger DMA zones (those that don't support ISA) can
 * initialize the swiotlb later using the slab allocator if needed.
 * This should be just like above, but with some error catching.
 */
int swiotlb_init_late(size_t size, gfp_t gfp_mask,
		int (*remap)(void *tlb, unsigned long nslabs))
{
	struct io_tlb_pool *mem = &io_tlb_default_mem.defpool;
	unsigned long nslabs = ALIGN(size >> IO_TLB_SHIFT, IO_TLB_SEGSIZE);
	unsigned int nareas;
	unsigned char *vstart = NULL;
	unsigned int order, area_order;
	bool retried = false;
	int rc = 0;

	if (io_tlb_default_mem.nslabs)
		return 0;

	if (swiotlb_force_disable)
		return 0;

<<<<<<< HEAD
=======
	io_tlb_default_mem.force_bounce = swiotlb_force_bounce;

#ifdef CONFIG_SWIOTLB_DYNAMIC
	if (!remap)
		io_tlb_default_mem.can_grow = true;
	if (IS_ENABLED(CONFIG_ZONE_DMA) && (gfp_mask & __GFP_DMA))
		io_tlb_default_mem.phys_limit = DMA_BIT_MASK(zone_dma_bits);
	else if (IS_ENABLED(CONFIG_ZONE_DMA32) && (gfp_mask & __GFP_DMA32))
		io_tlb_default_mem.phys_limit = DMA_BIT_MASK(32);
	else
		io_tlb_default_mem.phys_limit = virt_to_phys(high_memory - 1);
#endif

>>>>>>> 98817289
	if (!default_nareas)
		swiotlb_adjust_nareas(num_possible_cpus());

retry:
	order = get_order(nslabs << IO_TLB_SHIFT);
	nslabs = SLABS_PER_PAGE << order;

	while ((SLABS_PER_PAGE << order) > IO_TLB_MIN_SLABS) {
		vstart = (void *)__get_free_pages(gfp_mask | __GFP_NOWARN,
						  order);
		if (vstart)
			break;
		order--;
		nslabs = SLABS_PER_PAGE << order;
		retried = true;
	}

	if (!vstart)
		return -ENOMEM;

	if (remap)
		rc = remap(vstart, nslabs);
	if (rc) {
		free_pages((unsigned long)vstart, order);

		nslabs = ALIGN(nslabs >> 1, IO_TLB_SEGSIZE);
		if (nslabs < IO_TLB_MIN_SLABS)
			return rc;
		retried = true;
		goto retry;
	}

	if (retried) {
		pr_warn("only able to allocate %ld MB\n",
			(PAGE_SIZE << order) >> 20);
	}

	nareas = limit_nareas(default_nareas, nslabs);
	area_order = get_order(array_size(sizeof(*mem->areas), nareas));
	mem->areas = (struct io_tlb_area *)
		__get_free_pages(GFP_KERNEL | __GFP_ZERO, area_order);
	if (!mem->areas)
		goto error_area;

	mem->slots = (void *)__get_free_pages(GFP_KERNEL | __GFP_ZERO,
		get_order(array_size(sizeof(*mem->slots), nslabs)));
	if (!mem->slots)
		goto error_slots;

	set_memory_decrypted((unsigned long)vstart,
			     (nslabs << IO_TLB_SHIFT) >> PAGE_SHIFT);
<<<<<<< HEAD
	swiotlb_init_io_tlb_mem(mem, virt_to_phys(vstart), nslabs, 0, true,
				nareas);
=======
	swiotlb_init_io_tlb_pool(mem, virt_to_phys(vstart), nslabs, true,
				 nareas);
	add_mem_pool(&io_tlb_default_mem, mem);
>>>>>>> 98817289

	swiotlb_print_info();
	return 0;

error_slots:
	free_pages((unsigned long)mem->areas, area_order);
error_area:
	free_pages((unsigned long)vstart, order);
	return -ENOMEM;
}

void __init swiotlb_exit(void)
{
	struct io_tlb_pool *mem = &io_tlb_default_mem.defpool;
	unsigned long tbl_vaddr;
	size_t tbl_size, slots_size;
	unsigned int area_order;

	if (swiotlb_force_bounce)
		return;

	if (!mem->nslabs)
		return;

	pr_info("tearing down default memory pool\n");
	tbl_vaddr = (unsigned long)phys_to_virt(mem->start);
	tbl_size = PAGE_ALIGN(mem->end - mem->start);
	slots_size = PAGE_ALIGN(array_size(sizeof(*mem->slots), mem->nslabs));

	set_memory_encrypted(tbl_vaddr, tbl_size >> PAGE_SHIFT);
	if (mem->late_alloc) {
		area_order = get_order(array_size(sizeof(*mem->areas),
			mem->nareas));
		free_pages((unsigned long)mem->areas, area_order);
		free_pages(tbl_vaddr, get_order(tbl_size));
		free_pages((unsigned long)mem->slots, get_order(slots_size));
	} else {
		memblock_free_late(__pa(mem->areas),
			array_size(sizeof(*mem->areas), mem->nareas));
		memblock_free_late(mem->start, tbl_size);
		memblock_free_late(__pa(mem->slots), slots_size);
	}

	memset(mem, 0, sizeof(*mem));
}

#ifdef CONFIG_SWIOTLB_DYNAMIC

/**
 * alloc_dma_pages() - allocate pages to be used for DMA
 * @gfp:	GFP flags for the allocation.
 * @bytes:	Size of the buffer.
 * @phys_limit:	Maximum allowed physical address of the buffer.
 *
 * Allocate pages from the buddy allocator. If successful, make the allocated
 * pages decrypted that they can be used for DMA.
 *
 * Return: Decrypted pages, %NULL on allocation failure, or ERR_PTR(-EAGAIN)
 * if the allocated physical address was above @phys_limit.
 */
static struct page *alloc_dma_pages(gfp_t gfp, size_t bytes, u64 phys_limit)
{
	unsigned int order = get_order(bytes);
	struct page *page;
	phys_addr_t paddr;
	void *vaddr;

	page = alloc_pages(gfp, order);
	if (!page)
		return NULL;

	paddr = page_to_phys(page);
	if (paddr + bytes - 1 > phys_limit) {
		__free_pages(page, order);
		return ERR_PTR(-EAGAIN);
	}

	vaddr = phys_to_virt(paddr);
	if (set_memory_decrypted((unsigned long)vaddr, PFN_UP(bytes)))
		goto error;
	return page;

error:
	/* Intentional leak if pages cannot be encrypted again. */
	if (!set_memory_encrypted((unsigned long)vaddr, PFN_UP(bytes)))
		__free_pages(page, order);
	return NULL;
}

/**
 * swiotlb_alloc_tlb() - allocate a dynamic IO TLB buffer
 * @dev:	Device for which a memory pool is allocated.
 * @bytes:	Size of the buffer.
 * @phys_limit:	Maximum allowed physical address of the buffer.
 * @gfp:	GFP flags for the allocation.
 *
 * Return: Allocated pages, or %NULL on allocation failure.
 */
static struct page *swiotlb_alloc_tlb(struct device *dev, size_t bytes,
		u64 phys_limit, gfp_t gfp)
{
	struct page *page;

	/*
	 * Allocate from the atomic pools if memory is encrypted and
	 * the allocation is atomic, because decrypting may block.
	 */
	if (!gfpflags_allow_blocking(gfp) && dev && force_dma_unencrypted(dev)) {
		void *vaddr;

		if (!IS_ENABLED(CONFIG_DMA_COHERENT_POOL))
			return NULL;

		return dma_alloc_from_pool(dev, bytes, &vaddr, gfp,
					   dma_coherent_ok);
	}

	gfp &= ~GFP_ZONEMASK;
	if (phys_limit <= DMA_BIT_MASK(zone_dma_bits))
		gfp |= __GFP_DMA;
	else if (phys_limit <= DMA_BIT_MASK(32))
		gfp |= __GFP_DMA32;

	while (IS_ERR(page = alloc_dma_pages(gfp, bytes, phys_limit))) {
		if (IS_ENABLED(CONFIG_ZONE_DMA32) &&
		    phys_limit < DMA_BIT_MASK(64) &&
		    !(gfp & (__GFP_DMA32 | __GFP_DMA)))
			gfp |= __GFP_DMA32;
		else if (IS_ENABLED(CONFIG_ZONE_DMA) &&
			 !(gfp & __GFP_DMA))
			gfp = (gfp & ~__GFP_DMA32) | __GFP_DMA;
		else
			return NULL;
	}

	return page;
}

/**
 * swiotlb_free_tlb() - free a dynamically allocated IO TLB buffer
 * @vaddr:	Virtual address of the buffer.
 * @bytes:	Size of the buffer.
 */
static void swiotlb_free_tlb(void *vaddr, size_t bytes)
{
	if (IS_ENABLED(CONFIG_DMA_COHERENT_POOL) &&
	    dma_free_from_pool(NULL, vaddr, bytes))
		return;

	/* Intentional leak if pages cannot be encrypted again. */
	if (!set_memory_encrypted((unsigned long)vaddr, PFN_UP(bytes)))
		__free_pages(virt_to_page(vaddr), get_order(bytes));
}

/**
 * swiotlb_alloc_pool() - allocate a new IO TLB memory pool
 * @dev:	Device for which a memory pool is allocated.
 * @minslabs:	Minimum number of slabs.
 * @nslabs:	Desired (maximum) number of slabs.
 * @nareas:	Number of areas.
 * @phys_limit:	Maximum DMA buffer physical address.
 * @gfp:	GFP flags for the allocations.
 *
 * Allocate and initialize a new IO TLB memory pool. The actual number of
 * slabs may be reduced if allocation of @nslabs fails. If even
 * @minslabs cannot be allocated, this function fails.
 *
 * Return: New memory pool, or %NULL on allocation failure.
 */
static struct io_tlb_pool *swiotlb_alloc_pool(struct device *dev,
		unsigned long minslabs, unsigned long nslabs,
		unsigned int nareas, u64 phys_limit, gfp_t gfp)
{
	struct io_tlb_pool *pool;
	unsigned int slot_order;
	struct page *tlb;
	size_t pool_size;
	size_t tlb_size;

	if (nslabs > SLABS_PER_PAGE << MAX_ORDER) {
		nslabs = SLABS_PER_PAGE << MAX_ORDER;
		nareas = limit_nareas(nareas, nslabs);
	}

	pool_size = sizeof(*pool) + array_size(sizeof(*pool->areas), nareas);
	pool = kzalloc(pool_size, gfp);
	if (!pool)
		goto error;
	pool->areas = (void *)pool + sizeof(*pool);

	tlb_size = nslabs << IO_TLB_SHIFT;
	while (!(tlb = swiotlb_alloc_tlb(dev, tlb_size, phys_limit, gfp))) {
		if (nslabs <= minslabs)
			goto error_tlb;
		nslabs = ALIGN(nslabs >> 1, IO_TLB_SEGSIZE);
		nareas = limit_nareas(nareas, nslabs);
		tlb_size = nslabs << IO_TLB_SHIFT;
	}

	slot_order = get_order(array_size(sizeof(*pool->slots), nslabs));
	pool->slots = (struct io_tlb_slot *)
		__get_free_pages(gfp, slot_order);
	if (!pool->slots)
		goto error_slots;

	swiotlb_init_io_tlb_pool(pool, page_to_phys(tlb), nslabs, true, nareas);
	return pool;

error_slots:
	swiotlb_free_tlb(page_address(tlb), tlb_size);
error_tlb:
	kfree(pool);
error:
	return NULL;
}

/**
 * swiotlb_dyn_alloc() - dynamic memory pool allocation worker
 * @work:	Pointer to dyn_alloc in struct io_tlb_mem.
 */
static void swiotlb_dyn_alloc(struct work_struct *work)
{
	struct io_tlb_mem *mem =
		container_of(work, struct io_tlb_mem, dyn_alloc);
	struct io_tlb_pool *pool;

	pool = swiotlb_alloc_pool(NULL, IO_TLB_MIN_SLABS, default_nslabs,
				  default_nareas, mem->phys_limit, GFP_KERNEL);
	if (!pool) {
		pr_warn_ratelimited("Failed to allocate new pool");
		return;
	}

	add_mem_pool(mem, pool);
}

/**
 * swiotlb_dyn_free() - RCU callback to free a memory pool
 * @rcu:	RCU head in the corresponding struct io_tlb_pool.
 */
static void swiotlb_dyn_free(struct rcu_head *rcu)
{
	struct io_tlb_pool *pool = container_of(rcu, struct io_tlb_pool, rcu);
	size_t slots_size = array_size(sizeof(*pool->slots), pool->nslabs);
	size_t tlb_size = pool->end - pool->start;

	free_pages((unsigned long)pool->slots, get_order(slots_size));
	swiotlb_free_tlb(pool->vaddr, tlb_size);
	kfree(pool);
}

/**
 * swiotlb_find_pool() - find the IO TLB pool for a physical address
 * @dev:        Device which has mapped the DMA buffer.
 * @paddr:      Physical address within the DMA buffer.
 *
 * Find the IO TLB memory pool descriptor which contains the given physical
 * address, if any.
 *
 * Return: Memory pool which contains @paddr, or %NULL if none.
 */
struct io_tlb_pool *swiotlb_find_pool(struct device *dev, phys_addr_t paddr)
{
	struct io_tlb_mem *mem = dev->dma_io_tlb_mem;
	struct io_tlb_pool *pool;

	rcu_read_lock();
	list_for_each_entry_rcu(pool, &mem->pools, node) {
		if (paddr >= pool->start && paddr < pool->end)
			goto out;
	}

	list_for_each_entry_rcu(pool, &dev->dma_io_tlb_pools, node) {
		if (paddr >= pool->start && paddr < pool->end)
			goto out;
	}
	pool = NULL;
out:
	rcu_read_unlock();
	return pool;
}

/**
 * swiotlb_del_pool() - remove an IO TLB pool from a device
 * @dev:	Owning device.
 * @pool:	Memory pool to be removed.
 */
static void swiotlb_del_pool(struct device *dev, struct io_tlb_pool *pool)
{
	unsigned long flags;

	spin_lock_irqsave(&dev->dma_io_tlb_lock, flags);
	list_del_rcu(&pool->node);
	spin_unlock_irqrestore(&dev->dma_io_tlb_lock, flags);

	call_rcu(&pool->rcu, swiotlb_dyn_free);
}

#endif	/* CONFIG_SWIOTLB_DYNAMIC */

/**
 * swiotlb_dev_init() - initialize swiotlb fields in &struct device
 * @dev:	Device to be initialized.
 */
void swiotlb_dev_init(struct device *dev)
{
	dev->dma_io_tlb_mem = &io_tlb_default_mem;
#ifdef CONFIG_SWIOTLB_DYNAMIC
	INIT_LIST_HEAD(&dev->dma_io_tlb_pools);
	spin_lock_init(&dev->dma_io_tlb_lock);
	dev->dma_uses_io_tlb = false;
#endif
}

/*
 * Return the offset into a iotlb slot required to keep the device happy.
 */
static unsigned int swiotlb_align_offset(struct device *dev, u64 addr)
{
	return addr & dma_get_min_align_mask(dev) & (IO_TLB_SIZE - 1);
}

/*
 * Bounce: copy the swiotlb buffer from or back to the original dma location
 */
static void swiotlb_bounce(struct device *dev, phys_addr_t tlb_addr, size_t size,
			   enum dma_data_direction dir)
{
	struct io_tlb_pool *mem = swiotlb_find_pool(dev, tlb_addr);
	int index = (tlb_addr - mem->start) >> IO_TLB_SHIFT;
	phys_addr_t orig_addr = mem->slots[index].orig_addr;
	size_t alloc_size = mem->slots[index].alloc_size;
	unsigned long pfn = PFN_DOWN(orig_addr);
	unsigned char *vaddr = mem->vaddr + tlb_addr - mem->start;
	unsigned int tlb_offset, orig_addr_offset;

	if (orig_addr == INVALID_PHYS_ADDR)
		return;

	tlb_offset = tlb_addr & (IO_TLB_SIZE - 1);
	orig_addr_offset = swiotlb_align_offset(dev, orig_addr);
	if (tlb_offset < orig_addr_offset) {
		dev_WARN_ONCE(dev, 1,
			"Access before mapping start detected. orig offset %u, requested offset %u.\n",
			orig_addr_offset, tlb_offset);
		return;
	}

	tlb_offset -= orig_addr_offset;
	if (tlb_offset > alloc_size) {
		dev_WARN_ONCE(dev, 1,
			"Buffer overflow detected. Allocation size: %zu. Mapping size: %zu+%u.\n",
			alloc_size, size, tlb_offset);
		return;
	}

	orig_addr += tlb_offset;
	alloc_size -= tlb_offset;

	if (size > alloc_size) {
		dev_WARN_ONCE(dev, 1,
			"Buffer overflow detected. Allocation size: %zu. Mapping size: %zu.\n",
			alloc_size, size);
		size = alloc_size;
	}

	if (PageHighMem(pfn_to_page(pfn))) {
		unsigned int offset = orig_addr & ~PAGE_MASK;
		struct page *page;
		unsigned int sz = 0;
		unsigned long flags;

		while (size) {
			sz = min_t(size_t, PAGE_SIZE - offset, size);

			local_irq_save(flags);
			page = pfn_to_page(pfn);
			if (dir == DMA_TO_DEVICE)
				memcpy_from_page(vaddr, page, offset, sz);
			else
				memcpy_to_page(page, offset, vaddr, sz);
			local_irq_restore(flags);

			size -= sz;
			pfn++;
			vaddr += sz;
			offset = 0;
		}
	} else if (dir == DMA_TO_DEVICE) {
		memcpy(vaddr, phys_to_virt(orig_addr), size);
	} else {
		memcpy(phys_to_virt(orig_addr), vaddr, size);
	}
}

static inline phys_addr_t slot_addr(phys_addr_t start, phys_addr_t idx)
{
	return start + (idx << IO_TLB_SHIFT);
}

/*
 * Carefully handle integer overflow which can occur when boundary_mask == ~0UL.
 */
static inline unsigned long get_max_slots(unsigned long boundary_mask)
{
	return (boundary_mask >> IO_TLB_SHIFT) + 1;
}

static unsigned int wrap_area_index(struct io_tlb_pool *mem, unsigned int index)
{
	if (index >= mem->area_nslabs)
		return 0;
	return index;
}

/*
 * Track the total used slots with a global atomic value in order to have
 * correct information to determine the high water mark. The mem_used()
 * function gives imprecise results because there's no locking across
 * multiple areas.
 */
#ifdef CONFIG_DEBUG_FS
static void inc_used_and_hiwater(struct io_tlb_mem *mem, unsigned int nslots)
{
	unsigned long old_hiwater, new_used;

	new_used = atomic_long_add_return(nslots, &mem->total_used);
	old_hiwater = atomic_long_read(&mem->used_hiwater);
	do {
		if (new_used <= old_hiwater)
			break;
	} while (!atomic_long_try_cmpxchg(&mem->used_hiwater,
					  &old_hiwater, new_used));
}

static void dec_used(struct io_tlb_mem *mem, unsigned int nslots)
{
	atomic_long_sub(nslots, &mem->total_used);
}

#else /* !CONFIG_DEBUG_FS */
static void inc_used_and_hiwater(struct io_tlb_mem *mem, unsigned int nslots)
{
}
static void dec_used(struct io_tlb_mem *mem, unsigned int nslots)
{
}
#endif /* CONFIG_DEBUG_FS */

/**
 * swiotlb_area_find_slots() - search for slots in one IO TLB memory area
 * @dev:	Device which maps the buffer.
 * @pool:	Memory pool to be searched.
 * @area_index:	Index of the IO TLB memory area to be searched.
 * @orig_addr:	Original (non-bounced) IO buffer address.
 * @alloc_size: Total requested size of the bounce buffer,
 *		including initial alignment padding.
 * @alloc_align_mask:	Required alignment of the allocated buffer.
 *
 * Find a suitable sequence of IO TLB entries for the request and allocate
 * a buffer from the given IO TLB memory area.
 * This function takes care of locking.
 *
 * Return: Index of the first allocated slot, or -1 on error.
 */
static int swiotlb_area_find_slots(struct device *dev, struct io_tlb_pool *pool,
		int area_index, phys_addr_t orig_addr, size_t alloc_size,
		unsigned int alloc_align_mask)
{
	struct io_tlb_area *area = pool->areas + area_index;
	unsigned long boundary_mask = dma_get_seg_boundary(dev);
	dma_addr_t tbl_dma_addr =
		phys_to_dma_unencrypted(dev, pool->start) & boundary_mask;
	unsigned long max_slots = get_max_slots(boundary_mask);
	unsigned int iotlb_align_mask =
		dma_get_min_align_mask(dev) | alloc_align_mask;
	unsigned int nslots = nr_slots(alloc_size), stride;
	unsigned int offset = swiotlb_align_offset(dev, orig_addr);
	unsigned int index, slots_checked, count = 0, i;
	unsigned long flags;
	unsigned int slot_base;
	unsigned int slot_index;

	BUG_ON(!nslots);
	BUG_ON(area_index >= pool->nareas);

	/*
	 * For allocations of PAGE_SIZE or larger only look for page aligned
	 * allocations.
	 */
	if (alloc_size >= PAGE_SIZE)
		iotlb_align_mask |= ~PAGE_MASK;
	iotlb_align_mask &= ~(IO_TLB_SIZE - 1);

	/*
	 * For mappings with an alignment requirement don't bother looping to
	 * unaligned slots once we found an aligned one.
	 */
	stride = (iotlb_align_mask >> IO_TLB_SHIFT) + 1;

	spin_lock_irqsave(&area->lock, flags);
	if (unlikely(nslots > pool->area_nslabs - area->used))
		goto not_found;

	slot_base = area_index * pool->area_nslabs;
	index = area->index;

	for (slots_checked = 0; slots_checked < pool->area_nslabs; ) {
		slot_index = slot_base + index;

		if (orig_addr &&
		    (slot_addr(tbl_dma_addr, slot_index) &
		     iotlb_align_mask) != (orig_addr & iotlb_align_mask)) {
			index = wrap_area_index(pool, index + 1);
			slots_checked++;
			continue;
		}

		if (!iommu_is_span_boundary(slot_index, nslots,
					    nr_slots(tbl_dma_addr),
					    max_slots)) {
			if (pool->slots[slot_index].list >= nslots)
				goto found;
		}
		index = wrap_area_index(pool, index + stride);
		slots_checked += stride;
	}

not_found:
	spin_unlock_irqrestore(&area->lock, flags);
	return -1;

found:
	/*
	 * If we find a slot that indicates we have 'nslots' number of
	 * contiguous buffers, we allocate the buffers from that slot onwards
	 * and set the list of free entries to '0' indicating unavailable.
	 */
	for (i = slot_index; i < slot_index + nslots; i++) {
		pool->slots[i].list = 0;
		pool->slots[i].alloc_size = alloc_size - (offset +
				((i - slot_index) << IO_TLB_SHIFT));
	}
	for (i = slot_index - 1;
	     io_tlb_offset(i) != IO_TLB_SEGSIZE - 1 &&
	     pool->slots[i].list; i--)
		pool->slots[i].list = ++count;

	/*
	 * Update the indices to avoid searching in the next round.
	 */
	area->index = wrap_area_index(pool, index + nslots);
	area->used += nslots;
	spin_unlock_irqrestore(&area->lock, flags);

	inc_used_and_hiwater(dev->dma_io_tlb_mem, nslots);
	return slot_index;
}

/**
 * swiotlb_pool_find_slots() - search for slots in one memory pool
 * @dev:	Device which maps the buffer.
 * @pool:	Memory pool to be searched.
 * @orig_addr:	Original (non-bounced) IO buffer address.
 * @alloc_size: Total requested size of the bounce buffer,
 *		including initial alignment padding.
 * @alloc_align_mask:	Required alignment of the allocated buffer.
 *
 * Search through one memory pool to find a sequence of slots that match the
 * allocation constraints.
 *
 * Return: Index of the first allocated slot, or -1 on error.
 */
static int swiotlb_pool_find_slots(struct device *dev, struct io_tlb_pool *pool,
		phys_addr_t orig_addr, size_t alloc_size,
		unsigned int alloc_align_mask)
{
	int start = raw_smp_processor_id() & (pool->nareas - 1);
	int i = start, index;

	do {
		index = swiotlb_area_find_slots(dev, pool, i, orig_addr,
						alloc_size, alloc_align_mask);
		if (index >= 0)
			return index;
		if (++i >= pool->nareas)
			i = 0;
	} while (i != start);

	return -1;
}

#ifdef CONFIG_SWIOTLB_DYNAMIC

/**
 * swiotlb_find_slots() - search for slots in the whole swiotlb
 * @dev:	Device which maps the buffer.
 * @orig_addr:	Original (non-bounced) IO buffer address.
 * @alloc_size: Total requested size of the bounce buffer,
 *		including initial alignment padding.
 * @alloc_align_mask:	Required alignment of the allocated buffer.
 * @retpool:	Used memory pool, updated on return.
 *
 * Search through the whole software IO TLB to find a sequence of slots that
 * match the allocation constraints.
 *
 * Return: Index of the first allocated slot, or -1 on error.
 */
static int swiotlb_find_slots(struct device *dev, phys_addr_t orig_addr,
		size_t alloc_size, unsigned int alloc_align_mask,
		struct io_tlb_pool **retpool)
{
	struct io_tlb_mem *mem = dev->dma_io_tlb_mem;
	struct io_tlb_pool *pool;
	unsigned long nslabs;
	unsigned long flags;
	u64 phys_limit;
	int index;

	rcu_read_lock();
	list_for_each_entry_rcu(pool, &mem->pools, node) {
		index = swiotlb_pool_find_slots(dev, pool, orig_addr,
						alloc_size, alloc_align_mask);
		if (index >= 0) {
			rcu_read_unlock();
			goto found;
		}
	}
	rcu_read_unlock();
	if (!mem->can_grow)
		return -1;

	schedule_work(&mem->dyn_alloc);

	nslabs = nr_slots(alloc_size);
	phys_limit = min_not_zero(*dev->dma_mask, dev->bus_dma_limit);
	pool = swiotlb_alloc_pool(dev, nslabs, nslabs, 1, phys_limit,
				  GFP_NOWAIT | __GFP_NOWARN);
	if (!pool)
		return -1;

	index = swiotlb_pool_find_slots(dev, pool, orig_addr,
					alloc_size, alloc_align_mask);
	if (index < 0) {
		swiotlb_dyn_free(&pool->rcu);
		return -1;
	}

	pool->transient = true;
	spin_lock_irqsave(&dev->dma_io_tlb_lock, flags);
	list_add_rcu(&pool->node, &dev->dma_io_tlb_pools);
	spin_unlock_irqrestore(&dev->dma_io_tlb_lock, flags);

found:
	WRITE_ONCE(dev->dma_uses_io_tlb, true);

	/*
	 * The general barrier orders reads and writes against a presumed store
	 * of the SWIOTLB buffer address by a device driver (to a driver private
	 * data structure). It serves two purposes.
	 *
	 * First, the store to dev->dma_uses_io_tlb must be ordered before the
	 * presumed store. This guarantees that the returned buffer address
	 * cannot be passed to another CPU before updating dev->dma_uses_io_tlb.
	 *
	 * Second, the load from mem->pools must be ordered before the same
	 * presumed store. This guarantees that the returned buffer address
	 * cannot be observed by another CPU before an update of the RCU list
	 * that was made by swiotlb_dyn_alloc() on a third CPU (cf. multicopy
	 * atomicity).
	 *
	 * See also the comment in is_swiotlb_buffer().
	 */
	smp_mb();

	*retpool = pool;
	return index;
}

#else  /* !CONFIG_SWIOTLB_DYNAMIC */

static int swiotlb_find_slots(struct device *dev, phys_addr_t orig_addr,
		size_t alloc_size, unsigned int alloc_align_mask,
		struct io_tlb_pool **retpool)
{
	*retpool = &dev->dma_io_tlb_mem->defpool;
	return swiotlb_pool_find_slots(dev, *retpool,
				       orig_addr, alloc_size, alloc_align_mask);
}

#endif /* CONFIG_SWIOTLB_DYNAMIC */

#ifdef CONFIG_DEBUG_FS

/**
 * mem_used() - get number of used slots in an allocator
 * @mem:	Software IO TLB allocator.
 *
 * The result is accurate in this version of the function, because an atomic
 * counter is available if CONFIG_DEBUG_FS is set.
 *
 * Return: Number of used slots.
 */
static unsigned long mem_used(struct io_tlb_mem *mem)
{
	return atomic_long_read(&mem->total_used);
}

#else /* !CONFIG_DEBUG_FS */

/**
 * mem_pool_used() - get number of used slots in a memory pool
 * @pool:	Software IO TLB memory pool.
 *
 * The result is not accurate, see mem_used().
 *
 * Return: Approximate number of used slots.
 */
static unsigned long mem_pool_used(struct io_tlb_pool *pool)
{
	int i;
	unsigned long used = 0;

	for (i = 0; i < pool->nareas; i++)
		used += pool->areas[i].used;
	return used;
}

/**
 * mem_used() - get number of used slots in an allocator
 * @mem:	Software IO TLB allocator.
 *
 * The result is not accurate, because there is no locking of individual
 * areas.
 *
 * Return: Approximate number of used slots.
 */
static unsigned long mem_used(struct io_tlb_mem *mem)
{
#ifdef CONFIG_SWIOTLB_DYNAMIC
	struct io_tlb_pool *pool;
	unsigned long used = 0;

	rcu_read_lock();
	list_for_each_entry_rcu(pool, &mem->pools, node)
		used += mem_pool_used(pool);
	rcu_read_unlock();

	return used;
#else
	return mem_pool_used(&mem->defpool);
#endif
}

#endif /* CONFIG_DEBUG_FS */

phys_addr_t swiotlb_tbl_map_single(struct device *dev, phys_addr_t orig_addr,
		size_t mapping_size, size_t alloc_size,
		unsigned int alloc_align_mask, enum dma_data_direction dir,
		unsigned long attrs)
{
	struct io_tlb_mem *mem = dev->dma_io_tlb_mem;
	unsigned int offset = swiotlb_align_offset(dev, orig_addr);
	struct io_tlb_pool *pool;
	unsigned int i;
	int index;
	phys_addr_t tlb_addr;

	if (!mem || !mem->nslabs) {
		dev_warn_ratelimited(dev,
			"Can not allocate SWIOTLB buffer earlier and can't now provide you with the DMA bounce buffer");
		return (phys_addr_t)DMA_MAPPING_ERROR;
	}

	if (cc_platform_has(CC_ATTR_MEM_ENCRYPT))
		pr_warn_once("Memory encryption is active and system is using DMA bounce buffers\n");

	if (mapping_size > alloc_size) {
		dev_warn_once(dev, "Invalid sizes (mapping: %zd bytes, alloc: %zd bytes)",
			      mapping_size, alloc_size);
		return (phys_addr_t)DMA_MAPPING_ERROR;
	}

	index = swiotlb_find_slots(dev, orig_addr,
				   alloc_size + offset, alloc_align_mask, &pool);
	if (index == -1) {
		if (!(attrs & DMA_ATTR_NO_WARN))
			dev_warn_ratelimited(dev,
	"swiotlb buffer is full (sz: %zd bytes), total %lu (slots), used %lu (slots)\n",
				 alloc_size, mem->nslabs, mem_used(mem));
		return (phys_addr_t)DMA_MAPPING_ERROR;
	}

	/*
	 * Save away the mapping from the original address to the DMA address.
	 * This is needed when we sync the memory.  Then we sync the buffer if
	 * needed.
	 */
	for (i = 0; i < nr_slots(alloc_size + offset); i++)
		pool->slots[index + i].orig_addr = slot_addr(orig_addr, i);
	tlb_addr = slot_addr(pool->start, index) + offset;
	/*
	 * When dir == DMA_FROM_DEVICE we could omit the copy from the orig
	 * to the tlb buffer, if we knew for sure the device will
	 * overwrite the entire current content. But we don't. Thus
	 * unconditional bounce may prevent leaking swiotlb content (i.e.
	 * kernel memory) to user-space.
	 */
	swiotlb_bounce(dev, tlb_addr, mapping_size, DMA_TO_DEVICE);
	return tlb_addr;
}

static void swiotlb_release_slots(struct device *dev, phys_addr_t tlb_addr)
{
	struct io_tlb_pool *mem = swiotlb_find_pool(dev, tlb_addr);
	unsigned long flags;
	unsigned int offset = swiotlb_align_offset(dev, tlb_addr);
	int index = (tlb_addr - offset - mem->start) >> IO_TLB_SHIFT;
	int nslots = nr_slots(mem->slots[index].alloc_size + offset);
	int aindex = index / mem->area_nslabs;
	struct io_tlb_area *area = &mem->areas[aindex];
	int count, i;

	/*
	 * Return the buffer to the free list by setting the corresponding
	 * entries to indicate the number of contiguous entries available.
	 * While returning the entries to the free list, we merge the entries
	 * with slots below and above the pool being returned.
	 */
	BUG_ON(aindex >= mem->nareas);

	spin_lock_irqsave(&area->lock, flags);
	if (index + nslots < ALIGN(index + 1, IO_TLB_SEGSIZE))
		count = mem->slots[index + nslots].list;
	else
		count = 0;

	/*
	 * Step 1: return the slots to the free list, merging the slots with
	 * superceeding slots
	 */
	for (i = index + nslots - 1; i >= index; i--) {
		mem->slots[i].list = ++count;
		mem->slots[i].orig_addr = INVALID_PHYS_ADDR;
		mem->slots[i].alloc_size = 0;
	}

	/*
	 * Step 2: merge the returned slots with the preceding slots, if
	 * available (non zero)
	 */
	for (i = index - 1;
	     io_tlb_offset(i) != IO_TLB_SEGSIZE - 1 && mem->slots[i].list;
	     i--)
		mem->slots[i].list = ++count;
	area->used -= nslots;
	spin_unlock_irqrestore(&area->lock, flags);

	dec_used(dev->dma_io_tlb_mem, nslots);
}

#ifdef CONFIG_SWIOTLB_DYNAMIC

/**
 * swiotlb_del_transient() - delete a transient memory pool
 * @dev:	Device which mapped the buffer.
 * @tlb_addr:	Physical address within a bounce buffer.
 *
 * Check whether the address belongs to a transient SWIOTLB memory pool.
 * If yes, then delete the pool.
 *
 * Return: %true if @tlb_addr belonged to a transient pool that was released.
 */
static bool swiotlb_del_transient(struct device *dev, phys_addr_t tlb_addr)
{
	struct io_tlb_pool *pool;

	pool = swiotlb_find_pool(dev, tlb_addr);
	if (!pool->transient)
		return false;

	dec_used(dev->dma_io_tlb_mem, pool->nslabs);
	swiotlb_del_pool(dev, pool);
	return true;
}

#else  /* !CONFIG_SWIOTLB_DYNAMIC */

static inline bool swiotlb_del_transient(struct device *dev,
					 phys_addr_t tlb_addr)
{
	return false;
}

#endif	/* CONFIG_SWIOTLB_DYNAMIC */

/*
 * tlb_addr is the physical address of the bounce buffer to unmap.
 */
void swiotlb_tbl_unmap_single(struct device *dev, phys_addr_t tlb_addr,
			      size_t mapping_size, enum dma_data_direction dir,
			      unsigned long attrs)
{
	/*
	 * First, sync the memory before unmapping the entry
	 */
	if (!(attrs & DMA_ATTR_SKIP_CPU_SYNC) &&
	    (dir == DMA_FROM_DEVICE || dir == DMA_BIDIRECTIONAL))
		swiotlb_bounce(dev, tlb_addr, mapping_size, DMA_FROM_DEVICE);

	if (swiotlb_del_transient(dev, tlb_addr))
		return;
	swiotlb_release_slots(dev, tlb_addr);
}

void swiotlb_sync_single_for_device(struct device *dev, phys_addr_t tlb_addr,
		size_t size, enum dma_data_direction dir)
{
	if (dir == DMA_TO_DEVICE || dir == DMA_BIDIRECTIONAL)
		swiotlb_bounce(dev, tlb_addr, size, DMA_TO_DEVICE);
	else
		BUG_ON(dir != DMA_FROM_DEVICE);
}

void swiotlb_sync_single_for_cpu(struct device *dev, phys_addr_t tlb_addr,
		size_t size, enum dma_data_direction dir)
{
	if (dir == DMA_FROM_DEVICE || dir == DMA_BIDIRECTIONAL)
		swiotlb_bounce(dev, tlb_addr, size, DMA_FROM_DEVICE);
	else
		BUG_ON(dir != DMA_TO_DEVICE);
}

/*
 * Create a swiotlb mapping for the buffer at @paddr, and in case of DMAing
 * to the device copy the data into it as well.
 */
dma_addr_t swiotlb_map(struct device *dev, phys_addr_t paddr, size_t size,
		enum dma_data_direction dir, unsigned long attrs)
{
	phys_addr_t swiotlb_addr;
	dma_addr_t dma_addr;

	trace_swiotlb_bounced(dev, phys_to_dma(dev, paddr), size);

	swiotlb_addr = swiotlb_tbl_map_single(dev, paddr, size, size, 0, dir,
			attrs);
	if (swiotlb_addr == (phys_addr_t)DMA_MAPPING_ERROR)
		return DMA_MAPPING_ERROR;

	/* Ensure that the address returned is DMA'ble */
	dma_addr = phys_to_dma_unencrypted(dev, swiotlb_addr);
	if (unlikely(!dma_capable(dev, dma_addr, size, true))) {
		swiotlb_tbl_unmap_single(dev, swiotlb_addr, size, dir,
			attrs | DMA_ATTR_SKIP_CPU_SYNC);
		dev_WARN_ONCE(dev, 1,
			"swiotlb addr %pad+%zu overflow (mask %llx, bus limit %llx).\n",
			&dma_addr, size, *dev->dma_mask, dev->bus_dma_limit);
		return DMA_MAPPING_ERROR;
	}

	if (!dev_is_dma_coherent(dev) && !(attrs & DMA_ATTR_SKIP_CPU_SYNC))
		arch_sync_dma_for_device(swiotlb_addr, size, dir);
	return dma_addr;
}

size_t swiotlb_max_mapping_size(struct device *dev)
{
	int min_align_mask = dma_get_min_align_mask(dev);
	int min_align = 0;

	/*
	 * swiotlb_find_slots() skips slots according to
	 * min align mask. This affects max mapping size.
	 * Take it into acount here.
	 */
	if (min_align_mask)
		min_align = roundup(min_align_mask, IO_TLB_SIZE);

	return ((size_t)IO_TLB_SIZE) * IO_TLB_SEGSIZE - min_align;
}

/**
 * is_swiotlb_allocated() - check if the default software IO TLB is initialized
 */
bool is_swiotlb_allocated(void)
{
	return io_tlb_default_mem.nslabs;
}

bool is_swiotlb_active(struct device *dev)
{
	struct io_tlb_mem *mem = dev->dma_io_tlb_mem;

	return mem && mem->nslabs;
}

/**
 * default_swiotlb_base() - get the base address of the default SWIOTLB
 *
 * Get the lowest physical address used by the default software IO TLB pool.
 */
phys_addr_t default_swiotlb_base(void)
{
#ifdef CONFIG_SWIOTLB_DYNAMIC
	io_tlb_default_mem.can_grow = false;
#endif
	return io_tlb_default_mem.defpool.start;
}

/**
 * default_swiotlb_limit() - get the address limit of the default SWIOTLB
 *
 * Get the highest physical address used by the default software IO TLB pool.
 */
phys_addr_t default_swiotlb_limit(void)
{
#ifdef CONFIG_SWIOTLB_DYNAMIC
	return io_tlb_default_mem.phys_limit;
#else
	return io_tlb_default_mem.defpool.end - 1;
#endif
}

#ifdef CONFIG_DEBUG_FS

static int io_tlb_used_get(void *data, u64 *val)
{
	struct io_tlb_mem *mem = data;

	*val = mem_used(mem);
<<<<<<< HEAD
=======
	return 0;
}

static int io_tlb_hiwater_get(void *data, u64 *val)
{
	struct io_tlb_mem *mem = data;

	*val = atomic_long_read(&mem->used_hiwater);
	return 0;
}

static int io_tlb_hiwater_set(void *data, u64 val)
{
	struct io_tlb_mem *mem = data;

	/* Only allow setting to zero */
	if (val != 0)
		return -EINVAL;

	atomic_long_set(&mem->used_hiwater, val);
>>>>>>> 98817289
	return 0;
}

DEFINE_DEBUGFS_ATTRIBUTE(fops_io_tlb_used, io_tlb_used_get, NULL, "%llu\n");
DEFINE_DEBUGFS_ATTRIBUTE(fops_io_tlb_hiwater, io_tlb_hiwater_get,
				io_tlb_hiwater_set, "%llu\n");

static void swiotlb_create_debugfs_files(struct io_tlb_mem *mem,
					 const char *dirname)
{
	atomic_long_set(&mem->total_used, 0);
	atomic_long_set(&mem->used_hiwater, 0);

	mem->debugfs = debugfs_create_dir(dirname, io_tlb_default_mem.debugfs);
	if (!mem->nslabs)
		return;

	debugfs_create_ulong("io_tlb_nslabs", 0400, mem->debugfs, &mem->nslabs);
	debugfs_create_file("io_tlb_used", 0400, mem->debugfs, mem,
			&fops_io_tlb_used);
	debugfs_create_file("io_tlb_used_hiwater", 0600, mem->debugfs, mem,
			&fops_io_tlb_hiwater);
}

static int __init swiotlb_create_default_debugfs(void)
{
	swiotlb_create_debugfs_files(&io_tlb_default_mem, "swiotlb");
	return 0;
}

late_initcall(swiotlb_create_default_debugfs);

#else  /* !CONFIG_DEBUG_FS */

static inline void swiotlb_create_debugfs_files(struct io_tlb_mem *mem,
						const char *dirname)
{
}

#endif	/* CONFIG_DEBUG_FS */

#ifdef CONFIG_DMA_RESTRICTED_POOL

struct page *swiotlb_alloc(struct device *dev, size_t size)
{
	struct io_tlb_mem *mem = dev->dma_io_tlb_mem;
	struct io_tlb_pool *pool;
	phys_addr_t tlb_addr;
	int index;

	if (!mem)
		return NULL;

	index = swiotlb_find_slots(dev, 0, size, 0, &pool);
	if (index == -1)
		return NULL;

	tlb_addr = slot_addr(pool->start, index);

	return pfn_to_page(PFN_DOWN(tlb_addr));
}

bool swiotlb_free(struct device *dev, struct page *page, size_t size)
{
	phys_addr_t tlb_addr = page_to_phys(page);

	if (!is_swiotlb_buffer(dev, tlb_addr))
		return false;

	swiotlb_release_slots(dev, tlb_addr);

	return true;
}

static int rmem_swiotlb_device_init(struct reserved_mem *rmem,
				    struct device *dev)
{
	struct io_tlb_mem *mem = rmem->priv;
	unsigned long nslabs = rmem->size >> IO_TLB_SHIFT;

	/* Set Per-device io tlb area to one */
	unsigned int nareas = 1;

	if (PageHighMem(pfn_to_page(PHYS_PFN(rmem->base)))) {
		dev_err(dev, "Restricted DMA pool must be accessible within the linear mapping.");
		return -EINVAL;
	}

	/*
	 * Since multiple devices can share the same pool, the private data,
	 * io_tlb_mem struct, will be initialized by the first device attached
	 * to it.
	 */
	if (!mem) {
		struct io_tlb_pool *pool;

		mem = kzalloc(sizeof(*mem), GFP_KERNEL);
		if (!mem)
			return -ENOMEM;
		pool = &mem->defpool;

		pool->slots = kcalloc(nslabs, sizeof(*pool->slots), GFP_KERNEL);
		if (!pool->slots) {
			kfree(mem);
			return -ENOMEM;
		}

		pool->areas = kcalloc(nareas, sizeof(*pool->areas),
				GFP_KERNEL);
		if (!pool->areas) {
			kfree(pool->slots);
			kfree(mem);
			return -ENOMEM;
		}

		set_memory_decrypted((unsigned long)phys_to_virt(rmem->base),
				     rmem->size >> PAGE_SHIFT);
		swiotlb_init_io_tlb_pool(pool, rmem->base, nslabs,
					 false, nareas);
		mem->force_bounce = true;
		mem->for_alloc = true;
#ifdef CONFIG_SWIOTLB_DYNAMIC
		spin_lock_init(&mem->lock);
#endif
		add_mem_pool(mem, pool);

		rmem->priv = mem;

		swiotlb_create_debugfs_files(mem, rmem->name);
	}

	dev->dma_io_tlb_mem = mem;

	return 0;
}

static void rmem_swiotlb_device_release(struct reserved_mem *rmem,
					struct device *dev)
{
	dev->dma_io_tlb_mem = &io_tlb_default_mem;
}

static const struct reserved_mem_ops rmem_swiotlb_ops = {
	.device_init = rmem_swiotlb_device_init,
	.device_release = rmem_swiotlb_device_release,
};

static int __init rmem_swiotlb_setup(struct reserved_mem *rmem)
{
	unsigned long node = rmem->fdt_node;

	if (of_get_flat_dt_prop(node, "reusable", NULL) ||
	    of_get_flat_dt_prop(node, "linux,cma-default", NULL) ||
	    of_get_flat_dt_prop(node, "linux,dma-default", NULL) ||
	    of_get_flat_dt_prop(node, "no-map", NULL))
		return -EINVAL;

	rmem->ops = &rmem_swiotlb_ops;
	pr_info("Reserved memory: created restricted DMA pool at %pa, size %ld MiB\n",
		&rmem->base, (unsigned long)rmem->size / SZ_1M);
	return 0;
}

RESERVEDMEM_OF_DECLARE(dma, "restricted-dma-pool", rmem_swiotlb_setup);
#endif /* CONFIG_DMA_RESTRICTED_POOL */<|MERGE_RESOLUTION|>--- conflicted
+++ resolved
@@ -294,8 +294,6 @@
 	return;
 }
 
-<<<<<<< HEAD
-=======
 /**
  * add_mem_pool() - add a memory pool to the allocator
  * @mem:	Software IO TLB allocator.
@@ -313,7 +311,6 @@
 #endif
 }
 
->>>>>>> 98817289
 static void __init *swiotlb_memblock_alloc(unsigned long nslabs,
 		unsigned int flags,
 		int (*remap)(void *tlb, unsigned long nslabs))
@@ -364,11 +361,6 @@
 	if (swiotlb_force_disable)
 		return;
 
-<<<<<<< HEAD
-	if (!default_nareas)
-		swiotlb_adjust_nareas(num_possible_cpus());
-
-=======
 	io_tlb_default_mem.force_bounce =
 		swiotlb_force_bounce || (flags & SWIOTLB_FORCE);
 
@@ -384,7 +376,6 @@
 	if (!default_nareas)
 		swiotlb_adjust_nareas(num_possible_cpus());
 
->>>>>>> 98817289
 	nslabs = default_nslabs;
 	nareas = limit_nareas(default_nareas, nslabs);
 	while ((tlb = swiotlb_memblock_alloc(nslabs, flags, remap)) == NULL) {
@@ -449,8 +440,6 @@
 	if (swiotlb_force_disable)
 		return 0;
 
-<<<<<<< HEAD
-=======
 	io_tlb_default_mem.force_bounce = swiotlb_force_bounce;
 
 #ifdef CONFIG_SWIOTLB_DYNAMIC
@@ -464,7 +453,6 @@
 		io_tlb_default_mem.phys_limit = virt_to_phys(high_memory - 1);
 #endif
 
->>>>>>> 98817289
 	if (!default_nareas)
 		swiotlb_adjust_nareas(num_possible_cpus());
 
@@ -516,14 +504,9 @@
 
 	set_memory_decrypted((unsigned long)vstart,
 			     (nslabs << IO_TLB_SHIFT) >> PAGE_SHIFT);
-<<<<<<< HEAD
-	swiotlb_init_io_tlb_mem(mem, virt_to_phys(vstart), nslabs, 0, true,
-				nareas);
-=======
 	swiotlb_init_io_tlb_pool(mem, virt_to_phys(vstart), nslabs, true,
 				 nareas);
 	add_mem_pool(&io_tlb_default_mem, mem);
->>>>>>> 98817289
 
 	swiotlb_print_info();
 	return 0;
@@ -1555,8 +1538,6 @@
 	struct io_tlb_mem *mem = data;
 
 	*val = mem_used(mem);
-<<<<<<< HEAD
-=======
 	return 0;
 }
 
@@ -1577,7 +1558,6 @@
 		return -EINVAL;
 
 	atomic_long_set(&mem->used_hiwater, val);
->>>>>>> 98817289
 	return 0;
 }
 
