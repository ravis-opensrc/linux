// SPDX-License-Identifier: GPL-2.0
/*
 * Performance events core code:
 *
 *  Copyright (C) 2008 Thomas Gleixner <tglx@linutronix.de>
 *  Copyright (C) 2008-2011 Red Hat, Inc., Ingo Molnar
 *  Copyright (C) 2008-2011 Red Hat, Inc., Peter Zijlstra
 *  Copyright  ©  2009 Paul Mackerras, IBM Corp. <paulus@au1.ibm.com>
 */

#include <linux/fs.h>
#include <linux/mm.h>
#include <linux/cpu.h>
#include <linux/smp.h>
#include <linux/idr.h>
#include <linux/file.h>
#include <linux/poll.h>
#include <linux/slab.h>
#include <linux/hash.h>
#include <linux/tick.h>
#include <linux/sysfs.h>
#include <linux/dcache.h>
#include <linux/percpu.h>
#include <linux/ptrace.h>
#include <linux/reboot.h>
#include <linux/vmstat.h>
#include <linux/device.h>
#include <linux/export.h>
#include <linux/vmalloc.h>
#include <linux/hardirq.h>
#include <linux/hugetlb.h>
#include <linux/rculist.h>
#include <linux/uaccess.h>
#include <linux/syscalls.h>
#include <linux/anon_inodes.h>
#include <linux/kernel_stat.h>
#include <linux/cgroup.h>
#include <linux/perf_event.h>
#include <linux/trace_events.h>
#include <linux/hw_breakpoint.h>
#include <linux/mm_types.h>
#include <linux/module.h>
#include <linux/mman.h>
#include <linux/compat.h>
#include <linux/bpf.h>
#include <linux/filter.h>
#include <linux/namei.h>
#include <linux/parser.h>
#include <linux/sched/clock.h>
#include <linux/sched/mm.h>
#include <linux/proc_ns.h>
#include <linux/mount.h>
#include <linux/min_heap.h>
#include <linux/highmem.h>
#include <linux/pgtable.h>
#include <linux/buildid.h>
#include <linux/task_work.h>

#include "internal.h"

#include <asm/irq_regs.h>

typedef int (*remote_function_f)(void *);

struct remote_function_call {
	struct task_struct	*p;
	remote_function_f	func;
	void			*info;
	int			ret;
};

static void remote_function(void *data)
{
	struct remote_function_call *tfc = data;
	struct task_struct *p = tfc->p;

	if (p) {
		/* -EAGAIN */
		if (task_cpu(p) != smp_processor_id())
			return;

		/*
		 * Now that we're on right CPU with IRQs disabled, we can test
		 * if we hit the right task without races.
		 */

		tfc->ret = -ESRCH; /* No such (running) process */
		if (p != current)
			return;
	}

	tfc->ret = tfc->func(tfc->info);
}

/**
 * task_function_call - call a function on the cpu on which a task runs
 * @p:		the task to evaluate
 * @func:	the function to be called
 * @info:	the function call argument
 *
 * Calls the function @func when the task is currently running. This might
 * be on the current CPU, which just calls the function directly.  This will
 * retry due to any failures in smp_call_function_single(), such as if the
 * task_cpu() goes offline concurrently.
 *
 * returns @func return value or -ESRCH or -ENXIO when the process isn't running
 */
static int
task_function_call(struct task_struct *p, remote_function_f func, void *info)
{
	struct remote_function_call data = {
		.p	= p,
		.func	= func,
		.info	= info,
		.ret	= -EAGAIN,
	};
	int ret;

	for (;;) {
		ret = smp_call_function_single(task_cpu(p), remote_function,
					       &data, 1);
		if (!ret)
			ret = data.ret;

		if (ret != -EAGAIN)
			break;

		cond_resched();
	}

	return ret;
}

/**
 * cpu_function_call - call a function on the cpu
 * @cpu:	target cpu to queue this function
 * @func:	the function to be called
 * @info:	the function call argument
 *
 * Calls the function @func on the remote cpu.
 *
 * returns: @func return value or -ENXIO when the cpu is offline
 */
static int cpu_function_call(int cpu, remote_function_f func, void *info)
{
	struct remote_function_call data = {
		.p	= NULL,
		.func	= func,
		.info	= info,
		.ret	= -ENXIO, /* No such CPU */
	};

	smp_call_function_single(cpu, remote_function, &data, 1);

	return data.ret;
}

static void perf_ctx_lock(struct perf_cpu_context *cpuctx,
			  struct perf_event_context *ctx)
{
	raw_spin_lock(&cpuctx->ctx.lock);
	if (ctx)
		raw_spin_lock(&ctx->lock);
}

static void perf_ctx_unlock(struct perf_cpu_context *cpuctx,
			    struct perf_event_context *ctx)
{
	if (ctx)
		raw_spin_unlock(&ctx->lock);
	raw_spin_unlock(&cpuctx->ctx.lock);
}

#define TASK_TOMBSTONE ((void *)-1L)

static bool is_kernel_event(struct perf_event *event)
{
	return READ_ONCE(event->owner) == TASK_TOMBSTONE;
}

static DEFINE_PER_CPU(struct perf_cpu_context, perf_cpu_context);

struct perf_event_context *perf_cpu_task_ctx(void)
{
	lockdep_assert_irqs_disabled();
	return this_cpu_ptr(&perf_cpu_context)->task_ctx;
}

/*
 * On task ctx scheduling...
 *
 * When !ctx->nr_events a task context will not be scheduled. This means
 * we can disable the scheduler hooks (for performance) without leaving
 * pending task ctx state.
 *
 * This however results in two special cases:
 *
 *  - removing the last event from a task ctx; this is relatively straight
 *    forward and is done in __perf_remove_from_context.
 *
 *  - adding the first event to a task ctx; this is tricky because we cannot
 *    rely on ctx->is_active and therefore cannot use event_function_call().
 *    See perf_install_in_context().
 *
 * If ctx->nr_events, then ctx->is_active and cpuctx->task_ctx are set.
 */

typedef void (*event_f)(struct perf_event *, struct perf_cpu_context *,
			struct perf_event_context *, void *);

struct event_function_struct {
	struct perf_event *event;
	event_f func;
	void *data;
};

static int event_function(void *info)
{
	struct event_function_struct *efs = info;
	struct perf_event *event = efs->event;
	struct perf_event_context *ctx = event->ctx;
	struct perf_cpu_context *cpuctx = this_cpu_ptr(&perf_cpu_context);
	struct perf_event_context *task_ctx = cpuctx->task_ctx;
	int ret = 0;

	lockdep_assert_irqs_disabled();

	perf_ctx_lock(cpuctx, task_ctx);
	/*
	 * Since we do the IPI call without holding ctx->lock things can have
	 * changed, double check we hit the task we set out to hit.
	 */
	if (ctx->task) {
		if (ctx->task != current) {
			ret = -ESRCH;
			goto unlock;
		}

		/*
		 * We only use event_function_call() on established contexts,
		 * and event_function() is only ever called when active (or
		 * rather, we'll have bailed in task_function_call() or the
		 * above ctx->task != current test), therefore we must have
		 * ctx->is_active here.
		 */
		WARN_ON_ONCE(!ctx->is_active);
		/*
		 * And since we have ctx->is_active, cpuctx->task_ctx must
		 * match.
		 */
		WARN_ON_ONCE(task_ctx != ctx);
	} else {
		WARN_ON_ONCE(&cpuctx->ctx != ctx);
	}

	efs->func(event, cpuctx, ctx, efs->data);
unlock:
	perf_ctx_unlock(cpuctx, task_ctx);

	return ret;
}

static void event_function_call(struct perf_event *event, event_f func, void *data)
{
	struct perf_event_context *ctx = event->ctx;
	struct task_struct *task = READ_ONCE(ctx->task); /* verified in event_function */
	struct event_function_struct efs = {
		.event = event,
		.func = func,
		.data = data,
	};

	if (!event->parent) {
		/*
		 * If this is a !child event, we must hold ctx::mutex to
		 * stabilize the event->ctx relation. See
		 * perf_event_ctx_lock().
		 */
		lockdep_assert_held(&ctx->mutex);
	}

	if (!task) {
		cpu_function_call(event->cpu, event_function, &efs);
		return;
	}

	if (task == TASK_TOMBSTONE)
		return;

again:
	if (!task_function_call(task, event_function, &efs))
		return;

	raw_spin_lock_irq(&ctx->lock);
	/*
	 * Reload the task pointer, it might have been changed by
	 * a concurrent perf_event_context_sched_out().
	 */
	task = ctx->task;
	if (task == TASK_TOMBSTONE) {
		raw_spin_unlock_irq(&ctx->lock);
		return;
	}
	if (ctx->is_active) {
		raw_spin_unlock_irq(&ctx->lock);
		goto again;
	}
	func(event, NULL, ctx, data);
	raw_spin_unlock_irq(&ctx->lock);
}

/*
 * Similar to event_function_call() + event_function(), but hard assumes IRQs
 * are already disabled and we're on the right CPU.
 */
static void event_function_local(struct perf_event *event, event_f func, void *data)
{
	struct perf_event_context *ctx = event->ctx;
	struct perf_cpu_context *cpuctx = this_cpu_ptr(&perf_cpu_context);
	struct task_struct *task = READ_ONCE(ctx->task);
	struct perf_event_context *task_ctx = NULL;

	lockdep_assert_irqs_disabled();

	if (task) {
		if (task == TASK_TOMBSTONE)
			return;

		task_ctx = ctx;
	}

	perf_ctx_lock(cpuctx, task_ctx);

	task = ctx->task;
	if (task == TASK_TOMBSTONE)
		goto unlock;

	if (task) {
		/*
		 * We must be either inactive or active and the right task,
		 * otherwise we're screwed, since we cannot IPI to somewhere
		 * else.
		 */
		if (ctx->is_active) {
			if (WARN_ON_ONCE(task != current))
				goto unlock;

			if (WARN_ON_ONCE(cpuctx->task_ctx != ctx))
				goto unlock;
		}
	} else {
		WARN_ON_ONCE(&cpuctx->ctx != ctx);
	}

	func(event, cpuctx, ctx, data);
unlock:
	perf_ctx_unlock(cpuctx, task_ctx);
}

#define PERF_FLAG_ALL (PERF_FLAG_FD_NO_GROUP |\
		       PERF_FLAG_FD_OUTPUT  |\
		       PERF_FLAG_PID_CGROUP |\
		       PERF_FLAG_FD_CLOEXEC)

/*
 * branch priv levels that need permission checks
 */
#define PERF_SAMPLE_BRANCH_PERM_PLM \
	(PERF_SAMPLE_BRANCH_KERNEL |\
	 PERF_SAMPLE_BRANCH_HV)

enum event_type_t {
	EVENT_FLEXIBLE = 0x1,
	EVENT_PINNED = 0x2,
	EVENT_TIME = 0x4,
	/* see ctx_resched() for details */
	EVENT_CPU = 0x8,
	EVENT_CGROUP = 0x10,
	EVENT_ALL = EVENT_FLEXIBLE | EVENT_PINNED,
};

/*
 * perf_sched_events : >0 events exist
 */

static void perf_sched_delayed(struct work_struct *work);
DEFINE_STATIC_KEY_FALSE(perf_sched_events);
static DECLARE_DELAYED_WORK(perf_sched_work, perf_sched_delayed);
static DEFINE_MUTEX(perf_sched_mutex);
static atomic_t perf_sched_count;

static DEFINE_PER_CPU(struct pmu_event_list, pmu_sb_events);

static atomic_t nr_mmap_events __read_mostly;
static atomic_t nr_comm_events __read_mostly;
static atomic_t nr_namespaces_events __read_mostly;
static atomic_t nr_task_events __read_mostly;
static atomic_t nr_freq_events __read_mostly;
static atomic_t nr_switch_events __read_mostly;
static atomic_t nr_ksymbol_events __read_mostly;
static atomic_t nr_bpf_events __read_mostly;
static atomic_t nr_cgroup_events __read_mostly;
static atomic_t nr_text_poke_events __read_mostly;
static atomic_t nr_build_id_events __read_mostly;

static LIST_HEAD(pmus);
static DEFINE_MUTEX(pmus_lock);
static struct srcu_struct pmus_srcu;
static cpumask_var_t perf_online_mask;
static struct kmem_cache *perf_event_cache;

/*
 * perf event paranoia level:
 *  -1 - not paranoid at all
 *   0 - disallow raw tracepoint access for unpriv
 *   1 - disallow cpu events for unpriv
 *   2 - disallow kernel profiling for unpriv
 */
int sysctl_perf_event_paranoid __read_mostly = 2;

/* Minimum for 512 kiB + 1 user control page */
int sysctl_perf_event_mlock __read_mostly = 512 + (PAGE_SIZE / 1024); /* 'free' kiB per user */

/*
 * max perf event sample rate
 */
#define DEFAULT_MAX_SAMPLE_RATE		100000
#define DEFAULT_SAMPLE_PERIOD_NS	(NSEC_PER_SEC / DEFAULT_MAX_SAMPLE_RATE)
#define DEFAULT_CPU_TIME_MAX_PERCENT	25

int sysctl_perf_event_sample_rate __read_mostly	= DEFAULT_MAX_SAMPLE_RATE;

static int max_samples_per_tick __read_mostly	= DIV_ROUND_UP(DEFAULT_MAX_SAMPLE_RATE, HZ);
static int perf_sample_period_ns __read_mostly	= DEFAULT_SAMPLE_PERIOD_NS;

static int perf_sample_allowed_ns __read_mostly =
	DEFAULT_SAMPLE_PERIOD_NS * DEFAULT_CPU_TIME_MAX_PERCENT / 100;

static void update_perf_cpu_limits(void)
{
	u64 tmp = perf_sample_period_ns;

	tmp *= sysctl_perf_cpu_time_max_percent;
	tmp = div_u64(tmp, 100);
	if (!tmp)
		tmp = 1;

	WRITE_ONCE(perf_sample_allowed_ns, tmp);
}

static bool perf_rotate_context(struct perf_cpu_pmu_context *cpc);

int perf_proc_update_handler(struct ctl_table *table, int write,
		void *buffer, size_t *lenp, loff_t *ppos)
{
	int ret;
	int perf_cpu = sysctl_perf_cpu_time_max_percent;
	/*
	 * If throttling is disabled don't allow the write:
	 */
	if (write && (perf_cpu == 100 || perf_cpu == 0))
		return -EINVAL;

	ret = proc_dointvec_minmax(table, write, buffer, lenp, ppos);
	if (ret || !write)
		return ret;

	max_samples_per_tick = DIV_ROUND_UP(sysctl_perf_event_sample_rate, HZ);
	perf_sample_period_ns = NSEC_PER_SEC / sysctl_perf_event_sample_rate;
	update_perf_cpu_limits();

	return 0;
}

int sysctl_perf_cpu_time_max_percent __read_mostly = DEFAULT_CPU_TIME_MAX_PERCENT;

int perf_cpu_time_max_percent_handler(struct ctl_table *table, int write,
		void *buffer, size_t *lenp, loff_t *ppos)
{
	int ret = proc_dointvec_minmax(table, write, buffer, lenp, ppos);

	if (ret || !write)
		return ret;

	if (sysctl_perf_cpu_time_max_percent == 100 ||
	    sysctl_perf_cpu_time_max_percent == 0) {
		printk(KERN_WARNING
		       "perf: Dynamic interrupt throttling disabled, can hang your system!\n");
		WRITE_ONCE(perf_sample_allowed_ns, 0);
	} else {
		update_perf_cpu_limits();
	}

	return 0;
}

/*
 * perf samples are done in some very critical code paths (NMIs).
 * If they take too much CPU time, the system can lock up and not
 * get any real work done.  This will drop the sample rate when
 * we detect that events are taking too long.
 */
#define NR_ACCUMULATED_SAMPLES 128
static DEFINE_PER_CPU(u64, running_sample_length);

static u64 __report_avg;
static u64 __report_allowed;

static void perf_duration_warn(struct irq_work *w)
{
	printk_ratelimited(KERN_INFO
		"perf: interrupt took too long (%lld > %lld), lowering "
		"kernel.perf_event_max_sample_rate to %d\n",
		__report_avg, __report_allowed,
		sysctl_perf_event_sample_rate);
}

static DEFINE_IRQ_WORK(perf_duration_work, perf_duration_warn);

void perf_sample_event_took(u64 sample_len_ns)
{
	u64 max_len = READ_ONCE(perf_sample_allowed_ns);
	u64 running_len;
	u64 avg_len;
	u32 max;

	if (max_len == 0)
		return;

	/* Decay the counter by 1 average sample. */
	running_len = __this_cpu_read(running_sample_length);
	running_len -= running_len/NR_ACCUMULATED_SAMPLES;
	running_len += sample_len_ns;
	__this_cpu_write(running_sample_length, running_len);

	/*
	 * Note: this will be biased artifically low until we have
	 * seen NR_ACCUMULATED_SAMPLES. Doing it this way keeps us
	 * from having to maintain a count.
	 */
	avg_len = running_len/NR_ACCUMULATED_SAMPLES;
	if (avg_len <= max_len)
		return;

	__report_avg = avg_len;
	__report_allowed = max_len;

	/*
	 * Compute a throttle threshold 25% below the current duration.
	 */
	avg_len += avg_len / 4;
	max = (TICK_NSEC / 100) * sysctl_perf_cpu_time_max_percent;
	if (avg_len < max)
		max /= (u32)avg_len;
	else
		max = 1;

	WRITE_ONCE(perf_sample_allowed_ns, avg_len);
	WRITE_ONCE(max_samples_per_tick, max);

	sysctl_perf_event_sample_rate = max * HZ;
	perf_sample_period_ns = NSEC_PER_SEC / sysctl_perf_event_sample_rate;

	if (!irq_work_queue(&perf_duration_work)) {
		early_printk("perf: interrupt took too long (%lld > %lld), lowering "
			     "kernel.perf_event_max_sample_rate to %d\n",
			     __report_avg, __report_allowed,
			     sysctl_perf_event_sample_rate);
	}
}

static atomic64_t perf_event_id;

static void update_context_time(struct perf_event_context *ctx);
static u64 perf_event_time(struct perf_event *event);

void __weak perf_event_print_debug(void)	{ }

static inline u64 perf_clock(void)
{
	return local_clock();
}

static inline u64 perf_event_clock(struct perf_event *event)
{
	return event->clock();
}

/*
 * State based event timekeeping...
 *
 * The basic idea is to use event->state to determine which (if any) time
 * fields to increment with the current delta. This means we only need to
 * update timestamps when we change state or when they are explicitly requested
 * (read).
 *
 * Event groups make things a little more complicated, but not terribly so. The
 * rules for a group are that if the group leader is OFF the entire group is
 * OFF, irrespecive of what the group member states are. This results in
 * __perf_effective_state().
 *
 * A futher ramification is that when a group leader flips between OFF and
 * !OFF, we need to update all group member times.
 *
 *
 * NOTE: perf_event_time() is based on the (cgroup) context time, and thus we
 * need to make sure the relevant context time is updated before we try and
 * update our timestamps.
 */

static __always_inline enum perf_event_state
__perf_effective_state(struct perf_event *event)
{
	struct perf_event *leader = event->group_leader;

	if (leader->state <= PERF_EVENT_STATE_OFF)
		return leader->state;

	return event->state;
}

static __always_inline void
__perf_update_times(struct perf_event *event, u64 now, u64 *enabled, u64 *running)
{
	enum perf_event_state state = __perf_effective_state(event);
	u64 delta = now - event->tstamp;

	*enabled = event->total_time_enabled;
	if (state >= PERF_EVENT_STATE_INACTIVE)
		*enabled += delta;

	*running = event->total_time_running;
	if (state >= PERF_EVENT_STATE_ACTIVE)
		*running += delta;
}

static void perf_event_update_time(struct perf_event *event)
{
	u64 now = perf_event_time(event);

	__perf_update_times(event, now, &event->total_time_enabled,
					&event->total_time_running);
	event->tstamp = now;
}

static void perf_event_update_sibling_time(struct perf_event *leader)
{
	struct perf_event *sibling;

	for_each_sibling_event(sibling, leader)
		perf_event_update_time(sibling);
}

static void
perf_event_set_state(struct perf_event *event, enum perf_event_state state)
{
	if (event->state == state)
		return;

	perf_event_update_time(event);
	/*
	 * If a group leader gets enabled/disabled all its siblings
	 * are affected too.
	 */
	if ((event->state < 0) ^ (state < 0))
		perf_event_update_sibling_time(event);

	WRITE_ONCE(event->state, state);
}

/*
 * UP store-release, load-acquire
 */

#define __store_release(ptr, val)					\
do {									\
	barrier();							\
	WRITE_ONCE(*(ptr), (val));					\
} while (0)

#define __load_acquire(ptr)						\
({									\
	__unqual_scalar_typeof(*(ptr)) ___p = READ_ONCE(*(ptr));	\
	barrier();							\
	___p;								\
})

static void perf_ctx_disable(struct perf_event_context *ctx, bool cgroup)
{
	struct perf_event_pmu_context *pmu_ctx;

	list_for_each_entry(pmu_ctx, &ctx->pmu_ctx_list, pmu_ctx_entry) {
		if (cgroup && !pmu_ctx->nr_cgroups)
			continue;
		perf_pmu_disable(pmu_ctx->pmu);
	}
}

static void perf_ctx_enable(struct perf_event_context *ctx, bool cgroup)
{
	struct perf_event_pmu_context *pmu_ctx;

	list_for_each_entry(pmu_ctx, &ctx->pmu_ctx_list, pmu_ctx_entry) {
		if (cgroup && !pmu_ctx->nr_cgroups)
			continue;
		perf_pmu_enable(pmu_ctx->pmu);
	}
}

static void ctx_sched_out(struct perf_event_context *ctx, enum event_type_t event_type);
static void ctx_sched_in(struct perf_event_context *ctx, enum event_type_t event_type);

#ifdef CONFIG_CGROUP_PERF

static inline bool
perf_cgroup_match(struct perf_event *event)
{
	struct perf_cpu_context *cpuctx = this_cpu_ptr(&perf_cpu_context);

	/* @event doesn't care about cgroup */
	if (!event->cgrp)
		return true;

	/* wants specific cgroup scope but @cpuctx isn't associated with any */
	if (!cpuctx->cgrp)
		return false;

	/*
	 * Cgroup scoping is recursive.  An event enabled for a cgroup is
	 * also enabled for all its descendant cgroups.  If @cpuctx's
	 * cgroup is a descendant of @event's (the test covers identity
	 * case), it's a match.
	 */
	return cgroup_is_descendant(cpuctx->cgrp->css.cgroup,
				    event->cgrp->css.cgroup);
}

static inline void perf_detach_cgroup(struct perf_event *event)
{
	css_put(&event->cgrp->css);
	event->cgrp = NULL;
}

static inline int is_cgroup_event(struct perf_event *event)
{
	return event->cgrp != NULL;
}

static inline u64 perf_cgroup_event_time(struct perf_event *event)
{
	struct perf_cgroup_info *t;

	t = per_cpu_ptr(event->cgrp->info, event->cpu);
	return t->time;
}

static inline u64 perf_cgroup_event_time_now(struct perf_event *event, u64 now)
{
	struct perf_cgroup_info *t;

	t = per_cpu_ptr(event->cgrp->info, event->cpu);
	if (!__load_acquire(&t->active))
		return t->time;
	now += READ_ONCE(t->timeoffset);
	return now;
}

static inline void __update_cgrp_time(struct perf_cgroup_info *info, u64 now, bool adv)
{
	if (adv)
		info->time += now - info->timestamp;
	info->timestamp = now;
	/*
	 * see update_context_time()
	 */
	WRITE_ONCE(info->timeoffset, info->time - info->timestamp);
}

static inline void update_cgrp_time_from_cpuctx(struct perf_cpu_context *cpuctx, bool final)
{
	struct perf_cgroup *cgrp = cpuctx->cgrp;
	struct cgroup_subsys_state *css;
	struct perf_cgroup_info *info;

	if (cgrp) {
		u64 now = perf_clock();

		for (css = &cgrp->css; css; css = css->parent) {
			cgrp = container_of(css, struct perf_cgroup, css);
			info = this_cpu_ptr(cgrp->info);

			__update_cgrp_time(info, now, true);
			if (final)
				__store_release(&info->active, 0);
		}
	}
}

static inline void update_cgrp_time_from_event(struct perf_event *event)
{
	struct perf_cgroup_info *info;

	/*
	 * ensure we access cgroup data only when needed and
	 * when we know the cgroup is pinned (css_get)
	 */
	if (!is_cgroup_event(event))
		return;

	info = this_cpu_ptr(event->cgrp->info);
	/*
	 * Do not update time when cgroup is not active
	 */
	if (info->active)
		__update_cgrp_time(info, perf_clock(), true);
}

static inline void
perf_cgroup_set_timestamp(struct perf_cpu_context *cpuctx)
{
	struct perf_event_context *ctx = &cpuctx->ctx;
	struct perf_cgroup *cgrp = cpuctx->cgrp;
	struct perf_cgroup_info *info;
	struct cgroup_subsys_state *css;

	/*
	 * ctx->lock held by caller
	 * ensure we do not access cgroup data
	 * unless we have the cgroup pinned (css_get)
	 */
	if (!cgrp)
		return;

	WARN_ON_ONCE(!ctx->nr_cgroups);

	for (css = &cgrp->css; css; css = css->parent) {
		cgrp = container_of(css, struct perf_cgroup, css);
		info = this_cpu_ptr(cgrp->info);
		__update_cgrp_time(info, ctx->timestamp, false);
		__store_release(&info->active, 1);
	}
}

/*
 * reschedule events based on the cgroup constraint of task.
 */
static void perf_cgroup_switch(struct task_struct *task)
{
	struct perf_cpu_context *cpuctx = this_cpu_ptr(&perf_cpu_context);
	struct perf_cgroup *cgrp;

	/*
	 * cpuctx->cgrp is set when the first cgroup event enabled,
	 * and is cleared when the last cgroup event disabled.
	 */
	if (READ_ONCE(cpuctx->cgrp) == NULL)
		return;

	WARN_ON_ONCE(cpuctx->ctx.nr_cgroups == 0);

	cgrp = perf_cgroup_from_task(task, NULL);
	if (READ_ONCE(cpuctx->cgrp) == cgrp)
		return;

	perf_ctx_lock(cpuctx, cpuctx->task_ctx);
	perf_ctx_disable(&cpuctx->ctx, true);

	ctx_sched_out(&cpuctx->ctx, EVENT_ALL|EVENT_CGROUP);
	/*
	 * must not be done before ctxswout due
	 * to update_cgrp_time_from_cpuctx() in
	 * ctx_sched_out()
	 */
	cpuctx->cgrp = cgrp;
	/*
	 * set cgrp before ctxsw in to allow
	 * perf_cgroup_set_timestamp() in ctx_sched_in()
	 * to not have to pass task around
	 */
	ctx_sched_in(&cpuctx->ctx, EVENT_ALL|EVENT_CGROUP);

	perf_ctx_enable(&cpuctx->ctx, true);
	perf_ctx_unlock(cpuctx, cpuctx->task_ctx);
}

static int perf_cgroup_ensure_storage(struct perf_event *event,
				struct cgroup_subsys_state *css)
{
	struct perf_cpu_context *cpuctx;
	struct perf_event **storage;
	int cpu, heap_size, ret = 0;

	/*
	 * Allow storage to have sufficent space for an iterator for each
	 * possibly nested cgroup plus an iterator for events with no cgroup.
	 */
	for (heap_size = 1; css; css = css->parent)
		heap_size++;

	for_each_possible_cpu(cpu) {
		cpuctx = per_cpu_ptr(&perf_cpu_context, cpu);
		if (heap_size <= cpuctx->heap_size)
			continue;

		storage = kmalloc_node(heap_size * sizeof(struct perf_event *),
				       GFP_KERNEL, cpu_to_node(cpu));
		if (!storage) {
			ret = -ENOMEM;
			break;
		}

		raw_spin_lock_irq(&cpuctx->ctx.lock);
		if (cpuctx->heap_size < heap_size) {
			swap(cpuctx->heap, storage);
			if (storage == cpuctx->heap_default)
				storage = NULL;
			cpuctx->heap_size = heap_size;
		}
		raw_spin_unlock_irq(&cpuctx->ctx.lock);

		kfree(storage);
	}

	return ret;
}

static inline int perf_cgroup_connect(int fd, struct perf_event *event,
				      struct perf_event_attr *attr,
				      struct perf_event *group_leader)
{
	struct perf_cgroup *cgrp;
	struct cgroup_subsys_state *css;
	struct fd f = fdget(fd);
	int ret = 0;

	if (!f.file)
		return -EBADF;

	css = css_tryget_online_from_dir(f.file->f_path.dentry,
					 &perf_event_cgrp_subsys);
	if (IS_ERR(css)) {
		ret = PTR_ERR(css);
		goto out;
	}

	ret = perf_cgroup_ensure_storage(event, css);
	if (ret)
		goto out;

	cgrp = container_of(css, struct perf_cgroup, css);
	event->cgrp = cgrp;

	/*
	 * all events in a group must monitor
	 * the same cgroup because a task belongs
	 * to only one perf cgroup at a time
	 */
	if (group_leader && group_leader->cgrp != cgrp) {
		perf_detach_cgroup(event);
		ret = -EINVAL;
	}
out:
	fdput(f);
	return ret;
}

static inline void
perf_cgroup_event_enable(struct perf_event *event, struct perf_event_context *ctx)
{
	struct perf_cpu_context *cpuctx;

	if (!is_cgroup_event(event))
		return;

	event->pmu_ctx->nr_cgroups++;

	/*
	 * Because cgroup events are always per-cpu events,
	 * @ctx == &cpuctx->ctx.
	 */
	cpuctx = container_of(ctx, struct perf_cpu_context, ctx);

	if (ctx->nr_cgroups++)
		return;

	cpuctx->cgrp = perf_cgroup_from_task(current, ctx);
}

static inline void
perf_cgroup_event_disable(struct perf_event *event, struct perf_event_context *ctx)
{
	struct perf_cpu_context *cpuctx;

	if (!is_cgroup_event(event))
		return;

	event->pmu_ctx->nr_cgroups--;

	/*
	 * Because cgroup events are always per-cpu events,
	 * @ctx == &cpuctx->ctx.
	 */
	cpuctx = container_of(ctx, struct perf_cpu_context, ctx);

	if (--ctx->nr_cgroups)
		return;

	cpuctx->cgrp = NULL;
}

#else /* !CONFIG_CGROUP_PERF */

static inline bool
perf_cgroup_match(struct perf_event *event)
{
	return true;
}

static inline void perf_detach_cgroup(struct perf_event *event)
{}

static inline int is_cgroup_event(struct perf_event *event)
{
	return 0;
}

static inline void update_cgrp_time_from_event(struct perf_event *event)
{
}

static inline void update_cgrp_time_from_cpuctx(struct perf_cpu_context *cpuctx,
						bool final)
{
}

static inline int perf_cgroup_connect(pid_t pid, struct perf_event *event,
				      struct perf_event_attr *attr,
				      struct perf_event *group_leader)
{
	return -EINVAL;
}

static inline void
perf_cgroup_set_timestamp(struct perf_cpu_context *cpuctx)
{
}

static inline u64 perf_cgroup_event_time(struct perf_event *event)
{
	return 0;
}

static inline u64 perf_cgroup_event_time_now(struct perf_event *event, u64 now)
{
	return 0;
}

static inline void
perf_cgroup_event_enable(struct perf_event *event, struct perf_event_context *ctx)
{
}

static inline void
perf_cgroup_event_disable(struct perf_event *event, struct perf_event_context *ctx)
{
}

static void perf_cgroup_switch(struct task_struct *task)
{
}
#endif

/*
 * set default to be dependent on timer tick just
 * like original code
 */
#define PERF_CPU_HRTIMER (1000 / HZ)
/*
 * function must be called with interrupts disabled
 */
static enum hrtimer_restart perf_mux_hrtimer_handler(struct hrtimer *hr)
{
	struct perf_cpu_pmu_context *cpc;
	bool rotations;

	lockdep_assert_irqs_disabled();

	cpc = container_of(hr, struct perf_cpu_pmu_context, hrtimer);
	rotations = perf_rotate_context(cpc);

	raw_spin_lock(&cpc->hrtimer_lock);
	if (rotations)
		hrtimer_forward_now(hr, cpc->hrtimer_interval);
	else
		cpc->hrtimer_active = 0;
	raw_spin_unlock(&cpc->hrtimer_lock);

	return rotations ? HRTIMER_RESTART : HRTIMER_NORESTART;
}

static void __perf_mux_hrtimer_init(struct perf_cpu_pmu_context *cpc, int cpu)
{
	struct hrtimer *timer = &cpc->hrtimer;
	struct pmu *pmu = cpc->epc.pmu;
	u64 interval;

	/*
	 * check default is sane, if not set then force to
	 * default interval (1/tick)
	 */
	interval = pmu->hrtimer_interval_ms;
	if (interval < 1)
		interval = pmu->hrtimer_interval_ms = PERF_CPU_HRTIMER;

	cpc->hrtimer_interval = ns_to_ktime(NSEC_PER_MSEC * interval);

	raw_spin_lock_init(&cpc->hrtimer_lock);
	hrtimer_init(timer, CLOCK_MONOTONIC, HRTIMER_MODE_ABS_PINNED_HARD);
	timer->function = perf_mux_hrtimer_handler;
}

static int perf_mux_hrtimer_restart(struct perf_cpu_pmu_context *cpc)
{
	struct hrtimer *timer = &cpc->hrtimer;
	unsigned long flags;

	raw_spin_lock_irqsave(&cpc->hrtimer_lock, flags);
	if (!cpc->hrtimer_active) {
		cpc->hrtimer_active = 1;
		hrtimer_forward_now(timer, cpc->hrtimer_interval);
		hrtimer_start_expires(timer, HRTIMER_MODE_ABS_PINNED_HARD);
	}
	raw_spin_unlock_irqrestore(&cpc->hrtimer_lock, flags);

	return 0;
}

static int perf_mux_hrtimer_restart_ipi(void *arg)
{
	return perf_mux_hrtimer_restart(arg);
}

void perf_pmu_disable(struct pmu *pmu)
{
	int *count = this_cpu_ptr(pmu->pmu_disable_count);
	if (!(*count)++)
		pmu->pmu_disable(pmu);
}

void perf_pmu_enable(struct pmu *pmu)
{
	int *count = this_cpu_ptr(pmu->pmu_disable_count);
	if (!--(*count))
		pmu->pmu_enable(pmu);
}

static void perf_assert_pmu_disabled(struct pmu *pmu)
{
	WARN_ON_ONCE(*this_cpu_ptr(pmu->pmu_disable_count) == 0);
}

static void get_ctx(struct perf_event_context *ctx)
{
	refcount_inc(&ctx->refcount);
}

static void *alloc_task_ctx_data(struct pmu *pmu)
{
	if (pmu->task_ctx_cache)
		return kmem_cache_zalloc(pmu->task_ctx_cache, GFP_KERNEL);

	return NULL;
}

static void free_task_ctx_data(struct pmu *pmu, void *task_ctx_data)
{
	if (pmu->task_ctx_cache && task_ctx_data)
		kmem_cache_free(pmu->task_ctx_cache, task_ctx_data);
}

static void free_ctx(struct rcu_head *head)
{
	struct perf_event_context *ctx;

	ctx = container_of(head, struct perf_event_context, rcu_head);
	kfree(ctx);
}

static void put_ctx(struct perf_event_context *ctx)
{
	if (refcount_dec_and_test(&ctx->refcount)) {
		if (ctx->parent_ctx)
			put_ctx(ctx->parent_ctx);
		if (ctx->task && ctx->task != TASK_TOMBSTONE)
			put_task_struct(ctx->task);
		call_rcu(&ctx->rcu_head, free_ctx);
	}
}

/*
 * Because of perf_event::ctx migration in sys_perf_event_open::move_group and
 * perf_pmu_migrate_context() we need some magic.
 *
 * Those places that change perf_event::ctx will hold both
 * perf_event_ctx::mutex of the 'old' and 'new' ctx value.
 *
 * Lock ordering is by mutex address. There are two other sites where
 * perf_event_context::mutex nests and those are:
 *
 *  - perf_event_exit_task_context()	[ child , 0 ]
 *      perf_event_exit_event()
 *        put_event()			[ parent, 1 ]
 *
 *  - perf_event_init_context()		[ parent, 0 ]
 *      inherit_task_group()
 *        inherit_group()
 *          inherit_event()
 *            perf_event_alloc()
 *              perf_init_event()
 *                perf_try_init_event()	[ child , 1 ]
 *
 * While it appears there is an obvious deadlock here -- the parent and child
 * nesting levels are inverted between the two. This is in fact safe because
 * life-time rules separate them. That is an exiting task cannot fork, and a
 * spawning task cannot (yet) exit.
 *
 * But remember that these are parent<->child context relations, and
 * migration does not affect children, therefore these two orderings should not
 * interact.
 *
 * The change in perf_event::ctx does not affect children (as claimed above)
 * because the sys_perf_event_open() case will install a new event and break
 * the ctx parent<->child relation, and perf_pmu_migrate_context() is only
 * concerned with cpuctx and that doesn't have children.
 *
 * The places that change perf_event::ctx will issue:
 *
 *   perf_remove_from_context();
 *   synchronize_rcu();
 *   perf_install_in_context();
 *
 * to affect the change. The remove_from_context() + synchronize_rcu() should
 * quiesce the event, after which we can install it in the new location. This
 * means that only external vectors (perf_fops, prctl) can perturb the event
 * while in transit. Therefore all such accessors should also acquire
 * perf_event_context::mutex to serialize against this.
 *
 * However; because event->ctx can change while we're waiting to acquire
 * ctx->mutex we must be careful and use the below perf_event_ctx_lock()
 * function.
 *
 * Lock order:
 *    exec_update_lock
 *	task_struct::perf_event_mutex
 *	  perf_event_context::mutex
 *	    perf_event::child_mutex;
 *	      perf_event_context::lock
 *	    perf_event::mmap_mutex
 *	    mmap_lock
 *	      perf_addr_filters_head::lock
 *
 *    cpu_hotplug_lock
 *      pmus_lock
 *	  cpuctx->mutex / perf_event_context::mutex
 */
static struct perf_event_context *
perf_event_ctx_lock_nested(struct perf_event *event, int nesting)
{
	struct perf_event_context *ctx;

again:
	rcu_read_lock();
	ctx = READ_ONCE(event->ctx);
	if (!refcount_inc_not_zero(&ctx->refcount)) {
		rcu_read_unlock();
		goto again;
	}
	rcu_read_unlock();

	mutex_lock_nested(&ctx->mutex, nesting);
	if (event->ctx != ctx) {
		mutex_unlock(&ctx->mutex);
		put_ctx(ctx);
		goto again;
	}

	return ctx;
}

static inline struct perf_event_context *
perf_event_ctx_lock(struct perf_event *event)
{
	return perf_event_ctx_lock_nested(event, 0);
}

static void perf_event_ctx_unlock(struct perf_event *event,
				  struct perf_event_context *ctx)
{
	mutex_unlock(&ctx->mutex);
	put_ctx(ctx);
}

/*
 * This must be done under the ctx->lock, such as to serialize against
 * context_equiv(), therefore we cannot call put_ctx() since that might end up
 * calling scheduler related locks and ctx->lock nests inside those.
 */
static __must_check struct perf_event_context *
unclone_ctx(struct perf_event_context *ctx)
{
	struct perf_event_context *parent_ctx = ctx->parent_ctx;

	lockdep_assert_held(&ctx->lock);

	if (parent_ctx)
		ctx->parent_ctx = NULL;
	ctx->generation++;

	return parent_ctx;
}

static u32 perf_event_pid_type(struct perf_event *event, struct task_struct *p,
				enum pid_type type)
{
	u32 nr;
	/*
	 * only top level events have the pid namespace they were created in
	 */
	if (event->parent)
		event = event->parent;

	nr = __task_pid_nr_ns(p, type, event->ns);
	/* avoid -1 if it is idle thread or runs in another ns */
	if (!nr && !pid_alive(p))
		nr = -1;
	return nr;
}

static u32 perf_event_pid(struct perf_event *event, struct task_struct *p)
{
	return perf_event_pid_type(event, p, PIDTYPE_TGID);
}

static u32 perf_event_tid(struct perf_event *event, struct task_struct *p)
{
	return perf_event_pid_type(event, p, PIDTYPE_PID);
}

/*
 * If we inherit events we want to return the parent event id
 * to userspace.
 */
static u64 primary_event_id(struct perf_event *event)
{
	u64 id = event->id;

	if (event->parent)
		id = event->parent->id;

	return id;
}

/*
 * Get the perf_event_context for a task and lock it.
 *
 * This has to cope with the fact that until it is locked,
 * the context could get moved to another task.
 */
static struct perf_event_context *
perf_lock_task_context(struct task_struct *task, unsigned long *flags)
{
	struct perf_event_context *ctx;

retry:
	/*
	 * One of the few rules of preemptible RCU is that one cannot do
	 * rcu_read_unlock() while holding a scheduler (or nested) lock when
	 * part of the read side critical section was irqs-enabled -- see
	 * rcu_read_unlock_special().
	 *
	 * Since ctx->lock nests under rq->lock we must ensure the entire read
	 * side critical section has interrupts disabled.
	 */
	local_irq_save(*flags);
	rcu_read_lock();
	ctx = rcu_dereference(task->perf_event_ctxp);
	if (ctx) {
		/*
		 * If this context is a clone of another, it might
		 * get swapped for another underneath us by
		 * perf_event_task_sched_out, though the
		 * rcu_read_lock() protects us from any context
		 * getting freed.  Lock the context and check if it
		 * got swapped before we could get the lock, and retry
		 * if so.  If we locked the right context, then it
		 * can't get swapped on us any more.
		 */
		raw_spin_lock(&ctx->lock);
		if (ctx != rcu_dereference(task->perf_event_ctxp)) {
			raw_spin_unlock(&ctx->lock);
			rcu_read_unlock();
			local_irq_restore(*flags);
			goto retry;
		}

		if (ctx->task == TASK_TOMBSTONE ||
		    !refcount_inc_not_zero(&ctx->refcount)) {
			raw_spin_unlock(&ctx->lock);
			ctx = NULL;
		} else {
			WARN_ON_ONCE(ctx->task != task);
		}
	}
	rcu_read_unlock();
	if (!ctx)
		local_irq_restore(*flags);
	return ctx;
}

/*
 * Get the context for a task and increment its pin_count so it
 * can't get swapped to another task.  This also increments its
 * reference count so that the context can't get freed.
 */
static struct perf_event_context *
perf_pin_task_context(struct task_struct *task)
{
	struct perf_event_context *ctx;
	unsigned long flags;

	ctx = perf_lock_task_context(task, &flags);
	if (ctx) {
		++ctx->pin_count;
		raw_spin_unlock_irqrestore(&ctx->lock, flags);
	}
	return ctx;
}

static void perf_unpin_context(struct perf_event_context *ctx)
{
	unsigned long flags;

	raw_spin_lock_irqsave(&ctx->lock, flags);
	--ctx->pin_count;
	raw_spin_unlock_irqrestore(&ctx->lock, flags);
}

/*
 * Update the record of the current time in a context.
 */
static void __update_context_time(struct perf_event_context *ctx, bool adv)
{
	u64 now = perf_clock();

	lockdep_assert_held(&ctx->lock);

	if (adv)
		ctx->time += now - ctx->timestamp;
	ctx->timestamp = now;

	/*
	 * The above: time' = time + (now - timestamp), can be re-arranged
	 * into: time` = now + (time - timestamp), which gives a single value
	 * offset to compute future time without locks on.
	 *
	 * See perf_event_time_now(), which can be used from NMI context where
	 * it's (obviously) not possible to acquire ctx->lock in order to read
	 * both the above values in a consistent manner.
	 */
	WRITE_ONCE(ctx->timeoffset, ctx->time - ctx->timestamp);
}

static void update_context_time(struct perf_event_context *ctx)
{
	__update_context_time(ctx, true);
}

static u64 perf_event_time(struct perf_event *event)
{
	struct perf_event_context *ctx = event->ctx;

	if (unlikely(!ctx))
		return 0;

	if (is_cgroup_event(event))
		return perf_cgroup_event_time(event);

	return ctx->time;
}

static u64 perf_event_time_now(struct perf_event *event, u64 now)
{
	struct perf_event_context *ctx = event->ctx;

	if (unlikely(!ctx))
		return 0;

	if (is_cgroup_event(event))
		return perf_cgroup_event_time_now(event, now);

	if (!(__load_acquire(&ctx->is_active) & EVENT_TIME))
		return ctx->time;

	now += READ_ONCE(ctx->timeoffset);
	return now;
}

static enum event_type_t get_event_type(struct perf_event *event)
{
	struct perf_event_context *ctx = event->ctx;
	enum event_type_t event_type;

	lockdep_assert_held(&ctx->lock);

	/*
	 * It's 'group type', really, because if our group leader is
	 * pinned, so are we.
	 */
	if (event->group_leader != event)
		event = event->group_leader;

	event_type = event->attr.pinned ? EVENT_PINNED : EVENT_FLEXIBLE;
	if (!ctx->task)
		event_type |= EVENT_CPU;

	return event_type;
}

/*
 * Helper function to initialize event group nodes.
 */
static void init_event_group(struct perf_event *event)
{
	RB_CLEAR_NODE(&event->group_node);
	event->group_index = 0;
}

/*
 * Extract pinned or flexible groups from the context
 * based on event attrs bits.
 */
static struct perf_event_groups *
get_event_groups(struct perf_event *event, struct perf_event_context *ctx)
{
	if (event->attr.pinned)
		return &ctx->pinned_groups;
	else
		return &ctx->flexible_groups;
}

/*
 * Helper function to initializes perf_event_group trees.
 */
static void perf_event_groups_init(struct perf_event_groups *groups)
{
	groups->tree = RB_ROOT;
	groups->index = 0;
}

static inline struct cgroup *event_cgroup(const struct perf_event *event)
{
	struct cgroup *cgroup = NULL;

#ifdef CONFIG_CGROUP_PERF
	if (event->cgrp)
		cgroup = event->cgrp->css.cgroup;
#endif

	return cgroup;
}

/*
 * Compare function for event groups;
 *
 * Implements complex key that first sorts by CPU and then by virtual index
 * which provides ordering when rotating groups for the same CPU.
 */
static __always_inline int
perf_event_groups_cmp(const int left_cpu, const struct pmu *left_pmu,
		      const struct cgroup *left_cgroup, const u64 left_group_index,
		      const struct perf_event *right)
{
	if (left_cpu < right->cpu)
		return -1;
	if (left_cpu > right->cpu)
		return 1;

	if (left_pmu) {
		if (left_pmu < right->pmu_ctx->pmu)
			return -1;
		if (left_pmu > right->pmu_ctx->pmu)
			return 1;
	}

#ifdef CONFIG_CGROUP_PERF
	{
		const struct cgroup *right_cgroup = event_cgroup(right);

		if (left_cgroup != right_cgroup) {
			if (!left_cgroup) {
				/*
				 * Left has no cgroup but right does, no
				 * cgroups come first.
				 */
				return -1;
			}
			if (!right_cgroup) {
				/*
				 * Right has no cgroup but left does, no
				 * cgroups come first.
				 */
				return 1;
			}
			/* Two dissimilar cgroups, order by id. */
			if (cgroup_id(left_cgroup) < cgroup_id(right_cgroup))
				return -1;

			return 1;
		}
	}
#endif

	if (left_group_index < right->group_index)
		return -1;
	if (left_group_index > right->group_index)
		return 1;

	return 0;
}

#define __node_2_pe(node) \
	rb_entry((node), struct perf_event, group_node)

static inline bool __group_less(struct rb_node *a, const struct rb_node *b)
{
	struct perf_event *e = __node_2_pe(a);
	return perf_event_groups_cmp(e->cpu, e->pmu_ctx->pmu, event_cgroup(e),
				     e->group_index, __node_2_pe(b)) < 0;
}

struct __group_key {
	int cpu;
	struct pmu *pmu;
	struct cgroup *cgroup;
};

static inline int __group_cmp(const void *key, const struct rb_node *node)
{
	const struct __group_key *a = key;
	const struct perf_event *b = __node_2_pe(node);

	/* partial/subtree match: @cpu, @pmu, @cgroup; ignore: @group_index */
	return perf_event_groups_cmp(a->cpu, a->pmu, a->cgroup, b->group_index, b);
}

static inline int
__group_cmp_ignore_cgroup(const void *key, const struct rb_node *node)
{
	const struct __group_key *a = key;
	const struct perf_event *b = __node_2_pe(node);

	/* partial/subtree match: @cpu, @pmu, ignore: @cgroup, @group_index */
	return perf_event_groups_cmp(a->cpu, a->pmu, event_cgroup(b),
				     b->group_index, b);
}

/*
 * Insert @event into @groups' tree; using
 *   {@event->cpu, @event->pmu_ctx->pmu, event_cgroup(@event), ++@groups->index}
 * as key. This places it last inside the {cpu,pmu,cgroup} subtree.
 */
static void
perf_event_groups_insert(struct perf_event_groups *groups,
			 struct perf_event *event)
{
	event->group_index = ++groups->index;

	rb_add(&event->group_node, &groups->tree, __group_less);
}

/*
 * Helper function to insert event into the pinned or flexible groups.
 */
static void
add_event_to_groups(struct perf_event *event, struct perf_event_context *ctx)
{
	struct perf_event_groups *groups;

	groups = get_event_groups(event, ctx);
	perf_event_groups_insert(groups, event);
}

/*
 * Delete a group from a tree.
 */
static void
perf_event_groups_delete(struct perf_event_groups *groups,
			 struct perf_event *event)
{
	WARN_ON_ONCE(RB_EMPTY_NODE(&event->group_node) ||
		     RB_EMPTY_ROOT(&groups->tree));

	rb_erase(&event->group_node, &groups->tree);
	init_event_group(event);
}

/*
 * Helper function to delete event from its groups.
 */
static void
del_event_from_groups(struct perf_event *event, struct perf_event_context *ctx)
{
	struct perf_event_groups *groups;

	groups = get_event_groups(event, ctx);
	perf_event_groups_delete(groups, event);
}

/*
 * Get the leftmost event in the {cpu,pmu,cgroup} subtree.
 */
static struct perf_event *
perf_event_groups_first(struct perf_event_groups *groups, int cpu,
			struct pmu *pmu, struct cgroup *cgrp)
{
	struct __group_key key = {
		.cpu = cpu,
		.pmu = pmu,
		.cgroup = cgrp,
	};
	struct rb_node *node;

	node = rb_find_first(&key, &groups->tree, __group_cmp);
	if (node)
		return __node_2_pe(node);

	return NULL;
}

static struct perf_event *
perf_event_groups_next(struct perf_event *event, struct pmu *pmu)
{
	struct __group_key key = {
		.cpu = event->cpu,
		.pmu = pmu,
		.cgroup = event_cgroup(event),
	};
	struct rb_node *next;

	next = rb_next_match(&key, &event->group_node, __group_cmp);
	if (next)
		return __node_2_pe(next);

	return NULL;
}

#define perf_event_groups_for_cpu_pmu(event, groups, cpu, pmu)		\
	for (event = perf_event_groups_first(groups, cpu, pmu, NULL);	\
	     event; event = perf_event_groups_next(event, pmu))

/*
 * Iterate through the whole groups tree.
 */
#define perf_event_groups_for_each(event, groups)			\
	for (event = rb_entry_safe(rb_first(&((groups)->tree)),		\
				typeof(*event), group_node); event;	\
		event = rb_entry_safe(rb_next(&event->group_node),	\
				typeof(*event), group_node))

/*
 * Add an event from the lists for its context.
 * Must be called with ctx->mutex and ctx->lock held.
 */
static void
list_add_event(struct perf_event *event, struct perf_event_context *ctx)
{
	lockdep_assert_held(&ctx->lock);

	WARN_ON_ONCE(event->attach_state & PERF_ATTACH_CONTEXT);
	event->attach_state |= PERF_ATTACH_CONTEXT;

	event->tstamp = perf_event_time(event);

	/*
	 * If we're a stand alone event or group leader, we go to the context
	 * list, group events are kept attached to the group so that
	 * perf_group_detach can, at all times, locate all siblings.
	 */
	if (event->group_leader == event) {
		event->group_caps = event->event_caps;
		add_event_to_groups(event, ctx);
	}

	list_add_rcu(&event->event_entry, &ctx->event_list);
	ctx->nr_events++;
	if (event->hw.flags & PERF_EVENT_FLAG_USER_READ_CNT)
		ctx->nr_user++;
	if (event->attr.inherit_stat)
		ctx->nr_stat++;

	if (event->state > PERF_EVENT_STATE_OFF)
		perf_cgroup_event_enable(event, ctx);

	ctx->generation++;
	event->pmu_ctx->nr_events++;
}

/*
 * Initialize event state based on the perf_event_attr::disabled.
 */
static inline void perf_event__state_init(struct perf_event *event)
{
	event->state = event->attr.disabled ? PERF_EVENT_STATE_OFF :
					      PERF_EVENT_STATE_INACTIVE;
}

static int __perf_event_read_size(u64 read_format, int nr_siblings)
{
	int entry = sizeof(u64); /* value */
	int size = 0;
	int nr = 1;

	if (read_format & PERF_FORMAT_TOTAL_TIME_ENABLED)
		size += sizeof(u64);

	if (read_format & PERF_FORMAT_TOTAL_TIME_RUNNING)
		size += sizeof(u64);

	if (read_format & PERF_FORMAT_ID)
		entry += sizeof(u64);

	if (read_format & PERF_FORMAT_LOST)
		entry += sizeof(u64);

	if (read_format & PERF_FORMAT_GROUP) {
		nr += nr_siblings;
		size += sizeof(u64);
	}

	/*
	 * Since perf_event_validate_size() limits this to 16k and inhibits
	 * adding more siblings, this will never overflow.
	 */
	return size + nr * entry;
}

static void __perf_event_header_size(struct perf_event *event, u64 sample_type)
{
	struct perf_sample_data *data;
	u16 size = 0;

	if (sample_type & PERF_SAMPLE_IP)
		size += sizeof(data->ip);

	if (sample_type & PERF_SAMPLE_ADDR)
		size += sizeof(data->addr);

	if (sample_type & PERF_SAMPLE_PERIOD)
		size += sizeof(data->period);

	if (sample_type & PERF_SAMPLE_WEIGHT_TYPE)
		size += sizeof(data->weight.full);

	if (sample_type & PERF_SAMPLE_READ)
		size += event->read_size;

	if (sample_type & PERF_SAMPLE_DATA_SRC)
		size += sizeof(data->data_src.val);

	if (sample_type & PERF_SAMPLE_TRANSACTION)
		size += sizeof(data->txn);

	if (sample_type & PERF_SAMPLE_PHYS_ADDR)
		size += sizeof(data->phys_addr);

	if (sample_type & PERF_SAMPLE_CGROUP)
		size += sizeof(data->cgroup);

	if (sample_type & PERF_SAMPLE_DATA_PAGE_SIZE)
		size += sizeof(data->data_page_size);

	if (sample_type & PERF_SAMPLE_CODE_PAGE_SIZE)
		size += sizeof(data->code_page_size);

	event->header_size = size;
}

/*
 * Called at perf_event creation and when events are attached/detached from a
 * group.
 */
static void perf_event__header_size(struct perf_event *event)
{
	event->read_size =
		__perf_event_read_size(event->attr.read_format,
				       event->group_leader->nr_siblings);
	__perf_event_header_size(event, event->attr.sample_type);
}

static void perf_event__id_header_size(struct perf_event *event)
{
	struct perf_sample_data *data;
	u64 sample_type = event->attr.sample_type;
	u16 size = 0;

	if (sample_type & PERF_SAMPLE_TID)
		size += sizeof(data->tid_entry);

	if (sample_type & PERF_SAMPLE_TIME)
		size += sizeof(data->time);

	if (sample_type & PERF_SAMPLE_IDENTIFIER)
		size += sizeof(data->id);

	if (sample_type & PERF_SAMPLE_ID)
		size += sizeof(data->id);

	if (sample_type & PERF_SAMPLE_STREAM_ID)
		size += sizeof(data->stream_id);

	if (sample_type & PERF_SAMPLE_CPU)
		size += sizeof(data->cpu_entry);

	event->id_header_size = size;
}

/*
 * Check that adding an event to the group does not result in anybody
 * overflowing the 64k event limit imposed by the output buffer.
 *
 * Specifically, check that the read_size for the event does not exceed 16k,
 * read_size being the one term that grows with groups size. Since read_size
 * depends on per-event read_format, also (re)check the existing events.
 *
 * This leaves 48k for the constant size fields and things like callchains,
 * branch stacks and register sets.
 */
static bool perf_event_validate_size(struct perf_event *event)
{
	struct perf_event *sibling, *group_leader = event->group_leader;

	if (__perf_event_read_size(event->attr.read_format,
				   group_leader->nr_siblings + 1) > 16*1024)
		return false;

	if (__perf_event_read_size(group_leader->attr.read_format,
				   group_leader->nr_siblings + 1) > 16*1024)
		return false;

	/*
	 * When creating a new group leader, group_leader->ctx is initialized
	 * after the size has been validated, but we cannot safely use
	 * for_each_sibling_event() until group_leader->ctx is set. A new group
	 * leader cannot have any siblings yet, so we can safely skip checking
	 * the non-existent siblings.
	 */
	if (event == group_leader)
		return true;

	for_each_sibling_event(sibling, group_leader) {
		if (__perf_event_read_size(sibling->attr.read_format,
					   group_leader->nr_siblings + 1) > 16*1024)
			return false;
	}

	return true;
}

static void perf_group_attach(struct perf_event *event)
{
	struct perf_event *group_leader = event->group_leader, *pos;

	lockdep_assert_held(&event->ctx->lock);

	/*
	 * We can have double attach due to group movement (move_group) in
	 * perf_event_open().
	 */
	if (event->attach_state & PERF_ATTACH_GROUP)
		return;

	event->attach_state |= PERF_ATTACH_GROUP;

	if (group_leader == event)
		return;

	WARN_ON_ONCE(group_leader->ctx != event->ctx);

	group_leader->group_caps &= event->event_caps;

	list_add_tail(&event->sibling_list, &group_leader->sibling_list);
	group_leader->nr_siblings++;
	group_leader->group_generation++;

	perf_event__header_size(group_leader);

	for_each_sibling_event(pos, group_leader)
		perf_event__header_size(pos);
}

/*
 * Remove an event from the lists for its context.
 * Must be called with ctx->mutex and ctx->lock held.
 */
static void
list_del_event(struct perf_event *event, struct perf_event_context *ctx)
{
	WARN_ON_ONCE(event->ctx != ctx);
	lockdep_assert_held(&ctx->lock);

	/*
	 * We can have double detach due to exit/hot-unplug + close.
	 */
	if (!(event->attach_state & PERF_ATTACH_CONTEXT))
		return;

	event->attach_state &= ~PERF_ATTACH_CONTEXT;

	ctx->nr_events--;
	if (event->hw.flags & PERF_EVENT_FLAG_USER_READ_CNT)
		ctx->nr_user--;
	if (event->attr.inherit_stat)
		ctx->nr_stat--;

	list_del_rcu(&event->event_entry);

	if (event->group_leader == event)
		del_event_from_groups(event, ctx);

	/*
	 * If event was in error state, then keep it
	 * that way, otherwise bogus counts will be
	 * returned on read(). The only way to get out
	 * of error state is by explicit re-enabling
	 * of the event
	 */
	if (event->state > PERF_EVENT_STATE_OFF) {
		perf_cgroup_event_disable(event, ctx);
		perf_event_set_state(event, PERF_EVENT_STATE_OFF);
	}

	ctx->generation++;
	event->pmu_ctx->nr_events--;
}

static int
perf_aux_output_match(struct perf_event *event, struct perf_event *aux_event)
{
	if (!has_aux(aux_event))
		return 0;

	if (!event->pmu->aux_output_match)
		return 0;

	return event->pmu->aux_output_match(aux_event);
}

static void put_event(struct perf_event *event);
static void event_sched_out(struct perf_event *event,
			    struct perf_event_context *ctx);

static void perf_put_aux_event(struct perf_event *event)
{
	struct perf_event_context *ctx = event->ctx;
	struct perf_event *iter;

	/*
	 * If event uses aux_event tear down the link
	 */
	if (event->aux_event) {
		iter = event->aux_event;
		event->aux_event = NULL;
		put_event(iter);
		return;
	}

	/*
	 * If the event is an aux_event, tear down all links to
	 * it from other events.
	 */
	for_each_sibling_event(iter, event->group_leader) {
		if (iter->aux_event != event)
			continue;

		iter->aux_event = NULL;
		put_event(event);

		/*
		 * If it's ACTIVE, schedule it out and put it into ERROR
		 * state so that we don't try to schedule it again. Note
		 * that perf_event_enable() will clear the ERROR status.
		 */
		event_sched_out(iter, ctx);
		perf_event_set_state(event, PERF_EVENT_STATE_ERROR);
	}
}

static bool perf_need_aux_event(struct perf_event *event)
{
	return !!event->attr.aux_output || !!event->attr.aux_sample_size;
}

static int perf_get_aux_event(struct perf_event *event,
			      struct perf_event *group_leader)
{
	/*
	 * Our group leader must be an aux event if we want to be
	 * an aux_output. This way, the aux event will precede its
	 * aux_output events in the group, and therefore will always
	 * schedule first.
	 */
	if (!group_leader)
		return 0;

	/*
	 * aux_output and aux_sample_size are mutually exclusive.
	 */
	if (event->attr.aux_output && event->attr.aux_sample_size)
		return 0;

	if (event->attr.aux_output &&
	    !perf_aux_output_match(event, group_leader))
		return 0;

	if (event->attr.aux_sample_size && !group_leader->pmu->snapshot_aux)
		return 0;

	if (!atomic_long_inc_not_zero(&group_leader->refcount))
		return 0;

	/*
	 * Link aux_outputs to their aux event; this is undone in
	 * perf_group_detach() by perf_put_aux_event(). When the
	 * group in torn down, the aux_output events loose their
	 * link to the aux_event and can't schedule any more.
	 */
	event->aux_event = group_leader;

	return 1;
}

static inline struct list_head *get_event_list(struct perf_event *event)
{
	return event->attr.pinned ? &event->pmu_ctx->pinned_active :
				    &event->pmu_ctx->flexible_active;
}

/*
 * Events that have PERF_EV_CAP_SIBLING require being part of a group and
 * cannot exist on their own, schedule them out and move them into the ERROR
 * state. Also see _perf_event_enable(), it will not be able to recover
 * this ERROR state.
 */
static inline void perf_remove_sibling_event(struct perf_event *event)
{
	event_sched_out(event, event->ctx);
	perf_event_set_state(event, PERF_EVENT_STATE_ERROR);
}

static void perf_group_detach(struct perf_event *event)
{
	struct perf_event *leader = event->group_leader;
	struct perf_event *sibling, *tmp;
	struct perf_event_context *ctx = event->ctx;

	lockdep_assert_held(&ctx->lock);

	/*
	 * We can have double detach due to exit/hot-unplug + close.
	 */
	if (!(event->attach_state & PERF_ATTACH_GROUP))
		return;

	event->attach_state &= ~PERF_ATTACH_GROUP;

	perf_put_aux_event(event);

	/*
	 * If this is a sibling, remove it from its group.
	 */
	if (leader != event) {
		list_del_init(&event->sibling_list);
		event->group_leader->nr_siblings--;
		event->group_leader->group_generation++;
		goto out;
	}

	/*
	 * If this was a group event with sibling events then
	 * upgrade the siblings to singleton events by adding them
	 * to whatever list we are on.
	 */
	list_for_each_entry_safe(sibling, tmp, &event->sibling_list, sibling_list) {

		if (sibling->event_caps & PERF_EV_CAP_SIBLING)
			perf_remove_sibling_event(sibling);

		sibling->group_leader = sibling;
		list_del_init(&sibling->sibling_list);

		/* Inherit group flags from the previous leader */
		sibling->group_caps = event->group_caps;

		if (sibling->attach_state & PERF_ATTACH_CONTEXT) {
			add_event_to_groups(sibling, event->ctx);

			if (sibling->state == PERF_EVENT_STATE_ACTIVE)
				list_add_tail(&sibling->active_list, get_event_list(sibling));
		}

		WARN_ON_ONCE(sibling->ctx != event->ctx);
	}

out:
	for_each_sibling_event(tmp, leader)
		perf_event__header_size(tmp);

	perf_event__header_size(leader);
}

static void sync_child_event(struct perf_event *child_event);

static void perf_child_detach(struct perf_event *event)
{
	struct perf_event *parent_event = event->parent;

	if (!(event->attach_state & PERF_ATTACH_CHILD))
		return;

	event->attach_state &= ~PERF_ATTACH_CHILD;

	if (WARN_ON_ONCE(!parent_event))
		return;

	lockdep_assert_held(&parent_event->child_mutex);

	sync_child_event(event);
	list_del_init(&event->child_list);
}

static bool is_orphaned_event(struct perf_event *event)
{
	return event->state == PERF_EVENT_STATE_DEAD;
}

static inline int
event_filter_match(struct perf_event *event)
{
	return (event->cpu == -1 || event->cpu == smp_processor_id()) &&
	       perf_cgroup_match(event);
}

static void
event_sched_out(struct perf_event *event, struct perf_event_context *ctx)
{
	struct perf_event_pmu_context *epc = event->pmu_ctx;
	struct perf_cpu_pmu_context *cpc = this_cpu_ptr(epc->pmu->cpu_pmu_context);
	enum perf_event_state state = PERF_EVENT_STATE_INACTIVE;

	// XXX cpc serialization, probably per-cpu IRQ disabled

	WARN_ON_ONCE(event->ctx != ctx);
	lockdep_assert_held(&ctx->lock);

	if (event->state != PERF_EVENT_STATE_ACTIVE)
		return;

	/*
	 * Asymmetry; we only schedule events _IN_ through ctx_sched_in(), but
	 * we can schedule events _OUT_ individually through things like
	 * __perf_remove_from_context().
	 */
	list_del_init(&event->active_list);

	perf_pmu_disable(event->pmu);

	event->pmu->del(event, 0);
	event->oncpu = -1;

	if (event->pending_disable) {
		event->pending_disable = 0;
		perf_cgroup_event_disable(event, ctx);
		state = PERF_EVENT_STATE_OFF;
	}

	if (event->pending_sigtrap) {
		bool dec = true;

		event->pending_sigtrap = 0;
		if (state != PERF_EVENT_STATE_OFF &&
		    !event->pending_work) {
			event->pending_work = 1;
			dec = false;
			WARN_ON_ONCE(!atomic_long_inc_not_zero(&event->refcount));
			task_work_add(current, &event->pending_task, TWA_RESUME);
		}
		if (dec)
			local_dec(&event->ctx->nr_pending);
	}

	perf_event_set_state(event, state);

	if (!is_software_event(event))
		cpc->active_oncpu--;
	if (event->attr.freq && event->attr.sample_freq)
		ctx->nr_freq--;
	if (event->attr.exclusive || !cpc->active_oncpu)
		cpc->exclusive = 0;

	perf_pmu_enable(event->pmu);
}

static void
group_sched_out(struct perf_event *group_event, struct perf_event_context *ctx)
{
	struct perf_event *event;

	if (group_event->state != PERF_EVENT_STATE_ACTIVE)
		return;

	perf_assert_pmu_disabled(group_event->pmu_ctx->pmu);

	event_sched_out(group_event, ctx);

	/*
	 * Schedule out siblings (if any):
	 */
	for_each_sibling_event(event, group_event)
		event_sched_out(event, ctx);
}

#define DETACH_GROUP	0x01UL
#define DETACH_CHILD	0x02UL
#define DETACH_DEAD	0x04UL

/*
 * Cross CPU call to remove a performance event
 *
 * We disable the event on the hardware level first. After that we
 * remove it from the context list.
 */
static void
__perf_remove_from_context(struct perf_event *event,
			   struct perf_cpu_context *cpuctx,
			   struct perf_event_context *ctx,
			   void *info)
{
	struct perf_event_pmu_context *pmu_ctx = event->pmu_ctx;
	unsigned long flags = (unsigned long)info;

	if (ctx->is_active & EVENT_TIME) {
		update_context_time(ctx);
		update_cgrp_time_from_cpuctx(cpuctx, false);
	}

	/*
	 * Ensure event_sched_out() switches to OFF, at the very least
	 * this avoids raising perf_pending_task() at this time.
	 */
	if (flags & DETACH_DEAD)
		event->pending_disable = 1;
	event_sched_out(event, ctx);
	if (flags & DETACH_GROUP)
		perf_group_detach(event);
	if (flags & DETACH_CHILD)
		perf_child_detach(event);
	list_del_event(event, ctx);
	if (flags & DETACH_DEAD)
		event->state = PERF_EVENT_STATE_DEAD;

	if (!pmu_ctx->nr_events) {
		pmu_ctx->rotate_necessary = 0;

		if (ctx->task && ctx->is_active) {
			struct perf_cpu_pmu_context *cpc;

			cpc = this_cpu_ptr(pmu_ctx->pmu->cpu_pmu_context);
			WARN_ON_ONCE(cpc->task_epc && cpc->task_epc != pmu_ctx);
			cpc->task_epc = NULL;
		}
	}

	if (!ctx->nr_events && ctx->is_active) {
		if (ctx == &cpuctx->ctx)
			update_cgrp_time_from_cpuctx(cpuctx, true);

		ctx->is_active = 0;
		if (ctx->task) {
			WARN_ON_ONCE(cpuctx->task_ctx != ctx);
			cpuctx->task_ctx = NULL;
		}
	}
}

/*
 * Remove the event from a task's (or a CPU's) list of events.
 *
 * If event->ctx is a cloned context, callers must make sure that
 * every task struct that event->ctx->task could possibly point to
 * remains valid.  This is OK when called from perf_release since
 * that only calls us on the top-level context, which can't be a clone.
 * When called from perf_event_exit_task, it's OK because the
 * context has been detached from its task.
 */
static void perf_remove_from_context(struct perf_event *event, unsigned long flags)
{
	struct perf_event_context *ctx = event->ctx;

	lockdep_assert_held(&ctx->mutex);

	/*
	 * Because of perf_event_exit_task(), perf_remove_from_context() ought
	 * to work in the face of TASK_TOMBSTONE, unlike every other
	 * event_function_call() user.
	 */
	raw_spin_lock_irq(&ctx->lock);
	if (!ctx->is_active) {
		__perf_remove_from_context(event, this_cpu_ptr(&perf_cpu_context),
					   ctx, (void *)flags);
		raw_spin_unlock_irq(&ctx->lock);
		return;
	}
	raw_spin_unlock_irq(&ctx->lock);

	event_function_call(event, __perf_remove_from_context, (void *)flags);
}

/*
 * Cross CPU call to disable a performance event
 */
static void __perf_event_disable(struct perf_event *event,
				 struct perf_cpu_context *cpuctx,
				 struct perf_event_context *ctx,
				 void *info)
{
	if (event->state < PERF_EVENT_STATE_INACTIVE)
		return;

	if (ctx->is_active & EVENT_TIME) {
		update_context_time(ctx);
		update_cgrp_time_from_event(event);
	}

	perf_pmu_disable(event->pmu_ctx->pmu);

	if (event == event->group_leader)
		group_sched_out(event, ctx);
	else
		event_sched_out(event, ctx);

	perf_event_set_state(event, PERF_EVENT_STATE_OFF);
	perf_cgroup_event_disable(event, ctx);

	perf_pmu_enable(event->pmu_ctx->pmu);
}

/*
 * Disable an event.
 *
 * If event->ctx is a cloned context, callers must make sure that
 * every task struct that event->ctx->task could possibly point to
 * remains valid.  This condition is satisfied when called through
 * perf_event_for_each_child or perf_event_for_each because they
 * hold the top-level event's child_mutex, so any descendant that
 * goes to exit will block in perf_event_exit_event().
 *
 * When called from perf_pending_irq it's OK because event->ctx
 * is the current context on this CPU and preemption is disabled,
 * hence we can't get into perf_event_task_sched_out for this context.
 */
static void _perf_event_disable(struct perf_event *event)
{
	struct perf_event_context *ctx = event->ctx;

	raw_spin_lock_irq(&ctx->lock);
	if (event->state <= PERF_EVENT_STATE_OFF) {
		raw_spin_unlock_irq(&ctx->lock);
		return;
	}
	raw_spin_unlock_irq(&ctx->lock);

	event_function_call(event, __perf_event_disable, NULL);
}

void perf_event_disable_local(struct perf_event *event)
{
	event_function_local(event, __perf_event_disable, NULL);
}

/*
 * Strictly speaking kernel users cannot create groups and therefore this
 * interface does not need the perf_event_ctx_lock() magic.
 */
void perf_event_disable(struct perf_event *event)
{
	struct perf_event_context *ctx;

	ctx = perf_event_ctx_lock(event);
	_perf_event_disable(event);
	perf_event_ctx_unlock(event, ctx);
}
EXPORT_SYMBOL_GPL(perf_event_disable);

void perf_event_disable_inatomic(struct perf_event *event)
{
	event->pending_disable = 1;
	irq_work_queue(&event->pending_irq);
}

#define MAX_INTERRUPTS (~0ULL)

static void perf_log_throttle(struct perf_event *event, int enable);
static void perf_log_itrace_start(struct perf_event *event);

static int
event_sched_in(struct perf_event *event, struct perf_event_context *ctx)
{
	struct perf_event_pmu_context *epc = event->pmu_ctx;
	struct perf_cpu_pmu_context *cpc = this_cpu_ptr(epc->pmu->cpu_pmu_context);
	int ret = 0;

	WARN_ON_ONCE(event->ctx != ctx);

	lockdep_assert_held(&ctx->lock);

	if (event->state <= PERF_EVENT_STATE_OFF)
		return 0;

	WRITE_ONCE(event->oncpu, smp_processor_id());
	/*
	 * Order event::oncpu write to happen before the ACTIVE state is
	 * visible. This allows perf_event_{stop,read}() to observe the correct
	 * ->oncpu if it sees ACTIVE.
	 */
	smp_wmb();
	perf_event_set_state(event, PERF_EVENT_STATE_ACTIVE);

	/*
	 * Unthrottle events, since we scheduled we might have missed several
	 * ticks already, also for a heavily scheduling task there is little
	 * guarantee it'll get a tick in a timely manner.
	 */
	if (unlikely(event->hw.interrupts == MAX_INTERRUPTS)) {
		perf_log_throttle(event, 1);
		event->hw.interrupts = 0;
	}

	perf_pmu_disable(event->pmu);

	perf_log_itrace_start(event);

	if (event->pmu->add(event, PERF_EF_START)) {
		perf_event_set_state(event, PERF_EVENT_STATE_INACTIVE);
		event->oncpu = -1;
		ret = -EAGAIN;
		goto out;
	}

	if (!is_software_event(event))
		cpc->active_oncpu++;
	if (event->attr.freq && event->attr.sample_freq)
		ctx->nr_freq++;

	if (event->attr.exclusive)
		cpc->exclusive = 1;

out:
	perf_pmu_enable(event->pmu);

	return ret;
}

static int
group_sched_in(struct perf_event *group_event, struct perf_event_context *ctx)
{
	struct perf_event *event, *partial_group = NULL;
	struct pmu *pmu = group_event->pmu_ctx->pmu;

	if (group_event->state == PERF_EVENT_STATE_OFF)
		return 0;

	pmu->start_txn(pmu, PERF_PMU_TXN_ADD);

	if (event_sched_in(group_event, ctx))
		goto error;

	/*
	 * Schedule in siblings as one group (if any):
	 */
	for_each_sibling_event(event, group_event) {
		if (event_sched_in(event, ctx)) {
			partial_group = event;
			goto group_error;
		}
	}

	if (!pmu->commit_txn(pmu))
		return 0;

group_error:
	/*
	 * Groups can be scheduled in as one unit only, so undo any
	 * partial group before returning:
	 * The events up to the failed event are scheduled out normally.
	 */
	for_each_sibling_event(event, group_event) {
		if (event == partial_group)
			break;

		event_sched_out(event, ctx);
	}
	event_sched_out(group_event, ctx);

error:
	pmu->cancel_txn(pmu);
	return -EAGAIN;
}

/*
 * Work out whether we can put this event group on the CPU now.
 */
static int group_can_go_on(struct perf_event *event, int can_add_hw)
{
	struct perf_event_pmu_context *epc = event->pmu_ctx;
	struct perf_cpu_pmu_context *cpc = this_cpu_ptr(epc->pmu->cpu_pmu_context);

	/*
	 * Groups consisting entirely of software events can always go on.
	 */
	if (event->group_caps & PERF_EV_CAP_SOFTWARE)
		return 1;
	/*
	 * If an exclusive group is already on, no other hardware
	 * events can go on.
	 */
	if (cpc->exclusive)
		return 0;
	/*
	 * If this group is exclusive and there are already
	 * events on the CPU, it can't go on.
	 */
	if (event->attr.exclusive && !list_empty(get_event_list(event)))
		return 0;
	/*
	 * Otherwise, try to add it if all previous groups were able
	 * to go on.
	 */
	return can_add_hw;
}

static void add_event_to_ctx(struct perf_event *event,
			       struct perf_event_context *ctx)
{
	list_add_event(event, ctx);
	perf_group_attach(event);
}

static void task_ctx_sched_out(struct perf_event_context *ctx,
				enum event_type_t event_type)
{
	struct perf_cpu_context *cpuctx = this_cpu_ptr(&perf_cpu_context);

	if (!cpuctx->task_ctx)
		return;

	if (WARN_ON_ONCE(ctx != cpuctx->task_ctx))
		return;

	ctx_sched_out(ctx, event_type);
}

static void perf_event_sched_in(struct perf_cpu_context *cpuctx,
				struct perf_event_context *ctx)
{
	ctx_sched_in(&cpuctx->ctx, EVENT_PINNED);
	if (ctx)
		 ctx_sched_in(ctx, EVENT_PINNED);
	ctx_sched_in(&cpuctx->ctx, EVENT_FLEXIBLE);
	if (ctx)
		 ctx_sched_in(ctx, EVENT_FLEXIBLE);
}

/*
 * We want to maintain the following priority of scheduling:
 *  - CPU pinned (EVENT_CPU | EVENT_PINNED)
 *  - task pinned (EVENT_PINNED)
 *  - CPU flexible (EVENT_CPU | EVENT_FLEXIBLE)
 *  - task flexible (EVENT_FLEXIBLE).
 *
 * In order to avoid unscheduling and scheduling back in everything every
 * time an event is added, only do it for the groups of equal priority and
 * below.
 *
 * This can be called after a batch operation on task events, in which case
 * event_type is a bit mask of the types of events involved. For CPU events,
 * event_type is only either EVENT_PINNED or EVENT_FLEXIBLE.
 */
/*
 * XXX: ctx_resched() reschedule entire perf_event_context while adding new
 * event to the context or enabling existing event in the context. We can
 * probably optimize it by rescheduling only affected pmu_ctx.
 */
static void ctx_resched(struct perf_cpu_context *cpuctx,
			struct perf_event_context *task_ctx,
			enum event_type_t event_type)
{
	bool cpu_event = !!(event_type & EVENT_CPU);

	/*
	 * If pinned groups are involved, flexible groups also need to be
	 * scheduled out.
	 */
	if (event_type & EVENT_PINNED)
		event_type |= EVENT_FLEXIBLE;

	event_type &= EVENT_ALL;

	perf_ctx_disable(&cpuctx->ctx, false);
	if (task_ctx) {
		perf_ctx_disable(task_ctx, false);
		task_ctx_sched_out(task_ctx, event_type);
	}

	/*
	 * Decide which cpu ctx groups to schedule out based on the types
	 * of events that caused rescheduling:
	 *  - EVENT_CPU: schedule out corresponding groups;
	 *  - EVENT_PINNED task events: schedule out EVENT_FLEXIBLE groups;
	 *  - otherwise, do nothing more.
	 */
	if (cpu_event)
		ctx_sched_out(&cpuctx->ctx, event_type);
	else if (event_type & EVENT_PINNED)
		ctx_sched_out(&cpuctx->ctx, EVENT_FLEXIBLE);

	perf_event_sched_in(cpuctx, task_ctx);

	perf_ctx_enable(&cpuctx->ctx, false);
	if (task_ctx)
		perf_ctx_enable(task_ctx, false);
}

void perf_pmu_resched(struct pmu *pmu)
{
	struct perf_cpu_context *cpuctx = this_cpu_ptr(&perf_cpu_context);
	struct perf_event_context *task_ctx = cpuctx->task_ctx;

	perf_ctx_lock(cpuctx, task_ctx);
	ctx_resched(cpuctx, task_ctx, EVENT_ALL|EVENT_CPU);
	perf_ctx_unlock(cpuctx, task_ctx);
}

/*
 * Cross CPU call to install and enable a performance event
 *
 * Very similar to remote_function() + event_function() but cannot assume that
 * things like ctx->is_active and cpuctx->task_ctx are set.
 */
static int  __perf_install_in_context(void *info)
{
	struct perf_event *event = info;
	struct perf_event_context *ctx = event->ctx;
	struct perf_cpu_context *cpuctx = this_cpu_ptr(&perf_cpu_context);
	struct perf_event_context *task_ctx = cpuctx->task_ctx;
	bool reprogram = true;
	int ret = 0;

	raw_spin_lock(&cpuctx->ctx.lock);
	if (ctx->task) {
		raw_spin_lock(&ctx->lock);
		task_ctx = ctx;

		reprogram = (ctx->task == current);

		/*
		 * If the task is running, it must be running on this CPU,
		 * otherwise we cannot reprogram things.
		 *
		 * If its not running, we don't care, ctx->lock will
		 * serialize against it becoming runnable.
		 */
		if (task_curr(ctx->task) && !reprogram) {
			ret = -ESRCH;
			goto unlock;
		}

		WARN_ON_ONCE(reprogram && cpuctx->task_ctx && cpuctx->task_ctx != ctx);
	} else if (task_ctx) {
		raw_spin_lock(&task_ctx->lock);
	}

#ifdef CONFIG_CGROUP_PERF
	if (event->state > PERF_EVENT_STATE_OFF && is_cgroup_event(event)) {
		/*
		 * If the current cgroup doesn't match the event's
		 * cgroup, we should not try to schedule it.
		 */
		struct perf_cgroup *cgrp = perf_cgroup_from_task(current, ctx);
		reprogram = cgroup_is_descendant(cgrp->css.cgroup,
					event->cgrp->css.cgroup);
	}
#endif

	if (reprogram) {
		ctx_sched_out(ctx, EVENT_TIME);
		add_event_to_ctx(event, ctx);
		ctx_resched(cpuctx, task_ctx, get_event_type(event));
	} else {
		add_event_to_ctx(event, ctx);
	}

unlock:
	perf_ctx_unlock(cpuctx, task_ctx);

	return ret;
}

static bool exclusive_event_installable(struct perf_event *event,
					struct perf_event_context *ctx);

/*
 * Attach a performance event to a context.
 *
 * Very similar to event_function_call, see comment there.
 */
static void
perf_install_in_context(struct perf_event_context *ctx,
			struct perf_event *event,
			int cpu)
{
	struct task_struct *task = READ_ONCE(ctx->task);

	lockdep_assert_held(&ctx->mutex);

	WARN_ON_ONCE(!exclusive_event_installable(event, ctx));

	if (event->cpu != -1)
		WARN_ON_ONCE(event->cpu != cpu);

	/*
	 * Ensures that if we can observe event->ctx, both the event and ctx
	 * will be 'complete'. See perf_iterate_sb_cpu().
	 */
	smp_store_release(&event->ctx, ctx);

	/*
	 * perf_event_attr::disabled events will not run and can be initialized
	 * without IPI. Except when this is the first event for the context, in
	 * that case we need the magic of the IPI to set ctx->is_active.
	 *
	 * The IOC_ENABLE that is sure to follow the creation of a disabled
	 * event will issue the IPI and reprogram the hardware.
	 */
	if (__perf_effective_state(event) == PERF_EVENT_STATE_OFF &&
	    ctx->nr_events && !is_cgroup_event(event)) {
		raw_spin_lock_irq(&ctx->lock);
		if (ctx->task == TASK_TOMBSTONE) {
			raw_spin_unlock_irq(&ctx->lock);
			return;
		}
		add_event_to_ctx(event, ctx);
		raw_spin_unlock_irq(&ctx->lock);
		return;
	}

	if (!task) {
		cpu_function_call(cpu, __perf_install_in_context, event);
		return;
	}

	/*
	 * Should not happen, we validate the ctx is still alive before calling.
	 */
	if (WARN_ON_ONCE(task == TASK_TOMBSTONE))
		return;

	/*
	 * Installing events is tricky because we cannot rely on ctx->is_active
	 * to be set in case this is the nr_events 0 -> 1 transition.
	 *
	 * Instead we use task_curr(), which tells us if the task is running.
	 * However, since we use task_curr() outside of rq::lock, we can race
	 * against the actual state. This means the result can be wrong.
	 *
	 * If we get a false positive, we retry, this is harmless.
	 *
	 * If we get a false negative, things are complicated. If we are after
	 * perf_event_context_sched_in() ctx::lock will serialize us, and the
	 * value must be correct. If we're before, it doesn't matter since
	 * perf_event_context_sched_in() will program the counter.
	 *
	 * However, this hinges on the remote context switch having observed
	 * our task->perf_event_ctxp[] store, such that it will in fact take
	 * ctx::lock in perf_event_context_sched_in().
	 *
	 * We do this by task_function_call(), if the IPI fails to hit the task
	 * we know any future context switch of task must see the
	 * perf_event_ctpx[] store.
	 */

	/*
	 * This smp_mb() orders the task->perf_event_ctxp[] store with the
	 * task_cpu() load, such that if the IPI then does not find the task
	 * running, a future context switch of that task must observe the
	 * store.
	 */
	smp_mb();
again:
	if (!task_function_call(task, __perf_install_in_context, event))
		return;

	raw_spin_lock_irq(&ctx->lock);
	task = ctx->task;
	if (WARN_ON_ONCE(task == TASK_TOMBSTONE)) {
		/*
		 * Cannot happen because we already checked above (which also
		 * cannot happen), and we hold ctx->mutex, which serializes us
		 * against perf_event_exit_task_context().
		 */
		raw_spin_unlock_irq(&ctx->lock);
		return;
	}
	/*
	 * If the task is not running, ctx->lock will avoid it becoming so,
	 * thus we can safely install the event.
	 */
	if (task_curr(task)) {
		raw_spin_unlock_irq(&ctx->lock);
		goto again;
	}
	add_event_to_ctx(event, ctx);
	raw_spin_unlock_irq(&ctx->lock);
}

/*
 * Cross CPU call to enable a performance event
 */
static void __perf_event_enable(struct perf_event *event,
				struct perf_cpu_context *cpuctx,
				struct perf_event_context *ctx,
				void *info)
{
	struct perf_event *leader = event->group_leader;
	struct perf_event_context *task_ctx;

	if (event->state >= PERF_EVENT_STATE_INACTIVE ||
	    event->state <= PERF_EVENT_STATE_ERROR)
		return;

	if (ctx->is_active)
		ctx_sched_out(ctx, EVENT_TIME);

	perf_event_set_state(event, PERF_EVENT_STATE_INACTIVE);
	perf_cgroup_event_enable(event, ctx);

	if (!ctx->is_active)
		return;

	if (!event_filter_match(event)) {
		ctx_sched_in(ctx, EVENT_TIME);
		return;
	}

	/*
	 * If the event is in a group and isn't the group leader,
	 * then don't put it on unless the group is on.
	 */
	if (leader != event && leader->state != PERF_EVENT_STATE_ACTIVE) {
		ctx_sched_in(ctx, EVENT_TIME);
		return;
	}

	task_ctx = cpuctx->task_ctx;
	if (ctx->task)
		WARN_ON_ONCE(task_ctx != ctx);

	ctx_resched(cpuctx, task_ctx, get_event_type(event));
}

/*
 * Enable an event.
 *
 * If event->ctx is a cloned context, callers must make sure that
 * every task struct that event->ctx->task could possibly point to
 * remains valid.  This condition is satisfied when called through
 * perf_event_for_each_child or perf_event_for_each as described
 * for perf_event_disable.
 */
static void _perf_event_enable(struct perf_event *event)
{
	struct perf_event_context *ctx = event->ctx;

	raw_spin_lock_irq(&ctx->lock);
	if (event->state >= PERF_EVENT_STATE_INACTIVE ||
	    event->state <  PERF_EVENT_STATE_ERROR) {
out:
		raw_spin_unlock_irq(&ctx->lock);
		return;
	}

	/*
	 * If the event is in error state, clear that first.
	 *
	 * That way, if we see the event in error state below, we know that it
	 * has gone back into error state, as distinct from the task having
	 * been scheduled away before the cross-call arrived.
	 */
	if (event->state == PERF_EVENT_STATE_ERROR) {
		/*
		 * Detached SIBLING events cannot leave ERROR state.
		 */
		if (event->event_caps & PERF_EV_CAP_SIBLING &&
		    event->group_leader == event)
			goto out;

		event->state = PERF_EVENT_STATE_OFF;
	}
	raw_spin_unlock_irq(&ctx->lock);

	event_function_call(event, __perf_event_enable, NULL);
}

/*
 * See perf_event_disable();
 */
void perf_event_enable(struct perf_event *event)
{
	struct perf_event_context *ctx;

	ctx = perf_event_ctx_lock(event);
	_perf_event_enable(event);
	perf_event_ctx_unlock(event, ctx);
}
EXPORT_SYMBOL_GPL(perf_event_enable);

struct stop_event_data {
	struct perf_event	*event;
	unsigned int		restart;
};

static int __perf_event_stop(void *info)
{
	struct stop_event_data *sd = info;
	struct perf_event *event = sd->event;

	/* if it's already INACTIVE, do nothing */
	if (READ_ONCE(event->state) != PERF_EVENT_STATE_ACTIVE)
		return 0;

	/* matches smp_wmb() in event_sched_in() */
	smp_rmb();

	/*
	 * There is a window with interrupts enabled before we get here,
	 * so we need to check again lest we try to stop another CPU's event.
	 */
	if (READ_ONCE(event->oncpu) != smp_processor_id())
		return -EAGAIN;

	event->pmu->stop(event, PERF_EF_UPDATE);

	/*
	 * May race with the actual stop (through perf_pmu_output_stop()),
	 * but it is only used for events with AUX ring buffer, and such
	 * events will refuse to restart because of rb::aux_mmap_count==0,
	 * see comments in perf_aux_output_begin().
	 *
	 * Since this is happening on an event-local CPU, no trace is lost
	 * while restarting.
	 */
	if (sd->restart)
		event->pmu->start(event, 0);

	return 0;
}

static int perf_event_stop(struct perf_event *event, int restart)
{
	struct stop_event_data sd = {
		.event		= event,
		.restart	= restart,
	};
	int ret = 0;

	do {
		if (READ_ONCE(event->state) != PERF_EVENT_STATE_ACTIVE)
			return 0;

		/* matches smp_wmb() in event_sched_in() */
		smp_rmb();

		/*
		 * We only want to restart ACTIVE events, so if the event goes
		 * inactive here (event->oncpu==-1), there's nothing more to do;
		 * fall through with ret==-ENXIO.
		 */
		ret = cpu_function_call(READ_ONCE(event->oncpu),
					__perf_event_stop, &sd);
	} while (ret == -EAGAIN);

	return ret;
}

/*
 * In order to contain the amount of racy and tricky in the address filter
 * configuration management, it is a two part process:
 *
 * (p1) when userspace mappings change as a result of (1) or (2) or (3) below,
 *      we update the addresses of corresponding vmas in
 *	event::addr_filter_ranges array and bump the event::addr_filters_gen;
 * (p2) when an event is scheduled in (pmu::add), it calls
 *      perf_event_addr_filters_sync() which calls pmu::addr_filters_sync()
 *      if the generation has changed since the previous call.
 *
 * If (p1) happens while the event is active, we restart it to force (p2).
 *
 * (1) perf_addr_filters_apply(): adjusting filters' offsets based on
 *     pre-existing mappings, called once when new filters arrive via SET_FILTER
 *     ioctl;
 * (2) perf_addr_filters_adjust(): adjusting filters' offsets based on newly
 *     registered mapping, called for every new mmap(), with mm::mmap_lock down
 *     for reading;
 * (3) perf_event_addr_filters_exec(): clearing filters' offsets in the process
 *     of exec.
 */
void perf_event_addr_filters_sync(struct perf_event *event)
{
	struct perf_addr_filters_head *ifh = perf_event_addr_filters(event);

	if (!has_addr_filter(event))
		return;

	raw_spin_lock(&ifh->lock);
	if (event->addr_filters_gen != event->hw.addr_filters_gen) {
		event->pmu->addr_filters_sync(event);
		event->hw.addr_filters_gen = event->addr_filters_gen;
	}
	raw_spin_unlock(&ifh->lock);
}
EXPORT_SYMBOL_GPL(perf_event_addr_filters_sync);

static int _perf_event_refresh(struct perf_event *event, int refresh)
{
	/*
	 * not supported on inherited events
	 */
	if (event->attr.inherit || !is_sampling_event(event))
		return -EINVAL;

	atomic_add(refresh, &event->event_limit);
	_perf_event_enable(event);

	return 0;
}

/*
 * See perf_event_disable()
 */
int perf_event_refresh(struct perf_event *event, int refresh)
{
	struct perf_event_context *ctx;
	int ret;

	ctx = perf_event_ctx_lock(event);
	ret = _perf_event_refresh(event, refresh);
	perf_event_ctx_unlock(event, ctx);

	return ret;
}
EXPORT_SYMBOL_GPL(perf_event_refresh);

static int perf_event_modify_breakpoint(struct perf_event *bp,
					 struct perf_event_attr *attr)
{
	int err;

	_perf_event_disable(bp);

	err = modify_user_hw_breakpoint_check(bp, attr, true);

	if (!bp->attr.disabled)
		_perf_event_enable(bp);

	return err;
}

/*
 * Copy event-type-independent attributes that may be modified.
 */
static void perf_event_modify_copy_attr(struct perf_event_attr *to,
					const struct perf_event_attr *from)
{
	to->sig_data = from->sig_data;
}

static int perf_event_modify_attr(struct perf_event *event,
				  struct perf_event_attr *attr)
{
	int (*func)(struct perf_event *, struct perf_event_attr *);
	struct perf_event *child;
	int err;

	if (event->attr.type != attr->type)
		return -EINVAL;

	switch (event->attr.type) {
	case PERF_TYPE_BREAKPOINT:
		func = perf_event_modify_breakpoint;
		break;
	default:
		/* Place holder for future additions. */
		return -EOPNOTSUPP;
	}

	WARN_ON_ONCE(event->ctx->parent_ctx);

	mutex_lock(&event->child_mutex);
	/*
	 * Event-type-independent attributes must be copied before event-type
	 * modification, which will validate that final attributes match the
	 * source attributes after all relevant attributes have been copied.
	 */
	perf_event_modify_copy_attr(&event->attr, attr);
	err = func(event, attr);
	if (err)
		goto out;
	list_for_each_entry(child, &event->child_list, child_list) {
		perf_event_modify_copy_attr(&child->attr, attr);
		err = func(child, attr);
		if (err)
			goto out;
	}
out:
	mutex_unlock(&event->child_mutex);
	return err;
}

static void __pmu_ctx_sched_out(struct perf_event_pmu_context *pmu_ctx,
				enum event_type_t event_type)
{
	struct perf_event_context *ctx = pmu_ctx->ctx;
	struct perf_event *event, *tmp;
	struct pmu *pmu = pmu_ctx->pmu;

	if (ctx->task && !ctx->is_active) {
		struct perf_cpu_pmu_context *cpc;

		cpc = this_cpu_ptr(pmu->cpu_pmu_context);
		WARN_ON_ONCE(cpc->task_epc && cpc->task_epc != pmu_ctx);
		cpc->task_epc = NULL;
	}

	if (!event_type)
		return;

	perf_pmu_disable(pmu);
	if (event_type & EVENT_PINNED) {
		list_for_each_entry_safe(event, tmp,
					 &pmu_ctx->pinned_active,
					 active_list)
			group_sched_out(event, ctx);
	}

	if (event_type & EVENT_FLEXIBLE) {
		list_for_each_entry_safe(event, tmp,
					 &pmu_ctx->flexible_active,
					 active_list)
			group_sched_out(event, ctx);
		/*
		 * Since we cleared EVENT_FLEXIBLE, also clear
		 * rotate_necessary, is will be reset by
		 * ctx_flexible_sched_in() when needed.
		 */
		pmu_ctx->rotate_necessary = 0;
	}
	perf_pmu_enable(pmu);
}

static void
ctx_sched_out(struct perf_event_context *ctx, enum event_type_t event_type)
{
	struct perf_cpu_context *cpuctx = this_cpu_ptr(&perf_cpu_context);
	struct perf_event_pmu_context *pmu_ctx;
	int is_active = ctx->is_active;
	bool cgroup = event_type & EVENT_CGROUP;

	event_type &= ~EVENT_CGROUP;

	lockdep_assert_held(&ctx->lock);

	if (likely(!ctx->nr_events)) {
		/*
		 * See __perf_remove_from_context().
		 */
		WARN_ON_ONCE(ctx->is_active);
		if (ctx->task)
			WARN_ON_ONCE(cpuctx->task_ctx);
		return;
	}

	/*
	 * Always update time if it was set; not only when it changes.
	 * Otherwise we can 'forget' to update time for any but the last
	 * context we sched out. For example:
	 *
	 *   ctx_sched_out(.event_type = EVENT_FLEXIBLE)
	 *   ctx_sched_out(.event_type = EVENT_PINNED)
	 *
	 * would only update time for the pinned events.
	 */
	if (is_active & EVENT_TIME) {
		/* update (and stop) ctx time */
		update_context_time(ctx);
		update_cgrp_time_from_cpuctx(cpuctx, ctx == &cpuctx->ctx);
		/*
		 * CPU-release for the below ->is_active store,
		 * see __load_acquire() in perf_event_time_now()
		 */
		barrier();
	}

	ctx->is_active &= ~event_type;
	if (!(ctx->is_active & EVENT_ALL))
		ctx->is_active = 0;

	if (ctx->task) {
		WARN_ON_ONCE(cpuctx->task_ctx != ctx);
		if (!ctx->is_active)
			cpuctx->task_ctx = NULL;
	}

	is_active ^= ctx->is_active; /* changed bits */

	list_for_each_entry(pmu_ctx, &ctx->pmu_ctx_list, pmu_ctx_entry) {
		if (cgroup && !pmu_ctx->nr_cgroups)
			continue;
		__pmu_ctx_sched_out(pmu_ctx, is_active);
	}
}

/*
 * Test whether two contexts are equivalent, i.e. whether they have both been
 * cloned from the same version of the same context.
 *
 * Equivalence is measured using a generation number in the context that is
 * incremented on each modification to it; see unclone_ctx(), list_add_event()
 * and list_del_event().
 */
static int context_equiv(struct perf_event_context *ctx1,
			 struct perf_event_context *ctx2)
{
	lockdep_assert_held(&ctx1->lock);
	lockdep_assert_held(&ctx2->lock);

	/* Pinning disables the swap optimization */
	if (ctx1->pin_count || ctx2->pin_count)
		return 0;

	/* If ctx1 is the parent of ctx2 */
	if (ctx1 == ctx2->parent_ctx && ctx1->generation == ctx2->parent_gen)
		return 1;

	/* If ctx2 is the parent of ctx1 */
	if (ctx1->parent_ctx == ctx2 && ctx1->parent_gen == ctx2->generation)
		return 1;

	/*
	 * If ctx1 and ctx2 have the same parent; we flatten the parent
	 * hierarchy, see perf_event_init_context().
	 */
	if (ctx1->parent_ctx && ctx1->parent_ctx == ctx2->parent_ctx &&
			ctx1->parent_gen == ctx2->parent_gen)
		return 1;

	/* Unmatched */
	return 0;
}

static void __perf_event_sync_stat(struct perf_event *event,
				     struct perf_event *next_event)
{
	u64 value;

	if (!event->attr.inherit_stat)
		return;

	/*
	 * Update the event value, we cannot use perf_event_read()
	 * because we're in the middle of a context switch and have IRQs
	 * disabled, which upsets smp_call_function_single(), however
	 * we know the event must be on the current CPU, therefore we
	 * don't need to use it.
	 */
	if (event->state == PERF_EVENT_STATE_ACTIVE)
		event->pmu->read(event);

	perf_event_update_time(event);

	/*
	 * In order to keep per-task stats reliable we need to flip the event
	 * values when we flip the contexts.
	 */
	value = local64_read(&next_event->count);
	value = local64_xchg(&event->count, value);
	local64_set(&next_event->count, value);

	swap(event->total_time_enabled, next_event->total_time_enabled);
	swap(event->total_time_running, next_event->total_time_running);

	/*
	 * Since we swizzled the values, update the user visible data too.
	 */
	perf_event_update_userpage(event);
	perf_event_update_userpage(next_event);
}

static void perf_event_sync_stat(struct perf_event_context *ctx,
				   struct perf_event_context *next_ctx)
{
	struct perf_event *event, *next_event;

	if (!ctx->nr_stat)
		return;

	update_context_time(ctx);

	event = list_first_entry(&ctx->event_list,
				   struct perf_event, event_entry);

	next_event = list_first_entry(&next_ctx->event_list,
					struct perf_event, event_entry);

	while (&event->event_entry != &ctx->event_list &&
	       &next_event->event_entry != &next_ctx->event_list) {

		__perf_event_sync_stat(event, next_event);

		event = list_next_entry(event, event_entry);
		next_event = list_next_entry(next_event, event_entry);
	}
}

#define double_list_for_each_entry(pos1, pos2, head1, head2, member)	\
	for (pos1 = list_first_entry(head1, typeof(*pos1), member),	\
	     pos2 = list_first_entry(head2, typeof(*pos2), member);	\
	     !list_entry_is_head(pos1, head1, member) &&		\
	     !list_entry_is_head(pos2, head2, member);			\
	     pos1 = list_next_entry(pos1, member),			\
	     pos2 = list_next_entry(pos2, member))

static void perf_event_swap_task_ctx_data(struct perf_event_context *prev_ctx,
					  struct perf_event_context *next_ctx)
{
	struct perf_event_pmu_context *prev_epc, *next_epc;

	if (!prev_ctx->nr_task_data)
		return;

	double_list_for_each_entry(prev_epc, next_epc,
				   &prev_ctx->pmu_ctx_list, &next_ctx->pmu_ctx_list,
				   pmu_ctx_entry) {

		if (WARN_ON_ONCE(prev_epc->pmu != next_epc->pmu))
			continue;

		/*
		 * PMU specific parts of task perf context can require
		 * additional synchronization. As an example of such
		 * synchronization see implementation details of Intel
		 * LBR call stack data profiling;
		 */
		if (prev_epc->pmu->swap_task_ctx)
			prev_epc->pmu->swap_task_ctx(prev_epc, next_epc);
		else
			swap(prev_epc->task_ctx_data, next_epc->task_ctx_data);
	}
}

static void perf_ctx_sched_task_cb(struct perf_event_context *ctx, bool sched_in)
{
	struct perf_event_pmu_context *pmu_ctx;
	struct perf_cpu_pmu_context *cpc;

	list_for_each_entry(pmu_ctx, &ctx->pmu_ctx_list, pmu_ctx_entry) {
		cpc = this_cpu_ptr(pmu_ctx->pmu->cpu_pmu_context);

		if (cpc->sched_cb_usage && pmu_ctx->pmu->sched_task)
			pmu_ctx->pmu->sched_task(pmu_ctx, sched_in);
	}
}

static void
perf_event_context_sched_out(struct task_struct *task, struct task_struct *next)
{
	struct perf_event_context *ctx = task->perf_event_ctxp;
	struct perf_event_context *next_ctx;
	struct perf_event_context *parent, *next_parent;
	int do_switch = 1;

	if (likely(!ctx))
		return;

	rcu_read_lock();
	next_ctx = rcu_dereference(next->perf_event_ctxp);
	if (!next_ctx)
		goto unlock;

	parent = rcu_dereference(ctx->parent_ctx);
	next_parent = rcu_dereference(next_ctx->parent_ctx);

	/* If neither context have a parent context; they cannot be clones. */
	if (!parent && !next_parent)
		goto unlock;

	if (next_parent == ctx || next_ctx == parent || next_parent == parent) {
		/*
		 * Looks like the two contexts are clones, so we might be
		 * able to optimize the context switch.  We lock both
		 * contexts and check that they are clones under the
		 * lock (including re-checking that neither has been
		 * uncloned in the meantime).  It doesn't matter which
		 * order we take the locks because no other cpu could
		 * be trying to lock both of these tasks.
		 */
		raw_spin_lock(&ctx->lock);
		raw_spin_lock_nested(&next_ctx->lock, SINGLE_DEPTH_NESTING);
		if (context_equiv(ctx, next_ctx)) {

			perf_ctx_disable(ctx, false);

			/* PMIs are disabled; ctx->nr_pending is stable. */
			if (local_read(&ctx->nr_pending) ||
			    local_read(&next_ctx->nr_pending)) {
				/*
				 * Must not swap out ctx when there's pending
				 * events that rely on the ctx->task relation.
				 */
				raw_spin_unlock(&next_ctx->lock);
				rcu_read_unlock();
				goto inside_switch;
			}

			WRITE_ONCE(ctx->task, next);
			WRITE_ONCE(next_ctx->task, task);

			perf_ctx_sched_task_cb(ctx, false);
			perf_event_swap_task_ctx_data(ctx, next_ctx);

			perf_ctx_enable(ctx, false);

			/*
			 * RCU_INIT_POINTER here is safe because we've not
			 * modified the ctx and the above modification of
			 * ctx->task and ctx->task_ctx_data are immaterial
			 * since those values are always verified under
			 * ctx->lock which we're now holding.
			 */
			RCU_INIT_POINTER(task->perf_event_ctxp, next_ctx);
			RCU_INIT_POINTER(next->perf_event_ctxp, ctx);

			do_switch = 0;

			perf_event_sync_stat(ctx, next_ctx);
		}
		raw_spin_unlock(&next_ctx->lock);
		raw_spin_unlock(&ctx->lock);
	}
unlock:
	rcu_read_unlock();

	if (do_switch) {
		raw_spin_lock(&ctx->lock);
		perf_ctx_disable(ctx, false);

inside_switch:
		perf_ctx_sched_task_cb(ctx, false);
		task_ctx_sched_out(ctx, EVENT_ALL);

		perf_ctx_enable(ctx, false);
		raw_spin_unlock(&ctx->lock);
	}
}

static DEFINE_PER_CPU(struct list_head, sched_cb_list);
static DEFINE_PER_CPU(int, perf_sched_cb_usages);

void perf_sched_cb_dec(struct pmu *pmu)
{
	struct perf_cpu_pmu_context *cpc = this_cpu_ptr(pmu->cpu_pmu_context);

	this_cpu_dec(perf_sched_cb_usages);
	barrier();

	if (!--cpc->sched_cb_usage)
		list_del(&cpc->sched_cb_entry);
}


void perf_sched_cb_inc(struct pmu *pmu)
{
	struct perf_cpu_pmu_context *cpc = this_cpu_ptr(pmu->cpu_pmu_context);

	if (!cpc->sched_cb_usage++)
		list_add(&cpc->sched_cb_entry, this_cpu_ptr(&sched_cb_list));

	barrier();
	this_cpu_inc(perf_sched_cb_usages);
}

/*
 * This function provides the context switch callback to the lower code
 * layer. It is invoked ONLY when the context switch callback is enabled.
 *
 * This callback is relevant even to per-cpu events; for example multi event
 * PEBS requires this to provide PID/TID information. This requires we flush
 * all queued PEBS records before we context switch to a new task.
 */
static void __perf_pmu_sched_task(struct perf_cpu_pmu_context *cpc, bool sched_in)
{
	struct perf_cpu_context *cpuctx = this_cpu_ptr(&perf_cpu_context);
	struct pmu *pmu;

	pmu = cpc->epc.pmu;

	/* software PMUs will not have sched_task */
	if (WARN_ON_ONCE(!pmu->sched_task))
		return;

	perf_ctx_lock(cpuctx, cpuctx->task_ctx);
	perf_pmu_disable(pmu);

	pmu->sched_task(cpc->task_epc, sched_in);

	perf_pmu_enable(pmu);
	perf_ctx_unlock(cpuctx, cpuctx->task_ctx);
}

static void perf_pmu_sched_task(struct task_struct *prev,
				struct task_struct *next,
				bool sched_in)
{
	struct perf_cpu_context *cpuctx = this_cpu_ptr(&perf_cpu_context);
	struct perf_cpu_pmu_context *cpc;

	/* cpuctx->task_ctx will be handled in perf_event_context_sched_in/out */
	if (prev == next || cpuctx->task_ctx)
		return;

	list_for_each_entry(cpc, this_cpu_ptr(&sched_cb_list), sched_cb_entry)
		__perf_pmu_sched_task(cpc, sched_in);
}

static void perf_event_switch(struct task_struct *task,
			      struct task_struct *next_prev, bool sched_in);

/*
 * Called from scheduler to remove the events of the current task,
 * with interrupts disabled.
 *
 * We stop each event and update the event value in event->count.
 *
 * This does not protect us against NMI, but disable()
 * sets the disabled bit in the control field of event _before_
 * accessing the event control register. If a NMI hits, then it will
 * not restart the event.
 */
void __perf_event_task_sched_out(struct task_struct *task,
				 struct task_struct *next)
{
	if (__this_cpu_read(perf_sched_cb_usages))
		perf_pmu_sched_task(task, next, false);

	if (atomic_read(&nr_switch_events))
		perf_event_switch(task, next, false);

	perf_event_context_sched_out(task, next);

	/*
	 * if cgroup events exist on this CPU, then we need
	 * to check if we have to switch out PMU state.
	 * cgroup event are system-wide mode only
	 */
	perf_cgroup_switch(next);
}

static bool perf_less_group_idx(const void *l, const void *r)
{
	const struct perf_event *le = *(const struct perf_event **)l;
	const struct perf_event *re = *(const struct perf_event **)r;

	return le->group_index < re->group_index;
}

static void swap_ptr(void *l, void *r)
{
	void **lp = l, **rp = r;

	swap(*lp, *rp);
}

static const struct min_heap_callbacks perf_min_heap = {
	.elem_size = sizeof(struct perf_event *),
	.less = perf_less_group_idx,
	.swp = swap_ptr,
};

static void __heap_add(struct min_heap *heap, struct perf_event *event)
{
	struct perf_event **itrs = heap->data;

	if (event) {
		itrs[heap->nr] = event;
		heap->nr++;
	}
}

static void __link_epc(struct perf_event_pmu_context *pmu_ctx)
{
	struct perf_cpu_pmu_context *cpc;

	if (!pmu_ctx->ctx->task)
		return;

	cpc = this_cpu_ptr(pmu_ctx->pmu->cpu_pmu_context);
	WARN_ON_ONCE(cpc->task_epc && cpc->task_epc != pmu_ctx);
	cpc->task_epc = pmu_ctx;
}

static noinline int visit_groups_merge(struct perf_event_context *ctx,
				struct perf_event_groups *groups, int cpu,
				struct pmu *pmu,
				int (*func)(struct perf_event *, void *),
				void *data)
{
#ifdef CONFIG_CGROUP_PERF
	struct cgroup_subsys_state *css = NULL;
#endif
	struct perf_cpu_context *cpuctx = NULL;
	/* Space for per CPU and/or any CPU event iterators. */
	struct perf_event *itrs[2];
	struct min_heap event_heap;
	struct perf_event **evt;
	int ret;

	if (pmu->filter && pmu->filter(pmu, cpu))
		return 0;

	if (!ctx->task) {
		cpuctx = this_cpu_ptr(&perf_cpu_context);
		event_heap = (struct min_heap){
			.data = cpuctx->heap,
			.nr = 0,
			.size = cpuctx->heap_size,
		};

		lockdep_assert_held(&cpuctx->ctx.lock);

#ifdef CONFIG_CGROUP_PERF
		if (cpuctx->cgrp)
			css = &cpuctx->cgrp->css;
#endif
	} else {
		event_heap = (struct min_heap){
			.data = itrs,
			.nr = 0,
			.size = ARRAY_SIZE(itrs),
		};
		/* Events not within a CPU context may be on any CPU. */
		__heap_add(&event_heap, perf_event_groups_first(groups, -1, pmu, NULL));
	}
	evt = event_heap.data;

	__heap_add(&event_heap, perf_event_groups_first(groups, cpu, pmu, NULL));

#ifdef CONFIG_CGROUP_PERF
	for (; css; css = css->parent)
		__heap_add(&event_heap, perf_event_groups_first(groups, cpu, pmu, css->cgroup));
#endif

	if (event_heap.nr) {
		__link_epc((*evt)->pmu_ctx);
		perf_assert_pmu_disabled((*evt)->pmu_ctx->pmu);
	}

	min_heapify_all(&event_heap, &perf_min_heap);

	while (event_heap.nr) {
		ret = func(*evt, data);
		if (ret)
			return ret;

		*evt = perf_event_groups_next(*evt, pmu);
		if (*evt)
			min_heapify(&event_heap, 0, &perf_min_heap);
		else
			min_heap_pop(&event_heap, &perf_min_heap);
	}

	return 0;
}

/*
 * Because the userpage is strictly per-event (there is no concept of context,
 * so there cannot be a context indirection), every userpage must be updated
 * when context time starts :-(
 *
 * IOW, we must not miss EVENT_TIME edges.
 */
static inline bool event_update_userpage(struct perf_event *event)
{
	if (likely(!atomic_read(&event->mmap_count)))
		return false;

	perf_event_update_time(event);
	perf_event_update_userpage(event);

	return true;
}

static inline void group_update_userpage(struct perf_event *group_event)
{
	struct perf_event *event;

	if (!event_update_userpage(group_event))
		return;

	for_each_sibling_event(event, group_event)
		event_update_userpage(event);
}

static int merge_sched_in(struct perf_event *event, void *data)
{
	struct perf_event_context *ctx = event->ctx;
	int *can_add_hw = data;

	if (event->state <= PERF_EVENT_STATE_OFF)
		return 0;

	if (!event_filter_match(event))
		return 0;

	if (group_can_go_on(event, *can_add_hw)) {
		if (!group_sched_in(event, ctx))
			list_add_tail(&event->active_list, get_event_list(event));
	}

	if (event->state == PERF_EVENT_STATE_INACTIVE) {
		*can_add_hw = 0;
		if (event->attr.pinned) {
			perf_cgroup_event_disable(event, ctx);
			perf_event_set_state(event, PERF_EVENT_STATE_ERROR);
		} else {
			struct perf_cpu_pmu_context *cpc;

			event->pmu_ctx->rotate_necessary = 1;
			cpc = this_cpu_ptr(event->pmu_ctx->pmu->cpu_pmu_context);
			perf_mux_hrtimer_restart(cpc);
			group_update_userpage(event);
		}
	}

	return 0;
}

static void pmu_groups_sched_in(struct perf_event_context *ctx,
				struct perf_event_groups *groups,
				struct pmu *pmu)
{
	int can_add_hw = 1;
	visit_groups_merge(ctx, groups, smp_processor_id(), pmu,
			   merge_sched_in, &can_add_hw);
}

static void ctx_groups_sched_in(struct perf_event_context *ctx,
				struct perf_event_groups *groups,
				bool cgroup)
{
	struct perf_event_pmu_context *pmu_ctx;

	list_for_each_entry(pmu_ctx, &ctx->pmu_ctx_list, pmu_ctx_entry) {
		if (cgroup && !pmu_ctx->nr_cgroups)
			continue;
		pmu_groups_sched_in(ctx, groups, pmu_ctx->pmu);
	}
}

static void __pmu_ctx_sched_in(struct perf_event_context *ctx,
			       struct pmu *pmu)
{
	pmu_groups_sched_in(ctx, &ctx->flexible_groups, pmu);
}

static void
ctx_sched_in(struct perf_event_context *ctx, enum event_type_t event_type)
{
	struct perf_cpu_context *cpuctx = this_cpu_ptr(&perf_cpu_context);
	int is_active = ctx->is_active;
	bool cgroup = event_type & EVENT_CGROUP;

	event_type &= ~EVENT_CGROUP;

	lockdep_assert_held(&ctx->lock);

	if (likely(!ctx->nr_events))
		return;

	if (!(is_active & EVENT_TIME)) {
		/* start ctx time */
		__update_context_time(ctx, false);
		perf_cgroup_set_timestamp(cpuctx);
		/*
		 * CPU-release for the below ->is_active store,
		 * see __load_acquire() in perf_event_time_now()
		 */
		barrier();
	}

	ctx->is_active |= (event_type | EVENT_TIME);
	if (ctx->task) {
		if (!is_active)
			cpuctx->task_ctx = ctx;
		else
			WARN_ON_ONCE(cpuctx->task_ctx != ctx);
	}

	is_active ^= ctx->is_active; /* changed bits */

	/*
	 * First go through the list and put on any pinned groups
	 * in order to give them the best chance of going on.
	 */
	if (is_active & EVENT_PINNED)
		ctx_groups_sched_in(ctx, &ctx->pinned_groups, cgroup);

	/* Then walk through the lower prio flexible groups */
	if (is_active & EVENT_FLEXIBLE)
		ctx_groups_sched_in(ctx, &ctx->flexible_groups, cgroup);
}

static void perf_event_context_sched_in(struct task_struct *task)
{
	struct perf_cpu_context *cpuctx = this_cpu_ptr(&perf_cpu_context);
	struct perf_event_context *ctx;

	rcu_read_lock();
	ctx = rcu_dereference(task->perf_event_ctxp);
	if (!ctx)
		goto rcu_unlock;

	if (cpuctx->task_ctx == ctx) {
		perf_ctx_lock(cpuctx, ctx);
		perf_ctx_disable(ctx, false);

		perf_ctx_sched_task_cb(ctx, true);

		perf_ctx_enable(ctx, false);
		perf_ctx_unlock(cpuctx, ctx);
		goto rcu_unlock;
	}

	perf_ctx_lock(cpuctx, ctx);
	/*
	 * We must check ctx->nr_events while holding ctx->lock, such
	 * that we serialize against perf_install_in_context().
	 */
	if (!ctx->nr_events)
		goto unlock;

	perf_ctx_disable(ctx, false);
	/*
	 * We want to keep the following priority order:
	 * cpu pinned (that don't need to move), task pinned,
	 * cpu flexible, task flexible.
	 *
	 * However, if task's ctx is not carrying any pinned
	 * events, no need to flip the cpuctx's events around.
	 */
	if (!RB_EMPTY_ROOT(&ctx->pinned_groups.tree)) {
		perf_ctx_disable(&cpuctx->ctx, false);
		ctx_sched_out(&cpuctx->ctx, EVENT_FLEXIBLE);
	}

	perf_event_sched_in(cpuctx, ctx);

	perf_ctx_sched_task_cb(cpuctx->task_ctx, true);

	if (!RB_EMPTY_ROOT(&ctx->pinned_groups.tree))
		perf_ctx_enable(&cpuctx->ctx, false);

	perf_ctx_enable(ctx, false);

unlock:
	perf_ctx_unlock(cpuctx, ctx);
rcu_unlock:
	rcu_read_unlock();
}

/*
 * Called from scheduler to add the events of the current task
 * with interrupts disabled.
 *
 * We restore the event value and then enable it.
 *
 * This does not protect us against NMI, but enable()
 * sets the enabled bit in the control field of event _before_
 * accessing the event control register. If a NMI hits, then it will
 * keep the event running.
 */
void __perf_event_task_sched_in(struct task_struct *prev,
				struct task_struct *task)
{
	perf_event_context_sched_in(task);

	if (atomic_read(&nr_switch_events))
		perf_event_switch(task, prev, true);

	if (__this_cpu_read(perf_sched_cb_usages))
		perf_pmu_sched_task(prev, task, true);
}

static u64 perf_calculate_period(struct perf_event *event, u64 nsec, u64 count)
{
	u64 frequency = event->attr.sample_freq;
	u64 sec = NSEC_PER_SEC;
	u64 divisor, dividend;

	int count_fls, nsec_fls, frequency_fls, sec_fls;

	count_fls = fls64(count);
	nsec_fls = fls64(nsec);
	frequency_fls = fls64(frequency);
	sec_fls = 30;

	/*
	 * We got @count in @nsec, with a target of sample_freq HZ
	 * the target period becomes:
	 *
	 *             @count * 10^9
	 * period = -------------------
	 *          @nsec * sample_freq
	 *
	 */

	/*
	 * Reduce accuracy by one bit such that @a and @b converge
	 * to a similar magnitude.
	 */
#define REDUCE_FLS(a, b)		\
do {					\
	if (a##_fls > b##_fls) {	\
		a >>= 1;		\
		a##_fls--;		\
	} else {			\
		b >>= 1;		\
		b##_fls--;		\
	}				\
} while (0)

	/*
	 * Reduce accuracy until either term fits in a u64, then proceed with
	 * the other, so that finally we can do a u64/u64 division.
	 */
	while (count_fls + sec_fls > 64 && nsec_fls + frequency_fls > 64) {
		REDUCE_FLS(nsec, frequency);
		REDUCE_FLS(sec, count);
	}

	if (count_fls + sec_fls > 64) {
		divisor = nsec * frequency;

		while (count_fls + sec_fls > 64) {
			REDUCE_FLS(count, sec);
			divisor >>= 1;
		}

		dividend = count * sec;
	} else {
		dividend = count * sec;

		while (nsec_fls + frequency_fls > 64) {
			REDUCE_FLS(nsec, frequency);
			dividend >>= 1;
		}

		divisor = nsec * frequency;
	}

	if (!divisor)
		return dividend;

	return div64_u64(dividend, divisor);
}

static DEFINE_PER_CPU(int, perf_throttled_count);
static DEFINE_PER_CPU(u64, perf_throttled_seq);

static void perf_adjust_period(struct perf_event *event, u64 nsec, u64 count, bool disable)
{
	struct hw_perf_event *hwc = &event->hw;
	s64 period, sample_period;
	s64 delta;

	period = perf_calculate_period(event, nsec, count);

	delta = (s64)(period - hwc->sample_period);
	delta = (delta + 7) / 8; /* low pass filter */

	sample_period = hwc->sample_period + delta;

	if (!sample_period)
		sample_period = 1;

	hwc->sample_period = sample_period;

	if (local64_read(&hwc->period_left) > 8*sample_period) {
		if (disable)
			event->pmu->stop(event, PERF_EF_UPDATE);

		local64_set(&hwc->period_left, 0);

		if (disable)
			event->pmu->start(event, PERF_EF_RELOAD);
	}
}

/*
 * combine freq adjustment with unthrottling to avoid two passes over the
 * events. At the same time, make sure, having freq events does not change
 * the rate of unthrottling as that would introduce bias.
 */
static void
perf_adjust_freq_unthr_context(struct perf_event_context *ctx, bool unthrottle)
{
	struct perf_event *event;
	struct hw_perf_event *hwc;
	u64 now, period = TICK_NSEC;
	s64 delta;

	/*
	 * only need to iterate over all events iff:
	 * - context have events in frequency mode (needs freq adjust)
	 * - there are events to unthrottle on this cpu
	 */
	if (!(ctx->nr_freq || unthrottle))
		return;

	raw_spin_lock(&ctx->lock);

	list_for_each_entry_rcu(event, &ctx->event_list, event_entry) {
		if (event->state != PERF_EVENT_STATE_ACTIVE)
			continue;

		// XXX use visit thingy to avoid the -1,cpu match
		if (!event_filter_match(event))
			continue;

		perf_pmu_disable(event->pmu);

		hwc = &event->hw;

		if (hwc->interrupts == MAX_INTERRUPTS) {
			hwc->interrupts = 0;
			perf_log_throttle(event, 1);
			event->pmu->start(event, 0);
		}

		if (!event->attr.freq || !event->attr.sample_freq)
			goto next;

		/*
		 * stop the event and update event->count
		 */
		event->pmu->stop(event, PERF_EF_UPDATE);

		now = local64_read(&event->count);
		delta = now - hwc->freq_count_stamp;
		hwc->freq_count_stamp = now;

		/*
		 * restart the event
		 * reload only if value has changed
		 * we have stopped the event so tell that
		 * to perf_adjust_period() to avoid stopping it
		 * twice.
		 */
		if (delta > 0)
			perf_adjust_period(event, period, delta, false);

		event->pmu->start(event, delta > 0 ? PERF_EF_RELOAD : 0);
	next:
		perf_pmu_enable(event->pmu);
	}

	raw_spin_unlock(&ctx->lock);
}

/*
 * Move @event to the tail of the @ctx's elegible events.
 */
static void rotate_ctx(struct perf_event_context *ctx, struct perf_event *event)
{
	/*
	 * Rotate the first entry last of non-pinned groups. Rotation might be
	 * disabled by the inheritance code.
	 */
	if (ctx->rotate_disable)
		return;

	perf_event_groups_delete(&ctx->flexible_groups, event);
	perf_event_groups_insert(&ctx->flexible_groups, event);
}

/* pick an event from the flexible_groups to rotate */
static inline struct perf_event *
ctx_event_to_rotate(struct perf_event_pmu_context *pmu_ctx)
{
	struct perf_event *event;
	struct rb_node *node;
	struct rb_root *tree;
	struct __group_key key = {
		.pmu = pmu_ctx->pmu,
	};

	/* pick the first active flexible event */
	event = list_first_entry_or_null(&pmu_ctx->flexible_active,
					 struct perf_event, active_list);
	if (event)
		goto out;

	/* if no active flexible event, pick the first event */
	tree = &pmu_ctx->ctx->flexible_groups.tree;

	if (!pmu_ctx->ctx->task) {
		key.cpu = smp_processor_id();

		node = rb_find_first(&key, tree, __group_cmp_ignore_cgroup);
		if (node)
			event = __node_2_pe(node);
		goto out;
	}

	key.cpu = -1;
	node = rb_find_first(&key, tree, __group_cmp_ignore_cgroup);
	if (node) {
		event = __node_2_pe(node);
		goto out;
	}

	key.cpu = smp_processor_id();
	node = rb_find_first(&key, tree, __group_cmp_ignore_cgroup);
	if (node)
		event = __node_2_pe(node);

out:
	/*
	 * Unconditionally clear rotate_necessary; if ctx_flexible_sched_in()
	 * finds there are unschedulable events, it will set it again.
	 */
	pmu_ctx->rotate_necessary = 0;

	return event;
}

static bool perf_rotate_context(struct perf_cpu_pmu_context *cpc)
{
	struct perf_cpu_context *cpuctx = this_cpu_ptr(&perf_cpu_context);
	struct perf_event_pmu_context *cpu_epc, *task_epc = NULL;
	struct perf_event *cpu_event = NULL, *task_event = NULL;
	int cpu_rotate, task_rotate;
	struct pmu *pmu;

	/*
	 * Since we run this from IRQ context, nobody can install new
	 * events, thus the event count values are stable.
	 */

	cpu_epc = &cpc->epc;
	pmu = cpu_epc->pmu;
	task_epc = cpc->task_epc;

	cpu_rotate = cpu_epc->rotate_necessary;
	task_rotate = task_epc ? task_epc->rotate_necessary : 0;

	if (!(cpu_rotate || task_rotate))
		return false;

	perf_ctx_lock(cpuctx, cpuctx->task_ctx);
	perf_pmu_disable(pmu);

	if (task_rotate)
		task_event = ctx_event_to_rotate(task_epc);
	if (cpu_rotate)
		cpu_event = ctx_event_to_rotate(cpu_epc);

	/*
	 * As per the order given at ctx_resched() first 'pop' task flexible
	 * and then, if needed CPU flexible.
	 */
	if (task_event || (task_epc && cpu_event)) {
		update_context_time(task_epc->ctx);
		__pmu_ctx_sched_out(task_epc, EVENT_FLEXIBLE);
	}

	if (cpu_event) {
		update_context_time(&cpuctx->ctx);
		__pmu_ctx_sched_out(cpu_epc, EVENT_FLEXIBLE);
		rotate_ctx(&cpuctx->ctx, cpu_event);
		__pmu_ctx_sched_in(&cpuctx->ctx, pmu);
	}

	if (task_event)
		rotate_ctx(task_epc->ctx, task_event);

	if (task_event || (task_epc && cpu_event))
		__pmu_ctx_sched_in(task_epc->ctx, pmu);

	perf_pmu_enable(pmu);
	perf_ctx_unlock(cpuctx, cpuctx->task_ctx);

	return true;
}

void perf_event_task_tick(void)
{
	struct perf_cpu_context *cpuctx = this_cpu_ptr(&perf_cpu_context);
	struct perf_event_context *ctx;
	int throttled;

	lockdep_assert_irqs_disabled();

	__this_cpu_inc(perf_throttled_seq);
	throttled = __this_cpu_xchg(perf_throttled_count, 0);
	tick_dep_clear_cpu(smp_processor_id(), TICK_DEP_BIT_PERF_EVENTS);

	perf_adjust_freq_unthr_context(&cpuctx->ctx, !!throttled);

	rcu_read_lock();
	ctx = rcu_dereference(current->perf_event_ctxp);
	if (ctx)
		perf_adjust_freq_unthr_context(ctx, !!throttled);
	rcu_read_unlock();
}

static int event_enable_on_exec(struct perf_event *event,
				struct perf_event_context *ctx)
{
	if (!event->attr.enable_on_exec)
		return 0;

	event->attr.enable_on_exec = 0;
	if (event->state >= PERF_EVENT_STATE_INACTIVE)
		return 0;

	perf_event_set_state(event, PERF_EVENT_STATE_INACTIVE);

	return 1;
}

/*
 * Enable all of a task's events that have been marked enable-on-exec.
 * This expects task == current.
 */
static void perf_event_enable_on_exec(struct perf_event_context *ctx)
{
	struct perf_event_context *clone_ctx = NULL;
	enum event_type_t event_type = 0;
	struct perf_cpu_context *cpuctx;
	struct perf_event *event;
	unsigned long flags;
	int enabled = 0;

	local_irq_save(flags);
	if (WARN_ON_ONCE(current->perf_event_ctxp != ctx))
		goto out;

	if (!ctx->nr_events)
		goto out;

	cpuctx = this_cpu_ptr(&perf_cpu_context);
	perf_ctx_lock(cpuctx, ctx);
	ctx_sched_out(ctx, EVENT_TIME);

	list_for_each_entry(event, &ctx->event_list, event_entry) {
		enabled |= event_enable_on_exec(event, ctx);
		event_type |= get_event_type(event);
	}

	/*
	 * Unclone and reschedule this context if we enabled any event.
	 */
	if (enabled) {
		clone_ctx = unclone_ctx(ctx);
		ctx_resched(cpuctx, ctx, event_type);
	} else {
		ctx_sched_in(ctx, EVENT_TIME);
	}
	perf_ctx_unlock(cpuctx, ctx);

out:
	local_irq_restore(flags);

	if (clone_ctx)
		put_ctx(clone_ctx);
}

static void perf_remove_from_owner(struct perf_event *event);
static void perf_event_exit_event(struct perf_event *event,
				  struct perf_event_context *ctx);

/*
 * Removes all events from the current task that have been marked
 * remove-on-exec, and feeds their values back to parent events.
 */
static void perf_event_remove_on_exec(struct perf_event_context *ctx)
{
	struct perf_event_context *clone_ctx = NULL;
	struct perf_event *event, *next;
	unsigned long flags;
	bool modified = false;

	mutex_lock(&ctx->mutex);

	if (WARN_ON_ONCE(ctx->task != current))
		goto unlock;

	list_for_each_entry_safe(event, next, &ctx->event_list, event_entry) {
		if (!event->attr.remove_on_exec)
			continue;

		if (!is_kernel_event(event))
			perf_remove_from_owner(event);

		modified = true;

		perf_event_exit_event(event, ctx);
	}

	raw_spin_lock_irqsave(&ctx->lock, flags);
	if (modified)
		clone_ctx = unclone_ctx(ctx);
	raw_spin_unlock_irqrestore(&ctx->lock, flags);

unlock:
	mutex_unlock(&ctx->mutex);

	if (clone_ctx)
		put_ctx(clone_ctx);
}

struct perf_read_data {
	struct perf_event *event;
	bool group;
	int ret;
};

static int __perf_event_read_cpu(struct perf_event *event, int event_cpu)
{
	u16 local_pkg, event_pkg;

	if (event->group_caps & PERF_EV_CAP_READ_ACTIVE_PKG) {
		int local_cpu = smp_processor_id();

		event_pkg = topology_physical_package_id(event_cpu);
		local_pkg = topology_physical_package_id(local_cpu);

		if (event_pkg == local_pkg)
			return local_cpu;
	}

	return event_cpu;
}

/*
 * Cross CPU call to read the hardware event
 */
static void __perf_event_read(void *info)
{
	struct perf_read_data *data = info;
	struct perf_event *sub, *event = data->event;
	struct perf_event_context *ctx = event->ctx;
	struct perf_cpu_context *cpuctx = this_cpu_ptr(&perf_cpu_context);
	struct pmu *pmu = event->pmu;

	/*
	 * If this is a task context, we need to check whether it is
	 * the current task context of this cpu.  If not it has been
	 * scheduled out before the smp call arrived.  In that case
	 * event->count would have been updated to a recent sample
	 * when the event was scheduled out.
	 */
	if (ctx->task && cpuctx->task_ctx != ctx)
		return;

	raw_spin_lock(&ctx->lock);
	if (ctx->is_active & EVENT_TIME) {
		update_context_time(ctx);
		update_cgrp_time_from_event(event);
	}

	perf_event_update_time(event);
	if (data->group)
		perf_event_update_sibling_time(event);

	if (event->state != PERF_EVENT_STATE_ACTIVE)
		goto unlock;

	if (!data->group) {
		pmu->read(event);
		data->ret = 0;
		goto unlock;
	}

	pmu->start_txn(pmu, PERF_PMU_TXN_READ);

	pmu->read(event);

	for_each_sibling_event(sub, event) {
		if (sub->state == PERF_EVENT_STATE_ACTIVE) {
			/*
			 * Use sibling's PMU rather than @event's since
			 * sibling could be on different (eg: software) PMU.
			 */
			sub->pmu->read(sub);
		}
	}

	data->ret = pmu->commit_txn(pmu);

unlock:
	raw_spin_unlock(&ctx->lock);
}

static inline u64 perf_event_count(struct perf_event *event)
{
	return local64_read(&event->count) + atomic64_read(&event->child_count);
}

static void calc_timer_values(struct perf_event *event,
				u64 *now,
				u64 *enabled,
				u64 *running)
{
	u64 ctx_time;

	*now = perf_clock();
	ctx_time = perf_event_time_now(event, *now);
	__perf_update_times(event, ctx_time, enabled, running);
}

/*
 * NMI-safe method to read a local event, that is an event that
 * is:
 *   - either for the current task, or for this CPU
 *   - does not have inherit set, for inherited task events
 *     will not be local and we cannot read them atomically
 *   - must not have a pmu::count method
 */
int perf_event_read_local(struct perf_event *event, u64 *value,
			  u64 *enabled, u64 *running)
{
	unsigned long flags;
	int ret = 0;

	/*
	 * Disabling interrupts avoids all counter scheduling (context
	 * switches, timer based rotation and IPIs).
	 */
	local_irq_save(flags);

	/*
	 * It must not be an event with inherit set, we cannot read
	 * all child counters from atomic context.
	 */
	if (event->attr.inherit) {
		ret = -EOPNOTSUPP;
		goto out;
	}

	/* If this is a per-task event, it must be for current */
	if ((event->attach_state & PERF_ATTACH_TASK) &&
	    event->hw.target != current) {
		ret = -EINVAL;
		goto out;
	}

	/* If this is a per-CPU event, it must be for this CPU */
	if (!(event->attach_state & PERF_ATTACH_TASK) &&
	    event->cpu != smp_processor_id()) {
		ret = -EINVAL;
		goto out;
	}

	/* If this is a pinned event it must be running on this CPU */
	if (event->attr.pinned && event->oncpu != smp_processor_id()) {
		ret = -EBUSY;
		goto out;
	}

	/*
	 * If the event is currently on this CPU, its either a per-task event,
	 * or local to this CPU. Furthermore it means its ACTIVE (otherwise
	 * oncpu == -1).
	 */
	if (event->oncpu == smp_processor_id())
		event->pmu->read(event);

	*value = local64_read(&event->count);
	if (enabled || running) {
		u64 __enabled, __running, __now;

		calc_timer_values(event, &__now, &__enabled, &__running);
		if (enabled)
			*enabled = __enabled;
		if (running)
			*running = __running;
	}
out:
	local_irq_restore(flags);

	return ret;
}

static int perf_event_read(struct perf_event *event, bool group)
{
	enum perf_event_state state = READ_ONCE(event->state);
	int event_cpu, ret = 0;

	/*
	 * If event is enabled and currently active on a CPU, update the
	 * value in the event structure:
	 */
again:
	if (state == PERF_EVENT_STATE_ACTIVE) {
		struct perf_read_data data;

		/*
		 * Orders the ->state and ->oncpu loads such that if we see
		 * ACTIVE we must also see the right ->oncpu.
		 *
		 * Matches the smp_wmb() from event_sched_in().
		 */
		smp_rmb();

		event_cpu = READ_ONCE(event->oncpu);
		if ((unsigned)event_cpu >= nr_cpu_ids)
			return 0;

		data = (struct perf_read_data){
			.event = event,
			.group = group,
			.ret = 0,
		};

		preempt_disable();
		event_cpu = __perf_event_read_cpu(event, event_cpu);

		/*
		 * Purposely ignore the smp_call_function_single() return
		 * value.
		 *
		 * If event_cpu isn't a valid CPU it means the event got
		 * scheduled out and that will have updated the event count.
		 *
		 * Therefore, either way, we'll have an up-to-date event count
		 * after this.
		 */
		(void)smp_call_function_single(event_cpu, __perf_event_read, &data, 1);
		preempt_enable();
		ret = data.ret;

	} else if (state == PERF_EVENT_STATE_INACTIVE) {
		struct perf_event_context *ctx = event->ctx;
		unsigned long flags;

		raw_spin_lock_irqsave(&ctx->lock, flags);
		state = event->state;
		if (state != PERF_EVENT_STATE_INACTIVE) {
			raw_spin_unlock_irqrestore(&ctx->lock, flags);
			goto again;
		}

		/*
		 * May read while context is not active (e.g., thread is
		 * blocked), in that case we cannot update context time
		 */
		if (ctx->is_active & EVENT_TIME) {
			update_context_time(ctx);
			update_cgrp_time_from_event(event);
		}

		perf_event_update_time(event);
		if (group)
			perf_event_update_sibling_time(event);
		raw_spin_unlock_irqrestore(&ctx->lock, flags);
	}

	return ret;
}

/*
 * Initialize the perf_event context in a task_struct:
 */
static void __perf_event_init_context(struct perf_event_context *ctx)
{
	raw_spin_lock_init(&ctx->lock);
	mutex_init(&ctx->mutex);
	INIT_LIST_HEAD(&ctx->pmu_ctx_list);
	perf_event_groups_init(&ctx->pinned_groups);
	perf_event_groups_init(&ctx->flexible_groups);
	INIT_LIST_HEAD(&ctx->event_list);
	refcount_set(&ctx->refcount, 1);
}

static void
__perf_init_event_pmu_context(struct perf_event_pmu_context *epc, struct pmu *pmu)
{
	epc->pmu = pmu;
	INIT_LIST_HEAD(&epc->pmu_ctx_entry);
	INIT_LIST_HEAD(&epc->pinned_active);
	INIT_LIST_HEAD(&epc->flexible_active);
	atomic_set(&epc->refcount, 1);
}

static struct perf_event_context *
alloc_perf_context(struct task_struct *task)
{
	struct perf_event_context *ctx;

	ctx = kzalloc(sizeof(struct perf_event_context), GFP_KERNEL);
	if (!ctx)
		return NULL;

	__perf_event_init_context(ctx);
	if (task)
		ctx->task = get_task_struct(task);

	return ctx;
}

static struct task_struct *
find_lively_task_by_vpid(pid_t vpid)
{
	struct task_struct *task;

	rcu_read_lock();
	if (!vpid)
		task = current;
	else
		task = find_task_by_vpid(vpid);
	if (task)
		get_task_struct(task);
	rcu_read_unlock();

	if (!task)
		return ERR_PTR(-ESRCH);

	return task;
}

/*
 * Returns a matching context with refcount and pincount.
 */
static struct perf_event_context *
find_get_context(struct task_struct *task, struct perf_event *event)
{
	struct perf_event_context *ctx, *clone_ctx = NULL;
	struct perf_cpu_context *cpuctx;
	unsigned long flags;
	int err;

	if (!task) {
		/* Must be root to operate on a CPU event: */
		err = perf_allow_cpu(&event->attr);
		if (err)
			return ERR_PTR(err);

		cpuctx = per_cpu_ptr(&perf_cpu_context, event->cpu);
		ctx = &cpuctx->ctx;
		get_ctx(ctx);
		raw_spin_lock_irqsave(&ctx->lock, flags);
		++ctx->pin_count;
		raw_spin_unlock_irqrestore(&ctx->lock, flags);

		return ctx;
	}

	err = -EINVAL;
retry:
	ctx = perf_lock_task_context(task, &flags);
	if (ctx) {
		clone_ctx = unclone_ctx(ctx);
		++ctx->pin_count;

		raw_spin_unlock_irqrestore(&ctx->lock, flags);

		if (clone_ctx)
			put_ctx(clone_ctx);
	} else {
		ctx = alloc_perf_context(task);
		err = -ENOMEM;
		if (!ctx)
			goto errout;

		err = 0;
		mutex_lock(&task->perf_event_mutex);
		/*
		 * If it has already passed perf_event_exit_task().
		 * we must see PF_EXITING, it takes this mutex too.
		 */
		if (task->flags & PF_EXITING)
			err = -ESRCH;
		else if (task->perf_event_ctxp)
			err = -EAGAIN;
		else {
			get_ctx(ctx);
			++ctx->pin_count;
			rcu_assign_pointer(task->perf_event_ctxp, ctx);
		}
		mutex_unlock(&task->perf_event_mutex);

		if (unlikely(err)) {
			put_ctx(ctx);

			if (err == -EAGAIN)
				goto retry;
			goto errout;
		}
	}

	return ctx;

errout:
	return ERR_PTR(err);
}

static struct perf_event_pmu_context *
find_get_pmu_context(struct pmu *pmu, struct perf_event_context *ctx,
		     struct perf_event *event)
{
	struct perf_event_pmu_context *new = NULL, *epc;
	void *task_ctx_data = NULL;

	if (!ctx->task) {
		/*
		 * perf_pmu_migrate_context() / __perf_pmu_install_event()
		 * relies on the fact that find_get_pmu_context() cannot fail
		 * for CPU contexts.
		 */
		struct perf_cpu_pmu_context *cpc;

		cpc = per_cpu_ptr(pmu->cpu_pmu_context, event->cpu);
		epc = &cpc->epc;
		raw_spin_lock_irq(&ctx->lock);
		if (!epc->ctx) {
			atomic_set(&epc->refcount, 1);
			epc->embedded = 1;
			list_add(&epc->pmu_ctx_entry, &ctx->pmu_ctx_list);
			epc->ctx = ctx;
		} else {
			WARN_ON_ONCE(epc->ctx != ctx);
			atomic_inc(&epc->refcount);
		}
		raw_spin_unlock_irq(&ctx->lock);
		return epc;
	}

	new = kzalloc(sizeof(*epc), GFP_KERNEL);
	if (!new)
		return ERR_PTR(-ENOMEM);

	if (event->attach_state & PERF_ATTACH_TASK_DATA) {
		task_ctx_data = alloc_task_ctx_data(pmu);
		if (!task_ctx_data) {
			kfree(new);
			return ERR_PTR(-ENOMEM);
		}
	}

	__perf_init_event_pmu_context(new, pmu);

	/*
	 * XXX
	 *
	 * lockdep_assert_held(&ctx->mutex);
	 *
	 * can't because perf_event_init_task() doesn't actually hold the
	 * child_ctx->mutex.
	 */

	raw_spin_lock_irq(&ctx->lock);
	list_for_each_entry(epc, &ctx->pmu_ctx_list, pmu_ctx_entry) {
		if (epc->pmu == pmu) {
			WARN_ON_ONCE(epc->ctx != ctx);
			atomic_inc(&epc->refcount);
			goto found_epc;
		}
	}

	epc = new;
	new = NULL;

	list_add(&epc->pmu_ctx_entry, &ctx->pmu_ctx_list);
	epc->ctx = ctx;

found_epc:
	if (task_ctx_data && !epc->task_ctx_data) {
		epc->task_ctx_data = task_ctx_data;
		task_ctx_data = NULL;
		ctx->nr_task_data++;
	}
	raw_spin_unlock_irq(&ctx->lock);

	free_task_ctx_data(pmu, task_ctx_data);
	kfree(new);

	return epc;
}

static void get_pmu_ctx(struct perf_event_pmu_context *epc)
{
	WARN_ON_ONCE(!atomic_inc_not_zero(&epc->refcount));
}

static void free_epc_rcu(struct rcu_head *head)
{
	struct perf_event_pmu_context *epc = container_of(head, typeof(*epc), rcu_head);

	kfree(epc->task_ctx_data);
	kfree(epc);
}

static void put_pmu_ctx(struct perf_event_pmu_context *epc)
{
	struct perf_event_context *ctx = epc->ctx;
	unsigned long flags;

	/*
	 * XXX
	 *
	 * lockdep_assert_held(&ctx->mutex);
	 *
	 * can't because of the call-site in _free_event()/put_event()
	 * which isn't always called under ctx->mutex.
	 */
	if (!atomic_dec_and_raw_lock_irqsave(&epc->refcount, &ctx->lock, flags))
		return;

	WARN_ON_ONCE(list_empty(&epc->pmu_ctx_entry));

	list_del_init(&epc->pmu_ctx_entry);
	epc->ctx = NULL;

	WARN_ON_ONCE(!list_empty(&epc->pinned_active));
	WARN_ON_ONCE(!list_empty(&epc->flexible_active));

	raw_spin_unlock_irqrestore(&ctx->lock, flags);

	if (epc->embedded)
		return;

	call_rcu(&epc->rcu_head, free_epc_rcu);
}

static void perf_event_free_filter(struct perf_event *event);

static void free_event_rcu(struct rcu_head *head)
{
	struct perf_event *event = container_of(head, typeof(*event), rcu_head);

	if (event->ns)
		put_pid_ns(event->ns);
	perf_event_free_filter(event);
	kmem_cache_free(perf_event_cache, event);
}

static void ring_buffer_attach(struct perf_event *event,
			       struct perf_buffer *rb);

static void detach_sb_event(struct perf_event *event)
{
	struct pmu_event_list *pel = per_cpu_ptr(&pmu_sb_events, event->cpu);

	raw_spin_lock(&pel->lock);
	list_del_rcu(&event->sb_list);
	raw_spin_unlock(&pel->lock);
}

static bool is_sb_event(struct perf_event *event)
{
	struct perf_event_attr *attr = &event->attr;

	if (event->parent)
		return false;

	if (event->attach_state & PERF_ATTACH_TASK)
		return false;

	if (attr->mmap || attr->mmap_data || attr->mmap2 ||
	    attr->comm || attr->comm_exec ||
	    attr->task || attr->ksymbol ||
	    attr->context_switch || attr->text_poke ||
	    attr->bpf_event)
		return true;
	return false;
}

static void unaccount_pmu_sb_event(struct perf_event *event)
{
	if (is_sb_event(event))
		detach_sb_event(event);
}

#ifdef CONFIG_NO_HZ_FULL
static DEFINE_SPINLOCK(nr_freq_lock);
#endif

static void unaccount_freq_event_nohz(void)
{
#ifdef CONFIG_NO_HZ_FULL
	spin_lock(&nr_freq_lock);
	if (atomic_dec_and_test(&nr_freq_events))
		tick_nohz_dep_clear(TICK_DEP_BIT_PERF_EVENTS);
	spin_unlock(&nr_freq_lock);
#endif
}

static void unaccount_freq_event(void)
{
	if (tick_nohz_full_enabled())
		unaccount_freq_event_nohz();
	else
		atomic_dec(&nr_freq_events);
}

static void unaccount_event(struct perf_event *event)
{
	bool dec = false;

	if (event->parent)
		return;

	if (event->attach_state & (PERF_ATTACH_TASK | PERF_ATTACH_SCHED_CB))
		dec = true;
	if (event->attr.mmap || event->attr.mmap_data)
		atomic_dec(&nr_mmap_events);
	if (event->attr.build_id)
		atomic_dec(&nr_build_id_events);
	if (event->attr.comm)
		atomic_dec(&nr_comm_events);
	if (event->attr.namespaces)
		atomic_dec(&nr_namespaces_events);
	if (event->attr.cgroup)
		atomic_dec(&nr_cgroup_events);
	if (event->attr.task)
		atomic_dec(&nr_task_events);
	if (event->attr.freq)
		unaccount_freq_event();
	if (event->attr.context_switch) {
		dec = true;
		atomic_dec(&nr_switch_events);
	}
	if (is_cgroup_event(event))
		dec = true;
	if (has_branch_stack(event))
		dec = true;
	if (event->attr.ksymbol)
		atomic_dec(&nr_ksymbol_events);
	if (event->attr.bpf_event)
		atomic_dec(&nr_bpf_events);
	if (event->attr.text_poke)
		atomic_dec(&nr_text_poke_events);

	if (dec) {
		if (!atomic_add_unless(&perf_sched_count, -1, 1))
			schedule_delayed_work(&perf_sched_work, HZ);
	}

	unaccount_pmu_sb_event(event);
}

static void perf_sched_delayed(struct work_struct *work)
{
	mutex_lock(&perf_sched_mutex);
	if (atomic_dec_and_test(&perf_sched_count))
		static_branch_disable(&perf_sched_events);
	mutex_unlock(&perf_sched_mutex);
}

/*
 * The following implement mutual exclusion of events on "exclusive" pmus
 * (PERF_PMU_CAP_EXCLUSIVE). Such pmus can only have one event scheduled
 * at a time, so we disallow creating events that might conflict, namely:
 *
 *  1) cpu-wide events in the presence of per-task events,
 *  2) per-task events in the presence of cpu-wide events,
 *  3) two matching events on the same perf_event_context.
 *
 * The former two cases are handled in the allocation path (perf_event_alloc(),
 * _free_event()), the latter -- before the first perf_install_in_context().
 */
static int exclusive_event_init(struct perf_event *event)
{
	struct pmu *pmu = event->pmu;

	if (!is_exclusive_pmu(pmu))
		return 0;

	/*
	 * Prevent co-existence of per-task and cpu-wide events on the
	 * same exclusive pmu.
	 *
	 * Negative pmu::exclusive_cnt means there are cpu-wide
	 * events on this "exclusive" pmu, positive means there are
	 * per-task events.
	 *
	 * Since this is called in perf_event_alloc() path, event::ctx
	 * doesn't exist yet; it is, however, safe to use PERF_ATTACH_TASK
	 * to mean "per-task event", because unlike other attach states it
	 * never gets cleared.
	 */
	if (event->attach_state & PERF_ATTACH_TASK) {
		if (!atomic_inc_unless_negative(&pmu->exclusive_cnt))
			return -EBUSY;
	} else {
		if (!atomic_dec_unless_positive(&pmu->exclusive_cnt))
			return -EBUSY;
	}

	return 0;
}

static void exclusive_event_destroy(struct perf_event *event)
{
	struct pmu *pmu = event->pmu;

	if (!is_exclusive_pmu(pmu))
		return;

	/* see comment in exclusive_event_init() */
	if (event->attach_state & PERF_ATTACH_TASK)
		atomic_dec(&pmu->exclusive_cnt);
	else
		atomic_inc(&pmu->exclusive_cnt);
}

static bool exclusive_event_match(struct perf_event *e1, struct perf_event *e2)
{
	if ((e1->pmu == e2->pmu) &&
	    (e1->cpu == e2->cpu ||
	     e1->cpu == -1 ||
	     e2->cpu == -1))
		return true;
	return false;
}

static bool exclusive_event_installable(struct perf_event *event,
					struct perf_event_context *ctx)
{
	struct perf_event *iter_event;
	struct pmu *pmu = event->pmu;

	lockdep_assert_held(&ctx->mutex);

	if (!is_exclusive_pmu(pmu))
		return true;

	list_for_each_entry(iter_event, &ctx->event_list, event_entry) {
		if (exclusive_event_match(iter_event, event))
			return false;
	}

	return true;
}

static void perf_addr_filters_splice(struct perf_event *event,
				       struct list_head *head);

static void _free_event(struct perf_event *event)
{
	irq_work_sync(&event->pending_irq);

	unaccount_event(event);

	security_perf_event_free(event);

	if (event->rb) {
		/*
		 * Can happen when we close an event with re-directed output.
		 *
		 * Since we have a 0 refcount, perf_mmap_close() will skip
		 * over us; possibly making our ring_buffer_put() the last.
		 */
		mutex_lock(&event->mmap_mutex);
		ring_buffer_attach(event, NULL);
		mutex_unlock(&event->mmap_mutex);
	}

	if (is_cgroup_event(event))
		perf_detach_cgroup(event);

	if (!event->parent) {
		if (event->attr.sample_type & PERF_SAMPLE_CALLCHAIN)
			put_callchain_buffers();
	}

	perf_event_free_bpf_prog(event);
	perf_addr_filters_splice(event, NULL);
	kfree(event->addr_filter_ranges);

	if (event->destroy)
		event->destroy(event);

	/*
	 * Must be after ->destroy(), due to uprobe_perf_close() using
	 * hw.target.
	 */
	if (event->hw.target)
		put_task_struct(event->hw.target);

	if (event->pmu_ctx)
		put_pmu_ctx(event->pmu_ctx);

	/*
	 * perf_event_free_task() relies on put_ctx() being 'last', in particular
	 * all task references must be cleaned up.
	 */
	if (event->ctx)
		put_ctx(event->ctx);

	exclusive_event_destroy(event);
	module_put(event->pmu->module);

	call_rcu(&event->rcu_head, free_event_rcu);
}

/*
 * Used to free events which have a known refcount of 1, such as in error paths
 * where the event isn't exposed yet and inherited events.
 */
static void free_event(struct perf_event *event)
{
	if (WARN(atomic_long_cmpxchg(&event->refcount, 1, 0) != 1,
				"unexpected event refcount: %ld; ptr=%p\n",
				atomic_long_read(&event->refcount), event)) {
		/* leak to avoid use-after-free */
		return;
	}

	_free_event(event);
}

/*
 * Remove user event from the owner task.
 */
static void perf_remove_from_owner(struct perf_event *event)
{
	struct task_struct *owner;

	rcu_read_lock();
	/*
	 * Matches the smp_store_release() in perf_event_exit_task(). If we
	 * observe !owner it means the list deletion is complete and we can
	 * indeed free this event, otherwise we need to serialize on
	 * owner->perf_event_mutex.
	 */
	owner = READ_ONCE(event->owner);
	if (owner) {
		/*
		 * Since delayed_put_task_struct() also drops the last
		 * task reference we can safely take a new reference
		 * while holding the rcu_read_lock().
		 */
		get_task_struct(owner);
	}
	rcu_read_unlock();

	if (owner) {
		/*
		 * If we're here through perf_event_exit_task() we're already
		 * holding ctx->mutex which would be an inversion wrt. the
		 * normal lock order.
		 *
		 * However we can safely take this lock because its the child
		 * ctx->mutex.
		 */
		mutex_lock_nested(&owner->perf_event_mutex, SINGLE_DEPTH_NESTING);

		/*
		 * We have to re-check the event->owner field, if it is cleared
		 * we raced with perf_event_exit_task(), acquiring the mutex
		 * ensured they're done, and we can proceed with freeing the
		 * event.
		 */
		if (event->owner) {
			list_del_init(&event->owner_entry);
			smp_store_release(&event->owner, NULL);
		}
		mutex_unlock(&owner->perf_event_mutex);
		put_task_struct(owner);
	}
}

static void put_event(struct perf_event *event)
{
	if (!atomic_long_dec_and_test(&event->refcount))
		return;

	_free_event(event);
}

/*
 * Kill an event dead; while event:refcount will preserve the event
 * object, it will not preserve its functionality. Once the last 'user'
 * gives up the object, we'll destroy the thing.
 */
int perf_event_release_kernel(struct perf_event *event)
{
	struct perf_event_context *ctx = event->ctx;
	struct perf_event *child, *tmp;
	LIST_HEAD(free_list);

	/*
	 * If we got here through err_alloc: free_event(event); we will not
	 * have attached to a context yet.
	 */
	if (!ctx) {
		WARN_ON_ONCE(event->attach_state &
				(PERF_ATTACH_CONTEXT|PERF_ATTACH_GROUP));
		goto no_ctx;
	}

	if (!is_kernel_event(event))
		perf_remove_from_owner(event);

	ctx = perf_event_ctx_lock(event);
	WARN_ON_ONCE(ctx->parent_ctx);

	/*
	 * Mark this event as STATE_DEAD, there is no external reference to it
	 * anymore.
	 *
	 * Anybody acquiring event->child_mutex after the below loop _must_
	 * also see this, most importantly inherit_event() which will avoid
	 * placing more children on the list.
	 *
	 * Thus this guarantees that we will in fact observe and kill _ALL_
	 * child events.
	 */
	perf_remove_from_context(event, DETACH_GROUP|DETACH_DEAD);

	perf_event_ctx_unlock(event, ctx);

again:
	mutex_lock(&event->child_mutex);
	list_for_each_entry(child, &event->child_list, child_list) {

		/*
		 * Cannot change, child events are not migrated, see the
		 * comment with perf_event_ctx_lock_nested().
		 */
		ctx = READ_ONCE(child->ctx);
		/*
		 * Since child_mutex nests inside ctx::mutex, we must jump
		 * through hoops. We start by grabbing a reference on the ctx.
		 *
		 * Since the event cannot get freed while we hold the
		 * child_mutex, the context must also exist and have a !0
		 * reference count.
		 */
		get_ctx(ctx);

		/*
		 * Now that we have a ctx ref, we can drop child_mutex, and
		 * acquire ctx::mutex without fear of it going away. Then we
		 * can re-acquire child_mutex.
		 */
		mutex_unlock(&event->child_mutex);
		mutex_lock(&ctx->mutex);
		mutex_lock(&event->child_mutex);

		/*
		 * Now that we hold ctx::mutex and child_mutex, revalidate our
		 * state, if child is still the first entry, it didn't get freed
		 * and we can continue doing so.
		 */
		tmp = list_first_entry_or_null(&event->child_list,
					       struct perf_event, child_list);
		if (tmp == child) {
			perf_remove_from_context(child, DETACH_GROUP);
			list_move(&child->child_list, &free_list);
			/*
			 * This matches the refcount bump in inherit_event();
			 * this can't be the last reference.
			 */
			put_event(event);
		}

		mutex_unlock(&event->child_mutex);
		mutex_unlock(&ctx->mutex);
		put_ctx(ctx);
		goto again;
	}
	mutex_unlock(&event->child_mutex);

	list_for_each_entry_safe(child, tmp, &free_list, child_list) {
		void *var = &child->ctx->refcount;

		list_del(&child->child_list);
		free_event(child);

		/*
		 * Wake any perf_event_free_task() waiting for this event to be
		 * freed.
		 */
		smp_mb(); /* pairs with wait_var_event() */
		wake_up_var(var);
	}

no_ctx:
	put_event(event); /* Must be the 'last' reference */
	return 0;
}
EXPORT_SYMBOL_GPL(perf_event_release_kernel);

/*
 * Called when the last reference to the file is gone.
 */
static int perf_release(struct inode *inode, struct file *file)
{
	perf_event_release_kernel(file->private_data);
	return 0;
}

static u64 __perf_event_read_value(struct perf_event *event, u64 *enabled, u64 *running)
{
	struct perf_event *child;
	u64 total = 0;

	*enabled = 0;
	*running = 0;

	mutex_lock(&event->child_mutex);

	(void)perf_event_read(event, false);
	total += perf_event_count(event);

	*enabled += event->total_time_enabled +
			atomic64_read(&event->child_total_time_enabled);
	*running += event->total_time_running +
			atomic64_read(&event->child_total_time_running);

	list_for_each_entry(child, &event->child_list, child_list) {
		(void)perf_event_read(child, false);
		total += perf_event_count(child);
		*enabled += child->total_time_enabled;
		*running += child->total_time_running;
	}
	mutex_unlock(&event->child_mutex);

	return total;
}

u64 perf_event_read_value(struct perf_event *event, u64 *enabled, u64 *running)
{
	struct perf_event_context *ctx;
	u64 count;

	ctx = perf_event_ctx_lock(event);
	count = __perf_event_read_value(event, enabled, running);
	perf_event_ctx_unlock(event, ctx);

	return count;
}
EXPORT_SYMBOL_GPL(perf_event_read_value);

static int __perf_read_group_add(struct perf_event *leader,
					u64 read_format, u64 *values)
{
	struct perf_event_context *ctx = leader->ctx;
	struct perf_event *sub, *parent;
	unsigned long flags;
	int n = 1; /* skip @nr */
	int ret;

	ret = perf_event_read(leader, true);
	if (ret)
		return ret;

	raw_spin_lock_irqsave(&ctx->lock, flags);
	/*
	 * Verify the grouping between the parent and child (inherited)
	 * events is still in tact.
	 *
	 * Specifically:
	 *  - leader->ctx->lock pins leader->sibling_list
	 *  - parent->child_mutex pins parent->child_list
	 *  - parent->ctx->mutex pins parent->sibling_list
	 *
	 * Because parent->ctx != leader->ctx (and child_list nests inside
	 * ctx->mutex), group destruction is not atomic between children, also
	 * see perf_event_release_kernel(). Additionally, parent can grow the
	 * group.
	 *
	 * Therefore it is possible to have parent and child groups in a
	 * different configuration and summing over such a beast makes no sense
	 * what so ever.
	 *
	 * Reject this.
	 */
	parent = leader->parent;
	if (parent &&
	    (parent->group_generation != leader->group_generation ||
	     parent->nr_siblings != leader->nr_siblings)) {
		ret = -ECHILD;
		goto unlock;
	}

	/*
	 * Since we co-schedule groups, {enabled,running} times of siblings
	 * will be identical to those of the leader, so we only publish one
	 * set.
	 */
	if (read_format & PERF_FORMAT_TOTAL_TIME_ENABLED) {
		values[n++] += leader->total_time_enabled +
			atomic64_read(&leader->child_total_time_enabled);
	}

	if (read_format & PERF_FORMAT_TOTAL_TIME_RUNNING) {
		values[n++] += leader->total_time_running +
			atomic64_read(&leader->child_total_time_running);
	}

	/*
	 * Write {count,id} tuples for every sibling.
	 */
	values[n++] += perf_event_count(leader);
	if (read_format & PERF_FORMAT_ID)
		values[n++] = primary_event_id(leader);
	if (read_format & PERF_FORMAT_LOST)
		values[n++] = atomic64_read(&leader->lost_samples);

	for_each_sibling_event(sub, leader) {
		values[n++] += perf_event_count(sub);
		if (read_format & PERF_FORMAT_ID)
			values[n++] = primary_event_id(sub);
		if (read_format & PERF_FORMAT_LOST)
			values[n++] = atomic64_read(&sub->lost_samples);
	}

unlock:
	raw_spin_unlock_irqrestore(&ctx->lock, flags);
	return ret;
}

static int perf_read_group(struct perf_event *event,
				   u64 read_format, char __user *buf)
{
	struct perf_event *leader = event->group_leader, *child;
	struct perf_event_context *ctx = leader->ctx;
	int ret;
	u64 *values;

	lockdep_assert_held(&ctx->mutex);

	values = kzalloc(event->read_size, GFP_KERNEL);
	if (!values)
		return -ENOMEM;

	values[0] = 1 + leader->nr_siblings;

	mutex_lock(&leader->child_mutex);

	ret = __perf_read_group_add(leader, read_format, values);
	if (ret)
		goto unlock;

	list_for_each_entry(child, &leader->child_list, child_list) {
		ret = __perf_read_group_add(child, read_format, values);
		if (ret)
			goto unlock;
	}

	mutex_unlock(&leader->child_mutex);

	ret = event->read_size;
	if (copy_to_user(buf, values, event->read_size))
		ret = -EFAULT;
	goto out;

unlock:
	mutex_unlock(&leader->child_mutex);
out:
	kfree(values);
	return ret;
}

static int perf_read_one(struct perf_event *event,
				 u64 read_format, char __user *buf)
{
	u64 enabled, running;
	u64 values[5];
	int n = 0;

	values[n++] = __perf_event_read_value(event, &enabled, &running);
	if (read_format & PERF_FORMAT_TOTAL_TIME_ENABLED)
		values[n++] = enabled;
	if (read_format & PERF_FORMAT_TOTAL_TIME_RUNNING)
		values[n++] = running;
	if (read_format & PERF_FORMAT_ID)
		values[n++] = primary_event_id(event);
	if (read_format & PERF_FORMAT_LOST)
		values[n++] = atomic64_read(&event->lost_samples);

	if (copy_to_user(buf, values, n * sizeof(u64)))
		return -EFAULT;

	return n * sizeof(u64);
}

static bool is_event_hup(struct perf_event *event)
{
	bool no_children;

	if (event->state > PERF_EVENT_STATE_EXIT)
		return false;

	mutex_lock(&event->child_mutex);
	no_children = list_empty(&event->child_list);
	mutex_unlock(&event->child_mutex);
	return no_children;
}

/*
 * Read the performance event - simple non blocking version for now
 */
static ssize_t
__perf_read(struct perf_event *event, char __user *buf, size_t count)
{
	u64 read_format = event->attr.read_format;
	int ret;

	/*
	 * Return end-of-file for a read on an event that is in
	 * error state (i.e. because it was pinned but it couldn't be
	 * scheduled on to the CPU at some point).
	 */
	if (event->state == PERF_EVENT_STATE_ERROR)
		return 0;

	if (count < event->read_size)
		return -ENOSPC;

	WARN_ON_ONCE(event->ctx->parent_ctx);
	if (read_format & PERF_FORMAT_GROUP)
		ret = perf_read_group(event, read_format, buf);
	else
		ret = perf_read_one(event, read_format, buf);

	return ret;
}

static ssize_t
perf_read(struct file *file, char __user *buf, size_t count, loff_t *ppos)
{
	struct perf_event *event = file->private_data;
	struct perf_event_context *ctx;
	int ret;

	ret = security_perf_event_read(event);
	if (ret)
		return ret;

	ctx = perf_event_ctx_lock(event);
	ret = __perf_read(event, buf, count);
	perf_event_ctx_unlock(event, ctx);

	return ret;
}

static __poll_t perf_poll(struct file *file, poll_table *wait)
{
	struct perf_event *event = file->private_data;
	struct perf_buffer *rb;
	__poll_t events = EPOLLHUP;

	poll_wait(file, &event->waitq, wait);

	if (is_event_hup(event))
		return events;

	/*
	 * Pin the event->rb by taking event->mmap_mutex; otherwise
	 * perf_event_set_output() can swizzle our rb and make us miss wakeups.
	 */
	mutex_lock(&event->mmap_mutex);
	rb = event->rb;
	if (rb)
		events = atomic_xchg(&rb->poll, 0);
	mutex_unlock(&event->mmap_mutex);
	return events;
}

static void _perf_event_reset(struct perf_event *event)
{
	(void)perf_event_read(event, false);
	local64_set(&event->count, 0);
	perf_event_update_userpage(event);
}

/* Assume it's not an event with inherit set. */
u64 perf_event_pause(struct perf_event *event, bool reset)
{
	struct perf_event_context *ctx;
	u64 count;

	ctx = perf_event_ctx_lock(event);
	WARN_ON_ONCE(event->attr.inherit);
	_perf_event_disable(event);
	count = local64_read(&event->count);
	if (reset)
		local64_set(&event->count, 0);
	perf_event_ctx_unlock(event, ctx);

	return count;
}
EXPORT_SYMBOL_GPL(perf_event_pause);

/*
 * Holding the top-level event's child_mutex means that any
 * descendant process that has inherited this event will block
 * in perf_event_exit_event() if it goes to exit, thus satisfying the
 * task existence requirements of perf_event_enable/disable.
 */
static void perf_event_for_each_child(struct perf_event *event,
					void (*func)(struct perf_event *))
{
	struct perf_event *child;

	WARN_ON_ONCE(event->ctx->parent_ctx);

	mutex_lock(&event->child_mutex);
	func(event);
	list_for_each_entry(child, &event->child_list, child_list)
		func(child);
	mutex_unlock(&event->child_mutex);
}

static void perf_event_for_each(struct perf_event *event,
				  void (*func)(struct perf_event *))
{
	struct perf_event_context *ctx = event->ctx;
	struct perf_event *sibling;

	lockdep_assert_held(&ctx->mutex);

	event = event->group_leader;

	perf_event_for_each_child(event, func);
	for_each_sibling_event(sibling, event)
		perf_event_for_each_child(sibling, func);
}

static void __perf_event_period(struct perf_event *event,
				struct perf_cpu_context *cpuctx,
				struct perf_event_context *ctx,
				void *info)
{
	u64 value = *((u64 *)info);
	bool active;

	if (event->attr.freq) {
		event->attr.sample_freq = value;
	} else {
		event->attr.sample_period = value;
		event->hw.sample_period = value;
	}

	active = (event->state == PERF_EVENT_STATE_ACTIVE);
	if (active) {
		perf_pmu_disable(event->pmu);
		/*
		 * We could be throttled; unthrottle now to avoid the tick
		 * trying to unthrottle while we already re-started the event.
		 */
		if (event->hw.interrupts == MAX_INTERRUPTS) {
			event->hw.interrupts = 0;
			perf_log_throttle(event, 1);
		}
		event->pmu->stop(event, PERF_EF_UPDATE);
	}

	local64_set(&event->hw.period_left, 0);

	if (active) {
		event->pmu->start(event, PERF_EF_RELOAD);
		perf_pmu_enable(event->pmu);
	}
}

static int perf_event_check_period(struct perf_event *event, u64 value)
{
	return event->pmu->check_period(event, value);
}

static int _perf_event_period(struct perf_event *event, u64 value)
{
	if (!is_sampling_event(event))
		return -EINVAL;

	if (!value)
		return -EINVAL;

	if (event->attr.freq && value > sysctl_perf_event_sample_rate)
		return -EINVAL;

	if (perf_event_check_period(event, value))
		return -EINVAL;

	if (!event->attr.freq && (value & (1ULL << 63)))
		return -EINVAL;

	event_function_call(event, __perf_event_period, &value);

	return 0;
}

int perf_event_period(struct perf_event *event, u64 value)
{
	struct perf_event_context *ctx;
	int ret;

	ctx = perf_event_ctx_lock(event);
	ret = _perf_event_period(event, value);
	perf_event_ctx_unlock(event, ctx);

	return ret;
}
EXPORT_SYMBOL_GPL(perf_event_period);

static const struct file_operations perf_fops;

static inline int perf_fget_light(int fd, struct fd *p)
{
	struct fd f = fdget(fd);
	if (!f.file)
		return -EBADF;

	if (f.file->f_op != &perf_fops) {
		fdput(f);
		return -EBADF;
	}
	*p = f;
	return 0;
}

static int perf_event_set_output(struct perf_event *event,
				 struct perf_event *output_event);
static int perf_event_set_filter(struct perf_event *event, void __user *arg);
static int perf_copy_attr(struct perf_event_attr __user *uattr,
			  struct perf_event_attr *attr);

static long _perf_ioctl(struct perf_event *event, unsigned int cmd, unsigned long arg)
{
	void (*func)(struct perf_event *);
	u32 flags = arg;

	switch (cmd) {
	case PERF_EVENT_IOC_ENABLE:
		func = _perf_event_enable;
		break;
	case PERF_EVENT_IOC_DISABLE:
		func = _perf_event_disable;
		break;
	case PERF_EVENT_IOC_RESET:
		func = _perf_event_reset;
		break;

	case PERF_EVENT_IOC_REFRESH:
		return _perf_event_refresh(event, arg);

	case PERF_EVENT_IOC_PERIOD:
	{
		u64 value;

		if (copy_from_user(&value, (u64 __user *)arg, sizeof(value)))
			return -EFAULT;

		return _perf_event_period(event, value);
	}
	case PERF_EVENT_IOC_ID:
	{
		u64 id = primary_event_id(event);

		if (copy_to_user((void __user *)arg, &id, sizeof(id)))
			return -EFAULT;
		return 0;
	}

	case PERF_EVENT_IOC_SET_OUTPUT:
	{
		int ret;
		if (arg != -1) {
			struct perf_event *output_event;
			struct fd output;
			ret = perf_fget_light(arg, &output);
			if (ret)
				return ret;
			output_event = output.file->private_data;
			ret = perf_event_set_output(event, output_event);
			fdput(output);
		} else {
			ret = perf_event_set_output(event, NULL);
		}
		return ret;
	}

	case PERF_EVENT_IOC_SET_FILTER:
		return perf_event_set_filter(event, (void __user *)arg);

	case PERF_EVENT_IOC_SET_BPF:
	{
		struct bpf_prog *prog;
		int err;

		prog = bpf_prog_get(arg);
		if (IS_ERR(prog))
			return PTR_ERR(prog);

		err = perf_event_set_bpf_prog(event, prog, 0);
		if (err) {
			bpf_prog_put(prog);
			return err;
		}

		return 0;
	}

	case PERF_EVENT_IOC_PAUSE_OUTPUT: {
		struct perf_buffer *rb;

		rcu_read_lock();
		rb = rcu_dereference(event->rb);
		if (!rb || !rb->nr_pages) {
			rcu_read_unlock();
			return -EINVAL;
		}
		rb_toggle_paused(rb, !!arg);
		rcu_read_unlock();
		return 0;
	}

	case PERF_EVENT_IOC_QUERY_BPF:
		return perf_event_query_prog_array(event, (void __user *)arg);

	case PERF_EVENT_IOC_MODIFY_ATTRIBUTES: {
		struct perf_event_attr new_attr;
		int err = perf_copy_attr((struct perf_event_attr __user *)arg,
					 &new_attr);

		if (err)
			return err;

		return perf_event_modify_attr(event,  &new_attr);
	}
	default:
		return -ENOTTY;
	}

	if (flags & PERF_IOC_FLAG_GROUP)
		perf_event_for_each(event, func);
	else
		perf_event_for_each_child(event, func);

	return 0;
}

static long perf_ioctl(struct file *file, unsigned int cmd, unsigned long arg)
{
	struct perf_event *event = file->private_data;
	struct perf_event_context *ctx;
	long ret;

	/* Treat ioctl like writes as it is likely a mutating operation. */
	ret = security_perf_event_write(event);
	if (ret)
		return ret;

	ctx = perf_event_ctx_lock(event);
	ret = _perf_ioctl(event, cmd, arg);
	perf_event_ctx_unlock(event, ctx);

	return ret;
}

#ifdef CONFIG_COMPAT
static long perf_compat_ioctl(struct file *file, unsigned int cmd,
				unsigned long arg)
{
	switch (_IOC_NR(cmd)) {
	case _IOC_NR(PERF_EVENT_IOC_SET_FILTER):
	case _IOC_NR(PERF_EVENT_IOC_ID):
	case _IOC_NR(PERF_EVENT_IOC_QUERY_BPF):
	case _IOC_NR(PERF_EVENT_IOC_MODIFY_ATTRIBUTES):
		/* Fix up pointer size (usually 4 -> 8 in 32-on-64-bit case */
		if (_IOC_SIZE(cmd) == sizeof(compat_uptr_t)) {
			cmd &= ~IOCSIZE_MASK;
			cmd |= sizeof(void *) << IOCSIZE_SHIFT;
		}
		break;
	}
	return perf_ioctl(file, cmd, arg);
}
#else
# define perf_compat_ioctl NULL
#endif

int perf_event_task_enable(void)
{
	struct perf_event_context *ctx;
	struct perf_event *event;

	mutex_lock(&current->perf_event_mutex);
	list_for_each_entry(event, &current->perf_event_list, owner_entry) {
		ctx = perf_event_ctx_lock(event);
		perf_event_for_each_child(event, _perf_event_enable);
		perf_event_ctx_unlock(event, ctx);
	}
	mutex_unlock(&current->perf_event_mutex);

	return 0;
}

int perf_event_task_disable(void)
{
	struct perf_event_context *ctx;
	struct perf_event *event;

	mutex_lock(&current->perf_event_mutex);
	list_for_each_entry(event, &current->perf_event_list, owner_entry) {
		ctx = perf_event_ctx_lock(event);
		perf_event_for_each_child(event, _perf_event_disable);
		perf_event_ctx_unlock(event, ctx);
	}
	mutex_unlock(&current->perf_event_mutex);

	return 0;
}

static int perf_event_index(struct perf_event *event)
{
	if (event->hw.state & PERF_HES_STOPPED)
		return 0;

	if (event->state != PERF_EVENT_STATE_ACTIVE)
		return 0;

	return event->pmu->event_idx(event);
}

static void perf_event_init_userpage(struct perf_event *event)
{
	struct perf_event_mmap_page *userpg;
	struct perf_buffer *rb;

	rcu_read_lock();
	rb = rcu_dereference(event->rb);
	if (!rb)
		goto unlock;

	userpg = rb->user_page;

	/* Allow new userspace to detect that bit 0 is deprecated */
	userpg->cap_bit0_is_deprecated = 1;
	userpg->size = offsetof(struct perf_event_mmap_page, __reserved);
	userpg->data_offset = PAGE_SIZE;
	userpg->data_size = perf_data_size(rb);

unlock:
	rcu_read_unlock();
}

void __weak arch_perf_update_userpage(
	struct perf_event *event, struct perf_event_mmap_page *userpg, u64 now)
{
}

/*
 * Callers need to ensure there can be no nesting of this function, otherwise
 * the seqlock logic goes bad. We can not serialize this because the arch
 * code calls this from NMI context.
 */
void perf_event_update_userpage(struct perf_event *event)
{
	struct perf_event_mmap_page *userpg;
	struct perf_buffer *rb;
	u64 enabled, running, now;

	rcu_read_lock();
	rb = rcu_dereference(event->rb);
	if (!rb)
		goto unlock;

	/*
	 * compute total_time_enabled, total_time_running
	 * based on snapshot values taken when the event
	 * was last scheduled in.
	 *
	 * we cannot simply called update_context_time()
	 * because of locking issue as we can be called in
	 * NMI context
	 */
	calc_timer_values(event, &now, &enabled, &running);

	userpg = rb->user_page;
	/*
	 * Disable preemption to guarantee consistent time stamps are stored to
	 * the user page.
	 */
	preempt_disable();
	++userpg->lock;
	barrier();
	userpg->index = perf_event_index(event);
	userpg->offset = perf_event_count(event);
	if (userpg->index)
		userpg->offset -= local64_read(&event->hw.prev_count);

	userpg->time_enabled = enabled +
			atomic64_read(&event->child_total_time_enabled);

	userpg->time_running = running +
			atomic64_read(&event->child_total_time_running);

	arch_perf_update_userpage(event, userpg, now);

	barrier();
	++userpg->lock;
	preempt_enable();
unlock:
	rcu_read_unlock();
}
EXPORT_SYMBOL_GPL(perf_event_update_userpage);

static vm_fault_t perf_mmap_fault(struct vm_fault *vmf)
{
	struct perf_event *event = vmf->vma->vm_file->private_data;
	struct perf_buffer *rb;
	vm_fault_t ret = VM_FAULT_SIGBUS;

	if (vmf->flags & FAULT_FLAG_MKWRITE) {
		if (vmf->pgoff == 0)
			ret = 0;
		return ret;
	}

	rcu_read_lock();
	rb = rcu_dereference(event->rb);
	if (!rb)
		goto unlock;

	if (vmf->pgoff && (vmf->flags & FAULT_FLAG_WRITE))
		goto unlock;

	vmf->page = perf_mmap_to_page(rb, vmf->pgoff);
	if (!vmf->page)
		goto unlock;

	get_page(vmf->page);
	vmf->page->mapping = vmf->vma->vm_file->f_mapping;
	vmf->page->index   = vmf->pgoff;

	ret = 0;
unlock:
	rcu_read_unlock();

	return ret;
}

static void ring_buffer_attach(struct perf_event *event,
			       struct perf_buffer *rb)
{
	struct perf_buffer *old_rb = NULL;
	unsigned long flags;

	WARN_ON_ONCE(event->parent);

	if (event->rb) {
		/*
		 * Should be impossible, we set this when removing
		 * event->rb_entry and wait/clear when adding event->rb_entry.
		 */
		WARN_ON_ONCE(event->rcu_pending);

		old_rb = event->rb;
		spin_lock_irqsave(&old_rb->event_lock, flags);
		list_del_rcu(&event->rb_entry);
		spin_unlock_irqrestore(&old_rb->event_lock, flags);

		event->rcu_batches = get_state_synchronize_rcu();
		event->rcu_pending = 1;
	}

	if (rb) {
		if (event->rcu_pending) {
			cond_synchronize_rcu(event->rcu_batches);
			event->rcu_pending = 0;
		}

		spin_lock_irqsave(&rb->event_lock, flags);
		list_add_rcu(&event->rb_entry, &rb->event_list);
		spin_unlock_irqrestore(&rb->event_lock, flags);
	}

	/*
	 * Avoid racing with perf_mmap_close(AUX): stop the event
	 * before swizzling the event::rb pointer; if it's getting
	 * unmapped, its aux_mmap_count will be 0 and it won't
	 * restart. See the comment in __perf_pmu_output_stop().
	 *
	 * Data will inevitably be lost when set_output is done in
	 * mid-air, but then again, whoever does it like this is
	 * not in for the data anyway.
	 */
	if (has_aux(event))
		perf_event_stop(event, 0);

	rcu_assign_pointer(event->rb, rb);

	if (old_rb) {
		ring_buffer_put(old_rb);
		/*
		 * Since we detached before setting the new rb, so that we
		 * could attach the new rb, we could have missed a wakeup.
		 * Provide it now.
		 */
		wake_up_all(&event->waitq);
	}
}

static void ring_buffer_wakeup(struct perf_event *event)
{
	struct perf_buffer *rb;

	if (event->parent)
		event = event->parent;

	rcu_read_lock();
	rb = rcu_dereference(event->rb);
	if (rb) {
		list_for_each_entry_rcu(event, &rb->event_list, rb_entry)
			wake_up_all(&event->waitq);
	}
	rcu_read_unlock();
}

struct perf_buffer *ring_buffer_get(struct perf_event *event)
{
	struct perf_buffer *rb;

	if (event->parent)
		event = event->parent;

	rcu_read_lock();
	rb = rcu_dereference(event->rb);
	if (rb) {
		if (!refcount_inc_not_zero(&rb->refcount))
			rb = NULL;
	}
	rcu_read_unlock();

	return rb;
}

void ring_buffer_put(struct perf_buffer *rb)
{
	if (!refcount_dec_and_test(&rb->refcount))
		return;

	WARN_ON_ONCE(!list_empty(&rb->event_list));

	call_rcu(&rb->rcu_head, rb_free_rcu);
}

static void perf_mmap_open(struct vm_area_struct *vma)
{
	struct perf_event *event = vma->vm_file->private_data;

	atomic_inc(&event->mmap_count);
	atomic_inc(&event->rb->mmap_count);

	if (vma->vm_pgoff)
		atomic_inc(&event->rb->aux_mmap_count);

	if (event->pmu->event_mapped)
		event->pmu->event_mapped(event, vma->vm_mm);
}

static void perf_pmu_output_stop(struct perf_event *event);

/*
 * A buffer can be mmap()ed multiple times; either directly through the same
 * event, or through other events by use of perf_event_set_output().
 *
 * In order to undo the VM accounting done by perf_mmap() we need to destroy
 * the buffer here, where we still have a VM context. This means we need
 * to detach all events redirecting to us.
 */
static void perf_mmap_close(struct vm_area_struct *vma)
{
	struct perf_event *event = vma->vm_file->private_data;
	struct perf_buffer *rb = ring_buffer_get(event);
	struct user_struct *mmap_user = rb->mmap_user;
	int mmap_locked = rb->mmap_locked;
	unsigned long size = perf_data_size(rb);
	bool detach_rest = false;

	if (event->pmu->event_unmapped)
		event->pmu->event_unmapped(event, vma->vm_mm);

	/*
	 * rb->aux_mmap_count will always drop before rb->mmap_count and
	 * event->mmap_count, so it is ok to use event->mmap_mutex to
	 * serialize with perf_mmap here.
	 */
	if (rb_has_aux(rb) && vma->vm_pgoff == rb->aux_pgoff &&
	    atomic_dec_and_mutex_lock(&rb->aux_mmap_count, &event->mmap_mutex)) {
		/*
		 * Stop all AUX events that are writing to this buffer,
		 * so that we can free its AUX pages and corresponding PMU
		 * data. Note that after rb::aux_mmap_count dropped to zero,
		 * they won't start any more (see perf_aux_output_begin()).
		 */
		perf_pmu_output_stop(event);

		/* now it's safe to free the pages */
		atomic_long_sub(rb->aux_nr_pages - rb->aux_mmap_locked, &mmap_user->locked_vm);
		atomic64_sub(rb->aux_mmap_locked, &vma->vm_mm->pinned_vm);

		/* this has to be the last one */
		rb_free_aux(rb);
		WARN_ON_ONCE(refcount_read(&rb->aux_refcount));

		mutex_unlock(&event->mmap_mutex);
	}

	if (atomic_dec_and_test(&rb->mmap_count))
		detach_rest = true;

	if (!atomic_dec_and_mutex_lock(&event->mmap_count, &event->mmap_mutex))
		goto out_put;

	ring_buffer_attach(event, NULL);
	mutex_unlock(&event->mmap_mutex);

	/* If there's still other mmap()s of this buffer, we're done. */
	if (!detach_rest)
		goto out_put;

	/*
	 * No other mmap()s, detach from all other events that might redirect
	 * into the now unreachable buffer. Somewhat complicated by the
	 * fact that rb::event_lock otherwise nests inside mmap_mutex.
	 */
again:
	rcu_read_lock();
	list_for_each_entry_rcu(event, &rb->event_list, rb_entry) {
		if (!atomic_long_inc_not_zero(&event->refcount)) {
			/*
			 * This event is en-route to free_event() which will
			 * detach it and remove it from the list.
			 */
			continue;
		}
		rcu_read_unlock();

		mutex_lock(&event->mmap_mutex);
		/*
		 * Check we didn't race with perf_event_set_output() which can
		 * swizzle the rb from under us while we were waiting to
		 * acquire mmap_mutex.
		 *
		 * If we find a different rb; ignore this event, a next
		 * iteration will no longer find it on the list. We have to
		 * still restart the iteration to make sure we're not now
		 * iterating the wrong list.
		 */
		if (event->rb == rb)
			ring_buffer_attach(event, NULL);

		mutex_unlock(&event->mmap_mutex);
		put_event(event);

		/*
		 * Restart the iteration; either we're on the wrong list or
		 * destroyed its integrity by doing a deletion.
		 */
		goto again;
	}
	rcu_read_unlock();

	/*
	 * It could be there's still a few 0-ref events on the list; they'll
	 * get cleaned up by free_event() -- they'll also still have their
	 * ref on the rb and will free it whenever they are done with it.
	 *
	 * Aside from that, this buffer is 'fully' detached and unmapped,
	 * undo the VM accounting.
	 */

	atomic_long_sub((size >> PAGE_SHIFT) + 1 - mmap_locked,
			&mmap_user->locked_vm);
	atomic64_sub(mmap_locked, &vma->vm_mm->pinned_vm);
	free_uid(mmap_user);

out_put:
	ring_buffer_put(rb); /* could be last */
}

static const struct vm_operations_struct perf_mmap_vmops = {
	.open		= perf_mmap_open,
	.close		= perf_mmap_close, /* non mergeable */
	.fault		= perf_mmap_fault,
	.page_mkwrite	= perf_mmap_fault,
};

static int perf_mmap(struct file *file, struct vm_area_struct *vma)
{
	struct perf_event *event = file->private_data;
	unsigned long user_locked, user_lock_limit;
	struct user_struct *user = current_user();
	struct perf_buffer *rb = NULL;
	unsigned long locked, lock_limit;
	unsigned long vma_size;
	unsigned long nr_pages;
	long user_extra = 0, extra = 0;
	int ret = 0, flags = 0;

	/*
	 * Don't allow mmap() of inherited per-task counters. This would
	 * create a performance issue due to all children writing to the
	 * same rb.
	 */
	if (event->cpu == -1 && event->attr.inherit)
		return -EINVAL;

	if (!(vma->vm_flags & VM_SHARED))
		return -EINVAL;

	ret = security_perf_event_read(event);
	if (ret)
		return ret;

	vma_size = vma->vm_end - vma->vm_start;

	if (vma->vm_pgoff == 0) {
		nr_pages = (vma_size / PAGE_SIZE) - 1;
	} else {
		/*
		 * AUX area mapping: if rb->aux_nr_pages != 0, it's already
		 * mapped, all subsequent mappings should have the same size
		 * and offset. Must be above the normal perf buffer.
		 */
		u64 aux_offset, aux_size;

		if (!event->rb)
			return -EINVAL;

		nr_pages = vma_size / PAGE_SIZE;

		mutex_lock(&event->mmap_mutex);
		ret = -EINVAL;

		rb = event->rb;
		if (!rb)
			goto aux_unlock;

		aux_offset = READ_ONCE(rb->user_page->aux_offset);
		aux_size = READ_ONCE(rb->user_page->aux_size);

		if (aux_offset < perf_data_size(rb) + PAGE_SIZE)
			goto aux_unlock;

		if (aux_offset != vma->vm_pgoff << PAGE_SHIFT)
			goto aux_unlock;

		/* already mapped with a different offset */
		if (rb_has_aux(rb) && rb->aux_pgoff != vma->vm_pgoff)
			goto aux_unlock;

		if (aux_size != vma_size || aux_size != nr_pages * PAGE_SIZE)
			goto aux_unlock;

		/* already mapped with a different size */
		if (rb_has_aux(rb) && rb->aux_nr_pages != nr_pages)
			goto aux_unlock;

		if (!is_power_of_2(nr_pages))
			goto aux_unlock;

		if (!atomic_inc_not_zero(&rb->mmap_count))
			goto aux_unlock;

		if (rb_has_aux(rb)) {
			atomic_inc(&rb->aux_mmap_count);
			ret = 0;
			goto unlock;
		}

		atomic_set(&rb->aux_mmap_count, 1);
		user_extra = nr_pages;

		goto accounting;
	}

	/*
	 * If we have rb pages ensure they're a power-of-two number, so we
	 * can do bitmasks instead of modulo.
	 */
	if (nr_pages != 0 && !is_power_of_2(nr_pages))
		return -EINVAL;

	if (vma_size != PAGE_SIZE * (1 + nr_pages))
		return -EINVAL;

	WARN_ON_ONCE(event->ctx->parent_ctx);
again:
	mutex_lock(&event->mmap_mutex);
	if (event->rb) {
		if (data_page_nr(event->rb) != nr_pages) {
			ret = -EINVAL;
			goto unlock;
		}

		if (!atomic_inc_not_zero(&event->rb->mmap_count)) {
			/*
			 * Raced against perf_mmap_close(); remove the
			 * event and try again.
			 */
			ring_buffer_attach(event, NULL);
			mutex_unlock(&event->mmap_mutex);
			goto again;
		}

		goto unlock;
	}

	user_extra = nr_pages + 1;

accounting:
	user_lock_limit = sysctl_perf_event_mlock >> (PAGE_SHIFT - 10);

	/*
	 * Increase the limit linearly with more CPUs:
	 */
	user_lock_limit *= num_online_cpus();

	user_locked = atomic_long_read(&user->locked_vm);

	/*
	 * sysctl_perf_event_mlock may have changed, so that
	 *     user->locked_vm > user_lock_limit
	 */
	if (user_locked > user_lock_limit)
		user_locked = user_lock_limit;
	user_locked += user_extra;

	if (user_locked > user_lock_limit) {
		/*
		 * charge locked_vm until it hits user_lock_limit;
		 * charge the rest from pinned_vm
		 */
		extra = user_locked - user_lock_limit;
		user_extra -= extra;
	}

	lock_limit = rlimit(RLIMIT_MEMLOCK);
	lock_limit >>= PAGE_SHIFT;
	locked = atomic64_read(&vma->vm_mm->pinned_vm) + extra;

	if ((locked > lock_limit) && perf_is_paranoid() &&
		!capable(CAP_IPC_LOCK)) {
		ret = -EPERM;
		goto unlock;
	}

	WARN_ON(!rb && event->rb);

	if (vma->vm_flags & VM_WRITE)
		flags |= RING_BUFFER_WRITABLE;

	if (!rb) {
		rb = rb_alloc(nr_pages,
			      event->attr.watermark ? event->attr.wakeup_watermark : 0,
			      event->cpu, flags);

		if (!rb) {
			ret = -ENOMEM;
			goto unlock;
		}

		atomic_set(&rb->mmap_count, 1);
		rb->mmap_user = get_current_user();
		rb->mmap_locked = extra;

		ring_buffer_attach(event, rb);

		perf_event_update_time(event);
		perf_event_init_userpage(event);
		perf_event_update_userpage(event);
	} else {
		ret = rb_alloc_aux(rb, event, vma->vm_pgoff, nr_pages,
				   event->attr.aux_watermark, flags);
		if (!ret)
			rb->aux_mmap_locked = extra;
	}

unlock:
	if (!ret) {
		atomic_long_add(user_extra, &user->locked_vm);
		atomic64_add(extra, &vma->vm_mm->pinned_vm);

		atomic_inc(&event->mmap_count);
	} else if (rb) {
		atomic_dec(&rb->mmap_count);
	}
aux_unlock:
	mutex_unlock(&event->mmap_mutex);

	/*
	 * Since pinned accounting is per vm we cannot allow fork() to copy our
	 * vma.
	 */
	vm_flags_set(vma, VM_DONTCOPY | VM_DONTEXPAND | VM_DONTDUMP);
	vma->vm_ops = &perf_mmap_vmops;

	if (event->pmu->event_mapped)
		event->pmu->event_mapped(event, vma->vm_mm);

	return ret;
}

static int perf_fasync(int fd, struct file *filp, int on)
{
	struct inode *inode = file_inode(filp);
	struct perf_event *event = filp->private_data;
	int retval;

	inode_lock(inode);
	retval = fasync_helper(fd, filp, on, &event->fasync);
	inode_unlock(inode);

	if (retval < 0)
		return retval;

	return 0;
}

static const struct file_operations perf_fops = {
	.llseek			= no_llseek,
	.release		= perf_release,
	.read			= perf_read,
	.poll			= perf_poll,
	.unlocked_ioctl		= perf_ioctl,
	.compat_ioctl		= perf_compat_ioctl,
	.mmap			= perf_mmap,
	.fasync			= perf_fasync,
};

/*
 * Perf event wakeup
 *
 * If there's data, ensure we set the poll() state and publish everything
 * to user-space before waking everybody up.
 */

static inline struct fasync_struct **perf_event_fasync(struct perf_event *event)
{
	/* only the parent has fasync state */
	if (event->parent)
		event = event->parent;
	return &event->fasync;
}

void perf_event_wakeup(struct perf_event *event)
{
	ring_buffer_wakeup(event);

	if (event->pending_kill) {
		kill_fasync(perf_event_fasync(event), SIGIO, event->pending_kill);
		event->pending_kill = 0;
	}
}

static void perf_sigtrap(struct perf_event *event)
{
	/*
	 * We'd expect this to only occur if the irq_work is delayed and either
	 * ctx->task or current has changed in the meantime. This can be the
	 * case on architectures that do not implement arch_irq_work_raise().
	 */
	if (WARN_ON_ONCE(event->ctx->task != current))
		return;

	/*
	 * Both perf_pending_task() and perf_pending_irq() can race with the
	 * task exiting.
	 */
	if (current->flags & PF_EXITING)
		return;

	send_sig_perf((void __user *)event->pending_addr,
		      event->orig_type, event->attr.sig_data);
}

/*
 * Deliver the pending work in-event-context or follow the context.
 */
static void __perf_pending_irq(struct perf_event *event)
{
	int cpu = READ_ONCE(event->oncpu);

	/*
	 * If the event isn't running; we done. event_sched_out() will have
	 * taken care of things.
	 */
	if (cpu < 0)
		return;

	/*
	 * Yay, we hit home and are in the context of the event.
	 */
	if (cpu == smp_processor_id()) {
		if (event->pending_sigtrap) {
			event->pending_sigtrap = 0;
			perf_sigtrap(event);
			local_dec(&event->ctx->nr_pending);
		}
		if (event->pending_disable) {
			event->pending_disable = 0;
			perf_event_disable_local(event);
		}
		return;
	}

	/*
	 *  CPU-A			CPU-B
	 *
	 *  perf_event_disable_inatomic()
	 *    @pending_disable = CPU-A;
	 *    irq_work_queue();
	 *
	 *  sched-out
	 *    @pending_disable = -1;
	 *
	 *				sched-in
	 *				perf_event_disable_inatomic()
	 *				  @pending_disable = CPU-B;
	 *				  irq_work_queue(); // FAILS
	 *
	 *  irq_work_run()
	 *    perf_pending_irq()
	 *
	 * But the event runs on CPU-B and wants disabling there.
	 */
	irq_work_queue_on(&event->pending_irq, cpu);
}

static void perf_pending_irq(struct irq_work *entry)
{
	struct perf_event *event = container_of(entry, struct perf_event, pending_irq);
	int rctx;

	/*
	 * If we 'fail' here, that's OK, it means recursion is already disabled
	 * and we won't recurse 'further'.
	 */
	rctx = perf_swevent_get_recursion_context();

	/*
	 * The wakeup isn't bound to the context of the event -- it can happen
	 * irrespective of where the event is.
	 */
	if (event->pending_wakeup) {
		event->pending_wakeup = 0;
		perf_event_wakeup(event);
	}

	__perf_pending_irq(event);

	if (rctx >= 0)
		perf_swevent_put_recursion_context(rctx);
}

static void perf_pending_task(struct callback_head *head)
{
	struct perf_event *event = container_of(head, struct perf_event, pending_task);
	int rctx;

	/*
	 * If we 'fail' here, that's OK, it means recursion is already disabled
	 * and we won't recurse 'further'.
	 */
	preempt_disable_notrace();
	rctx = perf_swevent_get_recursion_context();

	if (event->pending_work) {
		event->pending_work = 0;
		perf_sigtrap(event);
		local_dec(&event->ctx->nr_pending);
	}

	if (rctx >= 0)
		perf_swevent_put_recursion_context(rctx);
	preempt_enable_notrace();

	put_event(event);
}

#ifdef CONFIG_GUEST_PERF_EVENTS
struct perf_guest_info_callbacks __rcu *perf_guest_cbs;

DEFINE_STATIC_CALL_RET0(__perf_guest_state, *perf_guest_cbs->state);
DEFINE_STATIC_CALL_RET0(__perf_guest_get_ip, *perf_guest_cbs->get_ip);
DEFINE_STATIC_CALL_RET0(__perf_guest_handle_intel_pt_intr, *perf_guest_cbs->handle_intel_pt_intr);

void perf_register_guest_info_callbacks(struct perf_guest_info_callbacks *cbs)
{
	if (WARN_ON_ONCE(rcu_access_pointer(perf_guest_cbs)))
		return;

	rcu_assign_pointer(perf_guest_cbs, cbs);
	static_call_update(__perf_guest_state, cbs->state);
	static_call_update(__perf_guest_get_ip, cbs->get_ip);

	/* Implementing ->handle_intel_pt_intr is optional. */
	if (cbs->handle_intel_pt_intr)
		static_call_update(__perf_guest_handle_intel_pt_intr,
				   cbs->handle_intel_pt_intr);
}
EXPORT_SYMBOL_GPL(perf_register_guest_info_callbacks);

void perf_unregister_guest_info_callbacks(struct perf_guest_info_callbacks *cbs)
{
	if (WARN_ON_ONCE(rcu_access_pointer(perf_guest_cbs) != cbs))
		return;

	rcu_assign_pointer(perf_guest_cbs, NULL);
	static_call_update(__perf_guest_state, (void *)&__static_call_return0);
	static_call_update(__perf_guest_get_ip, (void *)&__static_call_return0);
	static_call_update(__perf_guest_handle_intel_pt_intr,
			   (void *)&__static_call_return0);
	synchronize_rcu();
}
EXPORT_SYMBOL_GPL(perf_unregister_guest_info_callbacks);
#endif

static void
perf_output_sample_regs(struct perf_output_handle *handle,
			struct pt_regs *regs, u64 mask)
{
	int bit;
	DECLARE_BITMAP(_mask, 64);

	bitmap_from_u64(_mask, mask);
	for_each_set_bit(bit, _mask, sizeof(mask) * BITS_PER_BYTE) {
		u64 val;

		val = perf_reg_value(regs, bit);
		perf_output_put(handle, val);
	}
}

static void perf_sample_regs_user(struct perf_regs *regs_user,
				  struct pt_regs *regs)
{
	if (user_mode(regs)) {
		regs_user->abi = perf_reg_abi(current);
		regs_user->regs = regs;
	} else if (!(current->flags & PF_KTHREAD)) {
		perf_get_regs_user(regs_user, regs);
	} else {
		regs_user->abi = PERF_SAMPLE_REGS_ABI_NONE;
		regs_user->regs = NULL;
	}
}

static void perf_sample_regs_intr(struct perf_regs *regs_intr,
				  struct pt_regs *regs)
{
	regs_intr->regs = regs;
	regs_intr->abi  = perf_reg_abi(current);
}


/*
 * Get remaining task size from user stack pointer.
 *
 * It'd be better to take stack vma map and limit this more
 * precisely, but there's no way to get it safely under interrupt,
 * so using TASK_SIZE as limit.
 */
static u64 perf_ustack_task_size(struct pt_regs *regs)
{
	unsigned long addr = perf_user_stack_pointer(regs);

	if (!addr || addr >= TASK_SIZE)
		return 0;

	return TASK_SIZE - addr;
}

static u16
perf_sample_ustack_size(u16 stack_size, u16 header_size,
			struct pt_regs *regs)
{
	u64 task_size;

	/* No regs, no stack pointer, no dump. */
	if (!regs)
		return 0;

	/*
	 * Check if we fit in with the requested stack size into the:
	 * - TASK_SIZE
	 *   If we don't, we limit the size to the TASK_SIZE.
	 *
	 * - remaining sample size
	 *   If we don't, we customize the stack size to
	 *   fit in to the remaining sample size.
	 */

	task_size  = min((u64) USHRT_MAX, perf_ustack_task_size(regs));
	stack_size = min(stack_size, (u16) task_size);

	/* Current header size plus static size and dynamic size. */
	header_size += 2 * sizeof(u64);

	/* Do we fit in with the current stack dump size? */
	if ((u16) (header_size + stack_size) < header_size) {
		/*
		 * If we overflow the maximum size for the sample,
		 * we customize the stack dump size to fit in.
		 */
		stack_size = USHRT_MAX - header_size - sizeof(u64);
		stack_size = round_up(stack_size, sizeof(u64));
	}

	return stack_size;
}

static void
perf_output_sample_ustack(struct perf_output_handle *handle, u64 dump_size,
			  struct pt_regs *regs)
{
	/* Case of a kernel thread, nothing to dump */
	if (!regs) {
		u64 size = 0;
		perf_output_put(handle, size);
	} else {
		unsigned long sp;
		unsigned int rem;
		u64 dyn_size;

		/*
		 * We dump:
		 * static size
		 *   - the size requested by user or the best one we can fit
		 *     in to the sample max size
		 * data
		 *   - user stack dump data
		 * dynamic size
		 *   - the actual dumped size
		 */

		/* Static size. */
		perf_output_put(handle, dump_size);

		/* Data. */
		sp = perf_user_stack_pointer(regs);
		rem = __output_copy_user(handle, (void *) sp, dump_size);
		dyn_size = dump_size - rem;

		perf_output_skip(handle, rem);

		/* Dynamic size. */
		perf_output_put(handle, dyn_size);
	}
}

static unsigned long perf_prepare_sample_aux(struct perf_event *event,
					  struct perf_sample_data *data,
					  size_t size)
{
	struct perf_event *sampler = event->aux_event;
	struct perf_buffer *rb;

	data->aux_size = 0;

	if (!sampler)
		goto out;

	if (WARN_ON_ONCE(READ_ONCE(sampler->state) != PERF_EVENT_STATE_ACTIVE))
		goto out;

	if (WARN_ON_ONCE(READ_ONCE(sampler->oncpu) != smp_processor_id()))
		goto out;

	rb = ring_buffer_get(sampler);
	if (!rb)
		goto out;

	/*
	 * If this is an NMI hit inside sampling code, don't take
	 * the sample. See also perf_aux_sample_output().
	 */
	if (READ_ONCE(rb->aux_in_sampling)) {
		data->aux_size = 0;
	} else {
		size = min_t(size_t, size, perf_aux_size(rb));
		data->aux_size = ALIGN(size, sizeof(u64));
	}
	ring_buffer_put(rb);

out:
	return data->aux_size;
}

static long perf_pmu_snapshot_aux(struct perf_buffer *rb,
                                 struct perf_event *event,
                                 struct perf_output_handle *handle,
                                 unsigned long size)
{
	unsigned long flags;
	long ret;

	/*
	 * Normal ->start()/->stop() callbacks run in IRQ mode in scheduler
	 * paths. If we start calling them in NMI context, they may race with
	 * the IRQ ones, that is, for example, re-starting an event that's just
	 * been stopped, which is why we're using a separate callback that
	 * doesn't change the event state.
	 *
	 * IRQs need to be disabled to prevent IPIs from racing with us.
	 */
	local_irq_save(flags);
	/*
	 * Guard against NMI hits inside the critical section;
	 * see also perf_prepare_sample_aux().
	 */
	WRITE_ONCE(rb->aux_in_sampling, 1);
	barrier();

	ret = event->pmu->snapshot_aux(event, handle, size);

	barrier();
	WRITE_ONCE(rb->aux_in_sampling, 0);
	local_irq_restore(flags);

	return ret;
}

static void perf_aux_sample_output(struct perf_event *event,
				   struct perf_output_handle *handle,
				   struct perf_sample_data *data)
{
	struct perf_event *sampler = event->aux_event;
	struct perf_buffer *rb;
	unsigned long pad;
	long size;

	if (WARN_ON_ONCE(!sampler || !data->aux_size))
		return;

	rb = ring_buffer_get(sampler);
	if (!rb)
		return;

	size = perf_pmu_snapshot_aux(rb, sampler, handle, data->aux_size);

	/*
	 * An error here means that perf_output_copy() failed (returned a
	 * non-zero surplus that it didn't copy), which in its current
	 * enlightened implementation is not possible. If that changes, we'd
	 * like to know.
	 */
	if (WARN_ON_ONCE(size < 0))
		goto out_put;

	/*
	 * The pad comes from ALIGN()ing data->aux_size up to u64 in
	 * perf_prepare_sample_aux(), so should not be more than that.
	 */
	pad = data->aux_size - size;
	if (WARN_ON_ONCE(pad >= sizeof(u64)))
		pad = 8;

	if (pad) {
		u64 zero = 0;
		perf_output_copy(handle, &zero, pad);
	}

out_put:
	ring_buffer_put(rb);
}

/*
 * A set of common sample data types saved even for non-sample records
 * when event->attr.sample_id_all is set.
 */
#define PERF_SAMPLE_ID_ALL  (PERF_SAMPLE_TID | PERF_SAMPLE_TIME |	\
			     PERF_SAMPLE_ID | PERF_SAMPLE_STREAM_ID |	\
			     PERF_SAMPLE_CPU | PERF_SAMPLE_IDENTIFIER)

static void __perf_event_header__init_id(struct perf_sample_data *data,
					 struct perf_event *event,
					 u64 sample_type)
{
	data->type = event->attr.sample_type;
	data->sample_flags |= data->type & PERF_SAMPLE_ID_ALL;

	if (sample_type & PERF_SAMPLE_TID) {
		/* namespace issues */
		data->tid_entry.pid = perf_event_pid(event, current);
		data->tid_entry.tid = perf_event_tid(event, current);
	}

	if (sample_type & PERF_SAMPLE_TIME)
		data->time = perf_event_clock(event);

	if (sample_type & (PERF_SAMPLE_ID | PERF_SAMPLE_IDENTIFIER))
		data->id = primary_event_id(event);

	if (sample_type & PERF_SAMPLE_STREAM_ID)
		data->stream_id = event->id;

	if (sample_type & PERF_SAMPLE_CPU) {
		data->cpu_entry.cpu	 = raw_smp_processor_id();
		data->cpu_entry.reserved = 0;
	}
}

void perf_event_header__init_id(struct perf_event_header *header,
				struct perf_sample_data *data,
				struct perf_event *event)
{
	if (event->attr.sample_id_all) {
		header->size += event->id_header_size;
		__perf_event_header__init_id(data, event, event->attr.sample_type);
	}
}

static void __perf_event__output_id_sample(struct perf_output_handle *handle,
					   struct perf_sample_data *data)
{
	u64 sample_type = data->type;

	if (sample_type & PERF_SAMPLE_TID)
		perf_output_put(handle, data->tid_entry);

	if (sample_type & PERF_SAMPLE_TIME)
		perf_output_put(handle, data->time);

	if (sample_type & PERF_SAMPLE_ID)
		perf_output_put(handle, data->id);

	if (sample_type & PERF_SAMPLE_STREAM_ID)
		perf_output_put(handle, data->stream_id);

	if (sample_type & PERF_SAMPLE_CPU)
		perf_output_put(handle, data->cpu_entry);

	if (sample_type & PERF_SAMPLE_IDENTIFIER)
		perf_output_put(handle, data->id);
}

void perf_event__output_id_sample(struct perf_event *event,
				  struct perf_output_handle *handle,
				  struct perf_sample_data *sample)
{
	if (event->attr.sample_id_all)
		__perf_event__output_id_sample(handle, sample);
}

static void perf_output_read_one(struct perf_output_handle *handle,
				 struct perf_event *event,
				 u64 enabled, u64 running)
{
	u64 read_format = event->attr.read_format;
	u64 values[5];
	int n = 0;

	values[n++] = perf_event_count(event);
	if (read_format & PERF_FORMAT_TOTAL_TIME_ENABLED) {
		values[n++] = enabled +
			atomic64_read(&event->child_total_time_enabled);
	}
	if (read_format & PERF_FORMAT_TOTAL_TIME_RUNNING) {
		values[n++] = running +
			atomic64_read(&event->child_total_time_running);
	}
	if (read_format & PERF_FORMAT_ID)
		values[n++] = primary_event_id(event);
	if (read_format & PERF_FORMAT_LOST)
		values[n++] = atomic64_read(&event->lost_samples);

	__output_copy(handle, values, n * sizeof(u64));
}

static void perf_output_read_group(struct perf_output_handle *handle,
			    struct perf_event *event,
			    u64 enabled, u64 running)
{
	struct perf_event *leader = event->group_leader, *sub;
	u64 read_format = event->attr.read_format;
	unsigned long flags;
	u64 values[6];
	int n = 0;

	/*
	 * Disabling interrupts avoids all counter scheduling
	 * (context switches, timer based rotation and IPIs).
	 */
	local_irq_save(flags);

	values[n++] = 1 + leader->nr_siblings;

	if (read_format & PERF_FORMAT_TOTAL_TIME_ENABLED)
		values[n++] = enabled;

	if (read_format & PERF_FORMAT_TOTAL_TIME_RUNNING)
		values[n++] = running;

	if ((leader != event) &&
	    (leader->state == PERF_EVENT_STATE_ACTIVE))
		leader->pmu->read(leader);

	values[n++] = perf_event_count(leader);
	if (read_format & PERF_FORMAT_ID)
		values[n++] = primary_event_id(leader);
	if (read_format & PERF_FORMAT_LOST)
		values[n++] = atomic64_read(&leader->lost_samples);

	__output_copy(handle, values, n * sizeof(u64));

	for_each_sibling_event(sub, leader) {
		n = 0;

		if ((sub != event) &&
		    (sub->state == PERF_EVENT_STATE_ACTIVE))
			sub->pmu->read(sub);

		values[n++] = perf_event_count(sub);
		if (read_format & PERF_FORMAT_ID)
			values[n++] = primary_event_id(sub);
		if (read_format & PERF_FORMAT_LOST)
			values[n++] = atomic64_read(&sub->lost_samples);

		__output_copy(handle, values, n * sizeof(u64));
	}

	local_irq_restore(flags);
}

#define PERF_FORMAT_TOTAL_TIMES (PERF_FORMAT_TOTAL_TIME_ENABLED|\
				 PERF_FORMAT_TOTAL_TIME_RUNNING)

/*
 * XXX PERF_SAMPLE_READ vs inherited events seems difficult.
 *
 * The problem is that its both hard and excessively expensive to iterate the
 * child list, not to mention that its impossible to IPI the children running
 * on another CPU, from interrupt/NMI context.
 */
static void perf_output_read(struct perf_output_handle *handle,
			     struct perf_event *event)
{
	u64 enabled = 0, running = 0, now;
	u64 read_format = event->attr.read_format;

	/*
	 * compute total_time_enabled, total_time_running
	 * based on snapshot values taken when the event
	 * was last scheduled in.
	 *
	 * we cannot simply called update_context_time()
	 * because of locking issue as we are called in
	 * NMI context
	 */
	if (read_format & PERF_FORMAT_TOTAL_TIMES)
		calc_timer_values(event, &now, &enabled, &running);

	if (event->attr.read_format & PERF_FORMAT_GROUP)
		perf_output_read_group(handle, event, enabled, running);
	else
		perf_output_read_one(handle, event, enabled, running);
}

void perf_output_sample(struct perf_output_handle *handle,
			struct perf_event_header *header,
			struct perf_sample_data *data,
			struct perf_event *event)
{
	u64 sample_type = data->type;

	perf_output_put(handle, *header);

	if (sample_type & PERF_SAMPLE_IDENTIFIER)
		perf_output_put(handle, data->id);

	if (sample_type & PERF_SAMPLE_IP)
		perf_output_put(handle, data->ip);

	if (sample_type & PERF_SAMPLE_TID)
		perf_output_put(handle, data->tid_entry);

	if (sample_type & PERF_SAMPLE_TIME)
		perf_output_put(handle, data->time);

	if (sample_type & PERF_SAMPLE_ADDR)
		perf_output_put(handle, data->addr);

	if (sample_type & PERF_SAMPLE_ID)
		perf_output_put(handle, data->id);

	if (sample_type & PERF_SAMPLE_STREAM_ID)
		perf_output_put(handle, data->stream_id);

	if (sample_type & PERF_SAMPLE_CPU)
		perf_output_put(handle, data->cpu_entry);

	if (sample_type & PERF_SAMPLE_PERIOD)
		perf_output_put(handle, data->period);

	if (sample_type & PERF_SAMPLE_READ)
		perf_output_read(handle, event);

	if (sample_type & PERF_SAMPLE_CALLCHAIN) {
		int size = 1;

		size += data->callchain->nr;
		size *= sizeof(u64);
		__output_copy(handle, data->callchain, size);
	}

	if (sample_type & PERF_SAMPLE_RAW) {
		struct perf_raw_record *raw = data->raw;

		if (raw) {
			struct perf_raw_frag *frag = &raw->frag;

			perf_output_put(handle, raw->size);
			do {
				if (frag->copy) {
					__output_custom(handle, frag->copy,
							frag->data, frag->size);
				} else {
					__output_copy(handle, frag->data,
						      frag->size);
				}
				if (perf_raw_frag_last(frag))
					break;
				frag = frag->next;
			} while (1);
			if (frag->pad)
				__output_skip(handle, NULL, frag->pad);
		} else {
			struct {
				u32	size;
				u32	data;
			} raw = {
				.size = sizeof(u32),
				.data = 0,
			};
			perf_output_put(handle, raw);
		}
	}

	if (sample_type & PERF_SAMPLE_BRANCH_STACK) {
		if (data->br_stack) {
			size_t size;

			size = data->br_stack->nr
			     * sizeof(struct perf_branch_entry);

			perf_output_put(handle, data->br_stack->nr);
			if (branch_sample_hw_index(event))
				perf_output_put(handle, data->br_stack->hw_idx);
			perf_output_copy(handle, data->br_stack->entries, size);
		} else {
			/*
			 * we always store at least the value of nr
			 */
			u64 nr = 0;
			perf_output_put(handle, nr);
		}
	}

	if (sample_type & PERF_SAMPLE_REGS_USER) {
		u64 abi = data->regs_user.abi;

		/*
		 * If there are no regs to dump, notice it through
		 * first u64 being zero (PERF_SAMPLE_REGS_ABI_NONE).
		 */
		perf_output_put(handle, abi);

		if (abi) {
			u64 mask = event->attr.sample_regs_user;
			perf_output_sample_regs(handle,
						data->regs_user.regs,
						mask);
		}
	}

	if (sample_type & PERF_SAMPLE_STACK_USER) {
		perf_output_sample_ustack(handle,
					  data->stack_user_size,
					  data->regs_user.regs);
	}

	if (sample_type & PERF_SAMPLE_WEIGHT_TYPE)
		perf_output_put(handle, data->weight.full);

	if (sample_type & PERF_SAMPLE_DATA_SRC)
		perf_output_put(handle, data->data_src.val);

	if (sample_type & PERF_SAMPLE_TRANSACTION)
		perf_output_put(handle, data->txn);

	if (sample_type & PERF_SAMPLE_REGS_INTR) {
		u64 abi = data->regs_intr.abi;
		/*
		 * If there are no regs to dump, notice it through
		 * first u64 being zero (PERF_SAMPLE_REGS_ABI_NONE).
		 */
		perf_output_put(handle, abi);

		if (abi) {
			u64 mask = event->attr.sample_regs_intr;

			perf_output_sample_regs(handle,
						data->regs_intr.regs,
						mask);
		}
	}

	if (sample_type & PERF_SAMPLE_PHYS_ADDR)
		perf_output_put(handle, data->phys_addr);

	if (sample_type & PERF_SAMPLE_CGROUP)
		perf_output_put(handle, data->cgroup);

	if (sample_type & PERF_SAMPLE_DATA_PAGE_SIZE)
		perf_output_put(handle, data->data_page_size);

	if (sample_type & PERF_SAMPLE_CODE_PAGE_SIZE)
		perf_output_put(handle, data->code_page_size);

	if (sample_type & PERF_SAMPLE_AUX) {
		perf_output_put(handle, data->aux_size);

		if (data->aux_size)
			perf_aux_sample_output(event, handle, data);
	}

	if (!event->attr.watermark) {
		int wakeup_events = event->attr.wakeup_events;

		if (wakeup_events) {
			struct perf_buffer *rb = handle->rb;
			int events = local_inc_return(&rb->events);

			if (events >= wakeup_events) {
				local_sub(wakeup_events, &rb->events);
				local_inc(&rb->wakeup);
			}
		}
	}
}

static u64 perf_virt_to_phys(u64 virt)
{
	u64 phys_addr = 0;

	if (!virt)
		return 0;

	if (virt >= TASK_SIZE) {
		/* If it's vmalloc()d memory, leave phys_addr as 0 */
		if (virt_addr_valid((void *)(uintptr_t)virt) &&
		    !(virt >= VMALLOC_START && virt < VMALLOC_END))
			phys_addr = (u64)virt_to_phys((void *)(uintptr_t)virt);
	} else {
		/*
		 * Walking the pages tables for user address.
		 * Interrupts are disabled, so it prevents any tear down
		 * of the page tables.
		 * Try IRQ-safe get_user_page_fast_only first.
		 * If failed, leave phys_addr as 0.
		 */
		if (current->mm != NULL) {
			struct page *p;

			pagefault_disable();
			if (get_user_page_fast_only(virt, 0, &p)) {
				phys_addr = page_to_phys(p) + virt % PAGE_SIZE;
				put_page(p);
			}
			pagefault_enable();
		}
	}

	return phys_addr;
}

/*
 * Return the pagetable size of a given virtual address.
 */
static u64 perf_get_pgtable_size(struct mm_struct *mm, unsigned long addr)
{
	u64 size = 0;

#ifdef CONFIG_HAVE_FAST_GUP
	pgd_t *pgdp, pgd;
	p4d_t *p4dp, p4d;
	pud_t *pudp, pud;
	pmd_t *pmdp, pmd;
	pte_t *ptep, pte;

	pgdp = pgd_offset(mm, addr);
	pgd = READ_ONCE(*pgdp);
	if (pgd_none(pgd))
		return 0;

	if (pgd_leaf(pgd))
		return pgd_leaf_size(pgd);

	p4dp = p4d_offset_lockless(pgdp, pgd, addr);
	p4d = READ_ONCE(*p4dp);
	if (!p4d_present(p4d))
		return 0;

	if (p4d_leaf(p4d))
		return p4d_leaf_size(p4d);

	pudp = pud_offset_lockless(p4dp, p4d, addr);
	pud = READ_ONCE(*pudp);
	if (!pud_present(pud))
		return 0;

	if (pud_leaf(pud))
		return pud_leaf_size(pud);

	pmdp = pmd_offset_lockless(pudp, pud, addr);
again:
	pmd = pmdp_get_lockless(pmdp);
	if (!pmd_present(pmd))
		return 0;

	if (pmd_leaf(pmd))
		return pmd_leaf_size(pmd);

	ptep = pte_offset_map(&pmd, addr);
	if (!ptep)
		goto again;

	pte = ptep_get_lockless(ptep);
	if (pte_present(pte))
		size = pte_leaf_size(pte);
	pte_unmap(ptep);
#endif /* CONFIG_HAVE_FAST_GUP */

	return size;
}

static u64 perf_get_page_size(unsigned long addr)
{
	struct mm_struct *mm;
	unsigned long flags;
	u64 size;

	if (!addr)
		return 0;

	/*
	 * Software page-table walkers must disable IRQs,
	 * which prevents any tear down of the page tables.
	 */
	local_irq_save(flags);

	mm = current->mm;
	if (!mm) {
		/*
		 * For kernel threads and the like, use init_mm so that
		 * we can find kernel memory.
		 */
		mm = &init_mm;
	}

	size = perf_get_pgtable_size(mm, addr);

	local_irq_restore(flags);

	return size;
}

static struct perf_callchain_entry __empty_callchain = { .nr = 0, };

struct perf_callchain_entry *
perf_callchain(struct perf_event *event, struct pt_regs *regs)
{
	bool kernel = !event->attr.exclude_callchain_kernel;
	bool user   = !event->attr.exclude_callchain_user;
	/* Disallow cross-task user callchains. */
	bool crosstask = event->ctx->task && event->ctx->task != current;
	const u32 max_stack = event->attr.sample_max_stack;
	struct perf_callchain_entry *callchain;

	if (!kernel && !user)
		return &__empty_callchain;

	callchain = get_perf_callchain(regs, 0, kernel, user,
				       max_stack, crosstask, true);
	return callchain ?: &__empty_callchain;
}

static __always_inline u64 __cond_set(u64 flags, u64 s, u64 d)
{
	return d * !!(flags & s);
}

void perf_prepare_sample(struct perf_sample_data *data,
			 struct perf_event *event,
			 struct pt_regs *regs)
{
	u64 sample_type = event->attr.sample_type;
	u64 filtered_sample_type;

	/*
	 * Add the sample flags that are dependent to others.  And clear the
	 * sample flags that have already been done by the PMU driver.
	 */
	filtered_sample_type = sample_type;
	filtered_sample_type |= __cond_set(sample_type, PERF_SAMPLE_CODE_PAGE_SIZE,
					   PERF_SAMPLE_IP);
	filtered_sample_type |= __cond_set(sample_type, PERF_SAMPLE_DATA_PAGE_SIZE |
					   PERF_SAMPLE_PHYS_ADDR, PERF_SAMPLE_ADDR);
	filtered_sample_type |= __cond_set(sample_type, PERF_SAMPLE_STACK_USER,
					   PERF_SAMPLE_REGS_USER);
	filtered_sample_type &= ~data->sample_flags;

	if (filtered_sample_type == 0) {
		/* Make sure it has the correct data->type for output */
		data->type = event->attr.sample_type;
		return;
	}

	__perf_event_header__init_id(data, event, filtered_sample_type);

	if (filtered_sample_type & PERF_SAMPLE_IP) {
		data->ip = perf_instruction_pointer(regs);
		data->sample_flags |= PERF_SAMPLE_IP;
	}

	if (filtered_sample_type & PERF_SAMPLE_CALLCHAIN)
		perf_sample_save_callchain(data, event, regs);

	if (filtered_sample_type & PERF_SAMPLE_RAW) {
		data->raw = NULL;
		data->dyn_size += sizeof(u64);
		data->sample_flags |= PERF_SAMPLE_RAW;
	}

	if (filtered_sample_type & PERF_SAMPLE_BRANCH_STACK) {
		data->br_stack = NULL;
		data->dyn_size += sizeof(u64);
		data->sample_flags |= PERF_SAMPLE_BRANCH_STACK;
	}

	if (filtered_sample_type & PERF_SAMPLE_REGS_USER)
		perf_sample_regs_user(&data->regs_user, regs);

	/*
	 * It cannot use the filtered_sample_type here as REGS_USER can be set
	 * by STACK_USER (using __cond_set() above) and we don't want to update
	 * the dyn_size if it's not requested by users.
	 */
	if ((sample_type & ~data->sample_flags) & PERF_SAMPLE_REGS_USER) {
		/* regs dump ABI info */
		int size = sizeof(u64);

		if (data->regs_user.regs) {
			u64 mask = event->attr.sample_regs_user;
			size += hweight64(mask) * sizeof(u64);
		}

		data->dyn_size += size;
		data->sample_flags |= PERF_SAMPLE_REGS_USER;
	}

	if (filtered_sample_type & PERF_SAMPLE_STACK_USER) {
		/*
		 * Either we need PERF_SAMPLE_STACK_USER bit to be always
		 * processed as the last one or have additional check added
		 * in case new sample type is added, because we could eat
		 * up the rest of the sample size.
		 */
		u16 stack_size = event->attr.sample_stack_user;
		u16 header_size = perf_sample_data_size(data, event);
		u16 size = sizeof(u64);

		stack_size = perf_sample_ustack_size(stack_size, header_size,
						     data->regs_user.regs);

		/*
		 * If there is something to dump, add space for the dump
		 * itself and for the field that tells the dynamic size,
		 * which is how many have been actually dumped.
		 */
		if (stack_size)
			size += sizeof(u64) + stack_size;

		data->stack_user_size = stack_size;
		data->dyn_size += size;
		data->sample_flags |= PERF_SAMPLE_STACK_USER;
	}

	if (filtered_sample_type & PERF_SAMPLE_WEIGHT_TYPE) {
		data->weight.full = 0;
		data->sample_flags |= PERF_SAMPLE_WEIGHT_TYPE;
	}

	if (filtered_sample_type & PERF_SAMPLE_DATA_SRC) {
		data->data_src.val = PERF_MEM_NA;
		data->sample_flags |= PERF_SAMPLE_DATA_SRC;
	}

	if (filtered_sample_type & PERF_SAMPLE_TRANSACTION) {
		data->txn = 0;
		data->sample_flags |= PERF_SAMPLE_TRANSACTION;
	}

	if (filtered_sample_type & PERF_SAMPLE_ADDR) {
		data->addr = 0;
		data->sample_flags |= PERF_SAMPLE_ADDR;
	}

	if (filtered_sample_type & PERF_SAMPLE_REGS_INTR) {
		/* regs dump ABI info */
		int size = sizeof(u64);

		perf_sample_regs_intr(&data->regs_intr, regs);

		if (data->regs_intr.regs) {
			u64 mask = event->attr.sample_regs_intr;

			size += hweight64(mask) * sizeof(u64);
		}

		data->dyn_size += size;
		data->sample_flags |= PERF_SAMPLE_REGS_INTR;
	}

	if (filtered_sample_type & PERF_SAMPLE_PHYS_ADDR) {
		data->phys_addr = perf_virt_to_phys(data->addr);
		data->sample_flags |= PERF_SAMPLE_PHYS_ADDR;
	}

#ifdef CONFIG_CGROUP_PERF
	if (filtered_sample_type & PERF_SAMPLE_CGROUP) {
		struct cgroup *cgrp;

		/* protected by RCU */
		cgrp = task_css_check(current, perf_event_cgrp_id, 1)->cgroup;
		data->cgroup = cgroup_id(cgrp);
		data->sample_flags |= PERF_SAMPLE_CGROUP;
	}
#endif

	/*
	 * PERF_DATA_PAGE_SIZE requires PERF_SAMPLE_ADDR. If the user doesn't
	 * require PERF_SAMPLE_ADDR, kernel implicitly retrieve the data->addr,
	 * but the value will not dump to the userspace.
	 */
	if (filtered_sample_type & PERF_SAMPLE_DATA_PAGE_SIZE) {
		data->data_page_size = perf_get_page_size(data->addr);
		data->sample_flags |= PERF_SAMPLE_DATA_PAGE_SIZE;
	}

	if (filtered_sample_type & PERF_SAMPLE_CODE_PAGE_SIZE) {
		data->code_page_size = perf_get_page_size(data->ip);
		data->sample_flags |= PERF_SAMPLE_CODE_PAGE_SIZE;
	}

	if (filtered_sample_type & PERF_SAMPLE_AUX) {
		u64 size;
		u16 header_size = perf_sample_data_size(data, event);

		header_size += sizeof(u64); /* size */

		/*
		 * Given the 16bit nature of header::size, an AUX sample can
		 * easily overflow it, what with all the preceding sample bits.
		 * Make sure this doesn't happen by using up to U16_MAX bytes
		 * per sample in total (rounded down to 8 byte boundary).
		 */
		size = min_t(size_t, U16_MAX - header_size,
			     event->attr.aux_sample_size);
		size = rounddown(size, 8);
		size = perf_prepare_sample_aux(event, data, size);

		WARN_ON_ONCE(size + header_size > U16_MAX);
		data->dyn_size += size + sizeof(u64); /* size above */
		data->sample_flags |= PERF_SAMPLE_AUX;
	}
}

void perf_prepare_header(struct perf_event_header *header,
			 struct perf_sample_data *data,
			 struct perf_event *event,
			 struct pt_regs *regs)
{
	header->type = PERF_RECORD_SAMPLE;
	header->size = perf_sample_data_size(data, event);
	header->misc = perf_misc_flags(regs);

	/*
	 * If you're adding more sample types here, you likely need to do
	 * something about the overflowing header::size, like repurpose the
	 * lowest 3 bits of size, which should be always zero at the moment.
	 * This raises a more important question, do we really need 512k sized
	 * samples and why, so good argumentation is in order for whatever you
	 * do here next.
	 */
	WARN_ON_ONCE(header->size & 7);
}

static __always_inline int
__perf_event_output(struct perf_event *event,
		    struct perf_sample_data *data,
		    struct pt_regs *regs,
		    int (*output_begin)(struct perf_output_handle *,
					struct perf_sample_data *,
					struct perf_event *,
					unsigned int))
{
	struct perf_output_handle handle;
	struct perf_event_header header;
	int err;

	/* protect the callchain buffers */
	rcu_read_lock();

	perf_prepare_sample(data, event, regs);
	perf_prepare_header(&header, data, event, regs);

	err = output_begin(&handle, data, event, header.size);
	if (err)
		goto exit;

	perf_output_sample(&handle, &header, data, event);

	perf_output_end(&handle);

exit:
	rcu_read_unlock();
	return err;
}

void
perf_event_output_forward(struct perf_event *event,
			 struct perf_sample_data *data,
			 struct pt_regs *regs)
{
	__perf_event_output(event, data, regs, perf_output_begin_forward);
}

void
perf_event_output_backward(struct perf_event *event,
			   struct perf_sample_data *data,
			   struct pt_regs *regs)
{
	__perf_event_output(event, data, regs, perf_output_begin_backward);
}

int
perf_event_output(struct perf_event *event,
		  struct perf_sample_data *data,
		  struct pt_regs *regs)
{
	return __perf_event_output(event, data, regs, perf_output_begin);
}

/*
 * read event_id
 */

struct perf_read_event {
	struct perf_event_header	header;

	u32				pid;
	u32				tid;
};

static void
perf_event_read_event(struct perf_event *event,
			struct task_struct *task)
{
	struct perf_output_handle handle;
	struct perf_sample_data sample;
	struct perf_read_event read_event = {
		.header = {
			.type = PERF_RECORD_READ,
			.misc = 0,
			.size = sizeof(read_event) + event->read_size,
		},
		.pid = perf_event_pid(event, task),
		.tid = perf_event_tid(event, task),
	};
	int ret;

	perf_event_header__init_id(&read_event.header, &sample, event);
	ret = perf_output_begin(&handle, &sample, event, read_event.header.size);
	if (ret)
		return;

	perf_output_put(&handle, read_event);
	perf_output_read(&handle, event);
	perf_event__output_id_sample(event, &handle, &sample);

	perf_output_end(&handle);
}

typedef void (perf_iterate_f)(struct perf_event *event, void *data);

static void
perf_iterate_ctx(struct perf_event_context *ctx,
		   perf_iterate_f output,
		   void *data, bool all)
{
	struct perf_event *event;

	list_for_each_entry_rcu(event, &ctx->event_list, event_entry) {
		if (!all) {
			if (event->state < PERF_EVENT_STATE_INACTIVE)
				continue;
			if (!event_filter_match(event))
				continue;
		}

		output(event, data);
	}
}

static void perf_iterate_sb_cpu(perf_iterate_f output, void *data)
{
	struct pmu_event_list *pel = this_cpu_ptr(&pmu_sb_events);
	struct perf_event *event;

	list_for_each_entry_rcu(event, &pel->list, sb_list) {
		/*
		 * Skip events that are not fully formed yet; ensure that
		 * if we observe event->ctx, both event and ctx will be
		 * complete enough. See perf_install_in_context().
		 */
		if (!smp_load_acquire(&event->ctx))
			continue;

		if (event->state < PERF_EVENT_STATE_INACTIVE)
			continue;
		if (!event_filter_match(event))
			continue;
		output(event, data);
	}
}

/*
 * Iterate all events that need to receive side-band events.
 *
 * For new callers; ensure that account_pmu_sb_event() includes
 * your event, otherwise it might not get delivered.
 */
static void
perf_iterate_sb(perf_iterate_f output, void *data,
	       struct perf_event_context *task_ctx)
{
	struct perf_event_context *ctx;

	rcu_read_lock();
	preempt_disable();

	/*
	 * If we have task_ctx != NULL we only notify the task context itself.
	 * The task_ctx is set only for EXIT events before releasing task
	 * context.
	 */
	if (task_ctx) {
		perf_iterate_ctx(task_ctx, output, data, false);
		goto done;
	}

	perf_iterate_sb_cpu(output, data);

	ctx = rcu_dereference(current->perf_event_ctxp);
	if (ctx)
		perf_iterate_ctx(ctx, output, data, false);
done:
	preempt_enable();
	rcu_read_unlock();
}

/*
 * Clear all file-based filters at exec, they'll have to be
 * re-instated when/if these objects are mmapped again.
 */
static void perf_event_addr_filters_exec(struct perf_event *event, void *data)
{
	struct perf_addr_filters_head *ifh = perf_event_addr_filters(event);
	struct perf_addr_filter *filter;
	unsigned int restart = 0, count = 0;
	unsigned long flags;

	if (!has_addr_filter(event))
		return;

	raw_spin_lock_irqsave(&ifh->lock, flags);
	list_for_each_entry(filter, &ifh->list, entry) {
		if (filter->path.dentry) {
			event->addr_filter_ranges[count].start = 0;
			event->addr_filter_ranges[count].size = 0;
			restart++;
		}

		count++;
	}

	if (restart)
		event->addr_filters_gen++;
	raw_spin_unlock_irqrestore(&ifh->lock, flags);

	if (restart)
		perf_event_stop(event, 1);
}

void perf_event_exec(void)
{
	struct perf_event_context *ctx;

	ctx = perf_pin_task_context(current);
	if (!ctx)
		return;

	perf_event_enable_on_exec(ctx);
	perf_event_remove_on_exec(ctx);
	perf_iterate_ctx(ctx, perf_event_addr_filters_exec, NULL, true);

	perf_unpin_context(ctx);
	put_ctx(ctx);
}

struct remote_output {
	struct perf_buffer	*rb;
	int			err;
};

static void __perf_event_output_stop(struct perf_event *event, void *data)
{
	struct perf_event *parent = event->parent;
	struct remote_output *ro = data;
	struct perf_buffer *rb = ro->rb;
	struct stop_event_data sd = {
		.event	= event,
	};

	if (!has_aux(event))
		return;

	if (!parent)
		parent = event;

	/*
	 * In case of inheritance, it will be the parent that links to the
	 * ring-buffer, but it will be the child that's actually using it.
	 *
	 * We are using event::rb to determine if the event should be stopped,
	 * however this may race with ring_buffer_attach() (through set_output),
	 * which will make us skip the event that actually needs to be stopped.
	 * So ring_buffer_attach() has to stop an aux event before re-assigning
	 * its rb pointer.
	 */
	if (rcu_dereference(parent->rb) == rb)
		ro->err = __perf_event_stop(&sd);
}

static int __perf_pmu_output_stop(void *info)
{
	struct perf_event *event = info;
	struct perf_cpu_context *cpuctx = this_cpu_ptr(&perf_cpu_context);
	struct remote_output ro = {
		.rb	= event->rb,
	};

	rcu_read_lock();
	perf_iterate_ctx(&cpuctx->ctx, __perf_event_output_stop, &ro, false);
	if (cpuctx->task_ctx)
		perf_iterate_ctx(cpuctx->task_ctx, __perf_event_output_stop,
				   &ro, false);
	rcu_read_unlock();

	return ro.err;
}

static void perf_pmu_output_stop(struct perf_event *event)
{
	struct perf_event *iter;
	int err, cpu;

restart:
	rcu_read_lock();
	list_for_each_entry_rcu(iter, &event->rb->event_list, rb_entry) {
		/*
		 * For per-CPU events, we need to make sure that neither they
		 * nor their children are running; for cpu==-1 events it's
		 * sufficient to stop the event itself if it's active, since
		 * it can't have children.
		 */
		cpu = iter->cpu;
		if (cpu == -1)
			cpu = READ_ONCE(iter->oncpu);

		if (cpu == -1)
			continue;

		err = cpu_function_call(cpu, __perf_pmu_output_stop, event);
		if (err == -EAGAIN) {
			rcu_read_unlock();
			goto restart;
		}
	}
	rcu_read_unlock();
}

/*
 * task tracking -- fork/exit
 *
 * enabled by: attr.comm | attr.mmap | attr.mmap2 | attr.mmap_data | attr.task
 */

struct perf_task_event {
	struct task_struct		*task;
	struct perf_event_context	*task_ctx;

	struct {
		struct perf_event_header	header;

		u32				pid;
		u32				ppid;
		u32				tid;
		u32				ptid;
		u64				time;
	} event_id;
};

static int perf_event_task_match(struct perf_event *event)
{
	return event->attr.comm  || event->attr.mmap ||
	       event->attr.mmap2 || event->attr.mmap_data ||
	       event->attr.task;
}

static void perf_event_task_output(struct perf_event *event,
				   void *data)
{
	struct perf_task_event *task_event = data;
	struct perf_output_handle handle;
	struct perf_sample_data	sample;
	struct task_struct *task = task_event->task;
	int ret, size = task_event->event_id.header.size;

	if (!perf_event_task_match(event))
		return;

	perf_event_header__init_id(&task_event->event_id.header, &sample, event);

	ret = perf_output_begin(&handle, &sample, event,
				task_event->event_id.header.size);
	if (ret)
		goto out;

	task_event->event_id.pid = perf_event_pid(event, task);
	task_event->event_id.tid = perf_event_tid(event, task);

	if (task_event->event_id.header.type == PERF_RECORD_EXIT) {
		task_event->event_id.ppid = perf_event_pid(event,
							task->real_parent);
		task_event->event_id.ptid = perf_event_pid(event,
							task->real_parent);
	} else {  /* PERF_RECORD_FORK */
		task_event->event_id.ppid = perf_event_pid(event, current);
		task_event->event_id.ptid = perf_event_tid(event, current);
	}

	task_event->event_id.time = perf_event_clock(event);

	perf_output_put(&handle, task_event->event_id);

	perf_event__output_id_sample(event, &handle, &sample);

	perf_output_end(&handle);
out:
	task_event->event_id.header.size = size;
}

static void perf_event_task(struct task_struct *task,
			      struct perf_event_context *task_ctx,
			      int new)
{
	struct perf_task_event task_event;

	if (!atomic_read(&nr_comm_events) &&
	    !atomic_read(&nr_mmap_events) &&
	    !atomic_read(&nr_task_events))
		return;

	task_event = (struct perf_task_event){
		.task	  = task,
		.task_ctx = task_ctx,
		.event_id    = {
			.header = {
				.type = new ? PERF_RECORD_FORK : PERF_RECORD_EXIT,
				.misc = 0,
				.size = sizeof(task_event.event_id),
			},
			/* .pid  */
			/* .ppid */
			/* .tid  */
			/* .ptid */
			/* .time */
		},
	};

	perf_iterate_sb(perf_event_task_output,
		       &task_event,
		       task_ctx);
}

void perf_event_fork(struct task_struct *task)
{
	perf_event_task(task, NULL, 1);
	perf_event_namespaces(task);
}

/*
 * comm tracking
 */

struct perf_comm_event {
	struct task_struct	*task;
	char			*comm;
	int			comm_size;

	struct {
		struct perf_event_header	header;

		u32				pid;
		u32				tid;
	} event_id;
};

static int perf_event_comm_match(struct perf_event *event)
{
	return event->attr.comm;
}

static void perf_event_comm_output(struct perf_event *event,
				   void *data)
{
	struct perf_comm_event *comm_event = data;
	struct perf_output_handle handle;
	struct perf_sample_data sample;
	int size = comm_event->event_id.header.size;
	int ret;

	if (!perf_event_comm_match(event))
		return;

	perf_event_header__init_id(&comm_event->event_id.header, &sample, event);
	ret = perf_output_begin(&handle, &sample, event,
				comm_event->event_id.header.size);

	if (ret)
		goto out;

	comm_event->event_id.pid = perf_event_pid(event, comm_event->task);
	comm_event->event_id.tid = perf_event_tid(event, comm_event->task);

	perf_output_put(&handle, comm_event->event_id);
	__output_copy(&handle, comm_event->comm,
				   comm_event->comm_size);

	perf_event__output_id_sample(event, &handle, &sample);

	perf_output_end(&handle);
out:
	comm_event->event_id.header.size = size;
}

static void perf_event_comm_event(struct perf_comm_event *comm_event)
{
	char comm[TASK_COMM_LEN];
	unsigned int size;

	memset(comm, 0, sizeof(comm));
	strscpy(comm, comm_event->task->comm, sizeof(comm));
	size = ALIGN(strlen(comm)+1, sizeof(u64));

	comm_event->comm = comm;
	comm_event->comm_size = size;

	comm_event->event_id.header.size = sizeof(comm_event->event_id) + size;

	perf_iterate_sb(perf_event_comm_output,
		       comm_event,
		       NULL);
}

void perf_event_comm(struct task_struct *task, bool exec)
{
	struct perf_comm_event comm_event;

	if (!atomic_read(&nr_comm_events))
		return;

	comm_event = (struct perf_comm_event){
		.task	= task,
		/* .comm      */
		/* .comm_size */
		.event_id  = {
			.header = {
				.type = PERF_RECORD_COMM,
				.misc = exec ? PERF_RECORD_MISC_COMM_EXEC : 0,
				/* .size */
			},
			/* .pid */
			/* .tid */
		},
	};

	perf_event_comm_event(&comm_event);
}

/*
 * namespaces tracking
 */

struct perf_namespaces_event {
	struct task_struct		*task;

	struct {
		struct perf_event_header	header;

		u32				pid;
		u32				tid;
		u64				nr_namespaces;
		struct perf_ns_link_info	link_info[NR_NAMESPACES];
	} event_id;
};

static int perf_event_namespaces_match(struct perf_event *event)
{
	return event->attr.namespaces;
}

static void perf_event_namespaces_output(struct perf_event *event,
					 void *data)
{
	struct perf_namespaces_event *namespaces_event = data;
	struct perf_output_handle handle;
	struct perf_sample_data sample;
	u16 header_size = namespaces_event->event_id.header.size;
	int ret;

	if (!perf_event_namespaces_match(event))
		return;

	perf_event_header__init_id(&namespaces_event->event_id.header,
				   &sample, event);
	ret = perf_output_begin(&handle, &sample, event,
				namespaces_event->event_id.header.size);
	if (ret)
		goto out;

	namespaces_event->event_id.pid = perf_event_pid(event,
							namespaces_event->task);
	namespaces_event->event_id.tid = perf_event_tid(event,
							namespaces_event->task);

	perf_output_put(&handle, namespaces_event->event_id);

	perf_event__output_id_sample(event, &handle, &sample);

	perf_output_end(&handle);
out:
	namespaces_event->event_id.header.size = header_size;
}

static void perf_fill_ns_link_info(struct perf_ns_link_info *ns_link_info,
				   struct task_struct *task,
				   const struct proc_ns_operations *ns_ops)
{
	struct path ns_path;
	struct inode *ns_inode;
	int error;

	error = ns_get_path(&ns_path, task, ns_ops);
	if (!error) {
		ns_inode = ns_path.dentry->d_inode;
		ns_link_info->dev = new_encode_dev(ns_inode->i_sb->s_dev);
		ns_link_info->ino = ns_inode->i_ino;
		path_put(&ns_path);
	}
}

void perf_event_namespaces(struct task_struct *task)
{
	struct perf_namespaces_event namespaces_event;
	struct perf_ns_link_info *ns_link_info;

	if (!atomic_read(&nr_namespaces_events))
		return;

	namespaces_event = (struct perf_namespaces_event){
		.task	= task,
		.event_id  = {
			.header = {
				.type = PERF_RECORD_NAMESPACES,
				.misc = 0,
				.size = sizeof(namespaces_event.event_id),
			},
			/* .pid */
			/* .tid */
			.nr_namespaces = NR_NAMESPACES,
			/* .link_info[NR_NAMESPACES] */
		},
	};

	ns_link_info = namespaces_event.event_id.link_info;

	perf_fill_ns_link_info(&ns_link_info[MNT_NS_INDEX],
			       task, &mntns_operations);

#ifdef CONFIG_USER_NS
	perf_fill_ns_link_info(&ns_link_info[USER_NS_INDEX],
			       task, &userns_operations);
#endif
#ifdef CONFIG_NET_NS
	perf_fill_ns_link_info(&ns_link_info[NET_NS_INDEX],
			       task, &netns_operations);
#endif
#ifdef CONFIG_UTS_NS
	perf_fill_ns_link_info(&ns_link_info[UTS_NS_INDEX],
			       task, &utsns_operations);
#endif
#ifdef CONFIG_IPC_NS
	perf_fill_ns_link_info(&ns_link_info[IPC_NS_INDEX],
			       task, &ipcns_operations);
#endif
#ifdef CONFIG_PID_NS
	perf_fill_ns_link_info(&ns_link_info[PID_NS_INDEX],
			       task, &pidns_operations);
#endif
#ifdef CONFIG_CGROUPS
	perf_fill_ns_link_info(&ns_link_info[CGROUP_NS_INDEX],
			       task, &cgroupns_operations);
#endif

	perf_iterate_sb(perf_event_namespaces_output,
			&namespaces_event,
			NULL);
}

/*
 * cgroup tracking
 */
#ifdef CONFIG_CGROUP_PERF

struct perf_cgroup_event {
	char				*path;
	int				path_size;
	struct {
		struct perf_event_header	header;
		u64				id;
		char				path[];
	} event_id;
};

static int perf_event_cgroup_match(struct perf_event *event)
{
	return event->attr.cgroup;
}

static void perf_event_cgroup_output(struct perf_event *event, void *data)
{
	struct perf_cgroup_event *cgroup_event = data;
	struct perf_output_handle handle;
	struct perf_sample_data sample;
	u16 header_size = cgroup_event->event_id.header.size;
	int ret;

	if (!perf_event_cgroup_match(event))
		return;

	perf_event_header__init_id(&cgroup_event->event_id.header,
				   &sample, event);
	ret = perf_output_begin(&handle, &sample, event,
				cgroup_event->event_id.header.size);
	if (ret)
		goto out;

	perf_output_put(&handle, cgroup_event->event_id);
	__output_copy(&handle, cgroup_event->path, cgroup_event->path_size);

	perf_event__output_id_sample(event, &handle, &sample);

	perf_output_end(&handle);
out:
	cgroup_event->event_id.header.size = header_size;
}

static void perf_event_cgroup(struct cgroup *cgrp)
{
	struct perf_cgroup_event cgroup_event;
	char path_enomem[16] = "//enomem";
	char *pathname;
	size_t size;

	if (!atomic_read(&nr_cgroup_events))
		return;

	cgroup_event = (struct perf_cgroup_event){
		.event_id  = {
			.header = {
				.type = PERF_RECORD_CGROUP,
				.misc = 0,
				.size = sizeof(cgroup_event.event_id),
			},
			.id = cgroup_id(cgrp),
		},
	};

	pathname = kmalloc(PATH_MAX, GFP_KERNEL);
	if (pathname == NULL) {
		cgroup_event.path = path_enomem;
	} else {
		/* just to be sure to have enough space for alignment */
		cgroup_path(cgrp, pathname, PATH_MAX - sizeof(u64));
		cgroup_event.path = pathname;
	}

	/*
	 * Since our buffer works in 8 byte units we need to align our string
	 * size to a multiple of 8. However, we must guarantee the tail end is
	 * zero'd out to avoid leaking random bits to userspace.
	 */
	size = strlen(cgroup_event.path) + 1;
	while (!IS_ALIGNED(size, sizeof(u64)))
		cgroup_event.path[size++] = '\0';

	cgroup_event.event_id.header.size += size;
	cgroup_event.path_size = size;

	perf_iterate_sb(perf_event_cgroup_output,
			&cgroup_event,
			NULL);

	kfree(pathname);
}

#endif

/*
 * mmap tracking
 */

struct perf_mmap_event {
	struct vm_area_struct	*vma;

	const char		*file_name;
	int			file_size;
	int			maj, min;
	u64			ino;
	u64			ino_generation;
	u32			prot, flags;
	u8			build_id[BUILD_ID_SIZE_MAX];
	u32			build_id_size;

	struct {
		struct perf_event_header	header;

		u32				pid;
		u32				tid;
		u64				start;
		u64				len;
		u64				pgoff;
	} event_id;
};

static int perf_event_mmap_match(struct perf_event *event,
				 void *data)
{
	struct perf_mmap_event *mmap_event = data;
	struct vm_area_struct *vma = mmap_event->vma;
	int executable = vma->vm_flags & VM_EXEC;

	return (!executable && event->attr.mmap_data) ||
	       (executable && (event->attr.mmap || event->attr.mmap2));
}

static void perf_event_mmap_output(struct perf_event *event,
				   void *data)
{
	struct perf_mmap_event *mmap_event = data;
	struct perf_output_handle handle;
	struct perf_sample_data sample;
	int size = mmap_event->event_id.header.size;
	u32 type = mmap_event->event_id.header.type;
	bool use_build_id;
	int ret;

	if (!perf_event_mmap_match(event, data))
		return;

	if (event->attr.mmap2) {
		mmap_event->event_id.header.type = PERF_RECORD_MMAP2;
		mmap_event->event_id.header.size += sizeof(mmap_event->maj);
		mmap_event->event_id.header.size += sizeof(mmap_event->min);
		mmap_event->event_id.header.size += sizeof(mmap_event->ino);
		mmap_event->event_id.header.size += sizeof(mmap_event->ino_generation);
		mmap_event->event_id.header.size += sizeof(mmap_event->prot);
		mmap_event->event_id.header.size += sizeof(mmap_event->flags);
	}

	perf_event_header__init_id(&mmap_event->event_id.header, &sample, event);
	ret = perf_output_begin(&handle, &sample, event,
				mmap_event->event_id.header.size);
	if (ret)
		goto out;

	mmap_event->event_id.pid = perf_event_pid(event, current);
	mmap_event->event_id.tid = perf_event_tid(event, current);

	use_build_id = event->attr.build_id && mmap_event->build_id_size;

	if (event->attr.mmap2 && use_build_id)
		mmap_event->event_id.header.misc |= PERF_RECORD_MISC_MMAP_BUILD_ID;

	perf_output_put(&handle, mmap_event->event_id);

	if (event->attr.mmap2) {
		if (use_build_id) {
			u8 size[4] = { (u8) mmap_event->build_id_size, 0, 0, 0 };

			__output_copy(&handle, size, 4);
			__output_copy(&handle, mmap_event->build_id, BUILD_ID_SIZE_MAX);
		} else {
			perf_output_put(&handle, mmap_event->maj);
			perf_output_put(&handle, mmap_event->min);
			perf_output_put(&handle, mmap_event->ino);
			perf_output_put(&handle, mmap_event->ino_generation);
		}
		perf_output_put(&handle, mmap_event->prot);
		perf_output_put(&handle, mmap_event->flags);
	}

	__output_copy(&handle, mmap_event->file_name,
				   mmap_event->file_size);

	perf_event__output_id_sample(event, &handle, &sample);

	perf_output_end(&handle);
out:
	mmap_event->event_id.header.size = size;
	mmap_event->event_id.header.type = type;
}

static void perf_event_mmap_event(struct perf_mmap_event *mmap_event)
{
	struct vm_area_struct *vma = mmap_event->vma;
	struct file *file = vma->vm_file;
	int maj = 0, min = 0;
	u64 ino = 0, gen = 0;
	u32 prot = 0, flags = 0;
	unsigned int size;
	char tmp[16];
	char *buf = NULL;
	char *name = NULL;

	if (vma->vm_flags & VM_READ)
		prot |= PROT_READ;
	if (vma->vm_flags & VM_WRITE)
		prot |= PROT_WRITE;
	if (vma->vm_flags & VM_EXEC)
		prot |= PROT_EXEC;

	if (vma->vm_flags & VM_MAYSHARE)
		flags = MAP_SHARED;
	else
		flags = MAP_PRIVATE;

	if (vma->vm_flags & VM_LOCKED)
		flags |= MAP_LOCKED;
	if (is_vm_hugetlb_page(vma))
		flags |= MAP_HUGETLB;

	if (file) {
		struct inode *inode;
		dev_t dev;

		buf = kmalloc(PATH_MAX, GFP_KERNEL);
		if (!buf) {
			name = "//enomem";
			goto cpy_name;
		}
		/*
		 * d_path() works from the end of the rb backwards, so we
		 * need to add enough zero bytes after the string to handle
		 * the 64bit alignment we do later.
		 */
		name = file_path(file, buf, PATH_MAX - sizeof(u64));
		if (IS_ERR(name)) {
			name = "//toolong";
			goto cpy_name;
		}
		inode = file_inode(vma->vm_file);
		dev = inode->i_sb->s_dev;
		ino = inode->i_ino;
		gen = inode->i_generation;
		maj = MAJOR(dev);
		min = MINOR(dev);

		goto got_name;
	} else {
		if (vma->vm_ops && vma->vm_ops->name)
			name = (char *) vma->vm_ops->name(vma);
		if (!name)
			name = (char *)arch_vma_name(vma);
		if (!name) {
			if (vma_is_initial_heap(vma))
				name = "[heap]";
			else if (vma_is_initial_stack(vma))
				name = "[stack]";
			else
				name = "//anon";
		}
	}

cpy_name:
	strscpy(tmp, name, sizeof(tmp));
	name = tmp;
got_name:
	/*
	 * Since our buffer works in 8 byte units we need to align our string
	 * size to a multiple of 8. However, we must guarantee the tail end is
	 * zero'd out to avoid leaking random bits to userspace.
	 */
	size = strlen(name)+1;
	while (!IS_ALIGNED(size, sizeof(u64)))
		name[size++] = '\0';

	mmap_event->file_name = name;
	mmap_event->file_size = size;
	mmap_event->maj = maj;
	mmap_event->min = min;
	mmap_event->ino = ino;
	mmap_event->ino_generation = gen;
	mmap_event->prot = prot;
	mmap_event->flags = flags;

	if (!(vma->vm_flags & VM_EXEC))
		mmap_event->event_id.header.misc |= PERF_RECORD_MISC_MMAP_DATA;

	mmap_event->event_id.header.size = sizeof(mmap_event->event_id) + size;

	if (atomic_read(&nr_build_id_events))
		build_id_parse(vma, mmap_event->build_id, &mmap_event->build_id_size);

	perf_iterate_sb(perf_event_mmap_output,
		       mmap_event,
		       NULL);

	kfree(buf);
}

/*
 * Check whether inode and address range match filter criteria.
 */
static bool perf_addr_filter_match(struct perf_addr_filter *filter,
				     struct file *file, unsigned long offset,
				     unsigned long size)
{
	/* d_inode(NULL) won't be equal to any mapped user-space file */
	if (!filter->path.dentry)
		return false;

	if (d_inode(filter->path.dentry) != file_inode(file))
		return false;

	if (filter->offset > offset + size)
		return false;

	if (filter->offset + filter->size < offset)
		return false;

	return true;
}

static bool perf_addr_filter_vma_adjust(struct perf_addr_filter *filter,
					struct vm_area_struct *vma,
					struct perf_addr_filter_range *fr)
{
	unsigned long vma_size = vma->vm_end - vma->vm_start;
	unsigned long off = vma->vm_pgoff << PAGE_SHIFT;
	struct file *file = vma->vm_file;

	if (!perf_addr_filter_match(filter, file, off, vma_size))
		return false;

	if (filter->offset < off) {
		fr->start = vma->vm_start;
		fr->size = min(vma_size, filter->size - (off - filter->offset));
	} else {
		fr->start = vma->vm_start + filter->offset - off;
		fr->size = min(vma->vm_end - fr->start, filter->size);
	}

	return true;
}

static void __perf_addr_filters_adjust(struct perf_event *event, void *data)
{
	struct perf_addr_filters_head *ifh = perf_event_addr_filters(event);
	struct vm_area_struct *vma = data;
	struct perf_addr_filter *filter;
	unsigned int restart = 0, count = 0;
	unsigned long flags;

	if (!has_addr_filter(event))
		return;

	if (!vma->vm_file)
		return;

	raw_spin_lock_irqsave(&ifh->lock, flags);
	list_for_each_entry(filter, &ifh->list, entry) {
		if (perf_addr_filter_vma_adjust(filter, vma,
						&event->addr_filter_ranges[count]))
			restart++;

		count++;
	}

	if (restart)
		event->addr_filters_gen++;
	raw_spin_unlock_irqrestore(&ifh->lock, flags);

	if (restart)
		perf_event_stop(event, 1);
}

/*
 * Adjust all task's events' filters to the new vma
 */
static void perf_addr_filters_adjust(struct vm_area_struct *vma)
{
	struct perf_event_context *ctx;

	/*
	 * Data tracing isn't supported yet and as such there is no need
	 * to keep track of anything that isn't related to executable code:
	 */
	if (!(vma->vm_flags & VM_EXEC))
		return;

	rcu_read_lock();
	ctx = rcu_dereference(current->perf_event_ctxp);
	if (ctx)
		perf_iterate_ctx(ctx, __perf_addr_filters_adjust, vma, true);
	rcu_read_unlock();
}

void perf_event_mmap(struct vm_area_struct *vma)
{
	struct perf_mmap_event mmap_event;

	if (!atomic_read(&nr_mmap_events))
		return;

	mmap_event = (struct perf_mmap_event){
		.vma	= vma,
		/* .file_name */
		/* .file_size */
		.event_id  = {
			.header = {
				.type = PERF_RECORD_MMAP,
				.misc = PERF_RECORD_MISC_USER,
				/* .size */
			},
			/* .pid */
			/* .tid */
			.start  = vma->vm_start,
			.len    = vma->vm_end - vma->vm_start,
			.pgoff  = (u64)vma->vm_pgoff << PAGE_SHIFT,
		},
		/* .maj (attr_mmap2 only) */
		/* .min (attr_mmap2 only) */
		/* .ino (attr_mmap2 only) */
		/* .ino_generation (attr_mmap2 only) */
		/* .prot (attr_mmap2 only) */
		/* .flags (attr_mmap2 only) */
	};

	perf_addr_filters_adjust(vma);
	perf_event_mmap_event(&mmap_event);
}

void perf_event_aux_event(struct perf_event *event, unsigned long head,
			  unsigned long size, u64 flags)
{
	struct perf_output_handle handle;
	struct perf_sample_data sample;
	struct perf_aux_event {
		struct perf_event_header	header;
		u64				offset;
		u64				size;
		u64				flags;
	} rec = {
		.header = {
			.type = PERF_RECORD_AUX,
			.misc = 0,
			.size = sizeof(rec),
		},
		.offset		= head,
		.size		= size,
		.flags		= flags,
	};
	int ret;

	perf_event_header__init_id(&rec.header, &sample, event);
	ret = perf_output_begin(&handle, &sample, event, rec.header.size);

	if (ret)
		return;

	perf_output_put(&handle, rec);
	perf_event__output_id_sample(event, &handle, &sample);

	perf_output_end(&handle);
}

/*
 * Lost/dropped samples logging
 */
void perf_log_lost_samples(struct perf_event *event, u64 lost)
{
	struct perf_output_handle handle;
	struct perf_sample_data sample;
	int ret;

	struct {
		struct perf_event_header	header;
		u64				lost;
	} lost_samples_event = {
		.header = {
			.type = PERF_RECORD_LOST_SAMPLES,
			.misc = 0,
			.size = sizeof(lost_samples_event),
		},
		.lost		= lost,
	};

	perf_event_header__init_id(&lost_samples_event.header, &sample, event);

	ret = perf_output_begin(&handle, &sample, event,
				lost_samples_event.header.size);
	if (ret)
		return;

	perf_output_put(&handle, lost_samples_event);
	perf_event__output_id_sample(event, &handle, &sample);
	perf_output_end(&handle);
}

/*
 * context_switch tracking
 */

struct perf_switch_event {
	struct task_struct	*task;
	struct task_struct	*next_prev;

	struct {
		struct perf_event_header	header;
		u32				next_prev_pid;
		u32				next_prev_tid;
	} event_id;
};

static int perf_event_switch_match(struct perf_event *event)
{
	return event->attr.context_switch;
}

static void perf_event_switch_output(struct perf_event *event, void *data)
{
	struct perf_switch_event *se = data;
	struct perf_output_handle handle;
	struct perf_sample_data sample;
	int ret;

	if (!perf_event_switch_match(event))
		return;

	/* Only CPU-wide events are allowed to see next/prev pid/tid */
	if (event->ctx->task) {
		se->event_id.header.type = PERF_RECORD_SWITCH;
		se->event_id.header.size = sizeof(se->event_id.header);
	} else {
		se->event_id.header.type = PERF_RECORD_SWITCH_CPU_WIDE;
		se->event_id.header.size = sizeof(se->event_id);
		se->event_id.next_prev_pid =
					perf_event_pid(event, se->next_prev);
		se->event_id.next_prev_tid =
					perf_event_tid(event, se->next_prev);
	}

	perf_event_header__init_id(&se->event_id.header, &sample, event);

	ret = perf_output_begin(&handle, &sample, event, se->event_id.header.size);
	if (ret)
		return;

	if (event->ctx->task)
		perf_output_put(&handle, se->event_id.header);
	else
		perf_output_put(&handle, se->event_id);

	perf_event__output_id_sample(event, &handle, &sample);

	perf_output_end(&handle);
}

static void perf_event_switch(struct task_struct *task,
			      struct task_struct *next_prev, bool sched_in)
{
	struct perf_switch_event switch_event;

	/* N.B. caller checks nr_switch_events != 0 */

	switch_event = (struct perf_switch_event){
		.task		= task,
		.next_prev	= next_prev,
		.event_id	= {
			.header = {
				/* .type */
				.misc = sched_in ? 0 : PERF_RECORD_MISC_SWITCH_OUT,
				/* .size */
			},
			/* .next_prev_pid */
			/* .next_prev_tid */
		},
	};

	if (!sched_in && task->on_rq) {
		switch_event.event_id.header.misc |=
				PERF_RECORD_MISC_SWITCH_OUT_PREEMPT;
	}

	perf_iterate_sb(perf_event_switch_output, &switch_event, NULL);
}

/*
 * IRQ throttle logging
 */

static void perf_log_throttle(struct perf_event *event, int enable)
{
	struct perf_output_handle handle;
	struct perf_sample_data sample;
	int ret;

	struct {
		struct perf_event_header	header;
		u64				time;
		u64				id;
		u64				stream_id;
	} throttle_event = {
		.header = {
			.type = PERF_RECORD_THROTTLE,
			.misc = 0,
			.size = sizeof(throttle_event),
		},
		.time		= perf_event_clock(event),
		.id		= primary_event_id(event),
		.stream_id	= event->id,
	};

	if (enable)
		throttle_event.header.type = PERF_RECORD_UNTHROTTLE;

	perf_event_header__init_id(&throttle_event.header, &sample, event);

	ret = perf_output_begin(&handle, &sample, event,
				throttle_event.header.size);
	if (ret)
		return;

	perf_output_put(&handle, throttle_event);
	perf_event__output_id_sample(event, &handle, &sample);
	perf_output_end(&handle);
}

/*
 * ksymbol register/unregister tracking
 */

struct perf_ksymbol_event {
	const char	*name;
	int		name_len;
	struct {
		struct perf_event_header        header;
		u64				addr;
		u32				len;
		u16				ksym_type;
		u16				flags;
	} event_id;
};

static int perf_event_ksymbol_match(struct perf_event *event)
{
	return event->attr.ksymbol;
}

static void perf_event_ksymbol_output(struct perf_event *event, void *data)
{
	struct perf_ksymbol_event *ksymbol_event = data;
	struct perf_output_handle handle;
	struct perf_sample_data sample;
	int ret;

	if (!perf_event_ksymbol_match(event))
		return;

	perf_event_header__init_id(&ksymbol_event->event_id.header,
				   &sample, event);
	ret = perf_output_begin(&handle, &sample, event,
				ksymbol_event->event_id.header.size);
	if (ret)
		return;

	perf_output_put(&handle, ksymbol_event->event_id);
	__output_copy(&handle, ksymbol_event->name, ksymbol_event->name_len);
	perf_event__output_id_sample(event, &handle, &sample);

	perf_output_end(&handle);
}

void perf_event_ksymbol(u16 ksym_type, u64 addr, u32 len, bool unregister,
			const char *sym)
{
	struct perf_ksymbol_event ksymbol_event;
	char name[KSYM_NAME_LEN];
	u16 flags = 0;
	int name_len;

	if (!atomic_read(&nr_ksymbol_events))
		return;

	if (ksym_type >= PERF_RECORD_KSYMBOL_TYPE_MAX ||
	    ksym_type == PERF_RECORD_KSYMBOL_TYPE_UNKNOWN)
		goto err;

	strscpy(name, sym, KSYM_NAME_LEN);
	name_len = strlen(name) + 1;
	while (!IS_ALIGNED(name_len, sizeof(u64)))
		name[name_len++] = '\0';
	BUILD_BUG_ON(KSYM_NAME_LEN % sizeof(u64));

	if (unregister)
		flags |= PERF_RECORD_KSYMBOL_FLAGS_UNREGISTER;

	ksymbol_event = (struct perf_ksymbol_event){
		.name = name,
		.name_len = name_len,
		.event_id = {
			.header = {
				.type = PERF_RECORD_KSYMBOL,
				.size = sizeof(ksymbol_event.event_id) +
					name_len,
			},
			.addr = addr,
			.len = len,
			.ksym_type = ksym_type,
			.flags = flags,
		},
	};

	perf_iterate_sb(perf_event_ksymbol_output, &ksymbol_event, NULL);
	return;
err:
	WARN_ONCE(1, "%s: Invalid KSYMBOL type 0x%x\n", __func__, ksym_type);
}

/*
 * bpf program load/unload tracking
 */

struct perf_bpf_event {
	struct bpf_prog	*prog;
	struct {
		struct perf_event_header        header;
		u16				type;
		u16				flags;
		u32				id;
		u8				tag[BPF_TAG_SIZE];
	} event_id;
};

static int perf_event_bpf_match(struct perf_event *event)
{
	return event->attr.bpf_event;
}

static void perf_event_bpf_output(struct perf_event *event, void *data)
{
	struct perf_bpf_event *bpf_event = data;
	struct perf_output_handle handle;
	struct perf_sample_data sample;
	int ret;

	if (!perf_event_bpf_match(event))
		return;

	perf_event_header__init_id(&bpf_event->event_id.header,
				   &sample, event);
	ret = perf_output_begin(&handle, &sample, event,
				bpf_event->event_id.header.size);
	if (ret)
		return;

	perf_output_put(&handle, bpf_event->event_id);
	perf_event__output_id_sample(event, &handle, &sample);

	perf_output_end(&handle);
}

static void perf_event_bpf_emit_ksymbols(struct bpf_prog *prog,
					 enum perf_bpf_event_type type)
{
	bool unregister = type == PERF_BPF_EVENT_PROG_UNLOAD;
	int i;

	if (prog->aux->func_cnt == 0) {
		perf_event_ksymbol(PERF_RECORD_KSYMBOL_TYPE_BPF,
				   (u64)(unsigned long)prog->bpf_func,
				   prog->jited_len, unregister,
				   prog->aux->ksym.name);
	} else {
		for (i = 0; i < prog->aux->func_cnt; i++) {
			struct bpf_prog *subprog = prog->aux->func[i];

			perf_event_ksymbol(
				PERF_RECORD_KSYMBOL_TYPE_BPF,
				(u64)(unsigned long)subprog->bpf_func,
				subprog->jited_len, unregister,
				subprog->aux->ksym.name);
		}
	}
}

void perf_event_bpf_event(struct bpf_prog *prog,
			  enum perf_bpf_event_type type,
			  u16 flags)
{
	struct perf_bpf_event bpf_event;

	if (type <= PERF_BPF_EVENT_UNKNOWN ||
	    type >= PERF_BPF_EVENT_MAX)
		return;

	switch (type) {
	case PERF_BPF_EVENT_PROG_LOAD:
	case PERF_BPF_EVENT_PROG_UNLOAD:
		if (atomic_read(&nr_ksymbol_events))
			perf_event_bpf_emit_ksymbols(prog, type);
		break;
	default:
		break;
	}

	if (!atomic_read(&nr_bpf_events))
		return;

	bpf_event = (struct perf_bpf_event){
		.prog = prog,
		.event_id = {
			.header = {
				.type = PERF_RECORD_BPF_EVENT,
				.size = sizeof(bpf_event.event_id),
			},
			.type = type,
			.flags = flags,
			.id = prog->aux->id,
		},
	};

	BUILD_BUG_ON(BPF_TAG_SIZE % sizeof(u64));

	memcpy(bpf_event.event_id.tag, prog->tag, BPF_TAG_SIZE);
	perf_iterate_sb(perf_event_bpf_output, &bpf_event, NULL);
}

struct perf_text_poke_event {
	const void		*old_bytes;
	const void		*new_bytes;
	size_t			pad;
	u16			old_len;
	u16			new_len;

	struct {
		struct perf_event_header	header;

		u64				addr;
	} event_id;
};

static int perf_event_text_poke_match(struct perf_event *event)
{
	return event->attr.text_poke;
}

static void perf_event_text_poke_output(struct perf_event *event, void *data)
{
	struct perf_text_poke_event *text_poke_event = data;
	struct perf_output_handle handle;
	struct perf_sample_data sample;
	u64 padding = 0;
	int ret;

	if (!perf_event_text_poke_match(event))
		return;

	perf_event_header__init_id(&text_poke_event->event_id.header, &sample, event);

	ret = perf_output_begin(&handle, &sample, event,
				text_poke_event->event_id.header.size);
	if (ret)
		return;

	perf_output_put(&handle, text_poke_event->event_id);
	perf_output_put(&handle, text_poke_event->old_len);
	perf_output_put(&handle, text_poke_event->new_len);

	__output_copy(&handle, text_poke_event->old_bytes, text_poke_event->old_len);
	__output_copy(&handle, text_poke_event->new_bytes, text_poke_event->new_len);

	if (text_poke_event->pad)
		__output_copy(&handle, &padding, text_poke_event->pad);

	perf_event__output_id_sample(event, &handle, &sample);

	perf_output_end(&handle);
}

void perf_event_text_poke(const void *addr, const void *old_bytes,
			  size_t old_len, const void *new_bytes, size_t new_len)
{
	struct perf_text_poke_event text_poke_event;
	size_t tot, pad;

	if (!atomic_read(&nr_text_poke_events))
		return;

	tot  = sizeof(text_poke_event.old_len) + old_len;
	tot += sizeof(text_poke_event.new_len) + new_len;
	pad  = ALIGN(tot, sizeof(u64)) - tot;

	text_poke_event = (struct perf_text_poke_event){
		.old_bytes    = old_bytes,
		.new_bytes    = new_bytes,
		.pad          = pad,
		.old_len      = old_len,
		.new_len      = new_len,
		.event_id  = {
			.header = {
				.type = PERF_RECORD_TEXT_POKE,
				.misc = PERF_RECORD_MISC_KERNEL,
				.size = sizeof(text_poke_event.event_id) + tot + pad,
			},
			.addr = (unsigned long)addr,
		},
	};

	perf_iterate_sb(perf_event_text_poke_output, &text_poke_event, NULL);
}

void perf_event_itrace_started(struct perf_event *event)
{
	event->attach_state |= PERF_ATTACH_ITRACE;
}

static void perf_log_itrace_start(struct perf_event *event)
{
	struct perf_output_handle handle;
	struct perf_sample_data sample;
	struct perf_aux_event {
		struct perf_event_header        header;
		u32				pid;
		u32				tid;
	} rec;
	int ret;

	if (event->parent)
		event = event->parent;

	if (!(event->pmu->capabilities & PERF_PMU_CAP_ITRACE) ||
	    event->attach_state & PERF_ATTACH_ITRACE)
		return;

	rec.header.type	= PERF_RECORD_ITRACE_START;
	rec.header.misc	= 0;
	rec.header.size	= sizeof(rec);
	rec.pid	= perf_event_pid(event, current);
	rec.tid	= perf_event_tid(event, current);

	perf_event_header__init_id(&rec.header, &sample, event);
	ret = perf_output_begin(&handle, &sample, event, rec.header.size);

	if (ret)
		return;

	perf_output_put(&handle, rec);
	perf_event__output_id_sample(event, &handle, &sample);

	perf_output_end(&handle);
}

void perf_report_aux_output_id(struct perf_event *event, u64 hw_id)
{
	struct perf_output_handle handle;
	struct perf_sample_data sample;
	struct perf_aux_event {
		struct perf_event_header        header;
		u64				hw_id;
	} rec;
	int ret;

	if (event->parent)
		event = event->parent;

	rec.header.type	= PERF_RECORD_AUX_OUTPUT_HW_ID;
	rec.header.misc	= 0;
	rec.header.size	= sizeof(rec);
	rec.hw_id	= hw_id;

	perf_event_header__init_id(&rec.header, &sample, event);
	ret = perf_output_begin(&handle, &sample, event, rec.header.size);

	if (ret)
		return;

	perf_output_put(&handle, rec);
	perf_event__output_id_sample(event, &handle, &sample);

	perf_output_end(&handle);
}
EXPORT_SYMBOL_GPL(perf_report_aux_output_id);

static int
__perf_event_account_interrupt(struct perf_event *event, int throttle)
{
	struct hw_perf_event *hwc = &event->hw;
	int ret = 0;
	u64 seq;

	seq = __this_cpu_read(perf_throttled_seq);
	if (seq != hwc->interrupts_seq) {
		hwc->interrupts_seq = seq;
		hwc->interrupts = 1;
	} else {
		hwc->interrupts++;
		if (unlikely(throttle &&
			     hwc->interrupts > max_samples_per_tick)) {
			__this_cpu_inc(perf_throttled_count);
			tick_dep_set_cpu(smp_processor_id(), TICK_DEP_BIT_PERF_EVENTS);
			hwc->interrupts = MAX_INTERRUPTS;
			perf_log_throttle(event, 0);
			ret = 1;
		}
	}

	if (event->attr.freq) {
		u64 now = perf_clock();
		s64 delta = now - hwc->freq_time_stamp;

		hwc->freq_time_stamp = now;

		if (delta > 0 && delta < 2*TICK_NSEC)
			perf_adjust_period(event, delta, hwc->last_period, true);
	}

	return ret;
}

int perf_event_account_interrupt(struct perf_event *event)
{
	return __perf_event_account_interrupt(event, 1);
}

static inline bool sample_is_allowed(struct perf_event *event, struct pt_regs *regs)
{
	/*
	 * Due to interrupt latency (AKA "skid"), we may enter the
	 * kernel before taking an overflow, even if the PMU is only
	 * counting user events.
	 */
	if (event->attr.exclude_kernel && !user_mode(regs))
		return false;

	return true;
}

/*
 * Generic event overflow handling, sampling.
 */

static int __perf_event_overflow(struct perf_event *event,
				 int throttle, struct perf_sample_data *data,
				 struct pt_regs *regs)
{
	int events = atomic_read(&event->event_limit);
	int ret = 0;

	/*
	 * Non-sampling counters might still use the PMI to fold short
	 * hardware counters, ignore those.
	 */
	if (unlikely(!is_sampling_event(event)))
		return 0;

	ret = __perf_event_account_interrupt(event, throttle);

	/*
	 * XXX event_limit might not quite work as expected on inherited
	 * events
	 */

	event->pending_kill = POLL_IN;
	if (events && atomic_dec_and_test(&event->event_limit)) {
		ret = 1;
		event->pending_kill = POLL_HUP;
		perf_event_disable_inatomic(event);
	}

	if (event->attr.sigtrap) {
		/*
		 * The desired behaviour of sigtrap vs invalid samples is a bit
		 * tricky; on the one hand, one should not loose the SIGTRAP if
		 * it is the first event, on the other hand, we should also not
		 * trigger the WARN or override the data address.
		 */
		bool valid_sample = sample_is_allowed(event, regs);
		unsigned int pending_id = 1;

		if (regs)
			pending_id = hash32_ptr((void *)instruction_pointer(regs)) ?: 1;
		if (!event->pending_sigtrap) {
			event->pending_sigtrap = pending_id;
			local_inc(&event->ctx->nr_pending);
		} else if (event->attr.exclude_kernel && valid_sample) {
			/*
			 * Should not be able to return to user space without
			 * consuming pending_sigtrap; with exceptions:
			 *
			 *  1. Where !exclude_kernel, events can overflow again
			 *     in the kernel without returning to user space.
			 *
			 *  2. Events that can overflow again before the IRQ-
			 *     work without user space progress (e.g. hrtimer).
			 *     To approximate progress (with false negatives),
			 *     check 32-bit hash of the current IP.
			 */
			WARN_ON_ONCE(event->pending_sigtrap != pending_id);
		}

		event->pending_addr = 0;
		if (valid_sample && (data->sample_flags & PERF_SAMPLE_ADDR))
			event->pending_addr = data->addr;
		irq_work_queue(&event->pending_irq);
	}

	READ_ONCE(event->overflow_handler)(event, data, regs);

	if (*perf_event_fasync(event) && event->pending_kill) {
		event->pending_wakeup = 1;
		irq_work_queue(&event->pending_irq);
	}

	return ret;
}

int perf_event_overflow(struct perf_event *event,
			struct perf_sample_data *data,
			struct pt_regs *regs)
{
	return __perf_event_overflow(event, 1, data, regs);
}

/*
 * Generic software event infrastructure
 */

struct swevent_htable {
	struct swevent_hlist		*swevent_hlist;
	struct mutex			hlist_mutex;
	int				hlist_refcount;

	/* Recursion avoidance in each contexts */
	int				recursion[PERF_NR_CONTEXTS];
};

static DEFINE_PER_CPU(struct swevent_htable, swevent_htable);

/*
 * We directly increment event->count and keep a second value in
 * event->hw.period_left to count intervals. This period event
 * is kept in the range [-sample_period, 0] so that we can use the
 * sign as trigger.
 */

u64 perf_swevent_set_period(struct perf_event *event)
{
	struct hw_perf_event *hwc = &event->hw;
	u64 period = hwc->last_period;
	u64 nr, offset;
	s64 old, val;

	hwc->last_period = hwc->sample_period;

	old = local64_read(&hwc->period_left);
	do {
		val = old;
		if (val < 0)
			return 0;

		nr = div64_u64(period + val, period);
		offset = nr * period;
		val -= offset;
	} while (!local64_try_cmpxchg(&hwc->period_left, &old, val));

	return nr;
}

static void perf_swevent_overflow(struct perf_event *event, u64 overflow,
				    struct perf_sample_data *data,
				    struct pt_regs *regs)
{
	struct hw_perf_event *hwc = &event->hw;
	int throttle = 0;

	if (!overflow)
		overflow = perf_swevent_set_period(event);

	if (hwc->interrupts == MAX_INTERRUPTS)
		return;

	for (; overflow; overflow--) {
		if (__perf_event_overflow(event, throttle,
					    data, regs)) {
			/*
			 * We inhibit the overflow from happening when
			 * hwc->interrupts == MAX_INTERRUPTS.
			 */
			break;
		}
		throttle = 1;
	}
}

static void perf_swevent_event(struct perf_event *event, u64 nr,
			       struct perf_sample_data *data,
			       struct pt_regs *regs)
{
	struct hw_perf_event *hwc = &event->hw;

	local64_add(nr, &event->count);

	if (!regs)
		return;

	if (!is_sampling_event(event))
		return;

	if ((event->attr.sample_type & PERF_SAMPLE_PERIOD) && !event->attr.freq) {
		data->period = nr;
		return perf_swevent_overflow(event, 1, data, regs);
	} else
		data->period = event->hw.last_period;

	if (nr == 1 && hwc->sample_period == 1 && !event->attr.freq)
		return perf_swevent_overflow(event, 1, data, regs);

	if (local64_add_negative(nr, &hwc->period_left))
		return;

	perf_swevent_overflow(event, 0, data, regs);
}

static int perf_exclude_event(struct perf_event *event,
			      struct pt_regs *regs)
{
	if (event->hw.state & PERF_HES_STOPPED)
		return 1;

	if (regs) {
		if (event->attr.exclude_user && user_mode(regs))
			return 1;

		if (event->attr.exclude_kernel && !user_mode(regs))
			return 1;
	}

	return 0;
}

static int perf_swevent_match(struct perf_event *event,
				enum perf_type_id type,
				u32 event_id,
				struct perf_sample_data *data,
				struct pt_regs *regs)
{
	if (event->attr.type != type)
		return 0;

	if (event->attr.config != event_id)
		return 0;

	if (perf_exclude_event(event, regs))
		return 0;

	return 1;
}

static inline u64 swevent_hash(u64 type, u32 event_id)
{
	u64 val = event_id | (type << 32);

	return hash_64(val, SWEVENT_HLIST_BITS);
}

static inline struct hlist_head *
__find_swevent_head(struct swevent_hlist *hlist, u64 type, u32 event_id)
{
	u64 hash = swevent_hash(type, event_id);

	return &hlist->heads[hash];
}

/* For the read side: events when they trigger */
static inline struct hlist_head *
find_swevent_head_rcu(struct swevent_htable *swhash, u64 type, u32 event_id)
{
	struct swevent_hlist *hlist;

	hlist = rcu_dereference(swhash->swevent_hlist);
	if (!hlist)
		return NULL;

	return __find_swevent_head(hlist, type, event_id);
}

/* For the event head insertion and removal in the hlist */
static inline struct hlist_head *
find_swevent_head(struct swevent_htable *swhash, struct perf_event *event)
{
	struct swevent_hlist *hlist;
	u32 event_id = event->attr.config;
	u64 type = event->attr.type;

	/*
	 * Event scheduling is always serialized against hlist allocation
	 * and release. Which makes the protected version suitable here.
	 * The context lock guarantees that.
	 */
	hlist = rcu_dereference_protected(swhash->swevent_hlist,
					  lockdep_is_held(&event->ctx->lock));
	if (!hlist)
		return NULL;

	return __find_swevent_head(hlist, type, event_id);
}

static void do_perf_sw_event(enum perf_type_id type, u32 event_id,
				    u64 nr,
				    struct perf_sample_data *data,
				    struct pt_regs *regs)
{
	struct swevent_htable *swhash = this_cpu_ptr(&swevent_htable);
	struct perf_event *event;
	struct hlist_head *head;

	rcu_read_lock();
	head = find_swevent_head_rcu(swhash, type, event_id);
	if (!head)
		goto end;

	hlist_for_each_entry_rcu(event, head, hlist_entry) {
		if (perf_swevent_match(event, type, event_id, data, regs))
			perf_swevent_event(event, nr, data, regs);
	}
end:
	rcu_read_unlock();
}

DEFINE_PER_CPU(struct pt_regs, __perf_regs[4]);

int perf_swevent_get_recursion_context(void)
{
	struct swevent_htable *swhash = this_cpu_ptr(&swevent_htable);

	return get_recursion_context(swhash->recursion);
}
EXPORT_SYMBOL_GPL(perf_swevent_get_recursion_context);

void perf_swevent_put_recursion_context(int rctx)
{
	struct swevent_htable *swhash = this_cpu_ptr(&swevent_htable);

	put_recursion_context(swhash->recursion, rctx);
}

void ___perf_sw_event(u32 event_id, u64 nr, struct pt_regs *regs, u64 addr)
{
	struct perf_sample_data data;

	if (WARN_ON_ONCE(!regs))
		return;

	perf_sample_data_init(&data, addr, 0);
	do_perf_sw_event(PERF_TYPE_SOFTWARE, event_id, nr, &data, regs);
}

void __perf_sw_event(u32 event_id, u64 nr, struct pt_regs *regs, u64 addr)
{
	int rctx;

	preempt_disable_notrace();
	rctx = perf_swevent_get_recursion_context();
	if (unlikely(rctx < 0))
		goto fail;

	___perf_sw_event(event_id, nr, regs, addr);

	perf_swevent_put_recursion_context(rctx);
fail:
	preempt_enable_notrace();
}

static void perf_swevent_read(struct perf_event *event)
{
}

static int perf_swevent_add(struct perf_event *event, int flags)
{
	struct swevent_htable *swhash = this_cpu_ptr(&swevent_htable);
	struct hw_perf_event *hwc = &event->hw;
	struct hlist_head *head;

	if (is_sampling_event(event)) {
		hwc->last_period = hwc->sample_period;
		perf_swevent_set_period(event);
	}

	hwc->state = !(flags & PERF_EF_START);

	head = find_swevent_head(swhash, event);
	if (WARN_ON_ONCE(!head))
		return -EINVAL;

	hlist_add_head_rcu(&event->hlist_entry, head);
	perf_event_update_userpage(event);

	return 0;
}

static void perf_swevent_del(struct perf_event *event, int flags)
{
	hlist_del_rcu(&event->hlist_entry);
}

static void perf_swevent_start(struct perf_event *event, int flags)
{
	event->hw.state = 0;
}

static void perf_swevent_stop(struct perf_event *event, int flags)
{
	event->hw.state = PERF_HES_STOPPED;
}

/* Deref the hlist from the update side */
static inline struct swevent_hlist *
swevent_hlist_deref(struct swevent_htable *swhash)
{
	return rcu_dereference_protected(swhash->swevent_hlist,
					 lockdep_is_held(&swhash->hlist_mutex));
}

static void swevent_hlist_release(struct swevent_htable *swhash)
{
	struct swevent_hlist *hlist = swevent_hlist_deref(swhash);

	if (!hlist)
		return;

	RCU_INIT_POINTER(swhash->swevent_hlist, NULL);
	kfree_rcu(hlist, rcu_head);
}

static void swevent_hlist_put_cpu(int cpu)
{
	struct swevent_htable *swhash = &per_cpu(swevent_htable, cpu);

	mutex_lock(&swhash->hlist_mutex);

	if (!--swhash->hlist_refcount)
		swevent_hlist_release(swhash);

	mutex_unlock(&swhash->hlist_mutex);
}

static void swevent_hlist_put(void)
{
	int cpu;

	for_each_possible_cpu(cpu)
		swevent_hlist_put_cpu(cpu);
}

static int swevent_hlist_get_cpu(int cpu)
{
	struct swevent_htable *swhash = &per_cpu(swevent_htable, cpu);
	int err = 0;

	mutex_lock(&swhash->hlist_mutex);
	if (!swevent_hlist_deref(swhash) &&
	    cpumask_test_cpu(cpu, perf_online_mask)) {
		struct swevent_hlist *hlist;

		hlist = kzalloc(sizeof(*hlist), GFP_KERNEL);
		if (!hlist) {
			err = -ENOMEM;
			goto exit;
		}
		rcu_assign_pointer(swhash->swevent_hlist, hlist);
	}
	swhash->hlist_refcount++;
exit:
	mutex_unlock(&swhash->hlist_mutex);

	return err;
}

static int swevent_hlist_get(void)
{
	int err, cpu, failed_cpu;

	mutex_lock(&pmus_lock);
	for_each_possible_cpu(cpu) {
		err = swevent_hlist_get_cpu(cpu);
		if (err) {
			failed_cpu = cpu;
			goto fail;
		}
	}
	mutex_unlock(&pmus_lock);
	return 0;
fail:
	for_each_possible_cpu(cpu) {
		if (cpu == failed_cpu)
			break;
		swevent_hlist_put_cpu(cpu);
	}
	mutex_unlock(&pmus_lock);
	return err;
}

struct static_key perf_swevent_enabled[PERF_COUNT_SW_MAX];

static void sw_perf_event_destroy(struct perf_event *event)
{
	u64 event_id = event->attr.config;

	WARN_ON(event->parent);

	static_key_slow_dec(&perf_swevent_enabled[event_id]);
	swevent_hlist_put();
}

static struct pmu perf_cpu_clock; /* fwd declaration */
static struct pmu perf_task_clock;

static int perf_swevent_init(struct perf_event *event)
{
	u64 event_id = event->attr.config;

	if (event->attr.type != PERF_TYPE_SOFTWARE)
		return -ENOENT;

	/*
	 * no branch sampling for software events
	 */
	if (has_branch_stack(event))
		return -EOPNOTSUPP;

	switch (event_id) {
	case PERF_COUNT_SW_CPU_CLOCK:
		event->attr.type = perf_cpu_clock.type;
		return -ENOENT;
	case PERF_COUNT_SW_TASK_CLOCK:
		event->attr.type = perf_task_clock.type;
		return -ENOENT;

	default:
		break;
	}

	if (event_id >= PERF_COUNT_SW_MAX)
		return -ENOENT;

	if (!event->parent) {
		int err;

		err = swevent_hlist_get();
		if (err)
			return err;

		static_key_slow_inc(&perf_swevent_enabled[event_id]);
		event->destroy = sw_perf_event_destroy;
	}

	return 0;
}

static struct pmu perf_swevent = {
	.task_ctx_nr	= perf_sw_context,

	.capabilities	= PERF_PMU_CAP_NO_NMI,

	.event_init	= perf_swevent_init,
	.add		= perf_swevent_add,
	.del		= perf_swevent_del,
	.start		= perf_swevent_start,
	.stop		= perf_swevent_stop,
	.read		= perf_swevent_read,
};

#ifdef CONFIG_EVENT_TRACING

static void tp_perf_event_destroy(struct perf_event *event)
{
	perf_trace_destroy(event);
}

static int perf_tp_event_init(struct perf_event *event)
{
	int err;

	if (event->attr.type != PERF_TYPE_TRACEPOINT)
		return -ENOENT;

	/*
	 * no branch sampling for tracepoint events
	 */
	if (has_branch_stack(event))
		return -EOPNOTSUPP;

	err = perf_trace_init(event);
	if (err)
		return err;

	event->destroy = tp_perf_event_destroy;

	return 0;
}

static struct pmu perf_tracepoint = {
	.task_ctx_nr	= perf_sw_context,

	.event_init	= perf_tp_event_init,
	.add		= perf_trace_add,
	.del		= perf_trace_del,
	.start		= perf_swevent_start,
	.stop		= perf_swevent_stop,
	.read		= perf_swevent_read,
};

static int perf_tp_filter_match(struct perf_event *event,
				struct perf_sample_data *data)
{
	void *record = data->raw->frag.data;

	/* only top level events have filters set */
	if (event->parent)
		event = event->parent;

	if (likely(!event->filter) || filter_match_preds(event->filter, record))
		return 1;
	return 0;
}

static int perf_tp_event_match(struct perf_event *event,
				struct perf_sample_data *data,
				struct pt_regs *regs)
{
	if (event->hw.state & PERF_HES_STOPPED)
		return 0;
	/*
	 * If exclude_kernel, only trace user-space tracepoints (uprobes)
	 */
	if (event->attr.exclude_kernel && !user_mode(regs))
		return 0;

	if (!perf_tp_filter_match(event, data))
		return 0;

	return 1;
}

void perf_trace_run_bpf_submit(void *raw_data, int size, int rctx,
			       struct trace_event_call *call, u64 count,
			       struct pt_regs *regs, struct hlist_head *head,
			       struct task_struct *task)
{
	if (bpf_prog_array_valid(call)) {
		*(struct pt_regs **)raw_data = regs;
		if (!trace_call_bpf(call, raw_data) || hlist_empty(head)) {
			perf_swevent_put_recursion_context(rctx);
			return;
		}
	}
	perf_tp_event(call->event.type, count, raw_data, size, regs, head,
		      rctx, task);
}
EXPORT_SYMBOL_GPL(perf_trace_run_bpf_submit);

static void __perf_tp_event_target_task(u64 count, void *record,
					struct pt_regs *regs,
					struct perf_sample_data *data,
					struct perf_event *event)
{
	struct trace_entry *entry = record;

	if (event->attr.config != entry->type)
		return;
	/* Cannot deliver synchronous signal to other task. */
	if (event->attr.sigtrap)
		return;
	if (perf_tp_event_match(event, data, regs))
		perf_swevent_event(event, count, data, regs);
}

static void perf_tp_event_target_task(u64 count, void *record,
				      struct pt_regs *regs,
				      struct perf_sample_data *data,
				      struct perf_event_context *ctx)
{
	unsigned int cpu = smp_processor_id();
	struct pmu *pmu = &perf_tracepoint;
	struct perf_event *event, *sibling;

	perf_event_groups_for_cpu_pmu(event, &ctx->pinned_groups, cpu, pmu) {
		__perf_tp_event_target_task(count, record, regs, data, event);
		for_each_sibling_event(sibling, event)
			__perf_tp_event_target_task(count, record, regs, data, sibling);
	}

	perf_event_groups_for_cpu_pmu(event, &ctx->flexible_groups, cpu, pmu) {
		__perf_tp_event_target_task(count, record, regs, data, event);
		for_each_sibling_event(sibling, event)
			__perf_tp_event_target_task(count, record, regs, data, sibling);
	}
}

void perf_tp_event(u16 event_type, u64 count, void *record, int entry_size,
		   struct pt_regs *regs, struct hlist_head *head, int rctx,
		   struct task_struct *task)
{
	struct perf_sample_data data;
	struct perf_event *event;

	struct perf_raw_record raw = {
		.frag = {
			.size = entry_size,
			.data = record,
		},
	};

	perf_sample_data_init(&data, 0, 0);
	perf_sample_save_raw_data(&data, &raw);

	perf_trace_buf_update(record, event_type);

	hlist_for_each_entry_rcu(event, head, hlist_entry) {
		if (perf_tp_event_match(event, &data, regs)) {
			perf_swevent_event(event, count, &data, regs);

			/*
			 * Here use the same on-stack perf_sample_data,
			 * some members in data are event-specific and
			 * need to be re-computed for different sweveents.
			 * Re-initialize data->sample_flags safely to avoid
			 * the problem that next event skips preparing data
			 * because data->sample_flags is set.
			 */
			perf_sample_data_init(&data, 0, 0);
			perf_sample_save_raw_data(&data, &raw);
		}
	}

	/*
	 * If we got specified a target task, also iterate its context and
	 * deliver this event there too.
	 */
	if (task && task != current) {
		struct perf_event_context *ctx;

		rcu_read_lock();
		ctx = rcu_dereference(task->perf_event_ctxp);
		if (!ctx)
			goto unlock;

		raw_spin_lock(&ctx->lock);
		perf_tp_event_target_task(count, record, regs, &data, ctx);
		raw_spin_unlock(&ctx->lock);
unlock:
		rcu_read_unlock();
	}

	perf_swevent_put_recursion_context(rctx);
}
EXPORT_SYMBOL_GPL(perf_tp_event);

#if defined(CONFIG_KPROBE_EVENTS) || defined(CONFIG_UPROBE_EVENTS)
/*
 * Flags in config, used by dynamic PMU kprobe and uprobe
 * The flags should match following PMU_FORMAT_ATTR().
 *
 * PERF_PROBE_CONFIG_IS_RETPROBE if set, create kretprobe/uretprobe
 *                               if not set, create kprobe/uprobe
 *
 * The following values specify a reference counter (or semaphore in the
 * terminology of tools like dtrace, systemtap, etc.) Userspace Statically
 * Defined Tracepoints (USDT). Currently, we use 40 bit for the offset.
 *
 * PERF_UPROBE_REF_CTR_OFFSET_BITS	# of bits in config as th offset
 * PERF_UPROBE_REF_CTR_OFFSET_SHIFT	# of bits to shift left
 */
enum perf_probe_config {
	PERF_PROBE_CONFIG_IS_RETPROBE = 1U << 0,  /* [k,u]retprobe */
	PERF_UPROBE_REF_CTR_OFFSET_BITS = 32,
	PERF_UPROBE_REF_CTR_OFFSET_SHIFT = 64 - PERF_UPROBE_REF_CTR_OFFSET_BITS,
};

PMU_FORMAT_ATTR(retprobe, "config:0");
#endif

#ifdef CONFIG_KPROBE_EVENTS
static struct attribute *kprobe_attrs[] = {
	&format_attr_retprobe.attr,
	NULL,
};

static struct attribute_group kprobe_format_group = {
	.name = "format",
	.attrs = kprobe_attrs,
};

static const struct attribute_group *kprobe_attr_groups[] = {
	&kprobe_format_group,
	NULL,
};

static int perf_kprobe_event_init(struct perf_event *event);
static struct pmu perf_kprobe = {
	.task_ctx_nr	= perf_sw_context,
	.event_init	= perf_kprobe_event_init,
	.add		= perf_trace_add,
	.del		= perf_trace_del,
	.start		= perf_swevent_start,
	.stop		= perf_swevent_stop,
	.read		= perf_swevent_read,
	.attr_groups	= kprobe_attr_groups,
};

static int perf_kprobe_event_init(struct perf_event *event)
{
	int err;
	bool is_retprobe;

	if (event->attr.type != perf_kprobe.type)
		return -ENOENT;

	if (!perfmon_capable())
		return -EACCES;

	/*
	 * no branch sampling for probe events
	 */
	if (has_branch_stack(event))
		return -EOPNOTSUPP;

	is_retprobe = event->attr.config & PERF_PROBE_CONFIG_IS_RETPROBE;
	err = perf_kprobe_init(event, is_retprobe);
	if (err)
		return err;

	event->destroy = perf_kprobe_destroy;

	return 0;
}
#endif /* CONFIG_KPROBE_EVENTS */

#ifdef CONFIG_UPROBE_EVENTS
PMU_FORMAT_ATTR(ref_ctr_offset, "config:32-63");

static struct attribute *uprobe_attrs[] = {
	&format_attr_retprobe.attr,
	&format_attr_ref_ctr_offset.attr,
	NULL,
};

static struct attribute_group uprobe_format_group = {
	.name = "format",
	.attrs = uprobe_attrs,
};

static const struct attribute_group *uprobe_attr_groups[] = {
	&uprobe_format_group,
	NULL,
};

static int perf_uprobe_event_init(struct perf_event *event);
static struct pmu perf_uprobe = {
	.task_ctx_nr	= perf_sw_context,
	.event_init	= perf_uprobe_event_init,
	.add		= perf_trace_add,
	.del		= perf_trace_del,
	.start		= perf_swevent_start,
	.stop		= perf_swevent_stop,
	.read		= perf_swevent_read,
	.attr_groups	= uprobe_attr_groups,
};

static int perf_uprobe_event_init(struct perf_event *event)
{
	int err;
	unsigned long ref_ctr_offset;
	bool is_retprobe;

	if (event->attr.type != perf_uprobe.type)
		return -ENOENT;

	if (!perfmon_capable())
		return -EACCES;

	/*
	 * no branch sampling for probe events
	 */
	if (has_branch_stack(event))
		return -EOPNOTSUPP;

	is_retprobe = event->attr.config & PERF_PROBE_CONFIG_IS_RETPROBE;
	ref_ctr_offset = event->attr.config >> PERF_UPROBE_REF_CTR_OFFSET_SHIFT;
	err = perf_uprobe_init(event, ref_ctr_offset, is_retprobe);
	if (err)
		return err;

	event->destroy = perf_uprobe_destroy;

	return 0;
}
#endif /* CONFIG_UPROBE_EVENTS */

static inline void perf_tp_register(void)
{
	perf_pmu_register(&perf_tracepoint, "tracepoint", PERF_TYPE_TRACEPOINT);
#ifdef CONFIG_KPROBE_EVENTS
	perf_pmu_register(&perf_kprobe, "kprobe", -1);
#endif
#ifdef CONFIG_UPROBE_EVENTS
	perf_pmu_register(&perf_uprobe, "uprobe", -1);
#endif
}

static void perf_event_free_filter(struct perf_event *event)
{
	ftrace_profile_free_filter(event);
}

#ifdef CONFIG_BPF_SYSCALL
static void bpf_overflow_handler(struct perf_event *event,
				 struct perf_sample_data *data,
				 struct pt_regs *regs)
{
	struct bpf_perf_event_data_kern ctx = {
		.data = data,
		.event = event,
	};
	struct bpf_prog *prog;
	int ret = 0;

	ctx.regs = perf_arch_bpf_user_pt_regs(regs);
	if (unlikely(__this_cpu_inc_return(bpf_prog_active) != 1))
		goto out;
	rcu_read_lock();
	prog = READ_ONCE(event->prog);
	if (prog) {
		perf_prepare_sample(data, event, regs);
		ret = bpf_prog_run(prog, &ctx);
	}
	rcu_read_unlock();
out:
	__this_cpu_dec(bpf_prog_active);
	if (!ret)
		return;

	event->orig_overflow_handler(event, data, regs);
}

static int perf_event_set_bpf_handler(struct perf_event *event,
				      struct bpf_prog *prog,
				      u64 bpf_cookie)
{
	if (event->overflow_handler_context)
		/* hw breakpoint or kernel counter */
		return -EINVAL;

	if (event->prog)
		return -EEXIST;

	if (prog->type != BPF_PROG_TYPE_PERF_EVENT)
		return -EINVAL;

	if (event->attr.precise_ip &&
	    prog->call_get_stack &&
	    (!(event->attr.sample_type & PERF_SAMPLE_CALLCHAIN) ||
	     event->attr.exclude_callchain_kernel ||
	     event->attr.exclude_callchain_user)) {
		/*
		 * On perf_event with precise_ip, calling bpf_get_stack()
		 * may trigger unwinder warnings and occasional crashes.
		 * bpf_get_[stack|stackid] works around this issue by using
		 * callchain attached to perf_sample_data. If the
		 * perf_event does not full (kernel and user) callchain
		 * attached to perf_sample_data, do not allow attaching BPF
		 * program that calls bpf_get_[stack|stackid].
		 */
		return -EPROTO;
	}

	event->prog = prog;
	event->bpf_cookie = bpf_cookie;
	event->orig_overflow_handler = READ_ONCE(event->overflow_handler);
	WRITE_ONCE(event->overflow_handler, bpf_overflow_handler);
	return 0;
}

static void perf_event_free_bpf_handler(struct perf_event *event)
{
	struct bpf_prog *prog = event->prog;

	if (!prog)
		return;

	WRITE_ONCE(event->overflow_handler, event->orig_overflow_handler);
	event->prog = NULL;
	bpf_prog_put(prog);
}
#else
static int perf_event_set_bpf_handler(struct perf_event *event,
				      struct bpf_prog *prog,
				      u64 bpf_cookie)
{
	return -EOPNOTSUPP;
}
static void perf_event_free_bpf_handler(struct perf_event *event)
{
}
#endif

/*
 * returns true if the event is a tracepoint, or a kprobe/upprobe created
 * with perf_event_open()
 */
static inline bool perf_event_is_tracing(struct perf_event *event)
{
	if (event->pmu == &perf_tracepoint)
		return true;
#ifdef CONFIG_KPROBE_EVENTS
	if (event->pmu == &perf_kprobe)
		return true;
#endif
#ifdef CONFIG_UPROBE_EVENTS
	if (event->pmu == &perf_uprobe)
		return true;
#endif
	return false;
}

int perf_event_set_bpf_prog(struct perf_event *event, struct bpf_prog *prog,
			    u64 bpf_cookie)
{
	bool is_kprobe, is_uprobe, is_tracepoint, is_syscall_tp;

	if (!perf_event_is_tracing(event))
		return perf_event_set_bpf_handler(event, prog, bpf_cookie);

	is_kprobe = event->tp_event->flags & TRACE_EVENT_FL_KPROBE;
	is_uprobe = event->tp_event->flags & TRACE_EVENT_FL_UPROBE;
	is_tracepoint = event->tp_event->flags & TRACE_EVENT_FL_TRACEPOINT;
	is_syscall_tp = is_syscall_trace_event(event->tp_event);
	if (!is_kprobe && !is_uprobe && !is_tracepoint && !is_syscall_tp)
		/* bpf programs can only be attached to u/kprobe or tracepoint */
		return -EINVAL;

	if (((is_kprobe || is_uprobe) && prog->type != BPF_PROG_TYPE_KPROBE) ||
	    (is_tracepoint && prog->type != BPF_PROG_TYPE_TRACEPOINT) ||
	    (is_syscall_tp && prog->type != BPF_PROG_TYPE_TRACEPOINT))
		return -EINVAL;

	if (prog->type == BPF_PROG_TYPE_KPROBE && prog->aux->sleepable && !is_uprobe)
		/* only uprobe programs are allowed to be sleepable */
		return -EINVAL;

	/* Kprobe override only works for kprobes, not uprobes. */
	if (prog->kprobe_override && !is_kprobe)
		return -EINVAL;

	if (is_tracepoint || is_syscall_tp) {
		int off = trace_event_get_offsets(event->tp_event);

		if (prog->aux->max_ctx_offset > off)
			return -EACCES;
	}

	return perf_event_attach_bpf_prog(event, prog, bpf_cookie);
}

void perf_event_free_bpf_prog(struct perf_event *event)
{
	if (!perf_event_is_tracing(event)) {
		perf_event_free_bpf_handler(event);
		return;
	}
	perf_event_detach_bpf_prog(event);
}

#else

static inline void perf_tp_register(void)
{
}

static void perf_event_free_filter(struct perf_event *event)
{
}

int perf_event_set_bpf_prog(struct perf_event *event, struct bpf_prog *prog,
			    u64 bpf_cookie)
{
	return -ENOENT;
}

void perf_event_free_bpf_prog(struct perf_event *event)
{
}
#endif /* CONFIG_EVENT_TRACING */

#ifdef CONFIG_HAVE_HW_BREAKPOINT
void perf_bp_event(struct perf_event *bp, void *data)
{
	struct perf_sample_data sample;
	struct pt_regs *regs = data;

	perf_sample_data_init(&sample, bp->attr.bp_addr, 0);

	if (!bp->hw.state && !perf_exclude_event(bp, regs))
		perf_swevent_event(bp, 1, &sample, regs);
}
#endif

/*
 * Allocate a new address filter
 */
static struct perf_addr_filter *
perf_addr_filter_new(struct perf_event *event, struct list_head *filters)
{
	int node = cpu_to_node(event->cpu == -1 ? 0 : event->cpu);
	struct perf_addr_filter *filter;

	filter = kzalloc_node(sizeof(*filter), GFP_KERNEL, node);
	if (!filter)
		return NULL;

	INIT_LIST_HEAD(&filter->entry);
	list_add_tail(&filter->entry, filters);

	return filter;
}

static void free_filters_list(struct list_head *filters)
{
	struct perf_addr_filter *filter, *iter;

	list_for_each_entry_safe(filter, iter, filters, entry) {
		path_put(&filter->path);
		list_del(&filter->entry);
		kfree(filter);
	}
}

/*
 * Free existing address filters and optionally install new ones
 */
static void perf_addr_filters_splice(struct perf_event *event,
				     struct list_head *head)
{
	unsigned long flags;
	LIST_HEAD(list);

	if (!has_addr_filter(event))
		return;

	/* don't bother with children, they don't have their own filters */
	if (event->parent)
		return;

	raw_spin_lock_irqsave(&event->addr_filters.lock, flags);

	list_splice_init(&event->addr_filters.list, &list);
	if (head)
		list_splice(head, &event->addr_filters.list);

	raw_spin_unlock_irqrestore(&event->addr_filters.lock, flags);

	free_filters_list(&list);
}

/*
 * Scan through mm's vmas and see if one of them matches the
 * @filter; if so, adjust filter's address range.
 * Called with mm::mmap_lock down for reading.
 */
static void perf_addr_filter_apply(struct perf_addr_filter *filter,
				   struct mm_struct *mm,
				   struct perf_addr_filter_range *fr)
{
	struct vm_area_struct *vma;
	VMA_ITERATOR(vmi, mm, 0);

	for_each_vma(vmi, vma) {
		if (!vma->vm_file)
			continue;

		if (perf_addr_filter_vma_adjust(filter, vma, fr))
			return;
	}
}

/*
 * Update event's address range filters based on the
 * task's existing mappings, if any.
 */
static void perf_event_addr_filters_apply(struct perf_event *event)
{
	struct perf_addr_filters_head *ifh = perf_event_addr_filters(event);
	struct task_struct *task = READ_ONCE(event->ctx->task);
	struct perf_addr_filter *filter;
	struct mm_struct *mm = NULL;
	unsigned int count = 0;
	unsigned long flags;

	/*
	 * We may observe TASK_TOMBSTONE, which means that the event tear-down
	 * will stop on the parent's child_mutex that our caller is also holding
	 */
	if (task == TASK_TOMBSTONE)
		return;

	if (ifh->nr_file_filters) {
		mm = get_task_mm(task);
		if (!mm)
			goto restart;

		mmap_read_lock(mm);
	}

	raw_spin_lock_irqsave(&ifh->lock, flags);
	list_for_each_entry(filter, &ifh->list, entry) {
		if (filter->path.dentry) {
			/*
			 * Adjust base offset if the filter is associated to a
			 * binary that needs to be mapped:
			 */
			event->addr_filter_ranges[count].start = 0;
			event->addr_filter_ranges[count].size = 0;

			perf_addr_filter_apply(filter, mm, &event->addr_filter_ranges[count]);
		} else {
			event->addr_filter_ranges[count].start = filter->offset;
			event->addr_filter_ranges[count].size  = filter->size;
		}

		count++;
	}

	event->addr_filters_gen++;
	raw_spin_unlock_irqrestore(&ifh->lock, flags);

	if (ifh->nr_file_filters) {
		mmap_read_unlock(mm);

		mmput(mm);
	}

restart:
	perf_event_stop(event, 1);
}

/*
 * Address range filtering: limiting the data to certain
 * instruction address ranges. Filters are ioctl()ed to us from
 * userspace as ascii strings.
 *
 * Filter string format:
 *
 * ACTION RANGE_SPEC
 * where ACTION is one of the
 *  * "filter": limit the trace to this region
 *  * "start": start tracing from this address
 *  * "stop": stop tracing at this address/region;
 * RANGE_SPEC is
 *  * for kernel addresses: <start address>[/<size>]
 *  * for object files:     <start address>[/<size>]@</path/to/object/file>
 *
 * if <size> is not specified or is zero, the range is treated as a single
 * address; not valid for ACTION=="filter".
 */
enum {
	IF_ACT_NONE = -1,
	IF_ACT_FILTER,
	IF_ACT_START,
	IF_ACT_STOP,
	IF_SRC_FILE,
	IF_SRC_KERNEL,
	IF_SRC_FILEADDR,
	IF_SRC_KERNELADDR,
};

enum {
	IF_STATE_ACTION = 0,
	IF_STATE_SOURCE,
	IF_STATE_END,
};

static const match_table_t if_tokens = {
	{ IF_ACT_FILTER,	"filter" },
	{ IF_ACT_START,		"start" },
	{ IF_ACT_STOP,		"stop" },
	{ IF_SRC_FILE,		"%u/%u@%s" },
	{ IF_SRC_KERNEL,	"%u/%u" },
	{ IF_SRC_FILEADDR,	"%u@%s" },
	{ IF_SRC_KERNELADDR,	"%u" },
	{ IF_ACT_NONE,		NULL },
};

/*
 * Address filter string parser
 */
static int
perf_event_parse_addr_filter(struct perf_event *event, char *fstr,
			     struct list_head *filters)
{
	struct perf_addr_filter *filter = NULL;
	char *start, *orig, *filename = NULL;
	substring_t args[MAX_OPT_ARGS];
	int state = IF_STATE_ACTION, token;
	unsigned int kernel = 0;
	int ret = -EINVAL;

	orig = fstr = kstrdup(fstr, GFP_KERNEL);
	if (!fstr)
		return -ENOMEM;

	while ((start = strsep(&fstr, " ,\n")) != NULL) {
		static const enum perf_addr_filter_action_t actions[] = {
			[IF_ACT_FILTER]	= PERF_ADDR_FILTER_ACTION_FILTER,
			[IF_ACT_START]	= PERF_ADDR_FILTER_ACTION_START,
			[IF_ACT_STOP]	= PERF_ADDR_FILTER_ACTION_STOP,
		};
		ret = -EINVAL;

		if (!*start)
			continue;

		/* filter definition begins */
		if (state == IF_STATE_ACTION) {
			filter = perf_addr_filter_new(event, filters);
			if (!filter)
				goto fail;
		}

		token = match_token(start, if_tokens, args);
		switch (token) {
		case IF_ACT_FILTER:
		case IF_ACT_START:
		case IF_ACT_STOP:
			if (state != IF_STATE_ACTION)
				goto fail;

			filter->action = actions[token];
			state = IF_STATE_SOURCE;
			break;

		case IF_SRC_KERNELADDR:
		case IF_SRC_KERNEL:
			kernel = 1;
			fallthrough;

		case IF_SRC_FILEADDR:
		case IF_SRC_FILE:
			if (state != IF_STATE_SOURCE)
				goto fail;

			*args[0].to = 0;
			ret = kstrtoul(args[0].from, 0, &filter->offset);
			if (ret)
				goto fail;

			if (token == IF_SRC_KERNEL || token == IF_SRC_FILE) {
				*args[1].to = 0;
				ret = kstrtoul(args[1].from, 0, &filter->size);
				if (ret)
					goto fail;
			}

			if (token == IF_SRC_FILE || token == IF_SRC_FILEADDR) {
				int fpos = token == IF_SRC_FILE ? 2 : 1;

				kfree(filename);
				filename = match_strdup(&args[fpos]);
				if (!filename) {
					ret = -ENOMEM;
					goto fail;
				}
			}

			state = IF_STATE_END;
			break;

		default:
			goto fail;
		}

		/*
		 * Filter definition is fully parsed, validate and install it.
		 * Make sure that it doesn't contradict itself or the event's
		 * attribute.
		 */
		if (state == IF_STATE_END) {
			ret = -EINVAL;

			/*
			 * ACTION "filter" must have a non-zero length region
			 * specified.
			 */
			if (filter->action == PERF_ADDR_FILTER_ACTION_FILTER &&
			    !filter->size)
				goto fail;

			if (!kernel) {
				if (!filename)
					goto fail;

				/*
				 * For now, we only support file-based filters
				 * in per-task events; doing so for CPU-wide
				 * events requires additional context switching
				 * trickery, since same object code will be
				 * mapped at different virtual addresses in
				 * different processes.
				 */
				ret = -EOPNOTSUPP;
				if (!event->ctx->task)
					goto fail;

				/* look up the path and grab its inode */
				ret = kern_path(filename, LOOKUP_FOLLOW,
						&filter->path);
				if (ret)
					goto fail;

				ret = -EINVAL;
				if (!filter->path.dentry ||
				    !S_ISREG(d_inode(filter->path.dentry)
					     ->i_mode))
					goto fail;

				event->addr_filters.nr_file_filters++;
			}

			/* ready to consume more filters */
			kfree(filename);
			filename = NULL;
			state = IF_STATE_ACTION;
			filter = NULL;
			kernel = 0;
		}
	}

	if (state != IF_STATE_ACTION)
		goto fail;

	kfree(filename);
	kfree(orig);

	return 0;

fail:
	kfree(filename);
	free_filters_list(filters);
	kfree(orig);

	return ret;
}

static int
perf_event_set_addr_filter(struct perf_event *event, char *filter_str)
{
	LIST_HEAD(filters);
	int ret;

	/*
	 * Since this is called in perf_ioctl() path, we're already holding
	 * ctx::mutex.
	 */
	lockdep_assert_held(&event->ctx->mutex);

	if (WARN_ON_ONCE(event->parent))
		return -EINVAL;

	ret = perf_event_parse_addr_filter(event, filter_str, &filters);
	if (ret)
		goto fail_clear_files;

	ret = event->pmu->addr_filters_validate(&filters);
	if (ret)
		goto fail_free_filters;

	/* remove existing filters, if any */
	perf_addr_filters_splice(event, &filters);

	/* install new filters */
	perf_event_for_each_child(event, perf_event_addr_filters_apply);

	return ret;

fail_free_filters:
	free_filters_list(&filters);

fail_clear_files:
	event->addr_filters.nr_file_filters = 0;

	return ret;
}

static int perf_event_set_filter(struct perf_event *event, void __user *arg)
{
	int ret = -EINVAL;
	char *filter_str;

	filter_str = strndup_user(arg, PAGE_SIZE);
	if (IS_ERR(filter_str))
		return PTR_ERR(filter_str);

#ifdef CONFIG_EVENT_TRACING
	if (perf_event_is_tracing(event)) {
		struct perf_event_context *ctx = event->ctx;

		/*
		 * Beware, here be dragons!!
		 *
		 * the tracepoint muck will deadlock against ctx->mutex, but
		 * the tracepoint stuff does not actually need it. So
		 * temporarily drop ctx->mutex. As per perf_event_ctx_lock() we
		 * already have a reference on ctx.
		 *
		 * This can result in event getting moved to a different ctx,
		 * but that does not affect the tracepoint state.
		 */
		mutex_unlock(&ctx->mutex);
		ret = ftrace_profile_set_filter(event, event->attr.config, filter_str);
		mutex_lock(&ctx->mutex);
	} else
#endif
	if (has_addr_filter(event))
		ret = perf_event_set_addr_filter(event, filter_str);

	kfree(filter_str);
	return ret;
}

/*
 * hrtimer based swevent callback
 */

static enum hrtimer_restart perf_swevent_hrtimer(struct hrtimer *hrtimer)
{
	enum hrtimer_restart ret = HRTIMER_RESTART;
	struct perf_sample_data data;
	struct pt_regs *regs;
	struct perf_event *event;
	u64 period;

	event = container_of(hrtimer, struct perf_event, hw.hrtimer);

	if (event->state != PERF_EVENT_STATE_ACTIVE)
		return HRTIMER_NORESTART;

	event->pmu->read(event);

	perf_sample_data_init(&data, 0, event->hw.last_period);
	regs = get_irq_regs();

	if (regs && !perf_exclude_event(event, regs)) {
		if (!(event->attr.exclude_idle && is_idle_task(current)))
			if (__perf_event_overflow(event, 1, &data, regs))
				ret = HRTIMER_NORESTART;
	}

	period = max_t(u64, 10000, event->hw.sample_period);
	hrtimer_forward_now(hrtimer, ns_to_ktime(period));

	return ret;
}

static void perf_swevent_start_hrtimer(struct perf_event *event)
{
	struct hw_perf_event *hwc = &event->hw;
	s64 period;

	if (!is_sampling_event(event))
		return;

	period = local64_read(&hwc->period_left);
	if (period) {
		if (period < 0)
			period = 10000;

		local64_set(&hwc->period_left, 0);
	} else {
		period = max_t(u64, 10000, hwc->sample_period);
	}
	hrtimer_start(&hwc->hrtimer, ns_to_ktime(period),
		      HRTIMER_MODE_REL_PINNED_HARD);
}

static void perf_swevent_cancel_hrtimer(struct perf_event *event)
{
	struct hw_perf_event *hwc = &event->hw;

	if (is_sampling_event(event)) {
		ktime_t remaining = hrtimer_get_remaining(&hwc->hrtimer);
		local64_set(&hwc->period_left, ktime_to_ns(remaining));

		hrtimer_cancel(&hwc->hrtimer);
	}
}

static void perf_swevent_init_hrtimer(struct perf_event *event)
{
	struct hw_perf_event *hwc = &event->hw;

	if (!is_sampling_event(event))
		return;

	hrtimer_init(&hwc->hrtimer, CLOCK_MONOTONIC, HRTIMER_MODE_REL_HARD);
	hwc->hrtimer.function = perf_swevent_hrtimer;

	/*
	 * Since hrtimers have a fixed rate, we can do a static freq->period
	 * mapping and avoid the whole period adjust feedback stuff.
	 */
	if (event->attr.freq) {
		long freq = event->attr.sample_freq;

		event->attr.sample_period = NSEC_PER_SEC / freq;
		hwc->sample_period = event->attr.sample_period;
		local64_set(&hwc->period_left, hwc->sample_period);
		hwc->last_period = hwc->sample_period;
		event->attr.freq = 0;
	}
}

/*
 * Software event: cpu wall time clock
 */

static void cpu_clock_event_update(struct perf_event *event)
{
	s64 prev;
	u64 now;

	now = local_clock();
	prev = local64_xchg(&event->hw.prev_count, now);
	local64_add(now - prev, &event->count);
}

static void cpu_clock_event_start(struct perf_event *event, int flags)
{
	local64_set(&event->hw.prev_count, local_clock());
	perf_swevent_start_hrtimer(event);
}

static void cpu_clock_event_stop(struct perf_event *event, int flags)
{
	perf_swevent_cancel_hrtimer(event);
	cpu_clock_event_update(event);
}

static int cpu_clock_event_add(struct perf_event *event, int flags)
{
	if (flags & PERF_EF_START)
		cpu_clock_event_start(event, flags);
	perf_event_update_userpage(event);

	return 0;
}

static void cpu_clock_event_del(struct perf_event *event, int flags)
{
	cpu_clock_event_stop(event, flags);
}

static void cpu_clock_event_read(struct perf_event *event)
{
	cpu_clock_event_update(event);
}

static int cpu_clock_event_init(struct perf_event *event)
{
	if (event->attr.type != perf_cpu_clock.type)
		return -ENOENT;

	if (event->attr.config != PERF_COUNT_SW_CPU_CLOCK)
		return -ENOENT;

	/*
	 * no branch sampling for software events
	 */
	if (has_branch_stack(event))
		return -EOPNOTSUPP;

	perf_swevent_init_hrtimer(event);

	return 0;
}

static struct pmu perf_cpu_clock = {
	.task_ctx_nr	= perf_sw_context,

	.capabilities	= PERF_PMU_CAP_NO_NMI,
	.dev		= PMU_NULL_DEV,

	.event_init	= cpu_clock_event_init,
	.add		= cpu_clock_event_add,
	.del		= cpu_clock_event_del,
	.start		= cpu_clock_event_start,
	.stop		= cpu_clock_event_stop,
	.read		= cpu_clock_event_read,
};

/*
 * Software event: task time clock
 */

static void task_clock_event_update(struct perf_event *event, u64 now)
{
	u64 prev;
	s64 delta;

	prev = local64_xchg(&event->hw.prev_count, now);
	delta = now - prev;
	local64_add(delta, &event->count);
}

static void task_clock_event_start(struct perf_event *event, int flags)
{
	local64_set(&event->hw.prev_count, event->ctx->time);
	perf_swevent_start_hrtimer(event);
}

static void task_clock_event_stop(struct perf_event *event, int flags)
{
	perf_swevent_cancel_hrtimer(event);
	task_clock_event_update(event, event->ctx->time);
}

static int task_clock_event_add(struct perf_event *event, int flags)
{
	if (flags & PERF_EF_START)
		task_clock_event_start(event, flags);
	perf_event_update_userpage(event);

	return 0;
}

static void task_clock_event_del(struct perf_event *event, int flags)
{
	task_clock_event_stop(event, PERF_EF_UPDATE);
}

static void task_clock_event_read(struct perf_event *event)
{
	u64 now = perf_clock();
	u64 delta = now - event->ctx->timestamp;
	u64 time = event->ctx->time + delta;

	task_clock_event_update(event, time);
}

static int task_clock_event_init(struct perf_event *event)
{
	if (event->attr.type != perf_task_clock.type)
		return -ENOENT;

	if (event->attr.config != PERF_COUNT_SW_TASK_CLOCK)
		return -ENOENT;

	/*
	 * no branch sampling for software events
	 */
	if (has_branch_stack(event))
		return -EOPNOTSUPP;

	perf_swevent_init_hrtimer(event);

	return 0;
}

static struct pmu perf_task_clock = {
	.task_ctx_nr	= perf_sw_context,

	.capabilities	= PERF_PMU_CAP_NO_NMI,
	.dev		= PMU_NULL_DEV,

	.event_init	= task_clock_event_init,
	.add		= task_clock_event_add,
	.del		= task_clock_event_del,
	.start		= task_clock_event_start,
	.stop		= task_clock_event_stop,
	.read		= task_clock_event_read,
};

static void perf_pmu_nop_void(struct pmu *pmu)
{
}

static void perf_pmu_nop_txn(struct pmu *pmu, unsigned int flags)
{
}

static int perf_pmu_nop_int(struct pmu *pmu)
{
	return 0;
}

static int perf_event_nop_int(struct perf_event *event, u64 value)
{
	return 0;
}

static DEFINE_PER_CPU(unsigned int, nop_txn_flags);

static void perf_pmu_start_txn(struct pmu *pmu, unsigned int flags)
{
	__this_cpu_write(nop_txn_flags, flags);

	if (flags & ~PERF_PMU_TXN_ADD)
		return;

	perf_pmu_disable(pmu);
}

static int perf_pmu_commit_txn(struct pmu *pmu)
{
	unsigned int flags = __this_cpu_read(nop_txn_flags);

	__this_cpu_write(nop_txn_flags, 0);

	if (flags & ~PERF_PMU_TXN_ADD)
		return 0;

	perf_pmu_enable(pmu);
	return 0;
}

static void perf_pmu_cancel_txn(struct pmu *pmu)
{
	unsigned int flags =  __this_cpu_read(nop_txn_flags);

	__this_cpu_write(nop_txn_flags, 0);

	if (flags & ~PERF_PMU_TXN_ADD)
		return;

	perf_pmu_enable(pmu);
}

static int perf_event_idx_default(struct perf_event *event)
{
	return 0;
}

static void free_pmu_context(struct pmu *pmu)
{
	free_percpu(pmu->cpu_pmu_context);
}

/*
 * Let userspace know that this PMU supports address range filtering:
 */
static ssize_t nr_addr_filters_show(struct device *dev,
				    struct device_attribute *attr,
				    char *page)
{
	struct pmu *pmu = dev_get_drvdata(dev);

	return scnprintf(page, PAGE_SIZE - 1, "%d\n", pmu->nr_addr_filters);
}
DEVICE_ATTR_RO(nr_addr_filters);

static struct idr pmu_idr;

static ssize_t
type_show(struct device *dev, struct device_attribute *attr, char *page)
{
	struct pmu *pmu = dev_get_drvdata(dev);

	return scnprintf(page, PAGE_SIZE - 1, "%d\n", pmu->type);
}
static DEVICE_ATTR_RO(type);

static ssize_t
perf_event_mux_interval_ms_show(struct device *dev,
				struct device_attribute *attr,
				char *page)
{
	struct pmu *pmu = dev_get_drvdata(dev);

	return scnprintf(page, PAGE_SIZE - 1, "%d\n", pmu->hrtimer_interval_ms);
}

static DEFINE_MUTEX(mux_interval_mutex);

static ssize_t
perf_event_mux_interval_ms_store(struct device *dev,
				 struct device_attribute *attr,
				 const char *buf, size_t count)
{
	struct pmu *pmu = dev_get_drvdata(dev);
	int timer, cpu, ret;

	ret = kstrtoint(buf, 0, &timer);
	if (ret)
		return ret;

	if (timer < 1)
		return -EINVAL;

	/* same value, noting to do */
	if (timer == pmu->hrtimer_interval_ms)
		return count;

	mutex_lock(&mux_interval_mutex);
	pmu->hrtimer_interval_ms = timer;

	/* update all cpuctx for this PMU */
	cpus_read_lock();
	for_each_online_cpu(cpu) {
		struct perf_cpu_pmu_context *cpc;
		cpc = per_cpu_ptr(pmu->cpu_pmu_context, cpu);
		cpc->hrtimer_interval = ns_to_ktime(NSEC_PER_MSEC * timer);

<<<<<<< HEAD
		cpu_function_call(cpu, perf_mux_hrtimer_restart_ipi, cpuctx);
=======
		cpu_function_call(cpu, perf_mux_hrtimer_restart_ipi, cpc);
>>>>>>> 98817289
	}
	cpus_read_unlock();
	mutex_unlock(&mux_interval_mutex);

	return count;
}
static DEVICE_ATTR_RW(perf_event_mux_interval_ms);

static struct attribute *pmu_dev_attrs[] = {
	&dev_attr_type.attr,
	&dev_attr_perf_event_mux_interval_ms.attr,
	NULL,
};
ATTRIBUTE_GROUPS(pmu_dev);

static int pmu_bus_running;
static struct bus_type pmu_bus = {
	.name		= "event_source",
	.dev_groups	= pmu_dev_groups,
};

static void pmu_dev_release(struct device *dev)
{
	kfree(dev);
}

static int pmu_dev_alloc(struct pmu *pmu)
{
	int ret = -ENOMEM;

	pmu->dev = kzalloc(sizeof(struct device), GFP_KERNEL);
	if (!pmu->dev)
		goto out;

	pmu->dev->groups = pmu->attr_groups;
	device_initialize(pmu->dev);

	dev_set_drvdata(pmu->dev, pmu);
	pmu->dev->bus = &pmu_bus;
	pmu->dev->parent = pmu->parent;
	pmu->dev->release = pmu_dev_release;

	ret = dev_set_name(pmu->dev, "%s", pmu->name);
	if (ret)
		goto free_dev;

	ret = device_add(pmu->dev);
	if (ret)
		goto free_dev;

	/* For PMUs with address filters, throw in an extra attribute: */
	if (pmu->nr_addr_filters)
		ret = device_create_file(pmu->dev, &dev_attr_nr_addr_filters);

	if (ret)
		goto del_dev;

	if (pmu->attr_update)
		ret = sysfs_update_groups(&pmu->dev->kobj, pmu->attr_update);

	if (ret)
		goto del_dev;

out:
	return ret;

del_dev:
	device_del(pmu->dev);

free_dev:
	put_device(pmu->dev);
	goto out;
}

static struct lock_class_key cpuctx_mutex;
static struct lock_class_key cpuctx_lock;

int perf_pmu_register(struct pmu *pmu, const char *name, int type)
{
	int cpu, ret, max = PERF_TYPE_MAX;

	mutex_lock(&pmus_lock);
	ret = -ENOMEM;
	pmu->pmu_disable_count = alloc_percpu(int);
	if (!pmu->pmu_disable_count)
		goto unlock;

	pmu->type = -1;
	if (WARN_ONCE(!name, "Can not register anonymous pmu.\n")) {
		ret = -EINVAL;
		goto free_pdc;
	}

	pmu->name = name;

	if (type >= 0)
		max = type;

	ret = idr_alloc(&pmu_idr, pmu, max, 0, GFP_KERNEL);
	if (ret < 0)
		goto free_pdc;

	WARN_ON(type >= 0 && ret != type);

	type = ret;
	pmu->type = type;

	if (pmu_bus_running && !pmu->dev) {
		ret = pmu_dev_alloc(pmu);
		if (ret)
			goto free_idr;
	}

	ret = -ENOMEM;
	pmu->cpu_pmu_context = alloc_percpu(struct perf_cpu_pmu_context);
	if (!pmu->cpu_pmu_context)
		goto free_dev;

	for_each_possible_cpu(cpu) {
		struct perf_cpu_pmu_context *cpc;

		cpc = per_cpu_ptr(pmu->cpu_pmu_context, cpu);
		__perf_init_event_pmu_context(&cpc->epc, pmu);
		__perf_mux_hrtimer_init(cpc, cpu);
	}

	if (!pmu->start_txn) {
		if (pmu->pmu_enable) {
			/*
			 * If we have pmu_enable/pmu_disable calls, install
			 * transaction stubs that use that to try and batch
			 * hardware accesses.
			 */
			pmu->start_txn  = perf_pmu_start_txn;
			pmu->commit_txn = perf_pmu_commit_txn;
			pmu->cancel_txn = perf_pmu_cancel_txn;
		} else {
			pmu->start_txn  = perf_pmu_nop_txn;
			pmu->commit_txn = perf_pmu_nop_int;
			pmu->cancel_txn = perf_pmu_nop_void;
		}
	}

	if (!pmu->pmu_enable) {
		pmu->pmu_enable  = perf_pmu_nop_void;
		pmu->pmu_disable = perf_pmu_nop_void;
	}

	if (!pmu->check_period)
		pmu->check_period = perf_event_nop_int;

	if (!pmu->event_idx)
		pmu->event_idx = perf_event_idx_default;

	list_add_rcu(&pmu->entry, &pmus);
	atomic_set(&pmu->exclusive_cnt, 0);
	ret = 0;
unlock:
	mutex_unlock(&pmus_lock);

	return ret;

free_dev:
	if (pmu->dev && pmu->dev != PMU_NULL_DEV) {
		device_del(pmu->dev);
		put_device(pmu->dev);
	}

free_idr:
	idr_remove(&pmu_idr, pmu->type);

free_pdc:
	free_percpu(pmu->pmu_disable_count);
	goto unlock;
}
EXPORT_SYMBOL_GPL(perf_pmu_register);

void perf_pmu_unregister(struct pmu *pmu)
{
	mutex_lock(&pmus_lock);
	list_del_rcu(&pmu->entry);

	/*
	 * We dereference the pmu list under both SRCU and regular RCU, so
	 * synchronize against both of those.
	 */
	synchronize_srcu(&pmus_srcu);
	synchronize_rcu();

	free_percpu(pmu->pmu_disable_count);
	idr_remove(&pmu_idr, pmu->type);
	if (pmu_bus_running && pmu->dev && pmu->dev != PMU_NULL_DEV) {
		if (pmu->nr_addr_filters)
			device_remove_file(pmu->dev, &dev_attr_nr_addr_filters);
		device_del(pmu->dev);
		put_device(pmu->dev);
	}
	free_pmu_context(pmu);
	mutex_unlock(&pmus_lock);
}
EXPORT_SYMBOL_GPL(perf_pmu_unregister);

static inline bool has_extended_regs(struct perf_event *event)
{
	return (event->attr.sample_regs_user & PERF_REG_EXTENDED_MASK) ||
	       (event->attr.sample_regs_intr & PERF_REG_EXTENDED_MASK);
}

static int perf_try_init_event(struct pmu *pmu, struct perf_event *event)
{
	struct perf_event_context *ctx = NULL;
	int ret;

	if (!try_module_get(pmu->module))
		return -ENODEV;

	/*
	 * A number of pmu->event_init() methods iterate the sibling_list to,
	 * for example, validate if the group fits on the PMU. Therefore,
	 * if this is a sibling event, acquire the ctx->mutex to protect
	 * the sibling_list.
	 */
	if (event->group_leader != event && pmu->task_ctx_nr != perf_sw_context) {
		/*
		 * This ctx->mutex can nest when we're called through
		 * inheritance. See the perf_event_ctx_lock_nested() comment.
		 */
		ctx = perf_event_ctx_lock_nested(event->group_leader,
						 SINGLE_DEPTH_NESTING);
		BUG_ON(!ctx);
	}

	event->pmu = pmu;
	ret = pmu->event_init(event);

	if (ctx)
		perf_event_ctx_unlock(event->group_leader, ctx);

	if (!ret) {
		if (!(pmu->capabilities & PERF_PMU_CAP_EXTENDED_REGS) &&
		    has_extended_regs(event))
			ret = -EOPNOTSUPP;

		if (pmu->capabilities & PERF_PMU_CAP_NO_EXCLUDE &&
		    event_has_any_exclude_flag(event))
			ret = -EINVAL;

		if (ret && event->destroy)
			event->destroy(event);
	}

	if (ret)
		module_put(pmu->module);

	return ret;
}

static struct pmu *perf_init_event(struct perf_event *event)
{
	bool extended_type = false;
	int idx, type, ret;
	struct pmu *pmu;

	idx = srcu_read_lock(&pmus_srcu);

	/*
	 * Save original type before calling pmu->event_init() since certain
	 * pmus overwrites event->attr.type to forward event to another pmu.
	 */
	event->orig_type = event->attr.type;

	/* Try parent's PMU first: */
	if (event->parent && event->parent->pmu) {
		pmu = event->parent->pmu;
		ret = perf_try_init_event(pmu, event);
		if (!ret)
			goto unlock;
	}

	/*
	 * PERF_TYPE_HARDWARE and PERF_TYPE_HW_CACHE
	 * are often aliases for PERF_TYPE_RAW.
	 */
	type = event->attr.type;
	if (type == PERF_TYPE_HARDWARE || type == PERF_TYPE_HW_CACHE) {
		type = event->attr.config >> PERF_PMU_TYPE_SHIFT;
		if (!type) {
			type = PERF_TYPE_RAW;
		} else {
			extended_type = true;
			event->attr.config &= PERF_HW_EVENT_MASK;
		}
	}

again:
	rcu_read_lock();
	pmu = idr_find(&pmu_idr, type);
	rcu_read_unlock();
	if (pmu) {
		if (event->attr.type != type && type != PERF_TYPE_RAW &&
		    !(pmu->capabilities & PERF_PMU_CAP_EXTENDED_HW_TYPE))
			goto fail;

		ret = perf_try_init_event(pmu, event);
		if (ret == -ENOENT && event->attr.type != type && !extended_type) {
			type = event->attr.type;
			goto again;
		}

		if (ret)
			pmu = ERR_PTR(ret);

		goto unlock;
	}

	list_for_each_entry_rcu(pmu, &pmus, entry, lockdep_is_held(&pmus_srcu)) {
		ret = perf_try_init_event(pmu, event);
		if (!ret)
			goto unlock;

		if (ret != -ENOENT) {
			pmu = ERR_PTR(ret);
			goto unlock;
		}
	}
fail:
	pmu = ERR_PTR(-ENOENT);
unlock:
	srcu_read_unlock(&pmus_srcu, idx);

	return pmu;
}

static void attach_sb_event(struct perf_event *event)
{
	struct pmu_event_list *pel = per_cpu_ptr(&pmu_sb_events, event->cpu);

	raw_spin_lock(&pel->lock);
	list_add_rcu(&event->sb_list, &pel->list);
	raw_spin_unlock(&pel->lock);
}

/*
 * We keep a list of all !task (and therefore per-cpu) events
 * that need to receive side-band records.
 *
 * This avoids having to scan all the various PMU per-cpu contexts
 * looking for them.
 */
static void account_pmu_sb_event(struct perf_event *event)
{
	if (is_sb_event(event))
		attach_sb_event(event);
}

/* Freq events need the tick to stay alive (see perf_event_task_tick). */
static void account_freq_event_nohz(void)
{
#ifdef CONFIG_NO_HZ_FULL
	/* Lock so we don't race with concurrent unaccount */
	spin_lock(&nr_freq_lock);
	if (atomic_inc_return(&nr_freq_events) == 1)
		tick_nohz_dep_set(TICK_DEP_BIT_PERF_EVENTS);
	spin_unlock(&nr_freq_lock);
#endif
}

static void account_freq_event(void)
{
	if (tick_nohz_full_enabled())
		account_freq_event_nohz();
	else
		atomic_inc(&nr_freq_events);
}


static void account_event(struct perf_event *event)
{
	bool inc = false;

	if (event->parent)
		return;

	if (event->attach_state & (PERF_ATTACH_TASK | PERF_ATTACH_SCHED_CB))
		inc = true;
	if (event->attr.mmap || event->attr.mmap_data)
		atomic_inc(&nr_mmap_events);
	if (event->attr.build_id)
		atomic_inc(&nr_build_id_events);
	if (event->attr.comm)
		atomic_inc(&nr_comm_events);
	if (event->attr.namespaces)
		atomic_inc(&nr_namespaces_events);
	if (event->attr.cgroup)
		atomic_inc(&nr_cgroup_events);
	if (event->attr.task)
		atomic_inc(&nr_task_events);
	if (event->attr.freq)
		account_freq_event();
	if (event->attr.context_switch) {
		atomic_inc(&nr_switch_events);
		inc = true;
	}
	if (has_branch_stack(event))
		inc = true;
	if (is_cgroup_event(event))
		inc = true;
	if (event->attr.ksymbol)
		atomic_inc(&nr_ksymbol_events);
	if (event->attr.bpf_event)
		atomic_inc(&nr_bpf_events);
	if (event->attr.text_poke)
		atomic_inc(&nr_text_poke_events);

	if (inc) {
		/*
		 * We need the mutex here because static_branch_enable()
		 * must complete *before* the perf_sched_count increment
		 * becomes visible.
		 */
		if (atomic_inc_not_zero(&perf_sched_count))
			goto enabled;

		mutex_lock(&perf_sched_mutex);
		if (!atomic_read(&perf_sched_count)) {
			static_branch_enable(&perf_sched_events);
			/*
			 * Guarantee that all CPUs observe they key change and
			 * call the perf scheduling hooks before proceeding to
			 * install events that need them.
			 */
			synchronize_rcu();
		}
		/*
		 * Now that we have waited for the sync_sched(), allow further
		 * increments to by-pass the mutex.
		 */
		atomic_inc(&perf_sched_count);
		mutex_unlock(&perf_sched_mutex);
	}
enabled:

	account_pmu_sb_event(event);
}

/*
 * Allocate and initialize an event structure
 */
static struct perf_event *
perf_event_alloc(struct perf_event_attr *attr, int cpu,
		 struct task_struct *task,
		 struct perf_event *group_leader,
		 struct perf_event *parent_event,
		 perf_overflow_handler_t overflow_handler,
		 void *context, int cgroup_fd)
{
	struct pmu *pmu;
	struct perf_event *event;
	struct hw_perf_event *hwc;
	long err = -EINVAL;
	int node;

	if ((unsigned)cpu >= nr_cpu_ids) {
		if (!task || cpu != -1)
			return ERR_PTR(-EINVAL);
	}
	if (attr->sigtrap && !task) {
		/* Requires a task: avoid signalling random tasks. */
		return ERR_PTR(-EINVAL);
	}

	node = (cpu >= 0) ? cpu_to_node(cpu) : -1;
	event = kmem_cache_alloc_node(perf_event_cache, GFP_KERNEL | __GFP_ZERO,
				      node);
	if (!event)
		return ERR_PTR(-ENOMEM);

	/*
	 * Single events are their own group leaders, with an
	 * empty sibling list:
	 */
	if (!group_leader)
		group_leader = event;

	mutex_init(&event->child_mutex);
	INIT_LIST_HEAD(&event->child_list);

	INIT_LIST_HEAD(&event->event_entry);
	INIT_LIST_HEAD(&event->sibling_list);
	INIT_LIST_HEAD(&event->active_list);
	init_event_group(event);
	INIT_LIST_HEAD(&event->rb_entry);
	INIT_LIST_HEAD(&event->active_entry);
	INIT_LIST_HEAD(&event->addr_filters.list);
	INIT_HLIST_NODE(&event->hlist_entry);


	init_waitqueue_head(&event->waitq);
	init_irq_work(&event->pending_irq, perf_pending_irq);
	init_task_work(&event->pending_task, perf_pending_task);

	mutex_init(&event->mmap_mutex);
	raw_spin_lock_init(&event->addr_filters.lock);

	atomic_long_set(&event->refcount, 1);
	event->cpu		= cpu;
	event->attr		= *attr;
	event->group_leader	= group_leader;
	event->pmu		= NULL;
	event->oncpu		= -1;

	event->parent		= parent_event;

	event->ns		= get_pid_ns(task_active_pid_ns(current));
	event->id		= atomic64_inc_return(&perf_event_id);

	event->state		= PERF_EVENT_STATE_INACTIVE;

	if (parent_event)
		event->event_caps = parent_event->event_caps;

	if (task) {
		event->attach_state = PERF_ATTACH_TASK;
		/*
		 * XXX pmu::event_init needs to know what task to account to
		 * and we cannot use the ctx information because we need the
		 * pmu before we get a ctx.
		 */
		event->hw.target = get_task_struct(task);
	}

	event->clock = &local_clock;
	if (parent_event)
		event->clock = parent_event->clock;

	if (!overflow_handler && parent_event) {
		overflow_handler = parent_event->overflow_handler;
		context = parent_event->overflow_handler_context;
#if defined(CONFIG_BPF_SYSCALL) && defined(CONFIG_EVENT_TRACING)
		if (overflow_handler == bpf_overflow_handler) {
			struct bpf_prog *prog = parent_event->prog;

			bpf_prog_inc(prog);
			event->prog = prog;
			event->orig_overflow_handler =
				parent_event->orig_overflow_handler;
		}
#endif
	}

	if (overflow_handler) {
		event->overflow_handler	= overflow_handler;
		event->overflow_handler_context = context;
	} else if (is_write_backward(event)){
		event->overflow_handler = perf_event_output_backward;
		event->overflow_handler_context = NULL;
	} else {
		event->overflow_handler = perf_event_output_forward;
		event->overflow_handler_context = NULL;
	}

	perf_event__state_init(event);

	pmu = NULL;

	hwc = &event->hw;
	hwc->sample_period = attr->sample_period;
	if (attr->freq && attr->sample_freq)
		hwc->sample_period = 1;
	hwc->last_period = hwc->sample_period;

	local64_set(&hwc->period_left, hwc->sample_period);

	/*
	 * We currently do not support PERF_SAMPLE_READ on inherited events.
	 * See perf_output_read().
	 */
	if (attr->inherit && (attr->sample_type & PERF_SAMPLE_READ))
		goto err_ns;

	if (!has_branch_stack(event))
		event->attr.branch_sample_type = 0;

	pmu = perf_init_event(event);
	if (IS_ERR(pmu)) {
		err = PTR_ERR(pmu);
		goto err_ns;
	}

	/*
	 * Disallow uncore-task events. Similarly, disallow uncore-cgroup
	 * events (they don't make sense as the cgroup will be different
	 * on other CPUs in the uncore mask).
	 */
	if (pmu->task_ctx_nr == perf_invalid_context && (task || cgroup_fd != -1)) {
		err = -EINVAL;
		goto err_pmu;
	}

	if (event->attr.aux_output &&
	    !(pmu->capabilities & PERF_PMU_CAP_AUX_OUTPUT)) {
		err = -EOPNOTSUPP;
		goto err_pmu;
	}

	if (cgroup_fd != -1) {
		err = perf_cgroup_connect(cgroup_fd, event, attr, group_leader);
		if (err)
			goto err_pmu;
	}

	err = exclusive_event_init(event);
	if (err)
		goto err_pmu;

	if (has_addr_filter(event)) {
		event->addr_filter_ranges = kcalloc(pmu->nr_addr_filters,
						    sizeof(struct perf_addr_filter_range),
						    GFP_KERNEL);
		if (!event->addr_filter_ranges) {
			err = -ENOMEM;
			goto err_per_task;
		}

		/*
		 * Clone the parent's vma offsets: they are valid until exec()
		 * even if the mm is not shared with the parent.
		 */
		if (event->parent) {
			struct perf_addr_filters_head *ifh = perf_event_addr_filters(event);

			raw_spin_lock_irq(&ifh->lock);
			memcpy(event->addr_filter_ranges,
			       event->parent->addr_filter_ranges,
			       pmu->nr_addr_filters * sizeof(struct perf_addr_filter_range));
			raw_spin_unlock_irq(&ifh->lock);
		}

		/* force hw sync on the address filters */
		event->addr_filters_gen = 1;
	}

	if (!event->parent) {
		if (event->attr.sample_type & PERF_SAMPLE_CALLCHAIN) {
			err = get_callchain_buffers(attr->sample_max_stack);
			if (err)
				goto err_addr_filters;
		}
	}

	err = security_perf_event_alloc(event);
	if (err)
		goto err_callchain_buffer;

	/* symmetric to unaccount_event() in _free_event() */
	account_event(event);

	return event;

err_callchain_buffer:
	if (!event->parent) {
		if (event->attr.sample_type & PERF_SAMPLE_CALLCHAIN)
			put_callchain_buffers();
	}
err_addr_filters:
	kfree(event->addr_filter_ranges);

err_per_task:
	exclusive_event_destroy(event);

err_pmu:
	if (is_cgroup_event(event))
		perf_detach_cgroup(event);
	if (event->destroy)
		event->destroy(event);
	module_put(pmu->module);
err_ns:
	if (event->hw.target)
		put_task_struct(event->hw.target);
	call_rcu(&event->rcu_head, free_event_rcu);

	return ERR_PTR(err);
}

static int perf_copy_attr(struct perf_event_attr __user *uattr,
			  struct perf_event_attr *attr)
{
	u32 size;
	int ret;

	/* Zero the full structure, so that a short copy will be nice. */
	memset(attr, 0, sizeof(*attr));

	ret = get_user(size, &uattr->size);
	if (ret)
		return ret;

	/* ABI compatibility quirk: */
	if (!size)
		size = PERF_ATTR_SIZE_VER0;
	if (size < PERF_ATTR_SIZE_VER0 || size > PAGE_SIZE)
		goto err_size;

	ret = copy_struct_from_user(attr, sizeof(*attr), uattr, size);
	if (ret) {
		if (ret == -E2BIG)
			goto err_size;
		return ret;
	}

	attr->size = size;

	if (attr->__reserved_1 || attr->__reserved_2 || attr->__reserved_3)
		return -EINVAL;

	if (attr->sample_type & ~(PERF_SAMPLE_MAX-1))
		return -EINVAL;

	if (attr->read_format & ~(PERF_FORMAT_MAX-1))
		return -EINVAL;

	if (attr->sample_type & PERF_SAMPLE_BRANCH_STACK) {
		u64 mask = attr->branch_sample_type;

		/* only using defined bits */
		if (mask & ~(PERF_SAMPLE_BRANCH_MAX-1))
			return -EINVAL;

		/* at least one branch bit must be set */
		if (!(mask & ~PERF_SAMPLE_BRANCH_PLM_ALL))
			return -EINVAL;

		/* propagate priv level, when not set for branch */
		if (!(mask & PERF_SAMPLE_BRANCH_PLM_ALL)) {

			/* exclude_kernel checked on syscall entry */
			if (!attr->exclude_kernel)
				mask |= PERF_SAMPLE_BRANCH_KERNEL;

			if (!attr->exclude_user)
				mask |= PERF_SAMPLE_BRANCH_USER;

			if (!attr->exclude_hv)
				mask |= PERF_SAMPLE_BRANCH_HV;
			/*
			 * adjust user setting (for HW filter setup)
			 */
			attr->branch_sample_type = mask;
		}
		/* privileged levels capture (kernel, hv): check permissions */
		if (mask & PERF_SAMPLE_BRANCH_PERM_PLM) {
			ret = perf_allow_kernel(attr);
			if (ret)
				return ret;
		}
	}

	if (attr->sample_type & PERF_SAMPLE_REGS_USER) {
		ret = perf_reg_validate(attr->sample_regs_user);
		if (ret)
			return ret;
	}

	if (attr->sample_type & PERF_SAMPLE_STACK_USER) {
		if (!arch_perf_have_user_stack_dump())
			return -ENOSYS;

		/*
		 * We have __u32 type for the size, but so far
		 * we can only use __u16 as maximum due to the
		 * __u16 sample size limit.
		 */
		if (attr->sample_stack_user >= USHRT_MAX)
			return -EINVAL;
		else if (!IS_ALIGNED(attr->sample_stack_user, sizeof(u64)))
			return -EINVAL;
	}

	if (!attr->sample_max_stack)
		attr->sample_max_stack = sysctl_perf_event_max_stack;

	if (attr->sample_type & PERF_SAMPLE_REGS_INTR)
		ret = perf_reg_validate(attr->sample_regs_intr);

#ifndef CONFIG_CGROUP_PERF
	if (attr->sample_type & PERF_SAMPLE_CGROUP)
		return -EINVAL;
#endif
	if ((attr->sample_type & PERF_SAMPLE_WEIGHT) &&
	    (attr->sample_type & PERF_SAMPLE_WEIGHT_STRUCT))
		return -EINVAL;

	if (!attr->inherit && attr->inherit_thread)
		return -EINVAL;

	if (attr->remove_on_exec && attr->enable_on_exec)
		return -EINVAL;

	if (attr->sigtrap && !attr->remove_on_exec)
		return -EINVAL;

out:
	return ret;

err_size:
	put_user(sizeof(*attr), &uattr->size);
	ret = -E2BIG;
	goto out;
}

static void mutex_lock_double(struct mutex *a, struct mutex *b)
{
	if (b < a)
		swap(a, b);

	mutex_lock(a);
	mutex_lock_nested(b, SINGLE_DEPTH_NESTING);
}

static int
perf_event_set_output(struct perf_event *event, struct perf_event *output_event)
{
	struct perf_buffer *rb = NULL;
	int ret = -EINVAL;

	if (!output_event) {
		mutex_lock(&event->mmap_mutex);
		goto set;
	}

	/* don't allow circular references */
	if (event == output_event)
		goto out;

	/*
	 * Don't allow cross-cpu buffers
	 */
	if (output_event->cpu != event->cpu)
		goto out;

	/*
	 * If its not a per-cpu rb, it must be the same task.
	 */
	if (output_event->cpu == -1 && output_event->hw.target != event->hw.target)
		goto out;

	/*
	 * Mixing clocks in the same buffer is trouble you don't need.
	 */
	if (output_event->clock != event->clock)
		goto out;

	/*
	 * Either writing ring buffer from beginning or from end.
	 * Mixing is not allowed.
	 */
	if (is_write_backward(output_event) != is_write_backward(event))
		goto out;

	/*
	 * If both events generate aux data, they must be on the same PMU
	 */
	if (has_aux(event) && has_aux(output_event) &&
	    event->pmu != output_event->pmu)
		goto out;

	/*
	 * Hold both mmap_mutex to serialize against perf_mmap_close().  Since
	 * output_event is already on rb->event_list, and the list iteration
	 * restarts after every removal, it is guaranteed this new event is
	 * observed *OR* if output_event is already removed, it's guaranteed we
	 * observe !rb->mmap_count.
	 */
	mutex_lock_double(&event->mmap_mutex, &output_event->mmap_mutex);
set:
	/* Can't redirect output if we've got an active mmap() */
	if (atomic_read(&event->mmap_count))
		goto unlock;

	if (output_event) {
		/* get the rb we want to redirect to */
		rb = ring_buffer_get(output_event);
		if (!rb)
			goto unlock;

		/* did we race against perf_mmap_close() */
		if (!atomic_read(&rb->mmap_count)) {
			ring_buffer_put(rb);
			goto unlock;
		}
	}

	ring_buffer_attach(event, rb);

	ret = 0;
unlock:
	mutex_unlock(&event->mmap_mutex);
	if (output_event)
		mutex_unlock(&output_event->mmap_mutex);

out:
	return ret;
}

static int perf_event_set_clock(struct perf_event *event, clockid_t clk_id)
{
	bool nmi_safe = false;

	switch (clk_id) {
	case CLOCK_MONOTONIC:
		event->clock = &ktime_get_mono_fast_ns;
		nmi_safe = true;
		break;

	case CLOCK_MONOTONIC_RAW:
		event->clock = &ktime_get_raw_fast_ns;
		nmi_safe = true;
		break;

	case CLOCK_REALTIME:
		event->clock = &ktime_get_real_ns;
		break;

	case CLOCK_BOOTTIME:
		event->clock = &ktime_get_boottime_ns;
		break;

	case CLOCK_TAI:
		event->clock = &ktime_get_clocktai_ns;
		break;

	default:
		return -EINVAL;
	}

	if (!nmi_safe && !(event->pmu->capabilities & PERF_PMU_CAP_NO_NMI))
		return -EINVAL;

	return 0;
}

static bool
perf_check_permission(struct perf_event_attr *attr, struct task_struct *task)
{
	unsigned int ptrace_mode = PTRACE_MODE_READ_REALCREDS;
	bool is_capable = perfmon_capable();

	if (attr->sigtrap) {
		/*
		 * perf_event_attr::sigtrap sends signals to the other task.
		 * Require the current task to also have CAP_KILL.
		 */
		rcu_read_lock();
		is_capable &= ns_capable(__task_cred(task)->user_ns, CAP_KILL);
		rcu_read_unlock();

		/*
		 * If the required capabilities aren't available, checks for
		 * ptrace permissions: upgrade to ATTACH, since sending signals
		 * can effectively change the target task.
		 */
		ptrace_mode = PTRACE_MODE_ATTACH_REALCREDS;
	}

	/*
	 * Preserve ptrace permission check for backwards compatibility. The
	 * ptrace check also includes checks that the current task and other
	 * task have matching uids, and is therefore not done here explicitly.
	 */
	return is_capable || ptrace_may_access(task, ptrace_mode);
}

/**
 * sys_perf_event_open - open a performance event, associate it to a task/cpu
 *
 * @attr_uptr:	event_id type attributes for monitoring/sampling
 * @pid:		target pid
 * @cpu:		target cpu
 * @group_fd:		group leader event fd
 * @flags:		perf event open flags
 */
SYSCALL_DEFINE5(perf_event_open,
		struct perf_event_attr __user *, attr_uptr,
		pid_t, pid, int, cpu, int, group_fd, unsigned long, flags)
{
	struct perf_event *group_leader = NULL, *output_event = NULL;
	struct perf_event_pmu_context *pmu_ctx;
	struct perf_event *event, *sibling;
	struct perf_event_attr attr;
	struct perf_event_context *ctx;
	struct file *event_file = NULL;
	struct fd group = {NULL, 0};
	struct task_struct *task = NULL;
	struct pmu *pmu;
	int event_fd;
	int move_group = 0;
	int err;
	int f_flags = O_RDWR;
	int cgroup_fd = -1;

	/* for future expandability... */
	if (flags & ~PERF_FLAG_ALL)
		return -EINVAL;

	err = perf_copy_attr(attr_uptr, &attr);
	if (err)
		return err;

	/* Do we allow access to perf_event_open(2) ? */
	err = security_perf_event_open(&attr, PERF_SECURITY_OPEN);
	if (err)
		return err;

	if (!attr.exclude_kernel) {
		err = perf_allow_kernel(&attr);
		if (err)
			return err;
	}

	if (attr.namespaces) {
		if (!perfmon_capable())
			return -EACCES;
	}

	if (attr.freq) {
		if (attr.sample_freq > sysctl_perf_event_sample_rate)
			return -EINVAL;
	} else {
		if (attr.sample_period & (1ULL << 63))
			return -EINVAL;
	}

	/* Only privileged users can get physical addresses */
	if ((attr.sample_type & PERF_SAMPLE_PHYS_ADDR)) {
		err = perf_allow_kernel(&attr);
		if (err)
			return err;
	}

	/* REGS_INTR can leak data, lockdown must prevent this */
	if (attr.sample_type & PERF_SAMPLE_REGS_INTR) {
		err = security_locked_down(LOCKDOWN_PERF);
		if (err)
			return err;
	}

	/*
	 * In cgroup mode, the pid argument is used to pass the fd
	 * opened to the cgroup directory in cgroupfs. The cpu argument
	 * designates the cpu on which to monitor threads from that
	 * cgroup.
	 */
	if ((flags & PERF_FLAG_PID_CGROUP) && (pid == -1 || cpu == -1))
		return -EINVAL;

	if (flags & PERF_FLAG_FD_CLOEXEC)
		f_flags |= O_CLOEXEC;

	event_fd = get_unused_fd_flags(f_flags);
	if (event_fd < 0)
		return event_fd;

	if (group_fd != -1) {
		err = perf_fget_light(group_fd, &group);
		if (err)
			goto err_fd;
		group_leader = group.file->private_data;
		if (flags & PERF_FLAG_FD_OUTPUT)
			output_event = group_leader;
		if (flags & PERF_FLAG_FD_NO_GROUP)
			group_leader = NULL;
	}

	if (pid != -1 && !(flags & PERF_FLAG_PID_CGROUP)) {
		task = find_lively_task_by_vpid(pid);
		if (IS_ERR(task)) {
			err = PTR_ERR(task);
			goto err_group_fd;
		}
	}

	if (task && group_leader &&
	    group_leader->attr.inherit != attr.inherit) {
		err = -EINVAL;
		goto err_task;
	}

	if (flags & PERF_FLAG_PID_CGROUP)
		cgroup_fd = pid;

	event = perf_event_alloc(&attr, cpu, task, group_leader, NULL,
				 NULL, NULL, cgroup_fd);
	if (IS_ERR(event)) {
		err = PTR_ERR(event);
		goto err_task;
	}

	if (is_sampling_event(event)) {
		if (event->pmu->capabilities & PERF_PMU_CAP_NO_INTERRUPT) {
			err = -EOPNOTSUPP;
			goto err_alloc;
		}
	}

	/*
	 * Special case software events and allow them to be part of
	 * any hardware group.
	 */
	pmu = event->pmu;

	if (attr.use_clockid) {
		err = perf_event_set_clock(event, attr.clockid);
		if (err)
			goto err_alloc;
	}

	if (pmu->task_ctx_nr == perf_sw_context)
		event->event_caps |= PERF_EV_CAP_SOFTWARE;

	if (task) {
		err = down_read_interruptible(&task->signal->exec_update_lock);
		if (err)
			goto err_alloc;

		/*
		 * We must hold exec_update_lock across this and any potential
		 * perf_install_in_context() call for this new event to
		 * serialize against exec() altering our credentials (and the
		 * perf_event_exit_task() that could imply).
		 */
		err = -EACCES;
		if (!perf_check_permission(&attr, task))
			goto err_cred;
	}

	/*
	 * Get the target context (task or percpu):
	 */
	ctx = find_get_context(task, event);
	if (IS_ERR(ctx)) {
		err = PTR_ERR(ctx);
		goto err_cred;
	}

	mutex_lock(&ctx->mutex);

	if (ctx->task == TASK_TOMBSTONE) {
		err = -ESRCH;
		goto err_locked;
	}

	if (!task) {
		/*
		 * Check if the @cpu we're creating an event for is online.
		 *
		 * We use the perf_cpu_context::ctx::mutex to serialize against
		 * the hotplug notifiers. See perf_event_{init,exit}_cpu().
		 */
		struct perf_cpu_context *cpuctx = per_cpu_ptr(&perf_cpu_context, event->cpu);

		if (!cpuctx->online) {
			err = -ENODEV;
			goto err_locked;
		}
	}

	if (group_leader) {
		err = -EINVAL;

		/*
		 * Do not allow a recursive hierarchy (this new sibling
		 * becoming part of another group-sibling):
		 */
		if (group_leader->group_leader != group_leader)
			goto err_locked;

		/* All events in a group should have the same clock */
		if (group_leader->clock != event->clock)
			goto err_locked;

		/*
		 * Make sure we're both events for the same CPU;
		 * grouping events for different CPUs is broken; since
		 * you can never concurrently schedule them anyhow.
		 */
		if (group_leader->cpu != event->cpu)
			goto err_locked;

		/*
		 * Make sure we're both on the same context; either task or cpu.
		 */
		if (group_leader->ctx != ctx)
			goto err_locked;

		/*
		 * Only a group leader can be exclusive or pinned
		 */
		if (attr.exclusive || attr.pinned)
			goto err_locked;

		if (is_software_event(event) &&
		    !in_software_context(group_leader)) {
			/*
			 * If the event is a sw event, but the group_leader
			 * is on hw context.
			 *
			 * Allow the addition of software events to hw
			 * groups, this is safe because software events
			 * never fail to schedule.
			 *
			 * Note the comment that goes with struct
			 * perf_event_pmu_context.
			 */
			pmu = group_leader->pmu_ctx->pmu;
		} else if (!is_software_event(event)) {
			if (is_software_event(group_leader) &&
			    (group_leader->group_caps & PERF_EV_CAP_SOFTWARE)) {
				/*
				 * In case the group is a pure software group, and we
				 * try to add a hardware event, move the whole group to
				 * the hardware context.
				 */
				move_group = 1;
			}

			/* Don't allow group of multiple hw events from different pmus */
			if (!in_software_context(group_leader) &&
			    group_leader->pmu_ctx->pmu != pmu)
				goto err_locked;
		}
	}

	/*
	 * Now that we're certain of the pmu; find the pmu_ctx.
	 */
	pmu_ctx = find_get_pmu_context(pmu, ctx, event);
	if (IS_ERR(pmu_ctx)) {
		err = PTR_ERR(pmu_ctx);
		goto err_locked;
	}
	event->pmu_ctx = pmu_ctx;

	if (output_event) {
		err = perf_event_set_output(event, output_event);
		if (err)
			goto err_context;
	}

	if (!perf_event_validate_size(event)) {
		err = -E2BIG;
		goto err_context;
	}

	if (perf_need_aux_event(event) && !perf_get_aux_event(event, group_leader)) {
		err = -EINVAL;
		goto err_context;
	}

	/*
	 * Must be under the same ctx::mutex as perf_install_in_context(),
	 * because we need to serialize with concurrent event creation.
	 */
	if (!exclusive_event_installable(event, ctx)) {
		err = -EBUSY;
		goto err_context;
	}

	WARN_ON_ONCE(ctx->parent_ctx);

	event_file = anon_inode_getfile("[perf_event]", &perf_fops, event, f_flags);
	if (IS_ERR(event_file)) {
		err = PTR_ERR(event_file);
		event_file = NULL;
		goto err_context;
	}

	/*
	 * This is the point on no return; we cannot fail hereafter. This is
	 * where we start modifying current state.
	 */

	if (move_group) {
		perf_remove_from_context(group_leader, 0);
		put_pmu_ctx(group_leader->pmu_ctx);

		for_each_sibling_event(sibling, group_leader) {
			perf_remove_from_context(sibling, 0);
			put_pmu_ctx(sibling->pmu_ctx);
		}

		/*
		 * Install the group siblings before the group leader.
		 *
		 * Because a group leader will try and install the entire group
		 * (through the sibling list, which is still in-tact), we can
		 * end up with siblings installed in the wrong context.
		 *
		 * By installing siblings first we NO-OP because they're not
		 * reachable through the group lists.
		 */
		for_each_sibling_event(sibling, group_leader) {
			sibling->pmu_ctx = pmu_ctx;
			get_pmu_ctx(pmu_ctx);
			perf_event__state_init(sibling);
			perf_install_in_context(ctx, sibling, sibling->cpu);
		}

		/*
		 * Removing from the context ends up with disabled
		 * event. What we want here is event in the initial
		 * startup state, ready to be add into new context.
		 */
		group_leader->pmu_ctx = pmu_ctx;
		get_pmu_ctx(pmu_ctx);
		perf_event__state_init(group_leader);
		perf_install_in_context(ctx, group_leader, group_leader->cpu);
	}

	/*
	 * Precalculate sample_data sizes; do while holding ctx::mutex such
	 * that we're serialized against further additions and before
	 * perf_install_in_context() which is the point the event is active and
	 * can use these values.
	 */
	perf_event__header_size(event);
	perf_event__id_header_size(event);

	event->owner = current;

	perf_install_in_context(ctx, event, event->cpu);
	perf_unpin_context(ctx);

	mutex_unlock(&ctx->mutex);

	if (task) {
		up_read(&task->signal->exec_update_lock);
		put_task_struct(task);
	}

	mutex_lock(&current->perf_event_mutex);
	list_add_tail(&event->owner_entry, &current->perf_event_list);
	mutex_unlock(&current->perf_event_mutex);

	/*
	 * Drop the reference on the group_event after placing the
	 * new event on the sibling_list. This ensures destruction
	 * of the group leader will find the pointer to itself in
	 * perf_group_detach().
	 */
	fdput(group);
	fd_install(event_fd, event_file);
	return event_fd;

err_context:
	put_pmu_ctx(event->pmu_ctx);
	event->pmu_ctx = NULL; /* _free_event() */
err_locked:
	mutex_unlock(&ctx->mutex);
	perf_unpin_context(ctx);
	put_ctx(ctx);
err_cred:
	if (task)
		up_read(&task->signal->exec_update_lock);
err_alloc:
	free_event(event);
err_task:
	if (task)
		put_task_struct(task);
err_group_fd:
	fdput(group);
err_fd:
	put_unused_fd(event_fd);
	return err;
}

/**
 * perf_event_create_kernel_counter
 *
 * @attr: attributes of the counter to create
 * @cpu: cpu in which the counter is bound
 * @task: task to profile (NULL for percpu)
 * @overflow_handler: callback to trigger when we hit the event
 * @context: context data could be used in overflow_handler callback
 */
struct perf_event *
perf_event_create_kernel_counter(struct perf_event_attr *attr, int cpu,
				 struct task_struct *task,
				 perf_overflow_handler_t overflow_handler,
				 void *context)
{
	struct perf_event_pmu_context *pmu_ctx;
	struct perf_event_context *ctx;
	struct perf_event *event;
	struct pmu *pmu;
	int err;

	/*
	 * Grouping is not supported for kernel events, neither is 'AUX',
	 * make sure the caller's intentions are adjusted.
	 */
	if (attr->aux_output)
		return ERR_PTR(-EINVAL);

	event = perf_event_alloc(attr, cpu, task, NULL, NULL,
				 overflow_handler, context, -1);
	if (IS_ERR(event)) {
		err = PTR_ERR(event);
		goto err;
	}

	/* Mark owner so we could distinguish it from user events. */
	event->owner = TASK_TOMBSTONE;
	pmu = event->pmu;

	if (pmu->task_ctx_nr == perf_sw_context)
		event->event_caps |= PERF_EV_CAP_SOFTWARE;

	/*
	 * Get the target context (task or percpu):
	 */
	ctx = find_get_context(task, event);
	if (IS_ERR(ctx)) {
		err = PTR_ERR(ctx);
		goto err_alloc;
	}

	WARN_ON_ONCE(ctx->parent_ctx);
	mutex_lock(&ctx->mutex);
	if (ctx->task == TASK_TOMBSTONE) {
		err = -ESRCH;
		goto err_unlock;
	}

	pmu_ctx = find_get_pmu_context(pmu, ctx, event);
	if (IS_ERR(pmu_ctx)) {
		err = PTR_ERR(pmu_ctx);
		goto err_unlock;
	}
	event->pmu_ctx = pmu_ctx;

	if (!task) {
		/*
		 * Check if the @cpu we're creating an event for is online.
		 *
		 * We use the perf_cpu_context::ctx::mutex to serialize against
		 * the hotplug notifiers. See perf_event_{init,exit}_cpu().
		 */
		struct perf_cpu_context *cpuctx =
			container_of(ctx, struct perf_cpu_context, ctx);
		if (!cpuctx->online) {
			err = -ENODEV;
			goto err_pmu_ctx;
		}
	}

	if (!exclusive_event_installable(event, ctx)) {
		err = -EBUSY;
		goto err_pmu_ctx;
	}

	perf_install_in_context(ctx, event, event->cpu);
	perf_unpin_context(ctx);
	mutex_unlock(&ctx->mutex);

	return event;

err_pmu_ctx:
	put_pmu_ctx(pmu_ctx);
	event->pmu_ctx = NULL; /* _free_event() */
err_unlock:
	mutex_unlock(&ctx->mutex);
	perf_unpin_context(ctx);
	put_ctx(ctx);
err_alloc:
	free_event(event);
err:
	return ERR_PTR(err);
}
EXPORT_SYMBOL_GPL(perf_event_create_kernel_counter);

static void __perf_pmu_remove(struct perf_event_context *ctx,
			      int cpu, struct pmu *pmu,
			      struct perf_event_groups *groups,
			      struct list_head *events)
{
	struct perf_event *event, *sibling;

	perf_event_groups_for_cpu_pmu(event, groups, cpu, pmu) {
		perf_remove_from_context(event, 0);
		put_pmu_ctx(event->pmu_ctx);
		list_add(&event->migrate_entry, events);

		for_each_sibling_event(sibling, event) {
			perf_remove_from_context(sibling, 0);
			put_pmu_ctx(sibling->pmu_ctx);
			list_add(&sibling->migrate_entry, events);
		}
	}
}

static void __perf_pmu_install_event(struct pmu *pmu,
				     struct perf_event_context *ctx,
				     int cpu, struct perf_event *event)
{
	struct perf_event_pmu_context *epc;
	struct perf_event_context *old_ctx = event->ctx;

	get_ctx(ctx); /* normally find_get_context() */

	event->cpu = cpu;
	epc = find_get_pmu_context(pmu, ctx, event);
	event->pmu_ctx = epc;

	if (event->state >= PERF_EVENT_STATE_OFF)
		event->state = PERF_EVENT_STATE_INACTIVE;
	perf_install_in_context(ctx, event, cpu);

	/*
	 * Now that event->ctx is updated and visible, put the old ctx.
	 */
	put_ctx(old_ctx);
}

static void __perf_pmu_install(struct perf_event_context *ctx,
			       int cpu, struct pmu *pmu, struct list_head *events)
{
	struct perf_event *event, *tmp;

	/*
	 * Re-instate events in 2 passes.
	 *
	 * Skip over group leaders and only install siblings on this first
	 * pass, siblings will not get enabled without a leader, however a
	 * leader will enable its siblings, even if those are still on the old
	 * context.
	 */
	list_for_each_entry_safe(event, tmp, events, migrate_entry) {
		if (event->group_leader == event)
			continue;

		list_del(&event->migrate_entry);
		__perf_pmu_install_event(pmu, ctx, cpu, event);
	}

	/*
	 * Once all the siblings are setup properly, install the group leaders
	 * to make it go.
	 */
	list_for_each_entry_safe(event, tmp, events, migrate_entry) {
		list_del(&event->migrate_entry);
		__perf_pmu_install_event(pmu, ctx, cpu, event);
	}
}

void perf_pmu_migrate_context(struct pmu *pmu, int src_cpu, int dst_cpu)
{
	struct perf_event_context *src_ctx, *dst_ctx;
	LIST_HEAD(events);

	/*
	 * Since per-cpu context is persistent, no need to grab an extra
	 * reference.
	 */
	src_ctx = &per_cpu_ptr(&perf_cpu_context, src_cpu)->ctx;
	dst_ctx = &per_cpu_ptr(&perf_cpu_context, dst_cpu)->ctx;

	/*
	 * See perf_event_ctx_lock() for comments on the details
	 * of swizzling perf_event::ctx.
	 */
	mutex_lock_double(&src_ctx->mutex, &dst_ctx->mutex);

	__perf_pmu_remove(src_ctx, src_cpu, pmu, &src_ctx->pinned_groups, &events);
	__perf_pmu_remove(src_ctx, src_cpu, pmu, &src_ctx->flexible_groups, &events);

	if (!list_empty(&events)) {
		/*
		 * Wait for the events to quiesce before re-instating them.
		 */
		synchronize_rcu();

		__perf_pmu_install(dst_ctx, dst_cpu, pmu, &events);
	}

	mutex_unlock(&dst_ctx->mutex);
	mutex_unlock(&src_ctx->mutex);
}
EXPORT_SYMBOL_GPL(perf_pmu_migrate_context);

static void sync_child_event(struct perf_event *child_event)
{
	struct perf_event *parent_event = child_event->parent;
	u64 child_val;

	if (child_event->attr.inherit_stat) {
		struct task_struct *task = child_event->ctx->task;

		if (task && task != TASK_TOMBSTONE)
			perf_event_read_event(child_event, task);
	}

	child_val = perf_event_count(child_event);

	/*
	 * Add back the child's count to the parent's count:
	 */
	atomic64_add(child_val, &parent_event->child_count);
	atomic64_add(child_event->total_time_enabled,
		     &parent_event->child_total_time_enabled);
	atomic64_add(child_event->total_time_running,
		     &parent_event->child_total_time_running);
}

static void
perf_event_exit_event(struct perf_event *event, struct perf_event_context *ctx)
{
	struct perf_event *parent_event = event->parent;
	unsigned long detach_flags = 0;

	if (parent_event) {
		/*
		 * Do not destroy the 'original' grouping; because of the
		 * context switch optimization the original events could've
		 * ended up in a random child task.
		 *
		 * If we were to destroy the original group, all group related
		 * operations would cease to function properly after this
		 * random child dies.
		 *
		 * Do destroy all inherited groups, we don't care about those
		 * and being thorough is better.
		 */
		detach_flags = DETACH_GROUP | DETACH_CHILD;
		mutex_lock(&parent_event->child_mutex);
	}

	perf_remove_from_context(event, detach_flags);

	raw_spin_lock_irq(&ctx->lock);
	if (event->state > PERF_EVENT_STATE_EXIT)
		perf_event_set_state(event, PERF_EVENT_STATE_EXIT);
	raw_spin_unlock_irq(&ctx->lock);

	/*
	 * Child events can be freed.
	 */
	if (parent_event) {
		mutex_unlock(&parent_event->child_mutex);
		/*
		 * Kick perf_poll() for is_event_hup();
		 */
		perf_event_wakeup(parent_event);
		free_event(event);
		put_event(parent_event);
		return;
	}

	/*
	 * Parent events are governed by their filedesc, retain them.
	 */
	perf_event_wakeup(event);
}

static void perf_event_exit_task_context(struct task_struct *child)
{
	struct perf_event_context *child_ctx, *clone_ctx = NULL;
	struct perf_event *child_event, *next;

	WARN_ON_ONCE(child != current);

	child_ctx = perf_pin_task_context(child);
	if (!child_ctx)
		return;

	/*
	 * In order to reduce the amount of tricky in ctx tear-down, we hold
	 * ctx::mutex over the entire thing. This serializes against almost
	 * everything that wants to access the ctx.
	 *
	 * The exception is sys_perf_event_open() /
	 * perf_event_create_kernel_count() which does find_get_context()
	 * without ctx::mutex (it cannot because of the move_group double mutex
	 * lock thing). See the comments in perf_install_in_context().
	 */
	mutex_lock(&child_ctx->mutex);

	/*
	 * In a single ctx::lock section, de-schedule the events and detach the
	 * context from the task such that we cannot ever get it scheduled back
	 * in.
	 */
	raw_spin_lock_irq(&child_ctx->lock);
	task_ctx_sched_out(child_ctx, EVENT_ALL);

	/*
	 * Now that the context is inactive, destroy the task <-> ctx relation
	 * and mark the context dead.
	 */
	RCU_INIT_POINTER(child->perf_event_ctxp, NULL);
	put_ctx(child_ctx); /* cannot be last */
	WRITE_ONCE(child_ctx->task, TASK_TOMBSTONE);
	put_task_struct(current); /* cannot be last */

	clone_ctx = unclone_ctx(child_ctx);
	raw_spin_unlock_irq(&child_ctx->lock);

	if (clone_ctx)
		put_ctx(clone_ctx);

	/*
	 * Report the task dead after unscheduling the events so that we
	 * won't get any samples after PERF_RECORD_EXIT. We can however still
	 * get a few PERF_RECORD_READ events.
	 */
	perf_event_task(child, child_ctx, 0);

	list_for_each_entry_safe(child_event, next, &child_ctx->event_list, event_entry)
		perf_event_exit_event(child_event, child_ctx);

	mutex_unlock(&child_ctx->mutex);

	put_ctx(child_ctx);
}

/*
 * When a child task exits, feed back event values to parent events.
 *
 * Can be called with exec_update_lock held when called from
 * setup_new_exec().
 */
void perf_event_exit_task(struct task_struct *child)
{
	struct perf_event *event, *tmp;

	mutex_lock(&child->perf_event_mutex);
	list_for_each_entry_safe(event, tmp, &child->perf_event_list,
				 owner_entry) {
		list_del_init(&event->owner_entry);

		/*
		 * Ensure the list deletion is visible before we clear
		 * the owner, closes a race against perf_release() where
		 * we need to serialize on the owner->perf_event_mutex.
		 */
		smp_store_release(&event->owner, NULL);
	}
	mutex_unlock(&child->perf_event_mutex);

	perf_event_exit_task_context(child);

	/*
	 * The perf_event_exit_task_context calls perf_event_task
	 * with child's task_ctx, which generates EXIT events for
	 * child contexts and sets child->perf_event_ctxp[] to NULL.
	 * At this point we need to send EXIT events to cpu contexts.
	 */
	perf_event_task(child, NULL, 0);
}

static void perf_free_event(struct perf_event *event,
			    struct perf_event_context *ctx)
{
	struct perf_event *parent = event->parent;

	if (WARN_ON_ONCE(!parent))
		return;

	mutex_lock(&parent->child_mutex);
	list_del_init(&event->child_list);
	mutex_unlock(&parent->child_mutex);

	put_event(parent);

	raw_spin_lock_irq(&ctx->lock);
	perf_group_detach(event);
	list_del_event(event, ctx);
	raw_spin_unlock_irq(&ctx->lock);
	free_event(event);
}

/*
 * Free a context as created by inheritance by perf_event_init_task() below,
 * used by fork() in case of fail.
 *
 * Even though the task has never lived, the context and events have been
 * exposed through the child_list, so we must take care tearing it all down.
 */
void perf_event_free_task(struct task_struct *task)
{
	struct perf_event_context *ctx;
	struct perf_event *event, *tmp;

	ctx = rcu_access_pointer(task->perf_event_ctxp);
	if (!ctx)
		return;

	mutex_lock(&ctx->mutex);
	raw_spin_lock_irq(&ctx->lock);
	/*
	 * Destroy the task <-> ctx relation and mark the context dead.
	 *
	 * This is important because even though the task hasn't been
	 * exposed yet the context has been (through child_list).
	 */
	RCU_INIT_POINTER(task->perf_event_ctxp, NULL);
	WRITE_ONCE(ctx->task, TASK_TOMBSTONE);
	put_task_struct(task); /* cannot be last */
	raw_spin_unlock_irq(&ctx->lock);


	list_for_each_entry_safe(event, tmp, &ctx->event_list, event_entry)
		perf_free_event(event, ctx);

	mutex_unlock(&ctx->mutex);

	/*
	 * perf_event_release_kernel() could've stolen some of our
	 * child events and still have them on its free_list. In that
	 * case we must wait for these events to have been freed (in
	 * particular all their references to this task must've been
	 * dropped).
	 *
	 * Without this copy_process() will unconditionally free this
	 * task (irrespective of its reference count) and
	 * _free_event()'s put_task_struct(event->hw.target) will be a
	 * use-after-free.
	 *
	 * Wait for all events to drop their context reference.
	 */
	wait_var_event(&ctx->refcount, refcount_read(&ctx->refcount) == 1);
	put_ctx(ctx); /* must be last */
}

void perf_event_delayed_put(struct task_struct *task)
{
	WARN_ON_ONCE(task->perf_event_ctxp);
}

struct file *perf_event_get(unsigned int fd)
{
	struct file *file = fget(fd);
	if (!file)
		return ERR_PTR(-EBADF);

	if (file->f_op != &perf_fops) {
		fput(file);
		return ERR_PTR(-EBADF);
	}

	return file;
}

const struct perf_event *perf_get_event(struct file *file)
{
	if (file->f_op != &perf_fops)
		return ERR_PTR(-EINVAL);

	return file->private_data;
}

const struct perf_event_attr *perf_event_attrs(struct perf_event *event)
{
	if (!event)
		return ERR_PTR(-EINVAL);

	return &event->attr;
}

/*
 * Inherit an event from parent task to child task.
 *
 * Returns:
 *  - valid pointer on success
 *  - NULL for orphaned events
 *  - IS_ERR() on error
 */
static struct perf_event *
inherit_event(struct perf_event *parent_event,
	      struct task_struct *parent,
	      struct perf_event_context *parent_ctx,
	      struct task_struct *child,
	      struct perf_event *group_leader,
	      struct perf_event_context *child_ctx)
{
	enum perf_event_state parent_state = parent_event->state;
	struct perf_event_pmu_context *pmu_ctx;
	struct perf_event *child_event;
	unsigned long flags;

	/*
	 * Instead of creating recursive hierarchies of events,
	 * we link inherited events back to the original parent,
	 * which has a filp for sure, which we use as the reference
	 * count:
	 */
	if (parent_event->parent)
		parent_event = parent_event->parent;

	child_event = perf_event_alloc(&parent_event->attr,
					   parent_event->cpu,
					   child,
					   group_leader, parent_event,
					   NULL, NULL, -1);
	if (IS_ERR(child_event))
		return child_event;

	pmu_ctx = find_get_pmu_context(child_event->pmu, child_ctx, child_event);
	if (IS_ERR(pmu_ctx)) {
		free_event(child_event);
		return ERR_CAST(pmu_ctx);
	}
	child_event->pmu_ctx = pmu_ctx;

	/*
	 * is_orphaned_event() and list_add_tail(&parent_event->child_list)
	 * must be under the same lock in order to serialize against
	 * perf_event_release_kernel(), such that either we must observe
	 * is_orphaned_event() or they will observe us on the child_list.
	 */
	mutex_lock(&parent_event->child_mutex);
	if (is_orphaned_event(parent_event) ||
	    !atomic_long_inc_not_zero(&parent_event->refcount)) {
		mutex_unlock(&parent_event->child_mutex);
		/* task_ctx_data is freed with child_ctx */
		free_event(child_event);
		return NULL;
	}

	get_ctx(child_ctx);

	/*
	 * Make the child state follow the state of the parent event,
	 * not its attr.disabled bit.  We hold the parent's mutex,
	 * so we won't race with perf_event_{en, dis}able_family.
	 */
	if (parent_state >= PERF_EVENT_STATE_INACTIVE)
		child_event->state = PERF_EVENT_STATE_INACTIVE;
	else
		child_event->state = PERF_EVENT_STATE_OFF;

	if (parent_event->attr.freq) {
		u64 sample_period = parent_event->hw.sample_period;
		struct hw_perf_event *hwc = &child_event->hw;

		hwc->sample_period = sample_period;
		hwc->last_period   = sample_period;

		local64_set(&hwc->period_left, sample_period);
	}

	child_event->ctx = child_ctx;
	child_event->overflow_handler = parent_event->overflow_handler;
	child_event->overflow_handler_context
		= parent_event->overflow_handler_context;

	/*
	 * Precalculate sample_data sizes
	 */
	perf_event__header_size(child_event);
	perf_event__id_header_size(child_event);

	/*
	 * Link it up in the child's context:
	 */
	raw_spin_lock_irqsave(&child_ctx->lock, flags);
	add_event_to_ctx(child_event, child_ctx);
	child_event->attach_state |= PERF_ATTACH_CHILD;
	raw_spin_unlock_irqrestore(&child_ctx->lock, flags);

	/*
	 * Link this into the parent event's child list
	 */
	list_add_tail(&child_event->child_list, &parent_event->child_list);
	mutex_unlock(&parent_event->child_mutex);

	return child_event;
}

/*
 * Inherits an event group.
 *
 * This will quietly suppress orphaned events; !inherit_event() is not an error.
 * This matches with perf_event_release_kernel() removing all child events.
 *
 * Returns:
 *  - 0 on success
 *  - <0 on error
 */
static int inherit_group(struct perf_event *parent_event,
	      struct task_struct *parent,
	      struct perf_event_context *parent_ctx,
	      struct task_struct *child,
	      struct perf_event_context *child_ctx)
{
	struct perf_event *leader;
	struct perf_event *sub;
	struct perf_event *child_ctr;

	leader = inherit_event(parent_event, parent, parent_ctx,
				 child, NULL, child_ctx);
	if (IS_ERR(leader))
		return PTR_ERR(leader);
	/*
	 * @leader can be NULL here because of is_orphaned_event(). In this
	 * case inherit_event() will create individual events, similar to what
	 * perf_group_detach() would do anyway.
	 */
	for_each_sibling_event(sub, parent_event) {
		child_ctr = inherit_event(sub, parent, parent_ctx,
					    child, leader, child_ctx);
		if (IS_ERR(child_ctr))
			return PTR_ERR(child_ctr);

		if (sub->aux_event == parent_event && child_ctr &&
		    !perf_get_aux_event(child_ctr, leader))
			return -EINVAL;
	}
	if (leader)
		leader->group_generation = parent_event->group_generation;
	return 0;
}

/*
 * Creates the child task context and tries to inherit the event-group.
 *
 * Clears @inherited_all on !attr.inherited or error. Note that we'll leave
 * inherited_all set when we 'fail' to inherit an orphaned event; this is
 * consistent with perf_event_release_kernel() removing all child events.
 *
 * Returns:
 *  - 0 on success
 *  - <0 on error
 */
static int
inherit_task_group(struct perf_event *event, struct task_struct *parent,
		   struct perf_event_context *parent_ctx,
		   struct task_struct *child,
		   u64 clone_flags, int *inherited_all)
{
	struct perf_event_context *child_ctx;
	int ret;

	if (!event->attr.inherit ||
	    (event->attr.inherit_thread && !(clone_flags & CLONE_THREAD)) ||
	    /* Do not inherit if sigtrap and signal handlers were cleared. */
	    (event->attr.sigtrap && (clone_flags & CLONE_CLEAR_SIGHAND))) {
		*inherited_all = 0;
		return 0;
	}

	child_ctx = child->perf_event_ctxp;
	if (!child_ctx) {
		/*
		 * This is executed from the parent task context, so
		 * inherit events that have been marked for cloning.
		 * First allocate and initialize a context for the
		 * child.
		 */
		child_ctx = alloc_perf_context(child);
		if (!child_ctx)
			return -ENOMEM;

		child->perf_event_ctxp = child_ctx;
	}

	ret = inherit_group(event, parent, parent_ctx, child, child_ctx);
	if (ret)
		*inherited_all = 0;

	return ret;
}

/*
 * Initialize the perf_event context in task_struct
 */
static int perf_event_init_context(struct task_struct *child, u64 clone_flags)
{
	struct perf_event_context *child_ctx, *parent_ctx;
	struct perf_event_context *cloned_ctx;
	struct perf_event *event;
	struct task_struct *parent = current;
	int inherited_all = 1;
	unsigned long flags;
	int ret = 0;

	if (likely(!parent->perf_event_ctxp))
		return 0;

	/*
	 * If the parent's context is a clone, pin it so it won't get
	 * swapped under us.
	 */
	parent_ctx = perf_pin_task_context(parent);
	if (!parent_ctx)
		return 0;

	/*
	 * No need to check if parent_ctx != NULL here; since we saw
	 * it non-NULL earlier, the only reason for it to become NULL
	 * is if we exit, and since we're currently in the middle of
	 * a fork we can't be exiting at the same time.
	 */

	/*
	 * Lock the parent list. No need to lock the child - not PID
	 * hashed yet and not running, so nobody can access it.
	 */
	mutex_lock(&parent_ctx->mutex);

	/*
	 * We dont have to disable NMIs - we are only looking at
	 * the list, not manipulating it:
	 */
	perf_event_groups_for_each(event, &parent_ctx->pinned_groups) {
		ret = inherit_task_group(event, parent, parent_ctx,
					 child, clone_flags, &inherited_all);
		if (ret)
			goto out_unlock;
	}

	/*
	 * We can't hold ctx->lock when iterating the ->flexible_group list due
	 * to allocations, but we need to prevent rotation because
	 * rotate_ctx() will change the list from interrupt context.
	 */
	raw_spin_lock_irqsave(&parent_ctx->lock, flags);
	parent_ctx->rotate_disable = 1;
	raw_spin_unlock_irqrestore(&parent_ctx->lock, flags);

	perf_event_groups_for_each(event, &parent_ctx->flexible_groups) {
		ret = inherit_task_group(event, parent, parent_ctx,
					 child, clone_flags, &inherited_all);
		if (ret)
			goto out_unlock;
	}

	raw_spin_lock_irqsave(&parent_ctx->lock, flags);
	parent_ctx->rotate_disable = 0;

	child_ctx = child->perf_event_ctxp;

	if (child_ctx && inherited_all) {
		/*
		 * Mark the child context as a clone of the parent
		 * context, or of whatever the parent is a clone of.
		 *
		 * Note that if the parent is a clone, the holding of
		 * parent_ctx->lock avoids it from being uncloned.
		 */
		cloned_ctx = parent_ctx->parent_ctx;
		if (cloned_ctx) {
			child_ctx->parent_ctx = cloned_ctx;
			child_ctx->parent_gen = parent_ctx->parent_gen;
		} else {
			child_ctx->parent_ctx = parent_ctx;
			child_ctx->parent_gen = parent_ctx->generation;
		}
		get_ctx(child_ctx->parent_ctx);
	}

	raw_spin_unlock_irqrestore(&parent_ctx->lock, flags);
out_unlock:
	mutex_unlock(&parent_ctx->mutex);

	perf_unpin_context(parent_ctx);
	put_ctx(parent_ctx);

	return ret;
}

/*
 * Initialize the perf_event context in task_struct
 */
int perf_event_init_task(struct task_struct *child, u64 clone_flags)
{
	int ret;

	child->perf_event_ctxp = NULL;
	mutex_init(&child->perf_event_mutex);
	INIT_LIST_HEAD(&child->perf_event_list);

	ret = perf_event_init_context(child, clone_flags);
	if (ret) {
		perf_event_free_task(child);
		return ret;
	}

	return 0;
}

static void __init perf_event_init_all_cpus(void)
{
	struct swevent_htable *swhash;
	struct perf_cpu_context *cpuctx;
	int cpu;

	zalloc_cpumask_var(&perf_online_mask, GFP_KERNEL);

	for_each_possible_cpu(cpu) {
		swhash = &per_cpu(swevent_htable, cpu);
		mutex_init(&swhash->hlist_mutex);

		INIT_LIST_HEAD(&per_cpu(pmu_sb_events.list, cpu));
		raw_spin_lock_init(&per_cpu(pmu_sb_events.lock, cpu));

		INIT_LIST_HEAD(&per_cpu(sched_cb_list, cpu));

		cpuctx = per_cpu_ptr(&perf_cpu_context, cpu);
		__perf_event_init_context(&cpuctx->ctx);
		lockdep_set_class(&cpuctx->ctx.mutex, &cpuctx_mutex);
		lockdep_set_class(&cpuctx->ctx.lock, &cpuctx_lock);
		cpuctx->online = cpumask_test_cpu(cpu, perf_online_mask);
		cpuctx->heap_size = ARRAY_SIZE(cpuctx->heap_default);
		cpuctx->heap = cpuctx->heap_default;
	}
}

static void perf_swevent_init_cpu(unsigned int cpu)
{
	struct swevent_htable *swhash = &per_cpu(swevent_htable, cpu);

	mutex_lock(&swhash->hlist_mutex);
	if (swhash->hlist_refcount > 0 && !swevent_hlist_deref(swhash)) {
		struct swevent_hlist *hlist;

		hlist = kzalloc_node(sizeof(*hlist), GFP_KERNEL, cpu_to_node(cpu));
		WARN_ON(!hlist);
		rcu_assign_pointer(swhash->swevent_hlist, hlist);
	}
	mutex_unlock(&swhash->hlist_mutex);
}

#if defined CONFIG_HOTPLUG_CPU || defined CONFIG_KEXEC_CORE
static void __perf_event_exit_context(void *__info)
{
	struct perf_cpu_context *cpuctx = this_cpu_ptr(&perf_cpu_context);
	struct perf_event_context *ctx = __info;
	struct perf_event *event;

	raw_spin_lock(&ctx->lock);
	ctx_sched_out(ctx, EVENT_TIME);
	list_for_each_entry(event, &ctx->event_list, event_entry)
		__perf_remove_from_context(event, cpuctx, ctx, (void *)DETACH_GROUP);
	raw_spin_unlock(&ctx->lock);
}

static void perf_event_exit_cpu_context(int cpu)
{
	struct perf_cpu_context *cpuctx;
	struct perf_event_context *ctx;

	// XXX simplify cpuctx->online
	mutex_lock(&pmus_lock);
	cpuctx = per_cpu_ptr(&perf_cpu_context, cpu);
	ctx = &cpuctx->ctx;

	mutex_lock(&ctx->mutex);
	smp_call_function_single(cpu, __perf_event_exit_context, ctx, 1);
	cpuctx->online = 0;
	mutex_unlock(&ctx->mutex);
	cpumask_clear_cpu(cpu, perf_online_mask);
	mutex_unlock(&pmus_lock);
}
#else

static void perf_event_exit_cpu_context(int cpu) { }

#endif

int perf_event_init_cpu(unsigned int cpu)
{
	struct perf_cpu_context *cpuctx;
	struct perf_event_context *ctx;

	perf_swevent_init_cpu(cpu);

	mutex_lock(&pmus_lock);
	cpumask_set_cpu(cpu, perf_online_mask);
	cpuctx = per_cpu_ptr(&perf_cpu_context, cpu);
	ctx = &cpuctx->ctx;

	mutex_lock(&ctx->mutex);
	cpuctx->online = 1;
	mutex_unlock(&ctx->mutex);
	mutex_unlock(&pmus_lock);

	return 0;
}

int perf_event_exit_cpu(unsigned int cpu)
{
	perf_event_exit_cpu_context(cpu);
	return 0;
}

static int
perf_reboot(struct notifier_block *notifier, unsigned long val, void *v)
{
	int cpu;

	for_each_online_cpu(cpu)
		perf_event_exit_cpu(cpu);

	return NOTIFY_OK;
}

/*
 * Run the perf reboot notifier at the very last possible moment so that
 * the generic watchdog code runs as long as possible.
 */
static struct notifier_block perf_reboot_notifier = {
	.notifier_call = perf_reboot,
	.priority = INT_MIN,
};

void __init perf_event_init(void)
{
	int ret;

	idr_init(&pmu_idr);

	perf_event_init_all_cpus();
	init_srcu_struct(&pmus_srcu);
	perf_pmu_register(&perf_swevent, "software", PERF_TYPE_SOFTWARE);
	perf_pmu_register(&perf_cpu_clock, "cpu_clock", -1);
	perf_pmu_register(&perf_task_clock, "task_clock", -1);
	perf_tp_register();
	perf_event_init_cpu(smp_processor_id());
	register_reboot_notifier(&perf_reboot_notifier);

	ret = init_hw_breakpoint();
	WARN(ret, "hw_breakpoint initialization failed with: %d", ret);

	perf_event_cache = KMEM_CACHE(perf_event, SLAB_PANIC);

	/*
	 * Build time assertion that we keep the data_head at the intended
	 * location.  IOW, validation we got the __reserved[] size right.
	 */
	BUILD_BUG_ON((offsetof(struct perf_event_mmap_page, data_head))
		     != 1024);
}

ssize_t perf_event_sysfs_show(struct device *dev, struct device_attribute *attr,
			      char *page)
{
	struct perf_pmu_events_attr *pmu_attr =
		container_of(attr, struct perf_pmu_events_attr, attr);

	if (pmu_attr->event_str)
		return sprintf(page, "%s\n", pmu_attr->event_str);

	return 0;
}
EXPORT_SYMBOL_GPL(perf_event_sysfs_show);

static int __init perf_event_sysfs_init(void)
{
	struct pmu *pmu;
	int ret;

	mutex_lock(&pmus_lock);

	ret = bus_register(&pmu_bus);
	if (ret)
		goto unlock;

	list_for_each_entry(pmu, &pmus, entry) {
		if (pmu->dev)
			continue;

		ret = pmu_dev_alloc(pmu);
		WARN(ret, "Failed to register pmu: %s, reason %d\n", pmu->name, ret);
	}
	pmu_bus_running = 1;
	ret = 0;

unlock:
	mutex_unlock(&pmus_lock);

	return ret;
}
device_initcall(perf_event_sysfs_init);

#ifdef CONFIG_CGROUP_PERF
static struct cgroup_subsys_state *
perf_cgroup_css_alloc(struct cgroup_subsys_state *parent_css)
{
	struct perf_cgroup *jc;

	jc = kzalloc(sizeof(*jc), GFP_KERNEL);
	if (!jc)
		return ERR_PTR(-ENOMEM);

	jc->info = alloc_percpu(struct perf_cgroup_info);
	if (!jc->info) {
		kfree(jc);
		return ERR_PTR(-ENOMEM);
	}

	return &jc->css;
}

static void perf_cgroup_css_free(struct cgroup_subsys_state *css)
{
	struct perf_cgroup *jc = container_of(css, struct perf_cgroup, css);

	free_percpu(jc->info);
	kfree(jc);
}

static int perf_cgroup_css_online(struct cgroup_subsys_state *css)
{
	perf_event_cgroup(css->cgroup);
	return 0;
}

static int __perf_cgroup_move(void *info)
{
	struct task_struct *task = info;

	preempt_disable();
	perf_cgroup_switch(task);
	preempt_enable();

	return 0;
}

static void perf_cgroup_attach(struct cgroup_taskset *tset)
{
	struct task_struct *task;
	struct cgroup_subsys_state *css;

	cgroup_taskset_for_each(task, css, tset)
		task_function_call(task, __perf_cgroup_move, task);
}

struct cgroup_subsys perf_event_cgrp_subsys = {
	.css_alloc	= perf_cgroup_css_alloc,
	.css_free	= perf_cgroup_css_free,
	.css_online	= perf_cgroup_css_online,
	.attach		= perf_cgroup_attach,
	/*
	 * Implicitly enable on dfl hierarchy so that perf events can
	 * always be filtered by cgroup2 path as long as perf_event
	 * controller is not mounted on a legacy hierarchy.
	 */
	.implicit_on_dfl = true,
	.threaded	= true,
};
#endif /* CONFIG_CGROUP_PERF */

DEFINE_STATIC_CALL_RET0(perf_snapshot_branch_stack, perf_snapshot_branch_stack_t);<|MERGE_RESOLUTION|>--- conflicted
+++ resolved
@@ -11401,11 +11401,7 @@
 		cpc = per_cpu_ptr(pmu->cpu_pmu_context, cpu);
 		cpc->hrtimer_interval = ns_to_ktime(NSEC_PER_MSEC * timer);
 
-<<<<<<< HEAD
-		cpu_function_call(cpu, perf_mux_hrtimer_restart_ipi, cpuctx);
-=======
 		cpu_function_call(cpu, perf_mux_hrtimer_restart_ipi, cpc);
->>>>>>> 98817289
 	}
 	cpus_read_unlock();
 	mutex_unlock(&mux_interval_mutex);
