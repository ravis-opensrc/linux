// SPDX-License-Identifier: GPL-2.0
/*
 * event tracer
 *
 * Copyright (C) 2008 Red Hat Inc, Steven Rostedt <srostedt@redhat.com>
 *
 *  - Added format output of fields of the trace point.
 *    This was based off of work by Tom Zanussi <tzanussi@gmail.com>.
 *
 */

#define pr_fmt(fmt) fmt

#include <linux/workqueue.h>
#include <linux/security.h>
#include <linux/spinlock.h>
#include <linux/kthread.h>
#include <linux/tracefs.h>
#include <linux/uaccess.h>
#include <linux/module.h>
#include <linux/ctype.h>
#include <linux/sort.h>
#include <linux/slab.h>
#include <linux/delay.h>

#include <trace/events/sched.h>

#include <asm/setup.h>

#include "trace_output.h"

#undef TRACE_SYSTEM
#define TRACE_SYSTEM "TRACE_SYSTEM"

DEFINE_MUTEX(event_mutex);

LIST_HEAD(ftrace_events);
static LIST_HEAD(ftrace_generic_fields);
static LIST_HEAD(ftrace_common_fields);

#define GFP_TRACE (GFP_KERNEL | __GFP_ZERO)

static struct kmem_cache *field_cachep;
static struct kmem_cache *file_cachep;

static inline int system_refcount(struct event_subsystem *system)
{
	return system->ref_count;
}

static int system_refcount_inc(struct event_subsystem *system)
{
	return system->ref_count++;
}

static int system_refcount_dec(struct event_subsystem *system)
{
	return --system->ref_count;
}

/* Double loops, do not use break, only goto's work */
#define do_for_each_event_file(tr, file)			\
	list_for_each_entry(tr, &ftrace_trace_arrays, list) {	\
		list_for_each_entry(file, &tr->events, list)

#define do_for_each_event_file_safe(tr, file)			\
	list_for_each_entry(tr, &ftrace_trace_arrays, list) {	\
		struct trace_event_file *___n;				\
		list_for_each_entry_safe(file, ___n, &tr->events, list)

#define while_for_each_event_file()		\
	}

static struct ftrace_event_field *
__find_event_field(struct list_head *head, char *name)
{
	struct ftrace_event_field *field;

	list_for_each_entry(field, head, link) {
		if (!strcmp(field->name, name))
			return field;
	}

	return NULL;
}

struct ftrace_event_field *
trace_find_event_field(struct trace_event_call *call, char *name)
{
	struct ftrace_event_field *field;
	struct list_head *head;

	head = trace_get_fields(call);
	field = __find_event_field(head, name);
	if (field)
		return field;

	field = __find_event_field(&ftrace_generic_fields, name);
	if (field)
		return field;

	return __find_event_field(&ftrace_common_fields, name);
}

static int __trace_define_field(struct list_head *head, const char *type,
				const char *name, int offset, int size,
				int is_signed, int filter_type)
{
	struct ftrace_event_field *field;

	field = kmem_cache_alloc(field_cachep, GFP_TRACE);
	if (!field)
		return -ENOMEM;

	field->name = name;
	field->type = type;

	if (filter_type == FILTER_OTHER)
		field->filter_type = filter_assign_type(type);
	else
		field->filter_type = filter_type;

	field->offset = offset;
	field->size = size;
	field->is_signed = is_signed;

	list_add(&field->link, head);

	return 0;
}

int trace_define_field(struct trace_event_call *call, const char *type,
		       const char *name, int offset, int size, int is_signed,
		       int filter_type)
{
	struct list_head *head;

	if (WARN_ON(!call->class))
		return 0;

	head = trace_get_fields(call);
	return __trace_define_field(head, type, name, offset, size,
				    is_signed, filter_type);
}
EXPORT_SYMBOL_GPL(trace_define_field);

#define __generic_field(type, item, filter_type)			\
	ret = __trace_define_field(&ftrace_generic_fields, #type,	\
				   #item, 0, 0, is_signed_type(type),	\
				   filter_type);			\
	if (ret)							\
		return ret;

#define __common_field(type, item)					\
	ret = __trace_define_field(&ftrace_common_fields, #type,	\
				   "common_" #item,			\
				   offsetof(typeof(ent), item),		\
				   sizeof(ent.item),			\
				   is_signed_type(type), FILTER_OTHER);	\
	if (ret)							\
		return ret;

static int trace_define_generic_fields(void)
{
	int ret;

	__generic_field(int, CPU, FILTER_CPU);
	__generic_field(int, cpu, FILTER_CPU);
	__generic_field(char *, COMM, FILTER_COMM);
	__generic_field(char *, comm, FILTER_COMM);

	return ret;
}

static int trace_define_common_fields(void)
{
	int ret;
	struct trace_entry ent;

	__common_field(unsigned short, type);
	__common_field(unsigned char, flags);
	__common_field(unsigned char, preempt_count);
	__common_field(int, pid);

	return ret;
}

static void trace_destroy_fields(struct trace_event_call *call)
{
	struct ftrace_event_field *field, *next;
	struct list_head *head;

	head = trace_get_fields(call);
	list_for_each_entry_safe(field, next, head, link) {
		list_del(&field->link);
		kmem_cache_free(field_cachep, field);
	}
}

/*
 * run-time version of trace_event_get_offsets_<call>() that returns the last
 * accessible offset of trace fields excluding __dynamic_array bytes
 */
int trace_event_get_offsets(struct trace_event_call *call)
{
	struct ftrace_event_field *tail;
	struct list_head *head;

	head = trace_get_fields(call);
	/*
	 * head->next points to the last field with the largest offset,
	 * since it was added last by trace_define_field()
	 */
	tail = list_first_entry(head, struct ftrace_event_field, link);
	return tail->offset + tail->size;
}

int trace_event_raw_init(struct trace_event_call *call)
{
	int id;

	id = register_trace_event(&call->event);
	if (!id)
		return -ENODEV;

	return 0;
}
EXPORT_SYMBOL_GPL(trace_event_raw_init);

bool trace_event_ignore_this_pid(struct trace_event_file *trace_file)
{
	struct trace_array *tr = trace_file->tr;
	struct trace_array_cpu *data;
	struct trace_pid_list *pid_list;

	pid_list = rcu_dereference_raw(tr->filtered_pids);
	if (!pid_list)
		return false;

	data = this_cpu_ptr(tr->trace_buffer.data);

	return data->ignore_pid;
}
EXPORT_SYMBOL_GPL(trace_event_ignore_this_pid);

void *trace_event_buffer_reserve(struct trace_event_buffer *fbuffer,
				 struct trace_event_file *trace_file,
				 unsigned long len)
{
	struct trace_event_call *event_call = trace_file->event_call;

	if ((trace_file->flags & EVENT_FILE_FL_PID_FILTER) &&
	    trace_event_ignore_this_pid(trace_file))
		return NULL;

	local_save_flags(fbuffer->flags);
	fbuffer->pc = preempt_count();
	/*
	 * If CONFIG_PREEMPTION is enabled, then the tracepoint itself disables
	 * preemption (adding one to the preempt_count). Since we are
	 * interested in the preempt_count at the time the tracepoint was
	 * hit, we need to subtract one to offset the increment.
	 */
	if (IS_ENABLED(CONFIG_PREEMPTION))
		fbuffer->pc--;
	fbuffer->trace_file = trace_file;

	fbuffer->event =
		trace_event_buffer_lock_reserve(&fbuffer->buffer, trace_file,
						event_call->event.type, len,
						fbuffer->flags, fbuffer->pc);
	if (!fbuffer->event)
		return NULL;

	fbuffer->entry = ring_buffer_event_data(fbuffer->event);
	return fbuffer->entry;
}
EXPORT_SYMBOL_GPL(trace_event_buffer_reserve);

int trace_event_reg(struct trace_event_call *call,
		    enum trace_reg type, void *data)
{
	struct trace_event_file *file = data;

	WARN_ON(!(call->flags & TRACE_EVENT_FL_TRACEPOINT));
	switch (type) {
	case TRACE_REG_REGISTER:
		return tracepoint_probe_register(call->tp,
						 call->class->probe,
						 file);
	case TRACE_REG_UNREGISTER:
		tracepoint_probe_unregister(call->tp,
					    call->class->probe,
					    file);
		return 0;

#ifdef CONFIG_PERF_EVENTS
	case TRACE_REG_PERF_REGISTER:
		return tracepoint_probe_register(call->tp,
						 call->class->perf_probe,
						 call);
	case TRACE_REG_PERF_UNREGISTER:
		tracepoint_probe_unregister(call->tp,
					    call->class->perf_probe,
					    call);
		return 0;
	case TRACE_REG_PERF_OPEN:
	case TRACE_REG_PERF_CLOSE:
	case TRACE_REG_PERF_ADD:
	case TRACE_REG_PERF_DEL:
		return 0;
#endif
	}
	return 0;
}
EXPORT_SYMBOL_GPL(trace_event_reg);

void trace_event_enable_cmd_record(bool enable)
{
	struct trace_event_file *file;
	struct trace_array *tr;

	mutex_lock(&event_mutex);
	do_for_each_event_file(tr, file) {

		if (!(file->flags & EVENT_FILE_FL_ENABLED))
			continue;

		if (enable) {
			tracing_start_cmdline_record();
			set_bit(EVENT_FILE_FL_RECORDED_CMD_BIT, &file->flags);
		} else {
			tracing_stop_cmdline_record();
			clear_bit(EVENT_FILE_FL_RECORDED_CMD_BIT, &file->flags);
		}
	} while_for_each_event_file();
	mutex_unlock(&event_mutex);
}

void trace_event_enable_tgid_record(bool enable)
{
	struct trace_event_file *file;
	struct trace_array *tr;

	mutex_lock(&event_mutex);
	do_for_each_event_file(tr, file) {
		if (!(file->flags & EVENT_FILE_FL_ENABLED))
			continue;

		if (enable) {
			tracing_start_tgid_record();
			set_bit(EVENT_FILE_FL_RECORDED_TGID_BIT, &file->flags);
		} else {
			tracing_stop_tgid_record();
			clear_bit(EVENT_FILE_FL_RECORDED_TGID_BIT,
				  &file->flags);
		}
	} while_for_each_event_file();
	mutex_unlock(&event_mutex);
}

static int __ftrace_event_enable_disable(struct trace_event_file *file,
					 int enable, int soft_disable)
{
	struct trace_event_call *call = file->event_call;
	struct trace_array *tr = file->tr;
	unsigned long file_flags = file->flags;
	int ret = 0;
	int disable;

	switch (enable) {
	case 0:
		/*
		 * When soft_disable is set and enable is cleared, the sm_ref
		 * reference counter is decremented. If it reaches 0, we want
		 * to clear the SOFT_DISABLED flag but leave the event in the
		 * state that it was. That is, if the event was enabled and
		 * SOFT_DISABLED isn't set, then do nothing. But if SOFT_DISABLED
		 * is set we do not want the event to be enabled before we
		 * clear the bit.
		 *
		 * When soft_disable is not set but the SOFT_MODE flag is,
		 * we do nothing. Do not disable the tracepoint, otherwise
		 * "soft enable"s (clearing the SOFT_DISABLED bit) wont work.
		 */
		if (soft_disable) {
			if (atomic_dec_return(&file->sm_ref) > 0)
				break;
			disable = file->flags & EVENT_FILE_FL_SOFT_DISABLED;
			clear_bit(EVENT_FILE_FL_SOFT_MODE_BIT, &file->flags);
		} else
			disable = !(file->flags & EVENT_FILE_FL_SOFT_MODE);

		if (disable && (file->flags & EVENT_FILE_FL_ENABLED)) {
			clear_bit(EVENT_FILE_FL_ENABLED_BIT, &file->flags);
			if (file->flags & EVENT_FILE_FL_RECORDED_CMD) {
				tracing_stop_cmdline_record();
				clear_bit(EVENT_FILE_FL_RECORDED_CMD_BIT, &file->flags);
			}

			if (file->flags & EVENT_FILE_FL_RECORDED_TGID) {
				tracing_stop_tgid_record();
				clear_bit(EVENT_FILE_FL_RECORDED_TGID_BIT, &file->flags);
			}

			call->class->reg(call, TRACE_REG_UNREGISTER, file);
		}
		/* If in SOFT_MODE, just set the SOFT_DISABLE_BIT, else clear it */
		if (file->flags & EVENT_FILE_FL_SOFT_MODE)
			set_bit(EVENT_FILE_FL_SOFT_DISABLED_BIT, &file->flags);
		else
			clear_bit(EVENT_FILE_FL_SOFT_DISABLED_BIT, &file->flags);
		break;
	case 1:
		/*
		 * When soft_disable is set and enable is set, we want to
		 * register the tracepoint for the event, but leave the event
		 * as is. That means, if the event was already enabled, we do
		 * nothing (but set SOFT_MODE). If the event is disabled, we
		 * set SOFT_DISABLED before enabling the event tracepoint, so
		 * it still seems to be disabled.
		 */
		if (!soft_disable)
			clear_bit(EVENT_FILE_FL_SOFT_DISABLED_BIT, &file->flags);
		else {
			if (atomic_inc_return(&file->sm_ref) > 1)
				break;
			set_bit(EVENT_FILE_FL_SOFT_MODE_BIT, &file->flags);
		}

		if (!(file->flags & EVENT_FILE_FL_ENABLED)) {
			bool cmd = false, tgid = false;

			/* Keep the event disabled, when going to SOFT_MODE. */
			if (soft_disable)
				set_bit(EVENT_FILE_FL_SOFT_DISABLED_BIT, &file->flags);

			if (tr->trace_flags & TRACE_ITER_RECORD_CMD) {
				cmd = true;
				tracing_start_cmdline_record();
				set_bit(EVENT_FILE_FL_RECORDED_CMD_BIT, &file->flags);
			}

			if (tr->trace_flags & TRACE_ITER_RECORD_TGID) {
				tgid = true;
				tracing_start_tgid_record();
				set_bit(EVENT_FILE_FL_RECORDED_TGID_BIT, &file->flags);
			}

			ret = call->class->reg(call, TRACE_REG_REGISTER, file);
			if (ret) {
				if (cmd)
					tracing_stop_cmdline_record();
				if (tgid)
					tracing_stop_tgid_record();
				pr_info("event trace: Could not enable event "
					"%s\n", trace_event_name(call));
				break;
			}
			set_bit(EVENT_FILE_FL_ENABLED_BIT, &file->flags);

			/* WAS_ENABLED gets set but never cleared. */
			set_bit(EVENT_FILE_FL_WAS_ENABLED_BIT, &file->flags);
		}
		break;
	}

	/* Enable or disable use of trace_buffered_event */
	if ((file_flags & EVENT_FILE_FL_SOFT_DISABLED) !=
	    (file->flags & EVENT_FILE_FL_SOFT_DISABLED)) {
		if (file->flags & EVENT_FILE_FL_SOFT_DISABLED)
			trace_buffered_event_enable();
		else
			trace_buffered_event_disable();
	}

	return ret;
}

int trace_event_enable_disable(struct trace_event_file *file,
			       int enable, int soft_disable)
{
	return __ftrace_event_enable_disable(file, enable, soft_disable);
}

static int ftrace_event_enable_disable(struct trace_event_file *file,
				       int enable)
{
	return __ftrace_event_enable_disable(file, enable, 0);
}

static void ftrace_clear_events(struct trace_array *tr)
{
	struct trace_event_file *file;

	mutex_lock(&event_mutex);
	list_for_each_entry(file, &tr->events, list) {
		ftrace_event_enable_disable(file, 0);
	}
	mutex_unlock(&event_mutex);
}

static void
event_filter_pid_sched_process_exit(void *data, struct task_struct *task)
{
	struct trace_pid_list *pid_list;
	struct trace_array *tr = data;

	pid_list = rcu_dereference_raw(tr->filtered_pids);
	trace_filter_add_remove_task(pid_list, NULL, task);
}

static void
event_filter_pid_sched_process_fork(void *data,
				    struct task_struct *self,
				    struct task_struct *task)
{
	struct trace_pid_list *pid_list;
	struct trace_array *tr = data;

	pid_list = rcu_dereference_sched(tr->filtered_pids);
	trace_filter_add_remove_task(pid_list, self, task);
}

void trace_event_follow_fork(struct trace_array *tr, bool enable)
{
	if (enable) {
		register_trace_prio_sched_process_fork(event_filter_pid_sched_process_fork,
						       tr, INT_MIN);
		register_trace_prio_sched_process_exit(event_filter_pid_sched_process_exit,
						       tr, INT_MAX);
	} else {
		unregister_trace_sched_process_fork(event_filter_pid_sched_process_fork,
						    tr);
		unregister_trace_sched_process_exit(event_filter_pid_sched_process_exit,
						    tr);
	}
}

static void
event_filter_pid_sched_switch_probe_pre(void *data, bool preempt,
		    struct task_struct *prev, struct task_struct *next)
{
	struct trace_array *tr = data;
	struct trace_pid_list *pid_list;

	pid_list = rcu_dereference_sched(tr->filtered_pids);

	this_cpu_write(tr->trace_buffer.data->ignore_pid,
		       trace_ignore_this_task(pid_list, prev) &&
		       trace_ignore_this_task(pid_list, next));
}

static void
event_filter_pid_sched_switch_probe_post(void *data, bool preempt,
		    struct task_struct *prev, struct task_struct *next)
{
	struct trace_array *tr = data;
	struct trace_pid_list *pid_list;

	pid_list = rcu_dereference_sched(tr->filtered_pids);

	this_cpu_write(tr->trace_buffer.data->ignore_pid,
		       trace_ignore_this_task(pid_list, next));
}

static void
event_filter_pid_sched_wakeup_probe_pre(void *data, struct task_struct *task)
{
	struct trace_array *tr = data;
	struct trace_pid_list *pid_list;

	/* Nothing to do if we are already tracing */
	if (!this_cpu_read(tr->trace_buffer.data->ignore_pid))
		return;

	pid_list = rcu_dereference_sched(tr->filtered_pids);

	this_cpu_write(tr->trace_buffer.data->ignore_pid,
		       trace_ignore_this_task(pid_list, task));
}

static void
event_filter_pid_sched_wakeup_probe_post(void *data, struct task_struct *task)
{
	struct trace_array *tr = data;
	struct trace_pid_list *pid_list;

	/* Nothing to do if we are not tracing */
	if (this_cpu_read(tr->trace_buffer.data->ignore_pid))
		return;

	pid_list = rcu_dereference_sched(tr->filtered_pids);

	/* Set tracing if current is enabled */
	this_cpu_write(tr->trace_buffer.data->ignore_pid,
		       trace_ignore_this_task(pid_list, current));
}

static void __ftrace_clear_event_pids(struct trace_array *tr)
{
	struct trace_pid_list *pid_list;
	struct trace_event_file *file;
	int cpu;

	pid_list = rcu_dereference_protected(tr->filtered_pids,
					     lockdep_is_held(&event_mutex));
	if (!pid_list)
		return;

	unregister_trace_sched_switch(event_filter_pid_sched_switch_probe_pre, tr);
	unregister_trace_sched_switch(event_filter_pid_sched_switch_probe_post, tr);

	unregister_trace_sched_wakeup(event_filter_pid_sched_wakeup_probe_pre, tr);
	unregister_trace_sched_wakeup(event_filter_pid_sched_wakeup_probe_post, tr);

	unregister_trace_sched_wakeup_new(event_filter_pid_sched_wakeup_probe_pre, tr);
	unregister_trace_sched_wakeup_new(event_filter_pid_sched_wakeup_probe_post, tr);

	unregister_trace_sched_waking(event_filter_pid_sched_wakeup_probe_pre, tr);
	unregister_trace_sched_waking(event_filter_pid_sched_wakeup_probe_post, tr);

	list_for_each_entry(file, &tr->events, list) {
		clear_bit(EVENT_FILE_FL_PID_FILTER_BIT, &file->flags);
	}

	for_each_possible_cpu(cpu)
		per_cpu_ptr(tr->trace_buffer.data, cpu)->ignore_pid = false;

	rcu_assign_pointer(tr->filtered_pids, NULL);

	/* Wait till all users are no longer using pid filtering */
	tracepoint_synchronize_unregister();

	trace_free_pid_list(pid_list);
}

static void ftrace_clear_event_pids(struct trace_array *tr)
{
	mutex_lock(&event_mutex);
	__ftrace_clear_event_pids(tr);
	mutex_unlock(&event_mutex);
}

static void __put_system(struct event_subsystem *system)
{
	struct event_filter *filter = system->filter;

	WARN_ON_ONCE(system_refcount(system) == 0);
	if (system_refcount_dec(system))
		return;

	list_del(&system->list);

	if (filter) {
		kfree(filter->filter_string);
		kfree(filter);
	}
	kfree_const(system->name);
	kfree(system);
}

static void __get_system(struct event_subsystem *system)
{
	WARN_ON_ONCE(system_refcount(system) == 0);
	system_refcount_inc(system);
}

static void __get_system_dir(struct trace_subsystem_dir *dir)
{
	WARN_ON_ONCE(dir->ref_count == 0);
	dir->ref_count++;
	__get_system(dir->subsystem);
}

static void __put_system_dir(struct trace_subsystem_dir *dir)
{
	WARN_ON_ONCE(dir->ref_count == 0);
	/* If the subsystem is about to be freed, the dir must be too */
	WARN_ON_ONCE(system_refcount(dir->subsystem) == 1 && dir->ref_count != 1);

	__put_system(dir->subsystem);
	if (!--dir->ref_count)
		kfree(dir);
}

static void put_system(struct trace_subsystem_dir *dir)
{
	mutex_lock(&event_mutex);
	__put_system_dir(dir);
	mutex_unlock(&event_mutex);
}

static void remove_subsystem(struct trace_subsystem_dir *dir)
{
	if (!dir)
		return;

	if (!--dir->nr_events) {
		tracefs_remove_recursive(dir->entry);
		list_del(&dir->list);
		__put_system_dir(dir);
	}
}

static void remove_event_file_dir(struct trace_event_file *file)
{
	struct dentry *dir = file->dir;
	struct dentry *child;

	if (dir) {
		spin_lock(&dir->d_lock);	/* probably unneeded */
		list_for_each_entry(child, &dir->d_subdirs, d_child) {
			if (d_really_is_positive(child))	/* probably unneeded */
				d_inode(child)->i_private = NULL;
		}
		spin_unlock(&dir->d_lock);

		tracefs_remove_recursive(dir);
	}

	list_del(&file->list);
	remove_subsystem(file->system);
	free_event_filter(file->filter);
	kmem_cache_free(file_cachep, file);
}

/*
 * __ftrace_set_clr_event(NULL, NULL, NULL, set) will set/unset all events.
 */
static int
__ftrace_set_clr_event_nolock(struct trace_array *tr, const char *match,
			      const char *sub, const char *event, int set)
{
	struct trace_event_file *file;
	struct trace_event_call *call;
	const char *name;
	int ret = -EINVAL;
	int eret = 0;

	list_for_each_entry(file, &tr->events, list) {

		call = file->event_call;
		name = trace_event_name(call);

		if (!name || !call->class || !call->class->reg)
			continue;

		if (call->flags & TRACE_EVENT_FL_IGNORE_ENABLE)
			continue;

		if (match &&
		    strcmp(match, name) != 0 &&
		    strcmp(match, call->class->system) != 0)
			continue;

		if (sub && strcmp(sub, call->class->system) != 0)
			continue;

		if (event && strcmp(event, name) != 0)
			continue;

		ret = ftrace_event_enable_disable(file, set);

		/*
		 * Save the first error and return that. Some events
		 * may still have been enabled, but let the user
		 * know that something went wrong.
		 */
		if (ret && !eret)
			eret = ret;

		ret = eret;
	}

	return ret;
}

static int __ftrace_set_clr_event(struct trace_array *tr, const char *match,
				  const char *sub, const char *event, int set)
{
	int ret;

	mutex_lock(&event_mutex);
	ret = __ftrace_set_clr_event_nolock(tr, match, sub, event, set);
	mutex_unlock(&event_mutex);

	return ret;
}

int ftrace_set_clr_event(struct trace_array *tr, char *buf, int set)
{
	char *event = NULL, *sub = NULL, *match;
	int ret;

	/*
	 * The buf format can be <subsystem>:<event-name>
	 *  *:<event-name> means any event by that name.
	 *  :<event-name> is the same.
	 *
	 *  <subsystem>:* means all events in that subsystem
	 *  <subsystem>: means the same.
	 *
	 *  <name> (no ':') means all events in a subsystem with
	 *  the name <name> or any event that matches <name>
	 */

	match = strsep(&buf, ":");
	if (buf) {
		sub = match;
		event = buf;
		match = NULL;

		if (!strlen(sub) || strcmp(sub, "*") == 0)
			sub = NULL;
		if (!strlen(event) || strcmp(event, "*") == 0)
			event = NULL;
	}

	ret = __ftrace_set_clr_event(tr, match, sub, event, set);

	/* Put back the colon to allow this to be called again */
	if (buf)
		*(buf - 1) = ':';

	return ret;
}
EXPORT_SYMBOL_GPL(ftrace_set_clr_event);

/**
 * trace_set_clr_event - enable or disable an event
 * @system: system name to match (NULL for any system)
 * @event: event name to match (NULL for all events, within system)
 * @set: 1 to enable, 0 to disable
 *
 * This is a way for other parts of the kernel to enable or disable
 * event recording.
 *
 * Returns 0 on success, -EINVAL if the parameters do not match any
 * registered events.
 */
int trace_set_clr_event(const char *system, const char *event, int set)
{
	struct trace_array *tr = top_trace_array();

	if (!tr)
		return -ENODEV;

	return __ftrace_set_clr_event(tr, NULL, system, event, set);
}
EXPORT_SYMBOL_GPL(trace_set_clr_event);

/* 128 should be much more than enough */
#define EVENT_BUF_SIZE		127

static ssize_t
ftrace_event_write(struct file *file, const char __user *ubuf,
		   size_t cnt, loff_t *ppos)
{
	struct trace_parser parser;
	struct seq_file *m = file->private_data;
	struct trace_array *tr = m->private;
	ssize_t read, ret;

	if (!cnt)
		return 0;

	ret = tracing_update_buffers();
	if (ret < 0)
		return ret;

	if (trace_parser_get_init(&parser, EVENT_BUF_SIZE + 1))
		return -ENOMEM;

	read = trace_get_user(&parser, ubuf, cnt, ppos);

	if (read >= 0 && trace_parser_loaded((&parser))) {
		int set = 1;

		if (*parser.buffer == '!')
			set = 0;

		ret = ftrace_set_clr_event(tr, parser.buffer + !set, set);
		if (ret)
			goto out_put;
	}

	ret = read;

 out_put:
	trace_parser_put(&parser);

	return ret;
}

static void *
t_next(struct seq_file *m, void *v, loff_t *pos)
{
	struct trace_event_file *file = v;
	struct trace_event_call *call;
	struct trace_array *tr = m->private;

	(*pos)++;

	list_for_each_entry_continue(file, &tr->events, list) {
		call = file->event_call;
		/*
		 * The ftrace subsystem is for showing formats only.
		 * They can not be enabled or disabled via the event files.
		 */
		if (call->class && call->class->reg &&
		    !(call->flags & TRACE_EVENT_FL_IGNORE_ENABLE))
			return file;
	}

	return NULL;
}

static void *t_start(struct seq_file *m, loff_t *pos)
{
	struct trace_event_file *file;
	struct trace_array *tr = m->private;
	loff_t l;

	mutex_lock(&event_mutex);

	file = list_entry(&tr->events, struct trace_event_file, list);
	for (l = 0; l <= *pos; ) {
		file = t_next(m, file, &l);
		if (!file)
			break;
	}
	return file;
}

static void *
s_next(struct seq_file *m, void *v, loff_t *pos)
{
	struct trace_event_file *file = v;
	struct trace_array *tr = m->private;

	(*pos)++;

	list_for_each_entry_continue(file, &tr->events, list) {
		if (file->flags & EVENT_FILE_FL_ENABLED)
			return file;
	}

	return NULL;
}

static void *s_start(struct seq_file *m, loff_t *pos)
{
	struct trace_event_file *file;
	struct trace_array *tr = m->private;
	loff_t l;

	mutex_lock(&event_mutex);

	file = list_entry(&tr->events, struct trace_event_file, list);
	for (l = 0; l <= *pos; ) {
		file = s_next(m, file, &l);
		if (!file)
			break;
	}
	return file;
}

static int t_show(struct seq_file *m, void *v)
{
	struct trace_event_file *file = v;
	struct trace_event_call *call = file->event_call;

	if (strcmp(call->class->system, TRACE_SYSTEM) != 0)
		seq_printf(m, "%s:", call->class->system);
	seq_printf(m, "%s\n", trace_event_name(call));

	return 0;
}

static void t_stop(struct seq_file *m, void *p)
{
	mutex_unlock(&event_mutex);
}

static void *
p_next(struct seq_file *m, void *v, loff_t *pos)
{
	struct trace_array *tr = m->private;
	struct trace_pid_list *pid_list = rcu_dereference_sched(tr->filtered_pids);

	return trace_pid_next(pid_list, v, pos);
}

static void *p_start(struct seq_file *m, loff_t *pos)
	__acquires(RCU)
{
	struct trace_pid_list *pid_list;
	struct trace_array *tr = m->private;

	/*
	 * Grab the mutex, to keep calls to p_next() having the same
	 * tr->filtered_pids as p_start() has.
	 * If we just passed the tr->filtered_pids around, then RCU would
	 * have been enough, but doing that makes things more complex.
	 */
	mutex_lock(&event_mutex);
	rcu_read_lock_sched();

	pid_list = rcu_dereference_sched(tr->filtered_pids);

	if (!pid_list)
		return NULL;

	return trace_pid_start(pid_list, pos);
}

static void p_stop(struct seq_file *m, void *p)
	__releases(RCU)
{
	rcu_read_unlock_sched();
	mutex_unlock(&event_mutex);
}

static ssize_t
event_enable_read(struct file *filp, char __user *ubuf, size_t cnt,
		  loff_t *ppos)
{
	struct trace_event_file *file;
	unsigned long flags;
	char buf[4] = "0";

	mutex_lock(&event_mutex);
	file = event_file_data(filp);
	if (likely(file))
		flags = file->flags;
	mutex_unlock(&event_mutex);

	if (!file)
		return -ENODEV;

	if (flags & EVENT_FILE_FL_ENABLED &&
	    !(flags & EVENT_FILE_FL_SOFT_DISABLED))
		strcpy(buf, "1");

	if (flags & EVENT_FILE_FL_SOFT_DISABLED ||
	    flags & EVENT_FILE_FL_SOFT_MODE)
		strcat(buf, "*");

	strcat(buf, "\n");

	return simple_read_from_buffer(ubuf, cnt, ppos, buf, strlen(buf));
}

static ssize_t
event_enable_write(struct file *filp, const char __user *ubuf, size_t cnt,
		   loff_t *ppos)
{
	struct trace_event_file *file;
	unsigned long val;
	int ret;

	ret = kstrtoul_from_user(ubuf, cnt, 10, &val);
	if (ret)
		return ret;

	ret = tracing_update_buffers();
	if (ret < 0)
		return ret;

	switch (val) {
	case 0:
	case 1:
		ret = -ENODEV;
		mutex_lock(&event_mutex);
		file = event_file_data(filp);
		if (likely(file))
			ret = ftrace_event_enable_disable(file, val);
		mutex_unlock(&event_mutex);
		break;

	default:
		return -EINVAL;
	}

	*ppos += cnt;

	return ret ? ret : cnt;
}

static ssize_t
system_enable_read(struct file *filp, char __user *ubuf, size_t cnt,
		   loff_t *ppos)
{
	const char set_to_char[4] = { '?', '0', '1', 'X' };
	struct trace_subsystem_dir *dir = filp->private_data;
	struct event_subsystem *system = dir->subsystem;
	struct trace_event_call *call;
	struct trace_event_file *file;
	struct trace_array *tr = dir->tr;
	char buf[2];
	int set = 0;
	int ret;

	mutex_lock(&event_mutex);
	list_for_each_entry(file, &tr->events, list) {
		call = file->event_call;
		if (!trace_event_name(call) || !call->class || !call->class->reg)
			continue;

		if (system && strcmp(call->class->system, system->name) != 0)
			continue;

		/*
		 * We need to find out if all the events are set
		 * or if all events or cleared, or if we have
		 * a mixture.
		 */
		set |= (1 << !!(file->flags & EVENT_FILE_FL_ENABLED));

		/*
		 * If we have a mixture, no need to look further.
		 */
		if (set == 3)
			break;
	}
	mutex_unlock(&event_mutex);

	buf[0] = set_to_char[set];
	buf[1] = '\n';

	ret = simple_read_from_buffer(ubuf, cnt, ppos, buf, 2);

	return ret;
}

static ssize_t
system_enable_write(struct file *filp, const char __user *ubuf, size_t cnt,
		    loff_t *ppos)
{
	struct trace_subsystem_dir *dir = filp->private_data;
	struct event_subsystem *system = dir->subsystem;
	const char *name = NULL;
	unsigned long val;
	ssize_t ret;

	ret = kstrtoul_from_user(ubuf, cnt, 10, &val);
	if (ret)
		return ret;

	ret = tracing_update_buffers();
	if (ret < 0)
		return ret;

	if (val != 0 && val != 1)
		return -EINVAL;

	/*
	 * Opening of "enable" adds a ref count to system,
	 * so the name is safe to use.
	 */
	if (system)
		name = system->name;

	ret = __ftrace_set_clr_event(dir->tr, NULL, name, NULL, val);
	if (ret)
		goto out;

	ret = cnt;

out:
	*ppos += cnt;

	return ret;
}

enum {
	FORMAT_HEADER		= 1,
	FORMAT_FIELD_SEPERATOR	= 2,
	FORMAT_PRINTFMT		= 3,
};

static void *f_next(struct seq_file *m, void *v, loff_t *pos)
{
	struct trace_event_call *call = event_file_data(m->private);
	struct list_head *common_head = &ftrace_common_fields;
	struct list_head *head = trace_get_fields(call);
	struct list_head *node = v;

	(*pos)++;

	switch ((unsigned long)v) {
	case FORMAT_HEADER:
		node = common_head;
		break;

	case FORMAT_FIELD_SEPERATOR:
		node = head;
		break;

	case FORMAT_PRINTFMT:
		/* all done */
		return NULL;
	}

	node = node->prev;
	if (node == common_head)
		return (void *)FORMAT_FIELD_SEPERATOR;
	else if (node == head)
		return (void *)FORMAT_PRINTFMT;
	else
		return node;
}

static int f_show(struct seq_file *m, void *v)
{
	struct trace_event_call *call = event_file_data(m->private);
	struct ftrace_event_field *field;
	const char *array_descriptor;

	switch ((unsigned long)v) {
	case FORMAT_HEADER:
		seq_printf(m, "name: %s\n", trace_event_name(call));
		seq_printf(m, "ID: %d\n", call->event.type);
		seq_puts(m, "format:\n");
		return 0;

	case FORMAT_FIELD_SEPERATOR:
		seq_putc(m, '\n');
		return 0;

	case FORMAT_PRINTFMT:
		seq_printf(m, "\nprint fmt: %s\n",
			   call->print_fmt);
		return 0;
	}

	field = list_entry(v, struct ftrace_event_field, link);
	/*
	 * Smartly shows the array type(except dynamic array).
	 * Normal:
	 *	field:TYPE VAR
	 * If TYPE := TYPE[LEN], it is shown:
	 *	field:TYPE VAR[LEN]
	 */
	array_descriptor = strchr(field->type, '[');

	if (str_has_prefix(field->type, "__data_loc"))
		array_descriptor = NULL;

	if (!array_descriptor)
		seq_printf(m, "\tfield:%s %s;\toffset:%u;\tsize:%u;\tsigned:%d;\n",
			   field->type, field->name, field->offset,
			   field->size, !!field->is_signed);
	else
		seq_printf(m, "\tfield:%.*s %s%s;\toffset:%u;\tsize:%u;\tsigned:%d;\n",
			   (int)(array_descriptor - field->type),
			   field->type, field->name,
			   array_descriptor, field->offset,
			   field->size, !!field->is_signed);

	return 0;
}

static void *f_start(struct seq_file *m, loff_t *pos)
{
	void *p = (void *)FORMAT_HEADER;
	loff_t l = 0;

	/* ->stop() is called even if ->start() fails */
	mutex_lock(&event_mutex);
	if (!event_file_data(m->private))
		return ERR_PTR(-ENODEV);

	while (l < *pos && p)
		p = f_next(m, p, &l);

	return p;
}

static void f_stop(struct seq_file *m, void *p)
{
	mutex_unlock(&event_mutex);
}

static const struct seq_operations trace_format_seq_ops = {
	.start		= f_start,
	.next		= f_next,
	.stop		= f_stop,
	.show		= f_show,
};

static int trace_format_open(struct inode *inode, struct file *file)
{
	struct seq_file *m;
	int ret;

	/* Do we want to hide event format files on tracefs lockdown? */

	ret = seq_open(file, &trace_format_seq_ops);
	if (ret < 0)
		return ret;

	m = file->private_data;
	m->private = file;

	return 0;
}

static ssize_t
event_id_read(struct file *filp, char __user *ubuf, size_t cnt, loff_t *ppos)
{
	int id = (long)event_file_data(filp);
	char buf[32];
	int len;

	if (unlikely(!id))
		return -ENODEV;

	len = sprintf(buf, "%d\n", id);

	return simple_read_from_buffer(ubuf, cnt, ppos, buf, len);
}

static ssize_t
event_filter_read(struct file *filp, char __user *ubuf, size_t cnt,
		  loff_t *ppos)
{
	struct trace_event_file *file;
	struct trace_seq *s;
	int r = -ENODEV;

	if (*ppos)
		return 0;

	s = kmalloc(sizeof(*s), GFP_KERNEL);

	if (!s)
		return -ENOMEM;

	trace_seq_init(s);

	mutex_lock(&event_mutex);
	file = event_file_data(filp);
	if (file)
		print_event_filter(file, s);
	mutex_unlock(&event_mutex);

	if (file)
		r = simple_read_from_buffer(ubuf, cnt, ppos,
					    s->buffer, trace_seq_used(s));

	kfree(s);

	return r;
}

static ssize_t
event_filter_write(struct file *filp, const char __user *ubuf, size_t cnt,
		   loff_t *ppos)
{
	struct trace_event_file *file;
	char *buf;
	int err = -ENODEV;

	if (cnt >= PAGE_SIZE)
		return -EINVAL;

	buf = memdup_user_nul(ubuf, cnt);
	if (IS_ERR(buf))
		return PTR_ERR(buf);

	mutex_lock(&event_mutex);
	file = event_file_data(filp);
	if (file)
		err = apply_event_filter(file, buf);
	mutex_unlock(&event_mutex);

	kfree(buf);
	if (err < 0)
		return err;

	*ppos += cnt;

	return cnt;
}

static LIST_HEAD(event_subsystems);

static int subsystem_open(struct inode *inode, struct file *filp)
{
	struct event_subsystem *system = NULL;
	struct trace_subsystem_dir *dir = NULL; /* Initialize for gcc */
	struct trace_array *tr;
	int ret;

	if (tracing_is_disabled())
		return -ENODEV;

	/* Make sure the system still exists */
	mutex_lock(&event_mutex);
	mutex_lock(&trace_types_lock);
	list_for_each_entry(tr, &ftrace_trace_arrays, list) {
		list_for_each_entry(dir, &tr->systems, list) {
			if (dir == inode->i_private) {
				/* Don't open systems with no events */
				if (dir->nr_events) {
					__get_system_dir(dir);
					system = dir->subsystem;
				}
				goto exit_loop;
			}
		}
	}
 exit_loop:
	mutex_unlock(&trace_types_lock);
	mutex_unlock(&event_mutex);

	if (!system)
		return -ENODEV;

	/* Some versions of gcc think dir can be uninitialized here */
	WARN_ON(!dir);

	/* Still need to increment the ref count of the system */
	if (trace_array_get(tr) < 0) {
		put_system(dir);
		return -ENODEV;
	}

	ret = tracing_open_generic(inode, filp);
	if (ret < 0) {
		trace_array_put(tr);
		put_system(dir);
	}

	return ret;
}

static int system_tr_open(struct inode *inode, struct file *filp)
{
	struct trace_subsystem_dir *dir;
	struct trace_array *tr = inode->i_private;
	int ret;

	/* Make a temporary dir that has no system but points to tr */
	dir = kzalloc(sizeof(*dir), GFP_KERNEL);
	if (!dir)
		return -ENOMEM;

	ret = tracing_open_generic_tr(inode, filp);
	if (ret < 0) {
		kfree(dir);
		return ret;
	}
	dir->tr = tr;
	filp->private_data = dir;

	return 0;
}

static int subsystem_release(struct inode *inode, struct file *file)
{
	struct trace_subsystem_dir *dir = file->private_data;

	trace_array_put(dir->tr);

	/*
	 * If dir->subsystem is NULL, then this is a temporary
	 * descriptor that was made for a trace_array to enable
	 * all subsystems.
	 */
	if (dir->subsystem)
		put_system(dir);
	else
		kfree(dir);

	return 0;
}

static ssize_t
subsystem_filter_read(struct file *filp, char __user *ubuf, size_t cnt,
		      loff_t *ppos)
{
	struct trace_subsystem_dir *dir = filp->private_data;
	struct event_subsystem *system = dir->subsystem;
	struct trace_seq *s;
	int r;

	if (*ppos)
		return 0;

	s = kmalloc(sizeof(*s), GFP_KERNEL);
	if (!s)
		return -ENOMEM;

	trace_seq_init(s);

	print_subsystem_event_filter(system, s);
	r = simple_read_from_buffer(ubuf, cnt, ppos,
				    s->buffer, trace_seq_used(s));

	kfree(s);

	return r;
}

static ssize_t
subsystem_filter_write(struct file *filp, const char __user *ubuf, size_t cnt,
		       loff_t *ppos)
{
	struct trace_subsystem_dir *dir = filp->private_data;
	char *buf;
	int err;

	if (cnt >= PAGE_SIZE)
		return -EINVAL;

	buf = memdup_user_nul(ubuf, cnt);
	if (IS_ERR(buf))
		return PTR_ERR(buf);

	err = apply_subsystem_event_filter(dir, buf);
	kfree(buf);
	if (err < 0)
		return err;

	*ppos += cnt;

	return cnt;
}

static ssize_t
show_header(struct file *filp, char __user *ubuf, size_t cnt, loff_t *ppos)
{
	int (*func)(struct trace_seq *s) = filp->private_data;
	struct trace_seq *s;
	int r;

	if (*ppos)
		return 0;

	s = kmalloc(sizeof(*s), GFP_KERNEL);
	if (!s)
		return -ENOMEM;

	trace_seq_init(s);

	func(s);
	r = simple_read_from_buffer(ubuf, cnt, ppos,
				    s->buffer, trace_seq_used(s));

	kfree(s);

	return r;
}

static void ignore_task_cpu(void *data)
{
	struct trace_array *tr = data;
	struct trace_pid_list *pid_list;

	/*
	 * This function is called by on_each_cpu() while the
	 * event_mutex is held.
	 */
	pid_list = rcu_dereference_protected(tr->filtered_pids,
					     mutex_is_locked(&event_mutex));

	this_cpu_write(tr->trace_buffer.data->ignore_pid,
		       trace_ignore_this_task(pid_list, current));
}

static ssize_t
ftrace_event_pid_write(struct file *filp, const char __user *ubuf,
		       size_t cnt, loff_t *ppos)
{
	struct seq_file *m = filp->private_data;
	struct trace_array *tr = m->private;
	struct trace_pid_list *filtered_pids = NULL;
	struct trace_pid_list *pid_list;
	struct trace_event_file *file;
	ssize_t ret;

	if (!cnt)
		return 0;

	ret = tracing_update_buffers();
	if (ret < 0)
		return ret;

	mutex_lock(&event_mutex);

	filtered_pids = rcu_dereference_protected(tr->filtered_pids,
					     lockdep_is_held(&event_mutex));

	ret = trace_pid_write(filtered_pids, &pid_list, ubuf, cnt);
	if (ret < 0)
		goto out;

	rcu_assign_pointer(tr->filtered_pids, pid_list);

	list_for_each_entry(file, &tr->events, list) {
		set_bit(EVENT_FILE_FL_PID_FILTER_BIT, &file->flags);
	}

	if (filtered_pids) {
		tracepoint_synchronize_unregister();
		trace_free_pid_list(filtered_pids);
	} else if (pid_list) {
		/*
		 * Register a probe that is called before all other probes
		 * to set ignore_pid if next or prev do not match.
		 * Register a probe this is called after all other probes
		 * to only keep ignore_pid set if next pid matches.
		 */
		register_trace_prio_sched_switch(event_filter_pid_sched_switch_probe_pre,
						 tr, INT_MAX);
		register_trace_prio_sched_switch(event_filter_pid_sched_switch_probe_post,
						 tr, 0);

		register_trace_prio_sched_wakeup(event_filter_pid_sched_wakeup_probe_pre,
						 tr, INT_MAX);
		register_trace_prio_sched_wakeup(event_filter_pid_sched_wakeup_probe_post,
						 tr, 0);

		register_trace_prio_sched_wakeup_new(event_filter_pid_sched_wakeup_probe_pre,
						     tr, INT_MAX);
		register_trace_prio_sched_wakeup_new(event_filter_pid_sched_wakeup_probe_post,
						     tr, 0);

		register_trace_prio_sched_waking(event_filter_pid_sched_wakeup_probe_pre,
						 tr, INT_MAX);
		register_trace_prio_sched_waking(event_filter_pid_sched_wakeup_probe_post,
						 tr, 0);
	}

	/*
	 * Ignoring of pids is done at task switch. But we have to
	 * check for those tasks that are currently running.
	 * Always do this in case a pid was appended or removed.
	 */
	on_each_cpu(ignore_task_cpu, tr, 1);

 out:
	mutex_unlock(&event_mutex);

	if (ret > 0)
		*ppos += ret;

	return ret;
}

static int ftrace_event_avail_open(struct inode *inode, struct file *file);
static int ftrace_event_set_open(struct inode *inode, struct file *file);
static int ftrace_event_set_pid_open(struct inode *inode, struct file *file);
static int ftrace_event_release(struct inode *inode, struct file *file);

static const struct seq_operations show_event_seq_ops = {
	.start = t_start,
	.next = t_next,
	.show = t_show,
	.stop = t_stop,
};

static const struct seq_operations show_set_event_seq_ops = {
	.start = s_start,
	.next = s_next,
	.show = t_show,
	.stop = t_stop,
};

static const struct seq_operations show_set_pid_seq_ops = {
	.start = p_start,
	.next = p_next,
	.show = trace_pid_show,
	.stop = p_stop,
};

static const struct file_operations ftrace_avail_fops = {
	.open = ftrace_event_avail_open,
	.read = seq_read,
	.llseek = seq_lseek,
	.release = seq_release,
};

static const struct file_operations ftrace_set_event_fops = {
	.open = ftrace_event_set_open,
	.read = seq_read,
	.write = ftrace_event_write,
	.llseek = seq_lseek,
	.release = ftrace_event_release,
};

static const struct file_operations ftrace_set_event_pid_fops = {
	.open = ftrace_event_set_pid_open,
	.read = seq_read,
	.write = ftrace_event_pid_write,
	.llseek = seq_lseek,
	.release = ftrace_event_release,
};

static const struct file_operations ftrace_enable_fops = {
	.open = tracing_open_generic,
	.read = event_enable_read,
	.write = event_enable_write,
	.llseek = default_llseek,
};

static const struct file_operations ftrace_event_format_fops = {
	.open = trace_format_open,
	.read = seq_read,
	.llseek = seq_lseek,
	.release = seq_release,
};

static const struct file_operations ftrace_event_id_fops = {
	.read = event_id_read,
	.llseek = default_llseek,
};

static const struct file_operations ftrace_event_filter_fops = {
	.open = tracing_open_generic,
	.read = event_filter_read,
	.write = event_filter_write,
	.llseek = default_llseek,
};

static const struct file_operations ftrace_subsystem_filter_fops = {
	.open = subsystem_open,
	.read = subsystem_filter_read,
	.write = subsystem_filter_write,
	.llseek = default_llseek,
	.release = subsystem_release,
};

static const struct file_operations ftrace_system_enable_fops = {
	.open = subsystem_open,
	.read = system_enable_read,
	.write = system_enable_write,
	.llseek = default_llseek,
	.release = subsystem_release,
};

static const struct file_operations ftrace_tr_enable_fops = {
	.open = system_tr_open,
	.read = system_enable_read,
	.write = system_enable_write,
	.llseek = default_llseek,
	.release = subsystem_release,
};

static const struct file_operations ftrace_show_header_fops = {
	.open = tracing_open_generic,
	.read = show_header,
	.llseek = default_llseek,
};

static int
ftrace_event_open(struct inode *inode, struct file *file,
		  const struct seq_operations *seq_ops)
{
	struct seq_file *m;
	int ret;

	ret = security_locked_down(LOCKDOWN_TRACEFS);
	if (ret)
		return ret;

	ret = seq_open(file, seq_ops);
	if (ret < 0)
		return ret;
	m = file->private_data;
	/* copy tr over to seq ops */
	m->private = inode->i_private;

	return ret;
}

static int ftrace_event_release(struct inode *inode, struct file *file)
{
	struct trace_array *tr = inode->i_private;

	trace_array_put(tr);

	return seq_release(inode, file);
}

static int
ftrace_event_avail_open(struct inode *inode, struct file *file)
{
	const struct seq_operations *seq_ops = &show_event_seq_ops;

	/* Checks for tracefs lockdown */
	return ftrace_event_open(inode, file, seq_ops);
}

static int
ftrace_event_set_open(struct inode *inode, struct file *file)
{
	const struct seq_operations *seq_ops = &show_set_event_seq_ops;
	struct trace_array *tr = inode->i_private;
	int ret;

	ret = tracing_check_open_get_tr(tr);
	if (ret)
		return ret;

	if ((file->f_mode & FMODE_WRITE) &&
	    (file->f_flags & O_TRUNC))
		ftrace_clear_events(tr);

	ret = ftrace_event_open(inode, file, seq_ops);
	if (ret < 0)
		trace_array_put(tr);
	return ret;
}

static int
ftrace_event_set_pid_open(struct inode *inode, struct file *file)
{
	const struct seq_operations *seq_ops = &show_set_pid_seq_ops;
	struct trace_array *tr = inode->i_private;
	int ret;

	ret = tracing_check_open_get_tr(tr);
	if (ret)
		return ret;

	if ((file->f_mode & FMODE_WRITE) &&
	    (file->f_flags & O_TRUNC))
		ftrace_clear_event_pids(tr);

	ret = ftrace_event_open(inode, file, seq_ops);
	if (ret < 0)
		trace_array_put(tr);
	return ret;
}

static struct event_subsystem *
create_new_subsystem(const char *name)
{
	struct event_subsystem *system;

	/* need to create new entry */
	system = kmalloc(sizeof(*system), GFP_KERNEL);
	if (!system)
		return NULL;

	system->ref_count = 1;

	/* Only allocate if dynamic (kprobes and modules) */
	system->name = kstrdup_const(name, GFP_KERNEL);
	if (!system->name)
		goto out_free;

	system->filter = NULL;

	system->filter = kzalloc(sizeof(struct event_filter), GFP_KERNEL);
	if (!system->filter)
		goto out_free;

	list_add(&system->list, &event_subsystems);

	return system;

 out_free:
	kfree_const(system->name);
	kfree(system);
	return NULL;
}

static struct dentry *
event_subsystem_dir(struct trace_array *tr, const char *name,
		    struct trace_event_file *file, struct dentry *parent)
{
	struct trace_subsystem_dir *dir;
	struct event_subsystem *system;
	struct dentry *entry;

	/* First see if we did not already create this dir */
	list_for_each_entry(dir, &tr->systems, list) {
		system = dir->subsystem;
		if (strcmp(system->name, name) == 0) {
			dir->nr_events++;
			file->system = dir;
			return dir->entry;
		}
	}

	/* Now see if the system itself exists. */
	list_for_each_entry(system, &event_subsystems, list) {
		if (strcmp(system->name, name) == 0)
			break;
	}
	/* Reset system variable when not found */
	if (&system->list == &event_subsystems)
		system = NULL;

	dir = kmalloc(sizeof(*dir), GFP_KERNEL);
	if (!dir)
		goto out_fail;

	if (!system) {
		system = create_new_subsystem(name);
		if (!system)
			goto out_free;
	} else
		__get_system(system);

	dir->entry = tracefs_create_dir(name, parent);
	if (!dir->entry) {
		pr_warn("Failed to create system directory %s\n", name);
		__put_system(system);
		goto out_free;
	}

	dir->tr = tr;
	dir->ref_count = 1;
	dir->nr_events = 1;
	dir->subsystem = system;
	file->system = dir;

	entry = tracefs_create_file("filter", 0644, dir->entry, dir,
				    &ftrace_subsystem_filter_fops);
	if (!entry) {
		kfree(system->filter);
		system->filter = NULL;
		pr_warn("Could not create tracefs '%s/filter' entry\n", name);
	}

	trace_create_file("enable", 0644, dir->entry, dir,
			  &ftrace_system_enable_fops);

	list_add(&dir->list, &tr->systems);

	return dir->entry;

 out_free:
	kfree(dir);
 out_fail:
	/* Only print this message if failed on memory allocation */
	if (!dir || !system)
		pr_warn("No memory to create event subsystem %s\n", name);
	return NULL;
}

static int
event_create_dir(struct dentry *parent, struct trace_event_file *file)
{
	struct trace_event_call *call = file->event_call;
	struct trace_array *tr = file->tr;
	struct list_head *head;
	struct dentry *d_events;
	const char *name;
	int ret;

	/*
	 * If the trace point header did not define TRACE_SYSTEM
	 * then the system would be called "TRACE_SYSTEM".
	 */
	if (strcmp(call->class->system, TRACE_SYSTEM) != 0) {
		d_events = event_subsystem_dir(tr, call->class->system, file, parent);
		if (!d_events)
			return -ENOMEM;
	} else
		d_events = parent;

	name = trace_event_name(call);
	file->dir = tracefs_create_dir(name, d_events);
	if (!file->dir) {
		pr_warn("Could not create tracefs '%s' directory\n", name);
		return -1;
	}

	if (call->class->reg && !(call->flags & TRACE_EVENT_FL_IGNORE_ENABLE))
		trace_create_file("enable", 0644, file->dir, file,
				  &ftrace_enable_fops);

#ifdef CONFIG_PERF_EVENTS
	if (call->event.type && call->class->reg)
		trace_create_file("id", 0444, file->dir,
				  (void *)(long)call->event.type,
				  &ftrace_event_id_fops);
#endif

	/*
	 * Other events may have the same class. Only update
	 * the fields if they are not already defined.
	 */
	head = trace_get_fields(call);
	if (list_empty(head)) {
		ret = call->class->define_fields(call);
		if (ret < 0) {
			pr_warn("Could not initialize trace point events/%s\n",
				name);
			return -1;
		}
	}

	/*
	 * Only event directories that can be enabled should have
	 * triggers or filters.
	 */
	if (!(call->flags & TRACE_EVENT_FL_IGNORE_ENABLE)) {
		trace_create_file("filter", 0644, file->dir, file,
				  &ftrace_event_filter_fops);

		trace_create_file("trigger", 0644, file->dir, file,
				  &event_trigger_fops);
	}

#ifdef CONFIG_HIST_TRIGGERS
	trace_create_file("hist", 0444, file->dir, file,
			  &event_hist_fops);
#endif
	trace_create_file("format", 0444, file->dir, call,
			  &ftrace_event_format_fops);

	return 0;
}

static void remove_event_from_tracers(struct trace_event_call *call)
{
	struct trace_event_file *file;
	struct trace_array *tr;

	do_for_each_event_file_safe(tr, file) {
		if (file->event_call != call)
			continue;

		remove_event_file_dir(file);
		/*
		 * The do_for_each_event_file_safe() is
		 * a double loop. After finding the call for this
		 * trace_array, we use break to jump to the next
		 * trace_array.
		 */
		break;
	} while_for_each_event_file();
}

static void event_remove(struct trace_event_call *call)
{
	struct trace_array *tr;
	struct trace_event_file *file;

	do_for_each_event_file(tr, file) {
		if (file->event_call != call)
			continue;

		if (file->flags & EVENT_FILE_FL_WAS_ENABLED)
			tr->clear_trace = true;

		ftrace_event_enable_disable(file, 0);
		/*
		 * The do_for_each_event_file() is
		 * a double loop. After finding the call for this
		 * trace_array, we use break to jump to the next
		 * trace_array.
		 */
		break;
	} while_for_each_event_file();

	if (call->event.funcs)
		__unregister_trace_event(&call->event);
	remove_event_from_tracers(call);
	list_del(&call->list);
}

static int event_init(struct trace_event_call *call)
{
	int ret = 0;
	const char *name;

	name = trace_event_name(call);
	if (WARN_ON(!name))
		return -EINVAL;

	if (call->class->raw_init) {
		ret = call->class->raw_init(call);
		if (ret < 0 && ret != -ENOSYS)
			pr_warn("Could not initialize trace events/%s\n", name);
	}

	return ret;
}

static int
__register_event(struct trace_event_call *call, struct module *mod)
{
	int ret;

	ret = event_init(call);
	if (ret < 0)
		return ret;

	list_add(&call->list, &ftrace_events);
	call->mod = mod;

	return 0;
}

static char *eval_replace(char *ptr, struct trace_eval_map *map, int len)
{
	int rlen;
	int elen;

	/* Find the length of the eval value as a string */
	elen = snprintf(ptr, 0, "%ld", map->eval_value);
	/* Make sure there's enough room to replace the string with the value */
	if (len < elen)
		return NULL;

	snprintf(ptr, elen + 1, "%ld", map->eval_value);

	/* Get the rest of the string of ptr */
	rlen = strlen(ptr + len);
	memmove(ptr + elen, ptr + len, rlen);
	/* Make sure we end the new string */
	ptr[elen + rlen] = 0;

	return ptr + elen;
}

static void update_event_printk(struct trace_event_call *call,
				struct trace_eval_map *map)
{
	char *ptr;
	int quote = 0;
	int len = strlen(map->eval_string);

	for (ptr = call->print_fmt; *ptr; ptr++) {
		if (*ptr == '\\') {
			ptr++;
			/* paranoid */
			if (!*ptr)
				break;
			continue;
		}
		if (*ptr == '"') {
			quote ^= 1;
			continue;
		}
		if (quote)
			continue;
		if (isdigit(*ptr)) {
			/* skip numbers */
			do {
				ptr++;
				/* Check for alpha chars like ULL */
			} while (isalnum(*ptr));
			if (!*ptr)
				break;
			/*
			 * A number must have some kind of delimiter after
			 * it, and we can ignore that too.
			 */
			continue;
		}
		if (isalpha(*ptr) || *ptr == '_') {
			if (strncmp(map->eval_string, ptr, len) == 0 &&
			    !isalnum(ptr[len]) && ptr[len] != '_') {
				ptr = eval_replace(ptr, map, len);
				/* enum/sizeof string smaller than value */
				if (WARN_ON_ONCE(!ptr))
					return;
				/*
				 * No need to decrement here, as eval_replace()
				 * returns the pointer to the character passed
				 * the eval, and two evals can not be placed
				 * back to back without something in between.
				 * We can skip that something in between.
				 */
				continue;
			}
		skip_more:
			do {
				ptr++;
			} while (isalnum(*ptr) || *ptr == '_');
			if (!*ptr)
				break;
			/*
			 * If what comes after this variable is a '.' or
			 * '->' then we can continue to ignore that string.
			 */
			if (*ptr == '.' || (ptr[0] == '-' && ptr[1] == '>')) {
				ptr += *ptr == '.' ? 1 : 2;
				if (!*ptr)
					break;
				goto skip_more;
			}
			/*
			 * Once again, we can skip the delimiter that came
			 * after the string.
			 */
			continue;
		}
	}
}

void trace_event_eval_update(struct trace_eval_map **map, int len)
{
	struct trace_event_call *call, *p;
	const char *last_system = NULL;
	bool first = false;
	int last_i;
	int i;

	down_write(&trace_event_sem);
	list_for_each_entry_safe(call, p, &ftrace_events, list) {
		/* events are usually grouped together with systems */
		if (!last_system || call->class->system != last_system) {
			first = true;
			last_i = 0;
			last_system = call->class->system;
		}

		/*
		 * Since calls are grouped by systems, the likelyhood that the
		 * next call in the iteration belongs to the same system as the
		 * previous call is high. As an optimization, we skip seaching
		 * for a map[] that matches the call's system if the last call
		 * was from the same system. That's what last_i is for. If the
		 * call has the same system as the previous call, then last_i
		 * will be the index of the first map[] that has a matching
		 * system.
		 */
		for (i = last_i; i < len; i++) {
			if (call->class->system == map[i]->system) {
				/* Save the first system if need be */
				if (first) {
					last_i = i;
					first = false;
				}
				update_event_printk(call, map[i]);
			}
		}
	}
	up_write(&trace_event_sem);
}

static struct trace_event_file *
trace_create_new_event(struct trace_event_call *call,
		       struct trace_array *tr)
{
	struct trace_event_file *file;

	file = kmem_cache_alloc(file_cachep, GFP_TRACE);
	if (!file)
		return NULL;

	file->event_call = call;
	file->tr = tr;
	atomic_set(&file->sm_ref, 0);
	atomic_set(&file->tm_ref, 0);
	INIT_LIST_HEAD(&file->triggers);
	list_add(&file->list, &tr->events);

	return file;
}

/* Add an event to a trace directory */
static int
__trace_add_new_event(struct trace_event_call *call, struct trace_array *tr)
{
	struct trace_event_file *file;

	file = trace_create_new_event(call, tr);
	if (!file)
		return -ENOMEM;

	return event_create_dir(tr->event_dir, file);
}

/*
 * Just create a decriptor for early init. A descriptor is required
 * for enabling events at boot. We want to enable events before
 * the filesystem is initialized.
 */
static __init int
__trace_early_add_new_event(struct trace_event_call *call,
			    struct trace_array *tr)
{
	struct trace_event_file *file;

	file = trace_create_new_event(call, tr);
	if (!file)
		return -ENOMEM;

	return 0;
}

struct ftrace_module_file_ops;
static void __add_event_to_tracers(struct trace_event_call *call);

int trace_add_event_call_nolock(struct trace_event_call *call)
{
	int ret;
	lockdep_assert_held(&event_mutex);

	mutex_lock(&trace_types_lock);

	ret = __register_event(call, NULL);
	if (ret >= 0)
		__add_event_to_tracers(call);

	mutex_unlock(&trace_types_lock);
<<<<<<< HEAD
	return ret;
}

/* Add an additional event_call dynamically */
int trace_add_event_call(struct trace_event_call *call)
{
	int ret;

	mutex_lock(&event_mutex);
	ret = trace_add_event_call_nolock(call);
	mutex_unlock(&event_mutex);
=======
>>>>>>> f7688b48
	return ret;
}

/*
 * Must be called under locking of trace_types_lock, event_mutex and
 * trace_event_sem.
 */
static void __trace_remove_event_call(struct trace_event_call *call)
{
	event_remove(call);
	trace_destroy_fields(call);
	free_event_filter(call->filter);
	call->filter = NULL;
}

static int probe_remove_event_call(struct trace_event_call *call)
{
	struct trace_array *tr;
	struct trace_event_file *file;

#ifdef CONFIG_PERF_EVENTS
	if (call->perf_refcount)
		return -EBUSY;
#endif
	do_for_each_event_file(tr, file) {
		if (file->event_call != call)
			continue;
		/*
		 * We can't rely on ftrace_event_enable_disable(enable => 0)
		 * we are going to do, EVENT_FILE_FL_SOFT_MODE can suppress
		 * TRACE_REG_UNREGISTER.
		 */
		if (file->flags & EVENT_FILE_FL_ENABLED)
			return -EBUSY;
		/*
		 * The do_for_each_event_file_safe() is
		 * a double loop. After finding the call for this
		 * trace_array, we use break to jump to the next
		 * trace_array.
		 */
		break;
	} while_for_each_event_file();

	__trace_remove_event_call(call);

	return 0;
}

/* no event_mutex version */
int trace_remove_event_call_nolock(struct trace_event_call *call)
{
	int ret;

	lockdep_assert_held(&event_mutex);

	mutex_lock(&trace_types_lock);
	down_write(&trace_event_sem);
	ret = probe_remove_event_call(call);
	up_write(&trace_event_sem);
	mutex_unlock(&trace_types_lock);
<<<<<<< HEAD

	return ret;
}

/* Remove an event_call */
int trace_remove_event_call(struct trace_event_call *call)
{
	int ret;

	mutex_lock(&event_mutex);
	ret = trace_remove_event_call_nolock(call);
	mutex_unlock(&event_mutex);
=======
>>>>>>> f7688b48

	return ret;
}

#define for_each_event(event, start, end)			\
	for (event = start;					\
	     (unsigned long)event < (unsigned long)end;		\
	     event++)

#ifdef CONFIG_MODULES

static void trace_module_add_events(struct module *mod)
{
	struct trace_event_call **call, **start, **end;

	if (!mod->num_trace_events)
		return;

	/* Don't add infrastructure for mods without tracepoints */
	if (trace_module_has_bad_taint(mod)) {
		pr_err("%s: module has bad taint, not creating trace events\n",
		       mod->name);
		return;
	}

	start = mod->trace_events;
	end = mod->trace_events + mod->num_trace_events;

	for_each_event(call, start, end) {
		__register_event(*call, mod);
		__add_event_to_tracers(*call);
	}
}

static void trace_module_remove_events(struct module *mod)
{
	struct trace_event_call *call, *p;

	down_write(&trace_event_sem);
	list_for_each_entry_safe(call, p, &ftrace_events, list) {
		if (call->mod == mod)
			__trace_remove_event_call(call);
	}
	up_write(&trace_event_sem);

	/*
	 * It is safest to reset the ring buffer if the module being unloaded
	 * registered any events that were used. The only worry is if
	 * a new module gets loaded, and takes on the same id as the events
	 * of this module. When printing out the buffer, traced events left
	 * over from this module may be passed to the new module events and
	 * unexpected results may occur.
	 */
	tracing_reset_all_online_cpus();
}

static int trace_module_notify(struct notifier_block *self,
			       unsigned long val, void *data)
{
	struct module *mod = data;

	mutex_lock(&event_mutex);
	mutex_lock(&trace_types_lock);
	switch (val) {
	case MODULE_STATE_COMING:
		trace_module_add_events(mod);
		break;
	case MODULE_STATE_GOING:
		trace_module_remove_events(mod);
		break;
	}
	mutex_unlock(&trace_types_lock);
	mutex_unlock(&event_mutex);

	return 0;
}

static struct notifier_block trace_module_nb = {
	.notifier_call = trace_module_notify,
	.priority = 1, /* higher than trace.c module notify */
};
#endif /* CONFIG_MODULES */

/* Create a new event directory structure for a trace directory. */
static void
__trace_add_event_dirs(struct trace_array *tr)
{
	struct trace_event_call *call;
	int ret;

	list_for_each_entry(call, &ftrace_events, list) {
		ret = __trace_add_new_event(call, tr);
		if (ret < 0)
			pr_warn("Could not create directory for event %s\n",
				trace_event_name(call));
	}
}

/* Returns any file that matches the system and event */
struct trace_event_file *
__find_event_file(struct trace_array *tr, const char *system, const char *event)
{
	struct trace_event_file *file;
	struct trace_event_call *call;
	const char *name;

	list_for_each_entry(file, &tr->events, list) {

		call = file->event_call;
		name = trace_event_name(call);

		if (!name || !call->class)
			continue;

		if (strcmp(event, name) == 0 &&
		    strcmp(system, call->class->system) == 0)
			return file;
	}
	return NULL;
}

/* Returns valid trace event files that match system and event */
struct trace_event_file *
find_event_file(struct trace_array *tr, const char *system, const char *event)
{
	struct trace_event_file *file;

	file = __find_event_file(tr, system, event);
	if (!file || !file->event_call->class->reg ||
	    file->event_call->flags & TRACE_EVENT_FL_IGNORE_ENABLE)
		return NULL;

	return file;
}

#ifdef CONFIG_DYNAMIC_FTRACE

/* Avoid typos */
#define ENABLE_EVENT_STR	"enable_event"
#define DISABLE_EVENT_STR	"disable_event"

struct event_probe_data {
	struct trace_event_file	*file;
	unsigned long			count;
	int				ref;
	bool				enable;
};

static void update_event_probe(struct event_probe_data *data)
{
	if (data->enable)
		clear_bit(EVENT_FILE_FL_SOFT_DISABLED_BIT, &data->file->flags);
	else
		set_bit(EVENT_FILE_FL_SOFT_DISABLED_BIT, &data->file->flags);
}

static void
event_enable_probe(unsigned long ip, unsigned long parent_ip,
		   struct trace_array *tr, struct ftrace_probe_ops *ops,
		   void *data)
{
	struct ftrace_func_mapper *mapper = data;
	struct event_probe_data *edata;
	void **pdata;

	pdata = ftrace_func_mapper_find_ip(mapper, ip);
	if (!pdata || !*pdata)
		return;

	edata = *pdata;
	update_event_probe(edata);
}

static void
event_enable_count_probe(unsigned long ip, unsigned long parent_ip,
			 struct trace_array *tr, struct ftrace_probe_ops *ops,
			 void *data)
{
	struct ftrace_func_mapper *mapper = data;
	struct event_probe_data *edata;
	void **pdata;

	pdata = ftrace_func_mapper_find_ip(mapper, ip);
	if (!pdata || !*pdata)
		return;

	edata = *pdata;

	if (!edata->count)
		return;

	/* Skip if the event is in a state we want to switch to */
	if (edata->enable == !(edata->file->flags & EVENT_FILE_FL_SOFT_DISABLED))
		return;

	if (edata->count != -1)
		(edata->count)--;

	update_event_probe(edata);
}

static int
event_enable_print(struct seq_file *m, unsigned long ip,
		   struct ftrace_probe_ops *ops, void *data)
{
	struct ftrace_func_mapper *mapper = data;
	struct event_probe_data *edata;
	void **pdata;

	pdata = ftrace_func_mapper_find_ip(mapper, ip);

	if (WARN_ON_ONCE(!pdata || !*pdata))
		return 0;

	edata = *pdata;

	seq_printf(m, "%ps:", (void *)ip);

	seq_printf(m, "%s:%s:%s",
		   edata->enable ? ENABLE_EVENT_STR : DISABLE_EVENT_STR,
		   edata->file->event_call->class->system,
		   trace_event_name(edata->file->event_call));

	if (edata->count == -1)
		seq_puts(m, ":unlimited\n");
	else
		seq_printf(m, ":count=%ld\n", edata->count);

	return 0;
}

static int
event_enable_init(struct ftrace_probe_ops *ops, struct trace_array *tr,
		  unsigned long ip, void *init_data, void **data)
{
	struct ftrace_func_mapper *mapper = *data;
	struct event_probe_data *edata = init_data;
	int ret;

	if (!mapper) {
		mapper = allocate_ftrace_func_mapper();
		if (!mapper)
			return -ENODEV;
		*data = mapper;
	}

	ret = ftrace_func_mapper_add_ip(mapper, ip, edata);
	if (ret < 0)
		return ret;

	edata->ref++;

	return 0;
}

static int free_probe_data(void *data)
{
	struct event_probe_data *edata = data;

	edata->ref--;
	if (!edata->ref) {
		/* Remove the SOFT_MODE flag */
		__ftrace_event_enable_disable(edata->file, 0, 1);
		module_put(edata->file->event_call->mod);
		kfree(edata);
	}
	return 0;
}

static void
event_enable_free(struct ftrace_probe_ops *ops, struct trace_array *tr,
		  unsigned long ip, void *data)
{
	struct ftrace_func_mapper *mapper = data;
	struct event_probe_data *edata;

	if (!ip) {
		if (!mapper)
			return;
		free_ftrace_func_mapper(mapper, free_probe_data);
		return;
	}

	edata = ftrace_func_mapper_remove_ip(mapper, ip);

	if (WARN_ON_ONCE(!edata))
		return;

	if (WARN_ON_ONCE(edata->ref <= 0))
		return;

	free_probe_data(edata);
}

static struct ftrace_probe_ops event_enable_probe_ops = {
	.func			= event_enable_probe,
	.print			= event_enable_print,
	.init			= event_enable_init,
	.free			= event_enable_free,
};

static struct ftrace_probe_ops event_enable_count_probe_ops = {
	.func			= event_enable_count_probe,
	.print			= event_enable_print,
	.init			= event_enable_init,
	.free			= event_enable_free,
};

static struct ftrace_probe_ops event_disable_probe_ops = {
	.func			= event_enable_probe,
	.print			= event_enable_print,
	.init			= event_enable_init,
	.free			= event_enable_free,
};

static struct ftrace_probe_ops event_disable_count_probe_ops = {
	.func			= event_enable_count_probe,
	.print			= event_enable_print,
	.init			= event_enable_init,
	.free			= event_enable_free,
};

static int
event_enable_func(struct trace_array *tr, struct ftrace_hash *hash,
		  char *glob, char *cmd, char *param, int enabled)
{
	struct trace_event_file *file;
	struct ftrace_probe_ops *ops;
	struct event_probe_data *data;
	const char *system;
	const char *event;
	char *number;
	bool enable;
	int ret;

	if (!tr)
		return -ENODEV;

	/* hash funcs only work with set_ftrace_filter */
	if (!enabled || !param)
		return -EINVAL;

	system = strsep(&param, ":");
	if (!param)
		return -EINVAL;

	event = strsep(&param, ":");

	mutex_lock(&event_mutex);

	ret = -EINVAL;
	file = find_event_file(tr, system, event);
	if (!file)
		goto out;

	enable = strcmp(cmd, ENABLE_EVENT_STR) == 0;

	if (enable)
		ops = param ? &event_enable_count_probe_ops : &event_enable_probe_ops;
	else
		ops = param ? &event_disable_count_probe_ops : &event_disable_probe_ops;

	if (glob[0] == '!') {
		ret = unregister_ftrace_function_probe_func(glob+1, tr, ops);
		goto out;
	}

	ret = -ENOMEM;

	data = kzalloc(sizeof(*data), GFP_KERNEL);
	if (!data)
		goto out;

	data->enable = enable;
	data->count = -1;
	data->file = file;

	if (!param)
		goto out_reg;

	number = strsep(&param, ":");

	ret = -EINVAL;
	if (!strlen(number))
		goto out_free;

	/*
	 * We use the callback data field (which is a pointer)
	 * as our counter.
	 */
	ret = kstrtoul(number, 0, &data->count);
	if (ret)
		goto out_free;

 out_reg:
	/* Don't let event modules unload while probe registered */
	ret = try_module_get(file->event_call->mod);
	if (!ret) {
		ret = -EBUSY;
		goto out_free;
	}

	ret = __ftrace_event_enable_disable(file, 1, 1);
	if (ret < 0)
		goto out_put;

	ret = register_ftrace_function_probe(glob, tr, ops, data);
	/*
	 * The above returns on success the # of functions enabled,
	 * but if it didn't find any functions it returns zero.
	 * Consider no functions a failure too.
	 */
	if (!ret) {
		ret = -ENOENT;
		goto out_disable;
	} else if (ret < 0)
		goto out_disable;
	/* Just return zero, not the number of enabled functions */
	ret = 0;
 out:
	mutex_unlock(&event_mutex);
	return ret;

 out_disable:
	__ftrace_event_enable_disable(file, 0, 1);
 out_put:
	module_put(file->event_call->mod);
 out_free:
	kfree(data);
	goto out;
}

static struct ftrace_func_command event_enable_cmd = {
	.name			= ENABLE_EVENT_STR,
	.func			= event_enable_func,
};

static struct ftrace_func_command event_disable_cmd = {
	.name			= DISABLE_EVENT_STR,
	.func			= event_enable_func,
};

static __init int register_event_cmds(void)
{
	int ret;

	ret = register_ftrace_command(&event_enable_cmd);
	if (WARN_ON(ret < 0))
		return ret;
	ret = register_ftrace_command(&event_disable_cmd);
	if (WARN_ON(ret < 0))
		unregister_ftrace_command(&event_enable_cmd);
	return ret;
}
#else
static inline int register_event_cmds(void) { return 0; }
#endif /* CONFIG_DYNAMIC_FTRACE */

/*
 * The top level array has already had its trace_event_file
 * descriptors created in order to allow for early events to
 * be recorded. This function is called after the tracefs has been
 * initialized, and we now have to create the files associated
 * to the events.
 */
static __init void
__trace_early_add_event_dirs(struct trace_array *tr)
{
	struct trace_event_file *file;
	int ret;


	list_for_each_entry(file, &tr->events, list) {
		ret = event_create_dir(tr->event_dir, file);
		if (ret < 0)
			pr_warn("Could not create directory for event %s\n",
				trace_event_name(file->event_call));
	}
}

/*
 * For early boot up, the top trace array requires to have
 * a list of events that can be enabled. This must be done before
 * the filesystem is set up in order to allow events to be traced
 * early.
 */
static __init void
__trace_early_add_events(struct trace_array *tr)
{
	struct trace_event_call *call;
	int ret;

	list_for_each_entry(call, &ftrace_events, list) {
		/* Early boot up should not have any modules loaded */
		if (WARN_ON_ONCE(call->mod))
			continue;

		ret = __trace_early_add_new_event(call, tr);
		if (ret < 0)
			pr_warn("Could not create early event %s\n",
				trace_event_name(call));
	}
}

/* Remove the event directory structure for a trace directory. */
static void
__trace_remove_event_dirs(struct trace_array *tr)
{
	struct trace_event_file *file, *next;

	list_for_each_entry_safe(file, next, &tr->events, list)
		remove_event_file_dir(file);
}

static void __add_event_to_tracers(struct trace_event_call *call)
{
	struct trace_array *tr;

	list_for_each_entry(tr, &ftrace_trace_arrays, list)
		__trace_add_new_event(call, tr);
}

extern struct trace_event_call *__start_ftrace_events[];
extern struct trace_event_call *__stop_ftrace_events[];

static char bootup_event_buf[COMMAND_LINE_SIZE] __initdata;

static __init int setup_trace_event(char *str)
{
	strlcpy(bootup_event_buf, str, COMMAND_LINE_SIZE);
	ring_buffer_expanded = true;
	tracing_selftest_disabled = true;

	return 1;
}
__setup("trace_event=", setup_trace_event);

/* Expects to have event_mutex held when called */
static int
create_event_toplevel_files(struct dentry *parent, struct trace_array *tr)
{
	struct dentry *d_events;
	struct dentry *entry;

	entry = tracefs_create_file("set_event", 0644, parent,
				    tr, &ftrace_set_event_fops);
	if (!entry) {
		pr_warn("Could not create tracefs 'set_event' entry\n");
		return -ENOMEM;
	}

	d_events = tracefs_create_dir("events", parent);
	if (!d_events) {
		pr_warn("Could not create tracefs 'events' directory\n");
		return -ENOMEM;
	}

	entry = trace_create_file("enable", 0644, d_events,
				  tr, &ftrace_tr_enable_fops);
	if (!entry) {
		pr_warn("Could not create tracefs 'enable' entry\n");
		return -ENOMEM;
	}

	/* There are not as crucial, just warn if they are not created */

	entry = tracefs_create_file("set_event_pid", 0644, parent,
				    tr, &ftrace_set_event_pid_fops);
	if (!entry)
		pr_warn("Could not create tracefs 'set_event_pid' entry\n");

	/* ring buffer internal formats */
	entry = trace_create_file("header_page", 0444, d_events,
				  ring_buffer_print_page_header,
				  &ftrace_show_header_fops);
	if (!entry)
		pr_warn("Could not create tracefs 'header_page' entry\n");

	entry = trace_create_file("header_event", 0444, d_events,
				  ring_buffer_print_entry_header,
				  &ftrace_show_header_fops);
	if (!entry)
		pr_warn("Could not create tracefs 'header_event' entry\n");

	tr->event_dir = d_events;

	return 0;
}

/**
 * event_trace_add_tracer - add a instance of a trace_array to events
 * @parent: The parent dentry to place the files/directories for events in
 * @tr: The trace array associated with these events
 *
 * When a new instance is created, it needs to set up its events
 * directory, as well as other files associated with events. It also
 * creates the event hierachry in the @parent/events directory.
 *
 * Returns 0 on success.
 *
 * Must be called with event_mutex held.
 */
int event_trace_add_tracer(struct dentry *parent, struct trace_array *tr)
{
	int ret;

	lockdep_assert_held(&event_mutex);

	ret = create_event_toplevel_files(parent, tr);
	if (ret)
		goto out;

	down_write(&trace_event_sem);
	__trace_add_event_dirs(tr);
	up_write(&trace_event_sem);

 out:
	return ret;
}

/*
 * The top trace array already had its file descriptors created.
 * Now the files themselves need to be created.
 */
static __init int
early_event_add_tracer(struct dentry *parent, struct trace_array *tr)
{
	int ret;

	mutex_lock(&event_mutex);

	ret = create_event_toplevel_files(parent, tr);
	if (ret)
		goto out_unlock;

	down_write(&trace_event_sem);
	__trace_early_add_event_dirs(tr);
	up_write(&trace_event_sem);

 out_unlock:
	mutex_unlock(&event_mutex);

	return ret;
}

/* Must be called with event_mutex held */
int event_trace_del_tracer(struct trace_array *tr)
{
	lockdep_assert_held(&event_mutex);

	/* Disable any event triggers and associated soft-disabled events */
	clear_event_triggers(tr);

	/* Clear the pid list */
	__ftrace_clear_event_pids(tr);

	/* Disable any running events */
	__ftrace_set_clr_event_nolock(tr, NULL, NULL, NULL, 0);

	/* Make sure no more events are being executed */
	tracepoint_synchronize_unregister();

	down_write(&trace_event_sem);
	__trace_remove_event_dirs(tr);
	tracefs_remove_recursive(tr->event_dir);
	up_write(&trace_event_sem);

	tr->event_dir = NULL;

	return 0;
}

static __init int event_trace_memsetup(void)
{
	field_cachep = KMEM_CACHE(ftrace_event_field, SLAB_PANIC);
	file_cachep = KMEM_CACHE(trace_event_file, SLAB_PANIC);
	return 0;
}

static __init void
early_enable_events(struct trace_array *tr, bool disable_first)
{
	char *buf = bootup_event_buf;
	char *token;
	int ret;

	while (true) {
		token = strsep(&buf, ",");

		if (!token)
			break;

		if (*token) {
			/* Restarting syscalls requires that we stop them first */
			if (disable_first)
				ftrace_set_clr_event(tr, token, 0);

			ret = ftrace_set_clr_event(tr, token, 1);
			if (ret)
				pr_warn("Failed to enable trace event: %s\n", token);
		}

		/* Put back the comma to allow this to be called again */
		if (buf)
			*(buf - 1) = ',';
	}
}

static __init int event_trace_enable(void)
{
	struct trace_array *tr = top_trace_array();
	struct trace_event_call **iter, *call;
	int ret;

	if (!tr)
		return -ENODEV;

	for_each_event(iter, __start_ftrace_events, __stop_ftrace_events) {

		call = *iter;
		ret = event_init(call);
		if (!ret)
			list_add(&call->list, &ftrace_events);
	}

	/*
	 * We need the top trace array to have a working set of trace
	 * points at early init, before the debug files and directories
	 * are created. Create the file entries now, and attach them
	 * to the actual file dentries later.
	 */
	__trace_early_add_events(tr);

	early_enable_events(tr, false);

	trace_printk_start_comm();

	register_event_cmds();

	register_trigger_cmds();

	return 0;
}

/*
 * event_trace_enable() is called from trace_event_init() first to
 * initialize events and perhaps start any events that are on the
 * command line. Unfortunately, there are some events that will not
 * start this early, like the system call tracepoints that need
 * to set the TIF_SYSCALL_TRACEPOINT flag of pid 1. But event_trace_enable()
 * is called before pid 1 starts, and this flag is never set, making
 * the syscall tracepoint never get reached, but the event is enabled
 * regardless (and not doing anything).
 */
static __init int event_trace_enable_again(void)
{
	struct trace_array *tr;

	tr = top_trace_array();
	if (!tr)
		return -ENODEV;

	early_enable_events(tr, true);

	return 0;
}

early_initcall(event_trace_enable_again);

__init int event_trace_init(void)
{
	struct trace_array *tr;
	struct dentry *d_tracer;
	struct dentry *entry;
	int ret;

	tr = top_trace_array();
	if (!tr)
		return -ENODEV;

	d_tracer = tracing_init_dentry();
	if (IS_ERR(d_tracer))
		return 0;

	entry = tracefs_create_file("available_events", 0444, d_tracer,
				    tr, &ftrace_avail_fops);
	if (!entry)
		pr_warn("Could not create tracefs 'available_events' entry\n");

	if (trace_define_generic_fields())
		pr_warn("tracing: Failed to allocated generic fields");

	if (trace_define_common_fields())
		pr_warn("tracing: Failed to allocate common fields");

	ret = early_event_add_tracer(d_tracer, tr);
	if (ret)
		return ret;

#ifdef CONFIG_MODULES
	ret = register_module_notifier(&trace_module_nb);
	if (ret)
		pr_warn("Failed to register trace events module notifier\n");
#endif
	return 0;
}

void __init trace_event_init(void)
{
	event_trace_memsetup();
	init_ftrace_syscalls();
	event_trace_enable();
}

#ifdef CONFIG_EVENT_TRACE_STARTUP_TEST

static DEFINE_SPINLOCK(test_spinlock);
static DEFINE_SPINLOCK(test_spinlock_irq);
static DEFINE_MUTEX(test_mutex);

static __init void test_work(struct work_struct *dummy)
{
	spin_lock(&test_spinlock);
	spin_lock_irq(&test_spinlock_irq);
	udelay(1);
	spin_unlock_irq(&test_spinlock_irq);
	spin_unlock(&test_spinlock);

	mutex_lock(&test_mutex);
	msleep(1);
	mutex_unlock(&test_mutex);
}

static __init int event_test_thread(void *unused)
{
	void *test_malloc;

	test_malloc = kmalloc(1234, GFP_KERNEL);
	if (!test_malloc)
		pr_info("failed to kmalloc\n");

	schedule_on_each_cpu(test_work);

	kfree(test_malloc);

	set_current_state(TASK_INTERRUPTIBLE);
	while (!kthread_should_stop()) {
		schedule();
		set_current_state(TASK_INTERRUPTIBLE);
	}
	__set_current_state(TASK_RUNNING);

	return 0;
}

/*
 * Do various things that may trigger events.
 */
static __init void event_test_stuff(void)
{
	struct task_struct *test_thread;

	test_thread = kthread_run(event_test_thread, NULL, "test-events");
	msleep(1);
	kthread_stop(test_thread);
}

/*
 * For every trace event defined, we will test each trace point separately,
 * and then by groups, and finally all trace points.
 */
static __init void event_trace_self_tests(void)
{
	struct trace_subsystem_dir *dir;
	struct trace_event_file *file;
	struct trace_event_call *call;
	struct event_subsystem *system;
	struct trace_array *tr;
	int ret;

	tr = top_trace_array();
	if (!tr)
		return;

	pr_info("Running tests on trace events:\n");

	list_for_each_entry(file, &tr->events, list) {

		call = file->event_call;

		/* Only test those that have a probe */
		if (!call->class || !call->class->probe)
			continue;

/*
 * Testing syscall events here is pretty useless, but
 * we still do it if configured. But this is time consuming.
 * What we really need is a user thread to perform the
 * syscalls as we test.
 */
#ifndef CONFIG_EVENT_TRACE_TEST_SYSCALLS
		if (call->class->system &&
		    strcmp(call->class->system, "syscalls") == 0)
			continue;
#endif

		pr_info("Testing event %s: ", trace_event_name(call));

		/*
		 * If an event is already enabled, someone is using
		 * it and the self test should not be on.
		 */
		if (file->flags & EVENT_FILE_FL_ENABLED) {
			pr_warn("Enabled event during self test!\n");
			WARN_ON_ONCE(1);
			continue;
		}

		ftrace_event_enable_disable(file, 1);
		event_test_stuff();
		ftrace_event_enable_disable(file, 0);

		pr_cont("OK\n");
	}

	/* Now test at the sub system level */

	pr_info("Running tests on trace event systems:\n");

	list_for_each_entry(dir, &tr->systems, list) {

		system = dir->subsystem;

		/* the ftrace system is special, skip it */
		if (strcmp(system->name, "ftrace") == 0)
			continue;

		pr_info("Testing event system %s: ", system->name);

		ret = __ftrace_set_clr_event(tr, NULL, system->name, NULL, 1);
		if (WARN_ON_ONCE(ret)) {
			pr_warn("error enabling system %s\n",
				system->name);
			continue;
		}

		event_test_stuff();

		ret = __ftrace_set_clr_event(tr, NULL, system->name, NULL, 0);
		if (WARN_ON_ONCE(ret)) {
			pr_warn("error disabling system %s\n",
				system->name);
			continue;
		}

		pr_cont("OK\n");
	}

	/* Test with all events enabled */

	pr_info("Running tests on all trace events:\n");
	pr_info("Testing all events: ");

	ret = __ftrace_set_clr_event(tr, NULL, NULL, NULL, 1);
	if (WARN_ON_ONCE(ret)) {
		pr_warn("error enabling all events\n");
		return;
	}

	event_test_stuff();

	/* reset sysname */
	ret = __ftrace_set_clr_event(tr, NULL, NULL, NULL, 0);
	if (WARN_ON_ONCE(ret)) {
		pr_warn("error disabling all events\n");
		return;
	}

	pr_cont("OK\n");
}

#ifdef CONFIG_FUNCTION_TRACER

static DEFINE_PER_CPU(atomic_t, ftrace_test_event_disable);

static struct trace_event_file event_trace_file __initdata;

static void __init
function_test_events_call(unsigned long ip, unsigned long parent_ip,
			  struct ftrace_ops *op, struct pt_regs *pt_regs)
{
	struct ring_buffer_event *event;
	struct ring_buffer *buffer;
	struct ftrace_entry *entry;
	unsigned long flags;
	long disabled;
	int cpu;
	int pc;

	pc = preempt_count();
	preempt_disable_notrace();
	cpu = raw_smp_processor_id();
	disabled = atomic_inc_return(&per_cpu(ftrace_test_event_disable, cpu));

	if (disabled != 1)
		goto out;

	local_save_flags(flags);

	event = trace_event_buffer_lock_reserve(&buffer, &event_trace_file,
						TRACE_FN, sizeof(*entry),
						flags, pc);
	if (!event)
		goto out;
	entry	= ring_buffer_event_data(event);
	entry->ip			= ip;
	entry->parent_ip		= parent_ip;

	event_trigger_unlock_commit(&event_trace_file, buffer, event,
				    entry, flags, pc);
 out:
	atomic_dec(&per_cpu(ftrace_test_event_disable, cpu));
	preempt_enable_notrace();
}

static struct ftrace_ops trace_ops __initdata  =
{
	.func = function_test_events_call,
	.flags = FTRACE_OPS_FL_RECURSION_SAFE,
};

static __init void event_trace_self_test_with_function(void)
{
	int ret;

	event_trace_file.tr = top_trace_array();
	if (WARN_ON(!event_trace_file.tr))
		return;

	ret = register_ftrace_function(&trace_ops);
	if (WARN_ON(ret < 0)) {
		pr_info("Failed to enable function tracer for event tests\n");
		return;
	}
	pr_info("Running tests again, along with the function tracer\n");
	event_trace_self_tests();
	unregister_ftrace_function(&trace_ops);
}
#else
static __init void event_trace_self_test_with_function(void)
{
}
#endif

static __init int event_trace_self_tests_init(void)
{
	if (!tracing_selftest_disabled) {
		event_trace_self_tests();
		event_trace_self_test_with_function();
	}

	return 0;
}

late_initcall(event_trace_self_tests_init);

#endif<|MERGE_RESOLUTION|>--- conflicted
+++ resolved
@@ -2294,7 +2294,8 @@
 struct ftrace_module_file_ops;
 static void __add_event_to_tracers(struct trace_event_call *call);
 
-int trace_add_event_call_nolock(struct trace_event_call *call)
+/* Add an additional event_call dynamically */
+int trace_add_event_call(struct trace_event_call *call)
 {
 	int ret;
 	lockdep_assert_held(&event_mutex);
@@ -2306,20 +2307,6 @@
 		__add_event_to_tracers(call);
 
 	mutex_unlock(&trace_types_lock);
-<<<<<<< HEAD
-	return ret;
-}
-
-/* Add an additional event_call dynamically */
-int trace_add_event_call(struct trace_event_call *call)
-{
-	int ret;
-
-	mutex_lock(&event_mutex);
-	ret = trace_add_event_call_nolock(call);
-	mutex_unlock(&event_mutex);
-=======
->>>>>>> f7688b48
 	return ret;
 }
 
@@ -2368,8 +2355,8 @@
 	return 0;
 }
 
-/* no event_mutex version */
-int trace_remove_event_call_nolock(struct trace_event_call *call)
+/* Remove an event_call */
+int trace_remove_event_call(struct trace_event_call *call)
 {
 	int ret;
 
@@ -2380,21 +2367,6 @@
 	ret = probe_remove_event_call(call);
 	up_write(&trace_event_sem);
 	mutex_unlock(&trace_types_lock);
-<<<<<<< HEAD
-
-	return ret;
-}
-
-/* Remove an event_call */
-int trace_remove_event_call(struct trace_event_call *call)
-{
-	int ret;
-
-	mutex_lock(&event_mutex);
-	ret = trace_remove_event_call_nolock(call);
-	mutex_unlock(&event_mutex);
-=======
->>>>>>> f7688b48
 
 	return ret;
 }
