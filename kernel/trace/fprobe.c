--- conflicted
+++ resolved
@@ -17,10 +17,7 @@
 struct fprobe_rethook_node {
 	struct rethook_node node;
 	unsigned long entry_ip;
-<<<<<<< HEAD
-=======
 	unsigned long entry_parent_ip;
->>>>>>> 98817289
 	char data[];
 };
 
@@ -31,23 +28,9 @@
 	struct rethook_node *rh = NULL;
 	struct fprobe *fp;
 	void *entry_data = NULL;
-<<<<<<< HEAD
-	int bit;
+	int ret = 0;
 
 	fp = container_of(ops, struct fprobe, ops);
-	if (fprobe_disabled(fp))
-		return;
-
-	bit = ftrace_test_recursion_trylock(ip, parent_ip);
-	if (bit < 0) {
-		fp->nmissed++;
-		return;
-	}
-=======
-	int ret = 0;
-
-	fp = container_of(ops, struct fprobe, ops);
->>>>>>> 98817289
 
 	if (fp->exit_handler) {
 		rh = rethook_try_get(fp->rethook);
@@ -57,23 +40,12 @@
 		}
 		fpr = container_of(rh, struct fprobe_rethook_node, node);
 		fpr->entry_ip = ip;
-<<<<<<< HEAD
-=======
 		fpr->entry_parent_ip = parent_ip;
->>>>>>> 98817289
 		if (fp->entry_data_size)
 			entry_data = fpr->data;
 	}
 
 	if (fp->entry_handler)
-<<<<<<< HEAD
-		fp->entry_handler(fp, ip, ftrace_get_regs(fregs), entry_data);
-
-	if (rh)
-		rethook_hook(rh, ftrace_get_regs(fregs), true);
-
-out:
-=======
 		ret = fp->entry_handler(fp, ip, parent_ip, ftrace_get_regs(fregs), entry_data);
 
 	/* If entry_handler returns !0, nmissed is not counted. */
@@ -104,7 +76,6 @@
 		return;
 	}
 	__fprobe_handler(ip, parent_ip, ops, fregs);
->>>>>>> 98817289
 	ftrace_test_recursion_unlock(bit);
 
 }
@@ -160,10 +131,6 @@
 
 	fpr = container_of(rh, struct fprobe_rethook_node, node);
 
-<<<<<<< HEAD
-	fp->exit_handler(fp, fpr->entry_ip, regs,
-			 fp->entry_data_size ? (void *)fpr->data : NULL);
-=======
 	/*
 	 * we need to assure no calls to traceable functions in-between the
 	 * end of fprobe_handler and the beginning of fprobe_exit_handler.
@@ -177,7 +144,6 @@
 	fp->exit_handler(fp, fpr->entry_ip, ret_ip, regs,
 			 fp->entry_data_size ? (void *)fpr->data : NULL);
 	ftrace_test_recursion_unlock(bit);
->>>>>>> 98817289
 }
 NOKPROBE_SYMBOL(fprobe_exit_handler);
 
