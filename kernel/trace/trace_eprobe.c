--- conflicted
+++ resolved
@@ -475,9 +475,6 @@
 	if (unlikely(!rec))
 		return;
 
-	if (unlikely(!rec))
-		return;
-
 	__eprobe_trace_func(edata, rec);
 }
 
@@ -686,12 +683,7 @@
 			 */
 			WARN_ON_ONCE(ret != -ENOMEM);
 
-<<<<<<< HEAD
-			list_for_each_entry(pos, trace_probe_probe_list(tp), list) {
-				ep = container_of(pos, struct trace_eprobe, tp);
-=======
 			for_each_trace_eprobe_tp(ep, tp) {
->>>>>>> 98817289
 				disable_eprobe(ep, file->tr);
 				if (!--cnt)
 					break;
