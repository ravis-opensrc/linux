--- conflicted
+++ resolved
@@ -1875,27 +1875,13 @@
 	if (ret)
 		return 0;
 
-<<<<<<< HEAD
-	entry = tracefs_create_file("kprobe_events", TRACE_MODE_WRITE,
-				    NULL, NULL, &kprobe_events_ops);
-
-=======
->>>>>>> d60c95ef
 	/* Event list interface */
 	trace_create_file("kprobe_events", TRACE_MODE_WRITE,
 			  NULL, NULL, &kprobe_events_ops);
 
 	/* Profile interface */
-<<<<<<< HEAD
-	entry = tracefs_create_file("kprobe_profile", TRACE_MODE_READ,
-				    NULL, NULL, &kprobe_profile_ops);
-
-	if (!entry)
-		pr_warn("Could not create tracefs 'kprobe_profile' entry\n");
-=======
 	trace_create_file("kprobe_profile", TRACE_MODE_READ,
 			  NULL, NULL, &kprobe_profile_ops);
->>>>>>> d60c95ef
 
 	setup_boot_kprobe_events();
 
