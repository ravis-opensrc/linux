--- conflicted
+++ resolved
@@ -7829,15 +7829,8 @@
 	char *cmd;
 
 	if (tr->n_err_log_entries < TRACING_LOG_ERRS_MAX) {
-<<<<<<< HEAD
-		err = kzalloc(sizeof(*err), GFP_KERNEL);
-		if (!err)
-			err = ERR_PTR(-ENOMEM);
-		else
-=======
 		err = alloc_tracing_log_err(len);
 		if (PTR_ERR(err) != -ENOMEM)
->>>>>>> d60c95ef
 			tr->n_err_log_entries++;
 
 		return err;
