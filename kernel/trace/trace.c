--- conflicted
+++ resolved
@@ -4161,19 +4161,11 @@
 	int cpu;
 
 	mutex_lock(&trace_types_lock);
-<<<<<<< HEAD
-	if (unlikely(tr->current_trace && iter->trace->name != tr->current_trace->name)) {
-		/* Close iter->trace before switching to the new current tracer */
-		if (iter->trace->close)
-			iter->trace->close(iter);
-		*iter->trace = *tr->current_trace;
-=======
 	if (unlikely(tr->current_trace != iter->trace)) {
 		/* Close iter->trace before switching to the new current tracer */
 		if (iter->trace->close)
 			iter->trace->close(iter);
 		iter->trace = tr->current_trace;
->>>>>>> 98817289
 		/* Reopen the new current tracer */
 		if (iter->trace->open)
 			iter->trace->open(iter);
@@ -5236,11 +5228,7 @@
 	.open		= tracing_open,
 	.read		= seq_read,
 	.read_iter	= seq_read_iter,
-<<<<<<< HEAD
-	.splice_read	= generic_file_splice_read,
-=======
 	.splice_read	= copy_splice_read,
->>>>>>> 98817289
 	.write		= tracing_write_stub,
 	.llseek		= tracing_lseek,
 	.release	= tracing_release,
@@ -6852,14 +6840,7 @@
 	close_pipe_on_cpu(tr, iter->cpu_file);
 	mutex_unlock(&trace_types_lock);
 
-<<<<<<< HEAD
-	free_cpumask_var(iter->started);
-	kfree(iter->fmt);
-	kfree(iter->temp);
-	mutex_destroy(&iter->mutex);
-=======
 	free_trace_iter_content(iter);
->>>>>>> 98817289
 	kfree(iter);
 
 	trace_array_put(tr);
