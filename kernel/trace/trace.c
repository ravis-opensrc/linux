// SPDX-License-Identifier: GPL-2.0
/*
 * ring buffer based function tracer
 *
 * Copyright (C) 2007-2012 Steven Rostedt <srostedt@redhat.com>
 * Copyright (C) 2008 Ingo Molnar <mingo@redhat.com>
 *
 * Originally taken from the RT patch by:
 *    Arnaldo Carvalho de Melo <acme@redhat.com>
 *
 * Based on code from the latency_tracer, that is:
 *  Copyright (C) 2004-2006 Ingo Molnar
 *  Copyright (C) 2004 Nadia Yvette Chambers
 */
#include <linux/ring_buffer.h>
#include <generated/utsrelease.h>
#include <linux/stacktrace.h>
#include <linux/writeback.h>
#include <linux/kallsyms.h>
#include <linux/security.h>
#include <linux/seq_file.h>
#include <linux/irqflags.h>
#include <linux/debugfs.h>
#include <linux/tracefs.h>
#include <linux/pagemap.h>
#include <linux/hardirq.h>
#include <linux/linkage.h>
#include <linux/uaccess.h>
#include <linux/vmalloc.h>
#include <linux/ftrace.h>
#include <linux/module.h>
#include <linux/percpu.h>
#include <linux/splice.h>
#include <linux/kdebug.h>
#include <linux/string.h>
#include <linux/mount.h>
#include <linux/rwsem.h>
#include <linux/slab.h>
#include <linux/ctype.h>
#include <linux/init.h>
#include <linux/panic_notifier.h>
#include <linux/kmemleak.h>
#include <linux/poll.h>
#include <linux/nmi.h>
#include <linux/fs.h>
#include <linux/trace.h>
#include <linux/sched/clock.h>
#include <linux/sched/rt.h>
#include <linux/fsnotify.h>
#include <linux/irq_work.h>
#include <linux/workqueue.h>

#include <asm/setup.h> /* COMMAND_LINE_SIZE */

#include "trace.h"
#include "trace_output.h"

#ifdef CONFIG_FTRACE_STARTUP_TEST
/*
 * We need to change this state when a selftest is running.
 * A selftest will lurk into the ring-buffer to count the
 * entries inserted during the selftest although some concurrent
 * insertions into the ring-buffer such as trace_printk could occurred
 * at the same time, giving false positive or negative results.
 */
static bool __read_mostly tracing_selftest_running;

/*
 * If boot-time tracing including tracers/events via kernel cmdline
 * is running, we do not want to run SELFTEST.
 */
bool __read_mostly tracing_selftest_disabled;

void __init disable_tracing_selftest(const char *reason)
{
	if (!tracing_selftest_disabled) {
		tracing_selftest_disabled = true;
		pr_info("Ftrace startup test is disabled due to %s\n", reason);
	}
}
#else
#define tracing_selftest_running	0
#define tracing_selftest_disabled	0
#endif

/* Pipe tracepoints to printk */
static struct trace_iterator *tracepoint_print_iter;
int tracepoint_printk;
static bool tracepoint_printk_stop_on_boot __initdata;
static DEFINE_STATIC_KEY_FALSE(tracepoint_printk_key);

/* For tracers that don't implement custom flags */
static struct tracer_opt dummy_tracer_opt[] = {
	{ }
};

static int
dummy_set_flag(struct trace_array *tr, u32 old_flags, u32 bit, int set)
{
	return 0;
}

/*
 * To prevent the comm cache from being overwritten when no
 * tracing is active, only save the comm when a trace event
 * occurred.
 */
static DEFINE_PER_CPU(bool, trace_taskinfo_save);

/*
 * Kill all tracing for good (never come back).
 * It is initialized to 1 but will turn to zero if the initialization
 * of the tracer is successful. But that is the only place that sets
 * this back to zero.
 */
static int tracing_disabled = 1;

cpumask_var_t __read_mostly	tracing_buffer_mask;

/*
 * ftrace_dump_on_oops - variable to dump ftrace buffer on oops
 *
 * If there is an oops (or kernel panic) and the ftrace_dump_on_oops
 * is set, then ftrace_dump is called. This will output the contents
 * of the ftrace buffers to the console.  This is very useful for
 * capturing traces that lead to crashes and outputing it to a
 * serial console.
 *
 * It is default off, but you can enable it with either specifying
 * "ftrace_dump_on_oops" in the kernel command line, or setting
 * /proc/sys/kernel/ftrace_dump_on_oops
 * Set 1 if you want to dump buffers of all CPUs
 * Set 2 if you want to dump the buffer of the CPU that triggered oops
 */

enum ftrace_dump_mode ftrace_dump_on_oops;

/* When set, tracing will stop when a WARN*() is hit */
int __disable_trace_on_warning;

#ifdef CONFIG_TRACE_EVAL_MAP_FILE
/* Map of enums to their values, for "eval_map" file */
struct trace_eval_map_head {
	struct module			*mod;
	unsigned long			length;
};

union trace_eval_map_item;

struct trace_eval_map_tail {
	/*
	 * "end" is first and points to NULL as it must be different
	 * than "mod" or "eval_string"
	 */
	union trace_eval_map_item	*next;
	const char			*end;	/* points to NULL */
};

static DEFINE_MUTEX(trace_eval_mutex);

/*
 * The trace_eval_maps are saved in an array with two extra elements,
 * one at the beginning, and one at the end. The beginning item contains
 * the count of the saved maps (head.length), and the module they
 * belong to if not built in (head.mod). The ending item contains a
 * pointer to the next array of saved eval_map items.
 */
union trace_eval_map_item {
	struct trace_eval_map		map;
	struct trace_eval_map_head	head;
	struct trace_eval_map_tail	tail;
};

static union trace_eval_map_item *trace_eval_maps;
#endif /* CONFIG_TRACE_EVAL_MAP_FILE */

int tracing_set_tracer(struct trace_array *tr, const char *buf);
static void ftrace_trace_userstack(struct trace_array *tr,
				   struct trace_buffer *buffer,
				   unsigned int trace_ctx);

#define MAX_TRACER_SIZE		100
static char bootup_tracer_buf[MAX_TRACER_SIZE] __initdata;
static char *default_bootup_tracer;

static bool allocate_snapshot;
static bool snapshot_at_boot;

static char boot_instance_info[COMMAND_LINE_SIZE] __initdata;
static int boot_instance_index;

static char boot_snapshot_info[COMMAND_LINE_SIZE] __initdata;
static int boot_snapshot_index;

static int __init set_cmdline_ftrace(char *str)
{
	strscpy(bootup_tracer_buf, str, MAX_TRACER_SIZE);
	default_bootup_tracer = bootup_tracer_buf;
	/* We are using ftrace early, expand it */
	trace_set_ring_buffer_expanded(NULL);
	return 1;
}
__setup("ftrace=", set_cmdline_ftrace);

static int __init set_ftrace_dump_on_oops(char *str)
{
	if (*str++ != '=' || !*str || !strcmp("1", str)) {
		ftrace_dump_on_oops = DUMP_ALL;
		return 1;
	}

	if (!strcmp("orig_cpu", str) || !strcmp("2", str)) {
		ftrace_dump_on_oops = DUMP_ORIG;
                return 1;
        }

        return 0;
}
__setup("ftrace_dump_on_oops", set_ftrace_dump_on_oops);

static int __init stop_trace_on_warning(char *str)
{
	if ((strcmp(str, "=0") != 0 && strcmp(str, "=off") != 0))
		__disable_trace_on_warning = 1;
	return 1;
}
__setup("traceoff_on_warning", stop_trace_on_warning);

static int __init boot_alloc_snapshot(char *str)
{
	char *slot = boot_snapshot_info + boot_snapshot_index;
	int left = sizeof(boot_snapshot_info) - boot_snapshot_index;
	int ret;

	if (str[0] == '=') {
		str++;
		if (strlen(str) >= left)
			return -1;

		ret = snprintf(slot, left, "%s\t", str);
		boot_snapshot_index += ret;
	} else {
		allocate_snapshot = true;
		/* We also need the main ring buffer expanded */
		trace_set_ring_buffer_expanded(NULL);
	}
	return 1;
}
__setup("alloc_snapshot", boot_alloc_snapshot);


static int __init boot_snapshot(char *str)
{
	snapshot_at_boot = true;
	boot_alloc_snapshot(str);
	return 1;
}
__setup("ftrace_boot_snapshot", boot_snapshot);


static int __init boot_instance(char *str)
{
	char *slot = boot_instance_info + boot_instance_index;
	int left = sizeof(boot_instance_info) - boot_instance_index;
	int ret;

	if (strlen(str) >= left)
		return -1;

	ret = snprintf(slot, left, "%s\t", str);
	boot_instance_index += ret;

	return 1;
}
__setup("trace_instance=", boot_instance);


static char trace_boot_options_buf[MAX_TRACER_SIZE] __initdata;

static int __init set_trace_boot_options(char *str)
{
	strscpy(trace_boot_options_buf, str, MAX_TRACER_SIZE);
	return 1;
}
__setup("trace_options=", set_trace_boot_options);

static char trace_boot_clock_buf[MAX_TRACER_SIZE] __initdata;
static char *trace_boot_clock __initdata;

static int __init set_trace_boot_clock(char *str)
{
	strscpy(trace_boot_clock_buf, str, MAX_TRACER_SIZE);
	trace_boot_clock = trace_boot_clock_buf;
	return 1;
}
__setup("trace_clock=", set_trace_boot_clock);

static int __init set_tracepoint_printk(char *str)
{
	/* Ignore the "tp_printk_stop_on_boot" param */
	if (*str == '_')
		return 0;

	if ((strcmp(str, "=0") != 0 && strcmp(str, "=off") != 0))
		tracepoint_printk = 1;
	return 1;
}
__setup("tp_printk", set_tracepoint_printk);

static int __init set_tracepoint_printk_stop(char *str)
{
	tracepoint_printk_stop_on_boot = true;
	return 1;
}
__setup("tp_printk_stop_on_boot", set_tracepoint_printk_stop);

unsigned long long ns2usecs(u64 nsec)
{
	nsec += 500;
	do_div(nsec, 1000);
	return nsec;
}

static void
trace_process_export(struct trace_export *export,
	       struct ring_buffer_event *event, int flag)
{
	struct trace_entry *entry;
	unsigned int size = 0;

	if (export->flags & flag) {
		entry = ring_buffer_event_data(event);
		size = ring_buffer_event_length(event);
		export->write(export, entry, size);
	}
}

static DEFINE_MUTEX(ftrace_export_lock);

static struct trace_export __rcu *ftrace_exports_list __read_mostly;

static DEFINE_STATIC_KEY_FALSE(trace_function_exports_enabled);
static DEFINE_STATIC_KEY_FALSE(trace_event_exports_enabled);
static DEFINE_STATIC_KEY_FALSE(trace_marker_exports_enabled);

static inline void ftrace_exports_enable(struct trace_export *export)
{
	if (export->flags & TRACE_EXPORT_FUNCTION)
		static_branch_inc(&trace_function_exports_enabled);

	if (export->flags & TRACE_EXPORT_EVENT)
		static_branch_inc(&trace_event_exports_enabled);

	if (export->flags & TRACE_EXPORT_MARKER)
		static_branch_inc(&trace_marker_exports_enabled);
}

static inline void ftrace_exports_disable(struct trace_export *export)
{
	if (export->flags & TRACE_EXPORT_FUNCTION)
		static_branch_dec(&trace_function_exports_enabled);

	if (export->flags & TRACE_EXPORT_EVENT)
		static_branch_dec(&trace_event_exports_enabled);

	if (export->flags & TRACE_EXPORT_MARKER)
		static_branch_dec(&trace_marker_exports_enabled);
}

static void ftrace_exports(struct ring_buffer_event *event, int flag)
{
	struct trace_export *export;

	preempt_disable_notrace();

	export = rcu_dereference_raw_check(ftrace_exports_list);
	while (export) {
		trace_process_export(export, event, flag);
		export = rcu_dereference_raw_check(export->next);
	}

	preempt_enable_notrace();
}

static inline void
add_trace_export(struct trace_export **list, struct trace_export *export)
{
	rcu_assign_pointer(export->next, *list);
	/*
	 * We are entering export into the list but another
	 * CPU might be walking that list. We need to make sure
	 * the export->next pointer is valid before another CPU sees
	 * the export pointer included into the list.
	 */
	rcu_assign_pointer(*list, export);
}

static inline int
rm_trace_export(struct trace_export **list, struct trace_export *export)
{
	struct trace_export **p;

	for (p = list; *p != NULL; p = &(*p)->next)
		if (*p == export)
			break;

	if (*p != export)
		return -1;

	rcu_assign_pointer(*p, (*p)->next);

	return 0;
}

static inline void
add_ftrace_export(struct trace_export **list, struct trace_export *export)
{
	ftrace_exports_enable(export);

	add_trace_export(list, export);
}

static inline int
rm_ftrace_export(struct trace_export **list, struct trace_export *export)
{
	int ret;

	ret = rm_trace_export(list, export);
	ftrace_exports_disable(export);

	return ret;
}

int register_ftrace_export(struct trace_export *export)
{
	if (WARN_ON_ONCE(!export->write))
		return -1;

	mutex_lock(&ftrace_export_lock);

	add_ftrace_export(&ftrace_exports_list, export);

	mutex_unlock(&ftrace_export_lock);

	return 0;
}
EXPORT_SYMBOL_GPL(register_ftrace_export);

int unregister_ftrace_export(struct trace_export *export)
{
	int ret;

	mutex_lock(&ftrace_export_lock);

	ret = rm_ftrace_export(&ftrace_exports_list, export);

	mutex_unlock(&ftrace_export_lock);

	return ret;
}
EXPORT_SYMBOL_GPL(unregister_ftrace_export);

/* trace_flags holds trace_options default values */
#define TRACE_DEFAULT_FLAGS						\
	(FUNCTION_DEFAULT_FLAGS |					\
	 TRACE_ITER_PRINT_PARENT | TRACE_ITER_PRINTK |			\
	 TRACE_ITER_ANNOTATE | TRACE_ITER_CONTEXT_INFO |		\
	 TRACE_ITER_RECORD_CMD | TRACE_ITER_OVERWRITE |			\
	 TRACE_ITER_IRQ_INFO | TRACE_ITER_MARKERS |			\
	 TRACE_ITER_HASH_PTR)

/* trace_options that are only supported by global_trace */
#define TOP_LEVEL_TRACE_FLAGS (TRACE_ITER_PRINTK |			\
	       TRACE_ITER_PRINTK_MSGONLY | TRACE_ITER_RECORD_CMD)

/* trace_flags that are default zero for instances */
#define ZEROED_TRACE_FLAGS \
	(TRACE_ITER_EVENT_FORK | TRACE_ITER_FUNC_FORK)

/*
 * The global_trace is the descriptor that holds the top-level tracing
 * buffers for the live tracing.
 */
static struct trace_array global_trace = {
	.trace_flags = TRACE_DEFAULT_FLAGS,
};

void trace_set_ring_buffer_expanded(struct trace_array *tr)
{
	if (!tr)
		tr = &global_trace;
	tr->ring_buffer_expanded = true;
}

LIST_HEAD(ftrace_trace_arrays);

int trace_array_get(struct trace_array *this_tr)
{
	struct trace_array *tr;
	int ret = -ENODEV;

	mutex_lock(&trace_types_lock);
	list_for_each_entry(tr, &ftrace_trace_arrays, list) {
		if (tr == this_tr) {
			tr->ref++;
			ret = 0;
			break;
		}
	}
	mutex_unlock(&trace_types_lock);

	return ret;
}

static void __trace_array_put(struct trace_array *this_tr)
{
	WARN_ON(!this_tr->ref);
	this_tr->ref--;
}

/**
 * trace_array_put - Decrement the reference counter for this trace array.
 * @this_tr : pointer to the trace array
 *
 * NOTE: Use this when we no longer need the trace array returned by
 * trace_array_get_by_name(). This ensures the trace array can be later
 * destroyed.
 *
 */
void trace_array_put(struct trace_array *this_tr)
{
	if (!this_tr)
		return;

	mutex_lock(&trace_types_lock);
	__trace_array_put(this_tr);
	mutex_unlock(&trace_types_lock);
}
EXPORT_SYMBOL_GPL(trace_array_put);

int tracing_check_open_get_tr(struct trace_array *tr)
{
	int ret;

	ret = security_locked_down(LOCKDOWN_TRACEFS);
	if (ret)
		return ret;

	if (tracing_disabled)
		return -ENODEV;

	if (tr && trace_array_get(tr) < 0)
		return -ENODEV;

	return 0;
}

int call_filter_check_discard(struct trace_event_call *call, void *rec,
			      struct trace_buffer *buffer,
			      struct ring_buffer_event *event)
{
	if (unlikely(call->flags & TRACE_EVENT_FL_FILTERED) &&
	    !filter_match_preds(call->filter, rec)) {
		__trace_event_discard_commit(buffer, event);
		return 1;
	}

	return 0;
}

/**
 * trace_find_filtered_pid - check if a pid exists in a filtered_pid list
 * @filtered_pids: The list of pids to check
 * @search_pid: The PID to find in @filtered_pids
 *
 * Returns true if @search_pid is found in @filtered_pids, and false otherwise.
 */
bool
trace_find_filtered_pid(struct trace_pid_list *filtered_pids, pid_t search_pid)
{
	return trace_pid_list_is_set(filtered_pids, search_pid);
}

/**
 * trace_ignore_this_task - should a task be ignored for tracing
 * @filtered_pids: The list of pids to check
 * @filtered_no_pids: The list of pids not to be traced
 * @task: The task that should be ignored if not filtered
 *
 * Checks if @task should be traced or not from @filtered_pids.
 * Returns true if @task should *NOT* be traced.
 * Returns false if @task should be traced.
 */
bool
trace_ignore_this_task(struct trace_pid_list *filtered_pids,
		       struct trace_pid_list *filtered_no_pids,
		       struct task_struct *task)
{
	/*
	 * If filtered_no_pids is not empty, and the task's pid is listed
	 * in filtered_no_pids, then return true.
	 * Otherwise, if filtered_pids is empty, that means we can
	 * trace all tasks. If it has content, then only trace pids
	 * within filtered_pids.
	 */

	return (filtered_pids &&
		!trace_find_filtered_pid(filtered_pids, task->pid)) ||
		(filtered_no_pids &&
		 trace_find_filtered_pid(filtered_no_pids, task->pid));
}

/**
 * trace_filter_add_remove_task - Add or remove a task from a pid_list
 * @pid_list: The list to modify
 * @self: The current task for fork or NULL for exit
 * @task: The task to add or remove
 *
 * If adding a task, if @self is defined, the task is only added if @self
 * is also included in @pid_list. This happens on fork and tasks should
 * only be added when the parent is listed. If @self is NULL, then the
 * @task pid will be removed from the list, which would happen on exit
 * of a task.
 */
void trace_filter_add_remove_task(struct trace_pid_list *pid_list,
				  struct task_struct *self,
				  struct task_struct *task)
{
	if (!pid_list)
		return;

	/* For forks, we only add if the forking task is listed */
	if (self) {
		if (!trace_find_filtered_pid(pid_list, self->pid))
			return;
	}

	/* "self" is set for forks, and NULL for exits */
	if (self)
		trace_pid_list_set(pid_list, task->pid);
	else
		trace_pid_list_clear(pid_list, task->pid);
}

/**
 * trace_pid_next - Used for seq_file to get to the next pid of a pid_list
 * @pid_list: The pid list to show
 * @v: The last pid that was shown (+1 the actual pid to let zero be displayed)
 * @pos: The position of the file
 *
 * This is used by the seq_file "next" operation to iterate the pids
 * listed in a trace_pid_list structure.
 *
 * Returns the pid+1 as we want to display pid of zero, but NULL would
 * stop the iteration.
 */
void *trace_pid_next(struct trace_pid_list *pid_list, void *v, loff_t *pos)
{
	long pid = (unsigned long)v;
	unsigned int next;

	(*pos)++;

	/* pid already is +1 of the actual previous bit */
	if (trace_pid_list_next(pid_list, pid, &next) < 0)
		return NULL;

	pid = next;

	/* Return pid + 1 to allow zero to be represented */
	return (void *)(pid + 1);
}

/**
 * trace_pid_start - Used for seq_file to start reading pid lists
 * @pid_list: The pid list to show
 * @pos: The position of the file
 *
 * This is used by seq_file "start" operation to start the iteration
 * of listing pids.
 *
 * Returns the pid+1 as we want to display pid of zero, but NULL would
 * stop the iteration.
 */
void *trace_pid_start(struct trace_pid_list *pid_list, loff_t *pos)
{
	unsigned long pid;
	unsigned int first;
	loff_t l = 0;

	if (trace_pid_list_first(pid_list, &first) < 0)
		return NULL;

	pid = first;

	/* Return pid + 1 so that zero can be the exit value */
	for (pid++; pid && l < *pos;
	     pid = (unsigned long)trace_pid_next(pid_list, (void *)pid, &l))
		;
	return (void *)pid;
}

/**
 * trace_pid_show - show the current pid in seq_file processing
 * @m: The seq_file structure to write into
 * @v: A void pointer of the pid (+1) value to display
 *
 * Can be directly used by seq_file operations to display the current
 * pid value.
 */
int trace_pid_show(struct seq_file *m, void *v)
{
	unsigned long pid = (unsigned long)v - 1;

	seq_printf(m, "%lu\n", pid);
	return 0;
}

/* 128 should be much more than enough */
#define PID_BUF_SIZE		127

int trace_pid_write(struct trace_pid_list *filtered_pids,
		    struct trace_pid_list **new_pid_list,
		    const char __user *ubuf, size_t cnt)
{
	struct trace_pid_list *pid_list;
	struct trace_parser parser;
	unsigned long val;
	int nr_pids = 0;
	ssize_t read = 0;
	ssize_t ret;
	loff_t pos;
	pid_t pid;

	if (trace_parser_get_init(&parser, PID_BUF_SIZE + 1))
		return -ENOMEM;

	/*
	 * Always recreate a new array. The write is an all or nothing
	 * operation. Always create a new array when adding new pids by
	 * the user. If the operation fails, then the current list is
	 * not modified.
	 */
	pid_list = trace_pid_list_alloc();
	if (!pid_list) {
		trace_parser_put(&parser);
		return -ENOMEM;
	}

	if (filtered_pids) {
		/* copy the current bits to the new max */
		ret = trace_pid_list_first(filtered_pids, &pid);
		while (!ret) {
			trace_pid_list_set(pid_list, pid);
			ret = trace_pid_list_next(filtered_pids, pid + 1, &pid);
			nr_pids++;
		}
	}

	ret = 0;
	while (cnt > 0) {

		pos = 0;

		ret = trace_get_user(&parser, ubuf, cnt, &pos);
		if (ret < 0)
			break;

		read += ret;
		ubuf += ret;
		cnt -= ret;

		if (!trace_parser_loaded(&parser))
			break;

		ret = -EINVAL;
		if (kstrtoul(parser.buffer, 0, &val))
			break;

		pid = (pid_t)val;

		if (trace_pid_list_set(pid_list, pid) < 0) {
			ret = -1;
			break;
		}
		nr_pids++;

		trace_parser_clear(&parser);
		ret = 0;
	}
	trace_parser_put(&parser);

	if (ret < 0) {
		trace_pid_list_free(pid_list);
		return ret;
	}

	if (!nr_pids) {
		/* Cleared the list of pids */
		trace_pid_list_free(pid_list);
		pid_list = NULL;
	}

	*new_pid_list = pid_list;

	return read;
}

static u64 buffer_ftrace_now(struct array_buffer *buf, int cpu)
{
	u64 ts;

	/* Early boot up does not have a buffer yet */
	if (!buf->buffer)
		return trace_clock_local();

	ts = ring_buffer_time_stamp(buf->buffer);
	ring_buffer_normalize_time_stamp(buf->buffer, cpu, &ts);

	return ts;
}

u64 ftrace_now(int cpu)
{
	return buffer_ftrace_now(&global_trace.array_buffer, cpu);
}

/**
 * tracing_is_enabled - Show if global_trace has been enabled
 *
 * Shows if the global trace has been enabled or not. It uses the
 * mirror flag "buffer_disabled" to be used in fast paths such as for
 * the irqsoff tracer. But it may be inaccurate due to races. If you
 * need to know the accurate state, use tracing_is_on() which is a little
 * slower, but accurate.
 */
int tracing_is_enabled(void)
{
	/*
	 * For quick access (irqsoff uses this in fast path), just
	 * return the mirror variable of the state of the ring buffer.
	 * It's a little racy, but we don't really care.
	 */
	smp_rmb();
	return !global_trace.buffer_disabled;
}

/*
 * trace_buf_size is the size in bytes that is allocated
 * for a buffer. Note, the number of bytes is always rounded
 * to page size.
 *
 * This number is purposely set to a low number of 16384.
 * If the dump on oops happens, it will be much appreciated
 * to not have to wait for all that output. Anyway this can be
 * boot time and run time configurable.
 */
#define TRACE_BUF_SIZE_DEFAULT	1441792UL /* 16384 * 88 (sizeof(entry)) */

static unsigned long		trace_buf_size = TRACE_BUF_SIZE_DEFAULT;

/* trace_types holds a link list of available tracers. */
static struct tracer		*trace_types __read_mostly;

/*
 * trace_types_lock is used to protect the trace_types list.
 */
DEFINE_MUTEX(trace_types_lock);

/*
 * serialize the access of the ring buffer
 *
 * ring buffer serializes readers, but it is low level protection.
 * The validity of the events (which returns by ring_buffer_peek() ..etc)
 * are not protected by ring buffer.
 *
 * The content of events may become garbage if we allow other process consumes
 * these events concurrently:
 *   A) the page of the consumed events may become a normal page
 *      (not reader page) in ring buffer, and this page will be rewritten
 *      by events producer.
 *   B) The page of the consumed events may become a page for splice_read,
 *      and this page will be returned to system.
 *
 * These primitives allow multi process access to different cpu ring buffer
 * concurrently.
 *
 * These primitives don't distinguish read-only and read-consume access.
 * Multi read-only access are also serialized.
 */

#ifdef CONFIG_SMP
static DECLARE_RWSEM(all_cpu_access_lock);
static DEFINE_PER_CPU(struct mutex, cpu_access_lock);

static inline void trace_access_lock(int cpu)
{
	if (cpu == RING_BUFFER_ALL_CPUS) {
		/* gain it for accessing the whole ring buffer. */
		down_write(&all_cpu_access_lock);
	} else {
		/* gain it for accessing a cpu ring buffer. */

		/* Firstly block other trace_access_lock(RING_BUFFER_ALL_CPUS). */
		down_read(&all_cpu_access_lock);

		/* Secondly block other access to this @cpu ring buffer. */
		mutex_lock(&per_cpu(cpu_access_lock, cpu));
	}
}

static inline void trace_access_unlock(int cpu)
{
	if (cpu == RING_BUFFER_ALL_CPUS) {
		up_write(&all_cpu_access_lock);
	} else {
		mutex_unlock(&per_cpu(cpu_access_lock, cpu));
		up_read(&all_cpu_access_lock);
	}
}

static inline void trace_access_lock_init(void)
{
	int cpu;

	for_each_possible_cpu(cpu)
		mutex_init(&per_cpu(cpu_access_lock, cpu));
}

#else

static DEFINE_MUTEX(access_lock);

static inline void trace_access_lock(int cpu)
{
	(void)cpu;
	mutex_lock(&access_lock);
}

static inline void trace_access_unlock(int cpu)
{
	(void)cpu;
	mutex_unlock(&access_lock);
}

static inline void trace_access_lock_init(void)
{
}

#endif

#ifdef CONFIG_STACKTRACE
static void __ftrace_trace_stack(struct trace_buffer *buffer,
				 unsigned int trace_ctx,
				 int skip, struct pt_regs *regs);
static inline void ftrace_trace_stack(struct trace_array *tr,
				      struct trace_buffer *buffer,
				      unsigned int trace_ctx,
				      int skip, struct pt_regs *regs);

#else
static inline void __ftrace_trace_stack(struct trace_buffer *buffer,
					unsigned int trace_ctx,
					int skip, struct pt_regs *regs)
{
}
static inline void ftrace_trace_stack(struct trace_array *tr,
				      struct trace_buffer *buffer,
				      unsigned long trace_ctx,
				      int skip, struct pt_regs *regs)
{
}

#endif

static __always_inline void
trace_event_setup(struct ring_buffer_event *event,
		  int type, unsigned int trace_ctx)
{
	struct trace_entry *ent = ring_buffer_event_data(event);

	tracing_generic_entry_update(ent, type, trace_ctx);
}

static __always_inline struct ring_buffer_event *
__trace_buffer_lock_reserve(struct trace_buffer *buffer,
			  int type,
			  unsigned long len,
			  unsigned int trace_ctx)
{
	struct ring_buffer_event *event;

	event = ring_buffer_lock_reserve(buffer, len);
	if (event != NULL)
		trace_event_setup(event, type, trace_ctx);

	return event;
}

void tracer_tracing_on(struct trace_array *tr)
{
	if (tr->array_buffer.buffer)
		ring_buffer_record_on(tr->array_buffer.buffer);
	/*
	 * This flag is looked at when buffers haven't been allocated
	 * yet, or by some tracers (like irqsoff), that just want to
	 * know if the ring buffer has been disabled, but it can handle
	 * races of where it gets disabled but we still do a record.
	 * As the check is in the fast path of the tracers, it is more
	 * important to be fast than accurate.
	 */
	tr->buffer_disabled = 0;
	/* Make the flag seen by readers */
	smp_wmb();
}

/**
 * tracing_on - enable tracing buffers
 *
 * This function enables tracing buffers that may have been
 * disabled with tracing_off.
 */
void tracing_on(void)
{
	tracer_tracing_on(&global_trace);
}
EXPORT_SYMBOL_GPL(tracing_on);


static __always_inline void
__buffer_unlock_commit(struct trace_buffer *buffer, struct ring_buffer_event *event)
{
	__this_cpu_write(trace_taskinfo_save, true);

	/* If this is the temp buffer, we need to commit fully */
	if (this_cpu_read(trace_buffered_event) == event) {
		/* Length is in event->array[0] */
		ring_buffer_write(buffer, event->array[0], &event->array[1]);
		/* Release the temp buffer */
		this_cpu_dec(trace_buffered_event_cnt);
		/* ring_buffer_unlock_commit() enables preemption */
		preempt_enable_notrace();
	} else
		ring_buffer_unlock_commit(buffer);
}

int __trace_array_puts(struct trace_array *tr, unsigned long ip,
		       const char *str, int size)
{
	struct ring_buffer_event *event;
	struct trace_buffer *buffer;
	struct print_entry *entry;
	unsigned int trace_ctx;
	int alloc;

	if (!(tr->trace_flags & TRACE_ITER_PRINTK))
		return 0;

	if (unlikely(tracing_selftest_running && tr == &global_trace))
		return 0;

	if (unlikely(tracing_disabled))
		return 0;

	alloc = sizeof(*entry) + size + 2; /* possible \n added */

	trace_ctx = tracing_gen_ctx();
	buffer = tr->array_buffer.buffer;
	ring_buffer_nest_start(buffer);
	event = __trace_buffer_lock_reserve(buffer, TRACE_PRINT, alloc,
					    trace_ctx);
	if (!event) {
		size = 0;
		goto out;
	}

	entry = ring_buffer_event_data(event);
	entry->ip = ip;

	memcpy(&entry->buf, str, size);

	/* Add a newline if necessary */
	if (entry->buf[size - 1] != '\n') {
		entry->buf[size] = '\n';
		entry->buf[size + 1] = '\0';
	} else
		entry->buf[size] = '\0';

	__buffer_unlock_commit(buffer, event);
	ftrace_trace_stack(tr, buffer, trace_ctx, 4, NULL);
 out:
	ring_buffer_nest_end(buffer);
	return size;
}
EXPORT_SYMBOL_GPL(__trace_array_puts);

/**
 * __trace_puts - write a constant string into the trace buffer.
 * @ip:	   The address of the caller
 * @str:   The constant string to write
 * @size:  The size of the string.
 */
int __trace_puts(unsigned long ip, const char *str, int size)
{
	return __trace_array_puts(&global_trace, ip, str, size);
}
EXPORT_SYMBOL_GPL(__trace_puts);

/**
 * __trace_bputs - write the pointer to a constant string into trace buffer
 * @ip:	   The address of the caller
 * @str:   The constant string to write to the buffer to
 */
int __trace_bputs(unsigned long ip, const char *str)
{
	struct ring_buffer_event *event;
	struct trace_buffer *buffer;
	struct bputs_entry *entry;
	unsigned int trace_ctx;
	int size = sizeof(struct bputs_entry);
	int ret = 0;

	if (!(global_trace.trace_flags & TRACE_ITER_PRINTK))
		return 0;

	if (unlikely(tracing_selftest_running || tracing_disabled))
		return 0;

	trace_ctx = tracing_gen_ctx();
	buffer = global_trace.array_buffer.buffer;

	ring_buffer_nest_start(buffer);
	event = __trace_buffer_lock_reserve(buffer, TRACE_BPUTS, size,
					    trace_ctx);
	if (!event)
		goto out;

	entry = ring_buffer_event_data(event);
	entry->ip			= ip;
	entry->str			= str;

	__buffer_unlock_commit(buffer, event);
	ftrace_trace_stack(&global_trace, buffer, trace_ctx, 4, NULL);

	ret = 1;
 out:
	ring_buffer_nest_end(buffer);
	return ret;
}
EXPORT_SYMBOL_GPL(__trace_bputs);

#ifdef CONFIG_TRACER_SNAPSHOT
static void tracing_snapshot_instance_cond(struct trace_array *tr,
					   void *cond_data)
{
	struct tracer *tracer = tr->current_trace;
	unsigned long flags;

	if (in_nmi()) {
		trace_array_puts(tr, "*** SNAPSHOT CALLED FROM NMI CONTEXT ***\n");
		trace_array_puts(tr, "*** snapshot is being ignored        ***\n");
		return;
	}

	if (!tr->allocated_snapshot) {
		trace_array_puts(tr, "*** SNAPSHOT NOT ALLOCATED ***\n");
		trace_array_puts(tr, "*** stopping trace here!   ***\n");
		tracer_tracing_off(tr);
		return;
	}

	/* Note, snapshot can not be used when the tracer uses it */
	if (tracer->use_max_tr) {
		trace_array_puts(tr, "*** LATENCY TRACER ACTIVE ***\n");
		trace_array_puts(tr, "*** Can not use snapshot (sorry) ***\n");
		return;
	}

	local_irq_save(flags);
	update_max_tr(tr, current, smp_processor_id(), cond_data);
	local_irq_restore(flags);
}

void tracing_snapshot_instance(struct trace_array *tr)
{
	tracing_snapshot_instance_cond(tr, NULL);
}

/**
 * tracing_snapshot - take a snapshot of the current buffer.
 *
 * This causes a swap between the snapshot buffer and the current live
 * tracing buffer. You can use this to take snapshots of the live
 * trace when some condition is triggered, but continue to trace.
 *
 * Note, make sure to allocate the snapshot with either
 * a tracing_snapshot_alloc(), or by doing it manually
 * with: echo 1 > /sys/kernel/tracing/snapshot
 *
 * If the snapshot buffer is not allocated, it will stop tracing.
 * Basically making a permanent snapshot.
 */
void tracing_snapshot(void)
{
	struct trace_array *tr = &global_trace;

	tracing_snapshot_instance(tr);
}
EXPORT_SYMBOL_GPL(tracing_snapshot);

/**
 * tracing_snapshot_cond - conditionally take a snapshot of the current buffer.
 * @tr:		The tracing instance to snapshot
 * @cond_data:	The data to be tested conditionally, and possibly saved
 *
 * This is the same as tracing_snapshot() except that the snapshot is
 * conditional - the snapshot will only happen if the
 * cond_snapshot.update() implementation receiving the cond_data
 * returns true, which means that the trace array's cond_snapshot
 * update() operation used the cond_data to determine whether the
 * snapshot should be taken, and if it was, presumably saved it along
 * with the snapshot.
 */
void tracing_snapshot_cond(struct trace_array *tr, void *cond_data)
{
	tracing_snapshot_instance_cond(tr, cond_data);
}
EXPORT_SYMBOL_GPL(tracing_snapshot_cond);

/**
 * tracing_cond_snapshot_data - get the user data associated with a snapshot
 * @tr:		The tracing instance
 *
 * When the user enables a conditional snapshot using
 * tracing_snapshot_cond_enable(), the user-defined cond_data is saved
 * with the snapshot.  This accessor is used to retrieve it.
 *
 * Should not be called from cond_snapshot.update(), since it takes
 * the tr->max_lock lock, which the code calling
 * cond_snapshot.update() has already done.
 *
 * Returns the cond_data associated with the trace array's snapshot.
 */
void *tracing_cond_snapshot_data(struct trace_array *tr)
{
	void *cond_data = NULL;

	local_irq_disable();
	arch_spin_lock(&tr->max_lock);

	if (tr->cond_snapshot)
		cond_data = tr->cond_snapshot->cond_data;

	arch_spin_unlock(&tr->max_lock);
	local_irq_enable();

	return cond_data;
}
EXPORT_SYMBOL_GPL(tracing_cond_snapshot_data);

static int resize_buffer_duplicate_size(struct array_buffer *trace_buf,
					struct array_buffer *size_buf, int cpu_id);
static void set_buffer_entries(struct array_buffer *buf, unsigned long val);

int tracing_alloc_snapshot_instance(struct trace_array *tr)
{
	int order;
	int ret;

	if (!tr->allocated_snapshot) {

		/* Make the snapshot buffer have the same order as main buffer */
		order = ring_buffer_subbuf_order_get(tr->array_buffer.buffer);
		ret = ring_buffer_subbuf_order_set(tr->max_buffer.buffer, order);
		if (ret < 0)
			return ret;

		/* allocate spare buffer */
		ret = resize_buffer_duplicate_size(&tr->max_buffer,
				   &tr->array_buffer, RING_BUFFER_ALL_CPUS);
		if (ret < 0)
			return ret;

		tr->allocated_snapshot = true;
	}

	return 0;
}

static void free_snapshot(struct trace_array *tr)
{
	/*
	 * We don't free the ring buffer. instead, resize it because
	 * The max_tr ring buffer has some state (e.g. ring->clock) and
	 * we want preserve it.
	 */
	ring_buffer_subbuf_order_set(tr->max_buffer.buffer, 0);
	ring_buffer_resize(tr->max_buffer.buffer, 1, RING_BUFFER_ALL_CPUS);
	set_buffer_entries(&tr->max_buffer, 1);
	tracing_reset_online_cpus(&tr->max_buffer);
	tr->allocated_snapshot = false;
}

/**
 * tracing_alloc_snapshot - allocate snapshot buffer.
 *
 * This only allocates the snapshot buffer if it isn't already
 * allocated - it doesn't also take a snapshot.
 *
 * This is meant to be used in cases where the snapshot buffer needs
 * to be set up for events that can't sleep but need to be able to
 * trigger a snapshot.
 */
int tracing_alloc_snapshot(void)
{
	struct trace_array *tr = &global_trace;
	int ret;

	ret = tracing_alloc_snapshot_instance(tr);
	WARN_ON(ret < 0);

	return ret;
}
EXPORT_SYMBOL_GPL(tracing_alloc_snapshot);

/**
 * tracing_snapshot_alloc - allocate and take a snapshot of the current buffer.
 *
 * This is similar to tracing_snapshot(), but it will allocate the
 * snapshot buffer if it isn't already allocated. Use this only
 * where it is safe to sleep, as the allocation may sleep.
 *
 * This causes a swap between the snapshot buffer and the current live
 * tracing buffer. You can use this to take snapshots of the live
 * trace when some condition is triggered, but continue to trace.
 */
void tracing_snapshot_alloc(void)
{
	int ret;

	ret = tracing_alloc_snapshot();
	if (ret < 0)
		return;

	tracing_snapshot();
}
EXPORT_SYMBOL_GPL(tracing_snapshot_alloc);

/**
 * tracing_snapshot_cond_enable - enable conditional snapshot for an instance
 * @tr:		The tracing instance
 * @cond_data:	User data to associate with the snapshot
 * @update:	Implementation of the cond_snapshot update function
 *
 * Check whether the conditional snapshot for the given instance has
 * already been enabled, or if the current tracer is already using a
 * snapshot; if so, return -EBUSY, else create a cond_snapshot and
 * save the cond_data and update function inside.
 *
 * Returns 0 if successful, error otherwise.
 */
int tracing_snapshot_cond_enable(struct trace_array *tr, void *cond_data,
				 cond_update_fn_t update)
{
	struct cond_snapshot *cond_snapshot;
	int ret = 0;

	cond_snapshot = kzalloc(sizeof(*cond_snapshot), GFP_KERNEL);
	if (!cond_snapshot)
		return -ENOMEM;

	cond_snapshot->cond_data = cond_data;
	cond_snapshot->update = update;

	mutex_lock(&trace_types_lock);

	ret = tracing_alloc_snapshot_instance(tr);
	if (ret)
		goto fail_unlock;

	if (tr->current_trace->use_max_tr) {
		ret = -EBUSY;
		goto fail_unlock;
	}

	/*
	 * The cond_snapshot can only change to NULL without the
	 * trace_types_lock. We don't care if we race with it going
	 * to NULL, but we want to make sure that it's not set to
	 * something other than NULL when we get here, which we can
	 * do safely with only holding the trace_types_lock and not
	 * having to take the max_lock.
	 */
	if (tr->cond_snapshot) {
		ret = -EBUSY;
		goto fail_unlock;
	}

	local_irq_disable();
	arch_spin_lock(&tr->max_lock);
	tr->cond_snapshot = cond_snapshot;
	arch_spin_unlock(&tr->max_lock);
	local_irq_enable();

	mutex_unlock(&trace_types_lock);

	return ret;

 fail_unlock:
	mutex_unlock(&trace_types_lock);
	kfree(cond_snapshot);
	return ret;
}
EXPORT_SYMBOL_GPL(tracing_snapshot_cond_enable);

/**
 * tracing_snapshot_cond_disable - disable conditional snapshot for an instance
 * @tr:		The tracing instance
 *
 * Check whether the conditional snapshot for the given instance is
 * enabled; if so, free the cond_snapshot associated with it,
 * otherwise return -EINVAL.
 *
 * Returns 0 if successful, error otherwise.
 */
int tracing_snapshot_cond_disable(struct trace_array *tr)
{
	int ret = 0;

	local_irq_disable();
	arch_spin_lock(&tr->max_lock);

	if (!tr->cond_snapshot)
		ret = -EINVAL;
	else {
		kfree(tr->cond_snapshot);
		tr->cond_snapshot = NULL;
	}

	arch_spin_unlock(&tr->max_lock);
	local_irq_enable();

	return ret;
}
EXPORT_SYMBOL_GPL(tracing_snapshot_cond_disable);
#else
void tracing_snapshot(void)
{
	WARN_ONCE(1, "Snapshot feature not enabled, but internal snapshot used");
}
EXPORT_SYMBOL_GPL(tracing_snapshot);
void tracing_snapshot_cond(struct trace_array *tr, void *cond_data)
{
	WARN_ONCE(1, "Snapshot feature not enabled, but internal conditional snapshot used");
}
EXPORT_SYMBOL_GPL(tracing_snapshot_cond);
int tracing_alloc_snapshot(void)
{
	WARN_ONCE(1, "Snapshot feature not enabled, but snapshot allocation used");
	return -ENODEV;
}
EXPORT_SYMBOL_GPL(tracing_alloc_snapshot);
void tracing_snapshot_alloc(void)
{
	/* Give warning */
	tracing_snapshot();
}
EXPORT_SYMBOL_GPL(tracing_snapshot_alloc);
void *tracing_cond_snapshot_data(struct trace_array *tr)
{
	return NULL;
}
EXPORT_SYMBOL_GPL(tracing_cond_snapshot_data);
int tracing_snapshot_cond_enable(struct trace_array *tr, void *cond_data, cond_update_fn_t update)
{
	return -ENODEV;
}
EXPORT_SYMBOL_GPL(tracing_snapshot_cond_enable);
int tracing_snapshot_cond_disable(struct trace_array *tr)
{
	return false;
}
EXPORT_SYMBOL_GPL(tracing_snapshot_cond_disable);
#define free_snapshot(tr)	do { } while (0)
#endif /* CONFIG_TRACER_SNAPSHOT */

void tracer_tracing_off(struct trace_array *tr)
{
	if (tr->array_buffer.buffer)
		ring_buffer_record_off(tr->array_buffer.buffer);
	/*
	 * This flag is looked at when buffers haven't been allocated
	 * yet, or by some tracers (like irqsoff), that just want to
	 * know if the ring buffer has been disabled, but it can handle
	 * races of where it gets disabled but we still do a record.
	 * As the check is in the fast path of the tracers, it is more
	 * important to be fast than accurate.
	 */
	tr->buffer_disabled = 1;
	/* Make the flag seen by readers */
	smp_wmb();
}

/**
 * tracing_off - turn off tracing buffers
 *
 * This function stops the tracing buffers from recording data.
 * It does not disable any overhead the tracers themselves may
 * be causing. This function simply causes all recording to
 * the ring buffers to fail.
 */
void tracing_off(void)
{
	tracer_tracing_off(&global_trace);
}
EXPORT_SYMBOL_GPL(tracing_off);

void disable_trace_on_warning(void)
{
	if (__disable_trace_on_warning) {
		trace_array_printk_buf(global_trace.array_buffer.buffer, _THIS_IP_,
			"Disabling tracing due to warning\n");
		tracing_off();
	}
}

/**
 * tracer_tracing_is_on - show real state of ring buffer enabled
 * @tr : the trace array to know if ring buffer is enabled
 *
 * Shows real state of the ring buffer if it is enabled or not.
 */
bool tracer_tracing_is_on(struct trace_array *tr)
{
	if (tr->array_buffer.buffer)
		return ring_buffer_record_is_set_on(tr->array_buffer.buffer);
	return !tr->buffer_disabled;
}

/**
 * tracing_is_on - show state of ring buffers enabled
 */
int tracing_is_on(void)
{
	return tracer_tracing_is_on(&global_trace);
}
EXPORT_SYMBOL_GPL(tracing_is_on);

static int __init set_buf_size(char *str)
{
	unsigned long buf_size;

	if (!str)
		return 0;
	buf_size = memparse(str, &str);
	/*
	 * nr_entries can not be zero and the startup
	 * tests require some buffer space. Therefore
	 * ensure we have at least 4096 bytes of buffer.
	 */
	trace_buf_size = max(4096UL, buf_size);
	return 1;
}
__setup("trace_buf_size=", set_buf_size);

static int __init set_tracing_thresh(char *str)
{
	unsigned long threshold;
	int ret;

	if (!str)
		return 0;
	ret = kstrtoul(str, 0, &threshold);
	if (ret < 0)
		return 0;
	tracing_thresh = threshold * 1000;
	return 1;
}
__setup("tracing_thresh=", set_tracing_thresh);

unsigned long nsecs_to_usecs(unsigned long nsecs)
{
	return nsecs / 1000;
}

/*
 * TRACE_FLAGS is defined as a tuple matching bit masks with strings.
 * It uses C(a, b) where 'a' is the eval (enum) name and 'b' is the string that
 * matches it. By defining "C(a, b) b", TRACE_FLAGS becomes a list
 * of strings in the order that the evals (enum) were defined.
 */
#undef C
#define C(a, b) b

/* These must match the bit positions in trace_iterator_flags */
static const char *trace_options[] = {
	TRACE_FLAGS
	NULL
};

static struct {
	u64 (*func)(void);
	const char *name;
	int in_ns;		/* is this clock in nanoseconds? */
} trace_clocks[] = {
	{ trace_clock_local,		"local",	1 },
	{ trace_clock_global,		"global",	1 },
	{ trace_clock_counter,		"counter",	0 },
	{ trace_clock_jiffies,		"uptime",	0 },
	{ trace_clock,			"perf",		1 },
	{ ktime_get_mono_fast_ns,	"mono",		1 },
	{ ktime_get_raw_fast_ns,	"mono_raw",	1 },
	{ ktime_get_boot_fast_ns,	"boot",		1 },
	{ ktime_get_tai_fast_ns,	"tai",		1 },
	ARCH_TRACE_CLOCKS
};

bool trace_clock_in_ns(struct trace_array *tr)
{
	if (trace_clocks[tr->clock_id].in_ns)
		return true;

	return false;
}

/*
 * trace_parser_get_init - gets the buffer for trace parser
 */
int trace_parser_get_init(struct trace_parser *parser, int size)
{
	memset(parser, 0, sizeof(*parser));

	parser->buffer = kmalloc(size, GFP_KERNEL);
	if (!parser->buffer)
		return 1;

	parser->size = size;
	return 0;
}

/*
 * trace_parser_put - frees the buffer for trace parser
 */
void trace_parser_put(struct trace_parser *parser)
{
	kfree(parser->buffer);
	parser->buffer = NULL;
}

/*
 * trace_get_user - reads the user input string separated by  space
 * (matched by isspace(ch))
 *
 * For each string found the 'struct trace_parser' is updated,
 * and the function returns.
 *
 * Returns number of bytes read.
 *
 * See kernel/trace/trace.h for 'struct trace_parser' details.
 */
int trace_get_user(struct trace_parser *parser, const char __user *ubuf,
	size_t cnt, loff_t *ppos)
{
	char ch;
	size_t read = 0;
	ssize_t ret;

	if (!*ppos)
		trace_parser_clear(parser);

	ret = get_user(ch, ubuf++);
	if (ret)
		goto out;

	read++;
	cnt--;

	/*
	 * The parser is not finished with the last write,
	 * continue reading the user input without skipping spaces.
	 */
	if (!parser->cont) {
		/* skip white space */
		while (cnt && isspace(ch)) {
			ret = get_user(ch, ubuf++);
			if (ret)
				goto out;
			read++;
			cnt--;
		}

		parser->idx = 0;

		/* only spaces were written */
		if (isspace(ch) || !ch) {
			*ppos += read;
			ret = read;
			goto out;
		}
	}

	/* read the non-space input */
	while (cnt && !isspace(ch) && ch) {
		if (parser->idx < parser->size - 1)
			parser->buffer[parser->idx++] = ch;
		else {
			ret = -EINVAL;
			goto out;
		}
		ret = get_user(ch, ubuf++);
		if (ret)
			goto out;
		read++;
		cnt--;
	}

	/* We either got finished input or we have to wait for another call. */
	if (isspace(ch) || !ch) {
		parser->buffer[parser->idx] = 0;
		parser->cont = false;
	} else if (parser->idx < parser->size - 1) {
		parser->cont = true;
		parser->buffer[parser->idx++] = ch;
		/* Make sure the parsed string always terminates with '\0'. */
		parser->buffer[parser->idx] = 0;
	} else {
		ret = -EINVAL;
		goto out;
	}

	*ppos += read;
	ret = read;

out:
	return ret;
}

/* TODO add a seq_buf_to_buffer() */
static ssize_t trace_seq_to_buffer(struct trace_seq *s, void *buf, size_t cnt)
{
	int len;

	if (trace_seq_used(s) <= s->readpos)
		return -EBUSY;

	len = trace_seq_used(s) - s->readpos;
	if (cnt > len)
		cnt = len;
	memcpy(buf, s->buffer + s->readpos, cnt);

	s->readpos += cnt;
	return cnt;
}

unsigned long __read_mostly	tracing_thresh;

#ifdef CONFIG_TRACER_MAX_TRACE
static const struct file_operations tracing_max_lat_fops;

#ifdef LATENCY_FS_NOTIFY

static struct workqueue_struct *fsnotify_wq;

static void latency_fsnotify_workfn(struct work_struct *work)
{
	struct trace_array *tr = container_of(work, struct trace_array,
					      fsnotify_work);
	fsnotify_inode(tr->d_max_latency->d_inode, FS_MODIFY);
}

static void latency_fsnotify_workfn_irq(struct irq_work *iwork)
{
	struct trace_array *tr = container_of(iwork, struct trace_array,
					      fsnotify_irqwork);
	queue_work(fsnotify_wq, &tr->fsnotify_work);
}

static void trace_create_maxlat_file(struct trace_array *tr,
				     struct dentry *d_tracer)
{
	INIT_WORK(&tr->fsnotify_work, latency_fsnotify_workfn);
	init_irq_work(&tr->fsnotify_irqwork, latency_fsnotify_workfn_irq);
	tr->d_max_latency = trace_create_file("tracing_max_latency",
					      TRACE_MODE_WRITE,
					      d_tracer, tr,
					      &tracing_max_lat_fops);
}

__init static int latency_fsnotify_init(void)
{
	fsnotify_wq = alloc_workqueue("tr_max_lat_wq",
				      WQ_UNBOUND | WQ_HIGHPRI, 0);
	if (!fsnotify_wq) {
		pr_err("Unable to allocate tr_max_lat_wq\n");
		return -ENOMEM;
	}
	return 0;
}

late_initcall_sync(latency_fsnotify_init);

void latency_fsnotify(struct trace_array *tr)
{
	if (!fsnotify_wq)
		return;
	/*
	 * We cannot call queue_work(&tr->fsnotify_work) from here because it's
	 * possible that we are called from __schedule() or do_idle(), which
	 * could cause a deadlock.
	 */
	irq_work_queue(&tr->fsnotify_irqwork);
}

#else /* !LATENCY_FS_NOTIFY */

#define trace_create_maxlat_file(tr, d_tracer)				\
	trace_create_file("tracing_max_latency", TRACE_MODE_WRITE,	\
			  d_tracer, tr, &tracing_max_lat_fops)

#endif

/*
 * Copy the new maximum trace into the separate maximum-trace
 * structure. (this way the maximum trace is permanently saved,
 * for later retrieval via /sys/kernel/tracing/tracing_max_latency)
 */
static void
__update_max_tr(struct trace_array *tr, struct task_struct *tsk, int cpu)
{
	struct array_buffer *trace_buf = &tr->array_buffer;
	struct array_buffer *max_buf = &tr->max_buffer;
	struct trace_array_cpu *data = per_cpu_ptr(trace_buf->data, cpu);
	struct trace_array_cpu *max_data = per_cpu_ptr(max_buf->data, cpu);

	max_buf->cpu = cpu;
	max_buf->time_start = data->preempt_timestamp;

	max_data->saved_latency = tr->max_latency;
	max_data->critical_start = data->critical_start;
	max_data->critical_end = data->critical_end;

	strncpy(max_data->comm, tsk->comm, TASK_COMM_LEN);
	max_data->pid = tsk->pid;
	/*
	 * If tsk == current, then use current_uid(), as that does not use
	 * RCU. The irq tracer can be called out of RCU scope.
	 */
	if (tsk == current)
		max_data->uid = current_uid();
	else
		max_data->uid = task_uid(tsk);

	max_data->nice = tsk->static_prio - 20 - MAX_RT_PRIO;
	max_data->policy = tsk->policy;
	max_data->rt_priority = tsk->rt_priority;

	/* record this tasks comm */
	tracing_record_cmdline(tsk);
	latency_fsnotify(tr);
}

/**
 * update_max_tr - snapshot all trace buffers from global_trace to max_tr
 * @tr: tracer
 * @tsk: the task with the latency
 * @cpu: The cpu that initiated the trace.
 * @cond_data: User data associated with a conditional snapshot
 *
 * Flip the buffers between the @tr and the max_tr and record information
 * about which task was the cause of this latency.
 */
void
update_max_tr(struct trace_array *tr, struct task_struct *tsk, int cpu,
	      void *cond_data)
{
	if (tr->stop_count)
		return;

	WARN_ON_ONCE(!irqs_disabled());

	if (!tr->allocated_snapshot) {
		/* Only the nop tracer should hit this when disabling */
		WARN_ON_ONCE(tr->current_trace != &nop_trace);
		return;
	}

	arch_spin_lock(&tr->max_lock);

	/* Inherit the recordable setting from array_buffer */
	if (ring_buffer_record_is_set_on(tr->array_buffer.buffer))
		ring_buffer_record_on(tr->max_buffer.buffer);
	else
		ring_buffer_record_off(tr->max_buffer.buffer);

#ifdef CONFIG_TRACER_SNAPSHOT
	if (tr->cond_snapshot && !tr->cond_snapshot->update(tr, cond_data)) {
		arch_spin_unlock(&tr->max_lock);
		return;
	}
#endif
	swap(tr->array_buffer.buffer, tr->max_buffer.buffer);

	__update_max_tr(tr, tsk, cpu);

	arch_spin_unlock(&tr->max_lock);

	/* Any waiters on the old snapshot buffer need to wake up */
	ring_buffer_wake_waiters(tr->array_buffer.buffer, RING_BUFFER_ALL_CPUS);
}

/**
 * update_max_tr_single - only copy one trace over, and reset the rest
 * @tr: tracer
 * @tsk: task with the latency
 * @cpu: the cpu of the buffer to copy.
 *
 * Flip the trace of a single CPU buffer between the @tr and the max_tr.
 */
void
update_max_tr_single(struct trace_array *tr, struct task_struct *tsk, int cpu)
{
	int ret;

	if (tr->stop_count)
		return;

	WARN_ON_ONCE(!irqs_disabled());
	if (!tr->allocated_snapshot) {
		/* Only the nop tracer should hit this when disabling */
		WARN_ON_ONCE(tr->current_trace != &nop_trace);
		return;
	}

	arch_spin_lock(&tr->max_lock);

	ret = ring_buffer_swap_cpu(tr->max_buffer.buffer, tr->array_buffer.buffer, cpu);

	if (ret == -EBUSY) {
		/*
		 * We failed to swap the buffer due to a commit taking
		 * place on this CPU. We fail to record, but we reset
		 * the max trace buffer (no one writes directly to it)
		 * and flag that it failed.
		 * Another reason is resize is in progress.
		 */
		trace_array_printk_buf(tr->max_buffer.buffer, _THIS_IP_,
			"Failed to swap buffers due to commit or resize in progress\n");
	}

	WARN_ON_ONCE(ret && ret != -EAGAIN && ret != -EBUSY);

	__update_max_tr(tr, tsk, cpu);
	arch_spin_unlock(&tr->max_lock);
}

#endif /* CONFIG_TRACER_MAX_TRACE */

static int wait_on_pipe(struct trace_iterator *iter, int full)
{
	int ret;

	/* Iterators are static, they should be filled or empty */
	if (trace_buffer_iter(iter, iter->cpu_file))
		return 0;

	ret = ring_buffer_wait(iter->array_buffer->buffer, iter->cpu_file, full);

#ifdef CONFIG_TRACER_MAX_TRACE
	/*
	 * Make sure this is still the snapshot buffer, as if a snapshot were
	 * to happen, this would now be the main buffer.
	 */
	if (iter->snapshot)
		iter->array_buffer = &iter->tr->max_buffer;
#endif
	return ret;
}

#ifdef CONFIG_FTRACE_STARTUP_TEST
static bool selftests_can_run;

struct trace_selftests {
	struct list_head		list;
	struct tracer			*type;
};

static LIST_HEAD(postponed_selftests);

static int save_selftest(struct tracer *type)
{
	struct trace_selftests *selftest;

	selftest = kmalloc(sizeof(*selftest), GFP_KERNEL);
	if (!selftest)
		return -ENOMEM;

	selftest->type = type;
	list_add(&selftest->list, &postponed_selftests);
	return 0;
}

static int run_tracer_selftest(struct tracer *type)
{
	struct trace_array *tr = &global_trace;
	struct tracer *saved_tracer = tr->current_trace;
	int ret;

	if (!type->selftest || tracing_selftest_disabled)
		return 0;

	/*
	 * If a tracer registers early in boot up (before scheduling is
	 * initialized and such), then do not run its selftests yet.
	 * Instead, run it a little later in the boot process.
	 */
	if (!selftests_can_run)
		return save_selftest(type);

	if (!tracing_is_on()) {
		pr_warn("Selftest for tracer %s skipped due to tracing disabled\n",
			type->name);
		return 0;
	}

	/*
	 * Run a selftest on this tracer.
	 * Here we reset the trace buffer, and set the current
	 * tracer to be this tracer. The tracer can then run some
	 * internal tracing to verify that everything is in order.
	 * If we fail, we do not register this tracer.
	 */
	tracing_reset_online_cpus(&tr->array_buffer);

	tr->current_trace = type;

#ifdef CONFIG_TRACER_MAX_TRACE
	if (type->use_max_tr) {
		/* If we expanded the buffers, make sure the max is expanded too */
		if (tr->ring_buffer_expanded)
			ring_buffer_resize(tr->max_buffer.buffer, trace_buf_size,
					   RING_BUFFER_ALL_CPUS);
		tr->allocated_snapshot = true;
	}
#endif

	/* the test is responsible for initializing and enabling */
	pr_info("Testing tracer %s: ", type->name);
	ret = type->selftest(type, tr);
	/* the test is responsible for resetting too */
	tr->current_trace = saved_tracer;
	if (ret) {
		printk(KERN_CONT "FAILED!\n");
		/* Add the warning after printing 'FAILED' */
		WARN_ON(1);
		return -1;
	}
	/* Only reset on passing, to avoid touching corrupted buffers */
	tracing_reset_online_cpus(&tr->array_buffer);

#ifdef CONFIG_TRACER_MAX_TRACE
	if (type->use_max_tr) {
		tr->allocated_snapshot = false;

		/* Shrink the max buffer again */
		if (tr->ring_buffer_expanded)
			ring_buffer_resize(tr->max_buffer.buffer, 1,
					   RING_BUFFER_ALL_CPUS);
	}
#endif

	printk(KERN_CONT "PASSED\n");
	return 0;
}

static int do_run_tracer_selftest(struct tracer *type)
{
	int ret;

	/*
	 * Tests can take a long time, especially if they are run one after the
	 * other, as does happen during bootup when all the tracers are
	 * registered. This could cause the soft lockup watchdog to trigger.
	 */
	cond_resched();

	tracing_selftest_running = true;
	ret = run_tracer_selftest(type);
	tracing_selftest_running = false;

	return ret;
}

static __init int init_trace_selftests(void)
{
	struct trace_selftests *p, *n;
	struct tracer *t, **last;
	int ret;

	selftests_can_run = true;

	mutex_lock(&trace_types_lock);

	if (list_empty(&postponed_selftests))
		goto out;

	pr_info("Running postponed tracer tests:\n");

	tracing_selftest_running = true;
	list_for_each_entry_safe(p, n, &postponed_selftests, list) {
		/* This loop can take minutes when sanitizers are enabled, so
		 * lets make sure we allow RCU processing.
		 */
		cond_resched();
		ret = run_tracer_selftest(p->type);
		/* If the test fails, then warn and remove from available_tracers */
		if (ret < 0) {
			WARN(1, "tracer: %s failed selftest, disabling\n",
			     p->type->name);
			last = &trace_types;
			for (t = trace_types; t; t = t->next) {
				if (t == p->type) {
					*last = t->next;
					break;
				}
				last = &t->next;
			}
		}
		list_del(&p->list);
		kfree(p);
	}
	tracing_selftest_running = false;

 out:
	mutex_unlock(&trace_types_lock);

	return 0;
}
core_initcall(init_trace_selftests);
#else
static inline int run_tracer_selftest(struct tracer *type)
{
	return 0;
}
static inline int do_run_tracer_selftest(struct tracer *type)
{
	return 0;
}
#endif /* CONFIG_FTRACE_STARTUP_TEST */

static void add_tracer_options(struct trace_array *tr, struct tracer *t);

static void __init apply_trace_boot_options(void);

/**
 * register_tracer - register a tracer with the ftrace system.
 * @type: the plugin for the tracer
 *
 * Register a new plugin tracer.
 */
int __init register_tracer(struct tracer *type)
{
	struct tracer *t;
	int ret = 0;

	if (!type->name) {
		pr_info("Tracer must have a name\n");
		return -1;
	}

	if (strlen(type->name) >= MAX_TRACER_SIZE) {
		pr_info("Tracer has a name longer than %d\n", MAX_TRACER_SIZE);
		return -1;
	}

	if (security_locked_down(LOCKDOWN_TRACEFS)) {
		pr_warn("Can not register tracer %s due to lockdown\n",
			   type->name);
		return -EPERM;
	}

	mutex_lock(&trace_types_lock);

	for (t = trace_types; t; t = t->next) {
		if (strcmp(type->name, t->name) == 0) {
			/* already found */
			pr_info("Tracer %s already registered\n",
				type->name);
			ret = -1;
			goto out;
		}
	}

	if (!type->set_flag)
		type->set_flag = &dummy_set_flag;
	if (!type->flags) {
		/*allocate a dummy tracer_flags*/
		type->flags = kmalloc(sizeof(*type->flags), GFP_KERNEL);
		if (!type->flags) {
			ret = -ENOMEM;
			goto out;
		}
		type->flags->val = 0;
		type->flags->opts = dummy_tracer_opt;
	} else
		if (!type->flags->opts)
			type->flags->opts = dummy_tracer_opt;

	/* store the tracer for __set_tracer_option */
	type->flags->trace = type;

	ret = do_run_tracer_selftest(type);
	if (ret < 0)
		goto out;

	type->next = trace_types;
	trace_types = type;
	add_tracer_options(&global_trace, type);

 out:
	mutex_unlock(&trace_types_lock);

	if (ret || !default_bootup_tracer)
		goto out_unlock;

	if (strncmp(default_bootup_tracer, type->name, MAX_TRACER_SIZE))
		goto out_unlock;

	printk(KERN_INFO "Starting tracer '%s'\n", type->name);
	/* Do we want this tracer to start on bootup? */
	tracing_set_tracer(&global_trace, type->name);
	default_bootup_tracer = NULL;

	apply_trace_boot_options();

	/* disable other selftests, since this will break it. */
	disable_tracing_selftest("running a tracer");

 out_unlock:
	return ret;
}

static void tracing_reset_cpu(struct array_buffer *buf, int cpu)
{
	struct trace_buffer *buffer = buf->buffer;

	if (!buffer)
		return;

	ring_buffer_record_disable(buffer);

	/* Make sure all commits have finished */
	synchronize_rcu();
	ring_buffer_reset_cpu(buffer, cpu);

	ring_buffer_record_enable(buffer);
}

void tracing_reset_online_cpus(struct array_buffer *buf)
{
	struct trace_buffer *buffer = buf->buffer;

	if (!buffer)
		return;

	ring_buffer_record_disable(buffer);

	/* Make sure all commits have finished */
	synchronize_rcu();

	buf->time_start = buffer_ftrace_now(buf, buf->cpu);

	ring_buffer_reset_online_cpus(buffer);

	ring_buffer_record_enable(buffer);
}

/* Must have trace_types_lock held */
void tracing_reset_all_online_cpus_unlocked(void)
{
	struct trace_array *tr;

	lockdep_assert_held(&trace_types_lock);

	list_for_each_entry(tr, &ftrace_trace_arrays, list) {
		if (!tr->clear_trace)
			continue;
		tr->clear_trace = false;
		tracing_reset_online_cpus(&tr->array_buffer);
#ifdef CONFIG_TRACER_MAX_TRACE
		tracing_reset_online_cpus(&tr->max_buffer);
#endif
	}
}

void tracing_reset_all_online_cpus(void)
{
	mutex_lock(&trace_types_lock);
	tracing_reset_all_online_cpus_unlocked();
	mutex_unlock(&trace_types_lock);
}

/*
 * The tgid_map array maps from pid to tgid; i.e. the value stored at index i
 * is the tgid last observed corresponding to pid=i.
 */
static int *tgid_map;

/* The maximum valid index into tgid_map. */
static size_t tgid_map_max;

#define SAVED_CMDLINES_DEFAULT 128
#define NO_CMDLINE_MAP UINT_MAX
/*
 * Preemption must be disabled before acquiring trace_cmdline_lock.
 * The various trace_arrays' max_lock must be acquired in a context
 * where interrupt is disabled.
 */
static arch_spinlock_t trace_cmdline_lock = __ARCH_SPIN_LOCK_UNLOCKED;
struct saved_cmdlines_buffer {
	unsigned map_pid_to_cmdline[PID_MAX_DEFAULT+1];
	unsigned *map_cmdline_to_pid;
	unsigned cmdline_num;
	int cmdline_idx;
	char saved_cmdlines[];
};
static struct saved_cmdlines_buffer *savedcmd;

static inline char *get_saved_cmdlines(int idx)
{
	return &savedcmd->saved_cmdlines[idx * TASK_COMM_LEN];
}

static inline void set_cmdline(int idx, const char *cmdline)
{
	strncpy(get_saved_cmdlines(idx), cmdline, TASK_COMM_LEN);
}

static void free_saved_cmdlines_buffer(struct saved_cmdlines_buffer *s)
<<<<<<< HEAD
{
	int order = get_order(sizeof(*s) + s->cmdline_num * TASK_COMM_LEN);

	kfree(s->map_cmdline_to_pid);
	kmemleak_free(s);
	free_pages((unsigned long)s, order);
}

static struct saved_cmdlines_buffer *allocate_cmdlines_buffer(unsigned int val)
{
=======
{
	int order = get_order(sizeof(*s) + s->cmdline_num * TASK_COMM_LEN);

	kfree(s->map_cmdline_to_pid);
	kmemleak_free(s);
	free_pages((unsigned long)s, order);
}

static struct saved_cmdlines_buffer *allocate_cmdlines_buffer(unsigned int val)
{
>>>>>>> 03a22b59
	struct saved_cmdlines_buffer *s;
	struct page *page;
	int orig_size, size;
	int order;

	/* Figure out how much is needed to hold the given number of cmdlines */
	orig_size = sizeof(*s) + val * TASK_COMM_LEN;
	order = get_order(orig_size);
	size = 1 << (order + PAGE_SHIFT);
	page = alloc_pages(GFP_KERNEL, order);
	if (!page)
		return NULL;

	s = page_address(page);
	kmemleak_alloc(s, size, 1, GFP_KERNEL);
	memset(s, 0, sizeof(*s));

	/* Round up to actual allocation */
	val = (size - sizeof(*s)) / TASK_COMM_LEN;
	s->cmdline_num = val;

	s->map_cmdline_to_pid = kmalloc_array(val,
					      sizeof(*s->map_cmdline_to_pid),
					      GFP_KERNEL);
	if (!s->map_cmdline_to_pid) {
		free_saved_cmdlines_buffer(s);
		return NULL;
	}

	s->cmdline_idx = 0;
	memset(&s->map_pid_to_cmdline, NO_CMDLINE_MAP,
	       sizeof(s->map_pid_to_cmdline));
	memset(s->map_cmdline_to_pid, NO_CMDLINE_MAP,
	       val * sizeof(*s->map_cmdline_to_pid));

	return s;
}

static int trace_create_savedcmd(void)
{
	savedcmd = allocate_cmdlines_buffer(SAVED_CMDLINES_DEFAULT);

	return savedcmd ? 0 : -ENOMEM;
}

int is_tracing_stopped(void)
{
	return global_trace.stop_count;
}

static void tracing_start_tr(struct trace_array *tr)
{
	struct trace_buffer *buffer;
	unsigned long flags;

	if (tracing_disabled)
		return;

	raw_spin_lock_irqsave(&tr->start_lock, flags);
	if (--tr->stop_count) {
		if (WARN_ON_ONCE(tr->stop_count < 0)) {
			/* Someone screwed up their debugging */
			tr->stop_count = 0;
		}
		goto out;
	}

	/* Prevent the buffers from switching */
	arch_spin_lock(&tr->max_lock);

	buffer = tr->array_buffer.buffer;
	if (buffer)
		ring_buffer_record_enable(buffer);

#ifdef CONFIG_TRACER_MAX_TRACE
	buffer = tr->max_buffer.buffer;
	if (buffer)
		ring_buffer_record_enable(buffer);
#endif

	arch_spin_unlock(&tr->max_lock);

 out:
	raw_spin_unlock_irqrestore(&tr->start_lock, flags);
}

/**
 * tracing_start - quick start of the tracer
 *
 * If tracing is enabled but was stopped by tracing_stop,
 * this will start the tracer back up.
 */
void tracing_start(void)

{
	return tracing_start_tr(&global_trace);
}

static void tracing_stop_tr(struct trace_array *tr)
{
	struct trace_buffer *buffer;
	unsigned long flags;

	raw_spin_lock_irqsave(&tr->start_lock, flags);
	if (tr->stop_count++)
		goto out;

	/* Prevent the buffers from switching */
	arch_spin_lock(&tr->max_lock);

	buffer = tr->array_buffer.buffer;
	if (buffer)
		ring_buffer_record_disable(buffer);

#ifdef CONFIG_TRACER_MAX_TRACE
	buffer = tr->max_buffer.buffer;
	if (buffer)
		ring_buffer_record_disable(buffer);
#endif

	arch_spin_unlock(&tr->max_lock);

 out:
	raw_spin_unlock_irqrestore(&tr->start_lock, flags);
}

/**
 * tracing_stop - quick stop of the tracer
 *
 * Light weight way to stop tracing. Use in conjunction with
 * tracing_start.
 */
void tracing_stop(void)
{
	return tracing_stop_tr(&global_trace);
}

static int trace_save_cmdline(struct task_struct *tsk)
{
	unsigned tpid, idx;

	/* treat recording of idle task as a success */
	if (!tsk->pid)
		return 1;

	tpid = tsk->pid & (PID_MAX_DEFAULT - 1);

	/*
	 * It's not the end of the world if we don't get
	 * the lock, but we also don't want to spin
	 * nor do we want to disable interrupts,
	 * so if we miss here, then better luck next time.
	 *
	 * This is called within the scheduler and wake up, so interrupts
	 * had better been disabled and run queue lock been held.
	 */
	lockdep_assert_preemption_disabled();
	if (!arch_spin_trylock(&trace_cmdline_lock))
		return 0;

	idx = savedcmd->map_pid_to_cmdline[tpid];
	if (idx == NO_CMDLINE_MAP) {
		idx = (savedcmd->cmdline_idx + 1) % savedcmd->cmdline_num;

		savedcmd->map_pid_to_cmdline[tpid] = idx;
		savedcmd->cmdline_idx = idx;
	}

	savedcmd->map_cmdline_to_pid[idx] = tsk->pid;
	set_cmdline(idx, tsk->comm);

	arch_spin_unlock(&trace_cmdline_lock);

	return 1;
}

static void __trace_find_cmdline(int pid, char comm[])
{
	unsigned map;
	int tpid;

	if (!pid) {
		strcpy(comm, "<idle>");
		return;
	}

	if (WARN_ON_ONCE(pid < 0)) {
		strcpy(comm, "<XXX>");
		return;
	}

	tpid = pid & (PID_MAX_DEFAULT - 1);
	map = savedcmd->map_pid_to_cmdline[tpid];
	if (map != NO_CMDLINE_MAP) {
		tpid = savedcmd->map_cmdline_to_pid[map];
		if (tpid == pid) {
			strscpy(comm, get_saved_cmdlines(map), TASK_COMM_LEN);
			return;
		}
	}
	strcpy(comm, "<...>");
}

void trace_find_cmdline(int pid, char comm[])
{
	preempt_disable();
	arch_spin_lock(&trace_cmdline_lock);

	__trace_find_cmdline(pid, comm);

	arch_spin_unlock(&trace_cmdline_lock);
	preempt_enable();
}

static int *trace_find_tgid_ptr(int pid)
{
	/*
	 * Pairs with the smp_store_release in set_tracer_flag() to ensure that
	 * if we observe a non-NULL tgid_map then we also observe the correct
	 * tgid_map_max.
	 */
	int *map = smp_load_acquire(&tgid_map);

	if (unlikely(!map || pid > tgid_map_max))
		return NULL;

	return &map[pid];
}

int trace_find_tgid(int pid)
{
	int *ptr = trace_find_tgid_ptr(pid);

	return ptr ? *ptr : 0;
}

static int trace_save_tgid(struct task_struct *tsk)
{
	int *ptr;

	/* treat recording of idle task as a success */
	if (!tsk->pid)
		return 1;

	ptr = trace_find_tgid_ptr(tsk->pid);
	if (!ptr)
		return 0;

	*ptr = tsk->tgid;
	return 1;
}

static bool tracing_record_taskinfo_skip(int flags)
{
	if (unlikely(!(flags & (TRACE_RECORD_CMDLINE | TRACE_RECORD_TGID))))
		return true;
	if (!__this_cpu_read(trace_taskinfo_save))
		return true;
	return false;
}

/**
 * tracing_record_taskinfo - record the task info of a task
 *
 * @task:  task to record
 * @flags: TRACE_RECORD_CMDLINE for recording comm
 *         TRACE_RECORD_TGID for recording tgid
 */
void tracing_record_taskinfo(struct task_struct *task, int flags)
{
	bool done;

	if (tracing_record_taskinfo_skip(flags))
		return;

	/*
	 * Record as much task information as possible. If some fail, continue
	 * to try to record the others.
	 */
	done = !(flags & TRACE_RECORD_CMDLINE) || trace_save_cmdline(task);
	done &= !(flags & TRACE_RECORD_TGID) || trace_save_tgid(task);

	/* If recording any information failed, retry again soon. */
	if (!done)
		return;

	__this_cpu_write(trace_taskinfo_save, false);
}

/**
 * tracing_record_taskinfo_sched_switch - record task info for sched_switch
 *
 * @prev: previous task during sched_switch
 * @next: next task during sched_switch
 * @flags: TRACE_RECORD_CMDLINE for recording comm
 *         TRACE_RECORD_TGID for recording tgid
 */
void tracing_record_taskinfo_sched_switch(struct task_struct *prev,
					  struct task_struct *next, int flags)
{
	bool done;

	if (tracing_record_taskinfo_skip(flags))
		return;

	/*
	 * Record as much task information as possible. If some fail, continue
	 * to try to record the others.
	 */
	done  = !(flags & TRACE_RECORD_CMDLINE) || trace_save_cmdline(prev);
	done &= !(flags & TRACE_RECORD_CMDLINE) || trace_save_cmdline(next);
	done &= !(flags & TRACE_RECORD_TGID) || trace_save_tgid(prev);
	done &= !(flags & TRACE_RECORD_TGID) || trace_save_tgid(next);

	/* If recording any information failed, retry again soon. */
	if (!done)
		return;

	__this_cpu_write(trace_taskinfo_save, false);
}

/* Helpers to record a specific task information */
void tracing_record_cmdline(struct task_struct *task)
{
	tracing_record_taskinfo(task, TRACE_RECORD_CMDLINE);
}

void tracing_record_tgid(struct task_struct *task)
{
	tracing_record_taskinfo(task, TRACE_RECORD_TGID);
}

/*
 * Several functions return TRACE_TYPE_PARTIAL_LINE if the trace_seq
 * overflowed, and TRACE_TYPE_HANDLED otherwise. This helper function
 * simplifies those functions and keeps them in sync.
 */
enum print_line_t trace_handle_return(struct trace_seq *s)
{
	return trace_seq_has_overflowed(s) ?
		TRACE_TYPE_PARTIAL_LINE : TRACE_TYPE_HANDLED;
}
EXPORT_SYMBOL_GPL(trace_handle_return);

static unsigned short migration_disable_value(void)
{
#if defined(CONFIG_SMP)
	return current->migration_disabled;
#else
	return 0;
#endif
}

unsigned int tracing_gen_ctx_irq_test(unsigned int irqs_status)
{
	unsigned int trace_flags = irqs_status;
	unsigned int pc;

	pc = preempt_count();

	if (pc & NMI_MASK)
		trace_flags |= TRACE_FLAG_NMI;
	if (pc & HARDIRQ_MASK)
		trace_flags |= TRACE_FLAG_HARDIRQ;
	if (in_serving_softirq())
		trace_flags |= TRACE_FLAG_SOFTIRQ;
	if (softirq_count() >> (SOFTIRQ_SHIFT + 1))
		trace_flags |= TRACE_FLAG_BH_OFF;

	if (tif_need_resched())
		trace_flags |= TRACE_FLAG_NEED_RESCHED;
	if (test_preempt_need_resched())
		trace_flags |= TRACE_FLAG_PREEMPT_RESCHED;
	return (trace_flags << 16) | (min_t(unsigned int, pc & 0xff, 0xf)) |
		(min_t(unsigned int, migration_disable_value(), 0xf)) << 4;
}

struct ring_buffer_event *
trace_buffer_lock_reserve(struct trace_buffer *buffer,
			  int type,
			  unsigned long len,
			  unsigned int trace_ctx)
{
	return __trace_buffer_lock_reserve(buffer, type, len, trace_ctx);
}

DEFINE_PER_CPU(struct ring_buffer_event *, trace_buffered_event);
DEFINE_PER_CPU(int, trace_buffered_event_cnt);
static int trace_buffered_event_ref;

/**
 * trace_buffered_event_enable - enable buffering events
 *
 * When events are being filtered, it is quicker to use a temporary
 * buffer to write the event data into if there's a likely chance
 * that it will not be committed. The discard of the ring buffer
 * is not as fast as committing, and is much slower than copying
 * a commit.
 *
 * When an event is to be filtered, allocate per cpu buffers to
 * write the event data into, and if the event is filtered and discarded
 * it is simply dropped, otherwise, the entire data is to be committed
 * in one shot.
 */
void trace_buffered_event_enable(void)
{
	struct ring_buffer_event *event;
	struct page *page;
	int cpu;

	WARN_ON_ONCE(!mutex_is_locked(&event_mutex));

	if (trace_buffered_event_ref++)
		return;

	for_each_tracing_cpu(cpu) {
		page = alloc_pages_node(cpu_to_node(cpu),
					GFP_KERNEL | __GFP_NORETRY, 0);
		/* This is just an optimization and can handle failures */
		if (!page) {
			pr_err("Failed to allocate event buffer\n");
			break;
		}

		event = page_address(page);
		memset(event, 0, sizeof(*event));

		per_cpu(trace_buffered_event, cpu) = event;

		preempt_disable();
		if (cpu == smp_processor_id() &&
		    __this_cpu_read(trace_buffered_event) !=
		    per_cpu(trace_buffered_event, cpu))
			WARN_ON_ONCE(1);
		preempt_enable();
	}
}

static void enable_trace_buffered_event(void *data)
{
	/* Probably not needed, but do it anyway */
	smp_rmb();
	this_cpu_dec(trace_buffered_event_cnt);
}

static void disable_trace_buffered_event(void *data)
{
	this_cpu_inc(trace_buffered_event_cnt);
}

/**
 * trace_buffered_event_disable - disable buffering events
 *
 * When a filter is removed, it is faster to not use the buffered
 * events, and to commit directly into the ring buffer. Free up
 * the temp buffers when there are no more users. This requires
 * special synchronization with current events.
 */
void trace_buffered_event_disable(void)
{
	int cpu;

	WARN_ON_ONCE(!mutex_is_locked(&event_mutex));

	if (WARN_ON_ONCE(!trace_buffered_event_ref))
		return;

	if (--trace_buffered_event_ref)
		return;

	/* For each CPU, set the buffer as used. */
	on_each_cpu_mask(tracing_buffer_mask, disable_trace_buffered_event,
			 NULL, true);

	/* Wait for all current users to finish */
	synchronize_rcu();

	for_each_tracing_cpu(cpu) {
		free_page((unsigned long)per_cpu(trace_buffered_event, cpu));
		per_cpu(trace_buffered_event, cpu) = NULL;
	}

	/*
	 * Wait for all CPUs that potentially started checking if they can use
	 * their event buffer only after the previous synchronize_rcu() call and
	 * they still read a valid pointer from trace_buffered_event. It must be
	 * ensured they don't see cleared trace_buffered_event_cnt else they
	 * could wrongly decide to use the pointed-to buffer which is now freed.
	 */
	synchronize_rcu();

	/* For each CPU, relinquish the buffer */
	on_each_cpu_mask(tracing_buffer_mask, enable_trace_buffered_event, NULL,
			 true);
}

static struct trace_buffer *temp_buffer;

struct ring_buffer_event *
trace_event_buffer_lock_reserve(struct trace_buffer **current_rb,
			  struct trace_event_file *trace_file,
			  int type, unsigned long len,
			  unsigned int trace_ctx)
{
	struct ring_buffer_event *entry;
	struct trace_array *tr = trace_file->tr;
	int val;

	*current_rb = tr->array_buffer.buffer;

	if (!tr->no_filter_buffering_ref &&
	    (trace_file->flags & (EVENT_FILE_FL_SOFT_DISABLED | EVENT_FILE_FL_FILTERED))) {
		preempt_disable_notrace();
		/*
		 * Filtering is on, so try to use the per cpu buffer first.
		 * This buffer will simulate a ring_buffer_event,
		 * where the type_len is zero and the array[0] will
		 * hold the full length.
		 * (see include/linux/ring-buffer.h for details on
		 *  how the ring_buffer_event is structured).
		 *
		 * Using a temp buffer during filtering and copying it
		 * on a matched filter is quicker than writing directly
		 * into the ring buffer and then discarding it when
		 * it doesn't match. That is because the discard
		 * requires several atomic operations to get right.
		 * Copying on match and doing nothing on a failed match
		 * is still quicker than no copy on match, but having
		 * to discard out of the ring buffer on a failed match.
		 */
		if ((entry = __this_cpu_read(trace_buffered_event))) {
			int max_len = PAGE_SIZE - struct_size(entry, array, 1);

			val = this_cpu_inc_return(trace_buffered_event_cnt);

			/*
			 * Preemption is disabled, but interrupts and NMIs
			 * can still come in now. If that happens after
			 * the above increment, then it will have to go
			 * back to the old method of allocating the event
			 * on the ring buffer, and if the filter fails, it
			 * will have to call ring_buffer_discard_commit()
			 * to remove it.
			 *
			 * Need to also check the unlikely case that the
			 * length is bigger than the temp buffer size.
			 * If that happens, then the reserve is pretty much
			 * guaranteed to fail, as the ring buffer currently
			 * only allows events less than a page. But that may
			 * change in the future, so let the ring buffer reserve
			 * handle the failure in that case.
			 */
			if (val == 1 && likely(len <= max_len)) {
				trace_event_setup(entry, type, trace_ctx);
				entry->array[0] = len;
				/* Return with preemption disabled */
				return entry;
			}
			this_cpu_dec(trace_buffered_event_cnt);
		}
		/* __trace_buffer_lock_reserve() disables preemption */
		preempt_enable_notrace();
	}

	entry = __trace_buffer_lock_reserve(*current_rb, type, len,
					    trace_ctx);
	/*
	 * If tracing is off, but we have triggers enabled
	 * we still need to look at the event data. Use the temp_buffer
	 * to store the trace event for the trigger to use. It's recursive
	 * safe and will not be recorded anywhere.
	 */
	if (!entry && trace_file->flags & EVENT_FILE_FL_TRIGGER_COND) {
		*current_rb = temp_buffer;
		entry = __trace_buffer_lock_reserve(*current_rb, type, len,
						    trace_ctx);
	}
	return entry;
}
EXPORT_SYMBOL_GPL(trace_event_buffer_lock_reserve);

static DEFINE_RAW_SPINLOCK(tracepoint_iter_lock);
static DEFINE_MUTEX(tracepoint_printk_mutex);

static void output_printk(struct trace_event_buffer *fbuffer)
{
	struct trace_event_call *event_call;
	struct trace_event_file *file;
	struct trace_event *event;
	unsigned long flags;
	struct trace_iterator *iter = tracepoint_print_iter;

	/* We should never get here if iter is NULL */
	if (WARN_ON_ONCE(!iter))
		return;

	event_call = fbuffer->trace_file->event_call;
	if (!event_call || !event_call->event.funcs ||
	    !event_call->event.funcs->trace)
		return;

	file = fbuffer->trace_file;
	if (test_bit(EVENT_FILE_FL_SOFT_DISABLED_BIT, &file->flags) ||
	    (unlikely(file->flags & EVENT_FILE_FL_FILTERED) &&
	     !filter_match_preds(file->filter, fbuffer->entry)))
		return;

	event = &fbuffer->trace_file->event_call->event;

	raw_spin_lock_irqsave(&tracepoint_iter_lock, flags);
	trace_seq_init(&iter->seq);
	iter->ent = fbuffer->entry;
	event_call->event.funcs->trace(iter, 0, event);
	trace_seq_putc(&iter->seq, 0);
	printk("%s", iter->seq.buffer);

	raw_spin_unlock_irqrestore(&tracepoint_iter_lock, flags);
}

int tracepoint_printk_sysctl(struct ctl_table *table, int write,
			     void *buffer, size_t *lenp,
			     loff_t *ppos)
{
	int save_tracepoint_printk;
	int ret;

	mutex_lock(&tracepoint_printk_mutex);
	save_tracepoint_printk = tracepoint_printk;

	ret = proc_dointvec(table, write, buffer, lenp, ppos);

	/*
	 * This will force exiting early, as tracepoint_printk
	 * is always zero when tracepoint_printk_iter is not allocated
	 */
	if (!tracepoint_print_iter)
		tracepoint_printk = 0;

	if (save_tracepoint_printk == tracepoint_printk)
		goto out;

	if (tracepoint_printk)
		static_key_enable(&tracepoint_printk_key.key);
	else
		static_key_disable(&tracepoint_printk_key.key);

 out:
	mutex_unlock(&tracepoint_printk_mutex);

	return ret;
}

void trace_event_buffer_commit(struct trace_event_buffer *fbuffer)
{
	enum event_trigger_type tt = ETT_NONE;
	struct trace_event_file *file = fbuffer->trace_file;

	if (__event_trigger_test_discard(file, fbuffer->buffer, fbuffer->event,
			fbuffer->entry, &tt))
		goto discard;

	if (static_key_false(&tracepoint_printk_key.key))
		output_printk(fbuffer);

	if (static_branch_unlikely(&trace_event_exports_enabled))
		ftrace_exports(fbuffer->event, TRACE_EXPORT_EVENT);

	trace_buffer_unlock_commit_regs(file->tr, fbuffer->buffer,
			fbuffer->event, fbuffer->trace_ctx, fbuffer->regs);

discard:
	if (tt)
		event_triggers_post_call(file, tt);

}
EXPORT_SYMBOL_GPL(trace_event_buffer_commit);

/*
 * Skip 3:
 *
 *   trace_buffer_unlock_commit_regs()
 *   trace_event_buffer_commit()
 *   trace_event_raw_event_xxx()
 */
# define STACK_SKIP 3

void trace_buffer_unlock_commit_regs(struct trace_array *tr,
				     struct trace_buffer *buffer,
				     struct ring_buffer_event *event,
				     unsigned int trace_ctx,
				     struct pt_regs *regs)
{
	__buffer_unlock_commit(buffer, event);

	/*
	 * If regs is not set, then skip the necessary functions.
	 * Note, we can still get here via blktrace, wakeup tracer
	 * and mmiotrace, but that's ok if they lose a function or
	 * two. They are not that meaningful.
	 */
	ftrace_trace_stack(tr, buffer, trace_ctx, regs ? 0 : STACK_SKIP, regs);
	ftrace_trace_userstack(tr, buffer, trace_ctx);
}

/*
 * Similar to trace_buffer_unlock_commit_regs() but do not dump stack.
 */
void
trace_buffer_unlock_commit_nostack(struct trace_buffer *buffer,
				   struct ring_buffer_event *event)
{
	__buffer_unlock_commit(buffer, event);
}

void
trace_function(struct trace_array *tr, unsigned long ip, unsigned long
	       parent_ip, unsigned int trace_ctx)
{
	struct trace_event_call *call = &event_function;
	struct trace_buffer *buffer = tr->array_buffer.buffer;
	struct ring_buffer_event *event;
	struct ftrace_entry *entry;

	event = __trace_buffer_lock_reserve(buffer, TRACE_FN, sizeof(*entry),
					    trace_ctx);
	if (!event)
		return;
	entry	= ring_buffer_event_data(event);
	entry->ip			= ip;
	entry->parent_ip		= parent_ip;

	if (!call_filter_check_discard(call, entry, buffer, event)) {
		if (static_branch_unlikely(&trace_function_exports_enabled))
			ftrace_exports(event, TRACE_EXPORT_FUNCTION);
		__buffer_unlock_commit(buffer, event);
	}
}

#ifdef CONFIG_STACKTRACE

/* Allow 4 levels of nesting: normal, softirq, irq, NMI */
#define FTRACE_KSTACK_NESTING	4

#define FTRACE_KSTACK_ENTRIES	(PAGE_SIZE / FTRACE_KSTACK_NESTING)

struct ftrace_stack {
	unsigned long		calls[FTRACE_KSTACK_ENTRIES];
};


struct ftrace_stacks {
	struct ftrace_stack	stacks[FTRACE_KSTACK_NESTING];
};

static DEFINE_PER_CPU(struct ftrace_stacks, ftrace_stacks);
static DEFINE_PER_CPU(int, ftrace_stack_reserve);

static void __ftrace_trace_stack(struct trace_buffer *buffer,
				 unsigned int trace_ctx,
				 int skip, struct pt_regs *regs)
{
	struct trace_event_call *call = &event_kernel_stack;
	struct ring_buffer_event *event;
	unsigned int size, nr_entries;
	struct ftrace_stack *fstack;
	struct stack_entry *entry;
	int stackidx;

	/*
	 * Add one, for this function and the call to save_stack_trace()
	 * If regs is set, then these functions will not be in the way.
	 */
#ifndef CONFIG_UNWINDER_ORC
	if (!regs)
		skip++;
#endif

	preempt_disable_notrace();

	stackidx = __this_cpu_inc_return(ftrace_stack_reserve) - 1;

	/* This should never happen. If it does, yell once and skip */
	if (WARN_ON_ONCE(stackidx >= FTRACE_KSTACK_NESTING))
		goto out;

	/*
	 * The above __this_cpu_inc_return() is 'atomic' cpu local. An
	 * interrupt will either see the value pre increment or post
	 * increment. If the interrupt happens pre increment it will have
	 * restored the counter when it returns.  We just need a barrier to
	 * keep gcc from moving things around.
	 */
	barrier();

	fstack = this_cpu_ptr(ftrace_stacks.stacks) + stackidx;
	size = ARRAY_SIZE(fstack->calls);

	if (regs) {
		nr_entries = stack_trace_save_regs(regs, fstack->calls,
						   size, skip);
	} else {
		nr_entries = stack_trace_save(fstack->calls, size, skip);
	}

	event = __trace_buffer_lock_reserve(buffer, TRACE_STACK,
				    struct_size(entry, caller, nr_entries),
				    trace_ctx);
	if (!event)
		goto out;
	entry = ring_buffer_event_data(event);

	entry->size = nr_entries;
	memcpy(&entry->caller, fstack->calls,
	       flex_array_size(entry, caller, nr_entries));

	if (!call_filter_check_discard(call, entry, buffer, event))
		__buffer_unlock_commit(buffer, event);

 out:
	/* Again, don't let gcc optimize things here */
	barrier();
	__this_cpu_dec(ftrace_stack_reserve);
	preempt_enable_notrace();

}

static inline void ftrace_trace_stack(struct trace_array *tr,
				      struct trace_buffer *buffer,
				      unsigned int trace_ctx,
				      int skip, struct pt_regs *regs)
{
	if (!(tr->trace_flags & TRACE_ITER_STACKTRACE))
		return;

	__ftrace_trace_stack(buffer, trace_ctx, skip, regs);
}

void __trace_stack(struct trace_array *tr, unsigned int trace_ctx,
		   int skip)
{
	struct trace_buffer *buffer = tr->array_buffer.buffer;

	if (rcu_is_watching()) {
		__ftrace_trace_stack(buffer, trace_ctx, skip, NULL);
		return;
	}

	if (WARN_ON_ONCE(IS_ENABLED(CONFIG_GENERIC_ENTRY)))
		return;

	/*
	 * When an NMI triggers, RCU is enabled via ct_nmi_enter(),
	 * but if the above rcu_is_watching() failed, then the NMI
	 * triggered someplace critical, and ct_irq_enter() should
	 * not be called from NMI.
	 */
	if (unlikely(in_nmi()))
		return;

	ct_irq_enter_irqson();
	__ftrace_trace_stack(buffer, trace_ctx, skip, NULL);
	ct_irq_exit_irqson();
}

/**
 * trace_dump_stack - record a stack back trace in the trace buffer
 * @skip: Number of functions to skip (helper handlers)
 */
void trace_dump_stack(int skip)
{
	if (tracing_disabled || tracing_selftest_running)
		return;

#ifndef CONFIG_UNWINDER_ORC
	/* Skip 1 to skip this function. */
	skip++;
#endif
	__ftrace_trace_stack(global_trace.array_buffer.buffer,
			     tracing_gen_ctx(), skip, NULL);
}
EXPORT_SYMBOL_GPL(trace_dump_stack);

#ifdef CONFIG_USER_STACKTRACE_SUPPORT
static DEFINE_PER_CPU(int, user_stack_count);

static void
ftrace_trace_userstack(struct trace_array *tr,
		       struct trace_buffer *buffer, unsigned int trace_ctx)
{
	struct trace_event_call *call = &event_user_stack;
	struct ring_buffer_event *event;
	struct userstack_entry *entry;

	if (!(tr->trace_flags & TRACE_ITER_USERSTACKTRACE))
		return;

	/*
	 * NMIs can not handle page faults, even with fix ups.
	 * The save user stack can (and often does) fault.
	 */
	if (unlikely(in_nmi()))
		return;

	/*
	 * prevent recursion, since the user stack tracing may
	 * trigger other kernel events.
	 */
	preempt_disable();
	if (__this_cpu_read(user_stack_count))
		goto out;

	__this_cpu_inc(user_stack_count);

	event = __trace_buffer_lock_reserve(buffer, TRACE_USER_STACK,
					    sizeof(*entry), trace_ctx);
	if (!event)
		goto out_drop_count;
	entry	= ring_buffer_event_data(event);

	entry->tgid		= current->tgid;
	memset(&entry->caller, 0, sizeof(entry->caller));

	stack_trace_save_user(entry->caller, FTRACE_STACK_ENTRIES);
	if (!call_filter_check_discard(call, entry, buffer, event))
		__buffer_unlock_commit(buffer, event);

 out_drop_count:
	__this_cpu_dec(user_stack_count);
 out:
	preempt_enable();
}
#else /* CONFIG_USER_STACKTRACE_SUPPORT */
static void ftrace_trace_userstack(struct trace_array *tr,
				   struct trace_buffer *buffer,
				   unsigned int trace_ctx)
{
}
#endif /* !CONFIG_USER_STACKTRACE_SUPPORT */

#endif /* CONFIG_STACKTRACE */

static inline void
func_repeats_set_delta_ts(struct func_repeats_entry *entry,
			  unsigned long long delta)
{
	entry->bottom_delta_ts = delta & U32_MAX;
	entry->top_delta_ts = (delta >> 32);
}

void trace_last_func_repeats(struct trace_array *tr,
			     struct trace_func_repeats *last_info,
			     unsigned int trace_ctx)
{
	struct trace_buffer *buffer = tr->array_buffer.buffer;
	struct func_repeats_entry *entry;
	struct ring_buffer_event *event;
	u64 delta;

	event = __trace_buffer_lock_reserve(buffer, TRACE_FUNC_REPEATS,
					    sizeof(*entry), trace_ctx);
	if (!event)
		return;

	delta = ring_buffer_event_time_stamp(buffer, event) -
		last_info->ts_last_call;

	entry = ring_buffer_event_data(event);
	entry->ip = last_info->ip;
	entry->parent_ip = last_info->parent_ip;
	entry->count = last_info->count;
	func_repeats_set_delta_ts(entry, delta);

	__buffer_unlock_commit(buffer, event);
}

/* created for use with alloc_percpu */
struct trace_buffer_struct {
	int nesting;
	char buffer[4][TRACE_BUF_SIZE];
};

static struct trace_buffer_struct __percpu *trace_percpu_buffer;

/*
 * This allows for lockless recording.  If we're nested too deeply, then
 * this returns NULL.
 */
static char *get_trace_buf(void)
{
	struct trace_buffer_struct *buffer = this_cpu_ptr(trace_percpu_buffer);

	if (!trace_percpu_buffer || buffer->nesting >= 4)
		return NULL;

	buffer->nesting++;

	/* Interrupts must see nesting incremented before we use the buffer */
	barrier();
	return &buffer->buffer[buffer->nesting - 1][0];
}

static void put_trace_buf(void)
{
	/* Don't let the decrement of nesting leak before this */
	barrier();
	this_cpu_dec(trace_percpu_buffer->nesting);
}

static int alloc_percpu_trace_buffer(void)
{
	struct trace_buffer_struct __percpu *buffers;

	if (trace_percpu_buffer)
		return 0;

	buffers = alloc_percpu(struct trace_buffer_struct);
	if (MEM_FAIL(!buffers, "Could not allocate percpu trace_printk buffer"))
		return -ENOMEM;

	trace_percpu_buffer = buffers;
	return 0;
}

static int buffers_allocated;

void trace_printk_init_buffers(void)
{
	if (buffers_allocated)
		return;

	if (alloc_percpu_trace_buffer())
		return;

	/* trace_printk() is for debug use only. Don't use it in production. */

	pr_warn("\n");
	pr_warn("**********************************************************\n");
	pr_warn("**   NOTICE NOTICE NOTICE NOTICE NOTICE NOTICE NOTICE   **\n");
	pr_warn("**                                                      **\n");
	pr_warn("** trace_printk() being used. Allocating extra memory.  **\n");
	pr_warn("**                                                      **\n");
	pr_warn("** This means that this is a DEBUG kernel and it is     **\n");
	pr_warn("** unsafe for production use.                           **\n");
	pr_warn("**                                                      **\n");
	pr_warn("** If you see this message and you are not debugging    **\n");
	pr_warn("** the kernel, report this immediately to your vendor!  **\n");
	pr_warn("**                                                      **\n");
	pr_warn("**   NOTICE NOTICE NOTICE NOTICE NOTICE NOTICE NOTICE   **\n");
	pr_warn("**********************************************************\n");

	/* Expand the buffers to set size */
	tracing_update_buffers(&global_trace);

	buffers_allocated = 1;

	/*
	 * trace_printk_init_buffers() can be called by modules.
	 * If that happens, then we need to start cmdline recording
	 * directly here. If the global_trace.buffer is already
	 * allocated here, then this was called by module code.
	 */
	if (global_trace.array_buffer.buffer)
		tracing_start_cmdline_record();
}
EXPORT_SYMBOL_GPL(trace_printk_init_buffers);

void trace_printk_start_comm(void)
{
	/* Start tracing comms if trace printk is set */
	if (!buffers_allocated)
		return;
	tracing_start_cmdline_record();
}

static void trace_printk_start_stop_comm(int enabled)
{
	if (!buffers_allocated)
		return;

	if (enabled)
		tracing_start_cmdline_record();
	else
		tracing_stop_cmdline_record();
}

/**
 * trace_vbprintk - write binary msg to tracing buffer
 * @ip:    The address of the caller
 * @fmt:   The string format to write to the buffer
 * @args:  Arguments for @fmt
 */
int trace_vbprintk(unsigned long ip, const char *fmt, va_list args)
{
	struct trace_event_call *call = &event_bprint;
	struct ring_buffer_event *event;
	struct trace_buffer *buffer;
	struct trace_array *tr = &global_trace;
	struct bprint_entry *entry;
	unsigned int trace_ctx;
	char *tbuffer;
	int len = 0, size;

	if (unlikely(tracing_selftest_running || tracing_disabled))
		return 0;

	/* Don't pollute graph traces with trace_vprintk internals */
	pause_graph_tracing();

	trace_ctx = tracing_gen_ctx();
	preempt_disable_notrace();

	tbuffer = get_trace_buf();
	if (!tbuffer) {
		len = 0;
		goto out_nobuffer;
	}

	len = vbin_printf((u32 *)tbuffer, TRACE_BUF_SIZE/sizeof(int), fmt, args);

	if (len > TRACE_BUF_SIZE/sizeof(int) || len < 0)
		goto out_put;

	size = sizeof(*entry) + sizeof(u32) * len;
	buffer = tr->array_buffer.buffer;
	ring_buffer_nest_start(buffer);
	event = __trace_buffer_lock_reserve(buffer, TRACE_BPRINT, size,
					    trace_ctx);
	if (!event)
		goto out;
	entry = ring_buffer_event_data(event);
	entry->ip			= ip;
	entry->fmt			= fmt;

	memcpy(entry->buf, tbuffer, sizeof(u32) * len);
	if (!call_filter_check_discard(call, entry, buffer, event)) {
		__buffer_unlock_commit(buffer, event);
		ftrace_trace_stack(tr, buffer, trace_ctx, 6, NULL);
	}

out:
	ring_buffer_nest_end(buffer);
out_put:
	put_trace_buf();

out_nobuffer:
	preempt_enable_notrace();
	unpause_graph_tracing();

	return len;
}
EXPORT_SYMBOL_GPL(trace_vbprintk);

__printf(3, 0)
static int
__trace_array_vprintk(struct trace_buffer *buffer,
		      unsigned long ip, const char *fmt, va_list args)
{
	struct trace_event_call *call = &event_print;
	struct ring_buffer_event *event;
	int len = 0, size;
	struct print_entry *entry;
	unsigned int trace_ctx;
	char *tbuffer;

	if (tracing_disabled)
		return 0;

	/* Don't pollute graph traces with trace_vprintk internals */
	pause_graph_tracing();

	trace_ctx = tracing_gen_ctx();
	preempt_disable_notrace();


	tbuffer = get_trace_buf();
	if (!tbuffer) {
		len = 0;
		goto out_nobuffer;
	}

	len = vscnprintf(tbuffer, TRACE_BUF_SIZE, fmt, args);

	size = sizeof(*entry) + len + 1;
	ring_buffer_nest_start(buffer);
	event = __trace_buffer_lock_reserve(buffer, TRACE_PRINT, size,
					    trace_ctx);
	if (!event)
		goto out;
	entry = ring_buffer_event_data(event);
	entry->ip = ip;

	memcpy(&entry->buf, tbuffer, len + 1);
	if (!call_filter_check_discard(call, entry, buffer, event)) {
		__buffer_unlock_commit(buffer, event);
		ftrace_trace_stack(&global_trace, buffer, trace_ctx, 6, NULL);
	}

out:
	ring_buffer_nest_end(buffer);
	put_trace_buf();

out_nobuffer:
	preempt_enable_notrace();
	unpause_graph_tracing();

	return len;
}

__printf(3, 0)
int trace_array_vprintk(struct trace_array *tr,
			unsigned long ip, const char *fmt, va_list args)
{
	if (tracing_selftest_running && tr == &global_trace)
		return 0;

	return __trace_array_vprintk(tr->array_buffer.buffer, ip, fmt, args);
}

/**
 * trace_array_printk - Print a message to a specific instance
 * @tr: The instance trace_array descriptor
 * @ip: The instruction pointer that this is called from.
 * @fmt: The format to print (printf format)
 *
 * If a subsystem sets up its own instance, they have the right to
 * printk strings into their tracing instance buffer using this
 * function. Note, this function will not write into the top level
 * buffer (use trace_printk() for that), as writing into the top level
 * buffer should only have events that can be individually disabled.
 * trace_printk() is only used for debugging a kernel, and should not
 * be ever incorporated in normal use.
 *
 * trace_array_printk() can be used, as it will not add noise to the
 * top level tracing buffer.
 *
 * Note, trace_array_init_printk() must be called on @tr before this
 * can be used.
 */
__printf(3, 0)
int trace_array_printk(struct trace_array *tr,
		       unsigned long ip, const char *fmt, ...)
{
	int ret;
	va_list ap;

	if (!tr)
		return -ENOENT;

	/* This is only allowed for created instances */
	if (tr == &global_trace)
		return 0;

	if (!(tr->trace_flags & TRACE_ITER_PRINTK))
		return 0;

	va_start(ap, fmt);
	ret = trace_array_vprintk(tr, ip, fmt, ap);
	va_end(ap);
	return ret;
}
EXPORT_SYMBOL_GPL(trace_array_printk);

/**
 * trace_array_init_printk - Initialize buffers for trace_array_printk()
 * @tr: The trace array to initialize the buffers for
 *
 * As trace_array_printk() only writes into instances, they are OK to
 * have in the kernel (unlike trace_printk()). This needs to be called
 * before trace_array_printk() can be used on a trace_array.
 */
int trace_array_init_printk(struct trace_array *tr)
{
	if (!tr)
		return -ENOENT;

	/* This is only allowed for created instances */
	if (tr == &global_trace)
		return -EINVAL;

	return alloc_percpu_trace_buffer();
}
EXPORT_SYMBOL_GPL(trace_array_init_printk);

__printf(3, 4)
int trace_array_printk_buf(struct trace_buffer *buffer,
			   unsigned long ip, const char *fmt, ...)
{
	int ret;
	va_list ap;

	if (!(global_trace.trace_flags & TRACE_ITER_PRINTK))
		return 0;

	va_start(ap, fmt);
	ret = __trace_array_vprintk(buffer, ip, fmt, ap);
	va_end(ap);
	return ret;
}

__printf(2, 0)
int trace_vprintk(unsigned long ip, const char *fmt, va_list args)
{
	return trace_array_vprintk(&global_trace, ip, fmt, args);
}
EXPORT_SYMBOL_GPL(trace_vprintk);

static void trace_iterator_increment(struct trace_iterator *iter)
{
	struct ring_buffer_iter *buf_iter = trace_buffer_iter(iter, iter->cpu);

	iter->idx++;
	if (buf_iter)
		ring_buffer_iter_advance(buf_iter);
}

static struct trace_entry *
peek_next_entry(struct trace_iterator *iter, int cpu, u64 *ts,
		unsigned long *lost_events)
{
	struct ring_buffer_event *event;
	struct ring_buffer_iter *buf_iter = trace_buffer_iter(iter, cpu);

	if (buf_iter) {
		event = ring_buffer_iter_peek(buf_iter, ts);
		if (lost_events)
			*lost_events = ring_buffer_iter_dropped(buf_iter) ?
				(unsigned long)-1 : 0;
	} else {
		event = ring_buffer_peek(iter->array_buffer->buffer, cpu, ts,
					 lost_events);
	}

	if (event) {
		iter->ent_size = ring_buffer_event_length(event);
		return ring_buffer_event_data(event);
	}
	iter->ent_size = 0;
	return NULL;
}

static struct trace_entry *
__find_next_entry(struct trace_iterator *iter, int *ent_cpu,
		  unsigned long *missing_events, u64 *ent_ts)
{
	struct trace_buffer *buffer = iter->array_buffer->buffer;
	struct trace_entry *ent, *next = NULL;
	unsigned long lost_events = 0, next_lost = 0;
	int cpu_file = iter->cpu_file;
	u64 next_ts = 0, ts;
	int next_cpu = -1;
	int next_size = 0;
	int cpu;

	/*
	 * If we are in a per_cpu trace file, don't bother by iterating over
	 * all cpu and peek directly.
	 */
	if (cpu_file > RING_BUFFER_ALL_CPUS) {
		if (ring_buffer_empty_cpu(buffer, cpu_file))
			return NULL;
		ent = peek_next_entry(iter, cpu_file, ent_ts, missing_events);
		if (ent_cpu)
			*ent_cpu = cpu_file;

		return ent;
	}

	for_each_tracing_cpu(cpu) {

		if (ring_buffer_empty_cpu(buffer, cpu))
			continue;

		ent = peek_next_entry(iter, cpu, &ts, &lost_events);

		/*
		 * Pick the entry with the smallest timestamp:
		 */
		if (ent && (!next || ts < next_ts)) {
			next = ent;
			next_cpu = cpu;
			next_ts = ts;
			next_lost = lost_events;
			next_size = iter->ent_size;
		}
	}

	iter->ent_size = next_size;

	if (ent_cpu)
		*ent_cpu = next_cpu;

	if (ent_ts)
		*ent_ts = next_ts;

	if (missing_events)
		*missing_events = next_lost;

	return next;
}

#define STATIC_FMT_BUF_SIZE	128
static char static_fmt_buf[STATIC_FMT_BUF_SIZE];

char *trace_iter_expand_format(struct trace_iterator *iter)
{
	char *tmp;

	/*
	 * iter->tr is NULL when used with tp_printk, which makes
	 * this get called where it is not safe to call krealloc().
	 */
	if (!iter->tr || iter->fmt == static_fmt_buf)
		return NULL;

	tmp = krealloc(iter->fmt, iter->fmt_size + STATIC_FMT_BUF_SIZE,
		       GFP_KERNEL);
	if (tmp) {
		iter->fmt_size += STATIC_FMT_BUF_SIZE;
		iter->fmt = tmp;
	}

	return tmp;
}

/* Returns true if the string is safe to dereference from an event */
static bool trace_safe_str(struct trace_iterator *iter, const char *str,
			   bool star, int len)
{
	unsigned long addr = (unsigned long)str;
	struct trace_event *trace_event;
	struct trace_event_call *event;

	/* Ignore strings with no length */
	if (star && !len)
		return true;

	/* OK if part of the event data */
	if ((addr >= (unsigned long)iter->ent) &&
	    (addr < (unsigned long)iter->ent + iter->ent_size))
		return true;

	/* OK if part of the temp seq buffer */
	if ((addr >= (unsigned long)iter->tmp_seq.buffer) &&
	    (addr < (unsigned long)iter->tmp_seq.buffer + TRACE_SEQ_BUFFER_SIZE))
		return true;

	/* Core rodata can not be freed */
	if (is_kernel_rodata(addr))
		return true;

	if (trace_is_tracepoint_string(str))
		return true;

	/*
	 * Now this could be a module event, referencing core module
	 * data, which is OK.
	 */
	if (!iter->ent)
		return false;

	trace_event = ftrace_find_event(iter->ent->type);
	if (!trace_event)
		return false;

	event = container_of(trace_event, struct trace_event_call, event);
	if ((event->flags & TRACE_EVENT_FL_DYNAMIC) || !event->module)
		return false;

	/* Would rather have rodata, but this will suffice */
	if (within_module_core(addr, event->module))
		return true;

	return false;
}

static DEFINE_STATIC_KEY_FALSE(trace_no_verify);

static int test_can_verify_check(const char *fmt, ...)
{
	char buf[16];
	va_list ap;
	int ret;

	/*
	 * The verifier is dependent on vsnprintf() modifies the va_list
	 * passed to it, where it is sent as a reference. Some architectures
	 * (like x86_32) passes it by value, which means that vsnprintf()
	 * does not modify the va_list passed to it, and the verifier
	 * would then need to be able to understand all the values that
	 * vsnprintf can use. If it is passed by value, then the verifier
	 * is disabled.
	 */
	va_start(ap, fmt);
	vsnprintf(buf, 16, "%d", ap);
	ret = va_arg(ap, int);
	va_end(ap);

	return ret;
}

static void test_can_verify(void)
{
	if (!test_can_verify_check("%d %d", 0, 1)) {
		pr_info("trace event string verifier disabled\n");
		static_branch_inc(&trace_no_verify);
	}
}

/**
 * trace_check_vprintf - Check dereferenced strings while writing to the seq buffer
 * @iter: The iterator that holds the seq buffer and the event being printed
 * @fmt: The format used to print the event
 * @ap: The va_list holding the data to print from @fmt.
 *
 * This writes the data into the @iter->seq buffer using the data from
 * @fmt and @ap. If the format has a %s, then the source of the string
 * is examined to make sure it is safe to print, otherwise it will
 * warn and print "[UNSAFE MEMORY]" in place of the dereferenced string
 * pointer.
 */
void trace_check_vprintf(struct trace_iterator *iter, const char *fmt,
			 va_list ap)
{
	const char *p = fmt;
	const char *str;
	int i, j;

	if (WARN_ON_ONCE(!fmt))
		return;

	if (static_branch_unlikely(&trace_no_verify))
		goto print;

	/* Don't bother checking when doing a ftrace_dump() */
	if (iter->fmt == static_fmt_buf)
		goto print;

	while (*p) {
		bool star = false;
		int len = 0;

		j = 0;

		/* We only care about %s and variants */
		for (i = 0; p[i]; i++) {
			if (i + 1 >= iter->fmt_size) {
				/*
				 * If we can't expand the copy buffer,
				 * just print it.
				 */
				if (!trace_iter_expand_format(iter))
					goto print;
			}

			if (p[i] == '\\' && p[i+1]) {
				i++;
				continue;
			}
			if (p[i] == '%') {
				/* Need to test cases like %08.*s */
				for (j = 1; p[i+j]; j++) {
					if (isdigit(p[i+j]) ||
					    p[i+j] == '.')
						continue;
					if (p[i+j] == '*') {
						star = true;
						continue;
					}
					break;
				}
				if (p[i+j] == 's')
					break;
				star = false;
			}
			j = 0;
		}
		/* If no %s found then just print normally */
		if (!p[i])
			break;

		/* Copy up to the %s, and print that */
		strncpy(iter->fmt, p, i);
		iter->fmt[i] = '\0';
		trace_seq_vprintf(&iter->seq, iter->fmt, ap);

		/*
		 * If iter->seq is full, the above call no longer guarantees
		 * that ap is in sync with fmt processing, and further calls
		 * to va_arg() can return wrong positional arguments.
		 *
		 * Ensure that ap is no longer used in this case.
		 */
		if (iter->seq.full) {
			p = "";
			break;
		}

		if (star)
			len = va_arg(ap, int);

		/* The ap now points to the string data of the %s */
		str = va_arg(ap, const char *);

		/*
		 * If you hit this warning, it is likely that the
		 * trace event in question used %s on a string that
		 * was saved at the time of the event, but may not be
		 * around when the trace is read. Use __string(),
		 * __assign_str() and __get_str() helpers in the TRACE_EVENT()
		 * instead. See samples/trace_events/trace-events-sample.h
		 * for reference.
		 */
		if (WARN_ONCE(!trace_safe_str(iter, str, star, len),
			      "fmt: '%s' current_buffer: '%s'",
			      fmt, seq_buf_str(&iter->seq.seq))) {
			int ret;

			/* Try to safely read the string */
			if (star) {
				if (len + 1 > iter->fmt_size)
					len = iter->fmt_size - 1;
				if (len < 0)
					len = 0;
				ret = copy_from_kernel_nofault(iter->fmt, str, len);
				iter->fmt[len] = 0;
				star = false;
			} else {
				ret = strncpy_from_kernel_nofault(iter->fmt, str,
								  iter->fmt_size);
			}
			if (ret < 0)
				trace_seq_printf(&iter->seq, "(0x%px)", str);
			else
				trace_seq_printf(&iter->seq, "(0x%px:%s)",
						 str, iter->fmt);
			str = "[UNSAFE-MEMORY]";
			strcpy(iter->fmt, "%s");
		} else {
			strncpy(iter->fmt, p + i, j + 1);
			iter->fmt[j+1] = '\0';
		}
		if (star)
			trace_seq_printf(&iter->seq, iter->fmt, len, str);
		else
			trace_seq_printf(&iter->seq, iter->fmt, str);

		p += i + j + 1;
	}
 print:
	if (*p)
		trace_seq_vprintf(&iter->seq, p, ap);
}

const char *trace_event_format(struct trace_iterator *iter, const char *fmt)
{
	const char *p, *new_fmt;
	char *q;

	if (WARN_ON_ONCE(!fmt))
		return fmt;

	if (!iter->tr || iter->tr->trace_flags & TRACE_ITER_HASH_PTR)
		return fmt;

	p = fmt;
	new_fmt = q = iter->fmt;
	while (*p) {
		if (unlikely(q - new_fmt + 3 > iter->fmt_size)) {
			if (!trace_iter_expand_format(iter))
				return fmt;

			q += iter->fmt - new_fmt;
			new_fmt = iter->fmt;
		}

		*q++ = *p++;

		/* Replace %p with %px */
		if (p[-1] == '%') {
			if (p[0] == '%') {
				*q++ = *p++;
			} else if (p[0] == 'p' && !isalnum(p[1])) {
				*q++ = *p++;
				*q++ = 'x';
			}
		}
	}
	*q = '\0';

	return new_fmt;
}

#define STATIC_TEMP_BUF_SIZE	128
static char static_temp_buf[STATIC_TEMP_BUF_SIZE] __aligned(4);

/* Find the next real entry, without updating the iterator itself */
struct trace_entry *trace_find_next_entry(struct trace_iterator *iter,
					  int *ent_cpu, u64 *ent_ts)
{
	/* __find_next_entry will reset ent_size */
	int ent_size = iter->ent_size;
	struct trace_entry *entry;

	/*
	 * If called from ftrace_dump(), then the iter->temp buffer
	 * will be the static_temp_buf and not created from kmalloc.
	 * If the entry size is greater than the buffer, we can
	 * not save it. Just return NULL in that case. This is only
	 * used to add markers when two consecutive events' time
	 * stamps have a large delta. See trace_print_lat_context()
	 */
	if (iter->temp == static_temp_buf &&
	    STATIC_TEMP_BUF_SIZE < ent_size)
		return NULL;

	/*
	 * The __find_next_entry() may call peek_next_entry(), which may
	 * call ring_buffer_peek() that may make the contents of iter->ent
	 * undefined. Need to copy iter->ent now.
	 */
	if (iter->ent && iter->ent != iter->temp) {
		if ((!iter->temp || iter->temp_size < iter->ent_size) &&
		    !WARN_ON_ONCE(iter->temp == static_temp_buf)) {
			void *temp;
			temp = kmalloc(iter->ent_size, GFP_KERNEL);
			if (!temp)
				return NULL;
			kfree(iter->temp);
			iter->temp = temp;
			iter->temp_size = iter->ent_size;
		}
		memcpy(iter->temp, iter->ent, iter->ent_size);
		iter->ent = iter->temp;
	}
	entry = __find_next_entry(iter, ent_cpu, NULL, ent_ts);
	/* Put back the original ent_size */
	iter->ent_size = ent_size;

	return entry;
}

/* Find the next real entry, and increment the iterator to the next entry */
void *trace_find_next_entry_inc(struct trace_iterator *iter)
{
	iter->ent = __find_next_entry(iter, &iter->cpu,
				      &iter->lost_events, &iter->ts);

	if (iter->ent)
		trace_iterator_increment(iter);

	return iter->ent ? iter : NULL;
}

static void trace_consume(struct trace_iterator *iter)
{
	ring_buffer_consume(iter->array_buffer->buffer, iter->cpu, &iter->ts,
			    &iter->lost_events);
}

static void *s_next(struct seq_file *m, void *v, loff_t *pos)
{
	struct trace_iterator *iter = m->private;
	int i = (int)*pos;
	void *ent;

	WARN_ON_ONCE(iter->leftover);

	(*pos)++;

	/* can't go backwards */
	if (iter->idx > i)
		return NULL;

	if (iter->idx < 0)
		ent = trace_find_next_entry_inc(iter);
	else
		ent = iter;

	while (ent && iter->idx < i)
		ent = trace_find_next_entry_inc(iter);

	iter->pos = *pos;

	return ent;
}

void tracing_iter_reset(struct trace_iterator *iter, int cpu)
{
	struct ring_buffer_iter *buf_iter;
	unsigned long entries = 0;
	u64 ts;

	per_cpu_ptr(iter->array_buffer->data, cpu)->skipped_entries = 0;

	buf_iter = trace_buffer_iter(iter, cpu);
	if (!buf_iter)
		return;

	ring_buffer_iter_reset(buf_iter);

	/*
	 * We could have the case with the max latency tracers
	 * that a reset never took place on a cpu. This is evident
	 * by the timestamp being before the start of the buffer.
	 */
	while (ring_buffer_iter_peek(buf_iter, &ts)) {
		if (ts >= iter->array_buffer->time_start)
			break;
		entries++;
		ring_buffer_iter_advance(buf_iter);
	}

	per_cpu_ptr(iter->array_buffer->data, cpu)->skipped_entries = entries;
}

/*
 * The current tracer is copied to avoid a global locking
 * all around.
 */
static void *s_start(struct seq_file *m, loff_t *pos)
{
	struct trace_iterator *iter = m->private;
	struct trace_array *tr = iter->tr;
	int cpu_file = iter->cpu_file;
	void *p = NULL;
	loff_t l = 0;
	int cpu;

	mutex_lock(&trace_types_lock);
	if (unlikely(tr->current_trace != iter->trace)) {
		/* Close iter->trace before switching to the new current tracer */
		if (iter->trace->close)
			iter->trace->close(iter);
		iter->trace = tr->current_trace;
		/* Reopen the new current tracer */
		if (iter->trace->open)
			iter->trace->open(iter);
	}
	mutex_unlock(&trace_types_lock);

#ifdef CONFIG_TRACER_MAX_TRACE
	if (iter->snapshot && iter->trace->use_max_tr)
		return ERR_PTR(-EBUSY);
#endif

	if (*pos != iter->pos) {
		iter->ent = NULL;
		iter->cpu = 0;
		iter->idx = -1;

		if (cpu_file == RING_BUFFER_ALL_CPUS) {
			for_each_tracing_cpu(cpu)
				tracing_iter_reset(iter, cpu);
		} else
			tracing_iter_reset(iter, cpu_file);

		iter->leftover = 0;
		for (p = iter; p && l < *pos; p = s_next(m, p, &l))
			;

	} else {
		/*
		 * If we overflowed the seq_file before, then we want
		 * to just reuse the trace_seq buffer again.
		 */
		if (iter->leftover)
			p = iter;
		else {
			l = *pos - 1;
			p = s_next(m, p, &l);
		}
	}

	trace_event_read_lock();
	trace_access_lock(cpu_file);
	return p;
}

static void s_stop(struct seq_file *m, void *p)
{
	struct trace_iterator *iter = m->private;

#ifdef CONFIG_TRACER_MAX_TRACE
	if (iter->snapshot && iter->trace->use_max_tr)
		return;
#endif

	trace_access_unlock(iter->cpu_file);
	trace_event_read_unlock();
}

static void
get_total_entries_cpu(struct array_buffer *buf, unsigned long *total,
		      unsigned long *entries, int cpu)
{
	unsigned long count;

	count = ring_buffer_entries_cpu(buf->buffer, cpu);
	/*
	 * If this buffer has skipped entries, then we hold all
	 * entries for the trace and we need to ignore the
	 * ones before the time stamp.
	 */
	if (per_cpu_ptr(buf->data, cpu)->skipped_entries) {
		count -= per_cpu_ptr(buf->data, cpu)->skipped_entries;
		/* total is the same as the entries */
		*total = count;
	} else
		*total = count +
			ring_buffer_overrun_cpu(buf->buffer, cpu);
	*entries = count;
}

static void
get_total_entries(struct array_buffer *buf,
		  unsigned long *total, unsigned long *entries)
{
	unsigned long t, e;
	int cpu;

	*total = 0;
	*entries = 0;

	for_each_tracing_cpu(cpu) {
		get_total_entries_cpu(buf, &t, &e, cpu);
		*total += t;
		*entries += e;
	}
}

unsigned long trace_total_entries_cpu(struct trace_array *tr, int cpu)
{
	unsigned long total, entries;

	if (!tr)
		tr = &global_trace;

	get_total_entries_cpu(&tr->array_buffer, &total, &entries, cpu);

	return entries;
}

unsigned long trace_total_entries(struct trace_array *tr)
{
	unsigned long total, entries;

	if (!tr)
		tr = &global_trace;

	get_total_entries(&tr->array_buffer, &total, &entries);

	return entries;
}

static void print_lat_help_header(struct seq_file *m)
{
	seq_puts(m, "#                    _------=> CPU#            \n"
		    "#                   / _-----=> irqs-off/BH-disabled\n"
		    "#                  | / _----=> need-resched    \n"
		    "#                  || / _---=> hardirq/softirq \n"
		    "#                  ||| / _--=> preempt-depth   \n"
		    "#                  |||| / _-=> migrate-disable \n"
		    "#                  ||||| /     delay           \n"
		    "#  cmd     pid     |||||| time  |   caller     \n"
		    "#     \\   /        ||||||  \\    |    /       \n");
}

static void print_event_info(struct array_buffer *buf, struct seq_file *m)
{
	unsigned long total;
	unsigned long entries;

	get_total_entries(buf, &total, &entries);
	seq_printf(m, "# entries-in-buffer/entries-written: %lu/%lu   #P:%d\n",
		   entries, total, num_online_cpus());
	seq_puts(m, "#\n");
}

static void print_func_help_header(struct array_buffer *buf, struct seq_file *m,
				   unsigned int flags)
{
	bool tgid = flags & TRACE_ITER_RECORD_TGID;

	print_event_info(buf, m);

	seq_printf(m, "#           TASK-PID    %s CPU#     TIMESTAMP  FUNCTION\n", tgid ? "   TGID   " : "");
	seq_printf(m, "#              | |      %s   |         |         |\n",      tgid ? "     |    " : "");
}

static void print_func_help_header_irq(struct array_buffer *buf, struct seq_file *m,
				       unsigned int flags)
{
	bool tgid = flags & TRACE_ITER_RECORD_TGID;
	static const char space[] = "            ";
	int prec = tgid ? 12 : 2;

	print_event_info(buf, m);

	seq_printf(m, "#                            %.*s  _-----=> irqs-off/BH-disabled\n", prec, space);
	seq_printf(m, "#                            %.*s / _----=> need-resched\n", prec, space);
	seq_printf(m, "#                            %.*s| / _---=> hardirq/softirq\n", prec, space);
	seq_printf(m, "#                            %.*s|| / _--=> preempt-depth\n", prec, space);
	seq_printf(m, "#                            %.*s||| / _-=> migrate-disable\n", prec, space);
	seq_printf(m, "#                            %.*s|||| /     delay\n", prec, space);
	seq_printf(m, "#           TASK-PID  %.*s CPU#  |||||  TIMESTAMP  FUNCTION\n", prec, "     TGID   ");
	seq_printf(m, "#              | |    %.*s   |   |||||     |         |\n", prec, "       |    ");
}

void
print_trace_header(struct seq_file *m, struct trace_iterator *iter)
{
	unsigned long sym_flags = (global_trace.trace_flags & TRACE_ITER_SYM_MASK);
	struct array_buffer *buf = iter->array_buffer;
	struct trace_array_cpu *data = per_cpu_ptr(buf->data, buf->cpu);
	struct tracer *type = iter->trace;
	unsigned long entries;
	unsigned long total;
	const char *name = type->name;

	get_total_entries(buf, &total, &entries);

	seq_printf(m, "# %s latency trace v1.1.5 on %s\n",
		   name, UTS_RELEASE);
	seq_puts(m, "# -----------------------------------"
		 "---------------------------------\n");
	seq_printf(m, "# latency: %lu us, #%lu/%lu, CPU#%d |"
		   " (M:%s VP:%d, KP:%d, SP:%d HP:%d",
		   nsecs_to_usecs(data->saved_latency),
		   entries,
		   total,
		   buf->cpu,
		   preempt_model_none()      ? "server" :
		   preempt_model_voluntary() ? "desktop" :
		   preempt_model_full()      ? "preempt" :
		   preempt_model_rt()        ? "preempt_rt" :
		   "unknown",
		   /* These are reserved for later use */
		   0, 0, 0, 0);
#ifdef CONFIG_SMP
	seq_printf(m, " #P:%d)\n", num_online_cpus());
#else
	seq_puts(m, ")\n");
#endif
	seq_puts(m, "#    -----------------\n");
	seq_printf(m, "#    | task: %.16s-%d "
		   "(uid:%d nice:%ld policy:%ld rt_prio:%ld)\n",
		   data->comm, data->pid,
		   from_kuid_munged(seq_user_ns(m), data->uid), data->nice,
		   data->policy, data->rt_priority);
	seq_puts(m, "#    -----------------\n");

	if (data->critical_start) {
		seq_puts(m, "#  => started at: ");
		seq_print_ip_sym(&iter->seq, data->critical_start, sym_flags);
		trace_print_seq(m, &iter->seq);
		seq_puts(m, "\n#  => ended at:   ");
		seq_print_ip_sym(&iter->seq, data->critical_end, sym_flags);
		trace_print_seq(m, &iter->seq);
		seq_puts(m, "\n#\n");
	}

	seq_puts(m, "#\n");
}

static void test_cpu_buff_start(struct trace_iterator *iter)
{
	struct trace_seq *s = &iter->seq;
	struct trace_array *tr = iter->tr;

	if (!(tr->trace_flags & TRACE_ITER_ANNOTATE))
		return;

	if (!(iter->iter_flags & TRACE_FILE_ANNOTATE))
		return;

	if (cpumask_available(iter->started) &&
	    cpumask_test_cpu(iter->cpu, iter->started))
		return;

	if (per_cpu_ptr(iter->array_buffer->data, iter->cpu)->skipped_entries)
		return;

	if (cpumask_available(iter->started))
		cpumask_set_cpu(iter->cpu, iter->started);

	/* Don't print started cpu buffer for the first entry of the trace */
	if (iter->idx > 1)
		trace_seq_printf(s, "##### CPU %u buffer started ####\n",
				iter->cpu);
}

static enum print_line_t print_trace_fmt(struct trace_iterator *iter)
{
	struct trace_array *tr = iter->tr;
	struct trace_seq *s = &iter->seq;
	unsigned long sym_flags = (tr->trace_flags & TRACE_ITER_SYM_MASK);
	struct trace_entry *entry;
	struct trace_event *event;

	entry = iter->ent;

	test_cpu_buff_start(iter);

	event = ftrace_find_event(entry->type);

	if (tr->trace_flags & TRACE_ITER_CONTEXT_INFO) {
		if (iter->iter_flags & TRACE_FILE_LAT_FMT)
			trace_print_lat_context(iter);
		else
			trace_print_context(iter);
	}

	if (trace_seq_has_overflowed(s))
		return TRACE_TYPE_PARTIAL_LINE;

	if (event) {
		if (tr->trace_flags & TRACE_ITER_FIELDS)
			return print_event_fields(iter, event);
		return event->funcs->trace(iter, sym_flags, event);
	}

	trace_seq_printf(s, "Unknown type %d\n", entry->type);

	return trace_handle_return(s);
}

static enum print_line_t print_raw_fmt(struct trace_iterator *iter)
{
	struct trace_array *tr = iter->tr;
	struct trace_seq *s = &iter->seq;
	struct trace_entry *entry;
	struct trace_event *event;

	entry = iter->ent;

	if (tr->trace_flags & TRACE_ITER_CONTEXT_INFO)
		trace_seq_printf(s, "%d %d %llu ",
				 entry->pid, iter->cpu, iter->ts);

	if (trace_seq_has_overflowed(s))
		return TRACE_TYPE_PARTIAL_LINE;

	event = ftrace_find_event(entry->type);
	if (event)
		return event->funcs->raw(iter, 0, event);

	trace_seq_printf(s, "%d ?\n", entry->type);

	return trace_handle_return(s);
}

static enum print_line_t print_hex_fmt(struct trace_iterator *iter)
{
	struct trace_array *tr = iter->tr;
	struct trace_seq *s = &iter->seq;
	unsigned char newline = '\n';
	struct trace_entry *entry;
	struct trace_event *event;

	entry = iter->ent;

	if (tr->trace_flags & TRACE_ITER_CONTEXT_INFO) {
		SEQ_PUT_HEX_FIELD(s, entry->pid);
		SEQ_PUT_HEX_FIELD(s, iter->cpu);
		SEQ_PUT_HEX_FIELD(s, iter->ts);
		if (trace_seq_has_overflowed(s))
			return TRACE_TYPE_PARTIAL_LINE;
	}

	event = ftrace_find_event(entry->type);
	if (event) {
		enum print_line_t ret = event->funcs->hex(iter, 0, event);
		if (ret != TRACE_TYPE_HANDLED)
			return ret;
	}

	SEQ_PUT_FIELD(s, newline);

	return trace_handle_return(s);
}

static enum print_line_t print_bin_fmt(struct trace_iterator *iter)
{
	struct trace_array *tr = iter->tr;
	struct trace_seq *s = &iter->seq;
	struct trace_entry *entry;
	struct trace_event *event;

	entry = iter->ent;

	if (tr->trace_flags & TRACE_ITER_CONTEXT_INFO) {
		SEQ_PUT_FIELD(s, entry->pid);
		SEQ_PUT_FIELD(s, iter->cpu);
		SEQ_PUT_FIELD(s, iter->ts);
		if (trace_seq_has_overflowed(s))
			return TRACE_TYPE_PARTIAL_LINE;
	}

	event = ftrace_find_event(entry->type);
	return event ? event->funcs->binary(iter, 0, event) :
		TRACE_TYPE_HANDLED;
}

int trace_empty(struct trace_iterator *iter)
{
	struct ring_buffer_iter *buf_iter;
	int cpu;

	/* If we are looking at one CPU buffer, only check that one */
	if (iter->cpu_file != RING_BUFFER_ALL_CPUS) {
		cpu = iter->cpu_file;
		buf_iter = trace_buffer_iter(iter, cpu);
		if (buf_iter) {
			if (!ring_buffer_iter_empty(buf_iter))
				return 0;
		} else {
			if (!ring_buffer_empty_cpu(iter->array_buffer->buffer, cpu))
				return 0;
		}
		return 1;
	}

	for_each_tracing_cpu(cpu) {
		buf_iter = trace_buffer_iter(iter, cpu);
		if (buf_iter) {
			if (!ring_buffer_iter_empty(buf_iter))
				return 0;
		} else {
			if (!ring_buffer_empty_cpu(iter->array_buffer->buffer, cpu))
				return 0;
		}
	}

	return 1;
}

/*  Called with trace_event_read_lock() held. */
enum print_line_t print_trace_line(struct trace_iterator *iter)
{
	struct trace_array *tr = iter->tr;
	unsigned long trace_flags = tr->trace_flags;
	enum print_line_t ret;

	if (iter->lost_events) {
		if (iter->lost_events == (unsigned long)-1)
			trace_seq_printf(&iter->seq, "CPU:%d [LOST EVENTS]\n",
					 iter->cpu);
		else
			trace_seq_printf(&iter->seq, "CPU:%d [LOST %lu EVENTS]\n",
					 iter->cpu, iter->lost_events);
		if (trace_seq_has_overflowed(&iter->seq))
			return TRACE_TYPE_PARTIAL_LINE;
	}

	if (iter->trace && iter->trace->print_line) {
		ret = iter->trace->print_line(iter);
		if (ret != TRACE_TYPE_UNHANDLED)
			return ret;
	}

	if (iter->ent->type == TRACE_BPUTS &&
			trace_flags & TRACE_ITER_PRINTK &&
			trace_flags & TRACE_ITER_PRINTK_MSGONLY)
		return trace_print_bputs_msg_only(iter);

	if (iter->ent->type == TRACE_BPRINT &&
			trace_flags & TRACE_ITER_PRINTK &&
			trace_flags & TRACE_ITER_PRINTK_MSGONLY)
		return trace_print_bprintk_msg_only(iter);

	if (iter->ent->type == TRACE_PRINT &&
			trace_flags & TRACE_ITER_PRINTK &&
			trace_flags & TRACE_ITER_PRINTK_MSGONLY)
		return trace_print_printk_msg_only(iter);

	if (trace_flags & TRACE_ITER_BIN)
		return print_bin_fmt(iter);

	if (trace_flags & TRACE_ITER_HEX)
		return print_hex_fmt(iter);

	if (trace_flags & TRACE_ITER_RAW)
		return print_raw_fmt(iter);

	return print_trace_fmt(iter);
}

void trace_latency_header(struct seq_file *m)
{
	struct trace_iterator *iter = m->private;
	struct trace_array *tr = iter->tr;

	/* print nothing if the buffers are empty */
	if (trace_empty(iter))
		return;

	if (iter->iter_flags & TRACE_FILE_LAT_FMT)
		print_trace_header(m, iter);

	if (!(tr->trace_flags & TRACE_ITER_VERBOSE))
		print_lat_help_header(m);
}

void trace_default_header(struct seq_file *m)
{
	struct trace_iterator *iter = m->private;
	struct trace_array *tr = iter->tr;
	unsigned long trace_flags = tr->trace_flags;

	if (!(trace_flags & TRACE_ITER_CONTEXT_INFO))
		return;

	if (iter->iter_flags & TRACE_FILE_LAT_FMT) {
		/* print nothing if the buffers are empty */
		if (trace_empty(iter))
			return;
		print_trace_header(m, iter);
		if (!(trace_flags & TRACE_ITER_VERBOSE))
			print_lat_help_header(m);
	} else {
		if (!(trace_flags & TRACE_ITER_VERBOSE)) {
			if (trace_flags & TRACE_ITER_IRQ_INFO)
				print_func_help_header_irq(iter->array_buffer,
							   m, trace_flags);
			else
				print_func_help_header(iter->array_buffer, m,
						       trace_flags);
		}
	}
}

static void test_ftrace_alive(struct seq_file *m)
{
	if (!ftrace_is_dead())
		return;
	seq_puts(m, "# WARNING: FUNCTION TRACING IS CORRUPTED\n"
		    "#          MAY BE MISSING FUNCTION EVENTS\n");
}

#ifdef CONFIG_TRACER_MAX_TRACE
static void show_snapshot_main_help(struct seq_file *m)
{
	seq_puts(m, "# echo 0 > snapshot : Clears and frees snapshot buffer\n"
		    "# echo 1 > snapshot : Allocates snapshot buffer, if not already allocated.\n"
		    "#                      Takes a snapshot of the main buffer.\n"
		    "# echo 2 > snapshot : Clears snapshot buffer (but does not allocate or free)\n"
		    "#                      (Doesn't have to be '2' works with any number that\n"
		    "#                       is not a '0' or '1')\n");
}

static void show_snapshot_percpu_help(struct seq_file *m)
{
	seq_puts(m, "# echo 0 > snapshot : Invalid for per_cpu snapshot file.\n");
#ifdef CONFIG_RING_BUFFER_ALLOW_SWAP
	seq_puts(m, "# echo 1 > snapshot : Allocates snapshot buffer, if not already allocated.\n"
		    "#                      Takes a snapshot of the main buffer for this cpu.\n");
#else
	seq_puts(m, "# echo 1 > snapshot : Not supported with this kernel.\n"
		    "#                     Must use main snapshot file to allocate.\n");
#endif
	seq_puts(m, "# echo 2 > snapshot : Clears this cpu's snapshot buffer (but does not allocate)\n"
		    "#                      (Doesn't have to be '2' works with any number that\n"
		    "#                       is not a '0' or '1')\n");
}

static void print_snapshot_help(struct seq_file *m, struct trace_iterator *iter)
{
	if (iter->tr->allocated_snapshot)
		seq_puts(m, "#\n# * Snapshot is allocated *\n#\n");
	else
		seq_puts(m, "#\n# * Snapshot is freed *\n#\n");

	seq_puts(m, "# Snapshot commands:\n");
	if (iter->cpu_file == RING_BUFFER_ALL_CPUS)
		show_snapshot_main_help(m);
	else
		show_snapshot_percpu_help(m);
}
#else
/* Should never be called */
static inline void print_snapshot_help(struct seq_file *m, struct trace_iterator *iter) { }
#endif

static int s_show(struct seq_file *m, void *v)
{
	struct trace_iterator *iter = v;
	int ret;

	if (iter->ent == NULL) {
		if (iter->tr) {
			seq_printf(m, "# tracer: %s\n", iter->trace->name);
			seq_puts(m, "#\n");
			test_ftrace_alive(m);
		}
		if (iter->snapshot && trace_empty(iter))
			print_snapshot_help(m, iter);
		else if (iter->trace && iter->trace->print_header)
			iter->trace->print_header(m);
		else
			trace_default_header(m);

	} else if (iter->leftover) {
		/*
		 * If we filled the seq_file buffer earlier, we
		 * want to just show it now.
		 */
		ret = trace_print_seq(m, &iter->seq);

		/* ret should this time be zero, but you never know */
		iter->leftover = ret;

	} else {
		ret = print_trace_line(iter);
		if (ret == TRACE_TYPE_PARTIAL_LINE) {
			iter->seq.full = 0;
			trace_seq_puts(&iter->seq, "[LINE TOO BIG]\n");
		}
		ret = trace_print_seq(m, &iter->seq);
		/*
		 * If we overflow the seq_file buffer, then it will
		 * ask us for this data again at start up.
		 * Use that instead.
		 *  ret is 0 if seq_file write succeeded.
		 *        -1 otherwise.
		 */
		iter->leftover = ret;
	}

	return 0;
}

/*
 * Should be used after trace_array_get(), trace_types_lock
 * ensures that i_cdev was already initialized.
 */
static inline int tracing_get_cpu(struct inode *inode)
{
	if (inode->i_cdev) /* See trace_create_cpu_file() */
		return (long)inode->i_cdev - 1;
	return RING_BUFFER_ALL_CPUS;
}

static const struct seq_operations tracer_seq_ops = {
	.start		= s_start,
	.next		= s_next,
	.stop		= s_stop,
	.show		= s_show,
};

/*
 * Note, as iter itself can be allocated and freed in different
 * ways, this function is only used to free its content, and not
 * the iterator itself. The only requirement to all the allocations
 * is that it must zero all fields (kzalloc), as freeing works with
 * ethier allocated content or NULL.
 */
static void free_trace_iter_content(struct trace_iterator *iter)
{
	/* The fmt is either NULL, allocated or points to static_fmt_buf */
	if (iter->fmt != static_fmt_buf)
		kfree(iter->fmt);

	kfree(iter->temp);
	kfree(iter->buffer_iter);
	mutex_destroy(&iter->mutex);
	free_cpumask_var(iter->started);
}

static struct trace_iterator *
__tracing_open(struct inode *inode, struct file *file, bool snapshot)
{
	struct trace_array *tr = inode->i_private;
	struct trace_iterator *iter;
	int cpu;

	if (tracing_disabled)
		return ERR_PTR(-ENODEV);

	iter = __seq_open_private(file, &tracer_seq_ops, sizeof(*iter));
	if (!iter)
		return ERR_PTR(-ENOMEM);

	iter->buffer_iter = kcalloc(nr_cpu_ids, sizeof(*iter->buffer_iter),
				    GFP_KERNEL);
	if (!iter->buffer_iter)
		goto release;

	/*
	 * trace_find_next_entry() may need to save off iter->ent.
	 * It will place it into the iter->temp buffer. As most
	 * events are less than 128, allocate a buffer of that size.
	 * If one is greater, then trace_find_next_entry() will
	 * allocate a new buffer to adjust for the bigger iter->ent.
	 * It's not critical if it fails to get allocated here.
	 */
	iter->temp = kmalloc(128, GFP_KERNEL);
	if (iter->temp)
		iter->temp_size = 128;

	/*
	 * trace_event_printf() may need to modify given format
	 * string to replace %p with %px so that it shows real address
	 * instead of hash value. However, that is only for the event
	 * tracing, other tracer may not need. Defer the allocation
	 * until it is needed.
	 */
	iter->fmt = NULL;
	iter->fmt_size = 0;

	mutex_lock(&trace_types_lock);
	iter->trace = tr->current_trace;

	if (!zalloc_cpumask_var(&iter->started, GFP_KERNEL))
		goto fail;

	iter->tr = tr;

#ifdef CONFIG_TRACER_MAX_TRACE
	/* Currently only the top directory has a snapshot */
	if (tr->current_trace->print_max || snapshot)
		iter->array_buffer = &tr->max_buffer;
	else
#endif
		iter->array_buffer = &tr->array_buffer;
	iter->snapshot = snapshot;
	iter->pos = -1;
	iter->cpu_file = tracing_get_cpu(inode);
	mutex_init(&iter->mutex);

	/* Notify the tracer early; before we stop tracing. */
	if (iter->trace->open)
		iter->trace->open(iter);

	/* Annotate start of buffers if we had overruns */
	if (ring_buffer_overruns(iter->array_buffer->buffer))
		iter->iter_flags |= TRACE_FILE_ANNOTATE;

	/* Output in nanoseconds only if we are using a clock in nanoseconds. */
	if (trace_clocks[tr->clock_id].in_ns)
		iter->iter_flags |= TRACE_FILE_TIME_IN_NS;

	/*
	 * If pause-on-trace is enabled, then stop the trace while
	 * dumping, unless this is the "snapshot" file
	 */
	if (!iter->snapshot && (tr->trace_flags & TRACE_ITER_PAUSE_ON_TRACE))
		tracing_stop_tr(tr);

	if (iter->cpu_file == RING_BUFFER_ALL_CPUS) {
		for_each_tracing_cpu(cpu) {
			iter->buffer_iter[cpu] =
				ring_buffer_read_prepare(iter->array_buffer->buffer,
							 cpu, GFP_KERNEL);
		}
		ring_buffer_read_prepare_sync();
		for_each_tracing_cpu(cpu) {
			ring_buffer_read_start(iter->buffer_iter[cpu]);
			tracing_iter_reset(iter, cpu);
		}
	} else {
		cpu = iter->cpu_file;
		iter->buffer_iter[cpu] =
			ring_buffer_read_prepare(iter->array_buffer->buffer,
						 cpu, GFP_KERNEL);
		ring_buffer_read_prepare_sync();
		ring_buffer_read_start(iter->buffer_iter[cpu]);
		tracing_iter_reset(iter, cpu);
	}

	mutex_unlock(&trace_types_lock);

	return iter;

 fail:
	mutex_unlock(&trace_types_lock);
	free_trace_iter_content(iter);
release:
	seq_release_private(inode, file);
	return ERR_PTR(-ENOMEM);
}

int tracing_open_generic(struct inode *inode, struct file *filp)
{
	int ret;

	ret = tracing_check_open_get_tr(NULL);
	if (ret)
		return ret;

	filp->private_data = inode->i_private;
	return 0;
}

bool tracing_is_disabled(void)
{
	return (tracing_disabled) ? true: false;
}

/*
 * Open and update trace_array ref count.
 * Must have the current trace_array passed to it.
 */
int tracing_open_generic_tr(struct inode *inode, struct file *filp)
{
	struct trace_array *tr = inode->i_private;
	int ret;

	ret = tracing_check_open_get_tr(tr);
	if (ret)
		return ret;

	filp->private_data = inode->i_private;

	return 0;
}

/*
 * The private pointer of the inode is the trace_event_file.
 * Update the tr ref count associated to it.
 */
int tracing_open_file_tr(struct inode *inode, struct file *filp)
{
	struct trace_event_file *file = inode->i_private;
	int ret;

	ret = tracing_check_open_get_tr(file->tr);
	if (ret)
		return ret;

	mutex_lock(&event_mutex);

	/* Fail if the file is marked for removal */
	if (file->flags & EVENT_FILE_FL_FREED) {
		trace_array_put(file->tr);
		ret = -ENODEV;
	} else {
		event_file_get(file);
	}

	mutex_unlock(&event_mutex);
	if (ret)
		return ret;

	filp->private_data = inode->i_private;

	return 0;
}

int tracing_release_file_tr(struct inode *inode, struct file *filp)
{
	struct trace_event_file *file = inode->i_private;

	trace_array_put(file->tr);
	event_file_put(file);

	return 0;
}

int tracing_single_release_file_tr(struct inode *inode, struct file *filp)
{
	tracing_release_file_tr(inode, filp);
	return single_release(inode, filp);
}

static int tracing_mark_open(struct inode *inode, struct file *filp)
{
	stream_open(inode, filp);
	return tracing_open_generic_tr(inode, filp);
}

static int tracing_release(struct inode *inode, struct file *file)
{
	struct trace_array *tr = inode->i_private;
	struct seq_file *m = file->private_data;
	struct trace_iterator *iter;
	int cpu;

	if (!(file->f_mode & FMODE_READ)) {
		trace_array_put(tr);
		return 0;
	}

	/* Writes do not use seq_file */
	iter = m->private;
	mutex_lock(&trace_types_lock);

	for_each_tracing_cpu(cpu) {
		if (iter->buffer_iter[cpu])
			ring_buffer_read_finish(iter->buffer_iter[cpu]);
	}

	if (iter->trace && iter->trace->close)
		iter->trace->close(iter);

	if (!iter->snapshot && tr->stop_count)
		/* reenable tracing if it was previously enabled */
		tracing_start_tr(tr);

	__trace_array_put(tr);

	mutex_unlock(&trace_types_lock);

	free_trace_iter_content(iter);
	seq_release_private(inode, file);

	return 0;
}

int tracing_release_generic_tr(struct inode *inode, struct file *file)
{
	struct trace_array *tr = inode->i_private;

	trace_array_put(tr);
	return 0;
}

static int tracing_single_release_tr(struct inode *inode, struct file *file)
{
	struct trace_array *tr = inode->i_private;

	trace_array_put(tr);

	return single_release(inode, file);
}

static int tracing_open(struct inode *inode, struct file *file)
{
	struct trace_array *tr = inode->i_private;
	struct trace_iterator *iter;
	int ret;

	ret = tracing_check_open_get_tr(tr);
	if (ret)
		return ret;

	/* If this file was open for write, then erase contents */
	if ((file->f_mode & FMODE_WRITE) && (file->f_flags & O_TRUNC)) {
		int cpu = tracing_get_cpu(inode);
		struct array_buffer *trace_buf = &tr->array_buffer;

#ifdef CONFIG_TRACER_MAX_TRACE
		if (tr->current_trace->print_max)
			trace_buf = &tr->max_buffer;
#endif

		if (cpu == RING_BUFFER_ALL_CPUS)
			tracing_reset_online_cpus(trace_buf);
		else
			tracing_reset_cpu(trace_buf, cpu);
	}

	if (file->f_mode & FMODE_READ) {
		iter = __tracing_open(inode, file, false);
		if (IS_ERR(iter))
			ret = PTR_ERR(iter);
		else if (tr->trace_flags & TRACE_ITER_LATENCY_FMT)
			iter->iter_flags |= TRACE_FILE_LAT_FMT;
	}

	if (ret < 0)
		trace_array_put(tr);

	return ret;
}

/*
 * Some tracers are not suitable for instance buffers.
 * A tracer is always available for the global array (toplevel)
 * or if it explicitly states that it is.
 */
static bool
trace_ok_for_array(struct tracer *t, struct trace_array *tr)
{
	return (tr->flags & TRACE_ARRAY_FL_GLOBAL) || t->allow_instances;
}

/* Find the next tracer that this trace array may use */
static struct tracer *
get_tracer_for_array(struct trace_array *tr, struct tracer *t)
{
	while (t && !trace_ok_for_array(t, tr))
		t = t->next;

	return t;
}

static void *
t_next(struct seq_file *m, void *v, loff_t *pos)
{
	struct trace_array *tr = m->private;
	struct tracer *t = v;

	(*pos)++;

	if (t)
		t = get_tracer_for_array(tr, t->next);

	return t;
}

static void *t_start(struct seq_file *m, loff_t *pos)
{
	struct trace_array *tr = m->private;
	struct tracer *t;
	loff_t l = 0;

	mutex_lock(&trace_types_lock);

	t = get_tracer_for_array(tr, trace_types);
	for (; t && l < *pos; t = t_next(m, t, &l))
			;

	return t;
}

static void t_stop(struct seq_file *m, void *p)
{
	mutex_unlock(&trace_types_lock);
}

static int t_show(struct seq_file *m, void *v)
{
	struct tracer *t = v;

	if (!t)
		return 0;

	seq_puts(m, t->name);
	if (t->next)
		seq_putc(m, ' ');
	else
		seq_putc(m, '\n');

	return 0;
}

static const struct seq_operations show_traces_seq_ops = {
	.start		= t_start,
	.next		= t_next,
	.stop		= t_stop,
	.show		= t_show,
};

static int show_traces_open(struct inode *inode, struct file *file)
{
	struct trace_array *tr = inode->i_private;
	struct seq_file *m;
	int ret;

	ret = tracing_check_open_get_tr(tr);
	if (ret)
		return ret;

	ret = seq_open(file, &show_traces_seq_ops);
	if (ret) {
		trace_array_put(tr);
		return ret;
	}

	m = file->private_data;
	m->private = tr;

	return 0;
}

static int show_traces_release(struct inode *inode, struct file *file)
{
	struct trace_array *tr = inode->i_private;

	trace_array_put(tr);
	return seq_release(inode, file);
}

static ssize_t
tracing_write_stub(struct file *filp, const char __user *ubuf,
		   size_t count, loff_t *ppos)
{
	return count;
}

loff_t tracing_lseek(struct file *file, loff_t offset, int whence)
{
	int ret;

	if (file->f_mode & FMODE_READ)
		ret = seq_lseek(file, offset, whence);
	else
		file->f_pos = ret = 0;

	return ret;
}

static const struct file_operations tracing_fops = {
	.open		= tracing_open,
	.read		= seq_read,
	.read_iter	= seq_read_iter,
	.splice_read	= copy_splice_read,
	.write		= tracing_write_stub,
	.llseek		= tracing_lseek,
	.release	= tracing_release,
};

static const struct file_operations show_traces_fops = {
	.open		= show_traces_open,
	.read		= seq_read,
	.llseek		= seq_lseek,
	.release	= show_traces_release,
};

static ssize_t
tracing_cpumask_read(struct file *filp, char __user *ubuf,
		     size_t count, loff_t *ppos)
{
	struct trace_array *tr = file_inode(filp)->i_private;
	char *mask_str;
	int len;

	len = snprintf(NULL, 0, "%*pb\n",
		       cpumask_pr_args(tr->tracing_cpumask)) + 1;
	mask_str = kmalloc(len, GFP_KERNEL);
	if (!mask_str)
		return -ENOMEM;

	len = snprintf(mask_str, len, "%*pb\n",
		       cpumask_pr_args(tr->tracing_cpumask));
	if (len >= count) {
		count = -EINVAL;
		goto out_err;
	}
	count = simple_read_from_buffer(ubuf, count, ppos, mask_str, len);

out_err:
	kfree(mask_str);

	return count;
}

int tracing_set_cpumask(struct trace_array *tr,
			cpumask_var_t tracing_cpumask_new)
{
	int cpu;

	if (!tr)
		return -EINVAL;

	local_irq_disable();
	arch_spin_lock(&tr->max_lock);
	for_each_tracing_cpu(cpu) {
		/*
		 * Increase/decrease the disabled counter if we are
		 * about to flip a bit in the cpumask:
		 */
		if (cpumask_test_cpu(cpu, tr->tracing_cpumask) &&
				!cpumask_test_cpu(cpu, tracing_cpumask_new)) {
			atomic_inc(&per_cpu_ptr(tr->array_buffer.data, cpu)->disabled);
			ring_buffer_record_disable_cpu(tr->array_buffer.buffer, cpu);
#ifdef CONFIG_TRACER_MAX_TRACE
			ring_buffer_record_disable_cpu(tr->max_buffer.buffer, cpu);
#endif
		}
		if (!cpumask_test_cpu(cpu, tr->tracing_cpumask) &&
				cpumask_test_cpu(cpu, tracing_cpumask_new)) {
			atomic_dec(&per_cpu_ptr(tr->array_buffer.data, cpu)->disabled);
			ring_buffer_record_enable_cpu(tr->array_buffer.buffer, cpu);
#ifdef CONFIG_TRACER_MAX_TRACE
			ring_buffer_record_enable_cpu(tr->max_buffer.buffer, cpu);
#endif
		}
	}
	arch_spin_unlock(&tr->max_lock);
	local_irq_enable();

	cpumask_copy(tr->tracing_cpumask, tracing_cpumask_new);

	return 0;
}

static ssize_t
tracing_cpumask_write(struct file *filp, const char __user *ubuf,
		      size_t count, loff_t *ppos)
{
	struct trace_array *tr = file_inode(filp)->i_private;
	cpumask_var_t tracing_cpumask_new;
	int err;

	if (!zalloc_cpumask_var(&tracing_cpumask_new, GFP_KERNEL))
		return -ENOMEM;

	err = cpumask_parse_user(ubuf, count, tracing_cpumask_new);
	if (err)
		goto err_free;

	err = tracing_set_cpumask(tr, tracing_cpumask_new);
	if (err)
		goto err_free;

	free_cpumask_var(tracing_cpumask_new);

	return count;

err_free:
	free_cpumask_var(tracing_cpumask_new);

	return err;
}

static const struct file_operations tracing_cpumask_fops = {
	.open		= tracing_open_generic_tr,
	.read		= tracing_cpumask_read,
	.write		= tracing_cpumask_write,
	.release	= tracing_release_generic_tr,
	.llseek		= generic_file_llseek,
};

static int tracing_trace_options_show(struct seq_file *m, void *v)
{
	struct tracer_opt *trace_opts;
	struct trace_array *tr = m->private;
	u32 tracer_flags;
	int i;

	mutex_lock(&trace_types_lock);
	tracer_flags = tr->current_trace->flags->val;
	trace_opts = tr->current_trace->flags->opts;

	for (i = 0; trace_options[i]; i++) {
		if (tr->trace_flags & (1 << i))
			seq_printf(m, "%s\n", trace_options[i]);
		else
			seq_printf(m, "no%s\n", trace_options[i]);
	}

	for (i = 0; trace_opts[i].name; i++) {
		if (tracer_flags & trace_opts[i].bit)
			seq_printf(m, "%s\n", trace_opts[i].name);
		else
			seq_printf(m, "no%s\n", trace_opts[i].name);
	}
	mutex_unlock(&trace_types_lock);

	return 0;
}

static int __set_tracer_option(struct trace_array *tr,
			       struct tracer_flags *tracer_flags,
			       struct tracer_opt *opts, int neg)
{
	struct tracer *trace = tracer_flags->trace;
	int ret;

	ret = trace->set_flag(tr, tracer_flags->val, opts->bit, !neg);
	if (ret)
		return ret;

	if (neg)
		tracer_flags->val &= ~opts->bit;
	else
		tracer_flags->val |= opts->bit;
	return 0;
}

/* Try to assign a tracer specific option */
static int set_tracer_option(struct trace_array *tr, char *cmp, int neg)
{
	struct tracer *trace = tr->current_trace;
	struct tracer_flags *tracer_flags = trace->flags;
	struct tracer_opt *opts = NULL;
	int i;

	for (i = 0; tracer_flags->opts[i].name; i++) {
		opts = &tracer_flags->opts[i];

		if (strcmp(cmp, opts->name) == 0)
			return __set_tracer_option(tr, trace->flags, opts, neg);
	}

	return -EINVAL;
}

/* Some tracers require overwrite to stay enabled */
int trace_keep_overwrite(struct tracer *tracer, u32 mask, int set)
{
	if (tracer->enabled && (mask & TRACE_ITER_OVERWRITE) && !set)
		return -1;

	return 0;
}

int set_tracer_flag(struct trace_array *tr, unsigned int mask, int enabled)
{
	int *map;

	if ((mask == TRACE_ITER_RECORD_TGID) ||
	    (mask == TRACE_ITER_RECORD_CMD))
		lockdep_assert_held(&event_mutex);

	/* do nothing if flag is already set */
	if (!!(tr->trace_flags & mask) == !!enabled)
		return 0;

	/* Give the tracer a chance to approve the change */
	if (tr->current_trace->flag_changed)
		if (tr->current_trace->flag_changed(tr, mask, !!enabled))
			return -EINVAL;

	if (enabled)
		tr->trace_flags |= mask;
	else
		tr->trace_flags &= ~mask;

	if (mask == TRACE_ITER_RECORD_CMD)
		trace_event_enable_cmd_record(enabled);

	if (mask == TRACE_ITER_RECORD_TGID) {
		if (!tgid_map) {
			tgid_map_max = pid_max;
			map = kvcalloc(tgid_map_max + 1, sizeof(*tgid_map),
				       GFP_KERNEL);

			/*
			 * Pairs with smp_load_acquire() in
			 * trace_find_tgid_ptr() to ensure that if it observes
			 * the tgid_map we just allocated then it also observes
			 * the corresponding tgid_map_max value.
			 */
			smp_store_release(&tgid_map, map);
		}
		if (!tgid_map) {
			tr->trace_flags &= ~TRACE_ITER_RECORD_TGID;
			return -ENOMEM;
		}

		trace_event_enable_tgid_record(enabled);
	}

	if (mask == TRACE_ITER_EVENT_FORK)
		trace_event_follow_fork(tr, enabled);

	if (mask == TRACE_ITER_FUNC_FORK)
		ftrace_pid_follow_fork(tr, enabled);

	if (mask == TRACE_ITER_OVERWRITE) {
		ring_buffer_change_overwrite(tr->array_buffer.buffer, enabled);
#ifdef CONFIG_TRACER_MAX_TRACE
		ring_buffer_change_overwrite(tr->max_buffer.buffer, enabled);
#endif
	}

	if (mask == TRACE_ITER_PRINTK) {
		trace_printk_start_stop_comm(enabled);
		trace_printk_control(enabled);
	}

	return 0;
}

int trace_set_options(struct trace_array *tr, char *option)
{
	char *cmp;
	int neg = 0;
	int ret;
	size_t orig_len = strlen(option);
	int len;

	cmp = strstrip(option);

	len = str_has_prefix(cmp, "no");
	if (len)
		neg = 1;

	cmp += len;

	mutex_lock(&event_mutex);
	mutex_lock(&trace_types_lock);

	ret = match_string(trace_options, -1, cmp);
	/* If no option could be set, test the specific tracer options */
	if (ret < 0)
		ret = set_tracer_option(tr, cmp, neg);
	else
		ret = set_tracer_flag(tr, 1 << ret, !neg);

	mutex_unlock(&trace_types_lock);
	mutex_unlock(&event_mutex);

	/*
	 * If the first trailing whitespace is replaced with '\0' by strstrip,
	 * turn it back into a space.
	 */
	if (orig_len > strlen(option))
		option[strlen(option)] = ' ';

	return ret;
}

static void __init apply_trace_boot_options(void)
{
	char *buf = trace_boot_options_buf;
	char *option;

	while (true) {
		option = strsep(&buf, ",");

		if (!option)
			break;

		if (*option)
			trace_set_options(&global_trace, option);

		/* Put back the comma to allow this to be called again */
		if (buf)
			*(buf - 1) = ',';
	}
}

static ssize_t
tracing_trace_options_write(struct file *filp, const char __user *ubuf,
			size_t cnt, loff_t *ppos)
{
	struct seq_file *m = filp->private_data;
	struct trace_array *tr = m->private;
	char buf[64];
	int ret;

	if (cnt >= sizeof(buf))
		return -EINVAL;

	if (copy_from_user(buf, ubuf, cnt))
		return -EFAULT;

	buf[cnt] = 0;

	ret = trace_set_options(tr, buf);
	if (ret < 0)
		return ret;

	*ppos += cnt;

	return cnt;
}

static int tracing_trace_options_open(struct inode *inode, struct file *file)
{
	struct trace_array *tr = inode->i_private;
	int ret;

	ret = tracing_check_open_get_tr(tr);
	if (ret)
		return ret;

	ret = single_open(file, tracing_trace_options_show, inode->i_private);
	if (ret < 0)
		trace_array_put(tr);

	return ret;
}

static const struct file_operations tracing_iter_fops = {
	.open		= tracing_trace_options_open,
	.read		= seq_read,
	.llseek		= seq_lseek,
	.release	= tracing_single_release_tr,
	.write		= tracing_trace_options_write,
};

static const char readme_msg[] =
	"tracing mini-HOWTO:\n\n"
	"# echo 0 > tracing_on : quick way to disable tracing\n"
	"# echo 1 > tracing_on : quick way to re-enable tracing\n\n"
	" Important files:\n"
	"  trace\t\t\t- The static contents of the buffer\n"
	"\t\t\t  To clear the buffer write into this file: echo > trace\n"
	"  trace_pipe\t\t- A consuming read to see the contents of the buffer\n"
	"  current_tracer\t- function and latency tracers\n"
	"  available_tracers\t- list of configured tracers for current_tracer\n"
	"  error_log\t- error log for failed commands (that support it)\n"
	"  buffer_size_kb\t- view and modify size of per cpu buffer\n"
	"  buffer_total_size_kb  - view total size of all cpu buffers\n\n"
	"  trace_clock\t\t- change the clock used to order events\n"
	"       local:   Per cpu clock but may not be synced across CPUs\n"
	"      global:   Synced across CPUs but slows tracing down.\n"
	"     counter:   Not a clock, but just an increment\n"
	"      uptime:   Jiffy counter from time of boot\n"
	"        perf:   Same clock that perf events use\n"
#ifdef CONFIG_X86_64
	"     x86-tsc:   TSC cycle counter\n"
#endif
	"\n  timestamp_mode\t- view the mode used to timestamp events\n"
	"       delta:   Delta difference against a buffer-wide timestamp\n"
	"    absolute:   Absolute (standalone) timestamp\n"
	"\n  trace_marker\t\t- Writes into this file writes into the kernel buffer\n"
	"\n  trace_marker_raw\t\t- Writes into this file writes binary data into the kernel buffer\n"
	"  tracing_cpumask\t- Limit which CPUs to trace\n"
	"  instances\t\t- Make sub-buffers with: mkdir instances/foo\n"
	"\t\t\t  Remove sub-buffer with rmdir\n"
	"  trace_options\t\t- Set format or modify how tracing happens\n"
	"\t\t\t  Disable an option by prefixing 'no' to the\n"
	"\t\t\t  option name\n"
	"  saved_cmdlines_size\t- echo command number in here to store comm-pid list\n"
#ifdef CONFIG_DYNAMIC_FTRACE
	"\n  available_filter_functions - list of functions that can be filtered on\n"
	"  set_ftrace_filter\t- echo function name in here to only trace these\n"
	"\t\t\t  functions\n"
	"\t     accepts: func_full_name or glob-matching-pattern\n"
	"\t     modules: Can select a group via module\n"
	"\t      Format: :mod:<module-name>\n"
	"\t     example: echo :mod:ext3 > set_ftrace_filter\n"
	"\t    triggers: a command to perform when function is hit\n"
	"\t      Format: <function>:<trigger>[:count]\n"
	"\t     trigger: traceon, traceoff\n"
	"\t\t      enable_event:<system>:<event>\n"
	"\t\t      disable_event:<system>:<event>\n"
#ifdef CONFIG_STACKTRACE
	"\t\t      stacktrace\n"
#endif
#ifdef CONFIG_TRACER_SNAPSHOT
	"\t\t      snapshot\n"
#endif
	"\t\t      dump\n"
	"\t\t      cpudump\n"
	"\t     example: echo do_fault:traceoff > set_ftrace_filter\n"
	"\t              echo do_trap:traceoff:3 > set_ftrace_filter\n"
	"\t     The first one will disable tracing every time do_fault is hit\n"
	"\t     The second will disable tracing at most 3 times when do_trap is hit\n"
	"\t       The first time do trap is hit and it disables tracing, the\n"
	"\t       counter will decrement to 2. If tracing is already disabled,\n"
	"\t       the counter will not decrement. It only decrements when the\n"
	"\t       trigger did work\n"
	"\t     To remove trigger without count:\n"
	"\t       echo '!<function>:<trigger> > set_ftrace_filter\n"
	"\t     To remove trigger with a count:\n"
	"\t       echo '!<function>:<trigger>:0 > set_ftrace_filter\n"
	"  set_ftrace_notrace\t- echo function name in here to never trace.\n"
	"\t    accepts: func_full_name, *func_end, func_begin*, *func_middle*\n"
	"\t    modules: Can select a group via module command :mod:\n"
	"\t    Does not accept triggers\n"
#endif /* CONFIG_DYNAMIC_FTRACE */
#ifdef CONFIG_FUNCTION_TRACER
	"  set_ftrace_pid\t- Write pid(s) to only function trace those pids\n"
	"\t\t    (function)\n"
	"  set_ftrace_notrace_pid\t- Write pid(s) to not function trace those pids\n"
	"\t\t    (function)\n"
#endif
#ifdef CONFIG_FUNCTION_GRAPH_TRACER
	"  set_graph_function\t- Trace the nested calls of a function (function_graph)\n"
	"  set_graph_notrace\t- Do not trace the nested calls of a function (function_graph)\n"
	"  max_graph_depth\t- Trace a limited depth of nested calls (0 is unlimited)\n"
#endif
#ifdef CONFIG_TRACER_SNAPSHOT
	"\n  snapshot\t\t- Like 'trace' but shows the content of the static\n"
	"\t\t\t  snapshot buffer. Read the contents for more\n"
	"\t\t\t  information\n"
#endif
#ifdef CONFIG_STACK_TRACER
	"  stack_trace\t\t- Shows the max stack trace when active\n"
	"  stack_max_size\t- Shows current max stack size that was traced\n"
	"\t\t\t  Write into this file to reset the max size (trigger a\n"
	"\t\t\t  new trace)\n"
#ifdef CONFIG_DYNAMIC_FTRACE
	"  stack_trace_filter\t- Like set_ftrace_filter but limits what stack_trace\n"
	"\t\t\t  traces\n"
#endif
#endif /* CONFIG_STACK_TRACER */
#ifdef CONFIG_DYNAMIC_EVENTS
	"  dynamic_events\t\t- Create/append/remove/show the generic dynamic events\n"
	"\t\t\t  Write into this file to define/undefine new trace events.\n"
#endif
#ifdef CONFIG_KPROBE_EVENTS
	"  kprobe_events\t\t- Create/append/remove/show the kernel dynamic events\n"
	"\t\t\t  Write into this file to define/undefine new trace events.\n"
#endif
#ifdef CONFIG_UPROBE_EVENTS
	"  uprobe_events\t\t- Create/append/remove/show the userspace dynamic events\n"
	"\t\t\t  Write into this file to define/undefine new trace events.\n"
#endif
#if defined(CONFIG_KPROBE_EVENTS) || defined(CONFIG_UPROBE_EVENTS) || \
    defined(CONFIG_FPROBE_EVENTS)
	"\t  accepts: event-definitions (one definition per line)\n"
#if defined(CONFIG_KPROBE_EVENTS) || defined(CONFIG_UPROBE_EVENTS)
	"\t   Format: p[:[<group>/][<event>]] <place> [<args>]\n"
	"\t           r[maxactive][:[<group>/][<event>]] <place> [<args>]\n"
#endif
#ifdef CONFIG_FPROBE_EVENTS
	"\t           f[:[<group>/][<event>]] <func-name>[%return] [<args>]\n"
	"\t           t[:[<group>/][<event>]] <tracepoint> [<args>]\n"
#endif
#ifdef CONFIG_HIST_TRIGGERS
	"\t           s:[synthetic/]<event> <field> [<field>]\n"
#endif
	"\t           e[:[<group>/][<event>]] <attached-group>.<attached-event> [<args>] [if <filter>]\n"
	"\t           -:[<group>/][<event>]\n"
#ifdef CONFIG_KPROBE_EVENTS
	"\t    place: [<module>:]<symbol>[+<offset>]|<memaddr>\n"
  "place (kretprobe): [<module>:]<symbol>[+<offset>]%return|<memaddr>\n"
#endif
#ifdef CONFIG_UPROBE_EVENTS
  "   place (uprobe): <path>:<offset>[%return][(ref_ctr_offset)]\n"
#endif
	"\t     args: <name>=fetcharg[:type]\n"
	"\t fetcharg: (%<register>|$<efield>), @<address>, @<symbol>[+|-<offset>],\n"
#ifdef CONFIG_HAVE_FUNCTION_ARG_ACCESS_API
#ifdef CONFIG_PROBE_EVENTS_BTF_ARGS
	"\t           $stack<index>, $stack, $retval, $comm, $arg<N>,\n"
	"\t           <argname>[->field[->field|.field...]],\n"
#else
	"\t           $stack<index>, $stack, $retval, $comm, $arg<N>,\n"
#endif
#else
	"\t           $stack<index>, $stack, $retval, $comm,\n"
#endif
	"\t           +|-[u]<offset>(<fetcharg>), \\imm-value, \\\"imm-string\"\n"
	"\t     type: s8/16/32/64, u8/16/32/64, x8/16/32/64, char, string, symbol,\n"
	"\t           b<bit-width>@<bit-offset>/<container-size>, ustring,\n"
	"\t           symstr, <type>\\[<array-size>\\]\n"
#ifdef CONFIG_HIST_TRIGGERS
	"\t    field: <stype> <name>;\n"
	"\t    stype: u8/u16/u32/u64, s8/s16/s32/s64, pid_t,\n"
	"\t           [unsigned] char/int/long\n"
#endif
	"\t    efield: For event probes ('e' types), the field is on of the fields\n"
	"\t            of the <attached-group>/<attached-event>.\n"
#endif
	"  events/\t\t- Directory containing all trace event subsystems:\n"
	"      enable\t\t- Write 0/1 to enable/disable tracing of all events\n"
	"  events/<system>/\t- Directory containing all trace events for <system>:\n"
	"      enable\t\t- Write 0/1 to enable/disable tracing of all <system>\n"
	"\t\t\t  events\n"
	"      filter\t\t- If set, only events passing filter are traced\n"
	"  events/<system>/<event>/\t- Directory containing control files for\n"
	"\t\t\t  <event>:\n"
	"      enable\t\t- Write 0/1 to enable/disable tracing of <event>\n"
	"      filter\t\t- If set, only events passing filter are traced\n"
	"      trigger\t\t- If set, a command to perform when event is hit\n"
	"\t    Format: <trigger>[:count][if <filter>]\n"
	"\t   trigger: traceon, traceoff\n"
	"\t            enable_event:<system>:<event>\n"
	"\t            disable_event:<system>:<event>\n"
#ifdef CONFIG_HIST_TRIGGERS
	"\t            enable_hist:<system>:<event>\n"
	"\t            disable_hist:<system>:<event>\n"
#endif
#ifdef CONFIG_STACKTRACE
	"\t\t    stacktrace\n"
#endif
#ifdef CONFIG_TRACER_SNAPSHOT
	"\t\t    snapshot\n"
#endif
#ifdef CONFIG_HIST_TRIGGERS
	"\t\t    hist (see below)\n"
#endif
	"\t   example: echo traceoff > events/block/block_unplug/trigger\n"
	"\t            echo traceoff:3 > events/block/block_unplug/trigger\n"
	"\t            echo 'enable_event:kmem:kmalloc:3 if nr_rq > 1' > \\\n"
	"\t                  events/block/block_unplug/trigger\n"
	"\t   The first disables tracing every time block_unplug is hit.\n"
	"\t   The second disables tracing the first 3 times block_unplug is hit.\n"
	"\t   The third enables the kmalloc event the first 3 times block_unplug\n"
	"\t     is hit and has value of greater than 1 for the 'nr_rq' event field.\n"
	"\t   Like function triggers, the counter is only decremented if it\n"
	"\t    enabled or disabled tracing.\n"
	"\t   To remove a trigger without a count:\n"
	"\t     echo '!<trigger> > <system>/<event>/trigger\n"
	"\t   To remove a trigger with a count:\n"
	"\t     echo '!<trigger>:0 > <system>/<event>/trigger\n"
	"\t   Filters can be ignored when removing a trigger.\n"
#ifdef CONFIG_HIST_TRIGGERS
	"      hist trigger\t- If set, event hits are aggregated into a hash table\n"
	"\t    Format: hist:keys=<field1[,field2,...]>\n"
	"\t            [:<var1>=<field|var_ref|numeric_literal>[,<var2>=...]]\n"
	"\t            [:values=<field1[,field2,...]>]\n"
	"\t            [:sort=<field1[,field2,...]>]\n"
	"\t            [:size=#entries]\n"
	"\t            [:pause][:continue][:clear]\n"
	"\t            [:name=histname1]\n"
	"\t            [:nohitcount]\n"
	"\t            [:<handler>.<action>]\n"
	"\t            [if <filter>]\n\n"
	"\t    Note, special fields can be used as well:\n"
	"\t            common_timestamp - to record current timestamp\n"
	"\t            common_cpu - to record the CPU the event happened on\n"
	"\n"
	"\t    A hist trigger variable can be:\n"
	"\t        - a reference to a field e.g. x=current_timestamp,\n"
	"\t        - a reference to another variable e.g. y=$x,\n"
	"\t        - a numeric literal: e.g. ms_per_sec=1000,\n"
	"\t        - an arithmetic expression: e.g. time_secs=current_timestamp/1000\n"
	"\n"
	"\t    hist trigger arithmetic expressions support addition(+), subtraction(-),\n"
	"\t    multiplication(*) and division(/) operators. An operand can be either a\n"
	"\t    variable reference, field or numeric literal.\n"
	"\n"
	"\t    When a matching event is hit, an entry is added to a hash\n"
	"\t    table using the key(s) and value(s) named, and the value of a\n"
	"\t    sum called 'hitcount' is incremented.  Keys and values\n"
	"\t    correspond to fields in the event's format description.  Keys\n"
	"\t    can be any field, or the special string 'common_stacktrace'.\n"
	"\t    Compound keys consisting of up to two fields can be specified\n"
	"\t    by the 'keys' keyword.  Values must correspond to numeric\n"
	"\t    fields.  Sort keys consisting of up to two fields can be\n"
	"\t    specified using the 'sort' keyword.  The sort direction can\n"
	"\t    be modified by appending '.descending' or '.ascending' to a\n"
	"\t    sort field.  The 'size' parameter can be used to specify more\n"
	"\t    or fewer than the default 2048 entries for the hashtable size.\n"
	"\t    If a hist trigger is given a name using the 'name' parameter,\n"
	"\t    its histogram data will be shared with other triggers of the\n"
	"\t    same name, and trigger hits will update this common data.\n\n"
	"\t    Reading the 'hist' file for the event will dump the hash\n"
	"\t    table in its entirety to stdout.  If there are multiple hist\n"
	"\t    triggers attached to an event, there will be a table for each\n"
	"\t    trigger in the output.  The table displayed for a named\n"
	"\t    trigger will be the same as any other instance having the\n"
	"\t    same name.  The default format used to display a given field\n"
	"\t    can be modified by appending any of the following modifiers\n"
	"\t    to the field name, as applicable:\n\n"
	"\t            .hex        display a number as a hex value\n"
	"\t            .sym        display an address as a symbol\n"
	"\t            .sym-offset display an address as a symbol and offset\n"
	"\t            .execname   display a common_pid as a program name\n"
	"\t            .syscall    display a syscall id as a syscall name\n"
	"\t            .log2       display log2 value rather than raw number\n"
	"\t            .buckets=size  display values in groups of size rather than raw number\n"
	"\t            .usecs      display a common_timestamp in microseconds\n"
	"\t            .percent    display a number of percentage value\n"
	"\t            .graph      display a bar-graph of a value\n\n"
	"\t    The 'pause' parameter can be used to pause an existing hist\n"
	"\t    trigger or to start a hist trigger but not log any events\n"
	"\t    until told to do so.  'continue' can be used to start or\n"
	"\t    restart a paused hist trigger.\n\n"
	"\t    The 'clear' parameter will clear the contents of a running\n"
	"\t    hist trigger and leave its current paused/active state\n"
	"\t    unchanged.\n\n"
	"\t    The 'nohitcount' (or NOHC) parameter will suppress display of\n"
	"\t    raw hitcount in the histogram.\n\n"
	"\t    The enable_hist and disable_hist triggers can be used to\n"
	"\t    have one event conditionally start and stop another event's\n"
	"\t    already-attached hist trigger.  The syntax is analogous to\n"
	"\t    the enable_event and disable_event triggers.\n\n"
	"\t    Hist trigger handlers and actions are executed whenever a\n"
	"\t    a histogram entry is added or updated.  They take the form:\n\n"
	"\t        <handler>.<action>\n\n"
	"\t    The available handlers are:\n\n"
	"\t        onmatch(matching.event)  - invoke on addition or update\n"
	"\t        onmax(var)               - invoke if var exceeds current max\n"
	"\t        onchange(var)            - invoke action if var changes\n\n"
	"\t    The available actions are:\n\n"
	"\t        trace(<synthetic_event>,param list)  - generate synthetic event\n"
	"\t        save(field,...)                      - save current event fields\n"
#ifdef CONFIG_TRACER_SNAPSHOT
	"\t        snapshot()                           - snapshot the trace buffer\n\n"
#endif
#ifdef CONFIG_SYNTH_EVENTS
	"  events/synthetic_events\t- Create/append/remove/show synthetic events\n"
	"\t  Write into this file to define/undefine new synthetic events.\n"
	"\t     example: echo 'myevent u64 lat; char name[]; long[] stack' >> synthetic_events\n"
#endif
#endif
;

static ssize_t
tracing_readme_read(struct file *filp, char __user *ubuf,
		       size_t cnt, loff_t *ppos)
{
	return simple_read_from_buffer(ubuf, cnt, ppos,
					readme_msg, strlen(readme_msg));
}

static const struct file_operations tracing_readme_fops = {
	.open		= tracing_open_generic,
	.read		= tracing_readme_read,
	.llseek		= generic_file_llseek,
};

static void *saved_tgids_next(struct seq_file *m, void *v, loff_t *pos)
{
	int pid = ++(*pos);

	return trace_find_tgid_ptr(pid);
}

static void *saved_tgids_start(struct seq_file *m, loff_t *pos)
{
	int pid = *pos;

	return trace_find_tgid_ptr(pid);
}

static void saved_tgids_stop(struct seq_file *m, void *v)
{
}

static int saved_tgids_show(struct seq_file *m, void *v)
{
	int *entry = (int *)v;
	int pid = entry - tgid_map;
	int tgid = *entry;

	if (tgid == 0)
		return SEQ_SKIP;

	seq_printf(m, "%d %d\n", pid, tgid);
	return 0;
}

static const struct seq_operations tracing_saved_tgids_seq_ops = {
	.start		= saved_tgids_start,
	.stop		= saved_tgids_stop,
	.next		= saved_tgids_next,
	.show		= saved_tgids_show,
};

static int tracing_saved_tgids_open(struct inode *inode, struct file *filp)
{
	int ret;

	ret = tracing_check_open_get_tr(NULL);
	if (ret)
		return ret;

	return seq_open(filp, &tracing_saved_tgids_seq_ops);
}


static const struct file_operations tracing_saved_tgids_fops = {
	.open		= tracing_saved_tgids_open,
	.read		= seq_read,
	.llseek		= seq_lseek,
	.release	= seq_release,
};

static void *saved_cmdlines_next(struct seq_file *m, void *v, loff_t *pos)
{
	unsigned int *ptr = v;

	if (*pos || m->count)
		ptr++;

	(*pos)++;

	for (; ptr < &savedcmd->map_cmdline_to_pid[savedcmd->cmdline_num];
	     ptr++) {
		if (*ptr == -1 || *ptr == NO_CMDLINE_MAP)
			continue;

		return ptr;
	}

	return NULL;
}

static void *saved_cmdlines_start(struct seq_file *m, loff_t *pos)
{
	void *v;
	loff_t l = 0;

	preempt_disable();
	arch_spin_lock(&trace_cmdline_lock);

	v = &savedcmd->map_cmdline_to_pid[0];
	while (l <= *pos) {
		v = saved_cmdlines_next(m, v, &l);
		if (!v)
			return NULL;
	}

	return v;
}

static void saved_cmdlines_stop(struct seq_file *m, void *v)
{
	arch_spin_unlock(&trace_cmdline_lock);
	preempt_enable();
}

static int saved_cmdlines_show(struct seq_file *m, void *v)
{
	char buf[TASK_COMM_LEN];
	unsigned int *pid = v;

	__trace_find_cmdline(*pid, buf);
	seq_printf(m, "%d %s\n", *pid, buf);
	return 0;
}

static const struct seq_operations tracing_saved_cmdlines_seq_ops = {
	.start		= saved_cmdlines_start,
	.next		= saved_cmdlines_next,
	.stop		= saved_cmdlines_stop,
	.show		= saved_cmdlines_show,
};

static int tracing_saved_cmdlines_open(struct inode *inode, struct file *filp)
{
	int ret;

	ret = tracing_check_open_get_tr(NULL);
	if (ret)
		return ret;

	return seq_open(filp, &tracing_saved_cmdlines_seq_ops);
}

static const struct file_operations tracing_saved_cmdlines_fops = {
	.open		= tracing_saved_cmdlines_open,
	.read		= seq_read,
	.llseek		= seq_lseek,
	.release	= seq_release,
};

static ssize_t
tracing_saved_cmdlines_size_read(struct file *filp, char __user *ubuf,
				 size_t cnt, loff_t *ppos)
{
	char buf[64];
	int r;

	preempt_disable();
	arch_spin_lock(&trace_cmdline_lock);
	r = scnprintf(buf, sizeof(buf), "%u\n", savedcmd->cmdline_num);
	arch_spin_unlock(&trace_cmdline_lock);
	preempt_enable();

	return simple_read_from_buffer(ubuf, cnt, ppos, buf, r);
}

static int tracing_resize_saved_cmdlines(unsigned int val)
{
	struct saved_cmdlines_buffer *s, *savedcmd_temp;

	s = allocate_cmdlines_buffer(val);
	if (!s)
		return -ENOMEM;

	preempt_disable();
	arch_spin_lock(&trace_cmdline_lock);
	savedcmd_temp = savedcmd;
	savedcmd = s;
	arch_spin_unlock(&trace_cmdline_lock);
	preempt_enable();
	free_saved_cmdlines_buffer(savedcmd_temp);

	return 0;
}

static ssize_t
tracing_saved_cmdlines_size_write(struct file *filp, const char __user *ubuf,
				  size_t cnt, loff_t *ppos)
{
	unsigned long val;
	int ret;

	ret = kstrtoul_from_user(ubuf, cnt, 10, &val);
	if (ret)
		return ret;

	/* must have at least 1 entry or less than PID_MAX_DEFAULT */
	if (!val || val > PID_MAX_DEFAULT)
		return -EINVAL;

	ret = tracing_resize_saved_cmdlines((unsigned int)val);
	if (ret < 0)
		return ret;

	*ppos += cnt;

	return cnt;
}

static const struct file_operations tracing_saved_cmdlines_size_fops = {
	.open		= tracing_open_generic,
	.read		= tracing_saved_cmdlines_size_read,
	.write		= tracing_saved_cmdlines_size_write,
};

#ifdef CONFIG_TRACE_EVAL_MAP_FILE
static union trace_eval_map_item *
update_eval_map(union trace_eval_map_item *ptr)
{
	if (!ptr->map.eval_string) {
		if (ptr->tail.next) {
			ptr = ptr->tail.next;
			/* Set ptr to the next real item (skip head) */
			ptr++;
		} else
			return NULL;
	}
	return ptr;
}

static void *eval_map_next(struct seq_file *m, void *v, loff_t *pos)
{
	union trace_eval_map_item *ptr = v;

	/*
	 * Paranoid! If ptr points to end, we don't want to increment past it.
	 * This really should never happen.
	 */
	(*pos)++;
	ptr = update_eval_map(ptr);
	if (WARN_ON_ONCE(!ptr))
		return NULL;

	ptr++;
	ptr = update_eval_map(ptr);

	return ptr;
}

static void *eval_map_start(struct seq_file *m, loff_t *pos)
{
	union trace_eval_map_item *v;
	loff_t l = 0;

	mutex_lock(&trace_eval_mutex);

	v = trace_eval_maps;
	if (v)
		v++;

	while (v && l < *pos) {
		v = eval_map_next(m, v, &l);
	}

	return v;
}

static void eval_map_stop(struct seq_file *m, void *v)
{
	mutex_unlock(&trace_eval_mutex);
}

static int eval_map_show(struct seq_file *m, void *v)
{
	union trace_eval_map_item *ptr = v;

	seq_printf(m, "%s %ld (%s)\n",
		   ptr->map.eval_string, ptr->map.eval_value,
		   ptr->map.system);

	return 0;
}

static const struct seq_operations tracing_eval_map_seq_ops = {
	.start		= eval_map_start,
	.next		= eval_map_next,
	.stop		= eval_map_stop,
	.show		= eval_map_show,
};

static int tracing_eval_map_open(struct inode *inode, struct file *filp)
{
	int ret;

	ret = tracing_check_open_get_tr(NULL);
	if (ret)
		return ret;

	return seq_open(filp, &tracing_eval_map_seq_ops);
}

static const struct file_operations tracing_eval_map_fops = {
	.open		= tracing_eval_map_open,
	.read		= seq_read,
	.llseek		= seq_lseek,
	.release	= seq_release,
};

static inline union trace_eval_map_item *
trace_eval_jmp_to_tail(union trace_eval_map_item *ptr)
{
	/* Return tail of array given the head */
	return ptr + ptr->head.length + 1;
}

static void
trace_insert_eval_map_file(struct module *mod, struct trace_eval_map **start,
			   int len)
{
	struct trace_eval_map **stop;
	struct trace_eval_map **map;
	union trace_eval_map_item *map_array;
	union trace_eval_map_item *ptr;

	stop = start + len;

	/*
	 * The trace_eval_maps contains the map plus a head and tail item,
	 * where the head holds the module and length of array, and the
	 * tail holds a pointer to the next list.
	 */
	map_array = kmalloc_array(len + 2, sizeof(*map_array), GFP_KERNEL);
	if (!map_array) {
		pr_warn("Unable to allocate trace eval mapping\n");
		return;
	}

	mutex_lock(&trace_eval_mutex);

	if (!trace_eval_maps)
		trace_eval_maps = map_array;
	else {
		ptr = trace_eval_maps;
		for (;;) {
			ptr = trace_eval_jmp_to_tail(ptr);
			if (!ptr->tail.next)
				break;
			ptr = ptr->tail.next;

		}
		ptr->tail.next = map_array;
	}
	map_array->head.mod = mod;
	map_array->head.length = len;
	map_array++;

	for (map = start; (unsigned long)map < (unsigned long)stop; map++) {
		map_array->map = **map;
		map_array++;
	}
	memset(map_array, 0, sizeof(*map_array));

	mutex_unlock(&trace_eval_mutex);
}

static void trace_create_eval_file(struct dentry *d_tracer)
{
	trace_create_file("eval_map", TRACE_MODE_READ, d_tracer,
			  NULL, &tracing_eval_map_fops);
}

#else /* CONFIG_TRACE_EVAL_MAP_FILE */
static inline void trace_create_eval_file(struct dentry *d_tracer) { }
static inline void trace_insert_eval_map_file(struct module *mod,
			      struct trace_eval_map **start, int len) { }
#endif /* !CONFIG_TRACE_EVAL_MAP_FILE */

static void trace_insert_eval_map(struct module *mod,
				  struct trace_eval_map **start, int len)
{
	struct trace_eval_map **map;

	if (len <= 0)
		return;

	map = start;

	trace_event_eval_update(map, len);

	trace_insert_eval_map_file(mod, start, len);
}

static ssize_t
tracing_set_trace_read(struct file *filp, char __user *ubuf,
		       size_t cnt, loff_t *ppos)
{
	struct trace_array *tr = filp->private_data;
	char buf[MAX_TRACER_SIZE+2];
	int r;

	mutex_lock(&trace_types_lock);
	r = sprintf(buf, "%s\n", tr->current_trace->name);
	mutex_unlock(&trace_types_lock);

	return simple_read_from_buffer(ubuf, cnt, ppos, buf, r);
}

int tracer_init(struct tracer *t, struct trace_array *tr)
{
	tracing_reset_online_cpus(&tr->array_buffer);
	return t->init(tr);
}

static void set_buffer_entries(struct array_buffer *buf, unsigned long val)
{
	int cpu;

	for_each_tracing_cpu(cpu)
		per_cpu_ptr(buf->data, cpu)->entries = val;
}

static void update_buffer_entries(struct array_buffer *buf, int cpu)
{
	if (cpu == RING_BUFFER_ALL_CPUS) {
		set_buffer_entries(buf, ring_buffer_size(buf->buffer, 0));
	} else {
		per_cpu_ptr(buf->data, cpu)->entries = ring_buffer_size(buf->buffer, cpu);
	}
}

#ifdef CONFIG_TRACER_MAX_TRACE
/* resize @tr's buffer to the size of @size_tr's entries */
static int resize_buffer_duplicate_size(struct array_buffer *trace_buf,
					struct array_buffer *size_buf, int cpu_id)
{
	int cpu, ret = 0;

	if (cpu_id == RING_BUFFER_ALL_CPUS) {
		for_each_tracing_cpu(cpu) {
			ret = ring_buffer_resize(trace_buf->buffer,
				 per_cpu_ptr(size_buf->data, cpu)->entries, cpu);
			if (ret < 0)
				break;
			per_cpu_ptr(trace_buf->data, cpu)->entries =
				per_cpu_ptr(size_buf->data, cpu)->entries;
		}
	} else {
		ret = ring_buffer_resize(trace_buf->buffer,
				 per_cpu_ptr(size_buf->data, cpu_id)->entries, cpu_id);
		if (ret == 0)
			per_cpu_ptr(trace_buf->data, cpu_id)->entries =
				per_cpu_ptr(size_buf->data, cpu_id)->entries;
	}

	return ret;
}
#endif /* CONFIG_TRACER_MAX_TRACE */

static int __tracing_resize_ring_buffer(struct trace_array *tr,
					unsigned long size, int cpu)
{
	int ret;

	/*
	 * If kernel or user changes the size of the ring buffer
	 * we use the size that was given, and we can forget about
	 * expanding it later.
	 */
	trace_set_ring_buffer_expanded(tr);

	/* May be called before buffers are initialized */
	if (!tr->array_buffer.buffer)
		return 0;

	/* Do not allow tracing while resizing ring buffer */
	tracing_stop_tr(tr);

	ret = ring_buffer_resize(tr->array_buffer.buffer, size, cpu);
	if (ret < 0)
		goto out_start;

#ifdef CONFIG_TRACER_MAX_TRACE
	if (!tr->allocated_snapshot)
		goto out;

	ret = ring_buffer_resize(tr->max_buffer.buffer, size, cpu);
	if (ret < 0) {
		int r = resize_buffer_duplicate_size(&tr->array_buffer,
						     &tr->array_buffer, cpu);
		if (r < 0) {
			/*
			 * AARGH! We are left with different
			 * size max buffer!!!!
			 * The max buffer is our "snapshot" buffer.
			 * When a tracer needs a snapshot (one of the
			 * latency tracers), it swaps the max buffer
			 * with the saved snap shot. We succeeded to
			 * update the size of the main buffer, but failed to
			 * update the size of the max buffer. But when we tried
			 * to reset the main buffer to the original size, we
			 * failed there too. This is very unlikely to
			 * happen, but if it does, warn and kill all
			 * tracing.
			 */
			WARN_ON(1);
			tracing_disabled = 1;
		}
		goto out_start;
	}

	update_buffer_entries(&tr->max_buffer, cpu);

 out:
#endif /* CONFIG_TRACER_MAX_TRACE */

	update_buffer_entries(&tr->array_buffer, cpu);
 out_start:
	tracing_start_tr(tr);
	return ret;
}

ssize_t tracing_resize_ring_buffer(struct trace_array *tr,
				  unsigned long size, int cpu_id)
{
	int ret;

	mutex_lock(&trace_types_lock);

	if (cpu_id != RING_BUFFER_ALL_CPUS) {
		/* make sure, this cpu is enabled in the mask */
		if (!cpumask_test_cpu(cpu_id, tracing_buffer_mask)) {
			ret = -EINVAL;
			goto out;
		}
	}

	ret = __tracing_resize_ring_buffer(tr, size, cpu_id);
	if (ret < 0)
		ret = -ENOMEM;

out:
	mutex_unlock(&trace_types_lock);

	return ret;
}


/**
 * tracing_update_buffers - used by tracing facility to expand ring buffers
 * @tr: The tracing instance
 *
 * To save on memory when the tracing is never used on a system with it
 * configured in. The ring buffers are set to a minimum size. But once
 * a user starts to use the tracing facility, then they need to grow
 * to their default size.
 *
 * This function is to be called when a tracer is about to be used.
 */
int tracing_update_buffers(struct trace_array *tr)
{
	int ret = 0;

	mutex_lock(&trace_types_lock);
	if (!tr->ring_buffer_expanded)
		ret = __tracing_resize_ring_buffer(tr, trace_buf_size,
						RING_BUFFER_ALL_CPUS);
	mutex_unlock(&trace_types_lock);

	return ret;
}

struct trace_option_dentry;

static void
create_trace_option_files(struct trace_array *tr, struct tracer *tracer);

/*
 * Used to clear out the tracer before deletion of an instance.
 * Must have trace_types_lock held.
 */
static void tracing_set_nop(struct trace_array *tr)
{
	if (tr->current_trace == &nop_trace)
		return;
	
	tr->current_trace->enabled--;

	if (tr->current_trace->reset)
		tr->current_trace->reset(tr);

	tr->current_trace = &nop_trace;
}

static bool tracer_options_updated;

static void add_tracer_options(struct trace_array *tr, struct tracer *t)
{
	/* Only enable if the directory has been created already. */
	if (!tr->dir)
		return;

	/* Only create trace option files after update_tracer_options finish */
	if (!tracer_options_updated)
		return;

	create_trace_option_files(tr, t);
}

int tracing_set_tracer(struct trace_array *tr, const char *buf)
{
	struct tracer *t;
#ifdef CONFIG_TRACER_MAX_TRACE
	bool had_max_tr;
#endif
	int ret = 0;

	mutex_lock(&trace_types_lock);

	if (!tr->ring_buffer_expanded) {
		ret = __tracing_resize_ring_buffer(tr, trace_buf_size,
						RING_BUFFER_ALL_CPUS);
		if (ret < 0)
			goto out;
		ret = 0;
	}

	for (t = trace_types; t; t = t->next) {
		if (strcmp(t->name, buf) == 0)
			break;
	}
	if (!t) {
		ret = -EINVAL;
		goto out;
	}
	if (t == tr->current_trace)
		goto out;

#ifdef CONFIG_TRACER_SNAPSHOT
	if (t->use_max_tr) {
		local_irq_disable();
		arch_spin_lock(&tr->max_lock);
		if (tr->cond_snapshot)
			ret = -EBUSY;
		arch_spin_unlock(&tr->max_lock);
		local_irq_enable();
		if (ret)
			goto out;
	}
#endif
	/* Some tracers won't work on kernel command line */
	if (system_state < SYSTEM_RUNNING && t->noboot) {
		pr_warn("Tracer '%s' is not allowed on command line, ignored\n",
			t->name);
		goto out;
	}

	/* Some tracers are only allowed for the top level buffer */
	if (!trace_ok_for_array(t, tr)) {
		ret = -EINVAL;
		goto out;
	}

	/* If trace pipe files are being read, we can't change the tracer */
	if (tr->trace_ref) {
		ret = -EBUSY;
		goto out;
	}

	trace_branch_disable();

	tr->current_trace->enabled--;

	if (tr->current_trace->reset)
		tr->current_trace->reset(tr);

#ifdef CONFIG_TRACER_MAX_TRACE
	had_max_tr = tr->current_trace->use_max_tr;

	/* Current trace needs to be nop_trace before synchronize_rcu */
	tr->current_trace = &nop_trace;

	if (had_max_tr && !t->use_max_tr) {
		/*
		 * We need to make sure that the update_max_tr sees that
		 * current_trace changed to nop_trace to keep it from
		 * swapping the buffers after we resize it.
		 * The update_max_tr is called from interrupts disabled
		 * so a synchronized_sched() is sufficient.
		 */
		synchronize_rcu();
		free_snapshot(tr);
	}

	if (t->use_max_tr && !tr->allocated_snapshot) {
		ret = tracing_alloc_snapshot_instance(tr);
		if (ret < 0)
			goto out;
	}
#else
	tr->current_trace = &nop_trace;
#endif

	if (t->init) {
		ret = tracer_init(t, tr);
		if (ret)
			goto out;
	}

	tr->current_trace = t;
	tr->current_trace->enabled++;
	trace_branch_enable(tr);
 out:
	mutex_unlock(&trace_types_lock);

	return ret;
}

static ssize_t
tracing_set_trace_write(struct file *filp, const char __user *ubuf,
			size_t cnt, loff_t *ppos)
{
	struct trace_array *tr = filp->private_data;
	char buf[MAX_TRACER_SIZE+1];
	char *name;
	size_t ret;
	int err;

	ret = cnt;

	if (cnt > MAX_TRACER_SIZE)
		cnt = MAX_TRACER_SIZE;

	if (copy_from_user(buf, ubuf, cnt))
		return -EFAULT;

	buf[cnt] = 0;

	name = strim(buf);

	err = tracing_set_tracer(tr, name);
	if (err)
		return err;

	*ppos += ret;

	return ret;
}

static ssize_t
tracing_nsecs_read(unsigned long *ptr, char __user *ubuf,
		   size_t cnt, loff_t *ppos)
{
	char buf[64];
	int r;

	r = snprintf(buf, sizeof(buf), "%ld\n",
		     *ptr == (unsigned long)-1 ? -1 : nsecs_to_usecs(*ptr));
	if (r > sizeof(buf))
		r = sizeof(buf);
	return simple_read_from_buffer(ubuf, cnt, ppos, buf, r);
}

static ssize_t
tracing_nsecs_write(unsigned long *ptr, const char __user *ubuf,
		    size_t cnt, loff_t *ppos)
{
	unsigned long val;
	int ret;

	ret = kstrtoul_from_user(ubuf, cnt, 10, &val);
	if (ret)
		return ret;

	*ptr = val * 1000;

	return cnt;
}

static ssize_t
tracing_thresh_read(struct file *filp, char __user *ubuf,
		    size_t cnt, loff_t *ppos)
{
	return tracing_nsecs_read(&tracing_thresh, ubuf, cnt, ppos);
}

static ssize_t
tracing_thresh_write(struct file *filp, const char __user *ubuf,
		     size_t cnt, loff_t *ppos)
{
	struct trace_array *tr = filp->private_data;
	int ret;

	mutex_lock(&trace_types_lock);
	ret = tracing_nsecs_write(&tracing_thresh, ubuf, cnt, ppos);
	if (ret < 0)
		goto out;

	if (tr->current_trace->update_thresh) {
		ret = tr->current_trace->update_thresh(tr);
		if (ret < 0)
			goto out;
	}

	ret = cnt;
out:
	mutex_unlock(&trace_types_lock);

	return ret;
}

#ifdef CONFIG_TRACER_MAX_TRACE

static ssize_t
tracing_max_lat_read(struct file *filp, char __user *ubuf,
		     size_t cnt, loff_t *ppos)
{
	struct trace_array *tr = filp->private_data;

	return tracing_nsecs_read(&tr->max_latency, ubuf, cnt, ppos);
}

static ssize_t
tracing_max_lat_write(struct file *filp, const char __user *ubuf,
		      size_t cnt, loff_t *ppos)
{
	struct trace_array *tr = filp->private_data;

	return tracing_nsecs_write(&tr->max_latency, ubuf, cnt, ppos);
}

#endif

static int open_pipe_on_cpu(struct trace_array *tr, int cpu)
{
	if (cpu == RING_BUFFER_ALL_CPUS) {
		if (cpumask_empty(tr->pipe_cpumask)) {
			cpumask_setall(tr->pipe_cpumask);
			return 0;
		}
	} else if (!cpumask_test_cpu(cpu, tr->pipe_cpumask)) {
		cpumask_set_cpu(cpu, tr->pipe_cpumask);
		return 0;
	}
	return -EBUSY;
}

static void close_pipe_on_cpu(struct trace_array *tr, int cpu)
{
	if (cpu == RING_BUFFER_ALL_CPUS) {
		WARN_ON(!cpumask_full(tr->pipe_cpumask));
		cpumask_clear(tr->pipe_cpumask);
	} else {
		WARN_ON(!cpumask_test_cpu(cpu, tr->pipe_cpumask));
		cpumask_clear_cpu(cpu, tr->pipe_cpumask);
	}
}

static int tracing_open_pipe(struct inode *inode, struct file *filp)
{
	struct trace_array *tr = inode->i_private;
	struct trace_iterator *iter;
	int cpu;
	int ret;

	ret = tracing_check_open_get_tr(tr);
	if (ret)
		return ret;

	mutex_lock(&trace_types_lock);
	cpu = tracing_get_cpu(inode);
	ret = open_pipe_on_cpu(tr, cpu);
	if (ret)
		goto fail_pipe_on_cpu;

	/* create a buffer to store the information to pass to userspace */
	iter = kzalloc(sizeof(*iter), GFP_KERNEL);
	if (!iter) {
		ret = -ENOMEM;
		goto fail_alloc_iter;
	}

	trace_seq_init(&iter->seq);
	iter->trace = tr->current_trace;

	if (!alloc_cpumask_var(&iter->started, GFP_KERNEL)) {
		ret = -ENOMEM;
		goto fail;
	}

	/* trace pipe does not show start of buffer */
	cpumask_setall(iter->started);

	if (tr->trace_flags & TRACE_ITER_LATENCY_FMT)
		iter->iter_flags |= TRACE_FILE_LAT_FMT;

	/* Output in nanoseconds only if we are using a clock in nanoseconds. */
	if (trace_clocks[tr->clock_id].in_ns)
		iter->iter_flags |= TRACE_FILE_TIME_IN_NS;

	iter->tr = tr;
	iter->array_buffer = &tr->array_buffer;
	iter->cpu_file = cpu;
	mutex_init(&iter->mutex);
	filp->private_data = iter;

	if (iter->trace->pipe_open)
		iter->trace->pipe_open(iter);

	nonseekable_open(inode, filp);

	tr->trace_ref++;

	mutex_unlock(&trace_types_lock);
	return ret;

fail:
	kfree(iter);
fail_alloc_iter:
	close_pipe_on_cpu(tr, cpu);
fail_pipe_on_cpu:
	__trace_array_put(tr);
	mutex_unlock(&trace_types_lock);
	return ret;
}

static int tracing_release_pipe(struct inode *inode, struct file *file)
{
	struct trace_iterator *iter = file->private_data;
	struct trace_array *tr = inode->i_private;

	mutex_lock(&trace_types_lock);

	tr->trace_ref--;

	if (iter->trace->pipe_close)
		iter->trace->pipe_close(iter);
	close_pipe_on_cpu(tr, iter->cpu_file);
	mutex_unlock(&trace_types_lock);

	free_trace_iter_content(iter);
	kfree(iter);

	trace_array_put(tr);

	return 0;
}

static __poll_t
trace_poll(struct trace_iterator *iter, struct file *filp, poll_table *poll_table)
{
	struct trace_array *tr = iter->tr;

	/* Iterators are static, they should be filled or empty */
	if (trace_buffer_iter(iter, iter->cpu_file))
		return EPOLLIN | EPOLLRDNORM;

	if (tr->trace_flags & TRACE_ITER_BLOCK)
		/*
		 * Always select as readable when in blocking mode
		 */
		return EPOLLIN | EPOLLRDNORM;
	else
		return ring_buffer_poll_wait(iter->array_buffer->buffer, iter->cpu_file,
					     filp, poll_table, iter->tr->buffer_percent);
}

static __poll_t
tracing_poll_pipe(struct file *filp, poll_table *poll_table)
{
	struct trace_iterator *iter = filp->private_data;

	return trace_poll(iter, filp, poll_table);
}

/* Must be called with iter->mutex held. */
static int tracing_wait_pipe(struct file *filp)
{
	struct trace_iterator *iter = filp->private_data;
	int ret;

	while (trace_empty(iter)) {

		if ((filp->f_flags & O_NONBLOCK)) {
			return -EAGAIN;
		}

		/*
		 * We block until we read something and tracing is disabled.
		 * We still block if tracing is disabled, but we have never
		 * read anything. This allows a user to cat this file, and
		 * then enable tracing. But after we have read something,
		 * we give an EOF when tracing is again disabled.
		 *
		 * iter->pos will be 0 if we haven't read anything.
		 */
		if (!tracer_tracing_is_on(iter->tr) && iter->pos)
			break;

		mutex_unlock(&iter->mutex);

		ret = wait_on_pipe(iter, 0);

		mutex_lock(&iter->mutex);

		if (ret)
			return ret;
	}

	return 1;
}

/*
 * Consumer reader.
 */
static ssize_t
tracing_read_pipe(struct file *filp, char __user *ubuf,
		  size_t cnt, loff_t *ppos)
{
	struct trace_iterator *iter = filp->private_data;
	ssize_t sret;

	/*
	 * Avoid more than one consumer on a single file descriptor
	 * This is just a matter of traces coherency, the ring buffer itself
	 * is protected.
	 */
	mutex_lock(&iter->mutex);

	/* return any leftover data */
	sret = trace_seq_to_user(&iter->seq, ubuf, cnt);
	if (sret != -EBUSY)
		goto out;

	trace_seq_init(&iter->seq);

	if (iter->trace->read) {
		sret = iter->trace->read(iter, filp, ubuf, cnt, ppos);
		if (sret)
			goto out;
	}

waitagain:
	sret = tracing_wait_pipe(filp);
	if (sret <= 0)
		goto out;

	/* stop when tracing is finished */
	if (trace_empty(iter)) {
		sret = 0;
		goto out;
	}

	if (cnt >= TRACE_SEQ_BUFFER_SIZE)
		cnt = TRACE_SEQ_BUFFER_SIZE - 1;

	/* reset all but tr, trace, and overruns */
	trace_iterator_reset(iter);
	cpumask_clear(iter->started);
	trace_seq_init(&iter->seq);

	trace_event_read_lock();
	trace_access_lock(iter->cpu_file);
	while (trace_find_next_entry_inc(iter) != NULL) {
		enum print_line_t ret;
		int save_len = iter->seq.seq.len;

		ret = print_trace_line(iter);
		if (ret == TRACE_TYPE_PARTIAL_LINE) {
			/*
			 * If one print_trace_line() fills entire trace_seq in one shot,
			 * trace_seq_to_user() will returns -EBUSY because save_len == 0,
			 * In this case, we need to consume it, otherwise, loop will peek
			 * this event next time, resulting in an infinite loop.
			 */
			if (save_len == 0) {
				iter->seq.full = 0;
				trace_seq_puts(&iter->seq, "[LINE TOO BIG]\n");
				trace_consume(iter);
				break;
			}

			/* In other cases, don't print partial lines */
			iter->seq.seq.len = save_len;
			break;
		}
		if (ret != TRACE_TYPE_NO_CONSUME)
			trace_consume(iter);

		if (trace_seq_used(&iter->seq) >= cnt)
			break;

		/*
		 * Setting the full flag means we reached the trace_seq buffer
		 * size and we should leave by partial output condition above.
		 * One of the trace_seq_* functions is not used properly.
		 */
		WARN_ONCE(iter->seq.full, "full flag set for trace type %d",
			  iter->ent->type);
	}
	trace_access_unlock(iter->cpu_file);
	trace_event_read_unlock();

	/* Now copy what we have to the user */
	sret = trace_seq_to_user(&iter->seq, ubuf, cnt);
	if (iter->seq.readpos >= trace_seq_used(&iter->seq))
		trace_seq_init(&iter->seq);

	/*
	 * If there was nothing to send to user, in spite of consuming trace
	 * entries, go back to wait for more entries.
	 */
	if (sret == -EBUSY)
		goto waitagain;

out:
	mutex_unlock(&iter->mutex);

	return sret;
}

static void tracing_spd_release_pipe(struct splice_pipe_desc *spd,
				     unsigned int idx)
{
	__free_page(spd->pages[idx]);
}

static size_t
tracing_fill_pipe_page(size_t rem, struct trace_iterator *iter)
{
	size_t count;
	int save_len;
	int ret;

	/* Seq buffer is page-sized, exactly what we need. */
	for (;;) {
		save_len = iter->seq.seq.len;
		ret = print_trace_line(iter);

		if (trace_seq_has_overflowed(&iter->seq)) {
			iter->seq.seq.len = save_len;
			break;
		}

		/*
		 * This should not be hit, because it should only
		 * be set if the iter->seq overflowed. But check it
		 * anyway to be safe.
		 */
		if (ret == TRACE_TYPE_PARTIAL_LINE) {
			iter->seq.seq.len = save_len;
			break;
		}

		count = trace_seq_used(&iter->seq) - save_len;
		if (rem < count) {
			rem = 0;
			iter->seq.seq.len = save_len;
			break;
		}

		if (ret != TRACE_TYPE_NO_CONSUME)
			trace_consume(iter);
		rem -= count;
		if (!trace_find_next_entry_inc(iter))	{
			rem = 0;
			iter->ent = NULL;
			break;
		}
	}

	return rem;
}

static ssize_t tracing_splice_read_pipe(struct file *filp,
					loff_t *ppos,
					struct pipe_inode_info *pipe,
					size_t len,
					unsigned int flags)
{
	struct page *pages_def[PIPE_DEF_BUFFERS];
	struct partial_page partial_def[PIPE_DEF_BUFFERS];
	struct trace_iterator *iter = filp->private_data;
	struct splice_pipe_desc spd = {
		.pages		= pages_def,
		.partial	= partial_def,
		.nr_pages	= 0, /* This gets updated below. */
		.nr_pages_max	= PIPE_DEF_BUFFERS,
		.ops		= &default_pipe_buf_ops,
		.spd_release	= tracing_spd_release_pipe,
	};
	ssize_t ret;
	size_t rem;
	unsigned int i;

	if (splice_grow_spd(pipe, &spd))
		return -ENOMEM;

	mutex_lock(&iter->mutex);

	if (iter->trace->splice_read) {
		ret = iter->trace->splice_read(iter, filp,
					       ppos, pipe, len, flags);
		if (ret)
			goto out_err;
	}

	ret = tracing_wait_pipe(filp);
	if (ret <= 0)
		goto out_err;

	if (!iter->ent && !trace_find_next_entry_inc(iter)) {
		ret = -EFAULT;
		goto out_err;
	}

	trace_event_read_lock();
	trace_access_lock(iter->cpu_file);

	/* Fill as many pages as possible. */
	for (i = 0, rem = len; i < spd.nr_pages_max && rem; i++) {
		spd.pages[i] = alloc_page(GFP_KERNEL);
		if (!spd.pages[i])
			break;

		rem = tracing_fill_pipe_page(rem, iter);

		/* Copy the data into the page, so we can start over. */
		ret = trace_seq_to_buffer(&iter->seq,
					  page_address(spd.pages[i]),
					  trace_seq_used(&iter->seq));
		if (ret < 0) {
			__free_page(spd.pages[i]);
			break;
		}
		spd.partial[i].offset = 0;
		spd.partial[i].len = trace_seq_used(&iter->seq);

		trace_seq_init(&iter->seq);
	}

	trace_access_unlock(iter->cpu_file);
	trace_event_read_unlock();
	mutex_unlock(&iter->mutex);

	spd.nr_pages = i;

	if (i)
		ret = splice_to_pipe(pipe, &spd);
	else
		ret = 0;
out:
	splice_shrink_spd(&spd);
	return ret;

out_err:
	mutex_unlock(&iter->mutex);
	goto out;
}

static ssize_t
tracing_entries_read(struct file *filp, char __user *ubuf,
		     size_t cnt, loff_t *ppos)
{
	struct inode *inode = file_inode(filp);
	struct trace_array *tr = inode->i_private;
	int cpu = tracing_get_cpu(inode);
	char buf[64];
	int r = 0;
	ssize_t ret;

	mutex_lock(&trace_types_lock);

	if (cpu == RING_BUFFER_ALL_CPUS) {
		int cpu, buf_size_same;
		unsigned long size;

		size = 0;
		buf_size_same = 1;
		/* check if all cpu sizes are same */
		for_each_tracing_cpu(cpu) {
			/* fill in the size from first enabled cpu */
			if (size == 0)
				size = per_cpu_ptr(tr->array_buffer.data, cpu)->entries;
			if (size != per_cpu_ptr(tr->array_buffer.data, cpu)->entries) {
				buf_size_same = 0;
				break;
			}
		}

		if (buf_size_same) {
			if (!tr->ring_buffer_expanded)
				r = sprintf(buf, "%lu (expanded: %lu)\n",
					    size >> 10,
					    trace_buf_size >> 10);
			else
				r = sprintf(buf, "%lu\n", size >> 10);
		} else
			r = sprintf(buf, "X\n");
	} else
		r = sprintf(buf, "%lu\n", per_cpu_ptr(tr->array_buffer.data, cpu)->entries >> 10);

	mutex_unlock(&trace_types_lock);

	ret = simple_read_from_buffer(ubuf, cnt, ppos, buf, r);
	return ret;
}

static ssize_t
tracing_entries_write(struct file *filp, const char __user *ubuf,
		      size_t cnt, loff_t *ppos)
{
	struct inode *inode = file_inode(filp);
	struct trace_array *tr = inode->i_private;
	unsigned long val;
	int ret;

	ret = kstrtoul_from_user(ubuf, cnt, 10, &val);
	if (ret)
		return ret;

	/* must have at least 1 entry */
	if (!val)
		return -EINVAL;

	/* value is in KB */
	val <<= 10;
	ret = tracing_resize_ring_buffer(tr, val, tracing_get_cpu(inode));
	if (ret < 0)
		return ret;

	*ppos += cnt;

	return cnt;
}

static ssize_t
tracing_total_entries_read(struct file *filp, char __user *ubuf,
				size_t cnt, loff_t *ppos)
{
	struct trace_array *tr = filp->private_data;
	char buf[64];
	int r, cpu;
	unsigned long size = 0, expanded_size = 0;

	mutex_lock(&trace_types_lock);
	for_each_tracing_cpu(cpu) {
		size += per_cpu_ptr(tr->array_buffer.data, cpu)->entries >> 10;
		if (!tr->ring_buffer_expanded)
			expanded_size += trace_buf_size >> 10;
	}
	if (tr->ring_buffer_expanded)
		r = sprintf(buf, "%lu\n", size);
	else
		r = sprintf(buf, "%lu (expanded: %lu)\n", size, expanded_size);
	mutex_unlock(&trace_types_lock);

	return simple_read_from_buffer(ubuf, cnt, ppos, buf, r);
}

static ssize_t
tracing_free_buffer_write(struct file *filp, const char __user *ubuf,
			  size_t cnt, loff_t *ppos)
{
	/*
	 * There is no need to read what the user has written, this function
	 * is just to make sure that there is no error when "echo" is used
	 */

	*ppos += cnt;

	return cnt;
}

static int
tracing_free_buffer_release(struct inode *inode, struct file *filp)
{
	struct trace_array *tr = inode->i_private;

	/* disable tracing ? */
	if (tr->trace_flags & TRACE_ITER_STOP_ON_FREE)
		tracer_tracing_off(tr);
	/* resize the ring buffer to 0 */
	tracing_resize_ring_buffer(tr, 0, RING_BUFFER_ALL_CPUS);

	trace_array_put(tr);

	return 0;
}

#define TRACE_MARKER_MAX_SIZE		4096

static ssize_t
tracing_mark_write(struct file *filp, const char __user *ubuf,
					size_t cnt, loff_t *fpos)
{
	struct trace_array *tr = filp->private_data;
	struct ring_buffer_event *event;
	enum event_trigger_type tt = ETT_NONE;
	struct trace_buffer *buffer;
	struct print_entry *entry;
	int meta_size;
	ssize_t written;
	size_t size;
	int len;

/* Used in tracing_mark_raw_write() as well */
#define FAULTED_STR "<faulted>"
#define FAULTED_SIZE (sizeof(FAULTED_STR) - 1) /* '\0' is already accounted for */

	if (tracing_disabled)
		return -EINVAL;

	if (!(tr->trace_flags & TRACE_ITER_MARKERS))
		return -EINVAL;

	if ((ssize_t)cnt < 0)
		return -EINVAL;

	if (cnt > TRACE_MARKER_MAX_SIZE)
		cnt = TRACE_MARKER_MAX_SIZE;

	meta_size = sizeof(*entry) + 2;  /* add '\0' and possible '\n' */
 again:
	size = cnt + meta_size;

	/* If less than "<faulted>", then make sure we can still add that */
	if (cnt < FAULTED_SIZE)
		size += FAULTED_SIZE - cnt;

	buffer = tr->array_buffer.buffer;
	event = __trace_buffer_lock_reserve(buffer, TRACE_PRINT, size,
					    tracing_gen_ctx());
	if (unlikely(!event)) {
		/*
		 * If the size was greater than what was allowed, then
		 * make it smaller and try again.
		 */
		if (size > ring_buffer_max_event_size(buffer)) {
			/* cnt < FAULTED size should never be bigger than max */
			if (WARN_ON_ONCE(cnt < FAULTED_SIZE))
				return -EBADF;
			cnt = ring_buffer_max_event_size(buffer) - meta_size;
			/* The above should only happen once */
			if (WARN_ON_ONCE(cnt + meta_size == size))
				return -EBADF;
			goto again;
		}

		/* Ring buffer disabled, return as if not open for write */
		return -EBADF;
	}

	entry = ring_buffer_event_data(event);
	entry->ip = _THIS_IP_;

	len = __copy_from_user_inatomic(&entry->buf, ubuf, cnt);
	if (len) {
		memcpy(&entry->buf, FAULTED_STR, FAULTED_SIZE);
		cnt = FAULTED_SIZE;
		written = -EFAULT;
	} else
		written = cnt;

	if (tr->trace_marker_file && !list_empty(&tr->trace_marker_file->triggers)) {
		/* do not add \n before testing triggers, but add \0 */
		entry->buf[cnt] = '\0';
		tt = event_triggers_call(tr->trace_marker_file, buffer, entry, event);
	}

	if (entry->buf[cnt - 1] != '\n') {
		entry->buf[cnt] = '\n';
		entry->buf[cnt + 1] = '\0';
	} else
		entry->buf[cnt] = '\0';

	if (static_branch_unlikely(&trace_marker_exports_enabled))
		ftrace_exports(event, TRACE_EXPORT_MARKER);
	__buffer_unlock_commit(buffer, event);

	if (tt)
		event_triggers_post_call(tr->trace_marker_file, tt);

	return written;
}

static ssize_t
tracing_mark_raw_write(struct file *filp, const char __user *ubuf,
					size_t cnt, loff_t *fpos)
{
	struct trace_array *tr = filp->private_data;
	struct ring_buffer_event *event;
	struct trace_buffer *buffer;
	struct raw_data_entry *entry;
	ssize_t written;
	int size;
	int len;

#define FAULT_SIZE_ID (FAULTED_SIZE + sizeof(int))

	if (tracing_disabled)
		return -EINVAL;

	if (!(tr->trace_flags & TRACE_ITER_MARKERS))
		return -EINVAL;

	/* The marker must at least have a tag id */
	if (cnt < sizeof(unsigned int))
		return -EINVAL;

	size = sizeof(*entry) + cnt;
	if (cnt < FAULT_SIZE_ID)
		size += FAULT_SIZE_ID - cnt;

	buffer = tr->array_buffer.buffer;

	if (size > ring_buffer_max_event_size(buffer))
		return -EINVAL;

	event = __trace_buffer_lock_reserve(buffer, TRACE_RAW_DATA, size,
					    tracing_gen_ctx());
	if (!event)
		/* Ring buffer disabled, return as if not open for write */
		return -EBADF;

	entry = ring_buffer_event_data(event);

	len = __copy_from_user_inatomic(&entry->id, ubuf, cnt);
	if (len) {
		entry->id = -1;
		memcpy(&entry->buf, FAULTED_STR, FAULTED_SIZE);
		written = -EFAULT;
	} else
		written = cnt;

	__buffer_unlock_commit(buffer, event);

	return written;
}

static int tracing_clock_show(struct seq_file *m, void *v)
{
	struct trace_array *tr = m->private;
	int i;

	for (i = 0; i < ARRAY_SIZE(trace_clocks); i++)
		seq_printf(m,
			"%s%s%s%s", i ? " " : "",
			i == tr->clock_id ? "[" : "", trace_clocks[i].name,
			i == tr->clock_id ? "]" : "");
	seq_putc(m, '\n');

	return 0;
}

int tracing_set_clock(struct trace_array *tr, const char *clockstr)
{
	int i;

	for (i = 0; i < ARRAY_SIZE(trace_clocks); i++) {
		if (strcmp(trace_clocks[i].name, clockstr) == 0)
			break;
	}
	if (i == ARRAY_SIZE(trace_clocks))
		return -EINVAL;

	mutex_lock(&trace_types_lock);

	tr->clock_id = i;

	ring_buffer_set_clock(tr->array_buffer.buffer, trace_clocks[i].func);

	/*
	 * New clock may not be consistent with the previous clock.
	 * Reset the buffer so that it doesn't have incomparable timestamps.
	 */
	tracing_reset_online_cpus(&tr->array_buffer);

#ifdef CONFIG_TRACER_MAX_TRACE
	if (tr->max_buffer.buffer)
		ring_buffer_set_clock(tr->max_buffer.buffer, trace_clocks[i].func);
	tracing_reset_online_cpus(&tr->max_buffer);
#endif

	mutex_unlock(&trace_types_lock);

	return 0;
}

static ssize_t tracing_clock_write(struct file *filp, const char __user *ubuf,
				   size_t cnt, loff_t *fpos)
{
	struct seq_file *m = filp->private_data;
	struct trace_array *tr = m->private;
	char buf[64];
	const char *clockstr;
	int ret;

	if (cnt >= sizeof(buf))
		return -EINVAL;

	if (copy_from_user(buf, ubuf, cnt))
		return -EFAULT;

	buf[cnt] = 0;

	clockstr = strstrip(buf);

	ret = tracing_set_clock(tr, clockstr);
	if (ret)
		return ret;

	*fpos += cnt;

	return cnt;
}

static int tracing_clock_open(struct inode *inode, struct file *file)
{
	struct trace_array *tr = inode->i_private;
	int ret;

	ret = tracing_check_open_get_tr(tr);
	if (ret)
		return ret;

	ret = single_open(file, tracing_clock_show, inode->i_private);
	if (ret < 0)
		trace_array_put(tr);

	return ret;
}

static int tracing_time_stamp_mode_show(struct seq_file *m, void *v)
{
	struct trace_array *tr = m->private;

	mutex_lock(&trace_types_lock);

	if (ring_buffer_time_stamp_abs(tr->array_buffer.buffer))
		seq_puts(m, "delta [absolute]\n");
	else
		seq_puts(m, "[delta] absolute\n");

	mutex_unlock(&trace_types_lock);

	return 0;
}

static int tracing_time_stamp_mode_open(struct inode *inode, struct file *file)
{
	struct trace_array *tr = inode->i_private;
	int ret;

	ret = tracing_check_open_get_tr(tr);
	if (ret)
		return ret;

	ret = single_open(file, tracing_time_stamp_mode_show, inode->i_private);
	if (ret < 0)
		trace_array_put(tr);

	return ret;
}

u64 tracing_event_time_stamp(struct trace_buffer *buffer, struct ring_buffer_event *rbe)
{
	if (rbe == this_cpu_read(trace_buffered_event))
		return ring_buffer_time_stamp(buffer);

	return ring_buffer_event_time_stamp(buffer, rbe);
}

/*
 * Set or disable using the per CPU trace_buffer_event when possible.
 */
int tracing_set_filter_buffering(struct trace_array *tr, bool set)
{
	int ret = 0;

	mutex_lock(&trace_types_lock);

	if (set && tr->no_filter_buffering_ref++)
		goto out;

	if (!set) {
		if (WARN_ON_ONCE(!tr->no_filter_buffering_ref)) {
			ret = -EINVAL;
			goto out;
		}

		--tr->no_filter_buffering_ref;
	}
 out:
	mutex_unlock(&trace_types_lock);

	return ret;
}

struct ftrace_buffer_info {
	struct trace_iterator	iter;
	void			*spare;
	unsigned int		spare_cpu;
	unsigned int		spare_size;
	unsigned int		read;
};

#ifdef CONFIG_TRACER_SNAPSHOT
static int tracing_snapshot_open(struct inode *inode, struct file *file)
{
	struct trace_array *tr = inode->i_private;
	struct trace_iterator *iter;
	struct seq_file *m;
	int ret;

	ret = tracing_check_open_get_tr(tr);
	if (ret)
		return ret;

	if (file->f_mode & FMODE_READ) {
		iter = __tracing_open(inode, file, true);
		if (IS_ERR(iter))
			ret = PTR_ERR(iter);
	} else {
		/* Writes still need the seq_file to hold the private data */
		ret = -ENOMEM;
		m = kzalloc(sizeof(*m), GFP_KERNEL);
		if (!m)
			goto out;
		iter = kzalloc(sizeof(*iter), GFP_KERNEL);
		if (!iter) {
			kfree(m);
			goto out;
		}
		ret = 0;

		iter->tr = tr;
		iter->array_buffer = &tr->max_buffer;
		iter->cpu_file = tracing_get_cpu(inode);
		m->private = iter;
		file->private_data = m;
	}
out:
	if (ret < 0)
		trace_array_put(tr);

	return ret;
}

static void tracing_swap_cpu_buffer(void *tr)
{
	update_max_tr_single((struct trace_array *)tr, current, smp_processor_id());
}

static ssize_t
tracing_snapshot_write(struct file *filp, const char __user *ubuf, size_t cnt,
		       loff_t *ppos)
{
	struct seq_file *m = filp->private_data;
	struct trace_iterator *iter = m->private;
	struct trace_array *tr = iter->tr;
	unsigned long val;
	int ret;

	ret = tracing_update_buffers(tr);
	if (ret < 0)
		return ret;

	ret = kstrtoul_from_user(ubuf, cnt, 10, &val);
	if (ret)
		return ret;

	mutex_lock(&trace_types_lock);

	if (tr->current_trace->use_max_tr) {
		ret = -EBUSY;
		goto out;
	}

	local_irq_disable();
	arch_spin_lock(&tr->max_lock);
	if (tr->cond_snapshot)
		ret = -EBUSY;
	arch_spin_unlock(&tr->max_lock);
	local_irq_enable();
	if (ret)
		goto out;

	switch (val) {
	case 0:
		if (iter->cpu_file != RING_BUFFER_ALL_CPUS) {
			ret = -EINVAL;
			break;
		}
		if (tr->allocated_snapshot)
			free_snapshot(tr);
		break;
	case 1:
/* Only allow per-cpu swap if the ring buffer supports it */
#ifndef CONFIG_RING_BUFFER_ALLOW_SWAP
		if (iter->cpu_file != RING_BUFFER_ALL_CPUS) {
			ret = -EINVAL;
			break;
		}
#endif
		if (tr->allocated_snapshot)
			ret = resize_buffer_duplicate_size(&tr->max_buffer,
					&tr->array_buffer, iter->cpu_file);
		else
			ret = tracing_alloc_snapshot_instance(tr);
		if (ret < 0)
			break;
		/* Now, we're going to swap */
		if (iter->cpu_file == RING_BUFFER_ALL_CPUS) {
			local_irq_disable();
			update_max_tr(tr, current, smp_processor_id(), NULL);
			local_irq_enable();
		} else {
			smp_call_function_single(iter->cpu_file, tracing_swap_cpu_buffer,
						 (void *)tr, 1);
		}
		break;
	default:
		if (tr->allocated_snapshot) {
			if (iter->cpu_file == RING_BUFFER_ALL_CPUS)
				tracing_reset_online_cpus(&tr->max_buffer);
			else
				tracing_reset_cpu(&tr->max_buffer, iter->cpu_file);
		}
		break;
	}

	if (ret >= 0) {
		*ppos += cnt;
		ret = cnt;
	}
out:
	mutex_unlock(&trace_types_lock);
	return ret;
}

static int tracing_snapshot_release(struct inode *inode, struct file *file)
{
	struct seq_file *m = file->private_data;
	int ret;

	ret = tracing_release(inode, file);

	if (file->f_mode & FMODE_READ)
		return ret;

	/* If write only, the seq_file is just a stub */
	if (m)
		kfree(m->private);
	kfree(m);

	return 0;
}

static int tracing_buffers_open(struct inode *inode, struct file *filp);
static ssize_t tracing_buffers_read(struct file *filp, char __user *ubuf,
				    size_t count, loff_t *ppos);
static int tracing_buffers_release(struct inode *inode, struct file *file);
static ssize_t tracing_buffers_splice_read(struct file *file, loff_t *ppos,
		   struct pipe_inode_info *pipe, size_t len, unsigned int flags);

static int snapshot_raw_open(struct inode *inode, struct file *filp)
{
	struct ftrace_buffer_info *info;
	int ret;

	/* The following checks for tracefs lockdown */
	ret = tracing_buffers_open(inode, filp);
	if (ret < 0)
		return ret;

	info = filp->private_data;

	if (info->iter.trace->use_max_tr) {
		tracing_buffers_release(inode, filp);
		return -EBUSY;
	}

	info->iter.snapshot = true;
	info->iter.array_buffer = &info->iter.tr->max_buffer;

	return ret;
}

#endif /* CONFIG_TRACER_SNAPSHOT */


static const struct file_operations tracing_thresh_fops = {
	.open		= tracing_open_generic,
	.read		= tracing_thresh_read,
	.write		= tracing_thresh_write,
	.llseek		= generic_file_llseek,
};

#ifdef CONFIG_TRACER_MAX_TRACE
static const struct file_operations tracing_max_lat_fops = {
	.open		= tracing_open_generic_tr,
	.read		= tracing_max_lat_read,
	.write		= tracing_max_lat_write,
	.llseek		= generic_file_llseek,
	.release	= tracing_release_generic_tr,
};
#endif

static const struct file_operations set_tracer_fops = {
	.open		= tracing_open_generic_tr,
	.read		= tracing_set_trace_read,
	.write		= tracing_set_trace_write,
	.llseek		= generic_file_llseek,
	.release	= tracing_release_generic_tr,
};

static const struct file_operations tracing_pipe_fops = {
	.open		= tracing_open_pipe,
	.poll		= tracing_poll_pipe,
	.read		= tracing_read_pipe,
	.splice_read	= tracing_splice_read_pipe,
	.release	= tracing_release_pipe,
	.llseek		= no_llseek,
};

static const struct file_operations tracing_entries_fops = {
	.open		= tracing_open_generic_tr,
	.read		= tracing_entries_read,
	.write		= tracing_entries_write,
	.llseek		= generic_file_llseek,
	.release	= tracing_release_generic_tr,
};

static const struct file_operations tracing_total_entries_fops = {
	.open		= tracing_open_generic_tr,
	.read		= tracing_total_entries_read,
	.llseek		= generic_file_llseek,
	.release	= tracing_release_generic_tr,
};

static const struct file_operations tracing_free_buffer_fops = {
	.open		= tracing_open_generic_tr,
	.write		= tracing_free_buffer_write,
	.release	= tracing_free_buffer_release,
};

static const struct file_operations tracing_mark_fops = {
	.open		= tracing_mark_open,
	.write		= tracing_mark_write,
	.release	= tracing_release_generic_tr,
};

static const struct file_operations tracing_mark_raw_fops = {
	.open		= tracing_mark_open,
	.write		= tracing_mark_raw_write,
	.release	= tracing_release_generic_tr,
};

static const struct file_operations trace_clock_fops = {
	.open		= tracing_clock_open,
	.read		= seq_read,
	.llseek		= seq_lseek,
	.release	= tracing_single_release_tr,
	.write		= tracing_clock_write,
};

static const struct file_operations trace_time_stamp_mode_fops = {
	.open		= tracing_time_stamp_mode_open,
	.read		= seq_read,
	.llseek		= seq_lseek,
	.release	= tracing_single_release_tr,
};

#ifdef CONFIG_TRACER_SNAPSHOT
static const struct file_operations snapshot_fops = {
	.open		= tracing_snapshot_open,
	.read		= seq_read,
	.write		= tracing_snapshot_write,
	.llseek		= tracing_lseek,
	.release	= tracing_snapshot_release,
};

static const struct file_operations snapshot_raw_fops = {
	.open		= snapshot_raw_open,
	.read		= tracing_buffers_read,
	.release	= tracing_buffers_release,
	.splice_read	= tracing_buffers_splice_read,
	.llseek		= no_llseek,
};

#endif /* CONFIG_TRACER_SNAPSHOT */

/*
 * trace_min_max_write - Write a u64 value to a trace_min_max_param struct
 * @filp: The active open file structure
 * @ubuf: The userspace provided buffer to read value into
 * @cnt: The maximum number of bytes to read
 * @ppos: The current "file" position
 *
 * This function implements the write interface for a struct trace_min_max_param.
 * The filp->private_data must point to a trace_min_max_param structure that
 * defines where to write the value, the min and the max acceptable values,
 * and a lock to protect the write.
 */
static ssize_t
trace_min_max_write(struct file *filp, const char __user *ubuf, size_t cnt, loff_t *ppos)
{
	struct trace_min_max_param *param = filp->private_data;
	u64 val;
	int err;

	if (!param)
		return -EFAULT;

	err = kstrtoull_from_user(ubuf, cnt, 10, &val);
	if (err)
		return err;

	if (param->lock)
		mutex_lock(param->lock);

	if (param->min && val < *param->min)
		err = -EINVAL;

	if (param->max && val > *param->max)
		err = -EINVAL;

	if (!err)
		*param->val = val;

	if (param->lock)
		mutex_unlock(param->lock);

	if (err)
		return err;

	return cnt;
}

/*
 * trace_min_max_read - Read a u64 value from a trace_min_max_param struct
 * @filp: The active open file structure
 * @ubuf: The userspace provided buffer to read value into
 * @cnt: The maximum number of bytes to read
 * @ppos: The current "file" position
 *
 * This function implements the read interface for a struct trace_min_max_param.
 * The filp->private_data must point to a trace_min_max_param struct with valid
 * data.
 */
static ssize_t
trace_min_max_read(struct file *filp, char __user *ubuf, size_t cnt, loff_t *ppos)
{
	struct trace_min_max_param *param = filp->private_data;
	char buf[U64_STR_SIZE];
	int len;
	u64 val;

	if (!param)
		return -EFAULT;

	val = *param->val;

	if (cnt > sizeof(buf))
		cnt = sizeof(buf);

	len = snprintf(buf, sizeof(buf), "%llu\n", val);

	return simple_read_from_buffer(ubuf, cnt, ppos, buf, len);
}

const struct file_operations trace_min_max_fops = {
	.open		= tracing_open_generic,
	.read		= trace_min_max_read,
	.write		= trace_min_max_write,
};

#define TRACING_LOG_ERRS_MAX	8
#define TRACING_LOG_LOC_MAX	128

#define CMD_PREFIX "  Command: "

struct err_info {
	const char	**errs;	/* ptr to loc-specific array of err strings */
	u8		type;	/* index into errs -> specific err string */
	u16		pos;	/* caret position */
	u64		ts;
};

struct tracing_log_err {
	struct list_head	list;
	struct err_info		info;
	char			loc[TRACING_LOG_LOC_MAX]; /* err location */
	char			*cmd;                     /* what caused err */
};

static DEFINE_MUTEX(tracing_err_log_lock);

static struct tracing_log_err *alloc_tracing_log_err(int len)
{
	struct tracing_log_err *err;

	err = kzalloc(sizeof(*err), GFP_KERNEL);
	if (!err)
		return ERR_PTR(-ENOMEM);

	err->cmd = kzalloc(len, GFP_KERNEL);
	if (!err->cmd) {
		kfree(err);
		return ERR_PTR(-ENOMEM);
	}

	return err;
}

static void free_tracing_log_err(struct tracing_log_err *err)
{
	kfree(err->cmd);
	kfree(err);
}

static struct tracing_log_err *get_tracing_log_err(struct trace_array *tr,
						   int len)
{
	struct tracing_log_err *err;
	char *cmd;

	if (tr->n_err_log_entries < TRACING_LOG_ERRS_MAX) {
		err = alloc_tracing_log_err(len);
		if (PTR_ERR(err) != -ENOMEM)
			tr->n_err_log_entries++;

		return err;
	}
	cmd = kzalloc(len, GFP_KERNEL);
	if (!cmd)
		return ERR_PTR(-ENOMEM);
	err = list_first_entry(&tr->err_log, struct tracing_log_err, list);
	kfree(err->cmd);
	err->cmd = cmd;
	list_del(&err->list);

	return err;
}

/**
 * err_pos - find the position of a string within a command for error careting
 * @cmd: The tracing command that caused the error
 * @str: The string to position the caret at within @cmd
 *
 * Finds the position of the first occurrence of @str within @cmd.  The
 * return value can be passed to tracing_log_err() for caret placement
 * within @cmd.
 *
 * Returns the index within @cmd of the first occurrence of @str or 0
 * if @str was not found.
 */
unsigned int err_pos(char *cmd, const char *str)
{
	char *found;

	if (WARN_ON(!strlen(cmd)))
		return 0;

	found = strstr(cmd, str);
	if (found)
		return found - cmd;

	return 0;
}

/**
 * tracing_log_err - write an error to the tracing error log
 * @tr: The associated trace array for the error (NULL for top level array)
 * @loc: A string describing where the error occurred
 * @cmd: The tracing command that caused the error
 * @errs: The array of loc-specific static error strings
 * @type: The index into errs[], which produces the specific static err string
 * @pos: The position the caret should be placed in the cmd
 *
 * Writes an error into tracing/error_log of the form:
 *
 * <loc>: error: <text>
 *   Command: <cmd>
 *              ^
 *
 * tracing/error_log is a small log file containing the last
 * TRACING_LOG_ERRS_MAX errors (8).  Memory for errors isn't allocated
 * unless there has been a tracing error, and the error log can be
 * cleared and have its memory freed by writing the empty string in
 * truncation mode to it i.e. echo > tracing/error_log.
 *
 * NOTE: the @errs array along with the @type param are used to
 * produce a static error string - this string is not copied and saved
 * when the error is logged - only a pointer to it is saved.  See
 * existing callers for examples of how static strings are typically
 * defined for use with tracing_log_err().
 */
void tracing_log_err(struct trace_array *tr,
		     const char *loc, const char *cmd,
		     const char **errs, u8 type, u16 pos)
{
	struct tracing_log_err *err;
	int len = 0;

	if (!tr)
		tr = &global_trace;

	len += sizeof(CMD_PREFIX) + 2 * sizeof("\n") + strlen(cmd) + 1;

	mutex_lock(&tracing_err_log_lock);
	err = get_tracing_log_err(tr, len);
	if (PTR_ERR(err) == -ENOMEM) {
		mutex_unlock(&tracing_err_log_lock);
		return;
	}

	snprintf(err->loc, TRACING_LOG_LOC_MAX, "%s: error: ", loc);
	snprintf(err->cmd, len, "\n" CMD_PREFIX "%s\n", cmd);

	err->info.errs = errs;
	err->info.type = type;
	err->info.pos = pos;
	err->info.ts = local_clock();

	list_add_tail(&err->list, &tr->err_log);
	mutex_unlock(&tracing_err_log_lock);
}

static void clear_tracing_err_log(struct trace_array *tr)
{
	struct tracing_log_err *err, *next;

	mutex_lock(&tracing_err_log_lock);
	list_for_each_entry_safe(err, next, &tr->err_log, list) {
		list_del(&err->list);
		free_tracing_log_err(err);
	}

	tr->n_err_log_entries = 0;
	mutex_unlock(&tracing_err_log_lock);
}

static void *tracing_err_log_seq_start(struct seq_file *m, loff_t *pos)
{
	struct trace_array *tr = m->private;

	mutex_lock(&tracing_err_log_lock);

	return seq_list_start(&tr->err_log, *pos);
}

static void *tracing_err_log_seq_next(struct seq_file *m, void *v, loff_t *pos)
{
	struct trace_array *tr = m->private;

	return seq_list_next(v, &tr->err_log, pos);
}

static void tracing_err_log_seq_stop(struct seq_file *m, void *v)
{
	mutex_unlock(&tracing_err_log_lock);
}

static void tracing_err_log_show_pos(struct seq_file *m, u16 pos)
{
	u16 i;

	for (i = 0; i < sizeof(CMD_PREFIX) - 1; i++)
		seq_putc(m, ' ');
	for (i = 0; i < pos; i++)
		seq_putc(m, ' ');
	seq_puts(m, "^\n");
}

static int tracing_err_log_seq_show(struct seq_file *m, void *v)
{
	struct tracing_log_err *err = v;

	if (err) {
		const char *err_text = err->info.errs[err->info.type];
		u64 sec = err->info.ts;
		u32 nsec;

		nsec = do_div(sec, NSEC_PER_SEC);
		seq_printf(m, "[%5llu.%06u] %s%s", sec, nsec / 1000,
			   err->loc, err_text);
		seq_printf(m, "%s", err->cmd);
		tracing_err_log_show_pos(m, err->info.pos);
	}

	return 0;
}

static const struct seq_operations tracing_err_log_seq_ops = {
	.start  = tracing_err_log_seq_start,
	.next   = tracing_err_log_seq_next,
	.stop   = tracing_err_log_seq_stop,
	.show   = tracing_err_log_seq_show
};

static int tracing_err_log_open(struct inode *inode, struct file *file)
{
	struct trace_array *tr = inode->i_private;
	int ret = 0;

	ret = tracing_check_open_get_tr(tr);
	if (ret)
		return ret;

	/* If this file was opened for write, then erase contents */
	if ((file->f_mode & FMODE_WRITE) && (file->f_flags & O_TRUNC))
		clear_tracing_err_log(tr);

	if (file->f_mode & FMODE_READ) {
		ret = seq_open(file, &tracing_err_log_seq_ops);
		if (!ret) {
			struct seq_file *m = file->private_data;
			m->private = tr;
		} else {
			trace_array_put(tr);
		}
	}
	return ret;
}

static ssize_t tracing_err_log_write(struct file *file,
				     const char __user *buffer,
				     size_t count, loff_t *ppos)
{
	return count;
}

static int tracing_err_log_release(struct inode *inode, struct file *file)
{
	struct trace_array *tr = inode->i_private;

	trace_array_put(tr);

	if (file->f_mode & FMODE_READ)
		seq_release(inode, file);

	return 0;
}

static const struct file_operations tracing_err_log_fops = {
	.open           = tracing_err_log_open,
	.write		= tracing_err_log_write,
	.read           = seq_read,
	.llseek         = tracing_lseek,
	.release        = tracing_err_log_release,
};

static int tracing_buffers_open(struct inode *inode, struct file *filp)
{
	struct trace_array *tr = inode->i_private;
	struct ftrace_buffer_info *info;
	int ret;

	ret = tracing_check_open_get_tr(tr);
	if (ret)
		return ret;

	info = kvzalloc(sizeof(*info), GFP_KERNEL);
	if (!info) {
		trace_array_put(tr);
		return -ENOMEM;
	}

	mutex_lock(&trace_types_lock);

	info->iter.tr		= tr;
	info->iter.cpu_file	= tracing_get_cpu(inode);
	info->iter.trace	= tr->current_trace;
	info->iter.array_buffer = &tr->array_buffer;
	info->spare		= NULL;
	/* Force reading ring buffer for first read */
	info->read		= (unsigned int)-1;

	filp->private_data = info;

	tr->trace_ref++;

	mutex_unlock(&trace_types_lock);

	ret = nonseekable_open(inode, filp);
	if (ret < 0)
		trace_array_put(tr);

	return ret;
}

static __poll_t
tracing_buffers_poll(struct file *filp, poll_table *poll_table)
{
	struct ftrace_buffer_info *info = filp->private_data;
	struct trace_iterator *iter = &info->iter;

	return trace_poll(iter, filp, poll_table);
}

static ssize_t
tracing_buffers_read(struct file *filp, char __user *ubuf,
		     size_t count, loff_t *ppos)
{
	struct ftrace_buffer_info *info = filp->private_data;
	struct trace_iterator *iter = &info->iter;
	void *trace_data;
	int page_size;
	ssize_t ret = 0;
	ssize_t size;

	if (!count)
		return 0;

#ifdef CONFIG_TRACER_MAX_TRACE
	if (iter->snapshot && iter->tr->current_trace->use_max_tr)
		return -EBUSY;
#endif

	page_size = ring_buffer_subbuf_size_get(iter->array_buffer->buffer);

	/* Make sure the spare matches the current sub buffer size */
	if (info->spare) {
		if (page_size != info->spare_size) {
			ring_buffer_free_read_page(iter->array_buffer->buffer,
						   info->spare_cpu, info->spare);
			info->spare = NULL;
		}
	}

	if (!info->spare) {
		info->spare = ring_buffer_alloc_read_page(iter->array_buffer->buffer,
							  iter->cpu_file);
		if (IS_ERR(info->spare)) {
			ret = PTR_ERR(info->spare);
			info->spare = NULL;
		} else {
			info->spare_cpu = iter->cpu_file;
			info->spare_size = page_size;
		}
	}
	if (!info->spare)
		return ret;

	/* Do we have previous read data to read? */
	if (info->read < page_size)
		goto read;

 again:
	trace_access_lock(iter->cpu_file);
	ret = ring_buffer_read_page(iter->array_buffer->buffer,
				    info->spare,
				    count,
				    iter->cpu_file, 0);
	trace_access_unlock(iter->cpu_file);

	if (ret < 0) {
		if (trace_empty(iter)) {
			if ((filp->f_flags & O_NONBLOCK))
				return -EAGAIN;

			ret = wait_on_pipe(iter, 0);
			if (ret)
				return ret;

			goto again;
		}
		return 0;
	}

	info->read = 0;
 read:
	size = page_size - info->read;
	if (size > count)
		size = count;
	trace_data = ring_buffer_read_page_data(info->spare);
	ret = copy_to_user(ubuf, trace_data + info->read, size);
	if (ret == size)
		return -EFAULT;

	size -= ret;

	*ppos += size;
	info->read += size;

	return size;
}

static int tracing_buffers_flush(struct file *file, fl_owner_t id)
{
	struct ftrace_buffer_info *info = file->private_data;
	struct trace_iterator *iter = &info->iter;

	iter->wait_index++;
	/* Make sure the waiters see the new wait_index */
	smp_wmb();

	ring_buffer_wake_waiters(iter->array_buffer->buffer, iter->cpu_file);

	return 0;
}

static int tracing_buffers_release(struct inode *inode, struct file *file)
{
	struct ftrace_buffer_info *info = file->private_data;
	struct trace_iterator *iter = &info->iter;

	mutex_lock(&trace_types_lock);

	iter->tr->trace_ref--;

	__trace_array_put(iter->tr);

	if (info->spare)
		ring_buffer_free_read_page(iter->array_buffer->buffer,
					   info->spare_cpu, info->spare);
	kvfree(info);

	mutex_unlock(&trace_types_lock);

	return 0;
}

struct buffer_ref {
	struct trace_buffer	*buffer;
	void			*page;
	int			cpu;
	refcount_t		refcount;
};

static void buffer_ref_release(struct buffer_ref *ref)
{
	if (!refcount_dec_and_test(&ref->refcount))
		return;
	ring_buffer_free_read_page(ref->buffer, ref->cpu, ref->page);
	kfree(ref);
}

static void buffer_pipe_buf_release(struct pipe_inode_info *pipe,
				    struct pipe_buffer *buf)
{
	struct buffer_ref *ref = (struct buffer_ref *)buf->private;

	buffer_ref_release(ref);
	buf->private = 0;
}

static bool buffer_pipe_buf_get(struct pipe_inode_info *pipe,
				struct pipe_buffer *buf)
{
	struct buffer_ref *ref = (struct buffer_ref *)buf->private;

	if (refcount_read(&ref->refcount) > INT_MAX/2)
		return false;

	refcount_inc(&ref->refcount);
	return true;
}

/* Pipe buffer operations for a buffer. */
static const struct pipe_buf_operations buffer_pipe_buf_ops = {
	.release		= buffer_pipe_buf_release,
	.get			= buffer_pipe_buf_get,
};

/*
 * Callback from splice_to_pipe(), if we need to release some pages
 * at the end of the spd in case we error'ed out in filling the pipe.
 */
static void buffer_spd_release(struct splice_pipe_desc *spd, unsigned int i)
{
	struct buffer_ref *ref =
		(struct buffer_ref *)spd->partial[i].private;

	buffer_ref_release(ref);
	spd->partial[i].private = 0;
}

static ssize_t
tracing_buffers_splice_read(struct file *file, loff_t *ppos,
			    struct pipe_inode_info *pipe, size_t len,
			    unsigned int flags)
{
	struct ftrace_buffer_info *info = file->private_data;
	struct trace_iterator *iter = &info->iter;
	struct partial_page partial_def[PIPE_DEF_BUFFERS];
	struct page *pages_def[PIPE_DEF_BUFFERS];
	struct splice_pipe_desc spd = {
		.pages		= pages_def,
		.partial	= partial_def,
		.nr_pages_max	= PIPE_DEF_BUFFERS,
		.ops		= &buffer_pipe_buf_ops,
		.spd_release	= buffer_spd_release,
	};
	struct buffer_ref *ref;
	int page_size;
	int entries, i;
	ssize_t ret = 0;

#ifdef CONFIG_TRACER_MAX_TRACE
	if (iter->snapshot && iter->tr->current_trace->use_max_tr)
		return -EBUSY;
#endif

	page_size = ring_buffer_subbuf_size_get(iter->array_buffer->buffer);
	if (*ppos & (page_size - 1))
		return -EINVAL;

	if (len & (page_size - 1)) {
		if (len < page_size)
			return -EINVAL;
		len &= (~(page_size - 1));
	}

	if (splice_grow_spd(pipe, &spd))
		return -ENOMEM;

 again:
	trace_access_lock(iter->cpu_file);
	entries = ring_buffer_entries_cpu(iter->array_buffer->buffer, iter->cpu_file);

	for (i = 0; i < spd.nr_pages_max && len && entries; i++, len -= page_size) {
		struct page *page;
		int r;

		ref = kzalloc(sizeof(*ref), GFP_KERNEL);
		if (!ref) {
			ret = -ENOMEM;
			break;
		}

		refcount_set(&ref->refcount, 1);
		ref->buffer = iter->array_buffer->buffer;
		ref->page = ring_buffer_alloc_read_page(ref->buffer, iter->cpu_file);
		if (IS_ERR(ref->page)) {
			ret = PTR_ERR(ref->page);
			ref->page = NULL;
			kfree(ref);
			break;
		}
		ref->cpu = iter->cpu_file;

		r = ring_buffer_read_page(ref->buffer, ref->page,
					  len, iter->cpu_file, 1);
		if (r < 0) {
			ring_buffer_free_read_page(ref->buffer, ref->cpu,
						   ref->page);
			kfree(ref);
			break;
		}

		page = virt_to_page(ring_buffer_read_page_data(ref->page));

		spd.pages[i] = page;
		spd.partial[i].len = page_size;
		spd.partial[i].offset = 0;
		spd.partial[i].private = (unsigned long)ref;
		spd.nr_pages++;
		*ppos += page_size;

		entries = ring_buffer_entries_cpu(iter->array_buffer->buffer, iter->cpu_file);
	}

	trace_access_unlock(iter->cpu_file);
	spd.nr_pages = i;

	/* did we read anything? */
	if (!spd.nr_pages) {
		long wait_index;

		if (ret)
			goto out;

		ret = -EAGAIN;
		if ((file->f_flags & O_NONBLOCK) || (flags & SPLICE_F_NONBLOCK))
			goto out;

		wait_index = READ_ONCE(iter->wait_index);

		ret = wait_on_pipe(iter, iter->snapshot ? 0 : iter->tr->buffer_percent);
		if (ret)
			goto out;

		/* No need to wait after waking up when tracing is off */
		if (!tracer_tracing_is_on(iter->tr))
			goto out;

		/* Make sure we see the new wait_index */
		smp_rmb();
		if (wait_index != iter->wait_index)
			goto out;

		goto again;
	}

	ret = splice_to_pipe(pipe, &spd);
out:
	splice_shrink_spd(&spd);

	return ret;
}

/* An ioctl call with cmd 0 to the ring buffer file will wake up all waiters */
static long tracing_buffers_ioctl(struct file *file, unsigned int cmd, unsigned long arg)
{
	struct ftrace_buffer_info *info = file->private_data;
	struct trace_iterator *iter = &info->iter;

	if (cmd)
		return -ENOIOCTLCMD;

	mutex_lock(&trace_types_lock);

	iter->wait_index++;
	/* Make sure the waiters see the new wait_index */
	smp_wmb();

	ring_buffer_wake_waiters(iter->array_buffer->buffer, iter->cpu_file);

	mutex_unlock(&trace_types_lock);
	return 0;
}

static const struct file_operations tracing_buffers_fops = {
	.open		= tracing_buffers_open,
	.read		= tracing_buffers_read,
	.poll		= tracing_buffers_poll,
	.release	= tracing_buffers_release,
	.flush		= tracing_buffers_flush,
	.splice_read	= tracing_buffers_splice_read,
	.unlocked_ioctl = tracing_buffers_ioctl,
	.llseek		= no_llseek,
};

static ssize_t
tracing_stats_read(struct file *filp, char __user *ubuf,
		   size_t count, loff_t *ppos)
{
	struct inode *inode = file_inode(filp);
	struct trace_array *tr = inode->i_private;
	struct array_buffer *trace_buf = &tr->array_buffer;
	int cpu = tracing_get_cpu(inode);
	struct trace_seq *s;
	unsigned long cnt;
	unsigned long long t;
	unsigned long usec_rem;

	s = kmalloc(sizeof(*s), GFP_KERNEL);
	if (!s)
		return -ENOMEM;

	trace_seq_init(s);

	cnt = ring_buffer_entries_cpu(trace_buf->buffer, cpu);
	trace_seq_printf(s, "entries: %ld\n", cnt);

	cnt = ring_buffer_overrun_cpu(trace_buf->buffer, cpu);
	trace_seq_printf(s, "overrun: %ld\n", cnt);

	cnt = ring_buffer_commit_overrun_cpu(trace_buf->buffer, cpu);
	trace_seq_printf(s, "commit overrun: %ld\n", cnt);

	cnt = ring_buffer_bytes_cpu(trace_buf->buffer, cpu);
	trace_seq_printf(s, "bytes: %ld\n", cnt);

	if (trace_clocks[tr->clock_id].in_ns) {
		/* local or global for trace_clock */
		t = ns2usecs(ring_buffer_oldest_event_ts(trace_buf->buffer, cpu));
		usec_rem = do_div(t, USEC_PER_SEC);
		trace_seq_printf(s, "oldest event ts: %5llu.%06lu\n",
								t, usec_rem);

		t = ns2usecs(ring_buffer_time_stamp(trace_buf->buffer));
		usec_rem = do_div(t, USEC_PER_SEC);
		trace_seq_printf(s, "now ts: %5llu.%06lu\n", t, usec_rem);
	} else {
		/* counter or tsc mode for trace_clock */
		trace_seq_printf(s, "oldest event ts: %llu\n",
				ring_buffer_oldest_event_ts(trace_buf->buffer, cpu));

		trace_seq_printf(s, "now ts: %llu\n",
				ring_buffer_time_stamp(trace_buf->buffer));
	}

	cnt = ring_buffer_dropped_events_cpu(trace_buf->buffer, cpu);
	trace_seq_printf(s, "dropped events: %ld\n", cnt);

	cnt = ring_buffer_read_events_cpu(trace_buf->buffer, cpu);
	trace_seq_printf(s, "read events: %ld\n", cnt);

	count = simple_read_from_buffer(ubuf, count, ppos,
					s->buffer, trace_seq_used(s));

	kfree(s);

	return count;
}

static const struct file_operations tracing_stats_fops = {
	.open		= tracing_open_generic_tr,
	.read		= tracing_stats_read,
	.llseek		= generic_file_llseek,
	.release	= tracing_release_generic_tr,
};

#ifdef CONFIG_DYNAMIC_FTRACE

static ssize_t
tracing_read_dyn_info(struct file *filp, char __user *ubuf,
		  size_t cnt, loff_t *ppos)
{
	ssize_t ret;
	char *buf;
	int r;

	/* 256 should be plenty to hold the amount needed */
	buf = kmalloc(256, GFP_KERNEL);
	if (!buf)
		return -ENOMEM;

	r = scnprintf(buf, 256, "%ld pages:%ld groups: %ld\n",
		      ftrace_update_tot_cnt,
		      ftrace_number_of_pages,
		      ftrace_number_of_groups);

	ret = simple_read_from_buffer(ubuf, cnt, ppos, buf, r);
	kfree(buf);
	return ret;
}

static const struct file_operations tracing_dyn_info_fops = {
	.open		= tracing_open_generic,
	.read		= tracing_read_dyn_info,
	.llseek		= generic_file_llseek,
};
#endif /* CONFIG_DYNAMIC_FTRACE */

#if defined(CONFIG_TRACER_SNAPSHOT) && defined(CONFIG_DYNAMIC_FTRACE)
static void
ftrace_snapshot(unsigned long ip, unsigned long parent_ip,
		struct trace_array *tr, struct ftrace_probe_ops *ops,
		void *data)
{
	tracing_snapshot_instance(tr);
}

static void
ftrace_count_snapshot(unsigned long ip, unsigned long parent_ip,
		      struct trace_array *tr, struct ftrace_probe_ops *ops,
		      void *data)
{
	struct ftrace_func_mapper *mapper = data;
	long *count = NULL;

	if (mapper)
		count = (long *)ftrace_func_mapper_find_ip(mapper, ip);

	if (count) {

		if (*count <= 0)
			return;

		(*count)--;
	}

	tracing_snapshot_instance(tr);
}

static int
ftrace_snapshot_print(struct seq_file *m, unsigned long ip,
		      struct ftrace_probe_ops *ops, void *data)
{
	struct ftrace_func_mapper *mapper = data;
	long *count = NULL;

	seq_printf(m, "%ps:", (void *)ip);

	seq_puts(m, "snapshot");

	if (mapper)
		count = (long *)ftrace_func_mapper_find_ip(mapper, ip);

	if (count)
		seq_printf(m, ":count=%ld\n", *count);
	else
		seq_puts(m, ":unlimited\n");

	return 0;
}

static int
ftrace_snapshot_init(struct ftrace_probe_ops *ops, struct trace_array *tr,
		     unsigned long ip, void *init_data, void **data)
{
	struct ftrace_func_mapper *mapper = *data;

	if (!mapper) {
		mapper = allocate_ftrace_func_mapper();
		if (!mapper)
			return -ENOMEM;
		*data = mapper;
	}

	return ftrace_func_mapper_add_ip(mapper, ip, init_data);
}

static void
ftrace_snapshot_free(struct ftrace_probe_ops *ops, struct trace_array *tr,
		     unsigned long ip, void *data)
{
	struct ftrace_func_mapper *mapper = data;

	if (!ip) {
		if (!mapper)
			return;
		free_ftrace_func_mapper(mapper, NULL);
		return;
	}

	ftrace_func_mapper_remove_ip(mapper, ip);
}

static struct ftrace_probe_ops snapshot_probe_ops = {
	.func			= ftrace_snapshot,
	.print			= ftrace_snapshot_print,
};

static struct ftrace_probe_ops snapshot_count_probe_ops = {
	.func			= ftrace_count_snapshot,
	.print			= ftrace_snapshot_print,
	.init			= ftrace_snapshot_init,
	.free			= ftrace_snapshot_free,
};

static int
ftrace_trace_snapshot_callback(struct trace_array *tr, struct ftrace_hash *hash,
			       char *glob, char *cmd, char *param, int enable)
{
	struct ftrace_probe_ops *ops;
	void *count = (void *)-1;
	char *number;
	int ret;

	if (!tr)
		return -ENODEV;

	/* hash funcs only work with set_ftrace_filter */
	if (!enable)
		return -EINVAL;

	ops = param ? &snapshot_count_probe_ops :  &snapshot_probe_ops;

	if (glob[0] == '!')
		return unregister_ftrace_function_probe_func(glob+1, tr, ops);

	if (!param)
		goto out_reg;

	number = strsep(&param, ":");

	if (!strlen(number))
		goto out_reg;

	/*
	 * We use the callback data field (which is a pointer)
	 * as our counter.
	 */
	ret = kstrtoul(number, 0, (unsigned long *)&count);
	if (ret)
		return ret;

 out_reg:
	ret = tracing_alloc_snapshot_instance(tr);
	if (ret < 0)
		goto out;

	ret = register_ftrace_function_probe(glob, tr, ops, count);

 out:
	return ret < 0 ? ret : 0;
}

static struct ftrace_func_command ftrace_snapshot_cmd = {
	.name			= "snapshot",
	.func			= ftrace_trace_snapshot_callback,
};

static __init int register_snapshot_cmd(void)
{
	return register_ftrace_command(&ftrace_snapshot_cmd);
}
#else
static inline __init int register_snapshot_cmd(void) { return 0; }
#endif /* defined(CONFIG_TRACER_SNAPSHOT) && defined(CONFIG_DYNAMIC_FTRACE) */

static struct dentry *tracing_get_dentry(struct trace_array *tr)
{
	if (WARN_ON(!tr->dir))
		return ERR_PTR(-ENODEV);

	/* Top directory uses NULL as the parent */
	if (tr->flags & TRACE_ARRAY_FL_GLOBAL)
		return NULL;

	/* All sub buffers have a descriptor */
	return tr->dir;
}

static struct dentry *tracing_dentry_percpu(struct trace_array *tr, int cpu)
{
	struct dentry *d_tracer;

	if (tr->percpu_dir)
		return tr->percpu_dir;

	d_tracer = tracing_get_dentry(tr);
	if (IS_ERR(d_tracer))
		return NULL;

	tr->percpu_dir = tracefs_create_dir("per_cpu", d_tracer);

	MEM_FAIL(!tr->percpu_dir,
		  "Could not create tracefs directory 'per_cpu/%d'\n", cpu);

	return tr->percpu_dir;
}

static struct dentry *
trace_create_cpu_file(const char *name, umode_t mode, struct dentry *parent,
		      void *data, long cpu, const struct file_operations *fops)
{
	struct dentry *ret = trace_create_file(name, mode, parent, data, fops);

	if (ret) /* See tracing_get_cpu() */
		d_inode(ret)->i_cdev = (void *)(cpu + 1);
	return ret;
}

static void
tracing_init_tracefs_percpu(struct trace_array *tr, long cpu)
{
	struct dentry *d_percpu = tracing_dentry_percpu(tr, cpu);
	struct dentry *d_cpu;
	char cpu_dir[30]; /* 30 characters should be more than enough */

	if (!d_percpu)
		return;

	snprintf(cpu_dir, 30, "cpu%ld", cpu);
	d_cpu = tracefs_create_dir(cpu_dir, d_percpu);
	if (!d_cpu) {
		pr_warn("Could not create tracefs '%s' entry\n", cpu_dir);
		return;
	}

	/* per cpu trace_pipe */
	trace_create_cpu_file("trace_pipe", TRACE_MODE_READ, d_cpu,
				tr, cpu, &tracing_pipe_fops);

	/* per cpu trace */
	trace_create_cpu_file("trace", TRACE_MODE_WRITE, d_cpu,
				tr, cpu, &tracing_fops);

	trace_create_cpu_file("trace_pipe_raw", TRACE_MODE_READ, d_cpu,
				tr, cpu, &tracing_buffers_fops);

	trace_create_cpu_file("stats", TRACE_MODE_READ, d_cpu,
				tr, cpu, &tracing_stats_fops);

	trace_create_cpu_file("buffer_size_kb", TRACE_MODE_READ, d_cpu,
				tr, cpu, &tracing_entries_fops);

#ifdef CONFIG_TRACER_SNAPSHOT
	trace_create_cpu_file("snapshot", TRACE_MODE_WRITE, d_cpu,
				tr, cpu, &snapshot_fops);

	trace_create_cpu_file("snapshot_raw", TRACE_MODE_READ, d_cpu,
				tr, cpu, &snapshot_raw_fops);
#endif
}

#ifdef CONFIG_FTRACE_SELFTEST
/* Let selftest have access to static functions in this file */
#include "trace_selftest.c"
#endif

static ssize_t
trace_options_read(struct file *filp, char __user *ubuf, size_t cnt,
			loff_t *ppos)
{
	struct trace_option_dentry *topt = filp->private_data;
	char *buf;

	if (topt->flags->val & topt->opt->bit)
		buf = "1\n";
	else
		buf = "0\n";

	return simple_read_from_buffer(ubuf, cnt, ppos, buf, 2);
}

static ssize_t
trace_options_write(struct file *filp, const char __user *ubuf, size_t cnt,
			 loff_t *ppos)
{
	struct trace_option_dentry *topt = filp->private_data;
	unsigned long val;
	int ret;

	ret = kstrtoul_from_user(ubuf, cnt, 10, &val);
	if (ret)
		return ret;

	if (val != 0 && val != 1)
		return -EINVAL;

	if (!!(topt->flags->val & topt->opt->bit) != val) {
		mutex_lock(&trace_types_lock);
		ret = __set_tracer_option(topt->tr, topt->flags,
					  topt->opt, !val);
		mutex_unlock(&trace_types_lock);
		if (ret)
			return ret;
	}

	*ppos += cnt;

	return cnt;
}

static int tracing_open_options(struct inode *inode, struct file *filp)
{
	struct trace_option_dentry *topt = inode->i_private;
	int ret;

	ret = tracing_check_open_get_tr(topt->tr);
	if (ret)
		return ret;

	filp->private_data = inode->i_private;
	return 0;
}

static int tracing_release_options(struct inode *inode, struct file *file)
{
	struct trace_option_dentry *topt = file->private_data;

	trace_array_put(topt->tr);
	return 0;
}

static const struct file_operations trace_options_fops = {
	.open = tracing_open_options,
	.read = trace_options_read,
	.write = trace_options_write,
	.llseek	= generic_file_llseek,
	.release = tracing_release_options,
};

/*
 * In order to pass in both the trace_array descriptor as well as the index
 * to the flag that the trace option file represents, the trace_array
 * has a character array of trace_flags_index[], which holds the index
 * of the bit for the flag it represents. index[0] == 0, index[1] == 1, etc.
 * The address of this character array is passed to the flag option file
 * read/write callbacks.
 *
 * In order to extract both the index and the trace_array descriptor,
 * get_tr_index() uses the following algorithm.
 *
 *   idx = *ptr;
 *
 * As the pointer itself contains the address of the index (remember
 * index[1] == 1).
 *
 * Then to get the trace_array descriptor, by subtracting that index
 * from the ptr, we get to the start of the index itself.
 *
 *   ptr - idx == &index[0]
 *
 * Then a simple container_of() from that pointer gets us to the
 * trace_array descriptor.
 */
static void get_tr_index(void *data, struct trace_array **ptr,
			 unsigned int *pindex)
{
	*pindex = *(unsigned char *)data;

	*ptr = container_of(data - *pindex, struct trace_array,
			    trace_flags_index);
}

static ssize_t
trace_options_core_read(struct file *filp, char __user *ubuf, size_t cnt,
			loff_t *ppos)
{
	void *tr_index = filp->private_data;
	struct trace_array *tr;
	unsigned int index;
	char *buf;

	get_tr_index(tr_index, &tr, &index);

	if (tr->trace_flags & (1 << index))
		buf = "1\n";
	else
		buf = "0\n";

	return simple_read_from_buffer(ubuf, cnt, ppos, buf, 2);
}

static ssize_t
trace_options_core_write(struct file *filp, const char __user *ubuf, size_t cnt,
			 loff_t *ppos)
{
	void *tr_index = filp->private_data;
	struct trace_array *tr;
	unsigned int index;
	unsigned long val;
	int ret;

	get_tr_index(tr_index, &tr, &index);

	ret = kstrtoul_from_user(ubuf, cnt, 10, &val);
	if (ret)
		return ret;

	if (val != 0 && val != 1)
		return -EINVAL;

	mutex_lock(&event_mutex);
	mutex_lock(&trace_types_lock);
	ret = set_tracer_flag(tr, 1 << index, val);
	mutex_unlock(&trace_types_lock);
	mutex_unlock(&event_mutex);

	if (ret < 0)
		return ret;

	*ppos += cnt;

	return cnt;
}

static const struct file_operations trace_options_core_fops = {
	.open = tracing_open_generic,
	.read = trace_options_core_read,
	.write = trace_options_core_write,
	.llseek = generic_file_llseek,
};

struct dentry *trace_create_file(const char *name,
				 umode_t mode,
				 struct dentry *parent,
				 void *data,
				 const struct file_operations *fops)
{
	struct dentry *ret;

	ret = tracefs_create_file(name, mode, parent, data, fops);
	if (!ret)
		pr_warn("Could not create tracefs '%s' entry\n", name);

	return ret;
}


static struct dentry *trace_options_init_dentry(struct trace_array *tr)
{
	struct dentry *d_tracer;

	if (tr->options)
		return tr->options;

	d_tracer = tracing_get_dentry(tr);
	if (IS_ERR(d_tracer))
		return NULL;

	tr->options = tracefs_create_dir("options", d_tracer);
	if (!tr->options) {
		pr_warn("Could not create tracefs directory 'options'\n");
		return NULL;
	}

	return tr->options;
}

static void
create_trace_option_file(struct trace_array *tr,
			 struct trace_option_dentry *topt,
			 struct tracer_flags *flags,
			 struct tracer_opt *opt)
{
	struct dentry *t_options;

	t_options = trace_options_init_dentry(tr);
	if (!t_options)
		return;

	topt->flags = flags;
	topt->opt = opt;
	topt->tr = tr;

	topt->entry = trace_create_file(opt->name, TRACE_MODE_WRITE,
					t_options, topt, &trace_options_fops);

}

static void
create_trace_option_files(struct trace_array *tr, struct tracer *tracer)
{
	struct trace_option_dentry *topts;
	struct trace_options *tr_topts;
	struct tracer_flags *flags;
	struct tracer_opt *opts;
	int cnt;
	int i;

	if (!tracer)
		return;

	flags = tracer->flags;

	if (!flags || !flags->opts)
		return;

	/*
	 * If this is an instance, only create flags for tracers
	 * the instance may have.
	 */
	if (!trace_ok_for_array(tracer, tr))
		return;

	for (i = 0; i < tr->nr_topts; i++) {
		/* Make sure there's no duplicate flags. */
		if (WARN_ON_ONCE(tr->topts[i].tracer->flags == tracer->flags))
			return;
	}

	opts = flags->opts;

	for (cnt = 0; opts[cnt].name; cnt++)
		;

	topts = kcalloc(cnt + 1, sizeof(*topts), GFP_KERNEL);
	if (!topts)
		return;

	tr_topts = krealloc(tr->topts, sizeof(*tr->topts) * (tr->nr_topts + 1),
			    GFP_KERNEL);
	if (!tr_topts) {
		kfree(topts);
		return;
	}

	tr->topts = tr_topts;
	tr->topts[tr->nr_topts].tracer = tracer;
	tr->topts[tr->nr_topts].topts = topts;
	tr->nr_topts++;

	for (cnt = 0; opts[cnt].name; cnt++) {
		create_trace_option_file(tr, &topts[cnt], flags,
					 &opts[cnt]);
		MEM_FAIL(topts[cnt].entry == NULL,
			  "Failed to create trace option: %s",
			  opts[cnt].name);
	}
}

static struct dentry *
create_trace_option_core_file(struct trace_array *tr,
			      const char *option, long index)
{
	struct dentry *t_options;

	t_options = trace_options_init_dentry(tr);
	if (!t_options)
		return NULL;

	return trace_create_file(option, TRACE_MODE_WRITE, t_options,
				 (void *)&tr->trace_flags_index[index],
				 &trace_options_core_fops);
}

static void create_trace_options_dir(struct trace_array *tr)
{
	struct dentry *t_options;
	bool top_level = tr == &global_trace;
	int i;

	t_options = trace_options_init_dentry(tr);
	if (!t_options)
		return;

	for (i = 0; trace_options[i]; i++) {
		if (top_level ||
		    !((1 << i) & TOP_LEVEL_TRACE_FLAGS))
			create_trace_option_core_file(tr, trace_options[i], i);
	}
}

static ssize_t
rb_simple_read(struct file *filp, char __user *ubuf,
	       size_t cnt, loff_t *ppos)
{
	struct trace_array *tr = filp->private_data;
	char buf[64];
	int r;

	r = tracer_tracing_is_on(tr);
	r = sprintf(buf, "%d\n", r);

	return simple_read_from_buffer(ubuf, cnt, ppos, buf, r);
}

static ssize_t
rb_simple_write(struct file *filp, const char __user *ubuf,
		size_t cnt, loff_t *ppos)
{
	struct trace_array *tr = filp->private_data;
	struct trace_buffer *buffer = tr->array_buffer.buffer;
	unsigned long val;
	int ret;

	ret = kstrtoul_from_user(ubuf, cnt, 10, &val);
	if (ret)
		return ret;

	if (buffer) {
		mutex_lock(&trace_types_lock);
		if (!!val == tracer_tracing_is_on(tr)) {
			val = 0; /* do nothing */
		} else if (val) {
			tracer_tracing_on(tr);
			if (tr->current_trace->start)
				tr->current_trace->start(tr);
		} else {
			tracer_tracing_off(tr);
			if (tr->current_trace->stop)
				tr->current_trace->stop(tr);
			/* Wake up any waiters */
			ring_buffer_wake_waiters(buffer, RING_BUFFER_ALL_CPUS);
		}
		mutex_unlock(&trace_types_lock);
	}

	(*ppos)++;

	return cnt;
}

static const struct file_operations rb_simple_fops = {
	.open		= tracing_open_generic_tr,
	.read		= rb_simple_read,
	.write		= rb_simple_write,
	.release	= tracing_release_generic_tr,
	.llseek		= default_llseek,
};

static ssize_t
buffer_percent_read(struct file *filp, char __user *ubuf,
		    size_t cnt, loff_t *ppos)
{
	struct trace_array *tr = filp->private_data;
	char buf[64];
	int r;

	r = tr->buffer_percent;
	r = sprintf(buf, "%d\n", r);

	return simple_read_from_buffer(ubuf, cnt, ppos, buf, r);
}

static ssize_t
buffer_percent_write(struct file *filp, const char __user *ubuf,
		     size_t cnt, loff_t *ppos)
{
	struct trace_array *tr = filp->private_data;
	unsigned long val;
	int ret;

	ret = kstrtoul_from_user(ubuf, cnt, 10, &val);
	if (ret)
		return ret;

	if (val > 100)
		return -EINVAL;

	tr->buffer_percent = val;

	(*ppos)++;

	return cnt;
}

static const struct file_operations buffer_percent_fops = {
	.open		= tracing_open_generic_tr,
	.read		= buffer_percent_read,
	.write		= buffer_percent_write,
	.release	= tracing_release_generic_tr,
	.llseek		= default_llseek,
};

static ssize_t
buffer_subbuf_size_read(struct file *filp, char __user *ubuf, size_t cnt, loff_t *ppos)
{
	struct trace_array *tr = filp->private_data;
	size_t size;
	char buf[64];
	int order;
	int r;

	order = ring_buffer_subbuf_order_get(tr->array_buffer.buffer);
	size = (PAGE_SIZE << order) / 1024;

	r = sprintf(buf, "%zd\n", size);

	return simple_read_from_buffer(ubuf, cnt, ppos, buf, r);
}

static ssize_t
buffer_subbuf_size_write(struct file *filp, const char __user *ubuf,
			 size_t cnt, loff_t *ppos)
{
	struct trace_array *tr = filp->private_data;
	unsigned long val;
	int old_order;
	int order;
	int pages;
	int ret;

	ret = kstrtoul_from_user(ubuf, cnt, 10, &val);
	if (ret)
		return ret;

	val *= 1024; /* value passed in is in KB */

	pages = DIV_ROUND_UP(val, PAGE_SIZE);
	order = fls(pages - 1);

	/* limit between 1 and 128 system pages */
	if (order < 0 || order > 7)
		return -EINVAL;

	/* Do not allow tracing while changing the order of the ring buffer */
	tracing_stop_tr(tr);

	old_order = ring_buffer_subbuf_order_get(tr->array_buffer.buffer);
	if (old_order == order)
		goto out;

	ret = ring_buffer_subbuf_order_set(tr->array_buffer.buffer, order);
	if (ret)
		goto out;

#ifdef CONFIG_TRACER_MAX_TRACE

	if (!tr->allocated_snapshot)
		goto out_max;

	ret = ring_buffer_subbuf_order_set(tr->max_buffer.buffer, order);
	if (ret) {
		/* Put back the old order */
		cnt = ring_buffer_subbuf_order_set(tr->array_buffer.buffer, old_order);
		if (WARN_ON_ONCE(cnt)) {
			/*
			 * AARGH! We are left with different orders!
			 * The max buffer is our "snapshot" buffer.
			 * When a tracer needs a snapshot (one of the
			 * latency tracers), it swaps the max buffer
			 * with the saved snap shot. We succeeded to
			 * update the order of the main buffer, but failed to
			 * update the order of the max buffer. But when we tried
			 * to reset the main buffer to the original size, we
			 * failed there too. This is very unlikely to
			 * happen, but if it does, warn and kill all
			 * tracing.
			 */
			tracing_disabled = 1;
		}
		goto out;
	}
 out_max:
#endif
	(*ppos)++;
 out:
	if (ret)
		cnt = ret;
	tracing_start_tr(tr);
	return cnt;
}

static const struct file_operations buffer_subbuf_size_fops = {
	.open		= tracing_open_generic_tr,
	.read		= buffer_subbuf_size_read,
	.write		= buffer_subbuf_size_write,
	.release	= tracing_release_generic_tr,
	.llseek		= default_llseek,
};

static struct dentry *trace_instance_dir;

static void
init_tracer_tracefs(struct trace_array *tr, struct dentry *d_tracer);

static int
allocate_trace_buffer(struct trace_array *tr, struct array_buffer *buf, int size)
{
	enum ring_buffer_flags rb_flags;

	rb_flags = tr->trace_flags & TRACE_ITER_OVERWRITE ? RB_FL_OVERWRITE : 0;

	buf->tr = tr;

	buf->buffer = ring_buffer_alloc(size, rb_flags);
	if (!buf->buffer)
		return -ENOMEM;

	buf->data = alloc_percpu(struct trace_array_cpu);
	if (!buf->data) {
		ring_buffer_free(buf->buffer);
		buf->buffer = NULL;
		return -ENOMEM;
	}

	/* Allocate the first page for all buffers */
	set_buffer_entries(&tr->array_buffer,
			   ring_buffer_size(tr->array_buffer.buffer, 0));

	return 0;
}

static void free_trace_buffer(struct array_buffer *buf)
{
	if (buf->buffer) {
		ring_buffer_free(buf->buffer);
		buf->buffer = NULL;
		free_percpu(buf->data);
		buf->data = NULL;
	}
}

static int allocate_trace_buffers(struct trace_array *tr, int size)
{
	int ret;

	ret = allocate_trace_buffer(tr, &tr->array_buffer, size);
	if (ret)
		return ret;

#ifdef CONFIG_TRACER_MAX_TRACE
	ret = allocate_trace_buffer(tr, &tr->max_buffer,
				    allocate_snapshot ? size : 1);
	if (MEM_FAIL(ret, "Failed to allocate trace buffer\n")) {
		free_trace_buffer(&tr->array_buffer);
		return -ENOMEM;
	}
	tr->allocated_snapshot = allocate_snapshot;

	allocate_snapshot = false;
#endif

	return 0;
}

static void free_trace_buffers(struct trace_array *tr)
{
	if (!tr)
		return;

	free_trace_buffer(&tr->array_buffer);

#ifdef CONFIG_TRACER_MAX_TRACE
	free_trace_buffer(&tr->max_buffer);
#endif
}

static void init_trace_flags_index(struct trace_array *tr)
{
	int i;

	/* Used by the trace options files */
	for (i = 0; i < TRACE_FLAGS_MAX_SIZE; i++)
		tr->trace_flags_index[i] = i;
}

static void __update_tracer_options(struct trace_array *tr)
{
	struct tracer *t;

	for (t = trace_types; t; t = t->next)
		add_tracer_options(tr, t);
}

static void update_tracer_options(struct trace_array *tr)
{
	mutex_lock(&trace_types_lock);
	tracer_options_updated = true;
	__update_tracer_options(tr);
	mutex_unlock(&trace_types_lock);
}

/* Must have trace_types_lock held */
struct trace_array *trace_array_find(const char *instance)
{
	struct trace_array *tr, *found = NULL;

	list_for_each_entry(tr, &ftrace_trace_arrays, list) {
		if (tr->name && strcmp(tr->name, instance) == 0) {
			found = tr;
			break;
		}
	}

	return found;
}

struct trace_array *trace_array_find_get(const char *instance)
{
	struct trace_array *tr;

	mutex_lock(&trace_types_lock);
	tr = trace_array_find(instance);
	if (tr)
		tr->ref++;
	mutex_unlock(&trace_types_lock);

	return tr;
}

static int trace_array_create_dir(struct trace_array *tr)
{
	int ret;

	tr->dir = tracefs_create_dir(tr->name, trace_instance_dir);
	if (!tr->dir)
		return -EINVAL;

	ret = event_trace_add_tracer(tr->dir, tr);
	if (ret) {
		tracefs_remove(tr->dir);
		return ret;
	}

	init_tracer_tracefs(tr, tr->dir);
	__update_tracer_options(tr);

	return ret;
}

static struct trace_array *
trace_array_create_systems(const char *name, const char *systems)
{
	struct trace_array *tr;
	int ret;

	ret = -ENOMEM;
	tr = kzalloc(sizeof(*tr), GFP_KERNEL);
	if (!tr)
		return ERR_PTR(ret);

	tr->name = kstrdup(name, GFP_KERNEL);
	if (!tr->name)
		goto out_free_tr;

	if (!alloc_cpumask_var(&tr->tracing_cpumask, GFP_KERNEL))
		goto out_free_tr;

	if (!zalloc_cpumask_var(&tr->pipe_cpumask, GFP_KERNEL))
		goto out_free_tr;

	if (systems) {
		tr->system_names = kstrdup_const(systems, GFP_KERNEL);
		if (!tr->system_names)
			goto out_free_tr;
	}

	tr->trace_flags = global_trace.trace_flags & ~ZEROED_TRACE_FLAGS;

	cpumask_copy(tr->tracing_cpumask, cpu_all_mask);

	raw_spin_lock_init(&tr->start_lock);

	tr->max_lock = (arch_spinlock_t)__ARCH_SPIN_LOCK_UNLOCKED;

	tr->current_trace = &nop_trace;

	INIT_LIST_HEAD(&tr->systems);
	INIT_LIST_HEAD(&tr->events);
	INIT_LIST_HEAD(&tr->hist_vars);
	INIT_LIST_HEAD(&tr->err_log);

	if (allocate_trace_buffers(tr, trace_buf_size) < 0)
		goto out_free_tr;

	/* The ring buffer is defaultly expanded */
	trace_set_ring_buffer_expanded(tr);

	if (ftrace_allocate_ftrace_ops(tr) < 0)
		goto out_free_tr;

	ftrace_init_trace_array(tr);

	init_trace_flags_index(tr);

	if (trace_instance_dir) {
		ret = trace_array_create_dir(tr);
		if (ret)
			goto out_free_tr;
	} else
		__trace_early_add_events(tr);

	list_add(&tr->list, &ftrace_trace_arrays);

	tr->ref++;

	return tr;

 out_free_tr:
	ftrace_free_ftrace_ops(tr);
	free_trace_buffers(tr);
	free_cpumask_var(tr->pipe_cpumask);
	free_cpumask_var(tr->tracing_cpumask);
	kfree_const(tr->system_names);
	kfree(tr->name);
	kfree(tr);

	return ERR_PTR(ret);
}

static struct trace_array *trace_array_create(const char *name)
{
	return trace_array_create_systems(name, NULL);
}

static int instance_mkdir(const char *name)
{
	struct trace_array *tr;
	int ret;

	mutex_lock(&event_mutex);
	mutex_lock(&trace_types_lock);

	ret = -EEXIST;
	if (trace_array_find(name))
		goto out_unlock;

	tr = trace_array_create(name);

	ret = PTR_ERR_OR_ZERO(tr);

out_unlock:
	mutex_unlock(&trace_types_lock);
	mutex_unlock(&event_mutex);
	return ret;
}

/**
 * trace_array_get_by_name - Create/Lookup a trace array, given its name.
 * @name: The name of the trace array to be looked up/created.
 * @systems: A list of systems to create event directories for (NULL for all)
 *
 * Returns pointer to trace array with given name.
 * NULL, if it cannot be created.
 *
 * NOTE: This function increments the reference counter associated with the
 * trace array returned. This makes sure it cannot be freed while in use.
 * Use trace_array_put() once the trace array is no longer needed.
 * If the trace_array is to be freed, trace_array_destroy() needs to
 * be called after the trace_array_put(), or simply let user space delete
 * it from the tracefs instances directory. But until the
 * trace_array_put() is called, user space can not delete it.
 *
 */
struct trace_array *trace_array_get_by_name(const char *name, const char *systems)
{
	struct trace_array *tr;

	mutex_lock(&event_mutex);
	mutex_lock(&trace_types_lock);

	list_for_each_entry(tr, &ftrace_trace_arrays, list) {
		if (tr->name && strcmp(tr->name, name) == 0)
			goto out_unlock;
	}

	tr = trace_array_create_systems(name, systems);

	if (IS_ERR(tr))
		tr = NULL;
out_unlock:
	if (tr)
		tr->ref++;

	mutex_unlock(&trace_types_lock);
	mutex_unlock(&event_mutex);
	return tr;
}
EXPORT_SYMBOL_GPL(trace_array_get_by_name);

static int __remove_instance(struct trace_array *tr)
{
	int i;

	/* Reference counter for a newly created trace array = 1. */
	if (tr->ref > 1 || (tr->current_trace && tr->trace_ref))
		return -EBUSY;

	list_del(&tr->list);

	/* Disable all the flags that were enabled coming in */
	for (i = 0; i < TRACE_FLAGS_MAX_SIZE; i++) {
		if ((1 << i) & ZEROED_TRACE_FLAGS)
			set_tracer_flag(tr, 1 << i, 0);
	}

	tracing_set_nop(tr);
	clear_ftrace_function_probes(tr);
	event_trace_del_tracer(tr);
	ftrace_clear_pids(tr);
	ftrace_destroy_function_files(tr);
	tracefs_remove(tr->dir);
	free_percpu(tr->last_func_repeats);
	free_trace_buffers(tr);
	clear_tracing_err_log(tr);

	for (i = 0; i < tr->nr_topts; i++) {
		kfree(tr->topts[i].topts);
	}
	kfree(tr->topts);

	free_cpumask_var(tr->pipe_cpumask);
	free_cpumask_var(tr->tracing_cpumask);
	kfree_const(tr->system_names);
	kfree(tr->name);
	kfree(tr);

	return 0;
}

int trace_array_destroy(struct trace_array *this_tr)
{
	struct trace_array *tr;
	int ret;

	if (!this_tr)
		return -EINVAL;

	mutex_lock(&event_mutex);
	mutex_lock(&trace_types_lock);

	ret = -ENODEV;

	/* Making sure trace array exists before destroying it. */
	list_for_each_entry(tr, &ftrace_trace_arrays, list) {
		if (tr == this_tr) {
			ret = __remove_instance(tr);
			break;
		}
	}

	mutex_unlock(&trace_types_lock);
	mutex_unlock(&event_mutex);

	return ret;
}
EXPORT_SYMBOL_GPL(trace_array_destroy);

static int instance_rmdir(const char *name)
{
	struct trace_array *tr;
	int ret;

	mutex_lock(&event_mutex);
	mutex_lock(&trace_types_lock);

	ret = -ENODEV;
	tr = trace_array_find(name);
	if (tr)
		ret = __remove_instance(tr);

	mutex_unlock(&trace_types_lock);
	mutex_unlock(&event_mutex);

	return ret;
}

static __init void create_trace_instances(struct dentry *d_tracer)
{
	struct trace_array *tr;

	trace_instance_dir = tracefs_create_instance_dir("instances", d_tracer,
							 instance_mkdir,
							 instance_rmdir);
	if (MEM_FAIL(!trace_instance_dir, "Failed to create instances directory\n"))
		return;

	mutex_lock(&event_mutex);
	mutex_lock(&trace_types_lock);

	list_for_each_entry(tr, &ftrace_trace_arrays, list) {
		if (!tr->name)
			continue;
		if (MEM_FAIL(trace_array_create_dir(tr) < 0,
			     "Failed to create instance directory\n"))
			break;
	}

	mutex_unlock(&trace_types_lock);
	mutex_unlock(&event_mutex);
}

static void
init_tracer_tracefs(struct trace_array *tr, struct dentry *d_tracer)
{
	int cpu;

	trace_create_file("available_tracers", TRACE_MODE_READ, d_tracer,
			tr, &show_traces_fops);

	trace_create_file("current_tracer", TRACE_MODE_WRITE, d_tracer,
			tr, &set_tracer_fops);

	trace_create_file("tracing_cpumask", TRACE_MODE_WRITE, d_tracer,
			  tr, &tracing_cpumask_fops);

	trace_create_file("trace_options", TRACE_MODE_WRITE, d_tracer,
			  tr, &tracing_iter_fops);

	trace_create_file("trace", TRACE_MODE_WRITE, d_tracer,
			  tr, &tracing_fops);

	trace_create_file("trace_pipe", TRACE_MODE_READ, d_tracer,
			  tr, &tracing_pipe_fops);

	trace_create_file("buffer_size_kb", TRACE_MODE_WRITE, d_tracer,
			  tr, &tracing_entries_fops);

	trace_create_file("buffer_total_size_kb", TRACE_MODE_READ, d_tracer,
			  tr, &tracing_total_entries_fops);

	trace_create_file("free_buffer", 0200, d_tracer,
			  tr, &tracing_free_buffer_fops);

	trace_create_file("trace_marker", 0220, d_tracer,
			  tr, &tracing_mark_fops);

	tr->trace_marker_file = __find_event_file(tr, "ftrace", "print");

	trace_create_file("trace_marker_raw", 0220, d_tracer,
			  tr, &tracing_mark_raw_fops);

	trace_create_file("trace_clock", TRACE_MODE_WRITE, d_tracer, tr,
			  &trace_clock_fops);

	trace_create_file("tracing_on", TRACE_MODE_WRITE, d_tracer,
			  tr, &rb_simple_fops);

	trace_create_file("timestamp_mode", TRACE_MODE_READ, d_tracer, tr,
			  &trace_time_stamp_mode_fops);

	tr->buffer_percent = 50;

	trace_create_file("buffer_percent", TRACE_MODE_WRITE, d_tracer,
			tr, &buffer_percent_fops);

	trace_create_file("buffer_subbuf_size_kb", TRACE_MODE_WRITE, d_tracer,
			  tr, &buffer_subbuf_size_fops);

	create_trace_options_dir(tr);

#ifdef CONFIG_TRACER_MAX_TRACE
	trace_create_maxlat_file(tr, d_tracer);
#endif

	if (ftrace_create_function_files(tr, d_tracer))
		MEM_FAIL(1, "Could not allocate function filter files");

#ifdef CONFIG_TRACER_SNAPSHOT
	trace_create_file("snapshot", TRACE_MODE_WRITE, d_tracer,
			  tr, &snapshot_fops);
#endif

	trace_create_file("error_log", TRACE_MODE_WRITE, d_tracer,
			  tr, &tracing_err_log_fops);

	for_each_tracing_cpu(cpu)
		tracing_init_tracefs_percpu(tr, cpu);

	ftrace_init_tracefs(tr, d_tracer);
}

static struct vfsmount *trace_automount(struct dentry *mntpt, void *ingore)
{
	struct vfsmount *mnt;
	struct file_system_type *type;

	/*
	 * To maintain backward compatibility for tools that mount
	 * debugfs to get to the tracing facility, tracefs is automatically
	 * mounted to the debugfs/tracing directory.
	 */
	type = get_fs_type("tracefs");
	if (!type)
		return NULL;
	mnt = vfs_submount(mntpt, type, "tracefs", NULL);
	put_filesystem(type);
	if (IS_ERR(mnt))
		return NULL;
	mntget(mnt);

	return mnt;
}

/**
 * tracing_init_dentry - initialize top level trace array
 *
 * This is called when creating files or directories in the tracing
 * directory. It is called via fs_initcall() by any of the boot up code
 * and expects to return the dentry of the top level tracing directory.
 */
int tracing_init_dentry(void)
{
	struct trace_array *tr = &global_trace;

	if (security_locked_down(LOCKDOWN_TRACEFS)) {
		pr_warn("Tracing disabled due to lockdown\n");
		return -EPERM;
	}

	/* The top level trace array uses  NULL as parent */
	if (tr->dir)
		return 0;

	if (WARN_ON(!tracefs_initialized()))
		return -ENODEV;

	/*
	 * As there may still be users that expect the tracing
	 * files to exist in debugfs/tracing, we must automount
	 * the tracefs file system there, so older tools still
	 * work with the newer kernel.
	 */
	tr->dir = debugfs_create_automount("tracing", NULL,
					   trace_automount, NULL);

	return 0;
}

extern struct trace_eval_map *__start_ftrace_eval_maps[];
extern struct trace_eval_map *__stop_ftrace_eval_maps[];

static struct workqueue_struct *eval_map_wq __initdata;
static struct work_struct eval_map_work __initdata;
static struct work_struct tracerfs_init_work __initdata;

static void __init eval_map_work_func(struct work_struct *work)
{
	int len;

	len = __stop_ftrace_eval_maps - __start_ftrace_eval_maps;
	trace_insert_eval_map(NULL, __start_ftrace_eval_maps, len);
}

static int __init trace_eval_init(void)
{
	INIT_WORK(&eval_map_work, eval_map_work_func);

	eval_map_wq = alloc_workqueue("eval_map_wq", WQ_UNBOUND, 0);
	if (!eval_map_wq) {
		pr_err("Unable to allocate eval_map_wq\n");
		/* Do work here */
		eval_map_work_func(&eval_map_work);
		return -ENOMEM;
	}

	queue_work(eval_map_wq, &eval_map_work);
	return 0;
}

subsys_initcall(trace_eval_init);

static int __init trace_eval_sync(void)
{
	/* Make sure the eval map updates are finished */
	if (eval_map_wq)
		destroy_workqueue(eval_map_wq);
	return 0;
}

late_initcall_sync(trace_eval_sync);


#ifdef CONFIG_MODULES
static void trace_module_add_evals(struct module *mod)
{
	if (!mod->num_trace_evals)
		return;

	/*
	 * Modules with bad taint do not have events created, do
	 * not bother with enums either.
	 */
	if (trace_module_has_bad_taint(mod))
		return;

	trace_insert_eval_map(mod, mod->trace_evals, mod->num_trace_evals);
}

#ifdef CONFIG_TRACE_EVAL_MAP_FILE
static void trace_module_remove_evals(struct module *mod)
{
	union trace_eval_map_item *map;
	union trace_eval_map_item **last = &trace_eval_maps;

	if (!mod->num_trace_evals)
		return;

	mutex_lock(&trace_eval_mutex);

	map = trace_eval_maps;

	while (map) {
		if (map->head.mod == mod)
			break;
		map = trace_eval_jmp_to_tail(map);
		last = &map->tail.next;
		map = map->tail.next;
	}
	if (!map)
		goto out;

	*last = trace_eval_jmp_to_tail(map)->tail.next;
	kfree(map);
 out:
	mutex_unlock(&trace_eval_mutex);
}
#else
static inline void trace_module_remove_evals(struct module *mod) { }
#endif /* CONFIG_TRACE_EVAL_MAP_FILE */

static int trace_module_notify(struct notifier_block *self,
			       unsigned long val, void *data)
{
	struct module *mod = data;

	switch (val) {
	case MODULE_STATE_COMING:
		trace_module_add_evals(mod);
		break;
	case MODULE_STATE_GOING:
		trace_module_remove_evals(mod);
		break;
	}

	return NOTIFY_OK;
}

static struct notifier_block trace_module_nb = {
	.notifier_call = trace_module_notify,
	.priority = 0,
};
#endif /* CONFIG_MODULES */

static __init void tracer_init_tracefs_work_func(struct work_struct *work)
{

	event_trace_init();

	init_tracer_tracefs(&global_trace, NULL);
	ftrace_init_tracefs_toplevel(&global_trace, NULL);

	trace_create_file("tracing_thresh", TRACE_MODE_WRITE, NULL,
			&global_trace, &tracing_thresh_fops);

	trace_create_file("README", TRACE_MODE_READ, NULL,
			NULL, &tracing_readme_fops);

	trace_create_file("saved_cmdlines", TRACE_MODE_READ, NULL,
			NULL, &tracing_saved_cmdlines_fops);

	trace_create_file("saved_cmdlines_size", TRACE_MODE_WRITE, NULL,
			  NULL, &tracing_saved_cmdlines_size_fops);

	trace_create_file("saved_tgids", TRACE_MODE_READ, NULL,
			NULL, &tracing_saved_tgids_fops);

	trace_create_eval_file(NULL);

#ifdef CONFIG_MODULES
	register_module_notifier(&trace_module_nb);
#endif

#ifdef CONFIG_DYNAMIC_FTRACE
	trace_create_file("dyn_ftrace_total_info", TRACE_MODE_READ, NULL,
			NULL, &tracing_dyn_info_fops);
#endif

	create_trace_instances(NULL);

	update_tracer_options(&global_trace);
}

static __init int tracer_init_tracefs(void)
{
	int ret;

	trace_access_lock_init();

	ret = tracing_init_dentry();
	if (ret)
		return 0;

	if (eval_map_wq) {
		INIT_WORK(&tracerfs_init_work, tracer_init_tracefs_work_func);
		queue_work(eval_map_wq, &tracerfs_init_work);
	} else {
		tracer_init_tracefs_work_func(NULL);
	}

	rv_init_interface();

	return 0;
}

fs_initcall(tracer_init_tracefs);

static int trace_die_panic_handler(struct notifier_block *self,
				unsigned long ev, void *unused);

static struct notifier_block trace_panic_notifier = {
	.notifier_call = trace_die_panic_handler,
	.priority = INT_MAX - 1,
};

static struct notifier_block trace_die_notifier = {
	.notifier_call = trace_die_panic_handler,
	.priority = INT_MAX - 1,
};

/*
 * The idea is to execute the following die/panic callback early, in order
 * to avoid showing irrelevant information in the trace (like other panic
 * notifier functions); we are the 2nd to run, after hung_task/rcu_stall
 * warnings get disabled (to prevent potential log flooding).
 */
static int trace_die_panic_handler(struct notifier_block *self,
				unsigned long ev, void *unused)
{
	if (!ftrace_dump_on_oops)
		return NOTIFY_DONE;

	/* The die notifier requires DIE_OOPS to trigger */
	if (self == &trace_die_notifier && ev != DIE_OOPS)
		return NOTIFY_DONE;

	ftrace_dump(ftrace_dump_on_oops);

	return NOTIFY_DONE;
}

/*
 * printk is set to max of 1024, we really don't need it that big.
 * Nothing should be printing 1000 characters anyway.
 */
#define TRACE_MAX_PRINT		1000

/*
 * Define here KERN_TRACE so that we have one place to modify
 * it if we decide to change what log level the ftrace dump
 * should be at.
 */
#define KERN_TRACE		KERN_EMERG

void
trace_printk_seq(struct trace_seq *s)
{
	/* Probably should print a warning here. */
	if (s->seq.len >= TRACE_MAX_PRINT)
		s->seq.len = TRACE_MAX_PRINT;

	/*
	 * More paranoid code. Although the buffer size is set to
	 * PAGE_SIZE, and TRACE_MAX_PRINT is 1000, this is just
	 * an extra layer of protection.
	 */
	if (WARN_ON_ONCE(s->seq.len >= s->seq.size))
		s->seq.len = s->seq.size - 1;

	/* should be zero ended, but we are paranoid. */
	s->buffer[s->seq.len] = 0;

	printk(KERN_TRACE "%s", s->buffer);

	trace_seq_init(s);
}

void trace_init_global_iter(struct trace_iterator *iter)
{
	iter->tr = &global_trace;
	iter->trace = iter->tr->current_trace;
	iter->cpu_file = RING_BUFFER_ALL_CPUS;
	iter->array_buffer = &global_trace.array_buffer;

	if (iter->trace && iter->trace->open)
		iter->trace->open(iter);

	/* Annotate start of buffers if we had overruns */
	if (ring_buffer_overruns(iter->array_buffer->buffer))
		iter->iter_flags |= TRACE_FILE_ANNOTATE;

	/* Output in nanoseconds only if we are using a clock in nanoseconds. */
	if (trace_clocks[iter->tr->clock_id].in_ns)
		iter->iter_flags |= TRACE_FILE_TIME_IN_NS;

	/* Can not use kmalloc for iter.temp and iter.fmt */
	iter->temp = static_temp_buf;
	iter->temp_size = STATIC_TEMP_BUF_SIZE;
	iter->fmt = static_fmt_buf;
	iter->fmt_size = STATIC_FMT_BUF_SIZE;
}

void ftrace_dump(enum ftrace_dump_mode oops_dump_mode)
{
	/* use static because iter can be a bit big for the stack */
	static struct trace_iterator iter;
	static atomic_t dump_running;
	struct trace_array *tr = &global_trace;
	unsigned int old_userobj;
	unsigned long flags;
	int cnt = 0, cpu;

	/* Only allow one dump user at a time. */
	if (atomic_inc_return(&dump_running) != 1) {
		atomic_dec(&dump_running);
		return;
	}

	/*
	 * Always turn off tracing when we dump.
	 * We don't need to show trace output of what happens
	 * between multiple crashes.
	 *
	 * If the user does a sysrq-z, then they can re-enable
	 * tracing with echo 1 > tracing_on.
	 */
	tracing_off();

	local_irq_save(flags);

	/* Simulate the iterator */
	trace_init_global_iter(&iter);

	for_each_tracing_cpu(cpu) {
		atomic_inc(&per_cpu_ptr(iter.array_buffer->data, cpu)->disabled);
	}

	old_userobj = tr->trace_flags & TRACE_ITER_SYM_USEROBJ;

	/* don't look at user memory in panic mode */
	tr->trace_flags &= ~TRACE_ITER_SYM_USEROBJ;

	switch (oops_dump_mode) {
	case DUMP_ALL:
		iter.cpu_file = RING_BUFFER_ALL_CPUS;
		break;
	case DUMP_ORIG:
		iter.cpu_file = raw_smp_processor_id();
		break;
	case DUMP_NONE:
		goto out_enable;
	default:
		printk(KERN_TRACE "Bad dumping mode, switching to all CPUs dump\n");
		iter.cpu_file = RING_BUFFER_ALL_CPUS;
	}

	printk(KERN_TRACE "Dumping ftrace buffer:\n");

	/* Did function tracer already get disabled? */
	if (ftrace_is_dead()) {
		printk("# WARNING: FUNCTION TRACING IS CORRUPTED\n");
		printk("#          MAY BE MISSING FUNCTION EVENTS\n");
	}

	/*
	 * We need to stop all tracing on all CPUS to read
	 * the next buffer. This is a bit expensive, but is
	 * not done often. We fill all what we can read,
	 * and then release the locks again.
	 */

	while (!trace_empty(&iter)) {

		if (!cnt)
			printk(KERN_TRACE "---------------------------------\n");

		cnt++;

		trace_iterator_reset(&iter);
		iter.iter_flags |= TRACE_FILE_LAT_FMT;

		if (trace_find_next_entry_inc(&iter) != NULL) {
			int ret;

			ret = print_trace_line(&iter);
			if (ret != TRACE_TYPE_NO_CONSUME)
				trace_consume(&iter);
		}
		touch_nmi_watchdog();

		trace_printk_seq(&iter.seq);
	}

	if (!cnt)
		printk(KERN_TRACE "   (ftrace buffer empty)\n");
	else
		printk(KERN_TRACE "---------------------------------\n");

 out_enable:
	tr->trace_flags |= old_userobj;

	for_each_tracing_cpu(cpu) {
		atomic_dec(&per_cpu_ptr(iter.array_buffer->data, cpu)->disabled);
	}
	atomic_dec(&dump_running);
	local_irq_restore(flags);
}
EXPORT_SYMBOL_GPL(ftrace_dump);

#define WRITE_BUFSIZE  4096

ssize_t trace_parse_run_command(struct file *file, const char __user *buffer,
				size_t count, loff_t *ppos,
				int (*createfn)(const char *))
{
	char *kbuf, *buf, *tmp;
	int ret = 0;
	size_t done = 0;
	size_t size;

	kbuf = kmalloc(WRITE_BUFSIZE, GFP_KERNEL);
	if (!kbuf)
		return -ENOMEM;

	while (done < count) {
		size = count - done;

		if (size >= WRITE_BUFSIZE)
			size = WRITE_BUFSIZE - 1;

		if (copy_from_user(kbuf, buffer + done, size)) {
			ret = -EFAULT;
			goto out;
		}
		kbuf[size] = '\0';
		buf = kbuf;
		do {
			tmp = strchr(buf, '\n');
			if (tmp) {
				*tmp = '\0';
				size = tmp - buf + 1;
			} else {
				size = strlen(buf);
				if (done + size < count) {
					if (buf != kbuf)
						break;
					/* This can accept WRITE_BUFSIZE - 2 ('\n' + '\0') */
					pr_warn("Line length is too long: Should be less than %d\n",
						WRITE_BUFSIZE - 2);
					ret = -EINVAL;
					goto out;
				}
			}
			done += size;

			/* Remove comments */
			tmp = strchr(buf, '#');

			if (tmp)
				*tmp = '\0';

			ret = createfn(buf);
			if (ret)
				goto out;
			buf += size;

		} while (done < count);
	}
	ret = done;

out:
	kfree(kbuf);

	return ret;
}

#ifdef CONFIG_TRACER_MAX_TRACE
__init static bool tr_needs_alloc_snapshot(const char *name)
{
	char *test;
	int len = strlen(name);
	bool ret;

	if (!boot_snapshot_index)
		return false;

	if (strncmp(name, boot_snapshot_info, len) == 0 &&
	    boot_snapshot_info[len] == '\t')
		return true;

	test = kmalloc(strlen(name) + 3, GFP_KERNEL);
	if (!test)
		return false;

	sprintf(test, "\t%s\t", name);
	ret = strstr(boot_snapshot_info, test) == NULL;
	kfree(test);
	return ret;
}

__init static void do_allocate_snapshot(const char *name)
{
	if (!tr_needs_alloc_snapshot(name))
		return;

	/*
	 * When allocate_snapshot is set, the next call to
	 * allocate_trace_buffers() (called by trace_array_get_by_name())
	 * will allocate the snapshot buffer. That will alse clear
	 * this flag.
	 */
	allocate_snapshot = true;
}
#else
static inline void do_allocate_snapshot(const char *name) { }
#endif

__init static void enable_instances(void)
{
	struct trace_array *tr;
	char *curr_str;
	char *str;
	char *tok;

	/* A tab is always appended */
	boot_instance_info[boot_instance_index - 1] = '\0';
	str = boot_instance_info;

	while ((curr_str = strsep(&str, "\t"))) {

		tok = strsep(&curr_str, ",");

		if (IS_ENABLED(CONFIG_TRACER_MAX_TRACE))
			do_allocate_snapshot(tok);

		tr = trace_array_get_by_name(tok, NULL);
		if (!tr) {
			pr_warn("Failed to create instance buffer %s\n", curr_str);
			continue;
		}
		/* Allow user space to delete it */
		trace_array_put(tr);

		while ((tok = strsep(&curr_str, ","))) {
			early_enable_events(tr, tok, true);
		}
	}
}

__init static int tracer_alloc_buffers(void)
{
	int ring_buf_size;
	int ret = -ENOMEM;


	if (security_locked_down(LOCKDOWN_TRACEFS)) {
		pr_warn("Tracing disabled due to lockdown\n");
		return -EPERM;
	}

	/*
	 * Make sure we don't accidentally add more trace options
	 * than we have bits for.
	 */
	BUILD_BUG_ON(TRACE_ITER_LAST_BIT > TRACE_FLAGS_MAX_SIZE);

	if (!alloc_cpumask_var(&tracing_buffer_mask, GFP_KERNEL))
		goto out;

	if (!alloc_cpumask_var(&global_trace.tracing_cpumask, GFP_KERNEL))
		goto out_free_buffer_mask;

	/* Only allocate trace_printk buffers if a trace_printk exists */
	if (&__stop___trace_bprintk_fmt != &__start___trace_bprintk_fmt)
		/* Must be called before global_trace.buffer is allocated */
		trace_printk_init_buffers();

	/* To save memory, keep the ring buffer size to its minimum */
	if (global_trace.ring_buffer_expanded)
		ring_buf_size = trace_buf_size;
	else
		ring_buf_size = 1;

	cpumask_copy(tracing_buffer_mask, cpu_possible_mask);
	cpumask_copy(global_trace.tracing_cpumask, cpu_all_mask);

	raw_spin_lock_init(&global_trace.start_lock);

	/*
	 * The prepare callbacks allocates some memory for the ring buffer. We
	 * don't free the buffer if the CPU goes down. If we were to free
	 * the buffer, then the user would lose any trace that was in the
	 * buffer. The memory will be removed once the "instance" is removed.
	 */
	ret = cpuhp_setup_state_multi(CPUHP_TRACE_RB_PREPARE,
				      "trace/RB:prepare", trace_rb_cpu_prepare,
				      NULL);
	if (ret < 0)
		goto out_free_cpumask;
	/* Used for event triggers */
	ret = -ENOMEM;
	temp_buffer = ring_buffer_alloc(PAGE_SIZE, RB_FL_OVERWRITE);
	if (!temp_buffer)
		goto out_rm_hp_state;

	if (trace_create_savedcmd() < 0)
		goto out_free_temp_buffer;

	if (!zalloc_cpumask_var(&global_trace.pipe_cpumask, GFP_KERNEL))
		goto out_free_savedcmd;

	/* TODO: make the number of buffers hot pluggable with CPUS */
	if (allocate_trace_buffers(&global_trace, ring_buf_size) < 0) {
		MEM_FAIL(1, "tracer: failed to allocate ring buffer!\n");
		goto out_free_pipe_cpumask;
	}
	if (global_trace.buffer_disabled)
		tracing_off();

	if (trace_boot_clock) {
		ret = tracing_set_clock(&global_trace, trace_boot_clock);
		if (ret < 0)
			pr_warn("Trace clock %s not defined, going back to default\n",
				trace_boot_clock);
	}

	/*
	 * register_tracer() might reference current_trace, so it
	 * needs to be set before we register anything. This is
	 * just a bootstrap of current_trace anyway.
	 */
	global_trace.current_trace = &nop_trace;

	global_trace.max_lock = (arch_spinlock_t)__ARCH_SPIN_LOCK_UNLOCKED;

	ftrace_init_global_array_ops(&global_trace);

	init_trace_flags_index(&global_trace);

	register_tracer(&nop_trace);

	/* Function tracing may start here (via kernel command line) */
	init_function_trace();

	/* All seems OK, enable tracing */
	tracing_disabled = 0;

	atomic_notifier_chain_register(&panic_notifier_list,
				       &trace_panic_notifier);

	register_die_notifier(&trace_die_notifier);

	global_trace.flags = TRACE_ARRAY_FL_GLOBAL;

	INIT_LIST_HEAD(&global_trace.systems);
	INIT_LIST_HEAD(&global_trace.events);
	INIT_LIST_HEAD(&global_trace.hist_vars);
	INIT_LIST_HEAD(&global_trace.err_log);
	list_add(&global_trace.list, &ftrace_trace_arrays);

	apply_trace_boot_options();

	register_snapshot_cmd();

	test_can_verify();

	return 0;

out_free_pipe_cpumask:
	free_cpumask_var(global_trace.pipe_cpumask);
out_free_savedcmd:
	free_saved_cmdlines_buffer(savedcmd);
out_free_temp_buffer:
	ring_buffer_free(temp_buffer);
out_rm_hp_state:
	cpuhp_remove_multi_state(CPUHP_TRACE_RB_PREPARE);
out_free_cpumask:
	free_cpumask_var(global_trace.tracing_cpumask);
out_free_buffer_mask:
	free_cpumask_var(tracing_buffer_mask);
out:
	return ret;
}

void __init ftrace_boot_snapshot(void)
{
#ifdef CONFIG_TRACER_MAX_TRACE
	struct trace_array *tr;

	if (!snapshot_at_boot)
		return;

	list_for_each_entry(tr, &ftrace_trace_arrays, list) {
		if (!tr->allocated_snapshot)
			continue;

		tracing_snapshot_instance(tr);
		trace_array_puts(tr, "** Boot snapshot taken **\n");
	}
#endif
}

void __init early_trace_init(void)
{
	if (tracepoint_printk) {
		tracepoint_print_iter =
			kzalloc(sizeof(*tracepoint_print_iter), GFP_KERNEL);
		if (MEM_FAIL(!tracepoint_print_iter,
			     "Failed to allocate trace iterator\n"))
			tracepoint_printk = 0;
		else
			static_key_enable(&tracepoint_printk_key.key);
	}
	tracer_alloc_buffers();

	init_events();
}

void __init trace_init(void)
{
	trace_event_init();

	if (boot_instance_index)
		enable_instances();
}

__init static void clear_boot_tracer(void)
{
	/*
	 * The default tracer at boot buffer is an init section.
	 * This function is called in lateinit. If we did not
	 * find the boot tracer, then clear it out, to prevent
	 * later registration from accessing the buffer that is
	 * about to be freed.
	 */
	if (!default_bootup_tracer)
		return;

	printk(KERN_INFO "ftrace bootup tracer '%s' not registered.\n",
	       default_bootup_tracer);
	default_bootup_tracer = NULL;
}

#ifdef CONFIG_HAVE_UNSTABLE_SCHED_CLOCK
__init static void tracing_set_default_clock(void)
{
	/* sched_clock_stable() is determined in late_initcall */
	if (!trace_boot_clock && !sched_clock_stable()) {
		if (security_locked_down(LOCKDOWN_TRACEFS)) {
			pr_warn("Can not set tracing clock due to lockdown\n");
			return;
		}

		printk(KERN_WARNING
		       "Unstable clock detected, switching default tracing clock to \"global\"\n"
		       "If you want to keep using the local clock, then add:\n"
		       "  \"trace_clock=local\"\n"
		       "on the kernel command line\n");
		tracing_set_clock(&global_trace, "global");
	}
}
#else
static inline void tracing_set_default_clock(void) { }
#endif

__init static int late_trace_init(void)
{
	if (tracepoint_printk && tracepoint_printk_stop_on_boot) {
		static_key_disable(&tracepoint_printk_key.key);
		tracepoint_printk = 0;
	}

	tracing_set_default_clock();
	clear_boot_tracer();
	return 0;
}

late_initcall_sync(late_trace_init);<|MERGE_RESOLUTION|>--- conflicted
+++ resolved
@@ -2336,7 +2336,6 @@
 }
 
 static void free_saved_cmdlines_buffer(struct saved_cmdlines_buffer *s)
-<<<<<<< HEAD
 {
 	int order = get_order(sizeof(*s) + s->cmdline_num * TASK_COMM_LEN);
 
@@ -2347,18 +2346,6 @@
 
 static struct saved_cmdlines_buffer *allocate_cmdlines_buffer(unsigned int val)
 {
-=======
-{
-	int order = get_order(sizeof(*s) + s->cmdline_num * TASK_COMM_LEN);
-
-	kfree(s->map_cmdline_to_pid);
-	kmemleak_free(s);
-	free_pages((unsigned long)s, order);
-}
-
-static struct saved_cmdlines_buffer *allocate_cmdlines_buffer(unsigned int val)
-{
->>>>>>> 03a22b59
 	struct saved_cmdlines_buffer *s;
 	struct page *page;
 	int orig_size, size;
