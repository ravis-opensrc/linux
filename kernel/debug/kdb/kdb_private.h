#ifndef _KDBPRIVATE_H
#define _KDBPRIVATE_H

/*
 * Kernel Debugger Architecture Independent Private Headers
 *
 * This file is subject to the terms and conditions of the GNU General Public
 * License.  See the file "COPYING" in the main directory of this archive
 * for more details.
 *
 * Copyright (c) 2000-2004 Silicon Graphics, Inc.  All Rights Reserved.
 * Copyright (c) 2009 Wind River Systems, Inc.  All Rights Reserved.
 */

#include <linux/kgdb.h>
#include "../debug_core.h"

/* Kernel Debugger Command codes.  Must not overlap with error codes. */
#define KDB_CMD_GO	(-1001)
#define KDB_CMD_CPU	(-1002)
#define KDB_CMD_SS	(-1003)
#define KDB_CMD_KGDB (-1005)

/* Internal debug flags */
#define KDB_DEBUG_FLAG_BP	0x0002	/* Breakpoint subsystem debug */
#define KDB_DEBUG_FLAG_BB_SUMM	0x0004	/* Basic block analysis, summary only */
#define KDB_DEBUG_FLAG_AR	0x0008	/* Activation record, generic */
#define KDB_DEBUG_FLAG_ARA	0x0010	/* Activation record, arch specific */
#define KDB_DEBUG_FLAG_BB	0x0020	/* All basic block analysis */
#define KDB_DEBUG_FLAG_STATE	0x0040	/* State flags */
#define KDB_DEBUG_FLAG_MASK	0xffff	/* All debug flags */
#define KDB_DEBUG_FLAG_SHIFT	16	/* Shift factor for dbflags */

#define KDB_DEBUG(flag)	(kdb_flags & \
	(KDB_DEBUG_FLAG_##flag << KDB_DEBUG_FLAG_SHIFT))
#define KDB_DEBUG_STATE(text, value) if (KDB_DEBUG(STATE)) \
		kdb_print_state(text, value)

#if BITS_PER_LONG == 32

#define KDB_PLATFORM_ENV	"BYTESPERWORD=4"

#define kdb_machreg_fmt		"0x%lx"
#define kdb_machreg_fmt0	"0x%08lx"
#define kdb_bfd_vma_fmt		"0x%lx"
#define kdb_bfd_vma_fmt0	"0x%08lx"
#define kdb_elfw_addr_fmt	"0x%x"
#define kdb_elfw_addr_fmt0	"0x%08x"
#define kdb_f_count_fmt		"%d"

#elif BITS_PER_LONG == 64

#define KDB_PLATFORM_ENV	"BYTESPERWORD=8"

#define kdb_machreg_fmt		"0x%lx"
#define kdb_machreg_fmt0	"0x%016lx"
#define kdb_bfd_vma_fmt		"0x%lx"
#define kdb_bfd_vma_fmt0	"0x%016lx"
#define kdb_elfw_addr_fmt	"0x%x"
#define kdb_elfw_addr_fmt0	"0x%016x"
#define kdb_f_count_fmt		"%ld"

#endif

/*
 * KDB_MAXBPT describes the total number of breakpoints
 * supported by this architecture.
 */
#define KDB_MAXBPT	16

/* Symbol table format returned by kallsyms. */
typedef struct __ksymtab {
		unsigned long value;	/* Address of symbol */
		const char *mod_name;	/* Module containing symbol or
					 * "kernel" */
		unsigned long mod_start;
		unsigned long mod_end;
		const char *sec_name;	/* Section containing symbol */
		unsigned long sec_start;
		unsigned long sec_end;
		const char *sym_name;	/* Full symbol name, including
					 * any version */
		unsigned long sym_start;
		unsigned long sym_end;
		} kdb_symtab_t;
extern int kallsyms_symbol_next(char *prefix_name, int flag, int buf_size);
extern int kallsyms_symbol_complete(char *prefix_name, int max_len);

/* Exported Symbols for kernel loadable modules to use. */
extern int kdb_getarea_size(void *, unsigned long, size_t);
extern int kdb_putarea_size(unsigned long, void *, size_t);

/*
 * Like get_user and put_user, kdb_getarea and kdb_putarea take variable
 * names, not pointers.  The underlying *_size functions take pointers.
 */
#define kdb_getarea(x, addr) kdb_getarea_size(&(x), addr, sizeof((x)))
#define kdb_putarea(addr, x) kdb_putarea_size(addr, &(x), sizeof((x)))

extern int kdb_getphysword(unsigned long *word,
			unsigned long addr, size_t size);
extern int kdb_getword(unsigned long *, unsigned long, size_t);
extern int kdb_putword(unsigned long, unsigned long, size_t);

extern int kdbgetularg(const char *, unsigned long *);
extern int kdbgetu64arg(const char *, u64 *);
extern char *kdbgetenv(const char *);
extern int kdbgetaddrarg(int, const char **, int*, unsigned long *,
			 long *, char **);
extern int kdbgetsymval(const char *, kdb_symtab_t *);
extern int kdbnearsym(unsigned long, kdb_symtab_t *);
extern char *kdb_strdup(const char *str, gfp_t type);
extern void kdb_symbol_print(unsigned long, const kdb_symtab_t *, unsigned int);

/* Routine for debugging the debugger state. */
extern void kdb_print_state(const char *, int);

extern int kdb_state;
#define KDB_STATE_KDB		0x00000001	/* Cpu is inside kdb */
#define KDB_STATE_LEAVING	0x00000002	/* Cpu is leaving kdb */
#define KDB_STATE_CMD		0x00000004	/* Running a kdb command */
#define KDB_STATE_KDB_CONTROL	0x00000008	/* This cpu is under
						 * kdb control */
#define KDB_STATE_HOLD_CPU	0x00000010	/* Hold this cpu inside kdb */
#define KDB_STATE_DOING_SS	0x00000020	/* Doing ss command */
#define KDB_STATE_SSBPT		0x00000080	/* Install breakpoint
						 * after one ss, independent of
						 * DOING_SS */
#define KDB_STATE_REENTRY	0x00000100	/* Valid re-entry into kdb */
#define KDB_STATE_SUPPRESS	0x00000200	/* Suppress error messages */
#define KDB_STATE_PAGER		0x00000400	/* pager is available */
#define KDB_STATE_GO_SWITCH	0x00000800	/* go is switching
						 * back to initial cpu */
#define KDB_STATE_WAIT_IPI	0x00002000	/* Waiting for kdb_ipi() NMI */
#define KDB_STATE_RECURSE	0x00004000	/* Recursive entry to kdb */
#define KDB_STATE_IP_ADJUSTED	0x00008000	/* Restart IP has been
						 * adjusted */
#define KDB_STATE_GO1		0x00010000	/* go only releases one cpu */
#define KDB_STATE_KEYBOARD	0x00020000	/* kdb entered via
						 * keyboard on this cpu */
#define KDB_STATE_KEXEC		0x00040000	/* kexec issued */
#define KDB_STATE_DOING_KGDB	0x00080000	/* kgdb enter now issued */
#define KDB_STATE_KGDB_TRANS	0x00200000	/* Transition to kgdb */
#define KDB_STATE_ARCH		0xff000000	/* Reserved for arch
						 * specific use */

#define KDB_STATE(flag) (kdb_state & KDB_STATE_##flag)
#define KDB_STATE_SET(flag) ((void)(kdb_state |= KDB_STATE_##flag))
#define KDB_STATE_CLEAR(flag) ((void)(kdb_state &= ~KDB_STATE_##flag))

extern int kdb_nextline; /* Current number of lines displayed */

typedef struct _kdb_bp {
	unsigned long	bp_addr;	/* Address breakpoint is present at */
	unsigned int	bp_free:1;	/* This entry is available */
	unsigned int	bp_enabled:1;	/* Breakpoint is active in register */
	unsigned int	bp_type:4;	/* Uses hardware register */
	unsigned int	bp_installed:1;	/* Breakpoint is installed */
	unsigned int	bp_delay:1;	/* Do delayed bp handling */
	unsigned int	bp_delayed:1;	/* Delayed breakpoint */
	unsigned int	bph_length;	/* HW break length */
} kdb_bp_t;

#ifdef CONFIG_KGDB_KDB
extern kdb_bp_t kdb_breakpoints[/* KDB_MAXBPT */];

extern void kdb_register_table(kdbtab_t *kp, size_t len);
extern int kdb_bt(int, const char **);	/* KDB display back trace */

/* KDB breakpoint management functions */
extern void kdb_initbptab(void);
extern void kdb_bp_install(struct pt_regs *);
extern void kdb_bp_remove(void);

typedef enum {
	KDB_DB_BPT,	/* Breakpoint */
	KDB_DB_SS,	/* Single-step trap */
	KDB_DB_SSBPT,	/* Single step over breakpoint */
	KDB_DB_NOBPT	/* Spurious breakpoint */
} kdb_dbtrap_t;

extern int kdb_main_loop(kdb_reason_t, kdb_reason_t,
			 int, kdb_dbtrap_t, struct pt_regs *);

/* Miscellaneous functions and data areas */
extern int kdb_grepping_flag;
#define KDB_GREPPING_FLAG_SEARCH 0x8000
extern char kdb_grep_string[];
#define KDB_GREP_STRLEN 256
extern int kdb_grep_leading;
extern int kdb_grep_trailing;
extern char *kdb_cmds[];
extern char kdb_task_state_char (const struct task_struct *);
extern bool kdb_task_state(const struct task_struct *p, const char *mask);
extern void kdb_ps_suppressed(void);
extern void kdb_ps1(const struct task_struct *p);
extern void kdb_send_sig(struct task_struct *p, int sig);
extern char kdb_getchar(void);
extern char *kdb_getstr(char *, size_t, const char *);
extern void kdb_gdb_state_pass(char *buf);

/* Defines for kdb_symbol_print */
#define KDB_SP_SPACEB	0x0001		/* Space before string */
#define KDB_SP_SPACEA	0x0002		/* Space after string */
#define KDB_SP_PAREN	0x0004		/* Parenthesis around string */
#define KDB_SP_VALUE	0x0008		/* Print the value of the address */
#define KDB_SP_SYMSIZE	0x0010		/* Print the size of the symbol */
#define KDB_SP_NEWLINE	0x0020		/* Newline after string */
#define KDB_SP_DEFAULT (KDB_SP_VALUE|KDB_SP_PAREN)

#define KDB_TSK(cpu) kgdb_info[cpu].task
#define KDB_TSKREGS(cpu) kgdb_info[cpu].debuggerinfo

extern struct task_struct *kdb_curr_task(int);

#define kdb_task_has_cpu(p) (task_curr(p))

#define GFP_KDB (in_dbg_master() ? GFP_ATOMIC : GFP_KERNEL)
<<<<<<< HEAD

extern void *debug_kmalloc(size_t size, gfp_t flags);
extern void debug_kfree(void *);
extern void debug_kusage(void);
=======
>>>>>>> 3b17187f

extern struct task_struct *kdb_current_task;
extern struct pt_regs *kdb_current_regs;

#ifdef CONFIG_KDB_KEYBOARD
extern void kdb_kbd_cleanup_state(void);
#else /* ! CONFIG_KDB_KEYBOARD */
#define kdb_kbd_cleanup_state()
#endif /* ! CONFIG_KDB_KEYBOARD */

#ifdef CONFIG_MODULES
extern struct list_head *kdb_modules;
#endif /* CONFIG_MODULES */

extern char kdb_prompt_str[];

#define	KDB_WORD_SIZE	((int)sizeof(unsigned long))

#endif /* CONFIG_KGDB_KDB */

#define kdb_func_printf(format, args...) \
	kdb_printf("%s: " format, __func__, ## args)

#define kdb_dbg_printf(mask, format, args...) \
	do { \
		if (KDB_DEBUG(mask)) \
			kdb_func_printf(format, ## args); \
	} while (0)

#endif	/* !_KDBPRIVATE_H */<|MERGE_RESOLUTION|>--- conflicted
+++ resolved
@@ -216,13 +216,6 @@
 #define kdb_task_has_cpu(p) (task_curr(p))
 
 #define GFP_KDB (in_dbg_master() ? GFP_ATOMIC : GFP_KERNEL)
-<<<<<<< HEAD
-
-extern void *debug_kmalloc(size_t size, gfp_t flags);
-extern void debug_kfree(void *);
-extern void debug_kusage(void);
-=======
->>>>>>> 3b17187f
 
 extern struct task_struct *kdb_current_task;
 extern struct pt_regs *kdb_current_regs;
