// SPDX-License-Identifier: GPL-2.0
/*
 * Completely Fair Scheduling (CFS) Class (SCHED_NORMAL/SCHED_BATCH)
 *
 *  Copyright (C) 2007 Red Hat, Inc., Ingo Molnar <mingo@redhat.com>
 *
 *  Interactivity improvements by Mike Galbraith
 *  (C) 2007 Mike Galbraith <efault@gmx.de>
 *
 *  Various enhancements by Dmitry Adamushko.
 *  (C) 2007 Dmitry Adamushko <dmitry.adamushko@gmail.com>
 *
 *  Group scheduling enhancements by Srivatsa Vaddagiri
 *  Copyright IBM Corporation, 2007
 *  Author: Srivatsa Vaddagiri <vatsa@linux.vnet.ibm.com>
 *
 *  Scaled math optimizations by Thomas Gleixner
 *  Copyright (C) 2007, Thomas Gleixner <tglx@linutronix.de>
 *
 *  Adaptive scheduling granularity, math enhancements by Peter Zijlstra
 *  Copyright (C) 2007 Red Hat, Inc., Peter Zijlstra
 */
#include <linux/energy_model.h>
#include <linux/mmap_lock.h>
#include <linux/hugetlb_inline.h>
#include <linux/jiffies.h>
#include <linux/mm_api.h>
#include <linux/highmem.h>
#include <linux/spinlock_api.h>
#include <linux/cpumask_api.h>
#include <linux/lockdep_api.h>
#include <linux/softirq.h>
#include <linux/refcount_api.h>
#include <linux/topology.h>
#include <linux/sched/clock.h>
#include <linux/sched/cond_resched.h>
#include <linux/sched/cputime.h>
#include <linux/sched/isolation.h>
#include <linux/sched/nohz.h>

#include <linux/cpuidle.h>
#include <linux/interrupt.h>
#include <linux/memory-tiers.h>
#include <linux/mempolicy.h>
#include <linux/mutex_api.h>
#include <linux/profile.h>
#include <linux/psi.h>
#include <linux/ratelimit.h>
#include <linux/task_work.h>
#include <linux/rbtree_augmented.h>

#include <asm/switch_to.h>

#include "sched.h"
#include "stats.h"
#include "autogroup.h"

/*
 * The initial- and re-scaling of tunables is configurable
 *
 * Options are:
 *
 *   SCHED_TUNABLESCALING_NONE - unscaled, always *1
 *   SCHED_TUNABLESCALING_LOG - scaled logarithmical, *1+ilog(ncpus)
 *   SCHED_TUNABLESCALING_LINEAR - scaled linear, *ncpus
 *
 * (default SCHED_TUNABLESCALING_LOG = *(1+ilog(ncpus))
 */
unsigned int sysctl_sched_tunable_scaling = SCHED_TUNABLESCALING_LOG;

/*
 * Minimal preemption granularity for CPU-bound tasks:
 *
 * (default: 0.75 msec * (1 + ilog(ncpus)), units: nanoseconds)
 */
unsigned int sysctl_sched_base_slice			= 750000ULL;
static unsigned int normalized_sysctl_sched_base_slice	= 750000ULL;

const_debug unsigned int sysctl_sched_migration_cost	= 500000UL;

static int __init setup_sched_thermal_decay_shift(char *str)
{
	pr_warn("Ignoring the deprecated sched_thermal_decay_shift= option\n");
	return 1;
}
__setup("sched_thermal_decay_shift=", setup_sched_thermal_decay_shift);

#ifdef CONFIG_SMP
/*
 * For asym packing, by default the lower numbered CPU has higher priority.
 */
int __weak arch_asym_cpu_priority(int cpu)
{
	return -cpu;
}

/*
 * The margin used when comparing utilization with CPU capacity.
 *
 * (default: ~20%)
 */
#define fits_capacity(cap, max)	((cap) * 1280 < (max) * 1024)

/*
 * The margin used when comparing CPU capacities.
 * is 'cap1' noticeably greater than 'cap2'
 *
 * (default: ~5%)
 */
#define capacity_greater(cap1, cap2) ((cap1) * 1024 > (cap2) * 1078)
#endif

#ifdef CONFIG_CFS_BANDWIDTH
/*
 * Amount of runtime to allocate from global (tg) to local (per-cfs_rq) pool
 * each time a cfs_rq requests quota.
 *
 * Note: in the case that the slice exceeds the runtime remaining (either due
 * to consumption or the quota being specified to be smaller than the slice)
 * we will always only issue the remaining available time.
 *
 * (default: 5 msec, units: microseconds)
 */
static unsigned int sysctl_sched_cfs_bandwidth_slice		= 5000UL;
#endif

#ifdef CONFIG_NUMA_BALANCING
/* Restrict the NUMA promotion throughput (MB/s) for each target node. */
static unsigned int sysctl_numa_balancing_promote_rate_limit = 65536;
#endif

#ifdef CONFIG_SYSCTL
static struct ctl_table sched_fair_sysctls[] = {
#ifdef CONFIG_CFS_BANDWIDTH
	{
		.procname       = "sched_cfs_bandwidth_slice_us",
		.data           = &sysctl_sched_cfs_bandwidth_slice,
		.maxlen         = sizeof(unsigned int),
		.mode           = 0644,
		.proc_handler   = proc_dointvec_minmax,
		.extra1         = SYSCTL_ONE,
	},
#endif
#ifdef CONFIG_NUMA_BALANCING
	{
		.procname	= "numa_balancing_promote_rate_limit_MBps",
		.data		= &sysctl_numa_balancing_promote_rate_limit,
		.maxlen		= sizeof(unsigned int),
		.mode		= 0644,
		.proc_handler	= proc_dointvec_minmax,
		.extra1		= SYSCTL_ZERO,
	},
#endif /* CONFIG_NUMA_BALANCING */
};

static int __init sched_fair_sysctl_init(void)
{
	register_sysctl_init("kernel", sched_fair_sysctls);
	return 0;
}
late_initcall(sched_fair_sysctl_init);
#endif

static inline void update_load_add(struct load_weight *lw, unsigned long inc)
{
	lw->weight += inc;
	lw->inv_weight = 0;
}

static inline void update_load_sub(struct load_weight *lw, unsigned long dec)
{
	lw->weight -= dec;
	lw->inv_weight = 0;
}

static inline void update_load_set(struct load_weight *lw, unsigned long w)
{
	lw->weight = w;
	lw->inv_weight = 0;
}

/*
 * Increase the granularity value when there are more CPUs,
 * because with more CPUs the 'effective latency' as visible
 * to users decreases. But the relationship is not linear,
 * so pick a second-best guess by going with the log2 of the
 * number of CPUs.
 *
 * This idea comes from the SD scheduler of Con Kolivas:
 */
static unsigned int get_update_sysctl_factor(void)
{
	unsigned int cpus = min_t(unsigned int, num_online_cpus(), 8);
	unsigned int factor;

	switch (sysctl_sched_tunable_scaling) {
	case SCHED_TUNABLESCALING_NONE:
		factor = 1;
		break;
	case SCHED_TUNABLESCALING_LINEAR:
		factor = cpus;
		break;
	case SCHED_TUNABLESCALING_LOG:
	default:
		factor = 1 + ilog2(cpus);
		break;
	}

	return factor;
}

static void update_sysctl(void)
{
	unsigned int factor = get_update_sysctl_factor();

#define SET_SYSCTL(name) \
	(sysctl_##name = (factor) * normalized_sysctl_##name)
	SET_SYSCTL(sched_base_slice);
#undef SET_SYSCTL
}

void __init sched_init_granularity(void)
{
	update_sysctl();
}

#define WMULT_CONST	(~0U)
#define WMULT_SHIFT	32

static void __update_inv_weight(struct load_weight *lw)
{
	unsigned long w;

	if (likely(lw->inv_weight))
		return;

	w = scale_load_down(lw->weight);

	if (BITS_PER_LONG > 32 && unlikely(w >= WMULT_CONST))
		lw->inv_weight = 1;
	else if (unlikely(!w))
		lw->inv_weight = WMULT_CONST;
	else
		lw->inv_weight = WMULT_CONST / w;
}

/*
 * delta_exec * weight / lw.weight
 *   OR
 * (delta_exec * (weight * lw->inv_weight)) >> WMULT_SHIFT
 *
 * Either weight := NICE_0_LOAD and lw \e sched_prio_to_wmult[], in which case
 * we're guaranteed shift stays positive because inv_weight is guaranteed to
 * fit 32 bits, and NICE_0_LOAD gives another 10 bits; therefore shift >= 22.
 *
 * Or, weight =< lw.weight (because lw.weight is the runqueue weight), thus
 * weight/lw.weight <= 1, and therefore our shift will also be positive.
 */
static u64 __calc_delta(u64 delta_exec, unsigned long weight, struct load_weight *lw)
{
	u64 fact = scale_load_down(weight);
	u32 fact_hi = (u32)(fact >> 32);
	int shift = WMULT_SHIFT;
	int fs;

	__update_inv_weight(lw);

	if (unlikely(fact_hi)) {
		fs = fls(fact_hi);
		shift -= fs;
		fact >>= fs;
	}

	fact = mul_u32_u32(fact, lw->inv_weight);

	fact_hi = (u32)(fact >> 32);
	if (fact_hi) {
		fs = fls(fact_hi);
		shift -= fs;
		fact >>= fs;
	}

	return mul_u64_u32_shr(delta_exec, fact, shift);
}

/*
 * delta /= w
 */
static inline u64 calc_delta_fair(u64 delta, struct sched_entity *se)
{
	if (unlikely(se->load.weight != NICE_0_LOAD))
		delta = __calc_delta(delta, NICE_0_LOAD, &se->load);

	return delta;
}

const struct sched_class fair_sched_class;

/**************************************************************
 * CFS operations on generic schedulable entities:
 */

#ifdef CONFIG_FAIR_GROUP_SCHED

/* Walk up scheduling entities hierarchy */
#define for_each_sched_entity(se) \
		for (; se; se = se->parent)

static inline bool list_add_leaf_cfs_rq(struct cfs_rq *cfs_rq)
{
	struct rq *rq = rq_of(cfs_rq);
	int cpu = cpu_of(rq);

	if (cfs_rq->on_list)
		return rq->tmp_alone_branch == &rq->leaf_cfs_rq_list;

	cfs_rq->on_list = 1;

	/*
	 * Ensure we either appear before our parent (if already
	 * enqueued) or force our parent to appear after us when it is
	 * enqueued. The fact that we always enqueue bottom-up
	 * reduces this to two cases and a special case for the root
	 * cfs_rq. Furthermore, it also means that we will always reset
	 * tmp_alone_branch either when the branch is connected
	 * to a tree or when we reach the top of the tree
	 */
	if (cfs_rq->tg->parent &&
	    cfs_rq->tg->parent->cfs_rq[cpu]->on_list) {
		/*
		 * If parent is already on the list, we add the child
		 * just before. Thanks to circular linked property of
		 * the list, this means to put the child at the tail
		 * of the list that starts by parent.
		 */
		list_add_tail_rcu(&cfs_rq->leaf_cfs_rq_list,
			&(cfs_rq->tg->parent->cfs_rq[cpu]->leaf_cfs_rq_list));
		/*
		 * The branch is now connected to its tree so we can
		 * reset tmp_alone_branch to the beginning of the
		 * list.
		 */
		rq->tmp_alone_branch = &rq->leaf_cfs_rq_list;
		return true;
	}

	if (!cfs_rq->tg->parent) {
		/*
		 * cfs rq without parent should be put
		 * at the tail of the list.
		 */
		list_add_tail_rcu(&cfs_rq->leaf_cfs_rq_list,
			&rq->leaf_cfs_rq_list);
		/*
		 * We have reach the top of a tree so we can reset
		 * tmp_alone_branch to the beginning of the list.
		 */
		rq->tmp_alone_branch = &rq->leaf_cfs_rq_list;
		return true;
	}

	/*
	 * The parent has not already been added so we want to
	 * make sure that it will be put after us.
	 * tmp_alone_branch points to the begin of the branch
	 * where we will add parent.
	 */
	list_add_rcu(&cfs_rq->leaf_cfs_rq_list, rq->tmp_alone_branch);
	/*
	 * update tmp_alone_branch to points to the new begin
	 * of the branch
	 */
	rq->tmp_alone_branch = &cfs_rq->leaf_cfs_rq_list;
	return false;
}

static inline void list_del_leaf_cfs_rq(struct cfs_rq *cfs_rq)
{
	if (cfs_rq->on_list) {
		struct rq *rq = rq_of(cfs_rq);

		/*
		 * With cfs_rq being unthrottled/throttled during an enqueue,
		 * it can happen the tmp_alone_branch points to the leaf that
		 * we finally want to delete. In this case, tmp_alone_branch moves
		 * to the prev element but it will point to rq->leaf_cfs_rq_list
		 * at the end of the enqueue.
		 */
		if (rq->tmp_alone_branch == &cfs_rq->leaf_cfs_rq_list)
			rq->tmp_alone_branch = cfs_rq->leaf_cfs_rq_list.prev;

		list_del_rcu(&cfs_rq->leaf_cfs_rq_list);
		cfs_rq->on_list = 0;
	}
}

static inline void assert_list_leaf_cfs_rq(struct rq *rq)
{
	SCHED_WARN_ON(rq->tmp_alone_branch != &rq->leaf_cfs_rq_list);
}

/* Iterate through all leaf cfs_rq's on a runqueue */
#define for_each_leaf_cfs_rq_safe(rq, cfs_rq, pos)			\
	list_for_each_entry_safe(cfs_rq, pos, &rq->leaf_cfs_rq_list,	\
				 leaf_cfs_rq_list)

/* Do the two (enqueued) entities belong to the same group ? */
static inline struct cfs_rq *
is_same_group(struct sched_entity *se, struct sched_entity *pse)
{
	if (se->cfs_rq == pse->cfs_rq)
		return se->cfs_rq;

	return NULL;
}

static inline struct sched_entity *parent_entity(const struct sched_entity *se)
{
	return se->parent;
}

static void
find_matching_se(struct sched_entity **se, struct sched_entity **pse)
{
	int se_depth, pse_depth;

	/*
	 * preemption test can be made between sibling entities who are in the
	 * same cfs_rq i.e who have a common parent. Walk up the hierarchy of
	 * both tasks until we find their ancestors who are siblings of common
	 * parent.
	 */

	/* First walk up until both entities are at same depth */
	se_depth = (*se)->depth;
	pse_depth = (*pse)->depth;

	while (se_depth > pse_depth) {
		se_depth--;
		*se = parent_entity(*se);
	}

	while (pse_depth > se_depth) {
		pse_depth--;
		*pse = parent_entity(*pse);
	}

	while (!is_same_group(*se, *pse)) {
		*se = parent_entity(*se);
		*pse = parent_entity(*pse);
	}
}

static int tg_is_idle(struct task_group *tg)
{
	return tg->idle > 0;
}

static int cfs_rq_is_idle(struct cfs_rq *cfs_rq)
{
	return cfs_rq->idle > 0;
}

static int se_is_idle(struct sched_entity *se)
{
	if (entity_is_task(se))
		return task_has_idle_policy(task_of(se));
	return cfs_rq_is_idle(group_cfs_rq(se));
}

#else	/* !CONFIG_FAIR_GROUP_SCHED */

#define for_each_sched_entity(se) \
		for (; se; se = NULL)

static inline bool list_add_leaf_cfs_rq(struct cfs_rq *cfs_rq)
{
	return true;
}

static inline void list_del_leaf_cfs_rq(struct cfs_rq *cfs_rq)
{
}

static inline void assert_list_leaf_cfs_rq(struct rq *rq)
{
}

#define for_each_leaf_cfs_rq_safe(rq, cfs_rq, pos)	\
		for (cfs_rq = &rq->cfs, pos = NULL; cfs_rq; cfs_rq = pos)

static inline struct sched_entity *parent_entity(struct sched_entity *se)
{
	return NULL;
}

static inline void
find_matching_se(struct sched_entity **se, struct sched_entity **pse)
{
}

static inline int tg_is_idle(struct task_group *tg)
{
	return 0;
}

static int cfs_rq_is_idle(struct cfs_rq *cfs_rq)
{
	return 0;
}

static int se_is_idle(struct sched_entity *se)
{
	return 0;
}

#endif	/* CONFIG_FAIR_GROUP_SCHED */

static __always_inline
void account_cfs_rq_runtime(struct cfs_rq *cfs_rq, u64 delta_exec);

/**************************************************************
 * Scheduling class tree data structure manipulation methods:
 */

static inline u64 max_vruntime(u64 max_vruntime, u64 vruntime)
{
	s64 delta = (s64)(vruntime - max_vruntime);
	if (delta > 0)
		max_vruntime = vruntime;

	return max_vruntime;
}

static inline u64 min_vruntime(u64 min_vruntime, u64 vruntime)
{
	s64 delta = (s64)(vruntime - min_vruntime);
	if (delta < 0)
		min_vruntime = vruntime;

	return min_vruntime;
}

static inline bool entity_before(const struct sched_entity *a,
				 const struct sched_entity *b)
{
	/*
	 * Tiebreak on vruntime seems unnecessary since it can
	 * hardly happen.
	 */
	return (s64)(a->deadline - b->deadline) < 0;
}

static inline s64 entity_key(struct cfs_rq *cfs_rq, struct sched_entity *se)
{
	return (s64)(se->vruntime - cfs_rq->min_vruntime);
}

#define __node_2_se(node) \
	rb_entry((node), struct sched_entity, run_node)

/*
 * Compute virtual time from the per-task service numbers:
 *
 * Fair schedulers conserve lag:
 *
 *   \Sum lag_i = 0
 *
 * Where lag_i is given by:
 *
 *   lag_i = S - s_i = w_i * (V - v_i)
 *
 * Where S is the ideal service time and V is it's virtual time counterpart.
 * Therefore:
 *
 *   \Sum lag_i = 0
 *   \Sum w_i * (V - v_i) = 0
 *   \Sum w_i * V - w_i * v_i = 0
 *
 * From which we can solve an expression for V in v_i (which we have in
 * se->vruntime):
 *
 *       \Sum v_i * w_i   \Sum v_i * w_i
 *   V = -------------- = --------------
 *          \Sum w_i            W
 *
 * Specifically, this is the weighted average of all entity virtual runtimes.
 *
 * [[ NOTE: this is only equal to the ideal scheduler under the condition
 *          that join/leave operations happen at lag_i = 0, otherwise the
 *          virtual time has non-contiguous motion equivalent to:
 *
 *	      V +-= lag_i / W
 *
 *	    Also see the comment in place_entity() that deals with this. ]]
 *
 * However, since v_i is u64, and the multiplication could easily overflow
 * transform it into a relative form that uses smaller quantities:
 *
 * Substitute: v_i == (v_i - v0) + v0
 *
 *     \Sum ((v_i - v0) + v0) * w_i   \Sum (v_i - v0) * w_i
 * V = ---------------------------- = --------------------- + v0
 *                  W                            W
 *
 * Which we track using:
 *
 *                    v0 := cfs_rq->min_vruntime
 * \Sum (v_i - v0) * w_i := cfs_rq->avg_vruntime
 *              \Sum w_i := cfs_rq->avg_load
 *
 * Since min_vruntime is a monotonic increasing variable that closely tracks
 * the per-task service, these deltas: (v_i - v), will be in the order of the
 * maximal (virtual) lag induced in the system due to quantisation.
 *
 * Also, we use scale_load_down() to reduce the size.
 *
 * As measured, the max (key * weight) value was ~44 bits for a kernel build.
 */
static void
avg_vruntime_add(struct cfs_rq *cfs_rq, struct sched_entity *se)
{
	unsigned long weight = scale_load_down(se->load.weight);
	s64 key = entity_key(cfs_rq, se);

	cfs_rq->avg_vruntime += key * weight;
	cfs_rq->avg_load += weight;
}

static void
avg_vruntime_sub(struct cfs_rq *cfs_rq, struct sched_entity *se)
{
	unsigned long weight = scale_load_down(se->load.weight);
	s64 key = entity_key(cfs_rq, se);

	cfs_rq->avg_vruntime -= key * weight;
	cfs_rq->avg_load -= weight;
}

static inline
void avg_vruntime_update(struct cfs_rq *cfs_rq, s64 delta)
{
	/*
	 * v' = v + d ==> avg_vruntime' = avg_runtime - d*avg_load
	 */
	cfs_rq->avg_vruntime -= cfs_rq->avg_load * delta;
}

/*
 * Specifically: avg_runtime() + 0 must result in entity_eligible() := true
 * For this to be so, the result of this function must have a left bias.
 */
u64 avg_vruntime(struct cfs_rq *cfs_rq)
{
	struct sched_entity *curr = cfs_rq->curr;
	s64 avg = cfs_rq->avg_vruntime;
	long load = cfs_rq->avg_load;

	if (curr && curr->on_rq) {
		unsigned long weight = scale_load_down(curr->load.weight);

		avg += entity_key(cfs_rq, curr) * weight;
		load += weight;
	}

	if (load) {
		/* sign flips effective floor / ceiling */
		if (avg < 0)
			avg -= (load - 1);
		avg = div_s64(avg, load);
	}

	return cfs_rq->min_vruntime + avg;
}

/*
 * lag_i = S - s_i = w_i * (V - v_i)
 *
 * However, since V is approximated by the weighted average of all entities it
 * is possible -- by addition/removal/reweight to the tree -- to move V around
 * and end up with a larger lag than we started with.
 *
 * Limit this to either double the slice length with a minimum of TICK_NSEC
 * since that is the timing granularity.
 *
 * EEVDF gives the following limit for a steady state system:
 *
 *   -r_max < lag < max(r_max, q)
 *
 * XXX could add max_slice to the augmented data to track this.
 */
static s64 entity_lag(u64 avruntime, struct sched_entity *se)
{
	s64 vlag, limit;

	vlag = avruntime - se->vruntime;
	limit = calc_delta_fair(max_t(u64, 2*se->slice, TICK_NSEC), se);

	return clamp(vlag, -limit, limit);
}

static void update_entity_lag(struct cfs_rq *cfs_rq, struct sched_entity *se)
{
	SCHED_WARN_ON(!se->on_rq);

	se->vlag = entity_lag(avg_vruntime(cfs_rq), se);
}

/*
 * Entity is eligible once it received less service than it ought to have,
 * eg. lag >= 0.
 *
 * lag_i = S - s_i = w_i*(V - v_i)
 *
 * lag_i >= 0 -> V >= v_i
 *
 *     \Sum (v_i - v)*w_i
 * V = ------------------ + v
 *          \Sum w_i
 *
 * lag_i >= 0 -> \Sum (v_i - v)*w_i >= (v_i - v)*(\Sum w_i)
 *
 * Note: using 'avg_vruntime() > se->vruntime' is inaccurate due
 *       to the loss in precision caused by the division.
 */
static int vruntime_eligible(struct cfs_rq *cfs_rq, u64 vruntime)
{
	struct sched_entity *curr = cfs_rq->curr;
	s64 avg = cfs_rq->avg_vruntime;
	long load = cfs_rq->avg_load;

	if (curr && curr->on_rq) {
		unsigned long weight = scale_load_down(curr->load.weight);

		avg += entity_key(cfs_rq, curr) * weight;
		load += weight;
	}

	return avg >= (s64)(vruntime - cfs_rq->min_vruntime) * load;
}

int entity_eligible(struct cfs_rq *cfs_rq, struct sched_entity *se)
{
	return vruntime_eligible(cfs_rq, se->vruntime);
}

static u64 __update_min_vruntime(struct cfs_rq *cfs_rq, u64 vruntime)
{
	u64 min_vruntime = cfs_rq->min_vruntime;
	/*
	 * open coded max_vruntime() to allow updating avg_vruntime
	 */
	s64 delta = (s64)(vruntime - min_vruntime);
	if (delta > 0) {
		avg_vruntime_update(cfs_rq, delta);
		min_vruntime = vruntime;
	}
	return min_vruntime;
}

static void update_min_vruntime(struct cfs_rq *cfs_rq)
{
	struct sched_entity *se = __pick_root_entity(cfs_rq);
	struct sched_entity *curr = cfs_rq->curr;
	u64 vruntime = cfs_rq->min_vruntime;

	if (curr) {
		if (curr->on_rq)
			vruntime = curr->vruntime;
		else
			curr = NULL;
	}

	if (se) {
		if (!curr)
			vruntime = se->min_vruntime;
		else
			vruntime = min_vruntime(vruntime, se->min_vruntime);
	}

	/* ensure we never gain time by being placed backwards. */
	u64_u32_store(cfs_rq->min_vruntime,
		      __update_min_vruntime(cfs_rq, vruntime));
}

static inline bool __entity_less(struct rb_node *a, const struct rb_node *b)
{
	return entity_before(__node_2_se(a), __node_2_se(b));
}

#define vruntime_gt(field, lse, rse) ({ (s64)((lse)->field - (rse)->field) > 0; })

static inline void __min_vruntime_update(struct sched_entity *se, struct rb_node *node)
{
	if (node) {
		struct sched_entity *rse = __node_2_se(node);
		if (vruntime_gt(min_vruntime, se, rse))
			se->min_vruntime = rse->min_vruntime;
	}
}

/*
 * se->min_vruntime = min(se->vruntime, {left,right}->min_vruntime)
 */
static inline bool min_vruntime_update(struct sched_entity *se, bool exit)
{
	u64 old_min_vruntime = se->min_vruntime;
	struct rb_node *node = &se->run_node;

	se->min_vruntime = se->vruntime;
	__min_vruntime_update(se, node->rb_right);
	__min_vruntime_update(se, node->rb_left);

	return se->min_vruntime == old_min_vruntime;
}

RB_DECLARE_CALLBACKS(static, min_vruntime_cb, struct sched_entity,
		     run_node, min_vruntime, min_vruntime_update);

/*
 * Enqueue an entity into the rb-tree:
 */
static void __enqueue_entity(struct cfs_rq *cfs_rq, struct sched_entity *se)
{
	avg_vruntime_add(cfs_rq, se);
	se->min_vruntime = se->vruntime;
	rb_add_augmented_cached(&se->run_node, &cfs_rq->tasks_timeline,
				__entity_less, &min_vruntime_cb);
}

static void __dequeue_entity(struct cfs_rq *cfs_rq, struct sched_entity *se)
{
	rb_erase_augmented_cached(&se->run_node, &cfs_rq->tasks_timeline,
				  &min_vruntime_cb);
	avg_vruntime_sub(cfs_rq, se);
}

struct sched_entity *__pick_root_entity(struct cfs_rq *cfs_rq)
{
	struct rb_node *root = cfs_rq->tasks_timeline.rb_root.rb_node;

	if (!root)
		return NULL;

	return __node_2_se(root);
}

struct sched_entity *__pick_first_entity(struct cfs_rq *cfs_rq)
{
	struct rb_node *left = rb_first_cached(&cfs_rq->tasks_timeline);

	if (!left)
		return NULL;

	return __node_2_se(left);
}

/*
 * Earliest Eligible Virtual Deadline First
 *
 * In order to provide latency guarantees for different request sizes
 * EEVDF selects the best runnable task from two criteria:
 *
 *  1) the task must be eligible (must be owed service)
 *
 *  2) from those tasks that meet 1), we select the one
 *     with the earliest virtual deadline.
 *
 * We can do this in O(log n) time due to an augmented RB-tree. The
 * tree keeps the entries sorted on deadline, but also functions as a
 * heap based on the vruntime by keeping:
 *
 *  se->min_vruntime = min(se->vruntime, se->{left,right}->min_vruntime)
 *
 * Which allows tree pruning through eligibility.
 */
static struct sched_entity *pick_eevdf(struct cfs_rq *cfs_rq)
{
	struct rb_node *node = cfs_rq->tasks_timeline.rb_root.rb_node;
	struct sched_entity *se = __pick_first_entity(cfs_rq);
	struct sched_entity *curr = cfs_rq->curr;
	struct sched_entity *best = NULL;

	/*
	 * We can safely skip eligibility check if there is only one entity
	 * in this cfs_rq, saving some cycles.
	 */
	if (cfs_rq->nr_running == 1)
		return curr && curr->on_rq ? curr : se;

	if (curr && (!curr->on_rq || !entity_eligible(cfs_rq, curr)))
		curr = NULL;

	/*
	 * Once selected, run a task until it either becomes non-eligible or
	 * until it gets a new slice. See the HACK in set_next_entity().
	 */
	if (sched_feat(RUN_TO_PARITY) && curr && curr->vlag == curr->deadline)
		return curr;

	/* Pick the leftmost entity if it's eligible */
	if (se && entity_eligible(cfs_rq, se)) {
		best = se;
		goto found;
	}

	/* Heap search for the EEVD entity */
	while (node) {
		struct rb_node *left = node->rb_left;

		/*
		 * Eligible entities in left subtree are always better
		 * choices, since they have earlier deadlines.
		 */
		if (left && vruntime_eligible(cfs_rq,
					__node_2_se(left)->min_vruntime)) {
			node = left;
			continue;
		}

		se = __node_2_se(node);

		/*
		 * The left subtree either is empty or has no eligible
		 * entity, so check the current node since it is the one
		 * with earliest deadline that might be eligible.
		 */
		if (entity_eligible(cfs_rq, se)) {
			best = se;
			break;
		}

		node = node->rb_right;
	}
found:
	if (!best || (curr && entity_before(curr, best)))
		best = curr;

	return best;
}

#ifdef CONFIG_SCHED_DEBUG
struct sched_entity *__pick_last_entity(struct cfs_rq *cfs_rq)
{
	struct rb_node *last = rb_last(&cfs_rq->tasks_timeline.rb_root);

	if (!last)
		return NULL;

	return __node_2_se(last);
}

/**************************************************************
 * Scheduling class statistics methods:
 */
#ifdef CONFIG_SMP
int sched_update_scaling(void)
{
	unsigned int factor = get_update_sysctl_factor();

#define WRT_SYSCTL(name) \
	(normalized_sysctl_##name = sysctl_##name / (factor))
	WRT_SYSCTL(sched_base_slice);
#undef WRT_SYSCTL

	return 0;
}
#endif
#endif

static void clear_buddies(struct cfs_rq *cfs_rq, struct sched_entity *se);

/*
 * XXX: strictly: vd_i += N*r_i/w_i such that: vd_i > ve_i
 * this is probably good enough.
 */
static void update_deadline(struct cfs_rq *cfs_rq, struct sched_entity *se)
{
	if ((s64)(se->vruntime - se->deadline) < 0)
		return;

	/*
	 * For EEVDF the virtual time slope is determined by w_i (iow.
	 * nice) while the request time r_i is determined by
	 * sysctl_sched_base_slice.
	 */
	se->slice = sysctl_sched_base_slice;

	/*
	 * EEVDF: vd_i = ve_i + r_i / w_i
	 */
	se->deadline = se->vruntime + calc_delta_fair(se->slice, se);

	/*
	 * The task has consumed its request, reschedule.
	 */
	if (cfs_rq->nr_running > 1) {
		resched_curr(rq_of(cfs_rq));
		clear_buddies(cfs_rq, se);
	}
}

#include "pelt.h"
#ifdef CONFIG_SMP

static int select_idle_sibling(struct task_struct *p, int prev_cpu, int cpu);
static unsigned long task_h_load(struct task_struct *p);
static unsigned long capacity_of(int cpu);

/* Give new sched_entity start runnable values to heavy its load in infant time */
void init_entity_runnable_average(struct sched_entity *se)
{
	struct sched_avg *sa = &se->avg;

	memset(sa, 0, sizeof(*sa));

	/*
	 * Tasks are initialized with full load to be seen as heavy tasks until
	 * they get a chance to stabilize to their real load level.
	 * Group entities are initialized with zero load to reflect the fact that
	 * nothing has been attached to the task group yet.
	 */
	if (entity_is_task(se))
		sa->load_avg = scale_load_down(se->load.weight);

	/* when this task is enqueued, it will contribute to its cfs_rq's load_avg */
}

/*
 * With new tasks being created, their initial util_avgs are extrapolated
 * based on the cfs_rq's current util_avg:
 *
 *   util_avg = cfs_rq->avg.util_avg / (cfs_rq->avg.load_avg + 1)
 *		* se_weight(se)
 *
 * However, in many cases, the above util_avg does not give a desired
 * value. Moreover, the sum of the util_avgs may be divergent, such
 * as when the series is a harmonic series.
 *
 * To solve this problem, we also cap the util_avg of successive tasks to
 * only 1/2 of the left utilization budget:
 *
 *   util_avg_cap = (cpu_scale - cfs_rq->avg.util_avg) / 2^n
 *
 * where n denotes the nth task and cpu_scale the CPU capacity.
 *
 * For example, for a CPU with 1024 of capacity, a simplest series from
 * the beginning would be like:
 *
 *  task  util_avg: 512, 256, 128,  64,  32,   16,    8, ...
 * cfs_rq util_avg: 512, 768, 896, 960, 992, 1008, 1016, ...
 *
 * Finally, that extrapolated util_avg is clamped to the cap (util_avg_cap)
 * if util_avg > util_avg_cap.
 */
void post_init_entity_util_avg(struct task_struct *p)
{
	struct sched_entity *se = &p->se;
	struct cfs_rq *cfs_rq = cfs_rq_of(se);
	struct sched_avg *sa = &se->avg;
	long cpu_scale = arch_scale_cpu_capacity(cpu_of(rq_of(cfs_rq)));
	long cap = (long)(cpu_scale - cfs_rq->avg.util_avg) / 2;

	if (p->sched_class != &fair_sched_class) {
		/*
		 * For !fair tasks do:
		 *
		update_cfs_rq_load_avg(now, cfs_rq);
		attach_entity_load_avg(cfs_rq, se);
		switched_from_fair(rq, p);
		 *
		 * such that the next switched_to_fair() has the
		 * expected state.
		 */
		se->avg.last_update_time = cfs_rq_clock_pelt(cfs_rq);
		return;
	}

	if (cap > 0) {
		if (cfs_rq->avg.util_avg != 0) {
			sa->util_avg  = cfs_rq->avg.util_avg * se_weight(se);
			sa->util_avg /= (cfs_rq->avg.load_avg + 1);

			if (sa->util_avg > cap)
				sa->util_avg = cap;
		} else {
			sa->util_avg = cap;
		}
	}

	sa->runnable_avg = sa->util_avg;
}

#else /* !CONFIG_SMP */
void init_entity_runnable_average(struct sched_entity *se)
{
}
void post_init_entity_util_avg(struct task_struct *p)
{
}
static void update_tg_load_avg(struct cfs_rq *cfs_rq)
{
}
#endif /* CONFIG_SMP */

static s64 update_curr_se(struct rq *rq, struct sched_entity *curr)
{
	u64 now = rq_clock_task(rq);
	s64 delta_exec;

	delta_exec = now - curr->exec_start;
	if (unlikely(delta_exec <= 0))
		return delta_exec;

	curr->exec_start = now;
	curr->sum_exec_runtime += delta_exec;

	if (schedstat_enabled()) {
		struct sched_statistics *stats;

		stats = __schedstats_from_se(curr);
		__schedstat_set(stats->exec_max,
				max(delta_exec, stats->exec_max));
	}

	return delta_exec;
}

static inline void update_curr_task(struct task_struct *p, s64 delta_exec)
{
	trace_sched_stat_runtime(p, delta_exec);
	account_group_exec_runtime(p, delta_exec);
	cgroup_account_cputime(p, delta_exec);
	if (p->dl_server)
		dl_server_update(p->dl_server, delta_exec);
}

/*
 * Used by other classes to account runtime.
 */
s64 update_curr_common(struct rq *rq)
{
	struct task_struct *curr = rq->curr;
	s64 delta_exec;

	delta_exec = update_curr_se(rq, &curr->se);
	if (likely(delta_exec > 0))
		update_curr_task(curr, delta_exec);

	return delta_exec;
}

/*
 * Update the current task's runtime statistics.
 */
static void update_curr(struct cfs_rq *cfs_rq)
{
	struct sched_entity *curr = cfs_rq->curr;
	s64 delta_exec;

	if (unlikely(!curr))
		return;

	delta_exec = update_curr_se(rq_of(cfs_rq), curr);
	if (unlikely(delta_exec <= 0))
		return;

	curr->vruntime += calc_delta_fair(delta_exec, curr);
	update_deadline(cfs_rq, curr);
	update_min_vruntime(cfs_rq);

	if (entity_is_task(curr))
		update_curr_task(task_of(curr), delta_exec);

	account_cfs_rq_runtime(cfs_rq, delta_exec);
}

static void update_curr_fair(struct rq *rq)
{
	update_curr(cfs_rq_of(&rq->curr->se));
}

static inline void
update_stats_wait_start_fair(struct cfs_rq *cfs_rq, struct sched_entity *se)
{
	struct sched_statistics *stats;
	struct task_struct *p = NULL;

	if (!schedstat_enabled())
		return;

	stats = __schedstats_from_se(se);

	if (entity_is_task(se))
		p = task_of(se);

	__update_stats_wait_start(rq_of(cfs_rq), p, stats);
}

static inline void
update_stats_wait_end_fair(struct cfs_rq *cfs_rq, struct sched_entity *se)
{
	struct sched_statistics *stats;
	struct task_struct *p = NULL;

	if (!schedstat_enabled())
		return;

	stats = __schedstats_from_se(se);

	/*
	 * When the sched_schedstat changes from 0 to 1, some sched se
	 * maybe already in the runqueue, the se->statistics.wait_start
	 * will be 0.So it will let the delta wrong. We need to avoid this
	 * scenario.
	 */
	if (unlikely(!schedstat_val(stats->wait_start)))
		return;

	if (entity_is_task(se))
		p = task_of(se);

	__update_stats_wait_end(rq_of(cfs_rq), p, stats);
}

static inline void
update_stats_enqueue_sleeper_fair(struct cfs_rq *cfs_rq, struct sched_entity *se)
{
	struct sched_statistics *stats;
	struct task_struct *tsk = NULL;

	if (!schedstat_enabled())
		return;

	stats = __schedstats_from_se(se);

	if (entity_is_task(se))
		tsk = task_of(se);

	__update_stats_enqueue_sleeper(rq_of(cfs_rq), tsk, stats);
}

/*
 * Task is being enqueued - update stats:
 */
static inline void
update_stats_enqueue_fair(struct cfs_rq *cfs_rq, struct sched_entity *se, int flags)
{
	if (!schedstat_enabled())
		return;

	/*
	 * Are we enqueueing a waiting task? (for current tasks
	 * a dequeue/enqueue event is a NOP)
	 */
	if (se != cfs_rq->curr)
		update_stats_wait_start_fair(cfs_rq, se);

	if (flags & ENQUEUE_WAKEUP)
		update_stats_enqueue_sleeper_fair(cfs_rq, se);
}

static inline void
update_stats_dequeue_fair(struct cfs_rq *cfs_rq, struct sched_entity *se, int flags)
{

	if (!schedstat_enabled())
		return;

	/*
	 * Mark the end of the wait period if dequeueing a
	 * waiting task:
	 */
	if (se != cfs_rq->curr)
		update_stats_wait_end_fair(cfs_rq, se);

	if ((flags & DEQUEUE_SLEEP) && entity_is_task(se)) {
		struct task_struct *tsk = task_of(se);
		unsigned int state;

		/* XXX racy against TTWU */
		state = READ_ONCE(tsk->__state);
		if (state & TASK_INTERRUPTIBLE)
			__schedstat_set(tsk->stats.sleep_start,
				      rq_clock(rq_of(cfs_rq)));
		if (state & TASK_UNINTERRUPTIBLE)
			__schedstat_set(tsk->stats.block_start,
				      rq_clock(rq_of(cfs_rq)));
	}
}

/*
 * We are picking a new current task - update its stats:
 */
static inline void
update_stats_curr_start(struct cfs_rq *cfs_rq, struct sched_entity *se)
{
	/*
	 * We are starting a new run period:
	 */
	se->exec_start = rq_clock_task(rq_of(cfs_rq));
}

/**************************************************
 * Scheduling class queueing methods:
 */

static inline bool is_core_idle(int cpu)
{
#ifdef CONFIG_SCHED_SMT
	int sibling;

	for_each_cpu(sibling, cpu_smt_mask(cpu)) {
		if (cpu == sibling)
			continue;

		if (!idle_cpu(sibling))
			return false;
	}
#endif

	return true;
}

#ifdef CONFIG_NUMA
#define NUMA_IMBALANCE_MIN 2

static inline long
adjust_numa_imbalance(int imbalance, int dst_running, int imb_numa_nr)
{
	/*
	 * Allow a NUMA imbalance if busy CPUs is less than the maximum
	 * threshold. Above this threshold, individual tasks may be contending
	 * for both memory bandwidth and any shared HT resources.  This is an
	 * approximation as the number of running tasks may not be related to
	 * the number of busy CPUs due to sched_setaffinity.
	 */
	if (dst_running > imb_numa_nr)
		return imbalance;

	/*
	 * Allow a small imbalance based on a simple pair of communicating
	 * tasks that remain local when the destination is lightly loaded.
	 */
	if (imbalance <= NUMA_IMBALANCE_MIN)
		return 0;

	return imbalance;
}
#endif /* CONFIG_NUMA */

#ifdef CONFIG_NUMA_BALANCING
/*
 * Approximate time to scan a full NUMA task in ms. The task scan period is
 * calculated based on the tasks virtual memory size and
 * numa_balancing_scan_size.
 */
unsigned int sysctl_numa_balancing_scan_period_min = 1000;
unsigned int sysctl_numa_balancing_scan_period_max = 60000;

/* Portion of address space to scan in MB */
unsigned int sysctl_numa_balancing_scan_size = 256;

/* Scan @scan_size MB every @scan_period after an initial @scan_delay in ms */
unsigned int sysctl_numa_balancing_scan_delay = 1000;

/* The page with hint page fault latency < threshold in ms is considered hot */
unsigned int sysctl_numa_balancing_hot_threshold = MSEC_PER_SEC;

struct numa_group {
	refcount_t refcount;

	spinlock_t lock; /* nr_tasks, tasks */
	int nr_tasks;
	pid_t gid;
	int active_nodes;

	struct rcu_head rcu;
	unsigned long total_faults;
	unsigned long max_faults_cpu;
	/*
	 * faults[] array is split into two regions: faults_mem and faults_cpu.
	 *
	 * Faults_cpu is used to decide whether memory should move
	 * towards the CPU. As a consequence, these stats are weighted
	 * more by CPU use than by memory faults.
	 */
	unsigned long faults[];
};

/*
 * For functions that can be called in multiple contexts that permit reading
 * ->numa_group (see struct task_struct for locking rules).
 */
static struct numa_group *deref_task_numa_group(struct task_struct *p)
{
	return rcu_dereference_check(p->numa_group, p == current ||
		(lockdep_is_held(__rq_lockp(task_rq(p))) && !READ_ONCE(p->on_cpu)));
}

static struct numa_group *deref_curr_numa_group(struct task_struct *p)
{
	return rcu_dereference_protected(p->numa_group, p == current);
}

static inline unsigned long group_faults_priv(struct numa_group *ng);
static inline unsigned long group_faults_shared(struct numa_group *ng);

static unsigned int task_nr_scan_windows(struct task_struct *p)
{
	unsigned long rss = 0;
	unsigned long nr_scan_pages;

	/*
	 * Calculations based on RSS as non-present and empty pages are skipped
	 * by the PTE scanner and NUMA hinting faults should be trapped based
	 * on resident pages
	 */
	nr_scan_pages = sysctl_numa_balancing_scan_size << (20 - PAGE_SHIFT);
	rss = get_mm_rss(p->mm);
	if (!rss)
		rss = nr_scan_pages;

	rss = round_up(rss, nr_scan_pages);
	return rss / nr_scan_pages;
}

/* For sanity's sake, never scan more PTEs than MAX_SCAN_WINDOW MB/sec. */
#define MAX_SCAN_WINDOW 2560

static unsigned int task_scan_min(struct task_struct *p)
{
	unsigned int scan_size = READ_ONCE(sysctl_numa_balancing_scan_size);
	unsigned int scan, floor;
	unsigned int windows = 1;

	if (scan_size < MAX_SCAN_WINDOW)
		windows = MAX_SCAN_WINDOW / scan_size;
	floor = 1000 / windows;

	scan = sysctl_numa_balancing_scan_period_min / task_nr_scan_windows(p);
	return max_t(unsigned int, floor, scan);
}

static unsigned int task_scan_start(struct task_struct *p)
{
	unsigned long smin = task_scan_min(p);
	unsigned long period = smin;
	struct numa_group *ng;

	/* Scale the maximum scan period with the amount of shared memory. */
	rcu_read_lock();
	ng = rcu_dereference(p->numa_group);
	if (ng) {
		unsigned long shared = group_faults_shared(ng);
		unsigned long private = group_faults_priv(ng);

		period *= refcount_read(&ng->refcount);
		period *= shared + 1;
		period /= private + shared + 1;
	}
	rcu_read_unlock();

	return max(smin, period);
}

static unsigned int task_scan_max(struct task_struct *p)
{
	unsigned long smin = task_scan_min(p);
	unsigned long smax;
	struct numa_group *ng;

	/* Watch for min being lower than max due to floor calculations */
	smax = sysctl_numa_balancing_scan_period_max / task_nr_scan_windows(p);

	/* Scale the maximum scan period with the amount of shared memory. */
	ng = deref_curr_numa_group(p);
	if (ng) {
		unsigned long shared = group_faults_shared(ng);
		unsigned long private = group_faults_priv(ng);
		unsigned long period = smax;

		period *= refcount_read(&ng->refcount);
		period *= shared + 1;
		period /= private + shared + 1;

		smax = max(smax, period);
	}

	return max(smin, smax);
}

static void account_numa_enqueue(struct rq *rq, struct task_struct *p)
{
	rq->nr_numa_running += (p->numa_preferred_nid != NUMA_NO_NODE);
	rq->nr_preferred_running += (p->numa_preferred_nid == task_node(p));
}

static void account_numa_dequeue(struct rq *rq, struct task_struct *p)
{
	rq->nr_numa_running -= (p->numa_preferred_nid != NUMA_NO_NODE);
	rq->nr_preferred_running -= (p->numa_preferred_nid == task_node(p));
}

/* Shared or private faults. */
#define NR_NUMA_HINT_FAULT_TYPES 2

/* Memory and CPU locality */
#define NR_NUMA_HINT_FAULT_STATS (NR_NUMA_HINT_FAULT_TYPES * 2)

/* Averaged statistics, and temporary buffers. */
#define NR_NUMA_HINT_FAULT_BUCKETS (NR_NUMA_HINT_FAULT_STATS * 2)

pid_t task_numa_group_id(struct task_struct *p)
{
	struct numa_group *ng;
	pid_t gid = 0;

	rcu_read_lock();
	ng = rcu_dereference(p->numa_group);
	if (ng)
		gid = ng->gid;
	rcu_read_unlock();

	return gid;
}

/*
 * The averaged statistics, shared & private, memory & CPU,
 * occupy the first half of the array. The second half of the
 * array is for current counters, which are averaged into the
 * first set by task_numa_placement.
 */
static inline int task_faults_idx(enum numa_faults_stats s, int nid, int priv)
{
	return NR_NUMA_HINT_FAULT_TYPES * (s * nr_node_ids + nid) + priv;
}

static inline unsigned long task_faults(struct task_struct *p, int nid)
{
	if (!p->numa_faults)
		return 0;

	return p->numa_faults[task_faults_idx(NUMA_MEM, nid, 0)] +
		p->numa_faults[task_faults_idx(NUMA_MEM, nid, 1)];
}

static inline unsigned long group_faults(struct task_struct *p, int nid)
{
	struct numa_group *ng = deref_task_numa_group(p);

	if (!ng)
		return 0;

	return ng->faults[task_faults_idx(NUMA_MEM, nid, 0)] +
		ng->faults[task_faults_idx(NUMA_MEM, nid, 1)];
}

static inline unsigned long group_faults_cpu(struct numa_group *group, int nid)
{
	return group->faults[task_faults_idx(NUMA_CPU, nid, 0)] +
		group->faults[task_faults_idx(NUMA_CPU, nid, 1)];
}

static inline unsigned long group_faults_priv(struct numa_group *ng)
{
	unsigned long faults = 0;
	int node;

	for_each_online_node(node) {
		faults += ng->faults[task_faults_idx(NUMA_MEM, node, 1)];
	}

	return faults;
}

static inline unsigned long group_faults_shared(struct numa_group *ng)
{
	unsigned long faults = 0;
	int node;

	for_each_online_node(node) {
		faults += ng->faults[task_faults_idx(NUMA_MEM, node, 0)];
	}

	return faults;
}

/*
 * A node triggering more than 1/3 as many NUMA faults as the maximum is
 * considered part of a numa group's pseudo-interleaving set. Migrations
 * between these nodes are slowed down, to allow things to settle down.
 */
#define ACTIVE_NODE_FRACTION 3

static bool numa_is_active_node(int nid, struct numa_group *ng)
{
	return group_faults_cpu(ng, nid) * ACTIVE_NODE_FRACTION > ng->max_faults_cpu;
}

/* Handle placement on systems where not all nodes are directly connected. */
static unsigned long score_nearby_nodes(struct task_struct *p, int nid,
					int lim_dist, bool task)
{
	unsigned long score = 0;
	int node, max_dist;

	/*
	 * All nodes are directly connected, and the same distance
	 * from each other. No need for fancy placement algorithms.
	 */
	if (sched_numa_topology_type == NUMA_DIRECT)
		return 0;

	/* sched_max_numa_distance may be changed in parallel. */
	max_dist = READ_ONCE(sched_max_numa_distance);
	/*
	 * This code is called for each node, introducing N^2 complexity,
	 * which should be OK given the number of nodes rarely exceeds 8.
	 */
	for_each_online_node(node) {
		unsigned long faults;
		int dist = node_distance(nid, node);

		/*
		 * The furthest away nodes in the system are not interesting
		 * for placement; nid was already counted.
		 */
		if (dist >= max_dist || node == nid)
			continue;

		/*
		 * On systems with a backplane NUMA topology, compare groups
		 * of nodes, and move tasks towards the group with the most
		 * memory accesses. When comparing two nodes at distance
		 * "hoplimit", only nodes closer by than "hoplimit" are part
		 * of each group. Skip other nodes.
		 */
		if (sched_numa_topology_type == NUMA_BACKPLANE && dist >= lim_dist)
			continue;

		/* Add up the faults from nearby nodes. */
		if (task)
			faults = task_faults(p, node);
		else
			faults = group_faults(p, node);

		/*
		 * On systems with a glueless mesh NUMA topology, there are
		 * no fixed "groups of nodes". Instead, nodes that are not
		 * directly connected bounce traffic through intermediate
		 * nodes; a numa_group can occupy any set of nodes.
		 * The further away a node is, the less the faults count.
		 * This seems to result in good task placement.
		 */
		if (sched_numa_topology_type == NUMA_GLUELESS_MESH) {
			faults *= (max_dist - dist);
			faults /= (max_dist - LOCAL_DISTANCE);
		}

		score += faults;
	}

	return score;
}

/*
 * These return the fraction of accesses done by a particular task, or
 * task group, on a particular numa node.  The group weight is given a
 * larger multiplier, in order to group tasks together that are almost
 * evenly spread out between numa nodes.
 */
static inline unsigned long task_weight(struct task_struct *p, int nid,
					int dist)
{
	unsigned long faults, total_faults;

	if (!p->numa_faults)
		return 0;

	total_faults = p->total_numa_faults;

	if (!total_faults)
		return 0;

	faults = task_faults(p, nid);
	faults += score_nearby_nodes(p, nid, dist, true);

	return 1000 * faults / total_faults;
}

static inline unsigned long group_weight(struct task_struct *p, int nid,
					 int dist)
{
	struct numa_group *ng = deref_task_numa_group(p);
	unsigned long faults, total_faults;

	if (!ng)
		return 0;

	total_faults = ng->total_faults;

	if (!total_faults)
		return 0;

	faults = group_faults(p, nid);
	faults += score_nearby_nodes(p, nid, dist, false);

	return 1000 * faults / total_faults;
}

/*
 * If memory tiering mode is enabled, cpupid of slow memory page is
 * used to record scan time instead of CPU and PID.  When tiering mode
 * is disabled at run time, the scan time (in cpupid) will be
 * interpreted as CPU and PID.  So CPU needs to be checked to avoid to
 * access out of array bound.
 */
static inline bool cpupid_valid(int cpupid)
{
	return cpupid_to_cpu(cpupid) < nr_cpu_ids;
}

/*
 * For memory tiering mode, if there are enough free pages (more than
 * enough watermark defined here) in fast memory node, to take full
 * advantage of fast memory capacity, all recently accessed slow
 * memory pages will be migrated to fast memory node without
 * considering hot threshold.
 */
static bool pgdat_free_space_enough(struct pglist_data *pgdat)
{
	int z;
	unsigned long enough_wmark;

	enough_wmark = max(1UL * 1024 * 1024 * 1024 >> PAGE_SHIFT,
			   pgdat->node_present_pages >> 4);
	for (z = pgdat->nr_zones - 1; z >= 0; z--) {
		struct zone *zone = pgdat->node_zones + z;

		if (!populated_zone(zone))
			continue;

		if (zone_watermark_ok(zone, 0,
				      wmark_pages(zone, WMARK_PROMO) + enough_wmark,
				      ZONE_MOVABLE, 0))
			return true;
	}
	return false;
}

/*
 * For memory tiering mode, when page tables are scanned, the scan
 * time will be recorded in struct page in addition to make page
 * PROT_NONE for slow memory page.  So when the page is accessed, in
 * hint page fault handler, the hint page fault latency is calculated
 * via,
 *
 *	hint page fault latency = hint page fault time - scan time
 *
 * The smaller the hint page fault latency, the higher the possibility
 * for the page to be hot.
 */
static int numa_hint_fault_latency(struct folio *folio)
{
	int last_time, time;

	time = jiffies_to_msecs(jiffies);
	last_time = folio_xchg_access_time(folio, time);

	return (time - last_time) & PAGE_ACCESS_TIME_MASK;
}

/*
 * For memory tiering mode, too high promotion/demotion throughput may
 * hurt application latency.  So we provide a mechanism to rate limit
 * the number of pages that are tried to be promoted.
 */
static bool numa_promotion_rate_limit(struct pglist_data *pgdat,
				      unsigned long rate_limit, int nr)
{
	unsigned long nr_cand;
	unsigned int now, start;

	now = jiffies_to_msecs(jiffies);
	mod_node_page_state(pgdat, PGPROMOTE_CANDIDATE, nr);
	nr_cand = node_page_state(pgdat, PGPROMOTE_CANDIDATE);
	start = pgdat->nbp_rl_start;
	if (now - start > MSEC_PER_SEC &&
	    cmpxchg(&pgdat->nbp_rl_start, start, now) == start)
		pgdat->nbp_rl_nr_cand = nr_cand;
	if (nr_cand - pgdat->nbp_rl_nr_cand >= rate_limit)
		return true;
	return false;
}

#define NUMA_MIGRATION_ADJUST_STEPS	16

static void numa_promotion_adjust_threshold(struct pglist_data *pgdat,
					    unsigned long rate_limit,
					    unsigned int ref_th)
{
	unsigned int now, start, th_period, unit_th, th;
	unsigned long nr_cand, ref_cand, diff_cand;

	now = jiffies_to_msecs(jiffies);
	th_period = sysctl_numa_balancing_scan_period_max;
	start = pgdat->nbp_th_start;
	if (now - start > th_period &&
	    cmpxchg(&pgdat->nbp_th_start, start, now) == start) {
		ref_cand = rate_limit *
			sysctl_numa_balancing_scan_period_max / MSEC_PER_SEC;
		nr_cand = node_page_state(pgdat, PGPROMOTE_CANDIDATE);
		diff_cand = nr_cand - pgdat->nbp_th_nr_cand;
		unit_th = ref_th * 2 / NUMA_MIGRATION_ADJUST_STEPS;
		th = pgdat->nbp_threshold ? : ref_th;
		if (diff_cand > ref_cand * 11 / 10)
			th = max(th - unit_th, unit_th);
		else if (diff_cand < ref_cand * 9 / 10)
			th = min(th + unit_th, ref_th * 2);
		pgdat->nbp_th_nr_cand = nr_cand;
		pgdat->nbp_threshold = th;
	}
}

bool should_numa_migrate_memory(struct task_struct *p, struct folio *folio,
				int src_nid, int dst_cpu)
{
	struct numa_group *ng = deref_curr_numa_group(p);
	int dst_nid = cpu_to_node(dst_cpu);
	int last_cpupid, this_cpupid;

	/*
	 * Cannot migrate to memoryless nodes.
	 */
	if (!node_state(dst_nid, N_MEMORY))
		return false;

	/*
	 * The pages in slow memory node should be migrated according
	 * to hot/cold instead of private/shared.
	 */
	if (sysctl_numa_balancing_mode & NUMA_BALANCING_MEMORY_TIERING &&
	    !node_is_toptier(src_nid)) {
		struct pglist_data *pgdat;
		unsigned long rate_limit;
		unsigned int latency, th, def_th;

		pgdat = NODE_DATA(dst_nid);
		if (pgdat_free_space_enough(pgdat)) {
			/* workload changed, reset hot threshold */
			pgdat->nbp_threshold = 0;
			return true;
		}

		def_th = sysctl_numa_balancing_hot_threshold;
		rate_limit = sysctl_numa_balancing_promote_rate_limit << \
			(20 - PAGE_SHIFT);
		numa_promotion_adjust_threshold(pgdat, rate_limit, def_th);

		th = pgdat->nbp_threshold ? : def_th;
		latency = numa_hint_fault_latency(folio);
		if (latency >= th)
			return false;

		return !numa_promotion_rate_limit(pgdat, rate_limit,
						  folio_nr_pages(folio));
	}

	this_cpupid = cpu_pid_to_cpupid(dst_cpu, current->pid);
	last_cpupid = folio_xchg_last_cpupid(folio, this_cpupid);

	if (!(sysctl_numa_balancing_mode & NUMA_BALANCING_MEMORY_TIERING) &&
	    !node_is_toptier(src_nid) && !cpupid_valid(last_cpupid))
		return false;

	/*
	 * Allow first faults or private faults to migrate immediately early in
	 * the lifetime of a task. The magic number 4 is based on waiting for
	 * two full passes of the "multi-stage node selection" test that is
	 * executed below.
	 */
	if ((p->numa_preferred_nid == NUMA_NO_NODE || p->numa_scan_seq <= 4) &&
	    (cpupid_pid_unset(last_cpupid) || cpupid_match_pid(p, last_cpupid)))
		return true;

	/*
	 * Multi-stage node selection is used in conjunction with a periodic
	 * migration fault to build a temporal task<->page relation. By using
	 * a two-stage filter we remove short/unlikely relations.
	 *
	 * Using P(p) ~ n_p / n_t as per frequentist probability, we can equate
	 * a task's usage of a particular page (n_p) per total usage of this
	 * page (n_t) (in a given time-span) to a probability.
	 *
	 * Our periodic faults will sample this probability and getting the
	 * same result twice in a row, given these samples are fully
	 * independent, is then given by P(n)^2, provided our sample period
	 * is sufficiently short compared to the usage pattern.
	 *
	 * This quadric squishes small probabilities, making it less likely we
	 * act on an unlikely task<->page relation.
	 */
	if (!cpupid_pid_unset(last_cpupid) &&
				cpupid_to_nid(last_cpupid) != dst_nid)
		return false;

	/* Always allow migrate on private faults */
	if (cpupid_match_pid(p, last_cpupid))
		return true;

	/* A shared fault, but p->numa_group has not been set up yet. */
	if (!ng)
		return true;

	/*
	 * Destination node is much more heavily used than the source
	 * node? Allow migration.
	 */
	if (group_faults_cpu(ng, dst_nid) > group_faults_cpu(ng, src_nid) *
					ACTIVE_NODE_FRACTION)
		return true;

	/*
	 * Distribute memory according to CPU & memory use on each node,
	 * with 3/4 hysteresis to avoid unnecessary memory migrations:
	 *
	 * faults_cpu(dst)   3   faults_cpu(src)
	 * --------------- * - > ---------------
	 * faults_mem(dst)   4   faults_mem(src)
	 */
	return group_faults_cpu(ng, dst_nid) * group_faults(p, src_nid) * 3 >
	       group_faults_cpu(ng, src_nid) * group_faults(p, dst_nid) * 4;
}

/*
 * 'numa_type' describes the node at the moment of load balancing.
 */
enum numa_type {
	/* The node has spare capacity that can be used to run more tasks.  */
	node_has_spare = 0,
	/*
	 * The node is fully used and the tasks don't compete for more CPU
	 * cycles. Nevertheless, some tasks might wait before running.
	 */
	node_fully_busy,
	/*
	 * The node is overloaded and can't provide expected CPU cycles to all
	 * tasks.
	 */
	node_overloaded
};

/* Cached statistics for all CPUs within a node */
struct numa_stats {
	unsigned long load;
	unsigned long runnable;
	unsigned long util;
	/* Total compute capacity of CPUs on a node */
	unsigned long compute_capacity;
	unsigned int nr_running;
	unsigned int weight;
	enum numa_type node_type;
	int idle_cpu;
};

struct task_numa_env {
	struct task_struct *p;

	int src_cpu, src_nid;
	int dst_cpu, dst_nid;
	int imb_numa_nr;

	struct numa_stats src_stats, dst_stats;

	int imbalance_pct;
	int dist;

	struct task_struct *best_task;
	long best_imp;
	int best_cpu;
};

static unsigned long cpu_load(struct rq *rq);
static unsigned long cpu_runnable(struct rq *rq);

static inline enum
numa_type numa_classify(unsigned int imbalance_pct,
			 struct numa_stats *ns)
{
	if ((ns->nr_running > ns->weight) &&
	    (((ns->compute_capacity * 100) < (ns->util * imbalance_pct)) ||
	     ((ns->compute_capacity * imbalance_pct) < (ns->runnable * 100))))
		return node_overloaded;

	if ((ns->nr_running < ns->weight) ||
	    (((ns->compute_capacity * 100) > (ns->util * imbalance_pct)) &&
	     ((ns->compute_capacity * imbalance_pct) > (ns->runnable * 100))))
		return node_has_spare;

	return node_fully_busy;
}

#ifdef CONFIG_SCHED_SMT
/* Forward declarations of select_idle_sibling helpers */
static inline bool test_idle_cores(int cpu);
static inline int numa_idle_core(int idle_core, int cpu)
{
	if (!static_branch_likely(&sched_smt_present) ||
	    idle_core >= 0 || !test_idle_cores(cpu))
		return idle_core;

	/*
	 * Prefer cores instead of packing HT siblings
	 * and triggering future load balancing.
	 */
	if (is_core_idle(cpu))
		idle_core = cpu;

	return idle_core;
}
#else
static inline int numa_idle_core(int idle_core, int cpu)
{
	return idle_core;
}
#endif

/*
 * Gather all necessary information to make NUMA balancing placement
 * decisions that are compatible with standard load balancer. This
 * borrows code and logic from update_sg_lb_stats but sharing a
 * common implementation is impractical.
 */
static void update_numa_stats(struct task_numa_env *env,
			      struct numa_stats *ns, int nid,
			      bool find_idle)
{
	int cpu, idle_core = -1;

	memset(ns, 0, sizeof(*ns));
	ns->idle_cpu = -1;

	rcu_read_lock();
	for_each_cpu(cpu, cpumask_of_node(nid)) {
		struct rq *rq = cpu_rq(cpu);

		ns->load += cpu_load(rq);
		ns->runnable += cpu_runnable(rq);
		ns->util += cpu_util_cfs(cpu);
		ns->nr_running += rq->cfs.h_nr_running;
		ns->compute_capacity += capacity_of(cpu);

		if (find_idle && idle_core < 0 && !rq->nr_running && idle_cpu(cpu)) {
			if (READ_ONCE(rq->numa_migrate_on) ||
			    !cpumask_test_cpu(cpu, env->p->cpus_ptr))
				continue;

			if (ns->idle_cpu == -1)
				ns->idle_cpu = cpu;

			idle_core = numa_idle_core(idle_core, cpu);
		}
	}
	rcu_read_unlock();

	ns->weight = cpumask_weight(cpumask_of_node(nid));

	ns->node_type = numa_classify(env->imbalance_pct, ns);

	if (idle_core >= 0)
		ns->idle_cpu = idle_core;
}

static void task_numa_assign(struct task_numa_env *env,
			     struct task_struct *p, long imp)
{
	struct rq *rq = cpu_rq(env->dst_cpu);

	/* Check if run-queue part of active NUMA balance. */
	if (env->best_cpu != env->dst_cpu && xchg(&rq->numa_migrate_on, 1)) {
		int cpu;
		int start = env->dst_cpu;

		/* Find alternative idle CPU. */
		for_each_cpu_wrap(cpu, cpumask_of_node(env->dst_nid), start + 1) {
			if (cpu == env->best_cpu || !idle_cpu(cpu) ||
			    !cpumask_test_cpu(cpu, env->p->cpus_ptr)) {
				continue;
			}

			env->dst_cpu = cpu;
			rq = cpu_rq(env->dst_cpu);
			if (!xchg(&rq->numa_migrate_on, 1))
				goto assign;
		}

		/* Failed to find an alternative idle CPU */
		return;
	}

assign:
	/*
	 * Clear previous best_cpu/rq numa-migrate flag, since task now
	 * found a better CPU to move/swap.
	 */
	if (env->best_cpu != -1 && env->best_cpu != env->dst_cpu) {
		rq = cpu_rq(env->best_cpu);
		WRITE_ONCE(rq->numa_migrate_on, 0);
	}

	if (env->best_task)
		put_task_struct(env->best_task);
	if (p)
		get_task_struct(p);

	env->best_task = p;
	env->best_imp = imp;
	env->best_cpu = env->dst_cpu;
}

static bool load_too_imbalanced(long src_load, long dst_load,
				struct task_numa_env *env)
{
	long imb, old_imb;
	long orig_src_load, orig_dst_load;
	long src_capacity, dst_capacity;

	/*
	 * The load is corrected for the CPU capacity available on each node.
	 *
	 * src_load        dst_load
	 * ------------ vs ---------
	 * src_capacity    dst_capacity
	 */
	src_capacity = env->src_stats.compute_capacity;
	dst_capacity = env->dst_stats.compute_capacity;

	imb = abs(dst_load * src_capacity - src_load * dst_capacity);

	orig_src_load = env->src_stats.load;
	orig_dst_load = env->dst_stats.load;

	old_imb = abs(orig_dst_load * src_capacity - orig_src_load * dst_capacity);

	/* Would this change make things worse? */
	return (imb > old_imb);
}

/*
 * Maximum NUMA importance can be 1998 (2*999);
 * SMALLIMP @ 30 would be close to 1998/64.
 * Used to deter task migration.
 */
#define SMALLIMP	30

/*
 * This checks if the overall compute and NUMA accesses of the system would
 * be improved if the source tasks was migrated to the target dst_cpu taking
 * into account that it might be best if task running on the dst_cpu should
 * be exchanged with the source task
 */
static bool task_numa_compare(struct task_numa_env *env,
			      long taskimp, long groupimp, bool maymove)
{
	struct numa_group *cur_ng, *p_ng = deref_curr_numa_group(env->p);
	struct rq *dst_rq = cpu_rq(env->dst_cpu);
	long imp = p_ng ? groupimp : taskimp;
	struct task_struct *cur;
	long src_load, dst_load;
	int dist = env->dist;
	long moveimp = imp;
	long load;
	bool stopsearch = false;

	if (READ_ONCE(dst_rq->numa_migrate_on))
		return false;

	rcu_read_lock();
	cur = rcu_dereference(dst_rq->curr);
	if (cur && ((cur->flags & PF_EXITING) || is_idle_task(cur)))
		cur = NULL;

	/*
	 * Because we have preemption enabled we can get migrated around and
	 * end try selecting ourselves (current == env->p) as a swap candidate.
	 */
	if (cur == env->p) {
		stopsearch = true;
		goto unlock;
	}

	if (!cur) {
		if (maymove && moveimp >= env->best_imp)
			goto assign;
		else
			goto unlock;
	}

	/* Skip this swap candidate if cannot move to the source cpu. */
	if (!cpumask_test_cpu(env->src_cpu, cur->cpus_ptr))
		goto unlock;

	/*
	 * Skip this swap candidate if it is not moving to its preferred
	 * node and the best task is.
	 */
	if (env->best_task &&
	    env->best_task->numa_preferred_nid == env->src_nid &&
	    cur->numa_preferred_nid != env->src_nid) {
		goto unlock;
	}

	/*
	 * "imp" is the fault differential for the source task between the
	 * source and destination node. Calculate the total differential for
	 * the source task and potential destination task. The more negative
	 * the value is, the more remote accesses that would be expected to
	 * be incurred if the tasks were swapped.
	 *
	 * If dst and source tasks are in the same NUMA group, or not
	 * in any group then look only at task weights.
	 */
	cur_ng = rcu_dereference(cur->numa_group);
	if (cur_ng == p_ng) {
		/*
		 * Do not swap within a group or between tasks that have
		 * no group if there is spare capacity. Swapping does
		 * not address the load imbalance and helps one task at
		 * the cost of punishing another.
		 */
		if (env->dst_stats.node_type == node_has_spare)
			goto unlock;

		imp = taskimp + task_weight(cur, env->src_nid, dist) -
		      task_weight(cur, env->dst_nid, dist);
		/*
		 * Add some hysteresis to prevent swapping the
		 * tasks within a group over tiny differences.
		 */
		if (cur_ng)
			imp -= imp / 16;
	} else {
		/*
		 * Compare the group weights. If a task is all by itself
		 * (not part of a group), use the task weight instead.
		 */
		if (cur_ng && p_ng)
			imp += group_weight(cur, env->src_nid, dist) -
			       group_weight(cur, env->dst_nid, dist);
		else
			imp += task_weight(cur, env->src_nid, dist) -
			       task_weight(cur, env->dst_nid, dist);
	}

	/* Discourage picking a task already on its preferred node */
	if (cur->numa_preferred_nid == env->dst_nid)
		imp -= imp / 16;

	/*
	 * Encourage picking a task that moves to its preferred node.
	 * This potentially makes imp larger than it's maximum of
	 * 1998 (see SMALLIMP and task_weight for why) but in this
	 * case, it does not matter.
	 */
	if (cur->numa_preferred_nid == env->src_nid)
		imp += imp / 8;

	if (maymove && moveimp > imp && moveimp > env->best_imp) {
		imp = moveimp;
		cur = NULL;
		goto assign;
	}

	/*
	 * Prefer swapping with a task moving to its preferred node over a
	 * task that is not.
	 */
	if (env->best_task && cur->numa_preferred_nid == env->src_nid &&
	    env->best_task->numa_preferred_nid != env->src_nid) {
		goto assign;
	}

	/*
	 * If the NUMA importance is less than SMALLIMP,
	 * task migration might only result in ping pong
	 * of tasks and also hurt performance due to cache
	 * misses.
	 */
	if (imp < SMALLIMP || imp <= env->best_imp + SMALLIMP / 2)
		goto unlock;

	/*
	 * In the overloaded case, try and keep the load balanced.
	 */
	load = task_h_load(env->p) - task_h_load(cur);
	if (!load)
		goto assign;

	dst_load = env->dst_stats.load + load;
	src_load = env->src_stats.load - load;

	if (load_too_imbalanced(src_load, dst_load, env))
		goto unlock;

assign:
	/* Evaluate an idle CPU for a task numa move. */
	if (!cur) {
		int cpu = env->dst_stats.idle_cpu;

		/* Nothing cached so current CPU went idle since the search. */
		if (cpu < 0)
			cpu = env->dst_cpu;

		/*
		 * If the CPU is no longer truly idle and the previous best CPU
		 * is, keep using it.
		 */
		if (!idle_cpu(cpu) && env->best_cpu >= 0 &&
		    idle_cpu(env->best_cpu)) {
			cpu = env->best_cpu;
		}

		env->dst_cpu = cpu;
	}

	task_numa_assign(env, cur, imp);

	/*
	 * If a move to idle is allowed because there is capacity or load
	 * balance improves then stop the search. While a better swap
	 * candidate may exist, a search is not free.
	 */
	if (maymove && !cur && env->best_cpu >= 0 && idle_cpu(env->best_cpu))
		stopsearch = true;

	/*
	 * If a swap candidate must be identified and the current best task
	 * moves its preferred node then stop the search.
	 */
	if (!maymove && env->best_task &&
	    env->best_task->numa_preferred_nid == env->src_nid) {
		stopsearch = true;
	}
unlock:
	rcu_read_unlock();

	return stopsearch;
}

static void task_numa_find_cpu(struct task_numa_env *env,
				long taskimp, long groupimp)
{
	bool maymove = false;
	int cpu;

	/*
	 * If dst node has spare capacity, then check if there is an
	 * imbalance that would be overruled by the load balancer.
	 */
	if (env->dst_stats.node_type == node_has_spare) {
		unsigned int imbalance;
		int src_running, dst_running;

		/*
		 * Would movement cause an imbalance? Note that if src has
		 * more running tasks that the imbalance is ignored as the
		 * move improves the imbalance from the perspective of the
		 * CPU load balancer.
		 * */
		src_running = env->src_stats.nr_running - 1;
		dst_running = env->dst_stats.nr_running + 1;
		imbalance = max(0, dst_running - src_running);
		imbalance = adjust_numa_imbalance(imbalance, dst_running,
						  env->imb_numa_nr);

		/* Use idle CPU if there is no imbalance */
		if (!imbalance) {
			maymove = true;
			if (env->dst_stats.idle_cpu >= 0) {
				env->dst_cpu = env->dst_stats.idle_cpu;
				task_numa_assign(env, NULL, 0);
				return;
			}
		}
	} else {
		long src_load, dst_load, load;
		/*
		 * If the improvement from just moving env->p direction is better
		 * than swapping tasks around, check if a move is possible.
		 */
		load = task_h_load(env->p);
		dst_load = env->dst_stats.load + load;
		src_load = env->src_stats.load - load;
		maymove = !load_too_imbalanced(src_load, dst_load, env);
	}

	for_each_cpu(cpu, cpumask_of_node(env->dst_nid)) {
		/* Skip this CPU if the source task cannot migrate */
		if (!cpumask_test_cpu(cpu, env->p->cpus_ptr))
			continue;

		env->dst_cpu = cpu;
		if (task_numa_compare(env, taskimp, groupimp, maymove))
			break;
	}
}

static int task_numa_migrate(struct task_struct *p)
{
	struct task_numa_env env = {
		.p = p,

		.src_cpu = task_cpu(p),
		.src_nid = task_node(p),

		.imbalance_pct = 112,

		.best_task = NULL,
		.best_imp = 0,
		.best_cpu = -1,
	};
	unsigned long taskweight, groupweight;
	struct sched_domain *sd;
	long taskimp, groupimp;
	struct numa_group *ng;
	struct rq *best_rq;
	int nid, ret, dist;

	/*
	 * Pick the lowest SD_NUMA domain, as that would have the smallest
	 * imbalance and would be the first to start moving tasks about.
	 *
	 * And we want to avoid any moving of tasks about, as that would create
	 * random movement of tasks -- counter the numa conditions we're trying
	 * to satisfy here.
	 */
	rcu_read_lock();
	sd = rcu_dereference(per_cpu(sd_numa, env.src_cpu));
	if (sd) {
		env.imbalance_pct = 100 + (sd->imbalance_pct - 100) / 2;
		env.imb_numa_nr = sd->imb_numa_nr;
	}
	rcu_read_unlock();

	/*
	 * Cpusets can break the scheduler domain tree into smaller
	 * balance domains, some of which do not cross NUMA boundaries.
	 * Tasks that are "trapped" in such domains cannot be migrated
	 * elsewhere, so there is no point in (re)trying.
	 */
	if (unlikely(!sd)) {
		sched_setnuma(p, task_node(p));
		return -EINVAL;
	}

	env.dst_nid = p->numa_preferred_nid;
	dist = env.dist = node_distance(env.src_nid, env.dst_nid);
	taskweight = task_weight(p, env.src_nid, dist);
	groupweight = group_weight(p, env.src_nid, dist);
	update_numa_stats(&env, &env.src_stats, env.src_nid, false);
	taskimp = task_weight(p, env.dst_nid, dist) - taskweight;
	groupimp = group_weight(p, env.dst_nid, dist) - groupweight;
	update_numa_stats(&env, &env.dst_stats, env.dst_nid, true);

	/* Try to find a spot on the preferred nid. */
	task_numa_find_cpu(&env, taskimp, groupimp);

	/*
	 * Look at other nodes in these cases:
	 * - there is no space available on the preferred_nid
	 * - the task is part of a numa_group that is interleaved across
	 *   multiple NUMA nodes; in order to better consolidate the group,
	 *   we need to check other locations.
	 */
	ng = deref_curr_numa_group(p);
	if (env.best_cpu == -1 || (ng && ng->active_nodes > 1)) {
		for_each_node_state(nid, N_CPU) {
			if (nid == env.src_nid || nid == p->numa_preferred_nid)
				continue;

			dist = node_distance(env.src_nid, env.dst_nid);
			if (sched_numa_topology_type == NUMA_BACKPLANE &&
						dist != env.dist) {
				taskweight = task_weight(p, env.src_nid, dist);
				groupweight = group_weight(p, env.src_nid, dist);
			}

			/* Only consider nodes where both task and groups benefit */
			taskimp = task_weight(p, nid, dist) - taskweight;
			groupimp = group_weight(p, nid, dist) - groupweight;
			if (taskimp < 0 && groupimp < 0)
				continue;

			env.dist = dist;
			env.dst_nid = nid;
			update_numa_stats(&env, &env.dst_stats, env.dst_nid, true);
			task_numa_find_cpu(&env, taskimp, groupimp);
		}
	}

	/*
	 * If the task is part of a workload that spans multiple NUMA nodes,
	 * and is migrating into one of the workload's active nodes, remember
	 * this node as the task's preferred numa node, so the workload can
	 * settle down.
	 * A task that migrated to a second choice node will be better off
	 * trying for a better one later. Do not set the preferred node here.
	 */
	if (ng) {
		if (env.best_cpu == -1)
			nid = env.src_nid;
		else
			nid = cpu_to_node(env.best_cpu);

		if (nid != p->numa_preferred_nid)
			sched_setnuma(p, nid);
	}

	/* No better CPU than the current one was found. */
	if (env.best_cpu == -1) {
		trace_sched_stick_numa(p, env.src_cpu, NULL, -1);
		return -EAGAIN;
	}

	best_rq = cpu_rq(env.best_cpu);
	if (env.best_task == NULL) {
		ret = migrate_task_to(p, env.best_cpu);
		WRITE_ONCE(best_rq->numa_migrate_on, 0);
		if (ret != 0)
			trace_sched_stick_numa(p, env.src_cpu, NULL, env.best_cpu);
		return ret;
	}

	ret = migrate_swap(p, env.best_task, env.best_cpu, env.src_cpu);
	WRITE_ONCE(best_rq->numa_migrate_on, 0);

	if (ret != 0)
		trace_sched_stick_numa(p, env.src_cpu, env.best_task, env.best_cpu);
	put_task_struct(env.best_task);
	return ret;
}

/* Attempt to migrate a task to a CPU on the preferred node. */
static void numa_migrate_preferred(struct task_struct *p)
{
	unsigned long interval = HZ;

	/* This task has no NUMA fault statistics yet */
	if (unlikely(p->numa_preferred_nid == NUMA_NO_NODE || !p->numa_faults))
		return;

	/* Periodically retry migrating the task to the preferred node */
	interval = min(interval, msecs_to_jiffies(p->numa_scan_period) / 16);
	p->numa_migrate_retry = jiffies + interval;

	/* Success if task is already running on preferred CPU */
	if (task_node(p) == p->numa_preferred_nid)
		return;

	/* Otherwise, try migrate to a CPU on the preferred node */
	task_numa_migrate(p);
}

/*
 * Find out how many nodes the workload is actively running on. Do this by
 * tracking the nodes from which NUMA hinting faults are triggered. This can
 * be different from the set of nodes where the workload's memory is currently
 * located.
 */
static void numa_group_count_active_nodes(struct numa_group *numa_group)
{
	unsigned long faults, max_faults = 0;
	int nid, active_nodes = 0;

	for_each_node_state(nid, N_CPU) {
		faults = group_faults_cpu(numa_group, nid);
		if (faults > max_faults)
			max_faults = faults;
	}

	for_each_node_state(nid, N_CPU) {
		faults = group_faults_cpu(numa_group, nid);
		if (faults * ACTIVE_NODE_FRACTION > max_faults)
			active_nodes++;
	}

	numa_group->max_faults_cpu = max_faults;
	numa_group->active_nodes = active_nodes;
}

/*
 * When adapting the scan rate, the period is divided into NUMA_PERIOD_SLOTS
 * increments. The more local the fault statistics are, the higher the scan
 * period will be for the next scan window. If local/(local+remote) ratio is
 * below NUMA_PERIOD_THRESHOLD (where range of ratio is 1..NUMA_PERIOD_SLOTS)
 * the scan period will decrease. Aim for 70% local accesses.
 */
#define NUMA_PERIOD_SLOTS 10
#define NUMA_PERIOD_THRESHOLD 7

/*
 * Increase the scan period (slow down scanning) if the majority of
 * our memory is already on our local node, or if the majority of
 * the page accesses are shared with other processes.
 * Otherwise, decrease the scan period.
 */
static void update_task_scan_period(struct task_struct *p,
			unsigned long shared, unsigned long private)
{
	unsigned int period_slot;
	int lr_ratio, ps_ratio;
	int diff;

	unsigned long remote = p->numa_faults_locality[0];
	unsigned long local = p->numa_faults_locality[1];

	/*
	 * If there were no record hinting faults then either the task is
	 * completely idle or all activity is in areas that are not of interest
	 * to automatic numa balancing. Related to that, if there were failed
	 * migration then it implies we are migrating too quickly or the local
	 * node is overloaded. In either case, scan slower
	 */
	if (local + shared == 0 || p->numa_faults_locality[2]) {
		p->numa_scan_period = min(p->numa_scan_period_max,
			p->numa_scan_period << 1);

		p->mm->numa_next_scan = jiffies +
			msecs_to_jiffies(p->numa_scan_period);

		return;
	}

	/*
	 * Prepare to scale scan period relative to the current period.
	 *	 == NUMA_PERIOD_THRESHOLD scan period stays the same
	 *       <  NUMA_PERIOD_THRESHOLD scan period decreases (scan faster)
	 *	 >= NUMA_PERIOD_THRESHOLD scan period increases (scan slower)
	 */
	period_slot = DIV_ROUND_UP(p->numa_scan_period, NUMA_PERIOD_SLOTS);
	lr_ratio = (local * NUMA_PERIOD_SLOTS) / (local + remote);
	ps_ratio = (private * NUMA_PERIOD_SLOTS) / (private + shared);

	if (ps_ratio >= NUMA_PERIOD_THRESHOLD) {
		/*
		 * Most memory accesses are local. There is no need to
		 * do fast NUMA scanning, since memory is already local.
		 */
		int slot = ps_ratio - NUMA_PERIOD_THRESHOLD;
		if (!slot)
			slot = 1;
		diff = slot * period_slot;
	} else if (lr_ratio >= NUMA_PERIOD_THRESHOLD) {
		/*
		 * Most memory accesses are shared with other tasks.
		 * There is no point in continuing fast NUMA scanning,
		 * since other tasks may just move the memory elsewhere.
		 */
		int slot = lr_ratio - NUMA_PERIOD_THRESHOLD;
		if (!slot)
			slot = 1;
		diff = slot * period_slot;
	} else {
		/*
		 * Private memory faults exceed (SLOTS-THRESHOLD)/SLOTS,
		 * yet they are not on the local NUMA node. Speed up
		 * NUMA scanning to get the memory moved over.
		 */
		int ratio = max(lr_ratio, ps_ratio);
		diff = -(NUMA_PERIOD_THRESHOLD - ratio) * period_slot;
	}

	p->numa_scan_period = clamp(p->numa_scan_period + diff,
			task_scan_min(p), task_scan_max(p));
	memset(p->numa_faults_locality, 0, sizeof(p->numa_faults_locality));
}

/*
 * Get the fraction of time the task has been running since the last
 * NUMA placement cycle. The scheduler keeps similar statistics, but
 * decays those on a 32ms period, which is orders of magnitude off
 * from the dozens-of-seconds NUMA balancing period. Use the scheduler
 * stats only if the task is so new there are no NUMA statistics yet.
 */
static u64 numa_get_avg_runtime(struct task_struct *p, u64 *period)
{
	u64 runtime, delta, now;
	/* Use the start of this time slice to avoid calculations. */
	now = p->se.exec_start;
	runtime = p->se.sum_exec_runtime;

	if (p->last_task_numa_placement) {
		delta = runtime - p->last_sum_exec_runtime;
		*period = now - p->last_task_numa_placement;

		/* Avoid time going backwards, prevent potential divide error: */
		if (unlikely((s64)*period < 0))
			*period = 0;
	} else {
		delta = p->se.avg.load_sum;
		*period = LOAD_AVG_MAX;
	}

	p->last_sum_exec_runtime = runtime;
	p->last_task_numa_placement = now;

	return delta;
}

/*
 * Determine the preferred nid for a task in a numa_group. This needs to
 * be done in a way that produces consistent results with group_weight,
 * otherwise workloads might not converge.
 */
static int preferred_group_nid(struct task_struct *p, int nid)
{
	nodemask_t nodes;
	int dist;

	/* Direct connections between all NUMA nodes. */
	if (sched_numa_topology_type == NUMA_DIRECT)
		return nid;

	/*
	 * On a system with glueless mesh NUMA topology, group_weight
	 * scores nodes according to the number of NUMA hinting faults on
	 * both the node itself, and on nearby nodes.
	 */
	if (sched_numa_topology_type == NUMA_GLUELESS_MESH) {
		unsigned long score, max_score = 0;
		int node, max_node = nid;

		dist = sched_max_numa_distance;

		for_each_node_state(node, N_CPU) {
			score = group_weight(p, node, dist);
			if (score > max_score) {
				max_score = score;
				max_node = node;
			}
		}
		return max_node;
	}

	/*
	 * Finding the preferred nid in a system with NUMA backplane
	 * interconnect topology is more involved. The goal is to locate
	 * tasks from numa_groups near each other in the system, and
	 * untangle workloads from different sides of the system. This requires
	 * searching down the hierarchy of node groups, recursively searching
	 * inside the highest scoring group of nodes. The nodemask tricks
	 * keep the complexity of the search down.
	 */
	nodes = node_states[N_CPU];
	for (dist = sched_max_numa_distance; dist > LOCAL_DISTANCE; dist--) {
		unsigned long max_faults = 0;
		nodemask_t max_group = NODE_MASK_NONE;
		int a, b;

		/* Are there nodes at this distance from each other? */
		if (!find_numa_distance(dist))
			continue;

		for_each_node_mask(a, nodes) {
			unsigned long faults = 0;
			nodemask_t this_group;
			nodes_clear(this_group);

			/* Sum group's NUMA faults; includes a==b case. */
			for_each_node_mask(b, nodes) {
				if (node_distance(a, b) < dist) {
					faults += group_faults(p, b);
					node_set(b, this_group);
					node_clear(b, nodes);
				}
			}

			/* Remember the top group. */
			if (faults > max_faults) {
				max_faults = faults;
				max_group = this_group;
				/*
				 * subtle: at the smallest distance there is
				 * just one node left in each "group", the
				 * winner is the preferred nid.
				 */
				nid = a;
			}
		}
		/* Next round, evaluate the nodes within max_group. */
		if (!max_faults)
			break;
		nodes = max_group;
	}
	return nid;
}

static void task_numa_placement(struct task_struct *p)
{
	int seq, nid, max_nid = NUMA_NO_NODE;
	unsigned long max_faults = 0;
	unsigned long fault_types[2] = { 0, 0 };
	unsigned long total_faults;
	u64 runtime, period;
	spinlock_t *group_lock = NULL;
	struct numa_group *ng;

	/*
	 * The p->mm->numa_scan_seq field gets updated without
	 * exclusive access. Use READ_ONCE() here to ensure
	 * that the field is read in a single access:
	 */
	seq = READ_ONCE(p->mm->numa_scan_seq);
	if (p->numa_scan_seq == seq)
		return;
	p->numa_scan_seq = seq;
	p->numa_scan_period_max = task_scan_max(p);

	total_faults = p->numa_faults_locality[0] +
		       p->numa_faults_locality[1];
	runtime = numa_get_avg_runtime(p, &period);

	/* If the task is part of a group prevent parallel updates to group stats */
	ng = deref_curr_numa_group(p);
	if (ng) {
		group_lock = &ng->lock;
		spin_lock_irq(group_lock);
	}

	/* Find the node with the highest number of faults */
	for_each_online_node(nid) {
		/* Keep track of the offsets in numa_faults array */
		int mem_idx, membuf_idx, cpu_idx, cpubuf_idx;
		unsigned long faults = 0, group_faults = 0;
		int priv;

		for (priv = 0; priv < NR_NUMA_HINT_FAULT_TYPES; priv++) {
			long diff, f_diff, f_weight;

			mem_idx = task_faults_idx(NUMA_MEM, nid, priv);
			membuf_idx = task_faults_idx(NUMA_MEMBUF, nid, priv);
			cpu_idx = task_faults_idx(NUMA_CPU, nid, priv);
			cpubuf_idx = task_faults_idx(NUMA_CPUBUF, nid, priv);

			/* Decay existing window, copy faults since last scan */
			diff = p->numa_faults[membuf_idx] - p->numa_faults[mem_idx] / 2;
			fault_types[priv] += p->numa_faults[membuf_idx];
			p->numa_faults[membuf_idx] = 0;

			/*
			 * Normalize the faults_from, so all tasks in a group
			 * count according to CPU use, instead of by the raw
			 * number of faults. Tasks with little runtime have
			 * little over-all impact on throughput, and thus their
			 * faults are less important.
			 */
			f_weight = div64_u64(runtime << 16, period + 1);
			f_weight = (f_weight * p->numa_faults[cpubuf_idx]) /
				   (total_faults + 1);
			f_diff = f_weight - p->numa_faults[cpu_idx] / 2;
			p->numa_faults[cpubuf_idx] = 0;

			p->numa_faults[mem_idx] += diff;
			p->numa_faults[cpu_idx] += f_diff;
			faults += p->numa_faults[mem_idx];
			p->total_numa_faults += diff;
			if (ng) {
				/*
				 * safe because we can only change our own group
				 *
				 * mem_idx represents the offset for a given
				 * nid and priv in a specific region because it
				 * is at the beginning of the numa_faults array.
				 */
				ng->faults[mem_idx] += diff;
				ng->faults[cpu_idx] += f_diff;
				ng->total_faults += diff;
				group_faults += ng->faults[mem_idx];
			}
		}

		if (!ng) {
			if (faults > max_faults) {
				max_faults = faults;
				max_nid = nid;
			}
		} else if (group_faults > max_faults) {
			max_faults = group_faults;
			max_nid = nid;
		}
	}

	/* Cannot migrate task to CPU-less node */
	max_nid = numa_nearest_node(max_nid, N_CPU);

	if (ng) {
		numa_group_count_active_nodes(ng);
		spin_unlock_irq(group_lock);
		max_nid = preferred_group_nid(p, max_nid);
	}

	if (max_faults) {
		/* Set the new preferred node */
		if (max_nid != p->numa_preferred_nid)
			sched_setnuma(p, max_nid);
	}

	update_task_scan_period(p, fault_types[0], fault_types[1]);
}

static inline int get_numa_group(struct numa_group *grp)
{
	return refcount_inc_not_zero(&grp->refcount);
}

static inline void put_numa_group(struct numa_group *grp)
{
	if (refcount_dec_and_test(&grp->refcount))
		kfree_rcu(grp, rcu);
}

static void task_numa_group(struct task_struct *p, int cpupid, int flags,
			int *priv)
{
	struct numa_group *grp, *my_grp;
	struct task_struct *tsk;
	bool join = false;
	int cpu = cpupid_to_cpu(cpupid);
	int i;

	if (unlikely(!deref_curr_numa_group(p))) {
		unsigned int size = sizeof(struct numa_group) +
				    NR_NUMA_HINT_FAULT_STATS *
				    nr_node_ids * sizeof(unsigned long);

		grp = kzalloc(size, GFP_KERNEL | __GFP_NOWARN);
		if (!grp)
			return;

		refcount_set(&grp->refcount, 1);
		grp->active_nodes = 1;
		grp->max_faults_cpu = 0;
		spin_lock_init(&grp->lock);
		grp->gid = p->pid;

		for (i = 0; i < NR_NUMA_HINT_FAULT_STATS * nr_node_ids; i++)
			grp->faults[i] = p->numa_faults[i];

		grp->total_faults = p->total_numa_faults;

		grp->nr_tasks++;
		rcu_assign_pointer(p->numa_group, grp);
	}

	rcu_read_lock();
	tsk = READ_ONCE(cpu_rq(cpu)->curr);

	if (!cpupid_match_pid(tsk, cpupid))
		goto no_join;

	grp = rcu_dereference(tsk->numa_group);
	if (!grp)
		goto no_join;

	my_grp = deref_curr_numa_group(p);
	if (grp == my_grp)
		goto no_join;

	/*
	 * Only join the other group if its bigger; if we're the bigger group,
	 * the other task will join us.
	 */
	if (my_grp->nr_tasks > grp->nr_tasks)
		goto no_join;

	/*
	 * Tie-break on the grp address.
	 */
	if (my_grp->nr_tasks == grp->nr_tasks && my_grp > grp)
		goto no_join;

	/* Always join threads in the same process. */
	if (tsk->mm == current->mm)
		join = true;

	/* Simple filter to avoid false positives due to PID collisions */
	if (flags & TNF_SHARED)
		join = true;

	/* Update priv based on whether false sharing was detected */
	*priv = !join;

	if (join && !get_numa_group(grp))
		goto no_join;

	rcu_read_unlock();

	if (!join)
		return;

	WARN_ON_ONCE(irqs_disabled());
	double_lock_irq(&my_grp->lock, &grp->lock);

	for (i = 0; i < NR_NUMA_HINT_FAULT_STATS * nr_node_ids; i++) {
		my_grp->faults[i] -= p->numa_faults[i];
		grp->faults[i] += p->numa_faults[i];
	}
	my_grp->total_faults -= p->total_numa_faults;
	grp->total_faults += p->total_numa_faults;

	my_grp->nr_tasks--;
	grp->nr_tasks++;

	spin_unlock(&my_grp->lock);
	spin_unlock_irq(&grp->lock);

	rcu_assign_pointer(p->numa_group, grp);

	put_numa_group(my_grp);
	return;

no_join:
	rcu_read_unlock();
	return;
}

/*
 * Get rid of NUMA statistics associated with a task (either current or dead).
 * If @final is set, the task is dead and has reached refcount zero, so we can
 * safely free all relevant data structures. Otherwise, there might be
 * concurrent reads from places like load balancing and procfs, and we should
 * reset the data back to default state without freeing ->numa_faults.
 */
void task_numa_free(struct task_struct *p, bool final)
{
	/* safe: p either is current or is being freed by current */
	struct numa_group *grp = rcu_dereference_raw(p->numa_group);
	unsigned long *numa_faults = p->numa_faults;
	unsigned long flags;
	int i;

	if (!numa_faults)
		return;

	if (grp) {
		spin_lock_irqsave(&grp->lock, flags);
		for (i = 0; i < NR_NUMA_HINT_FAULT_STATS * nr_node_ids; i++)
			grp->faults[i] -= p->numa_faults[i];
		grp->total_faults -= p->total_numa_faults;

		grp->nr_tasks--;
		spin_unlock_irqrestore(&grp->lock, flags);
		RCU_INIT_POINTER(p->numa_group, NULL);
		put_numa_group(grp);
	}

	if (final) {
		p->numa_faults = NULL;
		kfree(numa_faults);
	} else {
		p->total_numa_faults = 0;
		for (i = 0; i < NR_NUMA_HINT_FAULT_STATS * nr_node_ids; i++)
			numa_faults[i] = 0;
	}
}

/*
 * Got a PROT_NONE fault for a page on @node.
 */
void task_numa_fault(int last_cpupid, int mem_node, int pages, int flags)
{
	struct task_struct *p = current;
	bool migrated = flags & TNF_MIGRATED;
	int cpu_node = task_node(current);
	int local = !!(flags & TNF_FAULT_LOCAL);
	struct numa_group *ng;
	int priv;

	if (!static_branch_likely(&sched_numa_balancing))
		return;

	/* for example, ksmd faulting in a user's mm */
	if (!p->mm)
		return;

	/*
	 * NUMA faults statistics are unnecessary for the slow memory
	 * node for memory tiering mode.
	 */
	if (!node_is_toptier(mem_node) &&
	    (sysctl_numa_balancing_mode & NUMA_BALANCING_MEMORY_TIERING ||
	     !cpupid_valid(last_cpupid)))
		return;

	/* Allocate buffer to track faults on a per-node basis */
	if (unlikely(!p->numa_faults)) {
		int size = sizeof(*p->numa_faults) *
			   NR_NUMA_HINT_FAULT_BUCKETS * nr_node_ids;

		p->numa_faults = kzalloc(size, GFP_KERNEL|__GFP_NOWARN);
		if (!p->numa_faults)
			return;

		p->total_numa_faults = 0;
		memset(p->numa_faults_locality, 0, sizeof(p->numa_faults_locality));
	}

	/*
	 * First accesses are treated as private, otherwise consider accesses
	 * to be private if the accessing pid has not changed
	 */
	if (unlikely(last_cpupid == (-1 & LAST_CPUPID_MASK))) {
		priv = 1;
	} else {
		priv = cpupid_match_pid(p, last_cpupid);
		if (!priv && !(flags & TNF_NO_GROUP))
			task_numa_group(p, last_cpupid, flags, &priv);
	}

	/*
	 * If a workload spans multiple NUMA nodes, a shared fault that
	 * occurs wholly within the set of nodes that the workload is
	 * actively using should be counted as local. This allows the
	 * scan rate to slow down when a workload has settled down.
	 */
	ng = deref_curr_numa_group(p);
	if (!priv && !local && ng && ng->active_nodes > 1 &&
				numa_is_active_node(cpu_node, ng) &&
				numa_is_active_node(mem_node, ng))
		local = 1;

	/*
	 * Retry to migrate task to preferred node periodically, in case it
	 * previously failed, or the scheduler moved us.
	 */
	if (time_after(jiffies, p->numa_migrate_retry)) {
		task_numa_placement(p);
		numa_migrate_preferred(p);
	}

	if (migrated)
		p->numa_pages_migrated += pages;
	if (flags & TNF_MIGRATE_FAIL)
		p->numa_faults_locality[2] += pages;

	p->numa_faults[task_faults_idx(NUMA_MEMBUF, mem_node, priv)] += pages;
	p->numa_faults[task_faults_idx(NUMA_CPUBUF, cpu_node, priv)] += pages;
	p->numa_faults_locality[local] += pages;
}

static void reset_ptenuma_scan(struct task_struct *p)
{
	/*
	 * We only did a read acquisition of the mmap sem, so
	 * p->mm->numa_scan_seq is written to without exclusive access
	 * and the update is not guaranteed to be atomic. That's not
	 * much of an issue though, since this is just used for
	 * statistical sampling. Use READ_ONCE/WRITE_ONCE, which are not
	 * expensive, to avoid any form of compiler optimizations:
	 */
	WRITE_ONCE(p->mm->numa_scan_seq, READ_ONCE(p->mm->numa_scan_seq) + 1);
	p->mm->numa_scan_offset = 0;
}

static bool vma_is_accessed(struct mm_struct *mm, struct vm_area_struct *vma)
{
	unsigned long pids;
	/*
	 * Allow unconditional access first two times, so that all the (pages)
	 * of VMAs get prot_none fault introduced irrespective of accesses.
	 * This is also done to avoid any side effect of task scanning
	 * amplifying the unfairness of disjoint set of VMAs' access.
	 */
	if ((READ_ONCE(current->mm->numa_scan_seq) - vma->numab_state->start_scan_seq) < 2)
		return true;

	pids = vma->numab_state->pids_active[0] | vma->numab_state->pids_active[1];
	if (test_bit(hash_32(current->pid, ilog2(BITS_PER_LONG)), &pids))
		return true;

	/*
	 * Complete a scan that has already started regardless of PID access, or
	 * some VMAs may never be scanned in multi-threaded applications:
	 */
	if (mm->numa_scan_offset > vma->vm_start) {
		trace_sched_skip_vma_numa(mm, vma, NUMAB_SKIP_IGNORE_PID);
		return true;
	}

	return false;
}

#define VMA_PID_RESET_PERIOD (4 * sysctl_numa_balancing_scan_delay)

/*
 * The expensive part of numa migration is done from task_work context.
 * Triggered from task_tick_numa().
 */
static void task_numa_work(struct callback_head *work)
{
	unsigned long migrate, next_scan, now = jiffies;
	struct task_struct *p = current;
	struct mm_struct *mm = p->mm;
	u64 runtime = p->se.sum_exec_runtime;
	struct vm_area_struct *vma;
	unsigned long start, end;
	unsigned long nr_pte_updates = 0;
	long pages, virtpages;
	struct vma_iterator vmi;
	bool vma_pids_skipped;
	bool vma_pids_forced = false;

	SCHED_WARN_ON(p != container_of(work, struct task_struct, numa_work));

	work->next = work;
	/*
	 * Who cares about NUMA placement when they're dying.
	 *
	 * NOTE: make sure not to dereference p->mm before this check,
	 * exit_task_work() happens _after_ exit_mm() so we could be called
	 * without p->mm even though we still had it when we enqueued this
	 * work.
	 */
	if (p->flags & PF_EXITING)
		return;

	if (!mm->numa_next_scan) {
		mm->numa_next_scan = now +
			msecs_to_jiffies(sysctl_numa_balancing_scan_delay);
	}

	/*
	 * Enforce maximal scan/migration frequency..
	 */
	migrate = mm->numa_next_scan;
	if (time_before(now, migrate))
		return;

	if (p->numa_scan_period == 0) {
		p->numa_scan_period_max = task_scan_max(p);
		p->numa_scan_period = task_scan_start(p);
	}

	next_scan = now + msecs_to_jiffies(p->numa_scan_period);
	if (!try_cmpxchg(&mm->numa_next_scan, &migrate, next_scan))
		return;

	/*
	 * Delay this task enough that another task of this mm will likely win
	 * the next time around.
	 */
	p->node_stamp += 2 * TICK_NSEC;

	pages = sysctl_numa_balancing_scan_size;
	pages <<= 20 - PAGE_SHIFT; /* MB in pages */
	virtpages = pages * 8;	   /* Scan up to this much virtual space */
	if (!pages)
		return;


	if (!mmap_read_trylock(mm))
		return;

	/*
	 * VMAs are skipped if the current PID has not trapped a fault within
	 * the VMA recently. Allow scanning to be forced if there is no
	 * suitable VMA remaining.
	 */
	vma_pids_skipped = false;

retry_pids:
	start = mm->numa_scan_offset;
	vma_iter_init(&vmi, mm, start);
	vma = vma_next(&vmi);
	if (!vma) {
		reset_ptenuma_scan(p);
		start = 0;
		vma_iter_set(&vmi, start);
		vma = vma_next(&vmi);
	}

	do {
		if (!vma_migratable(vma) || !vma_policy_mof(vma) ||
			is_vm_hugetlb_page(vma) || (vma->vm_flags & VM_MIXEDMAP)) {
			trace_sched_skip_vma_numa(mm, vma, NUMAB_SKIP_UNSUITABLE);
			continue;
		}

		/*
		 * Shared library pages mapped by multiple processes are not
		 * migrated as it is expected they are cache replicated. Avoid
		 * hinting faults in read-only file-backed mappings or the vDSO
		 * as migrating the pages will be of marginal benefit.
		 */
		if (!vma->vm_mm ||
		    (vma->vm_file && (vma->vm_flags & (VM_READ|VM_WRITE)) == (VM_READ))) {
			trace_sched_skip_vma_numa(mm, vma, NUMAB_SKIP_SHARED_RO);
			continue;
		}

		/*
		 * Skip inaccessible VMAs to avoid any confusion between
		 * PROT_NONE and NUMA hinting PTEs
		 */
		if (!vma_is_accessible(vma)) {
			trace_sched_skip_vma_numa(mm, vma, NUMAB_SKIP_INACCESSIBLE);
			continue;
		}

		/* Initialise new per-VMA NUMAB state. */
		if (!vma->numab_state) {
			vma->numab_state = kzalloc(sizeof(struct vma_numab_state),
				GFP_KERNEL);
			if (!vma->numab_state)
				continue;

			vma->numab_state->start_scan_seq = mm->numa_scan_seq;

			vma->numab_state->next_scan = now +
				msecs_to_jiffies(sysctl_numa_balancing_scan_delay);

			/* Reset happens after 4 times scan delay of scan start */
			vma->numab_state->pids_active_reset =  vma->numab_state->next_scan +
				msecs_to_jiffies(VMA_PID_RESET_PERIOD);

			/*
			 * Ensure prev_scan_seq does not match numa_scan_seq,
			 * to prevent VMAs being skipped prematurely on the
			 * first scan:
			 */
			 vma->numab_state->prev_scan_seq = mm->numa_scan_seq - 1;
		}

		/*
		 * Scanning the VMAs of short lived tasks add more overhead. So
		 * delay the scan for new VMAs.
		 */
		if (mm->numa_scan_seq && time_before(jiffies,
						vma->numab_state->next_scan)) {
			trace_sched_skip_vma_numa(mm, vma, NUMAB_SKIP_SCAN_DELAY);
			continue;
		}

		/* RESET access PIDs regularly for old VMAs. */
		if (mm->numa_scan_seq &&
				time_after(jiffies, vma->numab_state->pids_active_reset)) {
			vma->numab_state->pids_active_reset = vma->numab_state->pids_active_reset +
				msecs_to_jiffies(VMA_PID_RESET_PERIOD);
			vma->numab_state->pids_active[0] = READ_ONCE(vma->numab_state->pids_active[1]);
			vma->numab_state->pids_active[1] = 0;
		}

		/* Do not rescan VMAs twice within the same sequence. */
		if (vma->numab_state->prev_scan_seq == mm->numa_scan_seq) {
			mm->numa_scan_offset = vma->vm_end;
			trace_sched_skip_vma_numa(mm, vma, NUMAB_SKIP_SEQ_COMPLETED);
			continue;
		}

		/*
		 * Do not scan the VMA if task has not accessed it, unless no other
		 * VMA candidate exists.
		 */
		if (!vma_pids_forced && !vma_is_accessed(mm, vma)) {
			vma_pids_skipped = true;
			trace_sched_skip_vma_numa(mm, vma, NUMAB_SKIP_PID_INACTIVE);
			continue;
		}

		do {
			start = max(start, vma->vm_start);
			end = ALIGN(start + (pages << PAGE_SHIFT), HPAGE_SIZE);
			end = min(end, vma->vm_end);
			nr_pte_updates = change_prot_numa(vma, start, end);

			/*
			 * Try to scan sysctl_numa_balancing_size worth of
			 * hpages that have at least one present PTE that
			 * is not already PTE-numa. If the VMA contains
			 * areas that are unused or already full of prot_numa
			 * PTEs, scan up to virtpages, to skip through those
			 * areas faster.
			 */
			if (nr_pte_updates)
				pages -= (end - start) >> PAGE_SHIFT;
			virtpages -= (end - start) >> PAGE_SHIFT;

			start = end;
			if (pages <= 0 || virtpages <= 0)
				goto out;

			cond_resched();
		} while (end != vma->vm_end);

		/* VMA scan is complete, do not scan until next sequence. */
		vma->numab_state->prev_scan_seq = mm->numa_scan_seq;

		/*
		 * Only force scan within one VMA at a time, to limit the
		 * cost of scanning a potentially uninteresting VMA.
		 */
		if (vma_pids_forced)
			break;
	} for_each_vma(vmi, vma);

	/*
	 * If no VMAs are remaining and VMAs were skipped due to the PID
	 * not accessing the VMA previously, then force a scan to ensure
	 * forward progress:
	 */
	if (!vma && !vma_pids_forced && vma_pids_skipped) {
		vma_pids_forced = true;
		goto retry_pids;
	}

out:
	/*
	 * It is possible to reach the end of the VMA list but the last few
	 * VMAs are not guaranteed to the vma_migratable. If they are not, we
	 * would find the !migratable VMA on the next scan but not reset the
	 * scanner to the start so check it now.
	 */
	if (vma)
		mm->numa_scan_offset = start;
	else
		reset_ptenuma_scan(p);
	mmap_read_unlock(mm);

	/*
	 * Make sure tasks use at least 32x as much time to run other code
	 * than they used here, to limit NUMA PTE scanning overhead to 3% max.
	 * Usually update_task_scan_period slows down scanning enough; on an
	 * overloaded system we need to limit overhead on a per task basis.
	 */
	if (unlikely(p->se.sum_exec_runtime != runtime)) {
		u64 diff = p->se.sum_exec_runtime - runtime;
		p->node_stamp += 32 * diff;
	}
}

void init_numa_balancing(unsigned long clone_flags, struct task_struct *p)
{
	int mm_users = 0;
	struct mm_struct *mm = p->mm;

	if (mm) {
		mm_users = atomic_read(&mm->mm_users);
		if (mm_users == 1) {
			mm->numa_next_scan = jiffies + msecs_to_jiffies(sysctl_numa_balancing_scan_delay);
			mm->numa_scan_seq = 0;
		}
	}
	p->node_stamp			= 0;
	p->numa_scan_seq		= mm ? mm->numa_scan_seq : 0;
	p->numa_scan_period		= sysctl_numa_balancing_scan_delay;
	p->numa_migrate_retry		= 0;
	/* Protect against double add, see task_tick_numa and task_numa_work */
	p->numa_work.next		= &p->numa_work;
	p->numa_faults			= NULL;
	p->numa_pages_migrated		= 0;
	p->total_numa_faults		= 0;
	RCU_INIT_POINTER(p->numa_group, NULL);
	p->last_task_numa_placement	= 0;
	p->last_sum_exec_runtime	= 0;

	init_task_work(&p->numa_work, task_numa_work);

	/* New address space, reset the preferred nid */
	if (!(clone_flags & CLONE_VM)) {
		p->numa_preferred_nid = NUMA_NO_NODE;
		return;
	}

	/*
	 * New thread, keep existing numa_preferred_nid which should be copied
	 * already by arch_dup_task_struct but stagger when scans start.
	 */
	if (mm) {
		unsigned int delay;

		delay = min_t(unsigned int, task_scan_max(current),
			current->numa_scan_period * mm_users * NSEC_PER_MSEC);
		delay += 2 * TICK_NSEC;
		p->node_stamp = delay;
	}
}

/*
 * Drive the periodic memory faults..
 */
static void task_tick_numa(struct rq *rq, struct task_struct *curr)
{
	struct callback_head *work = &curr->numa_work;
	u64 period, now;

	/*
	 * We don't care about NUMA placement if we don't have memory.
	 */
	if (!curr->mm || (curr->flags & (PF_EXITING | PF_KTHREAD)) || work->next != work)
		return;

	/*
	 * Using runtime rather than walltime has the dual advantage that
	 * we (mostly) drive the selection from busy threads and that the
	 * task needs to have done some actual work before we bother with
	 * NUMA placement.
	 */
	now = curr->se.sum_exec_runtime;
	period = (u64)curr->numa_scan_period * NSEC_PER_MSEC;

	if (now > curr->node_stamp + period) {
		if (!curr->node_stamp)
			curr->numa_scan_period = task_scan_start(curr);
		curr->node_stamp += period;

		if (!time_before(jiffies, curr->mm->numa_next_scan))
			task_work_add(curr, work, TWA_RESUME);
	}
}

static void update_scan_period(struct task_struct *p, int new_cpu)
{
	int src_nid = cpu_to_node(task_cpu(p));
	int dst_nid = cpu_to_node(new_cpu);

	if (!static_branch_likely(&sched_numa_balancing))
		return;

	if (!p->mm || !p->numa_faults || (p->flags & PF_EXITING))
		return;

	if (src_nid == dst_nid)
		return;

	/*
	 * Allow resets if faults have been trapped before one scan
	 * has completed. This is most likely due to a new task that
	 * is pulled cross-node due to wakeups or load balancing.
	 */
	if (p->numa_scan_seq) {
		/*
		 * Avoid scan adjustments if moving to the preferred
		 * node or if the task was not previously running on
		 * the preferred node.
		 */
		if (dst_nid == p->numa_preferred_nid ||
		    (p->numa_preferred_nid != NUMA_NO_NODE &&
			src_nid != p->numa_preferred_nid))
			return;
	}

	p->numa_scan_period = task_scan_start(p);
}

#else
static void task_tick_numa(struct rq *rq, struct task_struct *curr)
{
}

static inline void account_numa_enqueue(struct rq *rq, struct task_struct *p)
{
}

static inline void account_numa_dequeue(struct rq *rq, struct task_struct *p)
{
}

static inline void update_scan_period(struct task_struct *p, int new_cpu)
{
}

#endif /* CONFIG_NUMA_BALANCING */

static void
account_entity_enqueue(struct cfs_rq *cfs_rq, struct sched_entity *se)
{
	update_load_add(&cfs_rq->load, se->load.weight);
#ifdef CONFIG_SMP
	if (entity_is_task(se)) {
		struct rq *rq = rq_of(cfs_rq);

		account_numa_enqueue(rq, task_of(se));
		list_add(&se->group_node, &rq->cfs_tasks);
	}
#endif
	cfs_rq->nr_running++;
	if (se_is_idle(se))
		cfs_rq->idle_nr_running++;
}

static void
account_entity_dequeue(struct cfs_rq *cfs_rq, struct sched_entity *se)
{
	update_load_sub(&cfs_rq->load, se->load.weight);
#ifdef CONFIG_SMP
	if (entity_is_task(se)) {
		account_numa_dequeue(rq_of(cfs_rq), task_of(se));
		list_del_init(&se->group_node);
	}
#endif
	cfs_rq->nr_running--;
	if (se_is_idle(se))
		cfs_rq->idle_nr_running--;
}

/*
 * Signed add and clamp on underflow.
 *
 * Explicitly do a load-store to ensure the intermediate value never hits
 * memory. This allows lockless observations without ever seeing the negative
 * values.
 */
#define add_positive(_ptr, _val) do {                           \
	typeof(_ptr) ptr = (_ptr);                              \
	typeof(_val) val = (_val);                              \
	typeof(*ptr) res, var = READ_ONCE(*ptr);                \
								\
	res = var + val;                                        \
								\
	if (val < 0 && res > var)                               \
		res = 0;                                        \
								\
	WRITE_ONCE(*ptr, res);                                  \
} while (0)

/*
 * Unsigned subtract and clamp on underflow.
 *
 * Explicitly do a load-store to ensure the intermediate value never hits
 * memory. This allows lockless observations without ever seeing the negative
 * values.
 */
#define sub_positive(_ptr, _val) do {				\
	typeof(_ptr) ptr = (_ptr);				\
	typeof(*ptr) val = (_val);				\
	typeof(*ptr) res, var = READ_ONCE(*ptr);		\
	res = var - val;					\
	if (res > var)						\
		res = 0;					\
	WRITE_ONCE(*ptr, res);					\
} while (0)

/*
 * Remove and clamp on negative, from a local variable.
 *
 * A variant of sub_positive(), which does not use explicit load-store
 * and is thus optimized for local variable updates.
 */
#define lsub_positive(_ptr, _val) do {				\
	typeof(_ptr) ptr = (_ptr);				\
	*ptr -= min_t(typeof(*ptr), *ptr, _val);		\
} while (0)

#ifdef CONFIG_SMP
static inline void
enqueue_load_avg(struct cfs_rq *cfs_rq, struct sched_entity *se)
{
	cfs_rq->avg.load_avg += se->avg.load_avg;
	cfs_rq->avg.load_sum += se_weight(se) * se->avg.load_sum;
}

static inline void
dequeue_load_avg(struct cfs_rq *cfs_rq, struct sched_entity *se)
{
	sub_positive(&cfs_rq->avg.load_avg, se->avg.load_avg);
	sub_positive(&cfs_rq->avg.load_sum, se_weight(se) * se->avg.load_sum);
	/* See update_cfs_rq_load_avg() */
	cfs_rq->avg.load_sum = max_t(u32, cfs_rq->avg.load_sum,
					  cfs_rq->avg.load_avg * PELT_MIN_DIVIDER);
}
#else
static inline void
enqueue_load_avg(struct cfs_rq *cfs_rq, struct sched_entity *se) { }
static inline void
dequeue_load_avg(struct cfs_rq *cfs_rq, struct sched_entity *se) { }
#endif

static void reweight_eevdf(struct sched_entity *se, u64 avruntime,
			   unsigned long weight)
{
	unsigned long old_weight = se->load.weight;
	s64 vlag, vslice;

	/*
	 * VRUNTIME
	 * --------
	 *
	 * COROLLARY #1: The virtual runtime of the entity needs to be
	 * adjusted if re-weight at !0-lag point.
	 *
	 * Proof: For contradiction assume this is not true, so we can
	 * re-weight without changing vruntime at !0-lag point.
	 *
	 *             Weight	VRuntime   Avg-VRuntime
	 *     before    w          v            V
	 *      after    w'         v'           V'
	 *
	 * Since lag needs to be preserved through re-weight:
	 *
	 *	lag = (V - v)*w = (V'- v')*w', where v = v'
	 *	==>	V' = (V - v)*w/w' + v		(1)
	 *
	 * Let W be the total weight of the entities before reweight,
	 * since V' is the new weighted average of entities:
	 *
	 *	V' = (WV + w'v - wv) / (W + w' - w)	(2)
	 *
	 * by using (1) & (2) we obtain:
	 *
	 *	(WV + w'v - wv) / (W + w' - w) = (V - v)*w/w' + v
	 *	==> (WV-Wv+Wv+w'v-wv)/(W+w'-w) = (V - v)*w/w' + v
	 *	==> (WV - Wv)/(W + w' - w) + v = (V - v)*w/w' + v
	 *	==>	(V - v)*W/(W + w' - w) = (V - v)*w/w' (3)
	 *
	 * Since we are doing at !0-lag point which means V != v, we
	 * can simplify (3):
	 *
	 *	==>	W / (W + w' - w) = w / w'
	 *	==>	Ww' = Ww + ww' - ww
	 *	==>	W * (w' - w) = w * (w' - w)
	 *	==>	W = w	(re-weight indicates w' != w)
	 *
	 * So the cfs_rq contains only one entity, hence vruntime of
	 * the entity @v should always equal to the cfs_rq's weighted
	 * average vruntime @V, which means we will always re-weight
	 * at 0-lag point, thus breach assumption. Proof completed.
	 *
	 *
	 * COROLLARY #2: Re-weight does NOT affect weighted average
	 * vruntime of all the entities.
	 *
	 * Proof: According to corollary #1, Eq. (1) should be:
	 *
	 *	(V - v)*w = (V' - v')*w'
	 *	==>    v' = V' - (V - v)*w/w'		(4)
	 *
	 * According to the weighted average formula, we have:
	 *
	 *	V' = (WV - wv + w'v') / (W - w + w')
	 *	   = (WV - wv + w'(V' - (V - v)w/w')) / (W - w + w')
	 *	   = (WV - wv + w'V' - Vw + wv) / (W - w + w')
	 *	   = (WV + w'V' - Vw) / (W - w + w')
	 *
	 *	==>  V'*(W - w + w') = WV + w'V' - Vw
	 *	==>	V' * (W - w) = (W - w) * V	(5)
	 *
	 * If the entity is the only one in the cfs_rq, then reweight
	 * always occurs at 0-lag point, so V won't change. Or else
	 * there are other entities, hence W != w, then Eq. (5) turns
	 * into V' = V. So V won't change in either case, proof done.
	 *
	 *
	 * So according to corollary #1 & #2, the effect of re-weight
	 * on vruntime should be:
	 *
	 *	v' = V' - (V - v) * w / w'		(4)
	 *	   = V  - (V - v) * w / w'
	 *	   = V  - vl * w / w'
	 *	   = V  - vl'
	 */
	if (avruntime != se->vruntime) {
		vlag = entity_lag(avruntime, se);
		vlag = div_s64(vlag * old_weight, weight);
		se->vruntime = avruntime - vlag;
	}

	/*
	 * DEADLINE
	 * --------
	 *
	 * When the weight changes, the virtual time slope changes and
	 * we should adjust the relative virtual deadline accordingly.
	 *
	 *	d' = v' + (d - v)*w/w'
	 *	   = V' - (V - v)*w/w' + (d - v)*w/w'
	 *	   = V  - (V - v)*w/w' + (d - v)*w/w'
	 *	   = V  + (d - V)*w/w'
	 */
	vslice = (s64)(se->deadline - avruntime);
	vslice = div_s64(vslice * old_weight, weight);
	se->deadline = avruntime + vslice;
}

static void reweight_entity(struct cfs_rq *cfs_rq, struct sched_entity *se,
			    unsigned long weight)
{
	bool curr = cfs_rq->curr == se;
	u64 avruntime;

	if (se->on_rq) {
		/* commit outstanding execution time */
		update_curr(cfs_rq);
		avruntime = avg_vruntime(cfs_rq);
		if (!curr)
			__dequeue_entity(cfs_rq, se);
		update_load_sub(&cfs_rq->load, se->load.weight);
	}
	dequeue_load_avg(cfs_rq, se);

	if (se->on_rq) {
		reweight_eevdf(se, avruntime, weight);
	} else {
		/*
		 * Because we keep se->vlag = V - v_i, while: lag_i = w_i*(V - v_i),
		 * we need to scale se->vlag when w_i changes.
		 */
		se->vlag = div_s64(se->vlag * se->load.weight, weight);
	}

	update_load_set(&se->load, weight);

#ifdef CONFIG_SMP
	do {
		u32 divider = get_pelt_divider(&se->avg);

		se->avg.load_avg = div_u64(se_weight(se) * se->avg.load_sum, divider);
	} while (0);
#endif

	enqueue_load_avg(cfs_rq, se);
	if (se->on_rq) {
		update_load_add(&cfs_rq->load, se->load.weight);
		if (!curr)
			__enqueue_entity(cfs_rq, se);

		/*
		 * The entity's vruntime has been adjusted, so let's check
		 * whether the rq-wide min_vruntime needs updated too. Since
		 * the calculations above require stable min_vruntime rather
		 * than up-to-date one, we do the update at the end of the
		 * reweight process.
		 */
		update_min_vruntime(cfs_rq);
	}
}

void reweight_task(struct task_struct *p, int prio)
{
	struct sched_entity *se = &p->se;
	struct cfs_rq *cfs_rq = cfs_rq_of(se);
	struct load_weight *load = &se->load;
	unsigned long weight = scale_load(sched_prio_to_weight[prio]);

	reweight_entity(cfs_rq, se, weight);
	load->inv_weight = sched_prio_to_wmult[prio];
}

static inline int throttled_hierarchy(struct cfs_rq *cfs_rq);

#ifdef CONFIG_FAIR_GROUP_SCHED
#ifdef CONFIG_SMP
/*
 * All this does is approximate the hierarchical proportion which includes that
 * global sum we all love to hate.
 *
 * That is, the weight of a group entity, is the proportional share of the
 * group weight based on the group runqueue weights. That is:
 *
 *                     tg->weight * grq->load.weight
 *   ge->load.weight = -----------------------------               (1)
 *                       \Sum grq->load.weight
 *
 * Now, because computing that sum is prohibitively expensive to compute (been
 * there, done that) we approximate it with this average stuff. The average
 * moves slower and therefore the approximation is cheaper and more stable.
 *
 * So instead of the above, we substitute:
 *
 *   grq->load.weight -> grq->avg.load_avg                         (2)
 *
 * which yields the following:
 *
 *                     tg->weight * grq->avg.load_avg
 *   ge->load.weight = ------------------------------              (3)
 *                             tg->load_avg
 *
 * Where: tg->load_avg ~= \Sum grq->avg.load_avg
 *
 * That is shares_avg, and it is right (given the approximation (2)).
 *
 * The problem with it is that because the average is slow -- it was designed
 * to be exactly that of course -- this leads to transients in boundary
 * conditions. In specific, the case where the group was idle and we start the
 * one task. It takes time for our CPU's grq->avg.load_avg to build up,
 * yielding bad latency etc..
 *
 * Now, in that special case (1) reduces to:
 *
 *                     tg->weight * grq->load.weight
 *   ge->load.weight = ----------------------------- = tg->weight   (4)
 *                         grp->load.weight
 *
 * That is, the sum collapses because all other CPUs are idle; the UP scenario.
 *
 * So what we do is modify our approximation (3) to approach (4) in the (near)
 * UP case, like:
 *
 *   ge->load.weight =
 *
 *              tg->weight * grq->load.weight
 *     ---------------------------------------------------         (5)
 *     tg->load_avg - grq->avg.load_avg + grq->load.weight
 *
 * But because grq->load.weight can drop to 0, resulting in a divide by zero,
 * we need to use grq->avg.load_avg as its lower bound, which then gives:
 *
 *
 *                     tg->weight * grq->load.weight
 *   ge->load.weight = -----------------------------		   (6)
 *                             tg_load_avg'
 *
 * Where:
 *
 *   tg_load_avg' = tg->load_avg - grq->avg.load_avg +
 *                  max(grq->load.weight, grq->avg.load_avg)
 *
 * And that is shares_weight and is icky. In the (near) UP case it approaches
 * (4) while in the normal case it approaches (3). It consistently
 * overestimates the ge->load.weight and therefore:
 *
 *   \Sum ge->load.weight >= tg->weight
 *
 * hence icky!
 */
static long calc_group_shares(struct cfs_rq *cfs_rq)
{
	long tg_weight, tg_shares, load, shares;
	struct task_group *tg = cfs_rq->tg;

	tg_shares = READ_ONCE(tg->shares);

	load = max(scale_load_down(cfs_rq->load.weight), cfs_rq->avg.load_avg);

	tg_weight = atomic_long_read(&tg->load_avg);

	/* Ensure tg_weight >= load */
	tg_weight -= cfs_rq->tg_load_avg_contrib;
	tg_weight += load;

	shares = (tg_shares * load);
	if (tg_weight)
		shares /= tg_weight;

	/*
	 * MIN_SHARES has to be unscaled here to support per-CPU partitioning
	 * of a group with small tg->shares value. It is a floor value which is
	 * assigned as a minimum load.weight to the sched_entity representing
	 * the group on a CPU.
	 *
	 * E.g. on 64-bit for a group with tg->shares of scale_load(15)=15*1024
	 * on an 8-core system with 8 tasks each runnable on one CPU shares has
	 * to be 15*1024*1/8=1920 instead of scale_load(MIN_SHARES)=2*1024. In
	 * case no task is runnable on a CPU MIN_SHARES=2 should be returned
	 * instead of 0.
	 */
	return clamp_t(long, shares, MIN_SHARES, tg_shares);
}
#endif /* CONFIG_SMP */

/*
 * Recomputes the group entity based on the current state of its group
 * runqueue.
 */
static void update_cfs_group(struct sched_entity *se)
{
	struct cfs_rq *gcfs_rq = group_cfs_rq(se);
	long shares;

	if (!gcfs_rq)
		return;

	if (throttled_hierarchy(gcfs_rq))
		return;

#ifndef CONFIG_SMP
	shares = READ_ONCE(gcfs_rq->tg->shares);
#else
	shares = calc_group_shares(gcfs_rq);
#endif
	if (unlikely(se->load.weight != shares))
		reweight_entity(cfs_rq_of(se), se, shares);
}

#else /* CONFIG_FAIR_GROUP_SCHED */
static inline void update_cfs_group(struct sched_entity *se)
{
}
#endif /* CONFIG_FAIR_GROUP_SCHED */

static inline void cfs_rq_util_change(struct cfs_rq *cfs_rq, int flags)
{
	struct rq *rq = rq_of(cfs_rq);

	if (&rq->cfs == cfs_rq) {
		/*
		 * There are a few boundary cases this might miss but it should
		 * get called often enough that that should (hopefully) not be
		 * a real problem.
		 *
		 * It will not get called when we go idle, because the idle
		 * thread is a different class (!fair), nor will the utilization
		 * number include things like RT tasks.
		 *
		 * As is, the util number is not freq-invariant (we'd have to
		 * implement arch_scale_freq_capacity() for that).
		 *
		 * See cpu_util_cfs().
		 */
		cpufreq_update_util(rq, flags);
	}
}

#ifdef CONFIG_SMP
static inline bool load_avg_is_decayed(struct sched_avg *sa)
{
	if (sa->load_sum)
		return false;

	if (sa->util_sum)
		return false;

	if (sa->runnable_sum)
		return false;

	/*
	 * _avg must be null when _sum are null because _avg = _sum / divider
	 * Make sure that rounding and/or propagation of PELT values never
	 * break this.
	 */
	SCHED_WARN_ON(sa->load_avg ||
		      sa->util_avg ||
		      sa->runnable_avg);

	return true;
}

static inline u64 cfs_rq_last_update_time(struct cfs_rq *cfs_rq)
{
	return u64_u32_load_copy(cfs_rq->avg.last_update_time,
				 cfs_rq->last_update_time_copy);
}
#ifdef CONFIG_FAIR_GROUP_SCHED
/*
 * Because list_add_leaf_cfs_rq always places a child cfs_rq on the list
 * immediately before a parent cfs_rq, and cfs_rqs are removed from the list
 * bottom-up, we only have to test whether the cfs_rq before us on the list
 * is our child.
 * If cfs_rq is not on the list, test whether a child needs its to be added to
 * connect a branch to the tree  * (see list_add_leaf_cfs_rq() for details).
 */
static inline bool child_cfs_rq_on_list(struct cfs_rq *cfs_rq)
{
	struct cfs_rq *prev_cfs_rq;
	struct list_head *prev;

	if (cfs_rq->on_list) {
		prev = cfs_rq->leaf_cfs_rq_list.prev;
	} else {
		struct rq *rq = rq_of(cfs_rq);

		prev = rq->tmp_alone_branch;
	}

	prev_cfs_rq = container_of(prev, struct cfs_rq, leaf_cfs_rq_list);

	return (prev_cfs_rq->tg->parent == cfs_rq->tg);
}

static inline bool cfs_rq_is_decayed(struct cfs_rq *cfs_rq)
{
	if (cfs_rq->load.weight)
		return false;

	if (!load_avg_is_decayed(&cfs_rq->avg))
		return false;

	if (child_cfs_rq_on_list(cfs_rq))
		return false;

	return true;
}

/**
 * update_tg_load_avg - update the tg's load avg
 * @cfs_rq: the cfs_rq whose avg changed
 *
 * This function 'ensures': tg->load_avg := \Sum tg->cfs_rq[]->avg.load.
 * However, because tg->load_avg is a global value there are performance
 * considerations.
 *
 * In order to avoid having to look at the other cfs_rq's, we use a
 * differential update where we store the last value we propagated. This in
 * turn allows skipping updates if the differential is 'small'.
 *
 * Updating tg's load_avg is necessary before update_cfs_share().
 */
static inline void update_tg_load_avg(struct cfs_rq *cfs_rq)
{
	long delta;
	u64 now;

	/*
	 * No need to update load_avg for root_task_group as it is not used.
	 */
	if (cfs_rq->tg == &root_task_group)
		return;

	/* rq has been offline and doesn't contribute to the share anymore: */
	if (!cpu_active(cpu_of(rq_of(cfs_rq))))
		return;

	/*
	 * For migration heavy workloads, access to tg->load_avg can be
	 * unbound. Limit the update rate to at most once per ms.
	 */
	now = sched_clock_cpu(cpu_of(rq_of(cfs_rq)));
	if (now - cfs_rq->last_update_tg_load_avg < NSEC_PER_MSEC)
		return;

	delta = cfs_rq->avg.load_avg - cfs_rq->tg_load_avg_contrib;
	if (abs(delta) > cfs_rq->tg_load_avg_contrib / 64) {
		atomic_long_add(delta, &cfs_rq->tg->load_avg);
		cfs_rq->tg_load_avg_contrib = cfs_rq->avg.load_avg;
		cfs_rq->last_update_tg_load_avg = now;
	}
}

static inline void clear_tg_load_avg(struct cfs_rq *cfs_rq)
{
	long delta;
	u64 now;

	/*
	 * No need to update load_avg for root_task_group, as it is not used.
	 */
	if (cfs_rq->tg == &root_task_group)
		return;

	now = sched_clock_cpu(cpu_of(rq_of(cfs_rq)));
	delta = 0 - cfs_rq->tg_load_avg_contrib;
	atomic_long_add(delta, &cfs_rq->tg->load_avg);
	cfs_rq->tg_load_avg_contrib = 0;
	cfs_rq->last_update_tg_load_avg = now;
}

/* CPU offline callback: */
static void __maybe_unused clear_tg_offline_cfs_rqs(struct rq *rq)
{
	struct task_group *tg;

	lockdep_assert_rq_held(rq);

	/*
	 * The rq clock has already been updated in
	 * set_rq_offline(), so we should skip updating
	 * the rq clock again in unthrottle_cfs_rq().
	 */
	rq_clock_start_loop_update(rq);

	rcu_read_lock();
	list_for_each_entry_rcu(tg, &task_groups, list) {
		struct cfs_rq *cfs_rq = tg->cfs_rq[cpu_of(rq)];

		clear_tg_load_avg(cfs_rq);
	}
	rcu_read_unlock();

	rq_clock_stop_loop_update(rq);
}

/*
 * Called within set_task_rq() right before setting a task's CPU. The
 * caller only guarantees p->pi_lock is held; no other assumptions,
 * including the state of rq->lock, should be made.
 */
void set_task_rq_fair(struct sched_entity *se,
		      struct cfs_rq *prev, struct cfs_rq *next)
{
	u64 p_last_update_time;
	u64 n_last_update_time;

	if (!sched_feat(ATTACH_AGE_LOAD))
		return;

	/*
	 * We are supposed to update the task to "current" time, then its up to
	 * date and ready to go to new CPU/cfs_rq. But we have difficulty in
	 * getting what current time is, so simply throw away the out-of-date
	 * time. This will result in the wakee task is less decayed, but giving
	 * the wakee more load sounds not bad.
	 */
	if (!(se->avg.last_update_time && prev))
		return;

	p_last_update_time = cfs_rq_last_update_time(prev);
	n_last_update_time = cfs_rq_last_update_time(next);

	__update_load_avg_blocked_se(p_last_update_time, se);
	se->avg.last_update_time = n_last_update_time;
}

/*
 * When on migration a sched_entity joins/leaves the PELT hierarchy, we need to
 * propagate its contribution. The key to this propagation is the invariant
 * that for each group:
 *
 *   ge->avg == grq->avg						(1)
 *
 * _IFF_ we look at the pure running and runnable sums. Because they
 * represent the very same entity, just at different points in the hierarchy.
 *
 * Per the above update_tg_cfs_util() and update_tg_cfs_runnable() are trivial
 * and simply copies the running/runnable sum over (but still wrong, because
 * the group entity and group rq do not have their PELT windows aligned).
 *
 * However, update_tg_cfs_load() is more complex. So we have:
 *
 *   ge->avg.load_avg = ge->load.weight * ge->avg.runnable_avg		(2)
 *
 * And since, like util, the runnable part should be directly transferable,
 * the following would _appear_ to be the straight forward approach:
 *
 *   grq->avg.load_avg = grq->load.weight * grq->avg.runnable_avg	(3)
 *
 * And per (1) we have:
 *
 *   ge->avg.runnable_avg == grq->avg.runnable_avg
 *
 * Which gives:
 *
 *                      ge->load.weight * grq->avg.load_avg
 *   ge->avg.load_avg = -----------------------------------		(4)
 *                               grq->load.weight
 *
 * Except that is wrong!
 *
 * Because while for entities historical weight is not important and we
 * really only care about our future and therefore can consider a pure
 * runnable sum, runqueues can NOT do this.
 *
 * We specifically want runqueues to have a load_avg that includes
 * historical weights. Those represent the blocked load, the load we expect
 * to (shortly) return to us. This only works by keeping the weights as
 * integral part of the sum. We therefore cannot decompose as per (3).
 *
 * Another reason this doesn't work is that runnable isn't a 0-sum entity.
 * Imagine a rq with 2 tasks that each are runnable 2/3 of the time. Then the
 * rq itself is runnable anywhere between 2/3 and 1 depending on how the
 * runnable section of these tasks overlap (or not). If they were to perfectly
 * align the rq as a whole would be runnable 2/3 of the time. If however we
 * always have at least 1 runnable task, the rq as a whole is always runnable.
 *
 * So we'll have to approximate.. :/
 *
 * Given the constraint:
 *
 *   ge->avg.running_sum <= ge->avg.runnable_sum <= LOAD_AVG_MAX
 *
 * We can construct a rule that adds runnable to a rq by assuming minimal
 * overlap.
 *
 * On removal, we'll assume each task is equally runnable; which yields:
 *
 *   grq->avg.runnable_sum = grq->avg.load_sum / grq->load.weight
 *
 * XXX: only do this for the part of runnable > running ?
 *
 */
static inline void
update_tg_cfs_util(struct cfs_rq *cfs_rq, struct sched_entity *se, struct cfs_rq *gcfs_rq)
{
	long delta_sum, delta_avg = gcfs_rq->avg.util_avg - se->avg.util_avg;
	u32 new_sum, divider;

	/* Nothing to update */
	if (!delta_avg)
		return;

	/*
	 * cfs_rq->avg.period_contrib can be used for both cfs_rq and se.
	 * See ___update_load_avg() for details.
	 */
	divider = get_pelt_divider(&cfs_rq->avg);


	/* Set new sched_entity's utilization */
	se->avg.util_avg = gcfs_rq->avg.util_avg;
	new_sum = se->avg.util_avg * divider;
	delta_sum = (long)new_sum - (long)se->avg.util_sum;
	se->avg.util_sum = new_sum;

	/* Update parent cfs_rq utilization */
	add_positive(&cfs_rq->avg.util_avg, delta_avg);
	add_positive(&cfs_rq->avg.util_sum, delta_sum);

	/* See update_cfs_rq_load_avg() */
	cfs_rq->avg.util_sum = max_t(u32, cfs_rq->avg.util_sum,
					  cfs_rq->avg.util_avg * PELT_MIN_DIVIDER);
}

static inline void
update_tg_cfs_runnable(struct cfs_rq *cfs_rq, struct sched_entity *se, struct cfs_rq *gcfs_rq)
{
	long delta_sum, delta_avg = gcfs_rq->avg.runnable_avg - se->avg.runnable_avg;
	u32 new_sum, divider;

	/* Nothing to update */
	if (!delta_avg)
		return;

	/*
	 * cfs_rq->avg.period_contrib can be used for both cfs_rq and se.
	 * See ___update_load_avg() for details.
	 */
	divider = get_pelt_divider(&cfs_rq->avg);

	/* Set new sched_entity's runnable */
	se->avg.runnable_avg = gcfs_rq->avg.runnable_avg;
	new_sum = se->avg.runnable_avg * divider;
	delta_sum = (long)new_sum - (long)se->avg.runnable_sum;
	se->avg.runnable_sum = new_sum;

	/* Update parent cfs_rq runnable */
	add_positive(&cfs_rq->avg.runnable_avg, delta_avg);
	add_positive(&cfs_rq->avg.runnable_sum, delta_sum);
	/* See update_cfs_rq_load_avg() */
	cfs_rq->avg.runnable_sum = max_t(u32, cfs_rq->avg.runnable_sum,
					      cfs_rq->avg.runnable_avg * PELT_MIN_DIVIDER);
}

static inline void
update_tg_cfs_load(struct cfs_rq *cfs_rq, struct sched_entity *se, struct cfs_rq *gcfs_rq)
{
	long delta_avg, running_sum, runnable_sum = gcfs_rq->prop_runnable_sum;
	unsigned long load_avg;
	u64 load_sum = 0;
	s64 delta_sum;
	u32 divider;

	if (!runnable_sum)
		return;

	gcfs_rq->prop_runnable_sum = 0;

	/*
	 * cfs_rq->avg.period_contrib can be used for both cfs_rq and se.
	 * See ___update_load_avg() for details.
	 */
	divider = get_pelt_divider(&cfs_rq->avg);

	if (runnable_sum >= 0) {
		/*
		 * Add runnable; clip at LOAD_AVG_MAX. Reflects that until
		 * the CPU is saturated running == runnable.
		 */
		runnable_sum += se->avg.load_sum;
		runnable_sum = min_t(long, runnable_sum, divider);
	} else {
		/*
		 * Estimate the new unweighted runnable_sum of the gcfs_rq by
		 * assuming all tasks are equally runnable.
		 */
		if (scale_load_down(gcfs_rq->load.weight)) {
			load_sum = div_u64(gcfs_rq->avg.load_sum,
				scale_load_down(gcfs_rq->load.weight));
		}

		/* But make sure to not inflate se's runnable */
		runnable_sum = min(se->avg.load_sum, load_sum);
	}

	/*
	 * runnable_sum can't be lower than running_sum
	 * Rescale running sum to be in the same range as runnable sum
	 * running_sum is in [0 : LOAD_AVG_MAX <<  SCHED_CAPACITY_SHIFT]
	 * runnable_sum is in [0 : LOAD_AVG_MAX]
	 */
	running_sum = se->avg.util_sum >> SCHED_CAPACITY_SHIFT;
	runnable_sum = max(runnable_sum, running_sum);

	load_sum = se_weight(se) * runnable_sum;
	load_avg = div_u64(load_sum, divider);

	delta_avg = load_avg - se->avg.load_avg;
	if (!delta_avg)
		return;

	delta_sum = load_sum - (s64)se_weight(se) * se->avg.load_sum;

	se->avg.load_sum = runnable_sum;
	se->avg.load_avg = load_avg;
	add_positive(&cfs_rq->avg.load_avg, delta_avg);
	add_positive(&cfs_rq->avg.load_sum, delta_sum);
	/* See update_cfs_rq_load_avg() */
	cfs_rq->avg.load_sum = max_t(u32, cfs_rq->avg.load_sum,
					  cfs_rq->avg.load_avg * PELT_MIN_DIVIDER);
}

static inline void add_tg_cfs_propagate(struct cfs_rq *cfs_rq, long runnable_sum)
{
	cfs_rq->propagate = 1;
	cfs_rq->prop_runnable_sum += runnable_sum;
}

/* Update task and its cfs_rq load average */
static inline int propagate_entity_load_avg(struct sched_entity *se)
{
	struct cfs_rq *cfs_rq, *gcfs_rq;

	if (entity_is_task(se))
		return 0;

	gcfs_rq = group_cfs_rq(se);
	if (!gcfs_rq->propagate)
		return 0;

	gcfs_rq->propagate = 0;

	cfs_rq = cfs_rq_of(se);

	add_tg_cfs_propagate(cfs_rq, gcfs_rq->prop_runnable_sum);

	update_tg_cfs_util(cfs_rq, se, gcfs_rq);
	update_tg_cfs_runnable(cfs_rq, se, gcfs_rq);
	update_tg_cfs_load(cfs_rq, se, gcfs_rq);

	trace_pelt_cfs_tp(cfs_rq);
	trace_pelt_se_tp(se);

	return 1;
}

/*
 * Check if we need to update the load and the utilization of a blocked
 * group_entity:
 */
static inline bool skip_blocked_update(struct sched_entity *se)
{
	struct cfs_rq *gcfs_rq = group_cfs_rq(se);

	/*
	 * If sched_entity still have not zero load or utilization, we have to
	 * decay it:
	 */
	if (se->avg.load_avg || se->avg.util_avg)
		return false;

	/*
	 * If there is a pending propagation, we have to update the load and
	 * the utilization of the sched_entity:
	 */
	if (gcfs_rq->propagate)
		return false;

	/*
	 * Otherwise, the load and the utilization of the sched_entity is
	 * already zero and there is no pending propagation, so it will be a
	 * waste of time to try to decay it:
	 */
	return true;
}

#else /* CONFIG_FAIR_GROUP_SCHED */

static inline void update_tg_load_avg(struct cfs_rq *cfs_rq) {}

static inline void clear_tg_offline_cfs_rqs(struct rq *rq) {}

static inline int propagate_entity_load_avg(struct sched_entity *se)
{
	return 0;
}

static inline void add_tg_cfs_propagate(struct cfs_rq *cfs_rq, long runnable_sum) {}

#endif /* CONFIG_FAIR_GROUP_SCHED */

#ifdef CONFIG_NO_HZ_COMMON
static inline void migrate_se_pelt_lag(struct sched_entity *se)
{
	u64 throttled = 0, now, lut;
	struct cfs_rq *cfs_rq;
	struct rq *rq;
	bool is_idle;

	if (load_avg_is_decayed(&se->avg))
		return;

	cfs_rq = cfs_rq_of(se);
	rq = rq_of(cfs_rq);

	rcu_read_lock();
	is_idle = is_idle_task(rcu_dereference(rq->curr));
	rcu_read_unlock();

	/*
	 * The lag estimation comes with a cost we don't want to pay all the
	 * time. Hence, limiting to the case where the source CPU is idle and
	 * we know we are at the greatest risk to have an outdated clock.
	 */
	if (!is_idle)
		return;

	/*
	 * Estimated "now" is: last_update_time + cfs_idle_lag + rq_idle_lag, where:
	 *
	 *   last_update_time (the cfs_rq's last_update_time)
	 *	= cfs_rq_clock_pelt()@cfs_rq_idle
	 *      = rq_clock_pelt()@cfs_rq_idle
	 *        - cfs->throttled_clock_pelt_time@cfs_rq_idle
	 *
	 *   cfs_idle_lag (delta between rq's update and cfs_rq's update)
	 *      = rq_clock_pelt()@rq_idle - rq_clock_pelt()@cfs_rq_idle
	 *
	 *   rq_idle_lag (delta between now and rq's update)
	 *      = sched_clock_cpu() - rq_clock()@rq_idle
	 *
	 * We can then write:
	 *
	 *    now = rq_clock_pelt()@rq_idle - cfs->throttled_clock_pelt_time +
	 *          sched_clock_cpu() - rq_clock()@rq_idle
	 * Where:
	 *      rq_clock_pelt()@rq_idle is rq->clock_pelt_idle
	 *      rq_clock()@rq_idle      is rq->clock_idle
	 *      cfs->throttled_clock_pelt_time@cfs_rq_idle
	 *                              is cfs_rq->throttled_pelt_idle
	 */

#ifdef CONFIG_CFS_BANDWIDTH
	throttled = u64_u32_load(cfs_rq->throttled_pelt_idle);
	/* The clock has been stopped for throttling */
	if (throttled == U64_MAX)
		return;
#endif
	now = u64_u32_load(rq->clock_pelt_idle);
	/*
	 * Paired with _update_idle_rq_clock_pelt(). It ensures at the worst case
	 * is observed the old clock_pelt_idle value and the new clock_idle,
	 * which lead to an underestimation. The opposite would lead to an
	 * overestimation.
	 */
	smp_rmb();
	lut = cfs_rq_last_update_time(cfs_rq);

	now -= throttled;
	if (now < lut)
		/*
		 * cfs_rq->avg.last_update_time is more recent than our
		 * estimation, let's use it.
		 */
		now = lut;
	else
		now += sched_clock_cpu(cpu_of(rq)) - u64_u32_load(rq->clock_idle);

	__update_load_avg_blocked_se(now, se);
}
#else
static void migrate_se_pelt_lag(struct sched_entity *se) {}
#endif

/**
 * update_cfs_rq_load_avg - update the cfs_rq's load/util averages
 * @now: current time, as per cfs_rq_clock_pelt()
 * @cfs_rq: cfs_rq to update
 *
 * The cfs_rq avg is the direct sum of all its entities (blocked and runnable)
 * avg. The immediate corollary is that all (fair) tasks must be attached.
 *
 * cfs_rq->avg is used for task_h_load() and update_cfs_share() for example.
 *
 * Return: true if the load decayed or we removed load.
 *
 * Since both these conditions indicate a changed cfs_rq->avg.load we should
 * call update_tg_load_avg() when this function returns true.
 */
static inline int
update_cfs_rq_load_avg(u64 now, struct cfs_rq *cfs_rq)
{
	unsigned long removed_load = 0, removed_util = 0, removed_runnable = 0;
	struct sched_avg *sa = &cfs_rq->avg;
	int decayed = 0;

	if (cfs_rq->removed.nr) {
		unsigned long r;
		u32 divider = get_pelt_divider(&cfs_rq->avg);

		raw_spin_lock(&cfs_rq->removed.lock);
		swap(cfs_rq->removed.util_avg, removed_util);
		swap(cfs_rq->removed.load_avg, removed_load);
		swap(cfs_rq->removed.runnable_avg, removed_runnable);
		cfs_rq->removed.nr = 0;
		raw_spin_unlock(&cfs_rq->removed.lock);

		r = removed_load;
		sub_positive(&sa->load_avg, r);
		sub_positive(&sa->load_sum, r * divider);
		/* See sa->util_sum below */
		sa->load_sum = max_t(u32, sa->load_sum, sa->load_avg * PELT_MIN_DIVIDER);

		r = removed_util;
		sub_positive(&sa->util_avg, r);
		sub_positive(&sa->util_sum, r * divider);
		/*
		 * Because of rounding, se->util_sum might ends up being +1 more than
		 * cfs->util_sum. Although this is not a problem by itself, detaching
		 * a lot of tasks with the rounding problem between 2 updates of
		 * util_avg (~1ms) can make cfs->util_sum becoming null whereas
		 * cfs_util_avg is not.
		 * Check that util_sum is still above its lower bound for the new
		 * util_avg. Given that period_contrib might have moved since the last
		 * sync, we are only sure that util_sum must be above or equal to
		 *    util_avg * minimum possible divider
		 */
		sa->util_sum = max_t(u32, sa->util_sum, sa->util_avg * PELT_MIN_DIVIDER);

		r = removed_runnable;
		sub_positive(&sa->runnable_avg, r);
		sub_positive(&sa->runnable_sum, r * divider);
		/* See sa->util_sum above */
		sa->runnable_sum = max_t(u32, sa->runnable_sum,
					      sa->runnable_avg * PELT_MIN_DIVIDER);

		/*
		 * removed_runnable is the unweighted version of removed_load so we
		 * can use it to estimate removed_load_sum.
		 */
		add_tg_cfs_propagate(cfs_rq,
			-(long)(removed_runnable * divider) >> SCHED_CAPACITY_SHIFT);

		decayed = 1;
	}

	decayed |= __update_load_avg_cfs_rq(now, cfs_rq);
	u64_u32_store_copy(sa->last_update_time,
			   cfs_rq->last_update_time_copy,
			   sa->last_update_time);
	return decayed;
}

/**
 * attach_entity_load_avg - attach this entity to its cfs_rq load avg
 * @cfs_rq: cfs_rq to attach to
 * @se: sched_entity to attach
 *
 * Must call update_cfs_rq_load_avg() before this, since we rely on
 * cfs_rq->avg.last_update_time being current.
 */
static void attach_entity_load_avg(struct cfs_rq *cfs_rq, struct sched_entity *se)
{
	/*
	 * cfs_rq->avg.period_contrib can be used for both cfs_rq and se.
	 * See ___update_load_avg() for details.
	 */
	u32 divider = get_pelt_divider(&cfs_rq->avg);

	/*
	 * When we attach the @se to the @cfs_rq, we must align the decay
	 * window because without that, really weird and wonderful things can
	 * happen.
	 *
	 * XXX illustrate
	 */
	se->avg.last_update_time = cfs_rq->avg.last_update_time;
	se->avg.period_contrib = cfs_rq->avg.period_contrib;

	/*
	 * Hell(o) Nasty stuff.. we need to recompute _sum based on the new
	 * period_contrib. This isn't strictly correct, but since we're
	 * entirely outside of the PELT hierarchy, nobody cares if we truncate
	 * _sum a little.
	 */
	se->avg.util_sum = se->avg.util_avg * divider;

	se->avg.runnable_sum = se->avg.runnable_avg * divider;

	se->avg.load_sum = se->avg.load_avg * divider;
	if (se_weight(se) < se->avg.load_sum)
		se->avg.load_sum = div_u64(se->avg.load_sum, se_weight(se));
	else
		se->avg.load_sum = 1;

	enqueue_load_avg(cfs_rq, se);
	cfs_rq->avg.util_avg += se->avg.util_avg;
	cfs_rq->avg.util_sum += se->avg.util_sum;
	cfs_rq->avg.runnable_avg += se->avg.runnable_avg;
	cfs_rq->avg.runnable_sum += se->avg.runnable_sum;

	add_tg_cfs_propagate(cfs_rq, se->avg.load_sum);

	cfs_rq_util_change(cfs_rq, 0);

	trace_pelt_cfs_tp(cfs_rq);
}

/**
 * detach_entity_load_avg - detach this entity from its cfs_rq load avg
 * @cfs_rq: cfs_rq to detach from
 * @se: sched_entity to detach
 *
 * Must call update_cfs_rq_load_avg() before this, since we rely on
 * cfs_rq->avg.last_update_time being current.
 */
static void detach_entity_load_avg(struct cfs_rq *cfs_rq, struct sched_entity *se)
{
	dequeue_load_avg(cfs_rq, se);
	sub_positive(&cfs_rq->avg.util_avg, se->avg.util_avg);
	sub_positive(&cfs_rq->avg.util_sum, se->avg.util_sum);
	/* See update_cfs_rq_load_avg() */
	cfs_rq->avg.util_sum = max_t(u32, cfs_rq->avg.util_sum,
					  cfs_rq->avg.util_avg * PELT_MIN_DIVIDER);

	sub_positive(&cfs_rq->avg.runnable_avg, se->avg.runnable_avg);
	sub_positive(&cfs_rq->avg.runnable_sum, se->avg.runnable_sum);
	/* See update_cfs_rq_load_avg() */
	cfs_rq->avg.runnable_sum = max_t(u32, cfs_rq->avg.runnable_sum,
					      cfs_rq->avg.runnable_avg * PELT_MIN_DIVIDER);

	add_tg_cfs_propagate(cfs_rq, -se->avg.load_sum);

	cfs_rq_util_change(cfs_rq, 0);

	trace_pelt_cfs_tp(cfs_rq);
}

/*
 * Optional action to be done while updating the load average
 */
#define UPDATE_TG	0x1
#define SKIP_AGE_LOAD	0x2
#define DO_ATTACH	0x4
#define DO_DETACH	0x8

/* Update task and its cfs_rq load average */
static inline void update_load_avg(struct cfs_rq *cfs_rq, struct sched_entity *se, int flags)
{
	u64 now = cfs_rq_clock_pelt(cfs_rq);
	int decayed;

	/*
	 * Track task load average for carrying it to new CPU after migrated, and
	 * track group sched_entity load average for task_h_load calculation in migration
	 */
	if (se->avg.last_update_time && !(flags & SKIP_AGE_LOAD))
		__update_load_avg_se(now, cfs_rq, se);

	decayed  = update_cfs_rq_load_avg(now, cfs_rq);
	decayed |= propagate_entity_load_avg(se);

	if (!se->avg.last_update_time && (flags & DO_ATTACH)) {

		/*
		 * DO_ATTACH means we're here from enqueue_entity().
		 * !last_update_time means we've passed through
		 * migrate_task_rq_fair() indicating we migrated.
		 *
		 * IOW we're enqueueing a task on a new CPU.
		 */
		attach_entity_load_avg(cfs_rq, se);
		update_tg_load_avg(cfs_rq);

	} else if (flags & DO_DETACH) {
		/*
		 * DO_DETACH means we're here from dequeue_entity()
		 * and we are migrating task out of the CPU.
		 */
		detach_entity_load_avg(cfs_rq, se);
		update_tg_load_avg(cfs_rq);
	} else if (decayed) {
		cfs_rq_util_change(cfs_rq, 0);

		if (flags & UPDATE_TG)
			update_tg_load_avg(cfs_rq);
	}
}

/*
 * Synchronize entity load avg of dequeued entity without locking
 * the previous rq.
 */
static void sync_entity_load_avg(struct sched_entity *se)
{
	struct cfs_rq *cfs_rq = cfs_rq_of(se);
	u64 last_update_time;

	last_update_time = cfs_rq_last_update_time(cfs_rq);
	__update_load_avg_blocked_se(last_update_time, se);
}

/*
 * Task first catches up with cfs_rq, and then subtract
 * itself from the cfs_rq (task must be off the queue now).
 */
static void remove_entity_load_avg(struct sched_entity *se)
{
	struct cfs_rq *cfs_rq = cfs_rq_of(se);
	unsigned long flags;

	/*
	 * tasks cannot exit without having gone through wake_up_new_task() ->
	 * enqueue_task_fair() which will have added things to the cfs_rq,
	 * so we can remove unconditionally.
	 */

	sync_entity_load_avg(se);

	raw_spin_lock_irqsave(&cfs_rq->removed.lock, flags);
	++cfs_rq->removed.nr;
	cfs_rq->removed.util_avg	+= se->avg.util_avg;
	cfs_rq->removed.load_avg	+= se->avg.load_avg;
	cfs_rq->removed.runnable_avg	+= se->avg.runnable_avg;
	raw_spin_unlock_irqrestore(&cfs_rq->removed.lock, flags);
}

static inline unsigned long cfs_rq_runnable_avg(struct cfs_rq *cfs_rq)
{
	return cfs_rq->avg.runnable_avg;
}

static inline unsigned long cfs_rq_load_avg(struct cfs_rq *cfs_rq)
{
	return cfs_rq->avg.load_avg;
}

static int sched_balance_newidle(struct rq *this_rq, struct rq_flags *rf);

static inline unsigned long task_util(struct task_struct *p)
{
	return READ_ONCE(p->se.avg.util_avg);
}

static inline unsigned long task_runnable(struct task_struct *p)
{
	return READ_ONCE(p->se.avg.runnable_avg);
}

static inline unsigned long _task_util_est(struct task_struct *p)
{
	return READ_ONCE(p->se.avg.util_est) & ~UTIL_AVG_UNCHANGED;
}

static inline unsigned long task_util_est(struct task_struct *p)
{
	return max(task_util(p), _task_util_est(p));
}

static inline void util_est_enqueue(struct cfs_rq *cfs_rq,
				    struct task_struct *p)
{
	unsigned int enqueued;

	if (!sched_feat(UTIL_EST))
		return;

	/* Update root cfs_rq's estimated utilization */
	enqueued  = cfs_rq->avg.util_est;
	enqueued += _task_util_est(p);
	WRITE_ONCE(cfs_rq->avg.util_est, enqueued);

	trace_sched_util_est_cfs_tp(cfs_rq);
}

static inline void util_est_dequeue(struct cfs_rq *cfs_rq,
				    struct task_struct *p)
{
	unsigned int enqueued;

	if (!sched_feat(UTIL_EST))
		return;

	/* Update root cfs_rq's estimated utilization */
	enqueued  = cfs_rq->avg.util_est;
	enqueued -= min_t(unsigned int, enqueued, _task_util_est(p));
	WRITE_ONCE(cfs_rq->avg.util_est, enqueued);

	trace_sched_util_est_cfs_tp(cfs_rq);
}

#define UTIL_EST_MARGIN (SCHED_CAPACITY_SCALE / 100)

static inline void util_est_update(struct cfs_rq *cfs_rq,
				   struct task_struct *p,
				   bool task_sleep)
{
	unsigned int ewma, dequeued, last_ewma_diff;

	if (!sched_feat(UTIL_EST))
		return;

	/*
	 * Skip update of task's estimated utilization when the task has not
	 * yet completed an activation, e.g. being migrated.
	 */
	if (!task_sleep)
		return;

	/* Get current estimate of utilization */
	ewma = READ_ONCE(p->se.avg.util_est);

	/*
	 * If the PELT values haven't changed since enqueue time,
	 * skip the util_est update.
	 */
	if (ewma & UTIL_AVG_UNCHANGED)
		return;

	/* Get utilization at dequeue */
	dequeued = task_util(p);

	/*
	 * Reset EWMA on utilization increases, the moving average is used only
	 * to smooth utilization decreases.
	 */
	if (ewma <= dequeued) {
		ewma = dequeued;
		goto done;
	}

	/*
	 * Skip update of task's estimated utilization when its members are
	 * already ~1% close to its last activation value.
	 */
	last_ewma_diff = ewma - dequeued;
	if (last_ewma_diff < UTIL_EST_MARGIN)
		goto done;

	/*
	 * To avoid overestimation of actual task utilization, skip updates if
	 * we cannot grant there is idle time in this CPU.
	 */
	if (dequeued > arch_scale_cpu_capacity(cpu_of(rq_of(cfs_rq))))
		return;

	/*
	 * To avoid underestimate of task utilization, skip updates of EWMA if
	 * we cannot grant that thread got all CPU time it wanted.
	 */
	if ((dequeued + UTIL_EST_MARGIN) < task_runnable(p))
		goto done;


	/*
	 * Update Task's estimated utilization
	 *
	 * When *p completes an activation we can consolidate another sample
	 * of the task size. This is done by using this value to update the
	 * Exponential Weighted Moving Average (EWMA):
	 *
	 *  ewma(t) = w *  task_util(p) + (1-w) * ewma(t-1)
	 *          = w *  task_util(p) +         ewma(t-1)  - w * ewma(t-1)
	 *          = w * (task_util(p) -         ewma(t-1)) +     ewma(t-1)
	 *          = w * (      -last_ewma_diff           ) +     ewma(t-1)
	 *          = w * (-last_ewma_diff +  ewma(t-1) / w)
	 *
	 * Where 'w' is the weight of new samples, which is configured to be
	 * 0.25, thus making w=1/4 ( >>= UTIL_EST_WEIGHT_SHIFT)
	 */
	ewma <<= UTIL_EST_WEIGHT_SHIFT;
	ewma  -= last_ewma_diff;
	ewma >>= UTIL_EST_WEIGHT_SHIFT;
done:
	ewma |= UTIL_AVG_UNCHANGED;
	WRITE_ONCE(p->se.avg.util_est, ewma);

	trace_sched_util_est_se_tp(&p->se);
}

static inline unsigned long get_actual_cpu_capacity(int cpu)
{
	unsigned long capacity = arch_scale_cpu_capacity(cpu);

	capacity -= max(hw_load_avg(cpu_rq(cpu)), cpufreq_get_pressure(cpu));

	return capacity;
}

static inline int util_fits_cpu(unsigned long util,
				unsigned long uclamp_min,
				unsigned long uclamp_max,
				int cpu)
{
	unsigned long capacity = capacity_of(cpu);
	unsigned long capacity_orig;
	bool fits, uclamp_max_fits;

	/*
	 * Check if the real util fits without any uclamp boost/cap applied.
	 */
	fits = fits_capacity(util, capacity);

	if (!uclamp_is_used())
		return fits;

	/*
	 * We must use arch_scale_cpu_capacity() for comparing against uclamp_min and
	 * uclamp_max. We only care about capacity pressure (by using
	 * capacity_of()) for comparing against the real util.
	 *
	 * If a task is boosted to 1024 for example, we don't want a tiny
	 * pressure to skew the check whether it fits a CPU or not.
	 *
	 * Similarly if a task is capped to arch_scale_cpu_capacity(little_cpu), it
	 * should fit a little cpu even if there's some pressure.
	 *
	 * Only exception is for HW or cpufreq pressure since it has a direct impact
	 * on available OPP of the system.
	 *
	 * We honour it for uclamp_min only as a drop in performance level
	 * could result in not getting the requested minimum performance level.
	 *
	 * For uclamp_max, we can tolerate a drop in performance level as the
	 * goal is to cap the task. So it's okay if it's getting less.
	 */
	capacity_orig = arch_scale_cpu_capacity(cpu);

	/*
	 * We want to force a task to fit a cpu as implied by uclamp_max.
	 * But we do have some corner cases to cater for..
	 *
	 *
	 *                                 C=z
	 *   |                             ___
	 *   |                  C=y       |   |
	 *   |_ _ _ _ _ _ _ _ _ ___ _ _ _ | _ | _ _ _ _ _  uclamp_max
	 *   |      C=x        |   |      |   |
	 *   |      ___        |   |      |   |
	 *   |     |   |       |   |      |   |    (util somewhere in this region)
	 *   |     |   |       |   |      |   |
	 *   |     |   |       |   |      |   |
	 *   +----------------------------------------
	 *         CPU0        CPU1       CPU2
	 *
	 *   In the above example if a task is capped to a specific performance
	 *   point, y, then when:
	 *
	 *   * util = 80% of x then it does not fit on CPU0 and should migrate
	 *     to CPU1
	 *   * util = 80% of y then it is forced to fit on CPU1 to honour
	 *     uclamp_max request.
	 *
	 *   which is what we're enforcing here. A task always fits if
	 *   uclamp_max <= capacity_orig. But when uclamp_max > capacity_orig,
	 *   the normal upmigration rules should withhold still.
	 *
	 *   Only exception is when we are on max capacity, then we need to be
	 *   careful not to block overutilized state. This is so because:
	 *
	 *     1. There's no concept of capping at max_capacity! We can't go
	 *        beyond this performance level anyway.
	 *     2. The system is being saturated when we're operating near
	 *        max capacity, it doesn't make sense to block overutilized.
	 */
	uclamp_max_fits = (capacity_orig == SCHED_CAPACITY_SCALE) && (uclamp_max == SCHED_CAPACITY_SCALE);
	uclamp_max_fits = !uclamp_max_fits && (uclamp_max <= capacity_orig);
	fits = fits || uclamp_max_fits;

	/*
	 *
	 *                                 C=z
	 *   |                             ___       (region a, capped, util >= uclamp_max)
	 *   |                  C=y       |   |
	 *   |_ _ _ _ _ _ _ _ _ ___ _ _ _ | _ | _ _ _ _ _ uclamp_max
	 *   |      C=x        |   |      |   |
	 *   |      ___        |   |      |   |      (region b, uclamp_min <= util <= uclamp_max)
	 *   |_ _ _|_ _|_ _ _ _| _ | _ _ _| _ | _ _ _ _ _ uclamp_min
	 *   |     |   |       |   |      |   |
	 *   |     |   |       |   |      |   |      (region c, boosted, util < uclamp_min)
	 *   +----------------------------------------
	 *         CPU0        CPU1       CPU2
	 *
	 * a) If util > uclamp_max, then we're capped, we don't care about
	 *    actual fitness value here. We only care if uclamp_max fits
	 *    capacity without taking margin/pressure into account.
	 *    See comment above.
	 *
	 * b) If uclamp_min <= util <= uclamp_max, then the normal
	 *    fits_capacity() rules apply. Except we need to ensure that we
	 *    enforce we remain within uclamp_max, see comment above.
	 *
	 * c) If util < uclamp_min, then we are boosted. Same as (b) but we
	 *    need to take into account the boosted value fits the CPU without
	 *    taking margin/pressure into account.
	 *
	 * Cases (a) and (b) are handled in the 'fits' variable already. We
	 * just need to consider an extra check for case (c) after ensuring we
	 * handle the case uclamp_min > uclamp_max.
	 */
	uclamp_min = min(uclamp_min, uclamp_max);
	if (fits && (util < uclamp_min) &&
	    (uclamp_min > get_actual_cpu_capacity(cpu)))
		return -1;

	return fits;
}

static inline int task_fits_cpu(struct task_struct *p, int cpu)
{
	unsigned long uclamp_min = uclamp_eff_value(p, UCLAMP_MIN);
	unsigned long uclamp_max = uclamp_eff_value(p, UCLAMP_MAX);
	unsigned long util = task_util_est(p);
	/*
	 * Return true only if the cpu fully fits the task requirements, which
	 * include the utilization but also the performance hints.
	 */
	return (util_fits_cpu(util, uclamp_min, uclamp_max, cpu) > 0);
}

static inline void update_misfit_status(struct task_struct *p, struct rq *rq)
{
	int cpu = cpu_of(rq);

	if (!sched_asym_cpucap_active())
		return;

	/*
	 * Affinity allows us to go somewhere higher?  Or are we on biggest
	 * available CPU already? Or do we fit into this CPU ?
	 */
	if (!p || (p->nr_cpus_allowed == 1) ||
	    (arch_scale_cpu_capacity(cpu) == p->max_allowed_capacity) ||
	    task_fits_cpu(p, cpu)) {

		rq->misfit_task_load = 0;
		return;
	}

	/*
	 * Make sure that misfit_task_load will not be null even if
	 * task_h_load() returns 0.
	 */
	rq->misfit_task_load = max_t(unsigned long, task_h_load(p), 1);
}

#else /* CONFIG_SMP */

static inline bool cfs_rq_is_decayed(struct cfs_rq *cfs_rq)
{
	return !cfs_rq->nr_running;
}

#define UPDATE_TG	0x0
#define SKIP_AGE_LOAD	0x0
#define DO_ATTACH	0x0
#define DO_DETACH	0x0

static inline void update_load_avg(struct cfs_rq *cfs_rq, struct sched_entity *se, int not_used1)
{
	cfs_rq_util_change(cfs_rq, 0);
}

static inline void remove_entity_load_avg(struct sched_entity *se) {}

static inline void
attach_entity_load_avg(struct cfs_rq *cfs_rq, struct sched_entity *se) {}
static inline void
detach_entity_load_avg(struct cfs_rq *cfs_rq, struct sched_entity *se) {}

static inline int sched_balance_newidle(struct rq *rq, struct rq_flags *rf)
{
	return 0;
}

static inline void
util_est_enqueue(struct cfs_rq *cfs_rq, struct task_struct *p) {}

static inline void
util_est_dequeue(struct cfs_rq *cfs_rq, struct task_struct *p) {}

static inline void
util_est_update(struct cfs_rq *cfs_rq, struct task_struct *p,
		bool task_sleep) {}
static inline void update_misfit_status(struct task_struct *p, struct rq *rq) {}

#endif /* CONFIG_SMP */

static void
place_entity(struct cfs_rq *cfs_rq, struct sched_entity *se, int flags)
{
	u64 vslice, vruntime = avg_vruntime(cfs_rq);
	s64 lag = 0;

	se->slice = sysctl_sched_base_slice;
	vslice = calc_delta_fair(se->slice, se);

	/*
	 * Due to how V is constructed as the weighted average of entities,
	 * adding tasks with positive lag, or removing tasks with negative lag
	 * will move 'time' backwards, this can screw around with the lag of
	 * other tasks.
	 *
	 * EEVDF: placement strategy #1 / #2
	 */
	if (sched_feat(PLACE_LAG) && cfs_rq->nr_running) {
		struct sched_entity *curr = cfs_rq->curr;
		unsigned long load;

		lag = se->vlag;

		/*
		 * If we want to place a task and preserve lag, we have to
		 * consider the effect of the new entity on the weighted
		 * average and compensate for this, otherwise lag can quickly
		 * evaporate.
		 *
		 * Lag is defined as:
		 *
		 *   lag_i = S - s_i = w_i * (V - v_i)
		 *
		 * To avoid the 'w_i' term all over the place, we only track
		 * the virtual lag:
		 *
		 *   vl_i = V - v_i <=> v_i = V - vl_i
		 *
		 * And we take V to be the weighted average of all v:
		 *
		 *   V = (\Sum w_j*v_j) / W
		 *
		 * Where W is: \Sum w_j
		 *
		 * Then, the weighted average after adding an entity with lag
		 * vl_i is given by:
		 *
		 *   V' = (\Sum w_j*v_j + w_i*v_i) / (W + w_i)
		 *      = (W*V + w_i*(V - vl_i)) / (W + w_i)
		 *      = (W*V + w_i*V - w_i*vl_i) / (W + w_i)
		 *      = (V*(W + w_i) - w_i*l) / (W + w_i)
		 *      = V - w_i*vl_i / (W + w_i)
		 *
		 * And the actual lag after adding an entity with vl_i is:
		 *
		 *   vl'_i = V' - v_i
		 *         = V - w_i*vl_i / (W + w_i) - (V - vl_i)
		 *         = vl_i - w_i*vl_i / (W + w_i)
		 *
		 * Which is strictly less than vl_i. So in order to preserve lag
		 * we should inflate the lag before placement such that the
		 * effective lag after placement comes out right.
		 *
		 * As such, invert the above relation for vl'_i to get the vl_i
		 * we need to use such that the lag after placement is the lag
		 * we computed before dequeue.
		 *
		 *   vl'_i = vl_i - w_i*vl_i / (W + w_i)
		 *         = ((W + w_i)*vl_i - w_i*vl_i) / (W + w_i)
		 *
		 *   (W + w_i)*vl'_i = (W + w_i)*vl_i - w_i*vl_i
		 *                   = W*vl_i
		 *
		 *   vl_i = (W + w_i)*vl'_i / W
		 */
		load = cfs_rq->avg_load;
		if (curr && curr->on_rq)
			load += scale_load_down(curr->load.weight);

		lag *= load + scale_load_down(se->load.weight);
		if (WARN_ON_ONCE(!load))
			load = 1;
		lag = div_s64(lag, load);
	}

	se->vruntime = vruntime - lag;

	/*
	 * When joining the competition; the existing tasks will be,
	 * on average, halfway through their slice, as such start tasks
	 * off with half a slice to ease into the competition.
	 */
	if (sched_feat(PLACE_DEADLINE_INITIAL) && (flags & ENQUEUE_INITIAL))
		vslice /= 2;

	/*
	 * EEVDF: vd_i = ve_i + r_i/w_i
	 */
	se->deadline = se->vruntime + vslice;
}

static void check_enqueue_throttle(struct cfs_rq *cfs_rq);
static inline int cfs_rq_throttled(struct cfs_rq *cfs_rq);

static inline bool cfs_bandwidth_used(void);

static void
enqueue_entity(struct cfs_rq *cfs_rq, struct sched_entity *se, int flags)
{
	bool curr = cfs_rq->curr == se;

	/*
	 * If we're the current task, we must renormalise before calling
	 * update_curr().
	 */
	if (curr)
		place_entity(cfs_rq, se, flags);

	update_curr(cfs_rq);

	/*
	 * When enqueuing a sched_entity, we must:
	 *   - Update loads to have both entity and cfs_rq synced with now.
	 *   - For group_entity, update its runnable_weight to reflect the new
	 *     h_nr_running of its group cfs_rq.
	 *   - For group_entity, update its weight to reflect the new share of
	 *     its group cfs_rq
	 *   - Add its new weight to cfs_rq->load.weight
	 */
	update_load_avg(cfs_rq, se, UPDATE_TG | DO_ATTACH);
	se_update_runnable(se);
	/*
	 * XXX update_load_avg() above will have attached us to the pelt sum;
	 * but update_cfs_group() here will re-adjust the weight and have to
	 * undo/redo all that. Seems wasteful.
	 */
	update_cfs_group(se);

	/*
	 * XXX now that the entity has been re-weighted, and it's lag adjusted,
	 * we can place the entity.
	 */
	if (!curr)
		place_entity(cfs_rq, se, flags);

	account_entity_enqueue(cfs_rq, se);

	/* Entity has migrated, no longer consider this task hot */
	if (flags & ENQUEUE_MIGRATED)
		se->exec_start = 0;

	check_schedstat_required();
	update_stats_enqueue_fair(cfs_rq, se, flags);
	if (!curr)
		__enqueue_entity(cfs_rq, se);
	se->on_rq = 1;

	if (cfs_rq->nr_running == 1) {
		check_enqueue_throttle(cfs_rq);
		if (!throttled_hierarchy(cfs_rq)) {
			list_add_leaf_cfs_rq(cfs_rq);
		} else {
#ifdef CONFIG_CFS_BANDWIDTH
			struct rq *rq = rq_of(cfs_rq);

			if (cfs_rq_throttled(cfs_rq) && !cfs_rq->throttled_clock)
				cfs_rq->throttled_clock = rq_clock(rq);
			if (!cfs_rq->throttled_clock_self)
				cfs_rq->throttled_clock_self = rq_clock(rq);
#endif
		}
	}
}

static void __clear_buddies_next(struct sched_entity *se)
{
	for_each_sched_entity(se) {
		struct cfs_rq *cfs_rq = cfs_rq_of(se);
		if (cfs_rq->next != se)
			break;

		cfs_rq->next = NULL;
	}
}

static void clear_buddies(struct cfs_rq *cfs_rq, struct sched_entity *se)
{
	if (cfs_rq->next == se)
		__clear_buddies_next(se);
}

static __always_inline void return_cfs_rq_runtime(struct cfs_rq *cfs_rq);

static void
dequeue_entity(struct cfs_rq *cfs_rq, struct sched_entity *se, int flags)
{
	int action = UPDATE_TG;

	if (entity_is_task(se) && task_on_rq_migrating(task_of(se)))
		action |= DO_DETACH;

	/*
	 * Update run-time statistics of the 'current'.
	 */
	update_curr(cfs_rq);

	/*
	 * When dequeuing a sched_entity, we must:
	 *   - Update loads to have both entity and cfs_rq synced with now.
	 *   - For group_entity, update its runnable_weight to reflect the new
	 *     h_nr_running of its group cfs_rq.
	 *   - Subtract its previous weight from cfs_rq->load.weight.
	 *   - For group entity, update its weight to reflect the new share
	 *     of its group cfs_rq.
	 */
	update_load_avg(cfs_rq, se, action);
	se_update_runnable(se);

	update_stats_dequeue_fair(cfs_rq, se, flags);

	clear_buddies(cfs_rq, se);

	update_entity_lag(cfs_rq, se);
	if (se != cfs_rq->curr)
		__dequeue_entity(cfs_rq, se);
	se->on_rq = 0;
	account_entity_dequeue(cfs_rq, se);

	/* return excess runtime on last dequeue */
	return_cfs_rq_runtime(cfs_rq);

	update_cfs_group(se);

	/*
	 * Now advance min_vruntime if @se was the entity holding it back,
	 * except when: DEQUEUE_SAVE && !DEQUEUE_MOVE, in this case we'll be
	 * put back on, and if we advance min_vruntime, we'll be placed back
	 * further than we started -- i.e. we'll be penalized.
	 */
	if ((flags & (DEQUEUE_SAVE | DEQUEUE_MOVE)) != DEQUEUE_SAVE)
		update_min_vruntime(cfs_rq);

	if (cfs_rq->nr_running == 0)
		update_idle_cfs_rq_clock_pelt(cfs_rq);
}

static void
set_next_entity(struct cfs_rq *cfs_rq, struct sched_entity *se)
{
	clear_buddies(cfs_rq, se);

	/* 'current' is not kept within the tree. */
	if (se->on_rq) {
		/*
		 * Any task has to be enqueued before it get to execute on
		 * a CPU. So account for the time it spent waiting on the
		 * runqueue.
		 */
		update_stats_wait_end_fair(cfs_rq, se);
		__dequeue_entity(cfs_rq, se);
		update_load_avg(cfs_rq, se, UPDATE_TG);
		/*
		 * HACK, stash a copy of deadline at the point of pick in vlag,
		 * which isn't used until dequeue.
		 */
		se->vlag = se->deadline;
	}

	update_stats_curr_start(cfs_rq, se);
	cfs_rq->curr = se;

	/*
	 * Track our maximum slice length, if the CPU's load is at
	 * least twice that of our own weight (i.e. don't track it
	 * when there are only lesser-weight tasks around):
	 */
	if (schedstat_enabled() &&
	    rq_of(cfs_rq)->cfs.load.weight >= 2*se->load.weight) {
		struct sched_statistics *stats;

		stats = __schedstats_from_se(se);
		__schedstat_set(stats->slice_max,
				max((u64)stats->slice_max,
				    se->sum_exec_runtime - se->prev_sum_exec_runtime));
	}

	se->prev_sum_exec_runtime = se->sum_exec_runtime;
}

/*
 * Pick the next process, keeping these things in mind, in this order:
 * 1) keep things fair between processes/task groups
 * 2) pick the "next" process, since someone really wants that to run
 * 3) pick the "last" process, for cache locality
 * 4) do not run the "skip" process, if something else is available
 */
static struct sched_entity *
pick_next_entity(struct cfs_rq *cfs_rq)
{
	/*
	 * Enabling NEXT_BUDDY will affect latency but not fairness.
	 */
	if (sched_feat(NEXT_BUDDY) &&
	    cfs_rq->next && entity_eligible(cfs_rq, cfs_rq->next))
		return cfs_rq->next;

	return pick_eevdf(cfs_rq);
}

static bool check_cfs_rq_runtime(struct cfs_rq *cfs_rq);

static void put_prev_entity(struct cfs_rq *cfs_rq, struct sched_entity *prev)
{
	/*
	 * If still on the runqueue then deactivate_task()
	 * was not called and update_curr() has to be done:
	 */
	if (prev->on_rq)
		update_curr(cfs_rq);

	/* throttle cfs_rqs exceeding runtime */
	check_cfs_rq_runtime(cfs_rq);

	if (prev->on_rq) {
		update_stats_wait_start_fair(cfs_rq, prev);
		/* Put 'current' back into the tree. */
		__enqueue_entity(cfs_rq, prev);
		/* in !on_rq case, update occurred at dequeue */
		update_load_avg(cfs_rq, prev, 0);
	}
	cfs_rq->curr = NULL;
}

static void
entity_tick(struct cfs_rq *cfs_rq, struct sched_entity *curr, int queued)
{
	/*
	 * Update run-time statistics of the 'current'.
	 */
	update_curr(cfs_rq);

	/*
	 * Ensure that runnable average is periodically updated.
	 */
	update_load_avg(cfs_rq, curr, UPDATE_TG);
	update_cfs_group(curr);

#ifdef CONFIG_SCHED_HRTICK
	/*
	 * queued ticks are scheduled to match the slice, so don't bother
	 * validating it and just reschedule.
	 */
	if (queued) {
		resched_curr(rq_of(cfs_rq));
		return;
	}
	/*
	 * don't let the period tick interfere with the hrtick preemption
	 */
	if (!sched_feat(DOUBLE_TICK) &&
			hrtimer_active(&rq_of(cfs_rq)->hrtick_timer))
		return;
#endif
}


/**************************************************
 * CFS bandwidth control machinery
 */

#ifdef CONFIG_CFS_BANDWIDTH

#ifdef CONFIG_JUMP_LABEL
static struct static_key __cfs_bandwidth_used;

static inline bool cfs_bandwidth_used(void)
{
	return static_key_false(&__cfs_bandwidth_used);
}

void cfs_bandwidth_usage_inc(void)
{
	static_key_slow_inc_cpuslocked(&__cfs_bandwidth_used);
}

void cfs_bandwidth_usage_dec(void)
{
	static_key_slow_dec_cpuslocked(&__cfs_bandwidth_used);
}
#else /* CONFIG_JUMP_LABEL */
static bool cfs_bandwidth_used(void)
{
	return true;
}

void cfs_bandwidth_usage_inc(void) {}
void cfs_bandwidth_usage_dec(void) {}
#endif /* CONFIG_JUMP_LABEL */

/*
 * default period for cfs group bandwidth.
 * default: 0.1s, units: nanoseconds
 */
static inline u64 default_cfs_period(void)
{
	return 100000000ULL;
}

static inline u64 sched_cfs_bandwidth_slice(void)
{
	return (u64)sysctl_sched_cfs_bandwidth_slice * NSEC_PER_USEC;
}

/*
 * Replenish runtime according to assigned quota. We use sched_clock_cpu
 * directly instead of rq->clock to avoid adding additional synchronization
 * around rq->lock.
 *
 * requires cfs_b->lock
 */
void __refill_cfs_bandwidth_runtime(struct cfs_bandwidth *cfs_b)
{
	s64 runtime;

	if (unlikely(cfs_b->quota == RUNTIME_INF))
		return;

	cfs_b->runtime += cfs_b->quota;
	runtime = cfs_b->runtime_snap - cfs_b->runtime;
	if (runtime > 0) {
		cfs_b->burst_time += runtime;
		cfs_b->nr_burst++;
	}

	cfs_b->runtime = min(cfs_b->runtime, cfs_b->quota + cfs_b->burst);
	cfs_b->runtime_snap = cfs_b->runtime;
}

static inline struct cfs_bandwidth *tg_cfs_bandwidth(struct task_group *tg)
{
	return &tg->cfs_bandwidth;
}

/* returns 0 on failure to allocate runtime */
static int __assign_cfs_rq_runtime(struct cfs_bandwidth *cfs_b,
				   struct cfs_rq *cfs_rq, u64 target_runtime)
{
	u64 min_amount, amount = 0;

	lockdep_assert_held(&cfs_b->lock);

	/* note: this is a positive sum as runtime_remaining <= 0 */
	min_amount = target_runtime - cfs_rq->runtime_remaining;

	if (cfs_b->quota == RUNTIME_INF)
		amount = min_amount;
	else {
		start_cfs_bandwidth(cfs_b);

		if (cfs_b->runtime > 0) {
			amount = min(cfs_b->runtime, min_amount);
			cfs_b->runtime -= amount;
			cfs_b->idle = 0;
		}
	}

	cfs_rq->runtime_remaining += amount;

	return cfs_rq->runtime_remaining > 0;
}

/* returns 0 on failure to allocate runtime */
static int assign_cfs_rq_runtime(struct cfs_rq *cfs_rq)
{
	struct cfs_bandwidth *cfs_b = tg_cfs_bandwidth(cfs_rq->tg);
	int ret;

	raw_spin_lock(&cfs_b->lock);
	ret = __assign_cfs_rq_runtime(cfs_b, cfs_rq, sched_cfs_bandwidth_slice());
	raw_spin_unlock(&cfs_b->lock);

	return ret;
}

static void __account_cfs_rq_runtime(struct cfs_rq *cfs_rq, u64 delta_exec)
{
	/* dock delta_exec before expiring quota (as it could span periods) */
	cfs_rq->runtime_remaining -= delta_exec;

	if (likely(cfs_rq->runtime_remaining > 0))
		return;

	if (cfs_rq->throttled)
		return;
	/*
	 * if we're unable to extend our runtime we resched so that the active
	 * hierarchy can be throttled
	 */
	if (!assign_cfs_rq_runtime(cfs_rq) && likely(cfs_rq->curr))
		resched_curr(rq_of(cfs_rq));
}

static __always_inline
void account_cfs_rq_runtime(struct cfs_rq *cfs_rq, u64 delta_exec)
{
	if (!cfs_bandwidth_used() || !cfs_rq->runtime_enabled)
		return;

	__account_cfs_rq_runtime(cfs_rq, delta_exec);
}

static inline int cfs_rq_throttled(struct cfs_rq *cfs_rq)
{
	return cfs_bandwidth_used() && cfs_rq->throttled;
}

/* check whether cfs_rq, or any parent, is throttled */
static inline int throttled_hierarchy(struct cfs_rq *cfs_rq)
{
	return cfs_bandwidth_used() && cfs_rq->throttle_count;
}

/*
 * Ensure that neither of the group entities corresponding to src_cpu or
 * dest_cpu are members of a throttled hierarchy when performing group
 * load-balance operations.
 */
static inline int throttled_lb_pair(struct task_group *tg,
				    int src_cpu, int dest_cpu)
{
	struct cfs_rq *src_cfs_rq, *dest_cfs_rq;

	src_cfs_rq = tg->cfs_rq[src_cpu];
	dest_cfs_rq = tg->cfs_rq[dest_cpu];

	return throttled_hierarchy(src_cfs_rq) ||
	       throttled_hierarchy(dest_cfs_rq);
}

static int tg_unthrottle_up(struct task_group *tg, void *data)
{
	struct rq *rq = data;
	struct cfs_rq *cfs_rq = tg->cfs_rq[cpu_of(rq)];

	cfs_rq->throttle_count--;
	if (!cfs_rq->throttle_count) {
		cfs_rq->throttled_clock_pelt_time += rq_clock_pelt(rq) -
					     cfs_rq->throttled_clock_pelt;

		/* Add cfs_rq with load or one or more already running entities to the list */
		if (!cfs_rq_is_decayed(cfs_rq))
			list_add_leaf_cfs_rq(cfs_rq);

		if (cfs_rq->throttled_clock_self) {
			u64 delta = rq_clock(rq) - cfs_rq->throttled_clock_self;

			cfs_rq->throttled_clock_self = 0;

			if (SCHED_WARN_ON((s64)delta < 0))
				delta = 0;

			cfs_rq->throttled_clock_self_time += delta;
		}
	}

	return 0;
}

static int tg_throttle_down(struct task_group *tg, void *data)
{
	struct rq *rq = data;
	struct cfs_rq *cfs_rq = tg->cfs_rq[cpu_of(rq)];

	/* group is entering throttled state, stop time */
	if (!cfs_rq->throttle_count) {
		cfs_rq->throttled_clock_pelt = rq_clock_pelt(rq);
		list_del_leaf_cfs_rq(cfs_rq);

		SCHED_WARN_ON(cfs_rq->throttled_clock_self);
		if (cfs_rq->nr_running)
			cfs_rq->throttled_clock_self = rq_clock(rq);
	}
	cfs_rq->throttle_count++;

	return 0;
}

static bool throttle_cfs_rq(struct cfs_rq *cfs_rq)
{
	struct rq *rq = rq_of(cfs_rq);
	struct cfs_bandwidth *cfs_b = tg_cfs_bandwidth(cfs_rq->tg);
	struct sched_entity *se;
	long task_delta, idle_task_delta, dequeue = 1;

	raw_spin_lock(&cfs_b->lock);
	/* This will start the period timer if necessary */
	if (__assign_cfs_rq_runtime(cfs_b, cfs_rq, 1)) {
		/*
		 * We have raced with bandwidth becoming available, and if we
		 * actually throttled the timer might not unthrottle us for an
		 * entire period. We additionally needed to make sure that any
		 * subsequent check_cfs_rq_runtime calls agree not to throttle
		 * us, as we may commit to do cfs put_prev+pick_next, so we ask
		 * for 1ns of runtime rather than just check cfs_b.
		 */
		dequeue = 0;
	} else {
		list_add_tail_rcu(&cfs_rq->throttled_list,
				  &cfs_b->throttled_cfs_rq);
	}
	raw_spin_unlock(&cfs_b->lock);

	if (!dequeue)
		return false;  /* Throttle no longer required. */

	se = cfs_rq->tg->se[cpu_of(rq_of(cfs_rq))];

	/* freeze hierarchy runnable averages while throttled */
	rcu_read_lock();
	walk_tg_tree_from(cfs_rq->tg, tg_throttle_down, tg_nop, (void *)rq);
	rcu_read_unlock();

	task_delta = cfs_rq->h_nr_running;
	idle_task_delta = cfs_rq->idle_h_nr_running;
	for_each_sched_entity(se) {
		struct cfs_rq *qcfs_rq = cfs_rq_of(se);
		/* throttled entity or throttle-on-deactivate */
		if (!se->on_rq)
			goto done;

		dequeue_entity(qcfs_rq, se, DEQUEUE_SLEEP);

		if (cfs_rq_is_idle(group_cfs_rq(se)))
			idle_task_delta = cfs_rq->h_nr_running;

		qcfs_rq->h_nr_running -= task_delta;
		qcfs_rq->idle_h_nr_running -= idle_task_delta;

		if (qcfs_rq->load.weight) {
			/* Avoid re-evaluating load for this entity: */
			se = parent_entity(se);
			break;
		}
	}

	for_each_sched_entity(se) {
		struct cfs_rq *qcfs_rq = cfs_rq_of(se);
		/* throttled entity or throttle-on-deactivate */
		if (!se->on_rq)
			goto done;

		update_load_avg(qcfs_rq, se, 0);
		se_update_runnable(se);

		if (cfs_rq_is_idle(group_cfs_rq(se)))
			idle_task_delta = cfs_rq->h_nr_running;

		qcfs_rq->h_nr_running -= task_delta;
		qcfs_rq->idle_h_nr_running -= idle_task_delta;
	}

	/* At this point se is NULL and we are at root level*/
	sub_nr_running(rq, task_delta);

done:
	/*
	 * Note: distribution will already see us throttled via the
	 * throttled-list.  rq->lock protects completion.
	 */
	cfs_rq->throttled = 1;
	SCHED_WARN_ON(cfs_rq->throttled_clock);
	if (cfs_rq->nr_running)
		cfs_rq->throttled_clock = rq_clock(rq);
	return true;
}

void unthrottle_cfs_rq(struct cfs_rq *cfs_rq)
{
	struct rq *rq = rq_of(cfs_rq);
	struct cfs_bandwidth *cfs_b = tg_cfs_bandwidth(cfs_rq->tg);
	struct sched_entity *se;
	long task_delta, idle_task_delta;

	se = cfs_rq->tg->se[cpu_of(rq)];

	cfs_rq->throttled = 0;

	update_rq_clock(rq);

	raw_spin_lock(&cfs_b->lock);
	if (cfs_rq->throttled_clock) {
		cfs_b->throttled_time += rq_clock(rq) - cfs_rq->throttled_clock;
		cfs_rq->throttled_clock = 0;
	}
	list_del_rcu(&cfs_rq->throttled_list);
	raw_spin_unlock(&cfs_b->lock);

	/* update hierarchical throttle state */
	walk_tg_tree_from(cfs_rq->tg, tg_nop, tg_unthrottle_up, (void *)rq);

	if (!cfs_rq->load.weight) {
		if (!cfs_rq->on_list)
			return;
		/*
		 * Nothing to run but something to decay (on_list)?
		 * Complete the branch.
		 */
		for_each_sched_entity(se) {
			if (list_add_leaf_cfs_rq(cfs_rq_of(se)))
				break;
		}
		goto unthrottle_throttle;
	}

	task_delta = cfs_rq->h_nr_running;
	idle_task_delta = cfs_rq->idle_h_nr_running;
	for_each_sched_entity(se) {
		struct cfs_rq *qcfs_rq = cfs_rq_of(se);

		if (se->on_rq)
			break;
		enqueue_entity(qcfs_rq, se, ENQUEUE_WAKEUP);

		if (cfs_rq_is_idle(group_cfs_rq(se)))
			idle_task_delta = cfs_rq->h_nr_running;

		qcfs_rq->h_nr_running += task_delta;
		qcfs_rq->idle_h_nr_running += idle_task_delta;

		/* end evaluation on encountering a throttled cfs_rq */
		if (cfs_rq_throttled(qcfs_rq))
			goto unthrottle_throttle;
	}

	for_each_sched_entity(se) {
		struct cfs_rq *qcfs_rq = cfs_rq_of(se);

		update_load_avg(qcfs_rq, se, UPDATE_TG);
		se_update_runnable(se);

		if (cfs_rq_is_idle(group_cfs_rq(se)))
			idle_task_delta = cfs_rq->h_nr_running;

		qcfs_rq->h_nr_running += task_delta;
		qcfs_rq->idle_h_nr_running += idle_task_delta;

		/* end evaluation on encountering a throttled cfs_rq */
		if (cfs_rq_throttled(qcfs_rq))
			goto unthrottle_throttle;
	}

	/* At this point se is NULL and we are at root level*/
	add_nr_running(rq, task_delta);

unthrottle_throttle:
	assert_list_leaf_cfs_rq(rq);

	/* Determine whether we need to wake up potentially idle CPU: */
	if (rq->curr == rq->idle && rq->cfs.nr_running)
		resched_curr(rq);
}

#ifdef CONFIG_SMP
static void __cfsb_csd_unthrottle(void *arg)
{
	struct cfs_rq *cursor, *tmp;
	struct rq *rq = arg;
	struct rq_flags rf;

	rq_lock(rq, &rf);

	/*
	 * Iterating over the list can trigger several call to
	 * update_rq_clock() in unthrottle_cfs_rq().
	 * Do it once and skip the potential next ones.
	 */
	update_rq_clock(rq);
	rq_clock_start_loop_update(rq);

	/*
	 * Since we hold rq lock we're safe from concurrent manipulation of
	 * the CSD list. However, this RCU critical section annotates the
	 * fact that we pair with sched_free_group_rcu(), so that we cannot
	 * race with group being freed in the window between removing it
	 * from the list and advancing to the next entry in the list.
	 */
	rcu_read_lock();

	list_for_each_entry_safe(cursor, tmp, &rq->cfsb_csd_list,
				 throttled_csd_list) {
		list_del_init(&cursor->throttled_csd_list);

		if (cfs_rq_throttled(cursor))
			unthrottle_cfs_rq(cursor);
	}

	rcu_read_unlock();

	rq_clock_stop_loop_update(rq);
	rq_unlock(rq, &rf);
}

static inline void __unthrottle_cfs_rq_async(struct cfs_rq *cfs_rq)
{
	struct rq *rq = rq_of(cfs_rq);
	bool first;

	if (rq == this_rq()) {
		unthrottle_cfs_rq(cfs_rq);
		return;
	}

	/* Already enqueued */
	if (SCHED_WARN_ON(!list_empty(&cfs_rq->throttled_csd_list)))
		return;

	first = list_empty(&rq->cfsb_csd_list);
	list_add_tail(&cfs_rq->throttled_csd_list, &rq->cfsb_csd_list);
	if (first)
		smp_call_function_single_async(cpu_of(rq), &rq->cfsb_csd);
}
#else
static inline void __unthrottle_cfs_rq_async(struct cfs_rq *cfs_rq)
{
	unthrottle_cfs_rq(cfs_rq);
}
#endif

static void unthrottle_cfs_rq_async(struct cfs_rq *cfs_rq)
{
	lockdep_assert_rq_held(rq_of(cfs_rq));

	if (SCHED_WARN_ON(!cfs_rq_throttled(cfs_rq) ||
	    cfs_rq->runtime_remaining <= 0))
		return;

	__unthrottle_cfs_rq_async(cfs_rq);
}

static bool distribute_cfs_runtime(struct cfs_bandwidth *cfs_b)
{
	int this_cpu = smp_processor_id();
	u64 runtime, remaining = 1;
	bool throttled = false;
	struct cfs_rq *cfs_rq, *tmp;
	struct rq_flags rf;
	struct rq *rq;
	LIST_HEAD(local_unthrottle);

	rcu_read_lock();
	list_for_each_entry_rcu(cfs_rq, &cfs_b->throttled_cfs_rq,
				throttled_list) {
		rq = rq_of(cfs_rq);

		if (!remaining) {
			throttled = true;
			break;
		}

		rq_lock_irqsave(rq, &rf);
		if (!cfs_rq_throttled(cfs_rq))
			goto next;

		/* Already queued for async unthrottle */
		if (!list_empty(&cfs_rq->throttled_csd_list))
			goto next;

		/* By the above checks, this should never be true */
		SCHED_WARN_ON(cfs_rq->runtime_remaining > 0);

		raw_spin_lock(&cfs_b->lock);
		runtime = -cfs_rq->runtime_remaining + 1;
		if (runtime > cfs_b->runtime)
			runtime = cfs_b->runtime;
		cfs_b->runtime -= runtime;
		remaining = cfs_b->runtime;
		raw_spin_unlock(&cfs_b->lock);

		cfs_rq->runtime_remaining += runtime;

		/* we check whether we're throttled above */
		if (cfs_rq->runtime_remaining > 0) {
			if (cpu_of(rq) != this_cpu) {
				unthrottle_cfs_rq_async(cfs_rq);
			} else {
				/*
				 * We currently only expect to be unthrottling
				 * a single cfs_rq locally.
				 */
				SCHED_WARN_ON(!list_empty(&local_unthrottle));
				list_add_tail(&cfs_rq->throttled_csd_list,
					      &local_unthrottle);
			}
		} else {
			throttled = true;
		}

next:
		rq_unlock_irqrestore(rq, &rf);
	}

	list_for_each_entry_safe(cfs_rq, tmp, &local_unthrottle,
				 throttled_csd_list) {
		struct rq *rq = rq_of(cfs_rq);

		rq_lock_irqsave(rq, &rf);

		list_del_init(&cfs_rq->throttled_csd_list);

		if (cfs_rq_throttled(cfs_rq))
			unthrottle_cfs_rq(cfs_rq);

		rq_unlock_irqrestore(rq, &rf);
	}
	SCHED_WARN_ON(!list_empty(&local_unthrottle));

	rcu_read_unlock();

	return throttled;
}

/*
 * Responsible for refilling a task_group's bandwidth and unthrottling its
 * cfs_rqs as appropriate. If there has been no activity within the last
 * period the timer is deactivated until scheduling resumes; cfs_b->idle is
 * used to track this state.
 */
static int do_sched_cfs_period_timer(struct cfs_bandwidth *cfs_b, int overrun, unsigned long flags)
{
	int throttled;

	/* no need to continue the timer with no bandwidth constraint */
	if (cfs_b->quota == RUNTIME_INF)
		goto out_deactivate;

	throttled = !list_empty(&cfs_b->throttled_cfs_rq);
	cfs_b->nr_periods += overrun;

	/* Refill extra burst quota even if cfs_b->idle */
	__refill_cfs_bandwidth_runtime(cfs_b);

	/*
	 * idle depends on !throttled (for the case of a large deficit), and if
	 * we're going inactive then everything else can be deferred
	 */
	if (cfs_b->idle && !throttled)
		goto out_deactivate;

	if (!throttled) {
		/* mark as potentially idle for the upcoming period */
		cfs_b->idle = 1;
		return 0;
	}

	/* account preceding periods in which throttling occurred */
	cfs_b->nr_throttled += overrun;

	/*
	 * This check is repeated as we release cfs_b->lock while we unthrottle.
	 */
	while (throttled && cfs_b->runtime > 0) {
		raw_spin_unlock_irqrestore(&cfs_b->lock, flags);
		/* we can't nest cfs_b->lock while distributing bandwidth */
		throttled = distribute_cfs_runtime(cfs_b);
		raw_spin_lock_irqsave(&cfs_b->lock, flags);
	}

	/*
	 * While we are ensured activity in the period following an
	 * unthrottle, this also covers the case in which the new bandwidth is
	 * insufficient to cover the existing bandwidth deficit.  (Forcing the
	 * timer to remain active while there are any throttled entities.)
	 */
	cfs_b->idle = 0;

	return 0;

out_deactivate:
	return 1;
}

/* a cfs_rq won't donate quota below this amount */
static const u64 min_cfs_rq_runtime = 1 * NSEC_PER_MSEC;
/* minimum remaining period time to redistribute slack quota */
static const u64 min_bandwidth_expiration = 2 * NSEC_PER_MSEC;
/* how long we wait to gather additional slack before distributing */
static const u64 cfs_bandwidth_slack_period = 5 * NSEC_PER_MSEC;

/*
 * Are we near the end of the current quota period?
 *
 * Requires cfs_b->lock for hrtimer_expires_remaining to be safe against the
 * hrtimer base being cleared by hrtimer_start. In the case of
 * migrate_hrtimers, base is never cleared, so we are fine.
 */
static int runtime_refresh_within(struct cfs_bandwidth *cfs_b, u64 min_expire)
{
	struct hrtimer *refresh_timer = &cfs_b->period_timer;
	s64 remaining;

	/* if the call-back is running a quota refresh is already occurring */
	if (hrtimer_callback_running(refresh_timer))
		return 1;

	/* is a quota refresh about to occur? */
	remaining = ktime_to_ns(hrtimer_expires_remaining(refresh_timer));
	if (remaining < (s64)min_expire)
		return 1;

	return 0;
}

static void start_cfs_slack_bandwidth(struct cfs_bandwidth *cfs_b)
{
	u64 min_left = cfs_bandwidth_slack_period + min_bandwidth_expiration;

	/* if there's a quota refresh soon don't bother with slack */
	if (runtime_refresh_within(cfs_b, min_left))
		return;

	/* don't push forwards an existing deferred unthrottle */
	if (cfs_b->slack_started)
		return;
	cfs_b->slack_started = true;

	hrtimer_start(&cfs_b->slack_timer,
			ns_to_ktime(cfs_bandwidth_slack_period),
			HRTIMER_MODE_REL);
}

/* we know any runtime found here is valid as update_curr() precedes return */
static void __return_cfs_rq_runtime(struct cfs_rq *cfs_rq)
{
	struct cfs_bandwidth *cfs_b = tg_cfs_bandwidth(cfs_rq->tg);
	s64 slack_runtime = cfs_rq->runtime_remaining - min_cfs_rq_runtime;

	if (slack_runtime <= 0)
		return;

	raw_spin_lock(&cfs_b->lock);
	if (cfs_b->quota != RUNTIME_INF) {
		cfs_b->runtime += slack_runtime;

		/* we are under rq->lock, defer unthrottling using a timer */
		if (cfs_b->runtime > sched_cfs_bandwidth_slice() &&
		    !list_empty(&cfs_b->throttled_cfs_rq))
			start_cfs_slack_bandwidth(cfs_b);
	}
	raw_spin_unlock(&cfs_b->lock);

	/* even if it's not valid for return we don't want to try again */
	cfs_rq->runtime_remaining -= slack_runtime;
}

static __always_inline void return_cfs_rq_runtime(struct cfs_rq *cfs_rq)
{
	if (!cfs_bandwidth_used())
		return;

	if (!cfs_rq->runtime_enabled || cfs_rq->nr_running)
		return;

	__return_cfs_rq_runtime(cfs_rq);
}

/*
 * This is done with a timer (instead of inline with bandwidth return) since
 * it's necessary to juggle rq->locks to unthrottle their respective cfs_rqs.
 */
static void do_sched_cfs_slack_timer(struct cfs_bandwidth *cfs_b)
{
	u64 runtime = 0, slice = sched_cfs_bandwidth_slice();
	unsigned long flags;

	/* confirm we're still not at a refresh boundary */
	raw_spin_lock_irqsave(&cfs_b->lock, flags);
	cfs_b->slack_started = false;

	if (runtime_refresh_within(cfs_b, min_bandwidth_expiration)) {
		raw_spin_unlock_irqrestore(&cfs_b->lock, flags);
		return;
	}

	if (cfs_b->quota != RUNTIME_INF && cfs_b->runtime > slice)
		runtime = cfs_b->runtime;

	raw_spin_unlock_irqrestore(&cfs_b->lock, flags);

	if (!runtime)
		return;

	distribute_cfs_runtime(cfs_b);
}

/*
 * When a group wakes up we want to make sure that its quota is not already
 * expired/exceeded, otherwise it may be allowed to steal additional ticks of
 * runtime as update_curr() throttling can not trigger until it's on-rq.
 */
static void check_enqueue_throttle(struct cfs_rq *cfs_rq)
{
	if (!cfs_bandwidth_used())
		return;

	/* an active group must be handled by the update_curr()->put() path */
	if (!cfs_rq->runtime_enabled || cfs_rq->curr)
		return;

	/* ensure the group is not already throttled */
	if (cfs_rq_throttled(cfs_rq))
		return;

	/* update runtime allocation */
	account_cfs_rq_runtime(cfs_rq, 0);
	if (cfs_rq->runtime_remaining <= 0)
		throttle_cfs_rq(cfs_rq);
}

static void sync_throttle(struct task_group *tg, int cpu)
{
	struct cfs_rq *pcfs_rq, *cfs_rq;

	if (!cfs_bandwidth_used())
		return;

	if (!tg->parent)
		return;

	cfs_rq = tg->cfs_rq[cpu];
	pcfs_rq = tg->parent->cfs_rq[cpu];

	cfs_rq->throttle_count = pcfs_rq->throttle_count;
	cfs_rq->throttled_clock_pelt = rq_clock_pelt(cpu_rq(cpu));
}

/* conditionally throttle active cfs_rq's from put_prev_entity() */
static bool check_cfs_rq_runtime(struct cfs_rq *cfs_rq)
{
	if (!cfs_bandwidth_used())
		return false;

	if (likely(!cfs_rq->runtime_enabled || cfs_rq->runtime_remaining > 0))
		return false;

	/*
	 * it's possible for a throttled entity to be forced into a running
	 * state (e.g. set_curr_task), in this case we're finished.
	 */
	if (cfs_rq_throttled(cfs_rq))
		return true;

	return throttle_cfs_rq(cfs_rq);
}

static enum hrtimer_restart sched_cfs_slack_timer(struct hrtimer *timer)
{
	struct cfs_bandwidth *cfs_b =
		container_of(timer, struct cfs_bandwidth, slack_timer);

	do_sched_cfs_slack_timer(cfs_b);

	return HRTIMER_NORESTART;
}

extern const u64 max_cfs_quota_period;

static enum hrtimer_restart sched_cfs_period_timer(struct hrtimer *timer)
{
	struct cfs_bandwidth *cfs_b =
		container_of(timer, struct cfs_bandwidth, period_timer);
	unsigned long flags;
	int overrun;
	int idle = 0;
	int count = 0;

	raw_spin_lock_irqsave(&cfs_b->lock, flags);
	for (;;) {
		overrun = hrtimer_forward_now(timer, cfs_b->period);
		if (!overrun)
			break;

		idle = do_sched_cfs_period_timer(cfs_b, overrun, flags);

		if (++count > 3) {
			u64 new, old = ktime_to_ns(cfs_b->period);

			/*
			 * Grow period by a factor of 2 to avoid losing precision.
			 * Precision loss in the quota/period ratio can cause __cfs_schedulable
			 * to fail.
			 */
			new = old * 2;
			if (new < max_cfs_quota_period) {
				cfs_b->period = ns_to_ktime(new);
				cfs_b->quota *= 2;
				cfs_b->burst *= 2;

				pr_warn_ratelimited(
	"cfs_period_timer[cpu%d]: period too short, scaling up (new cfs_period_us = %lld, cfs_quota_us = %lld)\n",
					smp_processor_id(),
					div_u64(new, NSEC_PER_USEC),
					div_u64(cfs_b->quota, NSEC_PER_USEC));
			} else {
				pr_warn_ratelimited(
	"cfs_period_timer[cpu%d]: period too short, but cannot scale up without losing precision (cfs_period_us = %lld, cfs_quota_us = %lld)\n",
					smp_processor_id(),
					div_u64(old, NSEC_PER_USEC),
					div_u64(cfs_b->quota, NSEC_PER_USEC));
			}

			/* reset count so we don't come right back in here */
			count = 0;
		}
	}
	if (idle)
		cfs_b->period_active = 0;
	raw_spin_unlock_irqrestore(&cfs_b->lock, flags);

	return idle ? HRTIMER_NORESTART : HRTIMER_RESTART;
}

void init_cfs_bandwidth(struct cfs_bandwidth *cfs_b, struct cfs_bandwidth *parent)
{
	raw_spin_lock_init(&cfs_b->lock);
	cfs_b->runtime = 0;
	cfs_b->quota = RUNTIME_INF;
	cfs_b->period = ns_to_ktime(default_cfs_period());
	cfs_b->burst = 0;
	cfs_b->hierarchical_quota = parent ? parent->hierarchical_quota : RUNTIME_INF;

	INIT_LIST_HEAD(&cfs_b->throttled_cfs_rq);
	hrtimer_init(&cfs_b->period_timer, CLOCK_MONOTONIC, HRTIMER_MODE_ABS_PINNED);
	cfs_b->period_timer.function = sched_cfs_period_timer;

	/* Add a random offset so that timers interleave */
	hrtimer_set_expires(&cfs_b->period_timer,
			    get_random_u32_below(cfs_b->period));
	hrtimer_init(&cfs_b->slack_timer, CLOCK_MONOTONIC, HRTIMER_MODE_REL);
	cfs_b->slack_timer.function = sched_cfs_slack_timer;
	cfs_b->slack_started = false;
}

static void init_cfs_rq_runtime(struct cfs_rq *cfs_rq)
{
	cfs_rq->runtime_enabled = 0;
	INIT_LIST_HEAD(&cfs_rq->throttled_list);
	INIT_LIST_HEAD(&cfs_rq->throttled_csd_list);
}

void start_cfs_bandwidth(struct cfs_bandwidth *cfs_b)
{
	lockdep_assert_held(&cfs_b->lock);

	if (cfs_b->period_active)
		return;

	cfs_b->period_active = 1;
	hrtimer_forward_now(&cfs_b->period_timer, cfs_b->period);
	hrtimer_start_expires(&cfs_b->period_timer, HRTIMER_MODE_ABS_PINNED);
}

static void destroy_cfs_bandwidth(struct cfs_bandwidth *cfs_b)
{
	int __maybe_unused i;

	/* init_cfs_bandwidth() was not called */
	if (!cfs_b->throttled_cfs_rq.next)
		return;

	hrtimer_cancel(&cfs_b->period_timer);
	hrtimer_cancel(&cfs_b->slack_timer);

	/*
	 * It is possible that we still have some cfs_rq's pending on a CSD
	 * list, though this race is very rare. In order for this to occur, we
	 * must have raced with the last task leaving the group while there
	 * exist throttled cfs_rq(s), and the period_timer must have queued the
	 * CSD item but the remote cpu has not yet processed it. To handle this,
	 * we can simply flush all pending CSD work inline here. We're
	 * guaranteed at this point that no additional cfs_rq of this group can
	 * join a CSD list.
	 */
#ifdef CONFIG_SMP
	for_each_possible_cpu(i) {
		struct rq *rq = cpu_rq(i);
		unsigned long flags;

		if (list_empty(&rq->cfsb_csd_list))
			continue;

		local_irq_save(flags);
		__cfsb_csd_unthrottle(rq);
		local_irq_restore(flags);
	}
#endif
}

/*
 * Both these CPU hotplug callbacks race against unregister_fair_sched_group()
 *
 * The race is harmless, since modifying bandwidth settings of unhooked group
 * bits doesn't do much.
 */

/* cpu online callback */
static void __maybe_unused update_runtime_enabled(struct rq *rq)
{
	struct task_group *tg;

	lockdep_assert_rq_held(rq);

	rcu_read_lock();
	list_for_each_entry_rcu(tg, &task_groups, list) {
		struct cfs_bandwidth *cfs_b = &tg->cfs_bandwidth;
		struct cfs_rq *cfs_rq = tg->cfs_rq[cpu_of(rq)];

		raw_spin_lock(&cfs_b->lock);
		cfs_rq->runtime_enabled = cfs_b->quota != RUNTIME_INF;
		raw_spin_unlock(&cfs_b->lock);
	}
	rcu_read_unlock();
}

/* cpu offline callback */
static void __maybe_unused unthrottle_offline_cfs_rqs(struct rq *rq)
{
	struct task_group *tg;

	lockdep_assert_rq_held(rq);

	/*
	 * The rq clock has already been updated in the
	 * set_rq_offline(), so we should skip updating
	 * the rq clock again in unthrottle_cfs_rq().
	 */
	rq_clock_start_loop_update(rq);

	rcu_read_lock();
	list_for_each_entry_rcu(tg, &task_groups, list) {
		struct cfs_rq *cfs_rq = tg->cfs_rq[cpu_of(rq)];

		if (!cfs_rq->runtime_enabled)
			continue;

		/*
		 * clock_task is not advancing so we just need to make sure
		 * there's some valid quota amount
		 */
		cfs_rq->runtime_remaining = 1;
		/*
		 * Offline rq is schedulable till CPU is completely disabled
		 * in take_cpu_down(), so we prevent new cfs throttling here.
		 */
		cfs_rq->runtime_enabled = 0;

		if (cfs_rq_throttled(cfs_rq))
			unthrottle_cfs_rq(cfs_rq);
	}
	rcu_read_unlock();

	rq_clock_stop_loop_update(rq);
}

bool cfs_task_bw_constrained(struct task_struct *p)
{
	struct cfs_rq *cfs_rq = task_cfs_rq(p);

	if (!cfs_bandwidth_used())
		return false;

	if (cfs_rq->runtime_enabled ||
	    tg_cfs_bandwidth(cfs_rq->tg)->hierarchical_quota != RUNTIME_INF)
		return true;

	return false;
}

#ifdef CONFIG_NO_HZ_FULL
/* called from pick_next_task_fair() */
static void sched_fair_update_stop_tick(struct rq *rq, struct task_struct *p)
{
	int cpu = cpu_of(rq);

	if (!sched_feat(HZ_BW) || !cfs_bandwidth_used())
		return;

	if (!tick_nohz_full_cpu(cpu))
		return;

	if (rq->nr_running != 1)
		return;

	/*
	 *  We know there is only one task runnable and we've just picked it. The
	 *  normal enqueue path will have cleared TICK_DEP_BIT_SCHED if we will
	 *  be otherwise able to stop the tick. Just need to check if we are using
	 *  bandwidth control.
	 */
	if (cfs_task_bw_constrained(p))
		tick_nohz_dep_set_cpu(cpu, TICK_DEP_BIT_SCHED);
}
#endif

#else /* CONFIG_CFS_BANDWIDTH */

static inline bool cfs_bandwidth_used(void)
{
	return false;
}

static void account_cfs_rq_runtime(struct cfs_rq *cfs_rq, u64 delta_exec) {}
static bool check_cfs_rq_runtime(struct cfs_rq *cfs_rq) { return false; }
static void check_enqueue_throttle(struct cfs_rq *cfs_rq) {}
static inline void sync_throttle(struct task_group *tg, int cpu) {}
static __always_inline void return_cfs_rq_runtime(struct cfs_rq *cfs_rq) {}

static inline int cfs_rq_throttled(struct cfs_rq *cfs_rq)
{
	return 0;
}

static inline int throttled_hierarchy(struct cfs_rq *cfs_rq)
{
	return 0;
}

static inline int throttled_lb_pair(struct task_group *tg,
				    int src_cpu, int dest_cpu)
{
	return 0;
}

#ifdef CONFIG_FAIR_GROUP_SCHED
void init_cfs_bandwidth(struct cfs_bandwidth *cfs_b, struct cfs_bandwidth *parent) {}
static void init_cfs_rq_runtime(struct cfs_rq *cfs_rq) {}
#endif

static inline struct cfs_bandwidth *tg_cfs_bandwidth(struct task_group *tg)
{
	return NULL;
}
static inline void destroy_cfs_bandwidth(struct cfs_bandwidth *cfs_b) {}
static inline void update_runtime_enabled(struct rq *rq) {}
static inline void unthrottle_offline_cfs_rqs(struct rq *rq) {}
#ifdef CONFIG_CGROUP_SCHED
bool cfs_task_bw_constrained(struct task_struct *p)
{
	return false;
}
#endif
#endif /* CONFIG_CFS_BANDWIDTH */

#if !defined(CONFIG_CFS_BANDWIDTH) || !defined(CONFIG_NO_HZ_FULL)
static inline void sched_fair_update_stop_tick(struct rq *rq, struct task_struct *p) {}
#endif

/**************************************************
 * CFS operations on tasks:
 */

#ifdef CONFIG_SCHED_HRTICK
static void hrtick_start_fair(struct rq *rq, struct task_struct *p)
{
	struct sched_entity *se = &p->se;

	SCHED_WARN_ON(task_rq(p) != rq);

	if (rq->cfs.h_nr_running > 1) {
		u64 ran = se->sum_exec_runtime - se->prev_sum_exec_runtime;
		u64 slice = se->slice;
		s64 delta = slice - ran;

		if (delta < 0) {
			if (task_current(rq, p))
				resched_curr(rq);
			return;
		}
		hrtick_start(rq, delta);
	}
}

/*
 * called from enqueue/dequeue and updates the hrtick when the
 * current task is from our class and nr_running is low enough
 * to matter.
 */
static void hrtick_update(struct rq *rq)
{
	struct task_struct *curr = rq->curr;

	if (!hrtick_enabled_fair(rq) || curr->sched_class != &fair_sched_class)
		return;

	hrtick_start_fair(rq, curr);
}
#else /* !CONFIG_SCHED_HRTICK */
static inline void
hrtick_start_fair(struct rq *rq, struct task_struct *p)
{
}

static inline void hrtick_update(struct rq *rq)
{
}
#endif

#ifdef CONFIG_SMP
static inline bool cpu_overutilized(int cpu)
{
	unsigned long  rq_util_min, rq_util_max;

	if (!sched_energy_enabled())
		return false;

	rq_util_min = uclamp_rq_get(cpu_rq(cpu), UCLAMP_MIN);
	rq_util_max = uclamp_rq_get(cpu_rq(cpu), UCLAMP_MAX);

	/* Return true only if the utilization doesn't fit CPU's capacity */
	return !util_fits_cpu(cpu_util_cfs(cpu), rq_util_min, rq_util_max, cpu);
}

<<<<<<< HEAD
static inline void set_rd_overutilized_status(struct root_domain *rd,
					      unsigned int status)
{
	if (!sched_energy_enabled())
		return;

	WRITE_ONCE(rd->overutilized, status);
	trace_sched_overutilized_tp(rd, !!status);
=======
/*
 * overutilized value make sense only if EAS is enabled
 */
static inline bool is_rd_overutilized(struct root_domain *rd)
{
	return !sched_energy_enabled() || READ_ONCE(rd->overutilized);
}

static inline void set_rd_overutilized(struct root_domain *rd, bool flag)
{
	if (!sched_energy_enabled())
		return;

	WRITE_ONCE(rd->overutilized, flag);
	trace_sched_overutilized_tp(rd, flag);
>>>>>>> 2d002356
}

static inline void check_update_overutilized_status(struct rq *rq)
{
	/*
	 * overutilized field is used for load balancing decisions only
	 * if energy aware scheduler is being used
	 */
<<<<<<< HEAD
	if (!sched_energy_enabled())
		return;

	if (!READ_ONCE(rq->rd->overutilized) && cpu_overutilized(rq->cpu))
		set_rd_overutilized_status(rq->rd, SG_OVERUTILIZED);
=======

	if (!is_rd_overutilized(rq->rd) && cpu_overutilized(rq->cpu))
		set_rd_overutilized(rq->rd, 1);
>>>>>>> 2d002356
}
#else
static inline void check_update_overutilized_status(struct rq *rq) { }
#endif

/* Runqueue only has SCHED_IDLE tasks enqueued */
static int sched_idle_rq(struct rq *rq)
{
	return unlikely(rq->nr_running == rq->cfs.idle_h_nr_running &&
			rq->nr_running);
}

#ifdef CONFIG_SMP
static int sched_idle_cpu(int cpu)
{
	return sched_idle_rq(cpu_rq(cpu));
}
#endif

/*
 * The enqueue_task method is called before nr_running is
 * increased. Here we update the fair scheduling stats and
 * then put the task into the rbtree:
 */
static void
enqueue_task_fair(struct rq *rq, struct task_struct *p, int flags)
{
	struct cfs_rq *cfs_rq;
	struct sched_entity *se = &p->se;
	int idle_h_nr_running = task_has_idle_policy(p);
	int task_new = !(flags & ENQUEUE_WAKEUP);

	/*
	 * The code below (indirectly) updates schedutil which looks at
	 * the cfs_rq utilization to select a frequency.
	 * Let's add the task's estimated utilization to the cfs_rq's
	 * estimated utilization, before we update schedutil.
	 */
	util_est_enqueue(&rq->cfs, p);

	/*
	 * If in_iowait is set, the code below may not trigger any cpufreq
	 * utilization updates, so do it here explicitly with the IOWAIT flag
	 * passed.
	 */
	if (p->in_iowait)
		cpufreq_update_util(rq, SCHED_CPUFREQ_IOWAIT);

	for_each_sched_entity(se) {
		if (se->on_rq)
			break;
		cfs_rq = cfs_rq_of(se);
		enqueue_entity(cfs_rq, se, flags);

		cfs_rq->h_nr_running++;
		cfs_rq->idle_h_nr_running += idle_h_nr_running;

		if (cfs_rq_is_idle(cfs_rq))
			idle_h_nr_running = 1;

		/* end evaluation on encountering a throttled cfs_rq */
		if (cfs_rq_throttled(cfs_rq))
			goto enqueue_throttle;

		flags = ENQUEUE_WAKEUP;
	}

	for_each_sched_entity(se) {
		cfs_rq = cfs_rq_of(se);

		update_load_avg(cfs_rq, se, UPDATE_TG);
		se_update_runnable(se);
		update_cfs_group(se);

		cfs_rq->h_nr_running++;
		cfs_rq->idle_h_nr_running += idle_h_nr_running;

		if (cfs_rq_is_idle(cfs_rq))
			idle_h_nr_running = 1;

		/* end evaluation on encountering a throttled cfs_rq */
		if (cfs_rq_throttled(cfs_rq))
			goto enqueue_throttle;
	}

	/* At this point se is NULL and we are at root level*/
	add_nr_running(rq, 1);

	/*
	 * Since new tasks are assigned an initial util_avg equal to
	 * half of the spare capacity of their CPU, tiny tasks have the
	 * ability to cross the overutilized threshold, which will
	 * result in the load balancer ruining all the task placement
	 * done by EAS. As a way to mitigate that effect, do not account
	 * for the first enqueue operation of new tasks during the
	 * overutilized flag detection.
	 *
	 * A better way of solving this problem would be to wait for
	 * the PELT signals of tasks to converge before taking them
	 * into account, but that is not straightforward to implement,
	 * and the following generally works well enough in practice.
	 */
	if (!task_new)
		check_update_overutilized_status(rq);

enqueue_throttle:
	assert_list_leaf_cfs_rq(rq);

	hrtick_update(rq);
}

static void set_next_buddy(struct sched_entity *se);

/*
 * The dequeue_task method is called before nr_running is
 * decreased. We remove the task from the rbtree and
 * update the fair scheduling stats:
 */
static void dequeue_task_fair(struct rq *rq, struct task_struct *p, int flags)
{
	struct cfs_rq *cfs_rq;
	struct sched_entity *se = &p->se;
	int task_sleep = flags & DEQUEUE_SLEEP;
	int idle_h_nr_running = task_has_idle_policy(p);
	bool was_sched_idle = sched_idle_rq(rq);

	util_est_dequeue(&rq->cfs, p);

	for_each_sched_entity(se) {
		cfs_rq = cfs_rq_of(se);
		dequeue_entity(cfs_rq, se, flags);

		cfs_rq->h_nr_running--;
		cfs_rq->idle_h_nr_running -= idle_h_nr_running;

		if (cfs_rq_is_idle(cfs_rq))
			idle_h_nr_running = 1;

		/* end evaluation on encountering a throttled cfs_rq */
		if (cfs_rq_throttled(cfs_rq))
			goto dequeue_throttle;

		/* Don't dequeue parent if it has other entities besides us */
		if (cfs_rq->load.weight) {
			/* Avoid re-evaluating load for this entity: */
			se = parent_entity(se);
			/*
			 * Bias pick_next to pick a task from this cfs_rq, as
			 * p is sleeping when it is within its sched_slice.
			 */
			if (task_sleep && se && !throttled_hierarchy(cfs_rq))
				set_next_buddy(se);
			break;
		}
		flags |= DEQUEUE_SLEEP;
	}

	for_each_sched_entity(se) {
		cfs_rq = cfs_rq_of(se);

		update_load_avg(cfs_rq, se, UPDATE_TG);
		se_update_runnable(se);
		update_cfs_group(se);

		cfs_rq->h_nr_running--;
		cfs_rq->idle_h_nr_running -= idle_h_nr_running;

		if (cfs_rq_is_idle(cfs_rq))
			idle_h_nr_running = 1;

		/* end evaluation on encountering a throttled cfs_rq */
		if (cfs_rq_throttled(cfs_rq))
			goto dequeue_throttle;

	}

	/* At this point se is NULL and we are at root level*/
	sub_nr_running(rq, 1);

	/* balance early to pull high priority tasks */
	if (unlikely(!was_sched_idle && sched_idle_rq(rq)))
		rq->next_balance = jiffies;

dequeue_throttle:
	util_est_update(&rq->cfs, p, task_sleep);
	hrtick_update(rq);
}

#ifdef CONFIG_SMP

/* Working cpumask for: sched_balance_rq(), sched_balance_newidle(). */
static DEFINE_PER_CPU(cpumask_var_t, load_balance_mask);
static DEFINE_PER_CPU(cpumask_var_t, select_rq_mask);
static DEFINE_PER_CPU(cpumask_var_t, should_we_balance_tmpmask);

#ifdef CONFIG_NO_HZ_COMMON

static struct {
	cpumask_var_t idle_cpus_mask;
	atomic_t nr_cpus;
	int has_blocked;		/* Idle CPUS has blocked load */
	int needs_update;		/* Newly idle CPUs need their next_balance collated */
	unsigned long next_balance;     /* in jiffy units */
	unsigned long next_blocked;	/* Next update of blocked load in jiffies */
} nohz ____cacheline_aligned;

#endif /* CONFIG_NO_HZ_COMMON */

static unsigned long cpu_load(struct rq *rq)
{
	return cfs_rq_load_avg(&rq->cfs);
}

/*
 * cpu_load_without - compute CPU load without any contributions from *p
 * @cpu: the CPU which load is requested
 * @p: the task which load should be discounted
 *
 * The load of a CPU is defined by the load of tasks currently enqueued on that
 * CPU as well as tasks which are currently sleeping after an execution on that
 * CPU.
 *
 * This method returns the load of the specified CPU by discounting the load of
 * the specified task, whenever the task is currently contributing to the CPU
 * load.
 */
static unsigned long cpu_load_without(struct rq *rq, struct task_struct *p)
{
	struct cfs_rq *cfs_rq;
	unsigned int load;

	/* Task has no contribution or is new */
	if (cpu_of(rq) != task_cpu(p) || !READ_ONCE(p->se.avg.last_update_time))
		return cpu_load(rq);

	cfs_rq = &rq->cfs;
	load = READ_ONCE(cfs_rq->avg.load_avg);

	/* Discount task's util from CPU's util */
	lsub_positive(&load, task_h_load(p));

	return load;
}

static unsigned long cpu_runnable(struct rq *rq)
{
	return cfs_rq_runnable_avg(&rq->cfs);
}

static unsigned long cpu_runnable_without(struct rq *rq, struct task_struct *p)
{
	struct cfs_rq *cfs_rq;
	unsigned int runnable;

	/* Task has no contribution or is new */
	if (cpu_of(rq) != task_cpu(p) || !READ_ONCE(p->se.avg.last_update_time))
		return cpu_runnable(rq);

	cfs_rq = &rq->cfs;
	runnable = READ_ONCE(cfs_rq->avg.runnable_avg);

	/* Discount task's runnable from CPU's runnable */
	lsub_positive(&runnable, p->se.avg.runnable_avg);

	return runnable;
}

static unsigned long capacity_of(int cpu)
{
	return cpu_rq(cpu)->cpu_capacity;
}

static void record_wakee(struct task_struct *p)
{
	/*
	 * Only decay a single time; tasks that have less then 1 wakeup per
	 * jiffy will not have built up many flips.
	 */
	if (time_after(jiffies, current->wakee_flip_decay_ts + HZ)) {
		current->wakee_flips >>= 1;
		current->wakee_flip_decay_ts = jiffies;
	}

	if (current->last_wakee != p) {
		current->last_wakee = p;
		current->wakee_flips++;
	}
}

/*
 * Detect M:N waker/wakee relationships via a switching-frequency heuristic.
 *
 * A waker of many should wake a different task than the one last awakened
 * at a frequency roughly N times higher than one of its wakees.
 *
 * In order to determine whether we should let the load spread vs consolidating
 * to shared cache, we look for a minimum 'flip' frequency of llc_size in one
 * partner, and a factor of lls_size higher frequency in the other.
 *
 * With both conditions met, we can be relatively sure that the relationship is
 * non-monogamous, with partner count exceeding socket size.
 *
 * Waker/wakee being client/server, worker/dispatcher, interrupt source or
 * whatever is irrelevant, spread criteria is apparent partner count exceeds
 * socket size.
 */
static int wake_wide(struct task_struct *p)
{
	unsigned int master = current->wakee_flips;
	unsigned int slave = p->wakee_flips;
	int factor = __this_cpu_read(sd_llc_size);

	if (master < slave)
		swap(master, slave);
	if (slave < factor || master < slave * factor)
		return 0;
	return 1;
}

/*
 * The purpose of wake_affine() is to quickly determine on which CPU we can run
 * soonest. For the purpose of speed we only consider the waking and previous
 * CPU.
 *
 * wake_affine_idle() - only considers 'now', it check if the waking CPU is
 *			cache-affine and is (or	will be) idle.
 *
 * wake_affine_weight() - considers the weight to reflect the average
 *			  scheduling latency of the CPUs. This seems to work
 *			  for the overloaded case.
 */
static int
wake_affine_idle(int this_cpu, int prev_cpu, int sync)
{
	/*
	 * If this_cpu is idle, it implies the wakeup is from interrupt
	 * context. Only allow the move if cache is shared. Otherwise an
	 * interrupt intensive workload could force all tasks onto one
	 * node depending on the IO topology or IRQ affinity settings.
	 *
	 * If the prev_cpu is idle and cache affine then avoid a migration.
	 * There is no guarantee that the cache hot data from an interrupt
	 * is more important than cache hot data on the prev_cpu and from
	 * a cpufreq perspective, it's better to have higher utilisation
	 * on one CPU.
	 */
	if (available_idle_cpu(this_cpu) && cpus_share_cache(this_cpu, prev_cpu))
		return available_idle_cpu(prev_cpu) ? prev_cpu : this_cpu;

	if (sync && cpu_rq(this_cpu)->nr_running == 1)
		return this_cpu;

	if (available_idle_cpu(prev_cpu))
		return prev_cpu;

	return nr_cpumask_bits;
}

static int
wake_affine_weight(struct sched_domain *sd, struct task_struct *p,
		   int this_cpu, int prev_cpu, int sync)
{
	s64 this_eff_load, prev_eff_load;
	unsigned long task_load;

	this_eff_load = cpu_load(cpu_rq(this_cpu));

	if (sync) {
		unsigned long current_load = task_h_load(current);

		if (current_load > this_eff_load)
			return this_cpu;

		this_eff_load -= current_load;
	}

	task_load = task_h_load(p);

	this_eff_load += task_load;
	if (sched_feat(WA_BIAS))
		this_eff_load *= 100;
	this_eff_load *= capacity_of(prev_cpu);

	prev_eff_load = cpu_load(cpu_rq(prev_cpu));
	prev_eff_load -= task_load;
	if (sched_feat(WA_BIAS))
		prev_eff_load *= 100 + (sd->imbalance_pct - 100) / 2;
	prev_eff_load *= capacity_of(this_cpu);

	/*
	 * If sync, adjust the weight of prev_eff_load such that if
	 * prev_eff == this_eff that select_idle_sibling() will consider
	 * stacking the wakee on top of the waker if no other CPU is
	 * idle.
	 */
	if (sync)
		prev_eff_load += 1;

	return this_eff_load < prev_eff_load ? this_cpu : nr_cpumask_bits;
}

static int wake_affine(struct sched_domain *sd, struct task_struct *p,
		       int this_cpu, int prev_cpu, int sync)
{
	int target = nr_cpumask_bits;

	if (sched_feat(WA_IDLE))
		target = wake_affine_idle(this_cpu, prev_cpu, sync);

	if (sched_feat(WA_WEIGHT) && target == nr_cpumask_bits)
		target = wake_affine_weight(sd, p, this_cpu, prev_cpu, sync);

	schedstat_inc(p->stats.nr_wakeups_affine_attempts);
	if (target != this_cpu)
		return prev_cpu;

	schedstat_inc(sd->ttwu_move_affine);
	schedstat_inc(p->stats.nr_wakeups_affine);
	return target;
}

static struct sched_group *
sched_balance_find_dst_group(struct sched_domain *sd, struct task_struct *p, int this_cpu);

/*
 * sched_balance_find_dst_group_cpu - find the idlest CPU among the CPUs in the group.
 */
static int
sched_balance_find_dst_group_cpu(struct sched_group *group, struct task_struct *p, int this_cpu)
{
	unsigned long load, min_load = ULONG_MAX;
	unsigned int min_exit_latency = UINT_MAX;
	u64 latest_idle_timestamp = 0;
	int least_loaded_cpu = this_cpu;
	int shallowest_idle_cpu = -1;
	int i;

	/* Check if we have any choice: */
	if (group->group_weight == 1)
		return cpumask_first(sched_group_span(group));

	/* Traverse only the allowed CPUs */
	for_each_cpu_and(i, sched_group_span(group), p->cpus_ptr) {
		struct rq *rq = cpu_rq(i);

		if (!sched_core_cookie_match(rq, p))
			continue;

		if (sched_idle_cpu(i))
			return i;

		if (available_idle_cpu(i)) {
			struct cpuidle_state *idle = idle_get_state(rq);
			if (idle && idle->exit_latency < min_exit_latency) {
				/*
				 * We give priority to a CPU whose idle state
				 * has the smallest exit latency irrespective
				 * of any idle timestamp.
				 */
				min_exit_latency = idle->exit_latency;
				latest_idle_timestamp = rq->idle_stamp;
				shallowest_idle_cpu = i;
			} else if ((!idle || idle->exit_latency == min_exit_latency) &&
				   rq->idle_stamp > latest_idle_timestamp) {
				/*
				 * If equal or no active idle state, then
				 * the most recently idled CPU might have
				 * a warmer cache.
				 */
				latest_idle_timestamp = rq->idle_stamp;
				shallowest_idle_cpu = i;
			}
		} else if (shallowest_idle_cpu == -1) {
			load = cpu_load(cpu_rq(i));
			if (load < min_load) {
				min_load = load;
				least_loaded_cpu = i;
			}
		}
	}

	return shallowest_idle_cpu != -1 ? shallowest_idle_cpu : least_loaded_cpu;
}

static inline int sched_balance_find_dst_cpu(struct sched_domain *sd, struct task_struct *p,
				  int cpu, int prev_cpu, int sd_flag)
{
	int new_cpu = cpu;

	if (!cpumask_intersects(sched_domain_span(sd), p->cpus_ptr))
		return prev_cpu;

	/*
	 * We need task's util for cpu_util_without, sync it up to
	 * prev_cpu's last_update_time.
	 */
	if (!(sd_flag & SD_BALANCE_FORK))
		sync_entity_load_avg(&p->se);

	while (sd) {
		struct sched_group *group;
		struct sched_domain *tmp;
		int weight;

		if (!(sd->flags & sd_flag)) {
			sd = sd->child;
			continue;
		}

		group = sched_balance_find_dst_group(sd, p, cpu);
		if (!group) {
			sd = sd->child;
			continue;
		}

		new_cpu = sched_balance_find_dst_group_cpu(group, p, cpu);
		if (new_cpu == cpu) {
			/* Now try balancing at a lower domain level of 'cpu': */
			sd = sd->child;
			continue;
		}

		/* Now try balancing at a lower domain level of 'new_cpu': */
		cpu = new_cpu;
		weight = sd->span_weight;
		sd = NULL;
		for_each_domain(cpu, tmp) {
			if (weight <= tmp->span_weight)
				break;
			if (tmp->flags & sd_flag)
				sd = tmp;
		}
	}

	return new_cpu;
}

static inline int __select_idle_cpu(int cpu, struct task_struct *p)
{
	if ((available_idle_cpu(cpu) || sched_idle_cpu(cpu)) &&
	    sched_cpu_cookie_match(cpu_rq(cpu), p))
		return cpu;

	return -1;
}

#ifdef CONFIG_SCHED_SMT
DEFINE_STATIC_KEY_FALSE(sched_smt_present);
EXPORT_SYMBOL_GPL(sched_smt_present);

static inline void set_idle_cores(int cpu, int val)
{
	struct sched_domain_shared *sds;

	sds = rcu_dereference(per_cpu(sd_llc_shared, cpu));
	if (sds)
		WRITE_ONCE(sds->has_idle_cores, val);
}

static inline bool test_idle_cores(int cpu)
{
	struct sched_domain_shared *sds;

	sds = rcu_dereference(per_cpu(sd_llc_shared, cpu));
	if (sds)
		return READ_ONCE(sds->has_idle_cores);

	return false;
}

/*
 * Scans the local SMT mask to see if the entire core is idle, and records this
 * information in sd_llc_shared->has_idle_cores.
 *
 * Since SMT siblings share all cache levels, inspecting this limited remote
 * state should be fairly cheap.
 */
void __update_idle_core(struct rq *rq)
{
	int core = cpu_of(rq);
	int cpu;

	rcu_read_lock();
	if (test_idle_cores(core))
		goto unlock;

	for_each_cpu(cpu, cpu_smt_mask(core)) {
		if (cpu == core)
			continue;

		if (!available_idle_cpu(cpu))
			goto unlock;
	}

	set_idle_cores(core, 1);
unlock:
	rcu_read_unlock();
}

/*
 * Scan the entire LLC domain for idle cores; this dynamically switches off if
 * there are no idle cores left in the system; tracked through
 * sd_llc->shared->has_idle_cores and enabled through update_idle_core() above.
 */
static int select_idle_core(struct task_struct *p, int core, struct cpumask *cpus, int *idle_cpu)
{
	bool idle = true;
	int cpu;

	for_each_cpu(cpu, cpu_smt_mask(core)) {
		if (!available_idle_cpu(cpu)) {
			idle = false;
			if (*idle_cpu == -1) {
				if (sched_idle_cpu(cpu) && cpumask_test_cpu(cpu, cpus)) {
					*idle_cpu = cpu;
					break;
				}
				continue;
			}
			break;
		}
		if (*idle_cpu == -1 && cpumask_test_cpu(cpu, cpus))
			*idle_cpu = cpu;
	}

	if (idle)
		return core;

	cpumask_andnot(cpus, cpus, cpu_smt_mask(core));
	return -1;
}

/*
 * Scan the local SMT mask for idle CPUs.
 */
static int select_idle_smt(struct task_struct *p, struct sched_domain *sd, int target)
{
	int cpu;

	for_each_cpu_and(cpu, cpu_smt_mask(target), p->cpus_ptr) {
		if (cpu == target)
			continue;
		/*
		 * Check if the CPU is in the LLC scheduling domain of @target.
		 * Due to isolcpus, there is no guarantee that all the siblings are in the domain.
		 */
		if (!cpumask_test_cpu(cpu, sched_domain_span(sd)))
			continue;
		if (available_idle_cpu(cpu) || sched_idle_cpu(cpu))
			return cpu;
	}

	return -1;
}

#else /* CONFIG_SCHED_SMT */

static inline void set_idle_cores(int cpu, int val)
{
}

static inline bool test_idle_cores(int cpu)
{
	return false;
}

static inline int select_idle_core(struct task_struct *p, int core, struct cpumask *cpus, int *idle_cpu)
{
	return __select_idle_cpu(core, p);
}

static inline int select_idle_smt(struct task_struct *p, struct sched_domain *sd, int target)
{
	return -1;
}

#endif /* CONFIG_SCHED_SMT */

/*
 * Scan the LLC domain for idle CPUs; this is dynamically regulated by
 * comparing the average scan cost (tracked in sd->avg_scan_cost) against the
 * average idle time for this rq (as found in rq->avg_idle).
 */
static int select_idle_cpu(struct task_struct *p, struct sched_domain *sd, bool has_idle_core, int target)
{
	struct cpumask *cpus = this_cpu_cpumask_var_ptr(select_rq_mask);
	int i, cpu, idle_cpu = -1, nr = INT_MAX;
	struct sched_domain_shared *sd_share;

	cpumask_and(cpus, sched_domain_span(sd), p->cpus_ptr);

	if (sched_feat(SIS_UTIL)) {
		sd_share = rcu_dereference(per_cpu(sd_llc_shared, target));
		if (sd_share) {
			/* because !--nr is the condition to stop scan */
			nr = READ_ONCE(sd_share->nr_idle_scan) + 1;
			/* overloaded LLC is unlikely to have idle cpu/core */
			if (nr == 1)
				return -1;
		}
	}

	if (static_branch_unlikely(&sched_cluster_active)) {
		struct sched_group *sg = sd->groups;

		if (sg->flags & SD_CLUSTER) {
			for_each_cpu_wrap(cpu, sched_group_span(sg), target + 1) {
				if (!cpumask_test_cpu(cpu, cpus))
					continue;

				if (has_idle_core) {
					i = select_idle_core(p, cpu, cpus, &idle_cpu);
					if ((unsigned int)i < nr_cpumask_bits)
						return i;
				} else {
					if (--nr <= 0)
						return -1;
					idle_cpu = __select_idle_cpu(cpu, p);
					if ((unsigned int)idle_cpu < nr_cpumask_bits)
						return idle_cpu;
				}
			}
			cpumask_andnot(cpus, cpus, sched_group_span(sg));
		}
	}

	for_each_cpu_wrap(cpu, cpus, target + 1) {
		if (has_idle_core) {
			i = select_idle_core(p, cpu, cpus, &idle_cpu);
			if ((unsigned int)i < nr_cpumask_bits)
				return i;

		} else {
			if (--nr <= 0)
				return -1;
			idle_cpu = __select_idle_cpu(cpu, p);
			if ((unsigned int)idle_cpu < nr_cpumask_bits)
				break;
		}
	}

	if (has_idle_core)
		set_idle_cores(target, false);

	return idle_cpu;
}

/*
 * Scan the asym_capacity domain for idle CPUs; pick the first idle one on which
 * the task fits. If no CPU is big enough, but there are idle ones, try to
 * maximize capacity.
 */
static int
select_idle_capacity(struct task_struct *p, struct sched_domain *sd, int target)
{
	unsigned long task_util, util_min, util_max, best_cap = 0;
	int fits, best_fits = 0;
	int cpu, best_cpu = -1;
	struct cpumask *cpus;

	cpus = this_cpu_cpumask_var_ptr(select_rq_mask);
	cpumask_and(cpus, sched_domain_span(sd), p->cpus_ptr);

	task_util = task_util_est(p);
	util_min = uclamp_eff_value(p, UCLAMP_MIN);
	util_max = uclamp_eff_value(p, UCLAMP_MAX);

	for_each_cpu_wrap(cpu, cpus, target) {
		unsigned long cpu_cap = capacity_of(cpu);

		if (!available_idle_cpu(cpu) && !sched_idle_cpu(cpu))
			continue;

		fits = util_fits_cpu(task_util, util_min, util_max, cpu);

		/* This CPU fits with all requirements */
		if (fits > 0)
			return cpu;
		/*
		 * Only the min performance hint (i.e. uclamp_min) doesn't fit.
		 * Look for the CPU with best capacity.
		 */
		else if (fits < 0)
			cpu_cap = get_actual_cpu_capacity(cpu);

		/*
		 * First, select CPU which fits better (-1 being better than 0).
		 * Then, select the one with best capacity at same level.
		 */
		if ((fits < best_fits) ||
		    ((fits == best_fits) && (cpu_cap > best_cap))) {
			best_cap = cpu_cap;
			best_cpu = cpu;
			best_fits = fits;
		}
	}

	return best_cpu;
}

static inline bool asym_fits_cpu(unsigned long util,
				 unsigned long util_min,
				 unsigned long util_max,
				 int cpu)
{
	if (sched_asym_cpucap_active())
		/*
		 * Return true only if the cpu fully fits the task requirements
		 * which include the utilization and the performance hints.
		 */
		return (util_fits_cpu(util, util_min, util_max, cpu) > 0);

	return true;
}

/*
 * Try and locate an idle core/thread in the LLC cache domain.
 */
static int select_idle_sibling(struct task_struct *p, int prev, int target)
{
	bool has_idle_core = false;
	struct sched_domain *sd;
	unsigned long task_util, util_min, util_max;
	int i, recent_used_cpu, prev_aff = -1;

	/*
	 * On asymmetric system, update task utilization because we will check
	 * that the task fits with CPU's capacity.
	 */
	if (sched_asym_cpucap_active()) {
		sync_entity_load_avg(&p->se);
		task_util = task_util_est(p);
		util_min = uclamp_eff_value(p, UCLAMP_MIN);
		util_max = uclamp_eff_value(p, UCLAMP_MAX);
	}

	/*
	 * per-cpu select_rq_mask usage
	 */
	lockdep_assert_irqs_disabled();

	if ((available_idle_cpu(target) || sched_idle_cpu(target)) &&
	    asym_fits_cpu(task_util, util_min, util_max, target))
		return target;

	/*
	 * If the previous CPU is cache affine and idle, don't be stupid:
	 */
	if (prev != target && cpus_share_cache(prev, target) &&
	    (available_idle_cpu(prev) || sched_idle_cpu(prev)) &&
	    asym_fits_cpu(task_util, util_min, util_max, prev)) {

		if (!static_branch_unlikely(&sched_cluster_active) ||
		    cpus_share_resources(prev, target))
			return prev;

		prev_aff = prev;
	}

	/*
	 * Allow a per-cpu kthread to stack with the wakee if the
	 * kworker thread and the tasks previous CPUs are the same.
	 * The assumption is that the wakee queued work for the
	 * per-cpu kthread that is now complete and the wakeup is
	 * essentially a sync wakeup. An obvious example of this
	 * pattern is IO completions.
	 */
	if (is_per_cpu_kthread(current) &&
	    in_task() &&
	    prev == smp_processor_id() &&
	    this_rq()->nr_running <= 1 &&
	    asym_fits_cpu(task_util, util_min, util_max, prev)) {
		return prev;
	}

	/* Check a recently used CPU as a potential idle candidate: */
	recent_used_cpu = p->recent_used_cpu;
	p->recent_used_cpu = prev;
	if (recent_used_cpu != prev &&
	    recent_used_cpu != target &&
	    cpus_share_cache(recent_used_cpu, target) &&
	    (available_idle_cpu(recent_used_cpu) || sched_idle_cpu(recent_used_cpu)) &&
	    cpumask_test_cpu(recent_used_cpu, p->cpus_ptr) &&
	    asym_fits_cpu(task_util, util_min, util_max, recent_used_cpu)) {

		if (!static_branch_unlikely(&sched_cluster_active) ||
		    cpus_share_resources(recent_used_cpu, target))
			return recent_used_cpu;

	} else {
		recent_used_cpu = -1;
	}

	/*
	 * For asymmetric CPU capacity systems, our domain of interest is
	 * sd_asym_cpucapacity rather than sd_llc.
	 */
	if (sched_asym_cpucap_active()) {
		sd = rcu_dereference(per_cpu(sd_asym_cpucapacity, target));
		/*
		 * On an asymmetric CPU capacity system where an exclusive
		 * cpuset defines a symmetric island (i.e. one unique
		 * capacity_orig value through the cpuset), the key will be set
		 * but the CPUs within that cpuset will not have a domain with
		 * SD_ASYM_CPUCAPACITY. These should follow the usual symmetric
		 * capacity path.
		 */
		if (sd) {
			i = select_idle_capacity(p, sd, target);
			return ((unsigned)i < nr_cpumask_bits) ? i : target;
		}
	}

	sd = rcu_dereference(per_cpu(sd_llc, target));
	if (!sd)
		return target;

	if (sched_smt_active()) {
		has_idle_core = test_idle_cores(target);

		if (!has_idle_core && cpus_share_cache(prev, target)) {
			i = select_idle_smt(p, sd, prev);
			if ((unsigned int)i < nr_cpumask_bits)
				return i;
		}
	}

	i = select_idle_cpu(p, sd, has_idle_core, target);
	if ((unsigned)i < nr_cpumask_bits)
		return i;

	/*
	 * For cluster machines which have lower sharing cache like L2 or
	 * LLC Tag, we tend to find an idle CPU in the target's cluster
	 * first. But prev_cpu or recent_used_cpu may also be a good candidate,
	 * use them if possible when no idle CPU found in select_idle_cpu().
	 */
	if ((unsigned int)prev_aff < nr_cpumask_bits)
		return prev_aff;
	if ((unsigned int)recent_used_cpu < nr_cpumask_bits)
		return recent_used_cpu;

	return target;
}

/**
 * cpu_util() - Estimates the amount of CPU capacity used by CFS tasks.
 * @cpu: the CPU to get the utilization for
 * @p: task for which the CPU utilization should be predicted or NULL
 * @dst_cpu: CPU @p migrates to, -1 if @p moves from @cpu or @p == NULL
 * @boost: 1 to enable boosting, otherwise 0
 *
 * The unit of the return value must be the same as the one of CPU capacity
 * so that CPU utilization can be compared with CPU capacity.
 *
 * CPU utilization is the sum of running time of runnable tasks plus the
 * recent utilization of currently non-runnable tasks on that CPU.
 * It represents the amount of CPU capacity currently used by CFS tasks in
 * the range [0..max CPU capacity] with max CPU capacity being the CPU
 * capacity at f_max.
 *
 * The estimated CPU utilization is defined as the maximum between CPU
 * utilization and sum of the estimated utilization of the currently
 * runnable tasks on that CPU. It preserves a utilization "snapshot" of
 * previously-executed tasks, which helps better deduce how busy a CPU will
 * be when a long-sleeping task wakes up. The contribution to CPU utilization
 * of such a task would be significantly decayed at this point of time.
 *
 * Boosted CPU utilization is defined as max(CPU runnable, CPU utilization).
 * CPU contention for CFS tasks can be detected by CPU runnable > CPU
 * utilization. Boosting is implemented in cpu_util() so that internal
 * users (e.g. EAS) can use it next to external users (e.g. schedutil),
 * latter via cpu_util_cfs_boost().
 *
 * CPU utilization can be higher than the current CPU capacity
 * (f_curr/f_max * max CPU capacity) or even the max CPU capacity because
 * of rounding errors as well as task migrations or wakeups of new tasks.
 * CPU utilization has to be capped to fit into the [0..max CPU capacity]
 * range. Otherwise a group of CPUs (CPU0 util = 121% + CPU1 util = 80%)
 * could be seen as over-utilized even though CPU1 has 20% of spare CPU
 * capacity. CPU utilization is allowed to overshoot current CPU capacity
 * though since this is useful for predicting the CPU capacity required
 * after task migrations (scheduler-driven DVFS).
 *
 * Return: (Boosted) (estimated) utilization for the specified CPU.
 */
static unsigned long
cpu_util(int cpu, struct task_struct *p, int dst_cpu, int boost)
{
	struct cfs_rq *cfs_rq = &cpu_rq(cpu)->cfs;
	unsigned long util = READ_ONCE(cfs_rq->avg.util_avg);
	unsigned long runnable;

	if (boost) {
		runnable = READ_ONCE(cfs_rq->avg.runnable_avg);
		util = max(util, runnable);
	}

	/*
	 * If @dst_cpu is -1 or @p migrates from @cpu to @dst_cpu remove its
	 * contribution. If @p migrates from another CPU to @cpu add its
	 * contribution. In all the other cases @cpu is not impacted by the
	 * migration so its util_avg is already correct.
	 */
	if (p && task_cpu(p) == cpu && dst_cpu != cpu)
		lsub_positive(&util, task_util(p));
	else if (p && task_cpu(p) != cpu && dst_cpu == cpu)
		util += task_util(p);

	if (sched_feat(UTIL_EST)) {
		unsigned long util_est;

		util_est = READ_ONCE(cfs_rq->avg.util_est);

		/*
		 * During wake-up @p isn't enqueued yet and doesn't contribute
		 * to any cpu_rq(cpu)->cfs.avg.util_est.
		 * If @dst_cpu == @cpu add it to "simulate" cpu_util after @p
		 * has been enqueued.
		 *
		 * During exec (@dst_cpu = -1) @p is enqueued and does
		 * contribute to cpu_rq(cpu)->cfs.util_est.
		 * Remove it to "simulate" cpu_util without @p's contribution.
		 *
		 * Despite the task_on_rq_queued(@p) check there is still a
		 * small window for a possible race when an exec
		 * select_task_rq_fair() races with LB's detach_task().
		 *
		 *   detach_task()
		 *     deactivate_task()
		 *       p->on_rq = TASK_ON_RQ_MIGRATING;
		 *       -------------------------------- A
		 *       dequeue_task()                    \
		 *         dequeue_task_fair()              + Race Time
		 *           util_est_dequeue()            /
		 *       -------------------------------- B
		 *
		 * The additional check "current == p" is required to further
		 * reduce the race window.
		 */
		if (dst_cpu == cpu)
			util_est += _task_util_est(p);
		else if (p && unlikely(task_on_rq_queued(p) || current == p))
			lsub_positive(&util_est, _task_util_est(p));

		util = max(util, util_est);
	}

	return min(util, arch_scale_cpu_capacity(cpu));
}

unsigned long cpu_util_cfs(int cpu)
{
	return cpu_util(cpu, NULL, -1, 0);
}

unsigned long cpu_util_cfs_boost(int cpu)
{
	return cpu_util(cpu, NULL, -1, 1);
}

/*
 * cpu_util_without: compute cpu utilization without any contributions from *p
 * @cpu: the CPU which utilization is requested
 * @p: the task which utilization should be discounted
 *
 * The utilization of a CPU is defined by the utilization of tasks currently
 * enqueued on that CPU as well as tasks which are currently sleeping after an
 * execution on that CPU.
 *
 * This method returns the utilization of the specified CPU by discounting the
 * utilization of the specified task, whenever the task is currently
 * contributing to the CPU utilization.
 */
static unsigned long cpu_util_without(int cpu, struct task_struct *p)
{
	/* Task has no contribution or is new */
	if (cpu != task_cpu(p) || !READ_ONCE(p->se.avg.last_update_time))
		p = NULL;

	return cpu_util(cpu, p, -1, 0);
}

/*
 * energy_env - Utilization landscape for energy estimation.
 * @task_busy_time: Utilization contribution by the task for which we test the
 *                  placement. Given by eenv_task_busy_time().
 * @pd_busy_time:   Utilization of the whole perf domain without the task
 *                  contribution. Given by eenv_pd_busy_time().
 * @cpu_cap:        Maximum CPU capacity for the perf domain.
 * @pd_cap:         Entire perf domain capacity. (pd->nr_cpus * cpu_cap).
 */
struct energy_env {
	unsigned long task_busy_time;
	unsigned long pd_busy_time;
	unsigned long cpu_cap;
	unsigned long pd_cap;
};

/*
 * Compute the task busy time for compute_energy(). This time cannot be
 * injected directly into effective_cpu_util() because of the IRQ scaling.
 * The latter only makes sense with the most recent CPUs where the task has
 * run.
 */
static inline void eenv_task_busy_time(struct energy_env *eenv,
				       struct task_struct *p, int prev_cpu)
{
	unsigned long busy_time, max_cap = arch_scale_cpu_capacity(prev_cpu);
	unsigned long irq = cpu_util_irq(cpu_rq(prev_cpu));

	if (unlikely(irq >= max_cap))
		busy_time = max_cap;
	else
		busy_time = scale_irq_capacity(task_util_est(p), irq, max_cap);

	eenv->task_busy_time = busy_time;
}

/*
 * Compute the perf_domain (PD) busy time for compute_energy(). Based on the
 * utilization for each @pd_cpus, it however doesn't take into account
 * clamping since the ratio (utilization / cpu_capacity) is already enough to
 * scale the EM reported power consumption at the (eventually clamped)
 * cpu_capacity.
 *
 * The contribution of the task @p for which we want to estimate the
 * energy cost is removed (by cpu_util()) and must be calculated
 * separately (see eenv_task_busy_time). This ensures:
 *
 *   - A stable PD utilization, no matter which CPU of that PD we want to place
 *     the task on.
 *
 *   - A fair comparison between CPUs as the task contribution (task_util())
 *     will always be the same no matter which CPU utilization we rely on
 *     (util_avg or util_est).
 *
 * Set @eenv busy time for the PD that spans @pd_cpus. This busy time can't
 * exceed @eenv->pd_cap.
 */
static inline void eenv_pd_busy_time(struct energy_env *eenv,
				     struct cpumask *pd_cpus,
				     struct task_struct *p)
{
	unsigned long busy_time = 0;
	int cpu;

	for_each_cpu(cpu, pd_cpus) {
		unsigned long util = cpu_util(cpu, p, -1, 0);

		busy_time += effective_cpu_util(cpu, util, NULL, NULL);
	}

	eenv->pd_busy_time = min(eenv->pd_cap, busy_time);
}

/*
 * Compute the maximum utilization for compute_energy() when the task @p
 * is placed on the cpu @dst_cpu.
 *
 * Returns the maximum utilization among @eenv->cpus. This utilization can't
 * exceed @eenv->cpu_cap.
 */
static inline unsigned long
eenv_pd_max_util(struct energy_env *eenv, struct cpumask *pd_cpus,
		 struct task_struct *p, int dst_cpu)
{
	unsigned long max_util = 0;
	int cpu;

	for_each_cpu(cpu, pd_cpus) {
		struct task_struct *tsk = (cpu == dst_cpu) ? p : NULL;
		unsigned long util = cpu_util(cpu, p, dst_cpu, 1);
		unsigned long eff_util, min, max;

		/*
		 * Performance domain frequency: utilization clamping
		 * must be considered since it affects the selection
		 * of the performance domain frequency.
		 * NOTE: in case RT tasks are running, by default the min
		 * utilization can be max OPP.
		 */
		eff_util = effective_cpu_util(cpu, util, &min, &max);

		/* Task's uclamp can modify min and max value */
		if (tsk && uclamp_is_used()) {
			min = max(min, uclamp_eff_value(p, UCLAMP_MIN));

			/*
			 * If there is no active max uclamp constraint,
			 * directly use task's one, otherwise keep max.
			 */
			if (uclamp_rq_is_idle(cpu_rq(cpu)))
				max = uclamp_eff_value(p, UCLAMP_MAX);
			else
				max = max(max, uclamp_eff_value(p, UCLAMP_MAX));
		}

		eff_util = sugov_effective_cpu_perf(cpu, eff_util, min, max);
		max_util = max(max_util, eff_util);
	}

	return min(max_util, eenv->cpu_cap);
}

/*
 * compute_energy(): Use the Energy Model to estimate the energy that @pd would
 * consume for a given utilization landscape @eenv. When @dst_cpu < 0, the task
 * contribution is ignored.
 */
static inline unsigned long
compute_energy(struct energy_env *eenv, struct perf_domain *pd,
	       struct cpumask *pd_cpus, struct task_struct *p, int dst_cpu)
{
	unsigned long max_util = eenv_pd_max_util(eenv, pd_cpus, p, dst_cpu);
	unsigned long busy_time = eenv->pd_busy_time;
	unsigned long energy;

	if (dst_cpu >= 0)
		busy_time = min(eenv->pd_cap, busy_time + eenv->task_busy_time);

	energy = em_cpu_energy(pd->em_pd, max_util, busy_time, eenv->cpu_cap);

	trace_sched_compute_energy_tp(p, dst_cpu, energy, max_util, busy_time);

	return energy;
}

/*
 * find_energy_efficient_cpu(): Find most energy-efficient target CPU for the
 * waking task. find_energy_efficient_cpu() looks for the CPU with maximum
 * spare capacity in each performance domain and uses it as a potential
 * candidate to execute the task. Then, it uses the Energy Model to figure
 * out which of the CPU candidates is the most energy-efficient.
 *
 * The rationale for this heuristic is as follows. In a performance domain,
 * all the most energy efficient CPU candidates (according to the Energy
 * Model) are those for which we'll request a low frequency. When there are
 * several CPUs for which the frequency request will be the same, we don't
 * have enough data to break the tie between them, because the Energy Model
 * only includes active power costs. With this model, if we assume that
 * frequency requests follow utilization (e.g. using schedutil), the CPU with
 * the maximum spare capacity in a performance domain is guaranteed to be among
 * the best candidates of the performance domain.
 *
 * In practice, it could be preferable from an energy standpoint to pack
 * small tasks on a CPU in order to let other CPUs go in deeper idle states,
 * but that could also hurt our chances to go cluster idle, and we have no
 * ways to tell with the current Energy Model if this is actually a good
 * idea or not. So, find_energy_efficient_cpu() basically favors
 * cluster-packing, and spreading inside a cluster. That should at least be
 * a good thing for latency, and this is consistent with the idea that most
 * of the energy savings of EAS come from the asymmetry of the system, and
 * not so much from breaking the tie between identical CPUs. That's also the
 * reason why EAS is enabled in the topology code only for systems where
 * SD_ASYM_CPUCAPACITY is set.
 *
 * NOTE: Forkees are not accepted in the energy-aware wake-up path because
 * they don't have any useful utilization data yet and it's not possible to
 * forecast their impact on energy consumption. Consequently, they will be
 * placed by sched_balance_find_dst_cpu() on the least loaded CPU, which might turn out
 * to be energy-inefficient in some use-cases. The alternative would be to
 * bias new tasks towards specific types of CPUs first, or to try to infer
 * their util_avg from the parent task, but those heuristics could hurt
 * other use-cases too. So, until someone finds a better way to solve this,
 * let's keep things simple by re-using the existing slow path.
 */
static int find_energy_efficient_cpu(struct task_struct *p, int prev_cpu)
{
	struct cpumask *cpus = this_cpu_cpumask_var_ptr(select_rq_mask);
	unsigned long prev_delta = ULONG_MAX, best_delta = ULONG_MAX;
	unsigned long p_util_min = uclamp_is_used() ? uclamp_eff_value(p, UCLAMP_MIN) : 0;
	unsigned long p_util_max = uclamp_is_used() ? uclamp_eff_value(p, UCLAMP_MAX) : 1024;
	struct root_domain *rd = this_rq()->rd;
	int cpu, best_energy_cpu, target = -1;
	int prev_fits = -1, best_fits = -1;
	unsigned long best_actual_cap = 0;
	unsigned long prev_actual_cap = 0;
	struct sched_domain *sd;
	struct perf_domain *pd;
	struct energy_env eenv;

	rcu_read_lock();
	pd = rcu_dereference(rd->pd);
	if (!pd)
		goto unlock;

	/*
	 * Energy-aware wake-up happens on the lowest sched_domain starting
	 * from sd_asym_cpucapacity spanning over this_cpu and prev_cpu.
	 */
	sd = rcu_dereference(*this_cpu_ptr(&sd_asym_cpucapacity));
	while (sd && !cpumask_test_cpu(prev_cpu, sched_domain_span(sd)))
		sd = sd->parent;
	if (!sd)
		goto unlock;

	target = prev_cpu;

	sync_entity_load_avg(&p->se);
	if (!task_util_est(p) && p_util_min == 0)
		goto unlock;

	eenv_task_busy_time(&eenv, p, prev_cpu);

	for (; pd; pd = pd->next) {
		unsigned long util_min = p_util_min, util_max = p_util_max;
		unsigned long cpu_cap, cpu_actual_cap, util;
		long prev_spare_cap = -1, max_spare_cap = -1;
		unsigned long rq_util_min, rq_util_max;
		unsigned long cur_delta, base_energy;
		int max_spare_cap_cpu = -1;
		int fits, max_fits = -1;

		cpumask_and(cpus, perf_domain_span(pd), cpu_online_mask);

		if (cpumask_empty(cpus))
			continue;

		/* Account external pressure for the energy estimation */
		cpu = cpumask_first(cpus);
		cpu_actual_cap = get_actual_cpu_capacity(cpu);

		eenv.cpu_cap = cpu_actual_cap;
		eenv.pd_cap = 0;

		for_each_cpu(cpu, cpus) {
			struct rq *rq = cpu_rq(cpu);

			eenv.pd_cap += cpu_actual_cap;

			if (!cpumask_test_cpu(cpu, sched_domain_span(sd)))
				continue;

			if (!cpumask_test_cpu(cpu, p->cpus_ptr))
				continue;

			util = cpu_util(cpu, p, cpu, 0);
			cpu_cap = capacity_of(cpu);

			/*
			 * Skip CPUs that cannot satisfy the capacity request.
			 * IOW, placing the task there would make the CPU
			 * overutilized. Take uclamp into account to see how
			 * much capacity we can get out of the CPU; this is
			 * aligned with sched_cpu_util().
			 */
			if (uclamp_is_used() && !uclamp_rq_is_idle(rq)) {
				/*
				 * Open code uclamp_rq_util_with() except for
				 * the clamp() part. I.e.: apply max aggregation
				 * only. util_fits_cpu() logic requires to
				 * operate on non clamped util but must use the
				 * max-aggregated uclamp_{min, max}.
				 */
				rq_util_min = uclamp_rq_get(rq, UCLAMP_MIN);
				rq_util_max = uclamp_rq_get(rq, UCLAMP_MAX);

				util_min = max(rq_util_min, p_util_min);
				util_max = max(rq_util_max, p_util_max);
			}

			fits = util_fits_cpu(util, util_min, util_max, cpu);
			if (!fits)
				continue;

			lsub_positive(&cpu_cap, util);

			if (cpu == prev_cpu) {
				/* Always use prev_cpu as a candidate. */
				prev_spare_cap = cpu_cap;
				prev_fits = fits;
			} else if ((fits > max_fits) ||
				   ((fits == max_fits) && ((long)cpu_cap > max_spare_cap))) {
				/*
				 * Find the CPU with the maximum spare capacity
				 * among the remaining CPUs in the performance
				 * domain.
				 */
				max_spare_cap = cpu_cap;
				max_spare_cap_cpu = cpu;
				max_fits = fits;
			}
		}

		if (max_spare_cap_cpu < 0 && prev_spare_cap < 0)
			continue;

		eenv_pd_busy_time(&eenv, cpus, p);
		/* Compute the 'base' energy of the pd, without @p */
		base_energy = compute_energy(&eenv, pd, cpus, p, -1);

		/* Evaluate the energy impact of using prev_cpu. */
		if (prev_spare_cap > -1) {
			prev_delta = compute_energy(&eenv, pd, cpus, p,
						    prev_cpu);
			/* CPU utilization has changed */
			if (prev_delta < base_energy)
				goto unlock;
			prev_delta -= base_energy;
			prev_actual_cap = cpu_actual_cap;
			best_delta = min(best_delta, prev_delta);
		}

		/* Evaluate the energy impact of using max_spare_cap_cpu. */
		if (max_spare_cap_cpu >= 0 && max_spare_cap > prev_spare_cap) {
			/* Current best energy cpu fits better */
			if (max_fits < best_fits)
				continue;

			/*
			 * Both don't fit performance hint (i.e. uclamp_min)
			 * but best energy cpu has better capacity.
			 */
			if ((max_fits < 0) &&
			    (cpu_actual_cap <= best_actual_cap))
				continue;

			cur_delta = compute_energy(&eenv, pd, cpus, p,
						   max_spare_cap_cpu);
			/* CPU utilization has changed */
			if (cur_delta < base_energy)
				goto unlock;
			cur_delta -= base_energy;

			/*
			 * Both fit for the task but best energy cpu has lower
			 * energy impact.
			 */
			if ((max_fits > 0) && (best_fits > 0) &&
			    (cur_delta >= best_delta))
				continue;

			best_delta = cur_delta;
			best_energy_cpu = max_spare_cap_cpu;
			best_fits = max_fits;
			best_actual_cap = cpu_actual_cap;
		}
	}
	rcu_read_unlock();

	if ((best_fits > prev_fits) ||
	    ((best_fits > 0) && (best_delta < prev_delta)) ||
	    ((best_fits < 0) && (best_actual_cap > prev_actual_cap)))
		target = best_energy_cpu;

	return target;

unlock:
	rcu_read_unlock();

	return target;
}

/*
 * select_task_rq_fair: Select target runqueue for the waking task in domains
 * that have the relevant SD flag set. In practice, this is SD_BALANCE_WAKE,
 * SD_BALANCE_FORK, or SD_BALANCE_EXEC.
 *
 * Balances load by selecting the idlest CPU in the idlest group, or under
 * certain conditions an idle sibling CPU if the domain has SD_WAKE_AFFINE set.
 *
 * Returns the target CPU number.
 */
static int
select_task_rq_fair(struct task_struct *p, int prev_cpu, int wake_flags)
{
	int sync = (wake_flags & WF_SYNC) && !(current->flags & PF_EXITING);
	struct sched_domain *tmp, *sd = NULL;
	int cpu = smp_processor_id();
	int new_cpu = prev_cpu;
	int want_affine = 0;
	/* SD_flags and WF_flags share the first nibble */
	int sd_flag = wake_flags & 0xF;

	/*
	 * required for stable ->cpus_allowed
	 */
	lockdep_assert_held(&p->pi_lock);
	if (wake_flags & WF_TTWU) {
		record_wakee(p);

		if ((wake_flags & WF_CURRENT_CPU) &&
		    cpumask_test_cpu(cpu, p->cpus_ptr))
			return cpu;

		if (!is_rd_overutilized(this_rq()->rd)) {
			new_cpu = find_energy_efficient_cpu(p, prev_cpu);
			if (new_cpu >= 0)
				return new_cpu;
			new_cpu = prev_cpu;
		}

		want_affine = !wake_wide(p) && cpumask_test_cpu(cpu, p->cpus_ptr);
	}

	rcu_read_lock();
	for_each_domain(cpu, tmp) {
		/*
		 * If both 'cpu' and 'prev_cpu' are part of this domain,
		 * cpu is a valid SD_WAKE_AFFINE target.
		 */
		if (want_affine && (tmp->flags & SD_WAKE_AFFINE) &&
		    cpumask_test_cpu(prev_cpu, sched_domain_span(tmp))) {
			if (cpu != prev_cpu)
				new_cpu = wake_affine(tmp, p, cpu, prev_cpu, sync);

			sd = NULL; /* Prefer wake_affine over balance flags */
			break;
		}

		/*
		 * Usually only true for WF_EXEC and WF_FORK, as sched_domains
		 * usually do not have SD_BALANCE_WAKE set. That means wakeup
		 * will usually go to the fast path.
		 */
		if (tmp->flags & sd_flag)
			sd = tmp;
		else if (!want_affine)
			break;
	}

	if (unlikely(sd)) {
		/* Slow path */
		new_cpu = sched_balance_find_dst_cpu(sd, p, cpu, prev_cpu, sd_flag);
	} else if (wake_flags & WF_TTWU) { /* XXX always ? */
		/* Fast path */
		new_cpu = select_idle_sibling(p, prev_cpu, new_cpu);
	}
	rcu_read_unlock();

	return new_cpu;
}

/*
 * Called immediately before a task is migrated to a new CPU; task_cpu(p) and
 * cfs_rq_of(p) references at time of call are still valid and identify the
 * previous CPU. The caller guarantees p->pi_lock or task_rq(p)->lock is held.
 */
static void migrate_task_rq_fair(struct task_struct *p, int new_cpu)
{
	struct sched_entity *se = &p->se;

	if (!task_on_rq_migrating(p)) {
		remove_entity_load_avg(se);

		/*
		 * Here, the task's PELT values have been updated according to
		 * the current rq's clock. But if that clock hasn't been
		 * updated in a while, a substantial idle time will be missed,
		 * leading to an inflation after wake-up on the new rq.
		 *
		 * Estimate the missing time from the cfs_rq last_update_time
		 * and update sched_avg to improve the PELT continuity after
		 * migration.
		 */
		migrate_se_pelt_lag(se);
	}

	/* Tell new CPU we are migrated */
	se->avg.last_update_time = 0;

	update_scan_period(p, new_cpu);
}

static void task_dead_fair(struct task_struct *p)
{
	remove_entity_load_avg(&p->se);
}

/*
 * Set the max capacity the task is allowed to run at for misfit detection.
 */
static void set_task_max_allowed_capacity(struct task_struct *p)
{
	struct asym_cap_data *entry;

	if (!sched_asym_cpucap_active())
		return;

	rcu_read_lock();
	list_for_each_entry_rcu(entry, &asym_cap_list, link) {
		cpumask_t *cpumask;

		cpumask = cpu_capacity_span(entry);
		if (!cpumask_intersects(p->cpus_ptr, cpumask))
			continue;

		p->max_allowed_capacity = entry->capacity;
		break;
	}
	rcu_read_unlock();
}

static void set_cpus_allowed_fair(struct task_struct *p, struct affinity_context *ctx)
{
	set_cpus_allowed_common(p, ctx);
	set_task_max_allowed_capacity(p);
}

static int
balance_fair(struct rq *rq, struct task_struct *prev, struct rq_flags *rf)
{
	if (rq->nr_running)
		return 1;

	return sched_balance_newidle(rq, rf) != 0;
}
#else
static inline void set_task_max_allowed_capacity(struct task_struct *p) {}
#endif /* CONFIG_SMP */

static void set_next_buddy(struct sched_entity *se)
{
	for_each_sched_entity(se) {
		if (SCHED_WARN_ON(!se->on_rq))
			return;
		if (se_is_idle(se))
			return;
		cfs_rq_of(se)->next = se;
	}
}

/*
 * Preempt the current task with a newly woken task if needed:
 */
static void check_preempt_wakeup_fair(struct rq *rq, struct task_struct *p, int wake_flags)
{
	struct task_struct *curr = rq->curr;
	struct sched_entity *se = &curr->se, *pse = &p->se;
	struct cfs_rq *cfs_rq = task_cfs_rq(curr);
	int cse_is_idle, pse_is_idle;

	if (unlikely(se == pse))
		return;

	/*
	 * This is possible from callers such as attach_tasks(), in which we
	 * unconditionally wakeup_preempt() after an enqueue (which may have
	 * lead to a throttle).  This both saves work and prevents false
	 * next-buddy nomination below.
	 */
	if (unlikely(throttled_hierarchy(cfs_rq_of(pse))))
		return;

	if (sched_feat(NEXT_BUDDY) && !(wake_flags & WF_FORK)) {
		set_next_buddy(pse);
	}

	/*
	 * We can come here with TIF_NEED_RESCHED already set from new task
	 * wake up path.
	 *
	 * Note: this also catches the edge-case of curr being in a throttled
	 * group (e.g. via set_curr_task), since update_curr() (in the
	 * enqueue of curr) will have resulted in resched being set.  This
	 * prevents us from potentially nominating it as a false LAST_BUDDY
	 * below.
	 */
	if (test_tsk_need_resched(curr))
		return;

	/* Idle tasks are by definition preempted by non-idle tasks. */
	if (unlikely(task_has_idle_policy(curr)) &&
	    likely(!task_has_idle_policy(p)))
		goto preempt;

	/*
	 * Batch and idle tasks do not preempt non-idle tasks (their preemption
	 * is driven by the tick):
	 */
	if (unlikely(p->policy != SCHED_NORMAL) || !sched_feat(WAKEUP_PREEMPTION))
		return;

	find_matching_se(&se, &pse);
	WARN_ON_ONCE(!pse);

	cse_is_idle = se_is_idle(se);
	pse_is_idle = se_is_idle(pse);

	/*
	 * Preempt an idle group in favor of a non-idle group (and don't preempt
	 * in the inverse case).
	 */
	if (cse_is_idle && !pse_is_idle)
		goto preempt;
	if (cse_is_idle != pse_is_idle)
		return;

	cfs_rq = cfs_rq_of(se);
	update_curr(cfs_rq);

	/*
	 * XXX pick_eevdf(cfs_rq) != se ?
	 */
	if (pick_eevdf(cfs_rq) == pse)
		goto preempt;

	return;

preempt:
	resched_curr(rq);
}

#ifdef CONFIG_SMP
static struct task_struct *pick_task_fair(struct rq *rq)
{
	struct sched_entity *se;
	struct cfs_rq *cfs_rq;

again:
	cfs_rq = &rq->cfs;
	if (!cfs_rq->nr_running)
		return NULL;

	do {
		struct sched_entity *curr = cfs_rq->curr;

		/* When we pick for a remote RQ, we'll not have done put_prev_entity() */
		if (curr) {
			if (curr->on_rq)
				update_curr(cfs_rq);
			else
				curr = NULL;

			if (unlikely(check_cfs_rq_runtime(cfs_rq)))
				goto again;
		}

		se = pick_next_entity(cfs_rq);
		cfs_rq = group_cfs_rq(se);
	} while (cfs_rq);

	return task_of(se);
}
#endif

struct task_struct *
pick_next_task_fair(struct rq *rq, struct task_struct *prev, struct rq_flags *rf)
{
	struct cfs_rq *cfs_rq = &rq->cfs;
	struct sched_entity *se;
	struct task_struct *p;
	int new_tasks;

again:
	if (!sched_fair_runnable(rq))
		goto idle;

#ifdef CONFIG_FAIR_GROUP_SCHED
	if (!prev || prev->sched_class != &fair_sched_class)
		goto simple;

	/*
	 * Because of the set_next_buddy() in dequeue_task_fair() it is rather
	 * likely that a next task is from the same cgroup as the current.
	 *
	 * Therefore attempt to avoid putting and setting the entire cgroup
	 * hierarchy, only change the part that actually changes.
	 */

	do {
		struct sched_entity *curr = cfs_rq->curr;

		/*
		 * Since we got here without doing put_prev_entity() we also
		 * have to consider cfs_rq->curr. If it is still a runnable
		 * entity, update_curr() will update its vruntime, otherwise
		 * forget we've ever seen it.
		 */
		if (curr) {
			if (curr->on_rq)
				update_curr(cfs_rq);
			else
				curr = NULL;

			/*
			 * This call to check_cfs_rq_runtime() will do the
			 * throttle and dequeue its entity in the parent(s).
			 * Therefore the nr_running test will indeed
			 * be correct.
			 */
			if (unlikely(check_cfs_rq_runtime(cfs_rq))) {
				cfs_rq = &rq->cfs;

				if (!cfs_rq->nr_running)
					goto idle;

				goto simple;
			}
		}

		se = pick_next_entity(cfs_rq);
		cfs_rq = group_cfs_rq(se);
	} while (cfs_rq);

	p = task_of(se);

	/*
	 * Since we haven't yet done put_prev_entity and if the selected task
	 * is a different task than we started out with, try and touch the
	 * least amount of cfs_rqs.
	 */
	if (prev != p) {
		struct sched_entity *pse = &prev->se;

		while (!(cfs_rq = is_same_group(se, pse))) {
			int se_depth = se->depth;
			int pse_depth = pse->depth;

			if (se_depth <= pse_depth) {
				put_prev_entity(cfs_rq_of(pse), pse);
				pse = parent_entity(pse);
			}
			if (se_depth >= pse_depth) {
				set_next_entity(cfs_rq_of(se), se);
				se = parent_entity(se);
			}
		}

		put_prev_entity(cfs_rq, pse);
		set_next_entity(cfs_rq, se);
	}

	goto done;
simple:
#endif
	if (prev)
		put_prev_task(rq, prev);

	do {
		se = pick_next_entity(cfs_rq);
		set_next_entity(cfs_rq, se);
		cfs_rq = group_cfs_rq(se);
	} while (cfs_rq);

	p = task_of(se);

done: __maybe_unused;
#ifdef CONFIG_SMP
	/*
	 * Move the next running task to the front of
	 * the list, so our cfs_tasks list becomes MRU
	 * one.
	 */
	list_move(&p->se.group_node, &rq->cfs_tasks);
#endif

	if (hrtick_enabled_fair(rq))
		hrtick_start_fair(rq, p);

	update_misfit_status(p, rq);
	sched_fair_update_stop_tick(rq, p);

	return p;

idle:
	if (!rf)
		return NULL;

	new_tasks = sched_balance_newidle(rq, rf);

	/*
	 * Because sched_balance_newidle() releases (and re-acquires) rq->lock, it is
	 * possible for any higher priority task to appear. In that case we
	 * must re-start the pick_next_entity() loop.
	 */
	if (new_tasks < 0)
		return RETRY_TASK;

	if (new_tasks > 0)
		goto again;

	/*
	 * rq is about to be idle, check if we need to update the
	 * lost_idle_time of clock_pelt
	 */
	update_idle_rq_clock_pelt(rq);

	return NULL;
}

static struct task_struct *__pick_next_task_fair(struct rq *rq)
{
	return pick_next_task_fair(rq, NULL, NULL);
}

/*
 * Account for a descheduled task:
 */
static void put_prev_task_fair(struct rq *rq, struct task_struct *prev)
{
	struct sched_entity *se = &prev->se;
	struct cfs_rq *cfs_rq;

	for_each_sched_entity(se) {
		cfs_rq = cfs_rq_of(se);
		put_prev_entity(cfs_rq, se);
	}
}

/*
 * sched_yield() is very simple
 */
static void yield_task_fair(struct rq *rq)
{
	struct task_struct *curr = rq->curr;
	struct cfs_rq *cfs_rq = task_cfs_rq(curr);
	struct sched_entity *se = &curr->se;

	/*
	 * Are we the only task in the tree?
	 */
	if (unlikely(rq->nr_running == 1))
		return;

	clear_buddies(cfs_rq, se);

	update_rq_clock(rq);
	/*
	 * Update run-time statistics of the 'current'.
	 */
	update_curr(cfs_rq);
	/*
	 * Tell update_rq_clock() that we've just updated,
	 * so we don't do microscopic update in schedule()
	 * and double the fastpath cost.
	 */
	rq_clock_skip_update(rq);

	se->deadline += calc_delta_fair(se->slice, se);
}

static bool yield_to_task_fair(struct rq *rq, struct task_struct *p)
{
	struct sched_entity *se = &p->se;

	/* throttled hierarchies are not runnable */
	if (!se->on_rq || throttled_hierarchy(cfs_rq_of(se)))
		return false;

	/* Tell the scheduler that we'd really like se to run next. */
	set_next_buddy(se);

	yield_task_fair(rq);

	return true;
}

#ifdef CONFIG_SMP
/**************************************************
 * Fair scheduling class load-balancing methods.
 *
 * BASICS
 *
 * The purpose of load-balancing is to achieve the same basic fairness the
 * per-CPU scheduler provides, namely provide a proportional amount of compute
 * time to each task. This is expressed in the following equation:
 *
 *   W_i,n/P_i == W_j,n/P_j for all i,j                               (1)
 *
 * Where W_i,n is the n-th weight average for CPU i. The instantaneous weight
 * W_i,0 is defined as:
 *
 *   W_i,0 = \Sum_j w_i,j                                             (2)
 *
 * Where w_i,j is the weight of the j-th runnable task on CPU i. This weight
 * is derived from the nice value as per sched_prio_to_weight[].
 *
 * The weight average is an exponential decay average of the instantaneous
 * weight:
 *
 *   W'_i,n = (2^n - 1) / 2^n * W_i,n + 1 / 2^n * W_i,0               (3)
 *
 * C_i is the compute capacity of CPU i, typically it is the
 * fraction of 'recent' time available for SCHED_OTHER task execution. But it
 * can also include other factors [XXX].
 *
 * To achieve this balance we define a measure of imbalance which follows
 * directly from (1):
 *
 *   imb_i,j = max{ avg(W/C), W_i/C_i } - min{ avg(W/C), W_j/C_j }    (4)
 *
 * We them move tasks around to minimize the imbalance. In the continuous
 * function space it is obvious this converges, in the discrete case we get
 * a few fun cases generally called infeasible weight scenarios.
 *
 * [XXX expand on:
 *     - infeasible weights;
 *     - local vs global optima in the discrete case. ]
 *
 *
 * SCHED DOMAINS
 *
 * In order to solve the imbalance equation (4), and avoid the obvious O(n^2)
 * for all i,j solution, we create a tree of CPUs that follows the hardware
 * topology where each level pairs two lower groups (or better). This results
 * in O(log n) layers. Furthermore we reduce the number of CPUs going up the
 * tree to only the first of the previous level and we decrease the frequency
 * of load-balance at each level inv. proportional to the number of CPUs in
 * the groups.
 *
 * This yields:
 *
 *     log_2 n     1     n
 *   \Sum       { --- * --- * 2^i } = O(n)                            (5)
 *     i = 0      2^i   2^i
 *                               `- size of each group
 *         |         |     `- number of CPUs doing load-balance
 *         |         `- freq
 *         `- sum over all levels
 *
 * Coupled with a limit on how many tasks we can migrate every balance pass,
 * this makes (5) the runtime complexity of the balancer.
 *
 * An important property here is that each CPU is still (indirectly) connected
 * to every other CPU in at most O(log n) steps:
 *
 * The adjacency matrix of the resulting graph is given by:
 *
 *             log_2 n
 *   A_i,j = \Union     (i % 2^k == 0) && i / 2^(k+1) == j / 2^(k+1)  (6)
 *             k = 0
 *
 * And you'll find that:
 *
 *   A^(log_2 n)_i,j != 0  for all i,j                                (7)
 *
 * Showing there's indeed a path between every CPU in at most O(log n) steps.
 * The task movement gives a factor of O(m), giving a convergence complexity
 * of:
 *
 *   O(nm log n),  n := nr_cpus, m := nr_tasks                        (8)
 *
 *
 * WORK CONSERVING
 *
 * In order to avoid CPUs going idle while there's still work to do, new idle
 * balancing is more aggressive and has the newly idle CPU iterate up the domain
 * tree itself instead of relying on other CPUs to bring it work.
 *
 * This adds some complexity to both (5) and (8) but it reduces the total idle
 * time.
 *
 * [XXX more?]
 *
 *
 * CGROUPS
 *
 * Cgroups make a horror show out of (2), instead of a simple sum we get:
 *
 *                                s_k,i
 *   W_i,0 = \Sum_j \Prod_k w_k * -----                               (9)
 *                                 S_k
 *
 * Where
 *
 *   s_k,i = \Sum_j w_i,j,k  and  S_k = \Sum_i s_k,i                 (10)
 *
 * w_i,j,k is the weight of the j-th runnable task in the k-th cgroup on CPU i.
 *
 * The big problem is S_k, its a global sum needed to compute a local (W_i)
 * property.
 *
 * [XXX write more on how we solve this.. _after_ merging pjt's patches that
 *      rewrite all of this once again.]
 */

static unsigned long __read_mostly max_load_balance_interval = HZ/10;

enum fbq_type { regular, remote, all };

/*
 * 'group_type' describes the group of CPUs at the moment of load balancing.
 *
 * The enum is ordered by pulling priority, with the group with lowest priority
 * first so the group_type can simply be compared when selecting the busiest
 * group. See update_sd_pick_busiest().
 */
enum group_type {
	/* The group has spare capacity that can be used to run more tasks.  */
	group_has_spare = 0,
	/*
	 * The group is fully used and the tasks don't compete for more CPU
	 * cycles. Nevertheless, some tasks might wait before running.
	 */
	group_fully_busy,
	/*
	 * One task doesn't fit with CPU's capacity and must be migrated to a
	 * more powerful CPU.
	 */
	group_misfit_task,
	/*
	 * Balance SMT group that's fully busy. Can benefit from migration
	 * a task on SMT with busy sibling to another CPU on idle core.
	 */
	group_smt_balance,
	/*
	 * SD_ASYM_PACKING only: One local CPU with higher capacity is available,
	 * and the task should be migrated to it instead of running on the
	 * current CPU.
	 */
	group_asym_packing,
	/*
	 * The tasks' affinity constraints previously prevented the scheduler
	 * from balancing the load across the system.
	 */
	group_imbalanced,
	/*
	 * The CPU is overloaded and can't provide expected CPU cycles to all
	 * tasks.
	 */
	group_overloaded
};

enum migration_type {
	migrate_load = 0,
	migrate_util,
	migrate_task,
	migrate_misfit
};

#define LBF_ALL_PINNED	0x01
#define LBF_NEED_BREAK	0x02
#define LBF_DST_PINNED  0x04
#define LBF_SOME_PINNED	0x08
#define LBF_ACTIVE_LB	0x10

struct lb_env {
	struct sched_domain	*sd;

	struct rq		*src_rq;
	int			src_cpu;

	int			dst_cpu;
	struct rq		*dst_rq;

	struct cpumask		*dst_grpmask;
	int			new_dst_cpu;
	enum cpu_idle_type	idle;
	long			imbalance;
	/* The set of CPUs under consideration for load-balancing */
	struct cpumask		*cpus;

	unsigned int		flags;

	unsigned int		loop;
	unsigned int		loop_break;
	unsigned int		loop_max;

	enum fbq_type		fbq_type;
	enum migration_type	migration_type;
	struct list_head	tasks;
};

/*
 * Is this task likely cache-hot:
 */
static int task_hot(struct task_struct *p, struct lb_env *env)
{
	s64 delta;

	lockdep_assert_rq_held(env->src_rq);

	if (p->sched_class != &fair_sched_class)
		return 0;

	if (unlikely(task_has_idle_policy(p)))
		return 0;

	/* SMT siblings share cache */
	if (env->sd->flags & SD_SHARE_CPUCAPACITY)
		return 0;

	/*
	 * Buddy candidates are cache hot:
	 */
	if (sched_feat(CACHE_HOT_BUDDY) && env->dst_rq->nr_running &&
	    (&p->se == cfs_rq_of(&p->se)->next))
		return 1;

	if (sysctl_sched_migration_cost == -1)
		return 1;

	/*
	 * Don't migrate task if the task's cookie does not match
	 * with the destination CPU's core cookie.
	 */
	if (!sched_core_cookie_match(cpu_rq(env->dst_cpu), p))
		return 1;

	if (sysctl_sched_migration_cost == 0)
		return 0;

	delta = rq_clock_task(env->src_rq) - p->se.exec_start;

	return delta < (s64)sysctl_sched_migration_cost;
}

#ifdef CONFIG_NUMA_BALANCING
/*
 * Returns 1, if task migration degrades locality
 * Returns 0, if task migration improves locality i.e migration preferred.
 * Returns -1, if task migration is not affected by locality.
 */
static int migrate_degrades_locality(struct task_struct *p, struct lb_env *env)
{
	struct numa_group *numa_group = rcu_dereference(p->numa_group);
	unsigned long src_weight, dst_weight;
	int src_nid, dst_nid, dist;

	if (!static_branch_likely(&sched_numa_balancing))
		return -1;

	if (!p->numa_faults || !(env->sd->flags & SD_NUMA))
		return -1;

	src_nid = cpu_to_node(env->src_cpu);
	dst_nid = cpu_to_node(env->dst_cpu);

	if (src_nid == dst_nid)
		return -1;

	/* Migrating away from the preferred node is always bad. */
	if (src_nid == p->numa_preferred_nid) {
		if (env->src_rq->nr_running > env->src_rq->nr_preferred_running)
			return 1;
		else
			return -1;
	}

	/* Encourage migration to the preferred node. */
	if (dst_nid == p->numa_preferred_nid)
		return 0;

	/* Leaving a core idle is often worse than degrading locality. */
	if (env->idle == CPU_IDLE)
		return -1;

	dist = node_distance(src_nid, dst_nid);
	if (numa_group) {
		src_weight = group_weight(p, src_nid, dist);
		dst_weight = group_weight(p, dst_nid, dist);
	} else {
		src_weight = task_weight(p, src_nid, dist);
		dst_weight = task_weight(p, dst_nid, dist);
	}

	return dst_weight < src_weight;
}

#else
static inline int migrate_degrades_locality(struct task_struct *p,
					     struct lb_env *env)
{
	return -1;
}
#endif

/*
 * can_migrate_task - may task p from runqueue rq be migrated to this_cpu?
 */
static
int can_migrate_task(struct task_struct *p, struct lb_env *env)
{
	int tsk_cache_hot;

	lockdep_assert_rq_held(env->src_rq);

	/*
	 * We do not migrate tasks that are:
	 * 1) throttled_lb_pair, or
	 * 2) cannot be migrated to this CPU due to cpus_ptr, or
	 * 3) running (obviously), or
	 * 4) are cache-hot on their current CPU.
	 */
	if (throttled_lb_pair(task_group(p), env->src_cpu, env->dst_cpu))
		return 0;

	/* Disregard percpu kthreads; they are where they need to be. */
	if (kthread_is_per_cpu(p))
		return 0;

	if (!cpumask_test_cpu(env->dst_cpu, p->cpus_ptr)) {
		int cpu;

		schedstat_inc(p->stats.nr_failed_migrations_affine);

		env->flags |= LBF_SOME_PINNED;

		/*
		 * Remember if this task can be migrated to any other CPU in
		 * our sched_group. We may want to revisit it if we couldn't
		 * meet load balance goals by pulling other tasks on src_cpu.
		 *
		 * Avoid computing new_dst_cpu
		 * - for NEWLY_IDLE
		 * - if we have already computed one in current iteration
		 * - if it's an active balance
		 */
		if (env->idle == CPU_NEWLY_IDLE ||
		    env->flags & (LBF_DST_PINNED | LBF_ACTIVE_LB))
			return 0;

		/* Prevent to re-select dst_cpu via env's CPUs: */
		for_each_cpu_and(cpu, env->dst_grpmask, env->cpus) {
			if (cpumask_test_cpu(cpu, p->cpus_ptr)) {
				env->flags |= LBF_DST_PINNED;
				env->new_dst_cpu = cpu;
				break;
			}
		}

		return 0;
	}

	/* Record that we found at least one task that could run on dst_cpu */
	env->flags &= ~LBF_ALL_PINNED;

	if (task_on_cpu(env->src_rq, p)) {
		schedstat_inc(p->stats.nr_failed_migrations_running);
		return 0;
	}

	/*
	 * Aggressive migration if:
	 * 1) active balance
	 * 2) destination numa is preferred
	 * 3) task is cache cold, or
	 * 4) too many balance attempts have failed.
	 */
	if (env->flags & LBF_ACTIVE_LB)
		return 1;

	tsk_cache_hot = migrate_degrades_locality(p, env);
	if (tsk_cache_hot == -1)
		tsk_cache_hot = task_hot(p, env);

	if (tsk_cache_hot <= 0 ||
	    env->sd->nr_balance_failed > env->sd->cache_nice_tries) {
		if (tsk_cache_hot == 1) {
			schedstat_inc(env->sd->lb_hot_gained[env->idle]);
			schedstat_inc(p->stats.nr_forced_migrations);
		}
		return 1;
	}

	schedstat_inc(p->stats.nr_failed_migrations_hot);
	return 0;
}

/*
 * detach_task() -- detach the task for the migration specified in env
 */
static void detach_task(struct task_struct *p, struct lb_env *env)
{
	lockdep_assert_rq_held(env->src_rq);

	deactivate_task(env->src_rq, p, DEQUEUE_NOCLOCK);
	set_task_cpu(p, env->dst_cpu);
}

/*
 * detach_one_task() -- tries to dequeue exactly one task from env->src_rq, as
 * part of active balancing operations within "domain".
 *
 * Returns a task if successful and NULL otherwise.
 */
static struct task_struct *detach_one_task(struct lb_env *env)
{
	struct task_struct *p;

	lockdep_assert_rq_held(env->src_rq);

	list_for_each_entry_reverse(p,
			&env->src_rq->cfs_tasks, se.group_node) {
		if (!can_migrate_task(p, env))
			continue;

		detach_task(p, env);

		/*
		 * Right now, this is only the second place where
		 * lb_gained[env->idle] is updated (other is detach_tasks)
		 * so we can safely collect stats here rather than
		 * inside detach_tasks().
		 */
		schedstat_inc(env->sd->lb_gained[env->idle]);
		return p;
	}
	return NULL;
}

/*
 * detach_tasks() -- tries to detach up to imbalance load/util/tasks from
 * busiest_rq, as part of a balancing operation within domain "sd".
 *
 * Returns number of detached tasks if successful and 0 otherwise.
 */
static int detach_tasks(struct lb_env *env)
{
	struct list_head *tasks = &env->src_rq->cfs_tasks;
	unsigned long util, load;
	struct task_struct *p;
	int detached = 0;

	lockdep_assert_rq_held(env->src_rq);

	/*
	 * Source run queue has been emptied by another CPU, clear
	 * LBF_ALL_PINNED flag as we will not test any task.
	 */
	if (env->src_rq->nr_running <= 1) {
		env->flags &= ~LBF_ALL_PINNED;
		return 0;
	}

	if (env->imbalance <= 0)
		return 0;

	while (!list_empty(tasks)) {
		/*
		 * We don't want to steal all, otherwise we may be treated likewise,
		 * which could at worst lead to a livelock crash.
		 */
		if (env->idle && env->src_rq->nr_running <= 1)
			break;

		env->loop++;
		/* We've more or less seen every task there is, call it quits */
		if (env->loop > env->loop_max)
			break;

		/* take a breather every nr_migrate tasks */
		if (env->loop > env->loop_break) {
			env->loop_break += SCHED_NR_MIGRATE_BREAK;
			env->flags |= LBF_NEED_BREAK;
			break;
		}

		p = list_last_entry(tasks, struct task_struct, se.group_node);

		if (!can_migrate_task(p, env))
			goto next;

		switch (env->migration_type) {
		case migrate_load:
			/*
			 * Depending of the number of CPUs and tasks and the
			 * cgroup hierarchy, task_h_load() can return a null
			 * value. Make sure that env->imbalance decreases
			 * otherwise detach_tasks() will stop only after
			 * detaching up to loop_max tasks.
			 */
			load = max_t(unsigned long, task_h_load(p), 1);

			if (sched_feat(LB_MIN) &&
			    load < 16 && !env->sd->nr_balance_failed)
				goto next;

			/*
			 * Make sure that we don't migrate too much load.
			 * Nevertheless, let relax the constraint if
			 * scheduler fails to find a good waiting task to
			 * migrate.
			 */
			if (shr_bound(load, env->sd->nr_balance_failed) > env->imbalance)
				goto next;

			env->imbalance -= load;
			break;

		case migrate_util:
			util = task_util_est(p);

			if (shr_bound(util, env->sd->nr_balance_failed) > env->imbalance)
				goto next;

			env->imbalance -= util;
			break;

		case migrate_task:
			env->imbalance--;
			break;

		case migrate_misfit:
			/* This is not a misfit task */
			if (task_fits_cpu(p, env->src_cpu))
				goto next;

			env->imbalance = 0;
			break;
		}

		detach_task(p, env);
		list_add(&p->se.group_node, &env->tasks);

		detached++;

#ifdef CONFIG_PREEMPTION
		/*
		 * NEWIDLE balancing is a source of latency, so preemptible
		 * kernels will stop after the first task is detached to minimize
		 * the critical section.
		 */
		if (env->idle == CPU_NEWLY_IDLE)
			break;
#endif

		/*
		 * We only want to steal up to the prescribed amount of
		 * load/util/tasks.
		 */
		if (env->imbalance <= 0)
			break;

		continue;
next:
		list_move(&p->se.group_node, tasks);
	}

	/*
	 * Right now, this is one of only two places we collect this stat
	 * so we can safely collect detach_one_task() stats here rather
	 * than inside detach_one_task().
	 */
	schedstat_add(env->sd->lb_gained[env->idle], detached);

	return detached;
}

/*
 * attach_task() -- attach the task detached by detach_task() to its new rq.
 */
static void attach_task(struct rq *rq, struct task_struct *p)
{
	lockdep_assert_rq_held(rq);

	WARN_ON_ONCE(task_rq(p) != rq);
	activate_task(rq, p, ENQUEUE_NOCLOCK);
	wakeup_preempt(rq, p, 0);
}

/*
 * attach_one_task() -- attaches the task returned from detach_one_task() to
 * its new rq.
 */
static void attach_one_task(struct rq *rq, struct task_struct *p)
{
	struct rq_flags rf;

	rq_lock(rq, &rf);
	update_rq_clock(rq);
	attach_task(rq, p);
	rq_unlock(rq, &rf);
}

/*
 * attach_tasks() -- attaches all tasks detached by detach_tasks() to their
 * new rq.
 */
static void attach_tasks(struct lb_env *env)
{
	struct list_head *tasks = &env->tasks;
	struct task_struct *p;
	struct rq_flags rf;

	rq_lock(env->dst_rq, &rf);
	update_rq_clock(env->dst_rq);

	while (!list_empty(tasks)) {
		p = list_first_entry(tasks, struct task_struct, se.group_node);
		list_del_init(&p->se.group_node);

		attach_task(env->dst_rq, p);
	}

	rq_unlock(env->dst_rq, &rf);
}

#ifdef CONFIG_NO_HZ_COMMON
static inline bool cfs_rq_has_blocked(struct cfs_rq *cfs_rq)
{
	if (cfs_rq->avg.load_avg)
		return true;

	if (cfs_rq->avg.util_avg)
		return true;

	return false;
}

static inline bool others_have_blocked(struct rq *rq)
{
	if (cpu_util_rt(rq))
		return true;

	if (cpu_util_dl(rq))
		return true;

	if (hw_load_avg(rq))
		return true;

	if (cpu_util_irq(rq))
		return true;

	return false;
}

static inline void update_blocked_load_tick(struct rq *rq)
{
	WRITE_ONCE(rq->last_blocked_load_update_tick, jiffies);
}

static inline void update_blocked_load_status(struct rq *rq, bool has_blocked)
{
	if (!has_blocked)
		rq->has_blocked_load = 0;
}
#else
static inline bool cfs_rq_has_blocked(struct cfs_rq *cfs_rq) { return false; }
static inline bool others_have_blocked(struct rq *rq) { return false; }
static inline void update_blocked_load_tick(struct rq *rq) {}
static inline void update_blocked_load_status(struct rq *rq, bool has_blocked) {}
#endif

static bool __update_blocked_others(struct rq *rq, bool *done)
{
	const struct sched_class *curr_class;
	u64 now = rq_clock_pelt(rq);
	unsigned long hw_pressure;
	bool decayed;

	/*
	 * update_load_avg() can call cpufreq_update_util(). Make sure that RT,
	 * DL and IRQ signals have been updated before updating CFS.
	 */
	curr_class = rq->curr->sched_class;

	hw_pressure = arch_scale_hw_pressure(cpu_of(rq));

	decayed = update_rt_rq_load_avg(now, rq, curr_class == &rt_sched_class) |
		  update_dl_rq_load_avg(now, rq, curr_class == &dl_sched_class) |
		  update_hw_load_avg(now, rq, hw_pressure) |
		  update_irq_load_avg(rq, 0);

	if (others_have_blocked(rq))
		*done = false;

	return decayed;
}

#ifdef CONFIG_FAIR_GROUP_SCHED

static bool __update_blocked_fair(struct rq *rq, bool *done)
{
	struct cfs_rq *cfs_rq, *pos;
	bool decayed = false;
	int cpu = cpu_of(rq);

	/*
	 * Iterates the task_group tree in a bottom up fashion, see
	 * list_add_leaf_cfs_rq() for details.
	 */
	for_each_leaf_cfs_rq_safe(rq, cfs_rq, pos) {
		struct sched_entity *se;

		if (update_cfs_rq_load_avg(cfs_rq_clock_pelt(cfs_rq), cfs_rq)) {
			update_tg_load_avg(cfs_rq);

			if (cfs_rq->nr_running == 0)
				update_idle_cfs_rq_clock_pelt(cfs_rq);

			if (cfs_rq == &rq->cfs)
				decayed = true;
		}

		/* Propagate pending load changes to the parent, if any: */
		se = cfs_rq->tg->se[cpu];
		if (se && !skip_blocked_update(se))
			update_load_avg(cfs_rq_of(se), se, UPDATE_TG);

		/*
		 * There can be a lot of idle CPU cgroups.  Don't let fully
		 * decayed cfs_rqs linger on the list.
		 */
		if (cfs_rq_is_decayed(cfs_rq))
			list_del_leaf_cfs_rq(cfs_rq);

		/* Don't need periodic decay once load/util_avg are null */
		if (cfs_rq_has_blocked(cfs_rq))
			*done = false;
	}

	return decayed;
}

/*
 * Compute the hierarchical load factor for cfs_rq and all its ascendants.
 * This needs to be done in a top-down fashion because the load of a child
 * group is a fraction of its parents load.
 */
static void update_cfs_rq_h_load(struct cfs_rq *cfs_rq)
{
	struct rq *rq = rq_of(cfs_rq);
	struct sched_entity *se = cfs_rq->tg->se[cpu_of(rq)];
	unsigned long now = jiffies;
	unsigned long load;

	if (cfs_rq->last_h_load_update == now)
		return;

	WRITE_ONCE(cfs_rq->h_load_next, NULL);
	for_each_sched_entity(se) {
		cfs_rq = cfs_rq_of(se);
		WRITE_ONCE(cfs_rq->h_load_next, se);
		if (cfs_rq->last_h_load_update == now)
			break;
	}

	if (!se) {
		cfs_rq->h_load = cfs_rq_load_avg(cfs_rq);
		cfs_rq->last_h_load_update = now;
	}

	while ((se = READ_ONCE(cfs_rq->h_load_next)) != NULL) {
		load = cfs_rq->h_load;
		load = div64_ul(load * se->avg.load_avg,
			cfs_rq_load_avg(cfs_rq) + 1);
		cfs_rq = group_cfs_rq(se);
		cfs_rq->h_load = load;
		cfs_rq->last_h_load_update = now;
	}
}

static unsigned long task_h_load(struct task_struct *p)
{
	struct cfs_rq *cfs_rq = task_cfs_rq(p);

	update_cfs_rq_h_load(cfs_rq);
	return div64_ul(p->se.avg.load_avg * cfs_rq->h_load,
			cfs_rq_load_avg(cfs_rq) + 1);
}
#else
static bool __update_blocked_fair(struct rq *rq, bool *done)
{
	struct cfs_rq *cfs_rq = &rq->cfs;
	bool decayed;

	decayed = update_cfs_rq_load_avg(cfs_rq_clock_pelt(cfs_rq), cfs_rq);
	if (cfs_rq_has_blocked(cfs_rq))
		*done = false;

	return decayed;
}

static unsigned long task_h_load(struct task_struct *p)
{
	return p->se.avg.load_avg;
}
#endif

static void sched_balance_update_blocked_averages(int cpu)
{
	bool decayed = false, done = true;
	struct rq *rq = cpu_rq(cpu);
	struct rq_flags rf;

	rq_lock_irqsave(rq, &rf);
	update_blocked_load_tick(rq);
	update_rq_clock(rq);

	decayed |= __update_blocked_others(rq, &done);
	decayed |= __update_blocked_fair(rq, &done);

	update_blocked_load_status(rq, !done);
	if (decayed)
		cpufreq_update_util(rq, 0);
	rq_unlock_irqrestore(rq, &rf);
}

/********** Helpers for sched_balance_find_src_group ************************/

/*
 * sg_lb_stats - stats of a sched_group required for load-balancing:
 */
struct sg_lb_stats {
	unsigned long avg_load;			/* Avg load            over the CPUs of the group */
	unsigned long group_load;		/* Total load          over the CPUs of the group */
	unsigned long group_capacity;		/* Capacity            over the CPUs of the group */
	unsigned long group_util;		/* Total utilization   over the CPUs of the group */
	unsigned long group_runnable;		/* Total runnable time over the CPUs of the group */
	unsigned int sum_nr_running;		/* Nr of all tasks running in the group */
	unsigned int sum_h_nr_running;		/* Nr of CFS tasks running in the group */
	unsigned int idle_cpus;                 /* Nr of idle CPUs         in the group */
	unsigned int group_weight;
	enum group_type group_type;
	unsigned int group_asym_packing;	/* Tasks should be moved to preferred CPU */
	unsigned int group_smt_balance;		/* Task on busy SMT be moved */
	unsigned long group_misfit_task_load;	/* A CPU has a task too big for its capacity */
#ifdef CONFIG_NUMA_BALANCING
	unsigned int nr_numa_running;
	unsigned int nr_preferred_running;
#endif
};

/*
 * sd_lb_stats - stats of a sched_domain required for load-balancing:
 */
struct sd_lb_stats {
	struct sched_group *busiest;		/* Busiest group in this sd */
	struct sched_group *local;		/* Local group in this sd */
	unsigned long total_load;		/* Total load of all groups in sd */
	unsigned long total_capacity;		/* Total capacity of all groups in sd */
	unsigned long avg_load;			/* Average load across all groups in sd */
	unsigned int prefer_sibling;		/* Tasks should go to sibling first */

	struct sg_lb_stats busiest_stat;	/* Statistics of the busiest group */
	struct sg_lb_stats local_stat;		/* Statistics of the local group */
};

static inline void init_sd_lb_stats(struct sd_lb_stats *sds)
{
	/*
	 * Skimp on the clearing to avoid duplicate work. We can avoid clearing
	 * local_stat because update_sg_lb_stats() does a full clear/assignment.
	 * We must however set busiest_stat::group_type and
	 * busiest_stat::idle_cpus to the worst busiest group because
	 * update_sd_pick_busiest() reads these before assignment.
	 */
	*sds = (struct sd_lb_stats){
		.busiest = NULL,
		.local = NULL,
		.total_load = 0UL,
		.total_capacity = 0UL,
		.busiest_stat = {
			.idle_cpus = UINT_MAX,
			.group_type = group_has_spare,
		},
	};
}

static unsigned long scale_rt_capacity(int cpu)
{
	unsigned long max = get_actual_cpu_capacity(cpu);
	struct rq *rq = cpu_rq(cpu);
	unsigned long used, free;
	unsigned long irq;

	irq = cpu_util_irq(rq);

	if (unlikely(irq >= max))
		return 1;

	/*
	 * avg_rt.util_avg and avg_dl.util_avg track binary signals
	 * (running and not running) with weights 0 and 1024 respectively.
	 */
	used = cpu_util_rt(rq);
	used += cpu_util_dl(rq);

	if (unlikely(used >= max))
		return 1;

	free = max - used;

	return scale_irq_capacity(free, irq, max);
}

static void update_cpu_capacity(struct sched_domain *sd, int cpu)
{
	unsigned long capacity = scale_rt_capacity(cpu);
	struct sched_group *sdg = sd->groups;

	if (!capacity)
		capacity = 1;

	cpu_rq(cpu)->cpu_capacity = capacity;
	trace_sched_cpu_capacity_tp(cpu_rq(cpu));

	sdg->sgc->capacity = capacity;
	sdg->sgc->min_capacity = capacity;
	sdg->sgc->max_capacity = capacity;
}

void update_group_capacity(struct sched_domain *sd, int cpu)
{
	struct sched_domain *child = sd->child;
	struct sched_group *group, *sdg = sd->groups;
	unsigned long capacity, min_capacity, max_capacity;
	unsigned long interval;

	interval = msecs_to_jiffies(sd->balance_interval);
	interval = clamp(interval, 1UL, max_load_balance_interval);
	sdg->sgc->next_update = jiffies + interval;

	if (!child) {
		update_cpu_capacity(sd, cpu);
		return;
	}

	capacity = 0;
	min_capacity = ULONG_MAX;
	max_capacity = 0;

	if (child->flags & SD_OVERLAP) {
		/*
		 * SD_OVERLAP domains cannot assume that child groups
		 * span the current group.
		 */

		for_each_cpu(cpu, sched_group_span(sdg)) {
			unsigned long cpu_cap = capacity_of(cpu);

			capacity += cpu_cap;
			min_capacity = min(cpu_cap, min_capacity);
			max_capacity = max(cpu_cap, max_capacity);
		}
	} else  {
		/*
		 * !SD_OVERLAP domains can assume that child groups
		 * span the current group.
		 */

		group = child->groups;
		do {
			struct sched_group_capacity *sgc = group->sgc;

			capacity += sgc->capacity;
			min_capacity = min(sgc->min_capacity, min_capacity);
			max_capacity = max(sgc->max_capacity, max_capacity);
			group = group->next;
		} while (group != child->groups);
	}

	sdg->sgc->capacity = capacity;
	sdg->sgc->min_capacity = min_capacity;
	sdg->sgc->max_capacity = max_capacity;
}

/*
 * Check whether the capacity of the rq has been noticeably reduced by side
 * activity. The imbalance_pct is used for the threshold.
 * Return true is the capacity is reduced
 */
static inline int
check_cpu_capacity(struct rq *rq, struct sched_domain *sd)
{
	return ((rq->cpu_capacity * sd->imbalance_pct) <
				(arch_scale_cpu_capacity(cpu_of(rq)) * 100));
}

/* Check if the rq has a misfit task */
static inline bool check_misfit_status(struct rq *rq)
{
	return rq->misfit_task_load;
}

/*
 * Group imbalance indicates (and tries to solve) the problem where balancing
 * groups is inadequate due to ->cpus_ptr constraints.
 *
 * Imagine a situation of two groups of 4 CPUs each and 4 tasks each with a
 * cpumask covering 1 CPU of the first group and 3 CPUs of the second group.
 * Something like:
 *
 *	{ 0 1 2 3 } { 4 5 6 7 }
 *	        *     * * *
 *
 * If we were to balance group-wise we'd place two tasks in the first group and
 * two tasks in the second group. Clearly this is undesired as it will overload
 * cpu 3 and leave one of the CPUs in the second group unused.
 *
 * The current solution to this issue is detecting the skew in the first group
 * by noticing the lower domain failed to reach balance and had difficulty
 * moving tasks due to affinity constraints.
 *
 * When this is so detected; this group becomes a candidate for busiest; see
 * update_sd_pick_busiest(). And calculate_imbalance() and
 * sched_balance_find_src_group() avoid some of the usual balance conditions to allow it
 * to create an effective group imbalance.
 *
 * This is a somewhat tricky proposition since the next run might not find the
 * group imbalance and decide the groups need to be balanced again. A most
 * subtle and fragile situation.
 */

static inline int sg_imbalanced(struct sched_group *group)
{
	return group->sgc->imbalance;
}

/*
 * group_has_capacity returns true if the group has spare capacity that could
 * be used by some tasks.
 * We consider that a group has spare capacity if the number of task is
 * smaller than the number of CPUs or if the utilization is lower than the
 * available capacity for CFS tasks.
 * For the latter, we use a threshold to stabilize the state, to take into
 * account the variance of the tasks' load and to return true if the available
 * capacity in meaningful for the load balancer.
 * As an example, an available capacity of 1% can appear but it doesn't make
 * any benefit for the load balance.
 */
static inline bool
group_has_capacity(unsigned int imbalance_pct, struct sg_lb_stats *sgs)
{
	if (sgs->sum_nr_running < sgs->group_weight)
		return true;

	if ((sgs->group_capacity * imbalance_pct) <
			(sgs->group_runnable * 100))
		return false;

	if ((sgs->group_capacity * 100) >
			(sgs->group_util * imbalance_pct))
		return true;

	return false;
}

/*
 *  group_is_overloaded returns true if the group has more tasks than it can
 *  handle.
 *  group_is_overloaded is not equals to !group_has_capacity because a group
 *  with the exact right number of tasks, has no more spare capacity but is not
 *  overloaded so both group_has_capacity and group_is_overloaded return
 *  false.
 */
static inline bool
group_is_overloaded(unsigned int imbalance_pct, struct sg_lb_stats *sgs)
{
	if (sgs->sum_nr_running <= sgs->group_weight)
		return false;

	if ((sgs->group_capacity * 100) <
			(sgs->group_util * imbalance_pct))
		return true;

	if ((sgs->group_capacity * imbalance_pct) <
			(sgs->group_runnable * 100))
		return true;

	return false;
}

static inline enum
group_type group_classify(unsigned int imbalance_pct,
			  struct sched_group *group,
			  struct sg_lb_stats *sgs)
{
	if (group_is_overloaded(imbalance_pct, sgs))
		return group_overloaded;

	if (sg_imbalanced(group))
		return group_imbalanced;

	if (sgs->group_asym_packing)
		return group_asym_packing;

	if (sgs->group_smt_balance)
		return group_smt_balance;

	if (sgs->group_misfit_task_load)
		return group_misfit_task;

	if (!group_has_capacity(imbalance_pct, sgs))
		return group_fully_busy;

	return group_has_spare;
}

/**
 * sched_use_asym_prio - Check whether asym_packing priority must be used
 * @sd:		The scheduling domain of the load balancing
 * @cpu:	A CPU
 *
 * Always use CPU priority when balancing load between SMT siblings. When
 * balancing load between cores, it is not sufficient that @cpu is idle. Only
 * use CPU priority if the whole core is idle.
 *
 * Returns: True if the priority of @cpu must be followed. False otherwise.
 */
static bool sched_use_asym_prio(struct sched_domain *sd, int cpu)
{
	if (!(sd->flags & SD_ASYM_PACKING))
		return false;

	if (!sched_smt_active())
		return true;

	return sd->flags & SD_SHARE_CPUCAPACITY || is_core_idle(cpu);
}

static inline bool sched_asym(struct sched_domain *sd, int dst_cpu, int src_cpu)
{
	/*
	 * First check if @dst_cpu can do asym_packing load balance. Only do it
	 * if it has higher priority than @src_cpu.
	 */
	return sched_use_asym_prio(sd, dst_cpu) &&
		sched_asym_prefer(dst_cpu, src_cpu);
}

/**
 * sched_group_asym - Check if the destination CPU can do asym_packing balance
 * @env:	The load balancing environment
 * @sgs:	Load-balancing statistics of the candidate busiest group
 * @group:	The candidate busiest group
 *
 * @env::dst_cpu can do asym_packing if it has higher priority than the
 * preferred CPU of @group.
 *
 * Return: true if @env::dst_cpu can do with asym_packing load balance. False
 * otherwise.
 */
static inline bool
sched_group_asym(struct lb_env *env, struct sg_lb_stats *sgs, struct sched_group *group)
{
	/*
	 * CPU priorities do not make sense for SMT cores with more than one
	 * busy sibling.
	 */
	if ((group->flags & SD_SHARE_CPUCAPACITY) &&
	    (sgs->group_weight - sgs->idle_cpus != 1))
		return false;

	return sched_asym(env->sd, env->dst_cpu, group->asym_prefer_cpu);
}

/* One group has more than one SMT CPU while the other group does not */
static inline bool smt_vs_nonsmt_groups(struct sched_group *sg1,
				    struct sched_group *sg2)
{
	if (!sg1 || !sg2)
		return false;

	return (sg1->flags & SD_SHARE_CPUCAPACITY) !=
		(sg2->flags & SD_SHARE_CPUCAPACITY);
}

static inline bool smt_balance(struct lb_env *env, struct sg_lb_stats *sgs,
			       struct sched_group *group)
{
	if (!env->idle)
		return false;

	/*
	 * For SMT source group, it is better to move a task
	 * to a CPU that doesn't have multiple tasks sharing its CPU capacity.
	 * Note that if a group has a single SMT, SD_SHARE_CPUCAPACITY
	 * will not be on.
	 */
	if (group->flags & SD_SHARE_CPUCAPACITY &&
	    sgs->sum_h_nr_running > 1)
		return true;

	return false;
}

static inline long sibling_imbalance(struct lb_env *env,
				    struct sd_lb_stats *sds,
				    struct sg_lb_stats *busiest,
				    struct sg_lb_stats *local)
{
	int ncores_busiest, ncores_local;
	long imbalance;

	if (!env->idle || !busiest->sum_nr_running)
		return 0;

	ncores_busiest = sds->busiest->cores;
	ncores_local = sds->local->cores;

	if (ncores_busiest == ncores_local) {
		imbalance = busiest->sum_nr_running;
		lsub_positive(&imbalance, local->sum_nr_running);
		return imbalance;
	}

	/* Balance such that nr_running/ncores ratio are same on both groups */
	imbalance = ncores_local * busiest->sum_nr_running;
	lsub_positive(&imbalance, ncores_busiest * local->sum_nr_running);
	/* Normalize imbalance and do rounding on normalization */
	imbalance = 2 * imbalance + ncores_local + ncores_busiest;
	imbalance /= ncores_local + ncores_busiest;

	/* Take advantage of resource in an empty sched group */
	if (imbalance <= 1 && local->sum_nr_running == 0 &&
	    busiest->sum_nr_running > 1)
		imbalance = 2;

	return imbalance;
}

static inline bool
sched_reduced_capacity(struct rq *rq, struct sched_domain *sd)
{
	/*
	 * When there is more than 1 task, the group_overloaded case already
	 * takes care of cpu with reduced capacity
	 */
	if (rq->cfs.h_nr_running != 1)
		return false;

	return check_cpu_capacity(rq, sd);
}

/**
 * update_sg_lb_stats - Update sched_group's statistics for load balancing.
 * @env: The load balancing environment.
 * @sds: Load-balancing data with statistics of the local group.
 * @group: sched_group whose statistics are to be updated.
 * @sgs: variable to hold the statistics for this group.
 * @sg_overloaded: sched_group is overloaded
 * @sg_overutilized: sched_group is overutilized
 */
static inline void update_sg_lb_stats(struct lb_env *env,
				      struct sd_lb_stats *sds,
				      struct sched_group *group,
				      struct sg_lb_stats *sgs,
				      bool *sg_overloaded,
				      bool *sg_overutilized)
{
	int i, nr_running, local_group;

	memset(sgs, 0, sizeof(*sgs));

	local_group = group == sds->local;

	for_each_cpu_and(i, sched_group_span(group), env->cpus) {
		struct rq *rq = cpu_rq(i);
		unsigned long load = cpu_load(rq);

		sgs->group_load += load;
		sgs->group_util += cpu_util_cfs(i);
		sgs->group_runnable += cpu_runnable(rq);
		sgs->sum_h_nr_running += rq->cfs.h_nr_running;

		nr_running = rq->nr_running;
		sgs->sum_nr_running += nr_running;

		if (nr_running > 1)
			*sg_overloaded = 1;

		if (cpu_overutilized(i))
			*sg_overutilized = 1;

#ifdef CONFIG_NUMA_BALANCING
		sgs->nr_numa_running += rq->nr_numa_running;
		sgs->nr_preferred_running += rq->nr_preferred_running;
#endif
		/*
		 * No need to call idle_cpu() if nr_running is not 0
		 */
		if (!nr_running && idle_cpu(i)) {
			sgs->idle_cpus++;
			/* Idle cpu can't have misfit task */
			continue;
		}

		if (local_group)
			continue;

		if (env->sd->flags & SD_ASYM_CPUCAPACITY) {
			/* Check for a misfit task on the cpu */
			if (sgs->group_misfit_task_load < rq->misfit_task_load) {
				sgs->group_misfit_task_load = rq->misfit_task_load;
				*sg_overloaded = 1;
			}
		} else if (env->idle && sched_reduced_capacity(rq, env->sd)) {
			/* Check for a task running on a CPU with reduced capacity */
			if (sgs->group_misfit_task_load < load)
				sgs->group_misfit_task_load = load;
		}
	}

	sgs->group_capacity = group->sgc->capacity;

	sgs->group_weight = group->group_weight;

	/* Check if dst CPU is idle and preferred to this group */
	if (!local_group && env->idle && sgs->sum_h_nr_running &&
	    sched_group_asym(env, sgs, group))
		sgs->group_asym_packing = 1;

	/* Check for loaded SMT group to be balanced to dst CPU */
	if (!local_group && smt_balance(env, sgs, group))
		sgs->group_smt_balance = 1;

	sgs->group_type = group_classify(env->sd->imbalance_pct, group, sgs);

	/* Computing avg_load makes sense only when group is overloaded */
	if (sgs->group_type == group_overloaded)
		sgs->avg_load = (sgs->group_load * SCHED_CAPACITY_SCALE) /
				sgs->group_capacity;
}

/**
 * update_sd_pick_busiest - return 1 on busiest group
 * @env: The load balancing environment.
 * @sds: sched_domain statistics
 * @sg: sched_group candidate to be checked for being the busiest
 * @sgs: sched_group statistics
 *
 * Determine if @sg is a busier group than the previously selected
 * busiest group.
 *
 * Return: %true if @sg is a busier group than the previously selected
 * busiest group. %false otherwise.
 */
static bool update_sd_pick_busiest(struct lb_env *env,
				   struct sd_lb_stats *sds,
				   struct sched_group *sg,
				   struct sg_lb_stats *sgs)
{
	struct sg_lb_stats *busiest = &sds->busiest_stat;

	/* Make sure that there is at least one task to pull */
	if (!sgs->sum_h_nr_running)
		return false;

	/*
	 * Don't try to pull misfit tasks we can't help.
	 * We can use max_capacity here as reduction in capacity on some
	 * CPUs in the group should either be possible to resolve
	 * internally or be covered by avg_load imbalance (eventually).
	 */
	if ((env->sd->flags & SD_ASYM_CPUCAPACITY) &&
	    (sgs->group_type == group_misfit_task) &&
	    (!capacity_greater(capacity_of(env->dst_cpu), sg->sgc->max_capacity) ||
	     sds->local_stat.group_type != group_has_spare))
		return false;

	if (sgs->group_type > busiest->group_type)
		return true;

	if (sgs->group_type < busiest->group_type)
		return false;

	/*
	 * The candidate and the current busiest group are the same type of
	 * group. Let check which one is the busiest according to the type.
	 */

	switch (sgs->group_type) {
	case group_overloaded:
		/* Select the overloaded group with highest avg_load. */
		return sgs->avg_load > busiest->avg_load;

	case group_imbalanced:
		/*
		 * Select the 1st imbalanced group as we don't have any way to
		 * choose one more than another.
		 */
		return false;

	case group_asym_packing:
		/* Prefer to move from lowest priority CPU's work */
		return sched_asym_prefer(sds->busiest->asym_prefer_cpu, sg->asym_prefer_cpu);

	case group_misfit_task:
		/*
		 * If we have more than one misfit sg go with the biggest
		 * misfit.
		 */
		return sgs->group_misfit_task_load > busiest->group_misfit_task_load;

	case group_smt_balance:
		/*
		 * Check if we have spare CPUs on either SMT group to
		 * choose has spare or fully busy handling.
		 */
		if (sgs->idle_cpus != 0 || busiest->idle_cpus != 0)
			goto has_spare;

		fallthrough;

	case group_fully_busy:
		/*
		 * Select the fully busy group with highest avg_load. In
		 * theory, there is no need to pull task from such kind of
		 * group because tasks have all compute capacity that they need
		 * but we can still improve the overall throughput by reducing
		 * contention when accessing shared HW resources.
		 *
		 * XXX for now avg_load is not computed and always 0 so we
		 * select the 1st one, except if @sg is composed of SMT
		 * siblings.
		 */

		if (sgs->avg_load < busiest->avg_load)
			return false;

		if (sgs->avg_load == busiest->avg_load) {
			/*
			 * SMT sched groups need more help than non-SMT groups.
			 * If @sg happens to also be SMT, either choice is good.
			 */
			if (sds->busiest->flags & SD_SHARE_CPUCAPACITY)
				return false;
		}

		break;

	case group_has_spare:
		/*
		 * Do not pick sg with SMT CPUs over sg with pure CPUs,
		 * as we do not want to pull task off SMT core with one task
		 * and make the core idle.
		 */
		if (smt_vs_nonsmt_groups(sds->busiest, sg)) {
			if (sg->flags & SD_SHARE_CPUCAPACITY && sgs->sum_h_nr_running <= 1)
				return false;
			else
				return true;
		}
has_spare:

		/*
		 * Select not overloaded group with lowest number of idle CPUs
		 * and highest number of running tasks. We could also compare
		 * the spare capacity which is more stable but it can end up
		 * that the group has less spare capacity but finally more idle
		 * CPUs which means less opportunity to pull tasks.
		 */
		if (sgs->idle_cpus > busiest->idle_cpus)
			return false;
		else if ((sgs->idle_cpus == busiest->idle_cpus) &&
			 (sgs->sum_nr_running <= busiest->sum_nr_running))
			return false;

		break;
	}

	/*
	 * Candidate sg has no more than one task per CPU and has higher
	 * per-CPU capacity. Migrating tasks to less capable CPUs may harm
	 * throughput. Maximize throughput, power/energy consequences are not
	 * considered.
	 */
	if ((env->sd->flags & SD_ASYM_CPUCAPACITY) &&
	    (sgs->group_type <= group_fully_busy) &&
	    (capacity_greater(sg->sgc->min_capacity, capacity_of(env->dst_cpu))))
		return false;

	return true;
}

#ifdef CONFIG_NUMA_BALANCING
static inline enum fbq_type fbq_classify_group(struct sg_lb_stats *sgs)
{
	if (sgs->sum_h_nr_running > sgs->nr_numa_running)
		return regular;
	if (sgs->sum_h_nr_running > sgs->nr_preferred_running)
		return remote;
	return all;
}

static inline enum fbq_type fbq_classify_rq(struct rq *rq)
{
	if (rq->nr_running > rq->nr_numa_running)
		return regular;
	if (rq->nr_running > rq->nr_preferred_running)
		return remote;
	return all;
}
#else
static inline enum fbq_type fbq_classify_group(struct sg_lb_stats *sgs)
{
	return all;
}

static inline enum fbq_type fbq_classify_rq(struct rq *rq)
{
	return regular;
}
#endif /* CONFIG_NUMA_BALANCING */


struct sg_lb_stats;

/*
 * task_running_on_cpu - return 1 if @p is running on @cpu.
 */

static unsigned int task_running_on_cpu(int cpu, struct task_struct *p)
{
	/* Task has no contribution or is new */
	if (cpu != task_cpu(p) || !READ_ONCE(p->se.avg.last_update_time))
		return 0;

	if (task_on_rq_queued(p))
		return 1;

	return 0;
}

/**
 * idle_cpu_without - would a given CPU be idle without p ?
 * @cpu: the processor on which idleness is tested.
 * @p: task which should be ignored.
 *
 * Return: 1 if the CPU would be idle. 0 otherwise.
 */
static int idle_cpu_without(int cpu, struct task_struct *p)
{
	struct rq *rq = cpu_rq(cpu);

	if (rq->curr != rq->idle && rq->curr != p)
		return 0;

	/*
	 * rq->nr_running can't be used but an updated version without the
	 * impact of p on cpu must be used instead. The updated nr_running
	 * be computed and tested before calling idle_cpu_without().
	 */

	if (rq->ttwu_pending)
		return 0;

	return 1;
}

/*
 * update_sg_wakeup_stats - Update sched_group's statistics for wakeup.
 * @sd: The sched_domain level to look for idlest group.
 * @group: sched_group whose statistics are to be updated.
 * @sgs: variable to hold the statistics for this group.
 * @p: The task for which we look for the idlest group/CPU.
 */
static inline void update_sg_wakeup_stats(struct sched_domain *sd,
					  struct sched_group *group,
					  struct sg_lb_stats *sgs,
					  struct task_struct *p)
{
	int i, nr_running;

	memset(sgs, 0, sizeof(*sgs));

	/* Assume that task can't fit any CPU of the group */
	if (sd->flags & SD_ASYM_CPUCAPACITY)
		sgs->group_misfit_task_load = 1;

	for_each_cpu(i, sched_group_span(group)) {
		struct rq *rq = cpu_rq(i);
		unsigned int local;

		sgs->group_load += cpu_load_without(rq, p);
		sgs->group_util += cpu_util_without(i, p);
		sgs->group_runnable += cpu_runnable_without(rq, p);
		local = task_running_on_cpu(i, p);
		sgs->sum_h_nr_running += rq->cfs.h_nr_running - local;

		nr_running = rq->nr_running - local;
		sgs->sum_nr_running += nr_running;

		/*
		 * No need to call idle_cpu_without() if nr_running is not 0
		 */
		if (!nr_running && idle_cpu_without(i, p))
			sgs->idle_cpus++;

		/* Check if task fits in the CPU */
		if (sd->flags & SD_ASYM_CPUCAPACITY &&
		    sgs->group_misfit_task_load &&
		    task_fits_cpu(p, i))
			sgs->group_misfit_task_load = 0;

	}

	sgs->group_capacity = group->sgc->capacity;

	sgs->group_weight = group->group_weight;

	sgs->group_type = group_classify(sd->imbalance_pct, group, sgs);

	/*
	 * Computing avg_load makes sense only when group is fully busy or
	 * overloaded
	 */
	if (sgs->group_type == group_fully_busy ||
		sgs->group_type == group_overloaded)
		sgs->avg_load = (sgs->group_load * SCHED_CAPACITY_SCALE) /
				sgs->group_capacity;
}

static bool update_pick_idlest(struct sched_group *idlest,
			       struct sg_lb_stats *idlest_sgs,
			       struct sched_group *group,
			       struct sg_lb_stats *sgs)
{
	if (sgs->group_type < idlest_sgs->group_type)
		return true;

	if (sgs->group_type > idlest_sgs->group_type)
		return false;

	/*
	 * The candidate and the current idlest group are the same type of
	 * group. Let check which one is the idlest according to the type.
	 */

	switch (sgs->group_type) {
	case group_overloaded:
	case group_fully_busy:
		/* Select the group with lowest avg_load. */
		if (idlest_sgs->avg_load <= sgs->avg_load)
			return false;
		break;

	case group_imbalanced:
	case group_asym_packing:
	case group_smt_balance:
		/* Those types are not used in the slow wakeup path */
		return false;

	case group_misfit_task:
		/* Select group with the highest max capacity */
		if (idlest->sgc->max_capacity >= group->sgc->max_capacity)
			return false;
		break;

	case group_has_spare:
		/* Select group with most idle CPUs */
		if (idlest_sgs->idle_cpus > sgs->idle_cpus)
			return false;

		/* Select group with lowest group_util */
		if (idlest_sgs->idle_cpus == sgs->idle_cpus &&
			idlest_sgs->group_util <= sgs->group_util)
			return false;

		break;
	}

	return true;
}

/*
 * sched_balance_find_dst_group() finds and returns the least busy CPU group within the
 * domain.
 *
 * Assumes p is allowed on at least one CPU in sd.
 */
static struct sched_group *
sched_balance_find_dst_group(struct sched_domain *sd, struct task_struct *p, int this_cpu)
{
	struct sched_group *idlest = NULL, *local = NULL, *group = sd->groups;
	struct sg_lb_stats local_sgs, tmp_sgs;
	struct sg_lb_stats *sgs;
	unsigned long imbalance;
	struct sg_lb_stats idlest_sgs = {
			.avg_load = UINT_MAX,
			.group_type = group_overloaded,
	};

	do {
		int local_group;

		/* Skip over this group if it has no CPUs allowed */
		if (!cpumask_intersects(sched_group_span(group),
					p->cpus_ptr))
			continue;

		/* Skip over this group if no cookie matched */
		if (!sched_group_cookie_match(cpu_rq(this_cpu), p, group))
			continue;

		local_group = cpumask_test_cpu(this_cpu,
					       sched_group_span(group));

		if (local_group) {
			sgs = &local_sgs;
			local = group;
		} else {
			sgs = &tmp_sgs;
		}

		update_sg_wakeup_stats(sd, group, sgs, p);

		if (!local_group && update_pick_idlest(idlest, &idlest_sgs, group, sgs)) {
			idlest = group;
			idlest_sgs = *sgs;
		}

	} while (group = group->next, group != sd->groups);


	/* There is no idlest group to push tasks to */
	if (!idlest)
		return NULL;

	/* The local group has been skipped because of CPU affinity */
	if (!local)
		return idlest;

	/*
	 * If the local group is idler than the selected idlest group
	 * don't try and push the task.
	 */
	if (local_sgs.group_type < idlest_sgs.group_type)
		return NULL;

	/*
	 * If the local group is busier than the selected idlest group
	 * try and push the task.
	 */
	if (local_sgs.group_type > idlest_sgs.group_type)
		return idlest;

	switch (local_sgs.group_type) {
	case group_overloaded:
	case group_fully_busy:

		/* Calculate allowed imbalance based on load */
		imbalance = scale_load_down(NICE_0_LOAD) *
				(sd->imbalance_pct-100) / 100;

		/*
		 * When comparing groups across NUMA domains, it's possible for
		 * the local domain to be very lightly loaded relative to the
		 * remote domains but "imbalance" skews the comparison making
		 * remote CPUs look much more favourable. When considering
		 * cross-domain, add imbalance to the load on the remote node
		 * and consider staying local.
		 */

		if ((sd->flags & SD_NUMA) &&
		    ((idlest_sgs.avg_load + imbalance) >= local_sgs.avg_load))
			return NULL;

		/*
		 * If the local group is less loaded than the selected
		 * idlest group don't try and push any tasks.
		 */
		if (idlest_sgs.avg_load >= (local_sgs.avg_load + imbalance))
			return NULL;

		if (100 * local_sgs.avg_load <= sd->imbalance_pct * idlest_sgs.avg_load)
			return NULL;
		break;

	case group_imbalanced:
	case group_asym_packing:
	case group_smt_balance:
		/* Those type are not used in the slow wakeup path */
		return NULL;

	case group_misfit_task:
		/* Select group with the highest max capacity */
		if (local->sgc->max_capacity >= idlest->sgc->max_capacity)
			return NULL;
		break;

	case group_has_spare:
#ifdef CONFIG_NUMA
		if (sd->flags & SD_NUMA) {
			int imb_numa_nr = sd->imb_numa_nr;
#ifdef CONFIG_NUMA_BALANCING
			int idlest_cpu;
			/*
			 * If there is spare capacity at NUMA, try to select
			 * the preferred node
			 */
			if (cpu_to_node(this_cpu) == p->numa_preferred_nid)
				return NULL;

			idlest_cpu = cpumask_first(sched_group_span(idlest));
			if (cpu_to_node(idlest_cpu) == p->numa_preferred_nid)
				return idlest;
#endif /* CONFIG_NUMA_BALANCING */
			/*
			 * Otherwise, keep the task close to the wakeup source
			 * and improve locality if the number of running tasks
			 * would remain below threshold where an imbalance is
			 * allowed while accounting for the possibility the
			 * task is pinned to a subset of CPUs. If there is a
			 * real need of migration, periodic load balance will
			 * take care of it.
			 */
			if (p->nr_cpus_allowed != NR_CPUS) {
				struct cpumask *cpus = this_cpu_cpumask_var_ptr(select_rq_mask);

				cpumask_and(cpus, sched_group_span(local), p->cpus_ptr);
				imb_numa_nr = min(cpumask_weight(cpus), sd->imb_numa_nr);
			}

			imbalance = abs(local_sgs.idle_cpus - idlest_sgs.idle_cpus);
			if (!adjust_numa_imbalance(imbalance,
						   local_sgs.sum_nr_running + 1,
						   imb_numa_nr)) {
				return NULL;
			}
		}
#endif /* CONFIG_NUMA */

		/*
		 * Select group with highest number of idle CPUs. We could also
		 * compare the utilization which is more stable but it can end
		 * up that the group has less spare capacity but finally more
		 * idle CPUs which means more opportunity to run task.
		 */
		if (local_sgs.idle_cpus >= idlest_sgs.idle_cpus)
			return NULL;
		break;
	}

	return idlest;
}

static void update_idle_cpu_scan(struct lb_env *env,
				 unsigned long sum_util)
{
	struct sched_domain_shared *sd_share;
	int llc_weight, pct;
	u64 x, y, tmp;
	/*
	 * Update the number of CPUs to scan in LLC domain, which could
	 * be used as a hint in select_idle_cpu(). The update of sd_share
	 * could be expensive because it is within a shared cache line.
	 * So the write of this hint only occurs during periodic load
	 * balancing, rather than CPU_NEWLY_IDLE, because the latter
	 * can fire way more frequently than the former.
	 */
	if (!sched_feat(SIS_UTIL) || env->idle == CPU_NEWLY_IDLE)
		return;

	llc_weight = per_cpu(sd_llc_size, env->dst_cpu);
	if (env->sd->span_weight != llc_weight)
		return;

	sd_share = rcu_dereference(per_cpu(sd_llc_shared, env->dst_cpu));
	if (!sd_share)
		return;

	/*
	 * The number of CPUs to search drops as sum_util increases, when
	 * sum_util hits 85% or above, the scan stops.
	 * The reason to choose 85% as the threshold is because this is the
	 * imbalance_pct(117) when a LLC sched group is overloaded.
	 *
	 * let y = SCHED_CAPACITY_SCALE - p * x^2                       [1]
	 * and y'= y / SCHED_CAPACITY_SCALE
	 *
	 * x is the ratio of sum_util compared to the CPU capacity:
	 * x = sum_util / (llc_weight * SCHED_CAPACITY_SCALE)
	 * y' is the ratio of CPUs to be scanned in the LLC domain,
	 * and the number of CPUs to scan is calculated by:
	 *
	 * nr_scan = llc_weight * y'                                    [2]
	 *
	 * When x hits the threshold of overloaded, AKA, when
	 * x = 100 / pct, y drops to 0. According to [1],
	 * p should be SCHED_CAPACITY_SCALE * pct^2 / 10000
	 *
	 * Scale x by SCHED_CAPACITY_SCALE:
	 * x' = sum_util / llc_weight;                                  [3]
	 *
	 * and finally [1] becomes:
	 * y = SCHED_CAPACITY_SCALE -
	 *     x'^2 * pct^2 / (10000 * SCHED_CAPACITY_SCALE)            [4]
	 *
	 */
	/* equation [3] */
	x = sum_util;
	do_div(x, llc_weight);

	/* equation [4] */
	pct = env->sd->imbalance_pct;
	tmp = x * x * pct * pct;
	do_div(tmp, 10000 * SCHED_CAPACITY_SCALE);
	tmp = min_t(long, tmp, SCHED_CAPACITY_SCALE);
	y = SCHED_CAPACITY_SCALE - tmp;

	/* equation [2] */
	y *= llc_weight;
	do_div(y, SCHED_CAPACITY_SCALE);
	if ((int)y != sd_share->nr_idle_scan)
		WRITE_ONCE(sd_share->nr_idle_scan, (int)y);
}

/**
 * update_sd_lb_stats - Update sched_domain's statistics for load balancing.
 * @env: The load balancing environment.
 * @sds: variable to hold the statistics for this sched_domain.
 */

static inline void update_sd_lb_stats(struct lb_env *env, struct sd_lb_stats *sds)
{
	struct sched_group *sg = env->sd->groups;
	struct sg_lb_stats *local = &sds->local_stat;
	struct sg_lb_stats tmp_sgs;
	unsigned long sum_util = 0;
	bool sg_overloaded = 0, sg_overutilized = 0;

	do {
		struct sg_lb_stats *sgs = &tmp_sgs;
		int local_group;

		local_group = cpumask_test_cpu(env->dst_cpu, sched_group_span(sg));
		if (local_group) {
			sds->local = sg;
			sgs = local;

			if (env->idle != CPU_NEWLY_IDLE ||
			    time_after_eq(jiffies, sg->sgc->next_update))
				update_group_capacity(env->sd, env->dst_cpu);
		}

		update_sg_lb_stats(env, sds, sg, sgs, &sg_overloaded, &sg_overutilized);

		if (!local_group && update_sd_pick_busiest(env, sds, sg, sgs)) {
			sds->busiest = sg;
			sds->busiest_stat = *sgs;
		}

		/* Now, start updating sd_lb_stats */
		sds->total_load += sgs->group_load;
		sds->total_capacity += sgs->group_capacity;

		sum_util += sgs->group_util;
		sg = sg->next;
	} while (sg != env->sd->groups);

	/*
	 * Indicate that the child domain of the busiest group prefers tasks
	 * go to a child's sibling domains first. NB the flags of a sched group
	 * are those of the child domain.
	 */
	if (sds->busiest)
		sds->prefer_sibling = !!(sds->busiest->flags & SD_PREFER_SIBLING);


	if (env->sd->flags & SD_NUMA)
		env->fbq_type = fbq_classify_group(&sds->busiest_stat);

	if (!env->sd->parent) {
		/* update overload indicator if we are at root domain */
<<<<<<< HEAD
		WRITE_ONCE(env->dst_rq->rd->overload, sg_status & SG_OVERLOAD);

		/* Update over-utilization (tipping point, U >= 0) indicator */
		set_rd_overutilized_status(env->dst_rq->rd,
					   sg_status & SG_OVERUTILIZED);
	} else if (sg_status & SG_OVERUTILIZED) {
		set_rd_overutilized_status(env->dst_rq->rd, SG_OVERUTILIZED);
=======
		set_rd_overloaded(env->dst_rq->rd, sg_overloaded);

		/* Update over-utilization (tipping point, U >= 0) indicator */
		set_rd_overutilized(env->dst_rq->rd, sg_overutilized);
	} else if (sg_overutilized) {
		set_rd_overutilized(env->dst_rq->rd, sg_overutilized);
>>>>>>> 2d002356
	}

	update_idle_cpu_scan(env, sum_util);
}

/**
 * calculate_imbalance - Calculate the amount of imbalance present within the
 *			 groups of a given sched_domain during load balance.
 * @env: load balance environment
 * @sds: statistics of the sched_domain whose imbalance is to be calculated.
 */
static inline void calculate_imbalance(struct lb_env *env, struct sd_lb_stats *sds)
{
	struct sg_lb_stats *local, *busiest;

	local = &sds->local_stat;
	busiest = &sds->busiest_stat;

	if (busiest->group_type == group_misfit_task) {
		if (env->sd->flags & SD_ASYM_CPUCAPACITY) {
			/* Set imbalance to allow misfit tasks to be balanced. */
			env->migration_type = migrate_misfit;
			env->imbalance = 1;
		} else {
			/*
			 * Set load imbalance to allow moving task from cpu
			 * with reduced capacity.
			 */
			env->migration_type = migrate_load;
			env->imbalance = busiest->group_misfit_task_load;
		}
		return;
	}

	if (busiest->group_type == group_asym_packing) {
		/*
		 * In case of asym capacity, we will try to migrate all load to
		 * the preferred CPU.
		 */
		env->migration_type = migrate_task;
		env->imbalance = busiest->sum_h_nr_running;
		return;
	}

	if (busiest->group_type == group_smt_balance) {
		/* Reduce number of tasks sharing CPU capacity */
		env->migration_type = migrate_task;
		env->imbalance = 1;
		return;
	}

	if (busiest->group_type == group_imbalanced) {
		/*
		 * In the group_imb case we cannot rely on group-wide averages
		 * to ensure CPU-load equilibrium, try to move any task to fix
		 * the imbalance. The next load balance will take care of
		 * balancing back the system.
		 */
		env->migration_type = migrate_task;
		env->imbalance = 1;
		return;
	}

	/*
	 * Try to use spare capacity of local group without overloading it or
	 * emptying busiest.
	 */
	if (local->group_type == group_has_spare) {
		if ((busiest->group_type > group_fully_busy) &&
		    !(env->sd->flags & SD_SHARE_LLC)) {
			/*
			 * If busiest is overloaded, try to fill spare
			 * capacity. This might end up creating spare capacity
			 * in busiest or busiest still being overloaded but
			 * there is no simple way to directly compute the
			 * amount of load to migrate in order to balance the
			 * system.
			 */
			env->migration_type = migrate_util;
			env->imbalance = max(local->group_capacity, local->group_util) -
					 local->group_util;

			/*
			 * In some cases, the group's utilization is max or even
			 * higher than capacity because of migrations but the
			 * local CPU is (newly) idle. There is at least one
			 * waiting task in this overloaded busiest group. Let's
			 * try to pull it.
			 */
			if (env->idle && env->imbalance == 0) {
				env->migration_type = migrate_task;
				env->imbalance = 1;
			}

			return;
		}

		if (busiest->group_weight == 1 || sds->prefer_sibling) {
			/*
			 * When prefer sibling, evenly spread running tasks on
			 * groups.
			 */
			env->migration_type = migrate_task;
			env->imbalance = sibling_imbalance(env, sds, busiest, local);
		} else {

			/*
			 * If there is no overload, we just want to even the number of
			 * idle CPUs.
			 */
			env->migration_type = migrate_task;
			env->imbalance = max_t(long, 0,
					       (local->idle_cpus - busiest->idle_cpus));
		}

#ifdef CONFIG_NUMA
		/* Consider allowing a small imbalance between NUMA groups */
		if (env->sd->flags & SD_NUMA) {
			env->imbalance = adjust_numa_imbalance(env->imbalance,
							       local->sum_nr_running + 1,
							       env->sd->imb_numa_nr);
		}
#endif

		/* Number of tasks to move to restore balance */
		env->imbalance >>= 1;

		return;
	}

	/*
	 * Local is fully busy but has to take more load to relieve the
	 * busiest group
	 */
	if (local->group_type < group_overloaded) {
		/*
		 * Local will become overloaded so the avg_load metrics are
		 * finally needed.
		 */

		local->avg_load = (local->group_load * SCHED_CAPACITY_SCALE) /
				  local->group_capacity;

		/*
		 * If the local group is more loaded than the selected
		 * busiest group don't try to pull any tasks.
		 */
		if (local->avg_load >= busiest->avg_load) {
			env->imbalance = 0;
			return;
		}

		sds->avg_load = (sds->total_load * SCHED_CAPACITY_SCALE) /
				sds->total_capacity;

		/*
		 * If the local group is more loaded than the average system
		 * load, don't try to pull any tasks.
		 */
		if (local->avg_load >= sds->avg_load) {
			env->imbalance = 0;
			return;
		}

	}

	/*
	 * Both group are or will become overloaded and we're trying to get all
	 * the CPUs to the average_load, so we don't want to push ourselves
	 * above the average load, nor do we wish to reduce the max loaded CPU
	 * below the average load. At the same time, we also don't want to
	 * reduce the group load below the group capacity. Thus we look for
	 * the minimum possible imbalance.
	 */
	env->migration_type = migrate_load;
	env->imbalance = min(
		(busiest->avg_load - sds->avg_load) * busiest->group_capacity,
		(sds->avg_load - local->avg_load) * local->group_capacity
	) / SCHED_CAPACITY_SCALE;
}

/******* sched_balance_find_src_group() helpers end here *********************/

/*
 * Decision matrix according to the local and busiest group type:
 *
 * busiest \ local has_spare fully_busy misfit asym imbalanced overloaded
 * has_spare        nr_idle   balanced   N/A    N/A  balanced   balanced
 * fully_busy       nr_idle   nr_idle    N/A    N/A  balanced   balanced
 * misfit_task      force     N/A        N/A    N/A  N/A        N/A
 * asym_packing     force     force      N/A    N/A  force      force
 * imbalanced       force     force      N/A    N/A  force      force
 * overloaded       force     force      N/A    N/A  force      avg_load
 *
 * N/A :      Not Applicable because already filtered while updating
 *            statistics.
 * balanced : The system is balanced for these 2 groups.
 * force :    Calculate the imbalance as load migration is probably needed.
 * avg_load : Only if imbalance is significant enough.
 * nr_idle :  dst_cpu is not busy and the number of idle CPUs is quite
 *            different in groups.
 */

/**
 * sched_balance_find_src_group - Returns the busiest group within the sched_domain
 * if there is an imbalance.
 * @env: The load balancing environment.
 *
 * Also calculates the amount of runnable load which should be moved
 * to restore balance.
 *
 * Return:	- The busiest group if imbalance exists.
 */
static struct sched_group *sched_balance_find_src_group(struct lb_env *env)
{
	struct sg_lb_stats *local, *busiest;
	struct sd_lb_stats sds;

	init_sd_lb_stats(&sds);

	/*
	 * Compute the various statistics relevant for load balancing at
	 * this level.
	 */
	update_sd_lb_stats(env, &sds);

	/* There is no busy sibling group to pull tasks from */
	if (!sds.busiest)
		goto out_balanced;

	busiest = &sds.busiest_stat;

	/* Misfit tasks should be dealt with regardless of the avg load */
	if (busiest->group_type == group_misfit_task)
		goto force_balance;

	if (!is_rd_overutilized(env->dst_rq->rd) &&
	    rcu_dereference(env->dst_rq->rd->pd))
		goto out_balanced;

	/* ASYM feature bypasses nice load balance check */
	if (busiest->group_type == group_asym_packing)
		goto force_balance;

	/*
	 * If the busiest group is imbalanced the below checks don't
	 * work because they assume all things are equal, which typically
	 * isn't true due to cpus_ptr constraints and the like.
	 */
	if (busiest->group_type == group_imbalanced)
		goto force_balance;

	local = &sds.local_stat;
	/*
	 * If the local group is busier than the selected busiest group
	 * don't try and pull any tasks.
	 */
	if (local->group_type > busiest->group_type)
		goto out_balanced;

	/*
	 * When groups are overloaded, use the avg_load to ensure fairness
	 * between tasks.
	 */
	if (local->group_type == group_overloaded) {
		/*
		 * If the local group is more loaded than the selected
		 * busiest group don't try to pull any tasks.
		 */
		if (local->avg_load >= busiest->avg_load)
			goto out_balanced;

		/* XXX broken for overlapping NUMA groups */
		sds.avg_load = (sds.total_load * SCHED_CAPACITY_SCALE) /
				sds.total_capacity;

		/*
		 * Don't pull any tasks if this group is already above the
		 * domain average load.
		 */
		if (local->avg_load >= sds.avg_load)
			goto out_balanced;

		/*
		 * If the busiest group is more loaded, use imbalance_pct to be
		 * conservative.
		 */
		if (100 * busiest->avg_load <=
				env->sd->imbalance_pct * local->avg_load)
			goto out_balanced;
	}

	/*
	 * Try to move all excess tasks to a sibling domain of the busiest
	 * group's child domain.
	 */
	if (sds.prefer_sibling && local->group_type == group_has_spare &&
	    sibling_imbalance(env, &sds, busiest, local) > 1)
		goto force_balance;

	if (busiest->group_type != group_overloaded) {
		if (!env->idle) {
			/*
			 * If the busiest group is not overloaded (and as a
			 * result the local one too) but this CPU is already
			 * busy, let another idle CPU try to pull task.
			 */
			goto out_balanced;
		}

		if (busiest->group_type == group_smt_balance &&
		    smt_vs_nonsmt_groups(sds.local, sds.busiest)) {
			/* Let non SMT CPU pull from SMT CPU sharing with sibling */
			goto force_balance;
		}

		if (busiest->group_weight > 1 &&
		    local->idle_cpus <= (busiest->idle_cpus + 1)) {
			/*
			 * If the busiest group is not overloaded
			 * and there is no imbalance between this and busiest
			 * group wrt idle CPUs, it is balanced. The imbalance
			 * becomes significant if the diff is greater than 1
			 * otherwise we might end up to just move the imbalance
			 * on another group. Of course this applies only if
			 * there is more than 1 CPU per group.
			 */
			goto out_balanced;
		}

		if (busiest->sum_h_nr_running == 1) {
			/*
			 * busiest doesn't have any tasks waiting to run
			 */
			goto out_balanced;
		}
	}

force_balance:
	/* Looks like there is an imbalance. Compute it */
	calculate_imbalance(env, &sds);
	return env->imbalance ? sds.busiest : NULL;

out_balanced:
	env->imbalance = 0;
	return NULL;
}

/*
 * sched_balance_find_src_rq - find the busiest runqueue among the CPUs in the group.
 */
static struct rq *sched_balance_find_src_rq(struct lb_env *env,
				     struct sched_group *group)
{
	struct rq *busiest = NULL, *rq;
	unsigned long busiest_util = 0, busiest_load = 0, busiest_capacity = 1;
	unsigned int busiest_nr = 0;
	int i;

	for_each_cpu_and(i, sched_group_span(group), env->cpus) {
		unsigned long capacity, load, util;
		unsigned int nr_running;
		enum fbq_type rt;

		rq = cpu_rq(i);
		rt = fbq_classify_rq(rq);

		/*
		 * We classify groups/runqueues into three groups:
		 *  - regular: there are !numa tasks
		 *  - remote:  there are numa tasks that run on the 'wrong' node
		 *  - all:     there is no distinction
		 *
		 * In order to avoid migrating ideally placed numa tasks,
		 * ignore those when there's better options.
		 *
		 * If we ignore the actual busiest queue to migrate another
		 * task, the next balance pass can still reduce the busiest
		 * queue by moving tasks around inside the node.
		 *
		 * If we cannot move enough load due to this classification
		 * the next pass will adjust the group classification and
		 * allow migration of more tasks.
		 *
		 * Both cases only affect the total convergence complexity.
		 */
		if (rt > env->fbq_type)
			continue;

		nr_running = rq->cfs.h_nr_running;
		if (!nr_running)
			continue;

		capacity = capacity_of(i);

		/*
		 * For ASYM_CPUCAPACITY domains, don't pick a CPU that could
		 * eventually lead to active_balancing high->low capacity.
		 * Higher per-CPU capacity is considered better than balancing
		 * average load.
		 */
		if (env->sd->flags & SD_ASYM_CPUCAPACITY &&
		    !capacity_greater(capacity_of(env->dst_cpu), capacity) &&
		    nr_running == 1)
			continue;

		/*
		 * Make sure we only pull tasks from a CPU of lower priority
		 * when balancing between SMT siblings.
		 *
		 * If balancing between cores, let lower priority CPUs help
		 * SMT cores with more than one busy sibling.
		 */
		if (sched_asym(env->sd, i, env->dst_cpu) && nr_running == 1)
			continue;

		switch (env->migration_type) {
		case migrate_load:
			/*
			 * When comparing with load imbalance, use cpu_load()
			 * which is not scaled with the CPU capacity.
			 */
			load = cpu_load(rq);

			if (nr_running == 1 && load > env->imbalance &&
			    !check_cpu_capacity(rq, env->sd))
				break;

			/*
			 * For the load comparisons with the other CPUs,
			 * consider the cpu_load() scaled with the CPU
			 * capacity, so that the load can be moved away
			 * from the CPU that is potentially running at a
			 * lower capacity.
			 *
			 * Thus we're looking for max(load_i / capacity_i),
			 * crosswise multiplication to rid ourselves of the
			 * division works out to:
			 * load_i * capacity_j > load_j * capacity_i;
			 * where j is our previous maximum.
			 */
			if (load * busiest_capacity > busiest_load * capacity) {
				busiest_load = load;
				busiest_capacity = capacity;
				busiest = rq;
			}
			break;

		case migrate_util:
			util = cpu_util_cfs_boost(i);

			/*
			 * Don't try to pull utilization from a CPU with one
			 * running task. Whatever its utilization, we will fail
			 * detach the task.
			 */
			if (nr_running <= 1)
				continue;

			if (busiest_util < util) {
				busiest_util = util;
				busiest = rq;
			}
			break;

		case migrate_task:
			if (busiest_nr < nr_running) {
				busiest_nr = nr_running;
				busiest = rq;
			}
			break;

		case migrate_misfit:
			/*
			 * For ASYM_CPUCAPACITY domains with misfit tasks we
			 * simply seek the "biggest" misfit task.
			 */
			if (rq->misfit_task_load > busiest_load) {
				busiest_load = rq->misfit_task_load;
				busiest = rq;
			}

			break;

		}
	}

	return busiest;
}

/*
 * Max backoff if we encounter pinned tasks. Pretty arbitrary value, but
 * so long as it is large enough.
 */
#define MAX_PINNED_INTERVAL	512

static inline bool
asym_active_balance(struct lb_env *env)
{
	/*
	 * ASYM_PACKING needs to force migrate tasks from busy but lower
	 * priority CPUs in order to pack all tasks in the highest priority
	 * CPUs. When done between cores, do it only if the whole core if the
	 * whole core is idle.
	 *
	 * If @env::src_cpu is an SMT core with busy siblings, let
	 * the lower priority @env::dst_cpu help it. Do not follow
	 * CPU priority.
	 */
	return env->idle && sched_use_asym_prio(env->sd, env->dst_cpu) &&
	       (sched_asym_prefer(env->dst_cpu, env->src_cpu) ||
		!sched_use_asym_prio(env->sd, env->src_cpu));
}

static inline bool
imbalanced_active_balance(struct lb_env *env)
{
	struct sched_domain *sd = env->sd;

	/*
	 * The imbalanced case includes the case of pinned tasks preventing a fair
	 * distribution of the load on the system but also the even distribution of the
	 * threads on a system with spare capacity
	 */
	if ((env->migration_type == migrate_task) &&
	    (sd->nr_balance_failed > sd->cache_nice_tries+2))
		return 1;

	return 0;
}

static int need_active_balance(struct lb_env *env)
{
	struct sched_domain *sd = env->sd;

	if (asym_active_balance(env))
		return 1;

	if (imbalanced_active_balance(env))
		return 1;

	/*
	 * The dst_cpu is idle and the src_cpu CPU has only 1 CFS task.
	 * It's worth migrating the task if the src_cpu's capacity is reduced
	 * because of other sched_class or IRQs if more capacity stays
	 * available on dst_cpu.
	 */
	if (env->idle &&
	    (env->src_rq->cfs.h_nr_running == 1)) {
		if ((check_cpu_capacity(env->src_rq, sd)) &&
		    (capacity_of(env->src_cpu)*sd->imbalance_pct < capacity_of(env->dst_cpu)*100))
			return 1;
	}

	if (env->migration_type == migrate_misfit)
		return 1;

	return 0;
}

static int active_load_balance_cpu_stop(void *data);

static int should_we_balance(struct lb_env *env)
{
	struct cpumask *swb_cpus = this_cpu_cpumask_var_ptr(should_we_balance_tmpmask);
	struct sched_group *sg = env->sd->groups;
	int cpu, idle_smt = -1;

	/*
	 * Ensure the balancing environment is consistent; can happen
	 * when the softirq triggers 'during' hotplug.
	 */
	if (!cpumask_test_cpu(env->dst_cpu, env->cpus))
		return 0;

	/*
	 * In the newly idle case, we will allow all the CPUs
	 * to do the newly idle load balance.
	 *
	 * However, we bail out if we already have tasks or a wakeup pending,
	 * to optimize wakeup latency.
	 */
	if (env->idle == CPU_NEWLY_IDLE) {
		if (env->dst_rq->nr_running > 0 || env->dst_rq->ttwu_pending)
			return 0;
		return 1;
	}

	cpumask_copy(swb_cpus, group_balance_mask(sg));
	/* Try to find first idle CPU */
	for_each_cpu_and(cpu, swb_cpus, env->cpus) {
		if (!idle_cpu(cpu))
			continue;

		/*
		 * Don't balance to idle SMT in busy core right away when
		 * balancing cores, but remember the first idle SMT CPU for
		 * later consideration.  Find CPU on an idle core first.
		 */
		if (!(env->sd->flags & SD_SHARE_CPUCAPACITY) && !is_core_idle(cpu)) {
			if (idle_smt == -1)
				idle_smt = cpu;
			/*
			 * If the core is not idle, and first SMT sibling which is
			 * idle has been found, then its not needed to check other
			 * SMT siblings for idleness:
			 */
#ifdef CONFIG_SCHED_SMT
			cpumask_andnot(swb_cpus, swb_cpus, cpu_smt_mask(cpu));
#endif
			continue;
		}

		/*
		 * Are we the first idle core in a non-SMT domain or higher,
		 * or the first idle CPU in a SMT domain?
		 */
		return cpu == env->dst_cpu;
	}

	/* Are we the first idle CPU with busy siblings? */
	if (idle_smt != -1)
		return idle_smt == env->dst_cpu;

	/* Are we the first CPU of this group ? */
	return group_balance_cpu(sg) == env->dst_cpu;
}

/*
 * Check this_cpu to ensure it is balanced within domain. Attempt to move
 * tasks if there is an imbalance.
 */
static int sched_balance_rq(int this_cpu, struct rq *this_rq,
			struct sched_domain *sd, enum cpu_idle_type idle,
			int *continue_balancing)
{
	int ld_moved, cur_ld_moved, active_balance = 0;
	struct sched_domain *sd_parent = sd->parent;
	struct sched_group *group;
	struct rq *busiest;
	struct rq_flags rf;
	struct cpumask *cpus = this_cpu_cpumask_var_ptr(load_balance_mask);
	struct lb_env env = {
		.sd		= sd,
		.dst_cpu	= this_cpu,
		.dst_rq		= this_rq,
		.dst_grpmask    = group_balance_mask(sd->groups),
		.idle		= idle,
		.loop_break	= SCHED_NR_MIGRATE_BREAK,
		.cpus		= cpus,
		.fbq_type	= all,
		.tasks		= LIST_HEAD_INIT(env.tasks),
	};

	cpumask_and(cpus, sched_domain_span(sd), cpu_active_mask);

	schedstat_inc(sd->lb_count[idle]);

redo:
	if (!should_we_balance(&env)) {
		*continue_balancing = 0;
		goto out_balanced;
	}

	group = sched_balance_find_src_group(&env);
	if (!group) {
		schedstat_inc(sd->lb_nobusyg[idle]);
		goto out_balanced;
	}

	busiest = sched_balance_find_src_rq(&env, group);
	if (!busiest) {
		schedstat_inc(sd->lb_nobusyq[idle]);
		goto out_balanced;
	}

	WARN_ON_ONCE(busiest == env.dst_rq);

	schedstat_add(sd->lb_imbalance[idle], env.imbalance);

	env.src_cpu = busiest->cpu;
	env.src_rq = busiest;

	ld_moved = 0;
	/* Clear this flag as soon as we find a pullable task */
	env.flags |= LBF_ALL_PINNED;
	if (busiest->nr_running > 1) {
		/*
		 * Attempt to move tasks. If sched_balance_find_src_group has found
		 * an imbalance but busiest->nr_running <= 1, the group is
		 * still unbalanced. ld_moved simply stays zero, so it is
		 * correctly treated as an imbalance.
		 */
		env.loop_max  = min(sysctl_sched_nr_migrate, busiest->nr_running);

more_balance:
		rq_lock_irqsave(busiest, &rf);
		update_rq_clock(busiest);

		/*
		 * cur_ld_moved - load moved in current iteration
		 * ld_moved     - cumulative load moved across iterations
		 */
		cur_ld_moved = detach_tasks(&env);

		/*
		 * We've detached some tasks from busiest_rq. Every
		 * task is masked "TASK_ON_RQ_MIGRATING", so we can safely
		 * unlock busiest->lock, and we are able to be sure
		 * that nobody can manipulate the tasks in parallel.
		 * See task_rq_lock() family for the details.
		 */

		rq_unlock(busiest, &rf);

		if (cur_ld_moved) {
			attach_tasks(&env);
			ld_moved += cur_ld_moved;
		}

		local_irq_restore(rf.flags);

		if (env.flags & LBF_NEED_BREAK) {
			env.flags &= ~LBF_NEED_BREAK;
			goto more_balance;
		}

		/*
		 * Revisit (affine) tasks on src_cpu that couldn't be moved to
		 * us and move them to an alternate dst_cpu in our sched_group
		 * where they can run. The upper limit on how many times we
		 * iterate on same src_cpu is dependent on number of CPUs in our
		 * sched_group.
		 *
		 * This changes load balance semantics a bit on who can move
		 * load to a given_cpu. In addition to the given_cpu itself
		 * (or a ilb_cpu acting on its behalf where given_cpu is
		 * nohz-idle), we now have balance_cpu in a position to move
		 * load to given_cpu. In rare situations, this may cause
		 * conflicts (balance_cpu and given_cpu/ilb_cpu deciding
		 * _independently_ and at _same_ time to move some load to
		 * given_cpu) causing excess load to be moved to given_cpu.
		 * This however should not happen so much in practice and
		 * moreover subsequent load balance cycles should correct the
		 * excess load moved.
		 */
		if ((env.flags & LBF_DST_PINNED) && env.imbalance > 0) {

			/* Prevent to re-select dst_cpu via env's CPUs */
			__cpumask_clear_cpu(env.dst_cpu, env.cpus);

			env.dst_rq	 = cpu_rq(env.new_dst_cpu);
			env.dst_cpu	 = env.new_dst_cpu;
			env.flags	&= ~LBF_DST_PINNED;
			env.loop	 = 0;
			env.loop_break	 = SCHED_NR_MIGRATE_BREAK;

			/*
			 * Go back to "more_balance" rather than "redo" since we
			 * need to continue with same src_cpu.
			 */
			goto more_balance;
		}

		/*
		 * We failed to reach balance because of affinity.
		 */
		if (sd_parent) {
			int *group_imbalance = &sd_parent->groups->sgc->imbalance;

			if ((env.flags & LBF_SOME_PINNED) && env.imbalance > 0)
				*group_imbalance = 1;
		}

		/* All tasks on this runqueue were pinned by CPU affinity */
		if (unlikely(env.flags & LBF_ALL_PINNED)) {
			__cpumask_clear_cpu(cpu_of(busiest), cpus);
			/*
			 * Attempting to continue load balancing at the current
			 * sched_domain level only makes sense if there are
			 * active CPUs remaining as possible busiest CPUs to
			 * pull load from which are not contained within the
			 * destination group that is receiving any migrated
			 * load.
			 */
			if (!cpumask_subset(cpus, env.dst_grpmask)) {
				env.loop = 0;
				env.loop_break = SCHED_NR_MIGRATE_BREAK;
				goto redo;
			}
			goto out_all_pinned;
		}
	}

	if (!ld_moved) {
		schedstat_inc(sd->lb_failed[idle]);
		/*
		 * Increment the failure counter only on periodic balance.
		 * We do not want newidle balance, which can be very
		 * frequent, pollute the failure counter causing
		 * excessive cache_hot migrations and active balances.
		 *
		 * Similarly for migration_misfit which is not related to
		 * load/util migration, don't pollute nr_balance_failed.
		 */
		if (idle != CPU_NEWLY_IDLE &&
		    env.migration_type != migrate_misfit)
			sd->nr_balance_failed++;

		if (need_active_balance(&env)) {
			unsigned long flags;

			raw_spin_rq_lock_irqsave(busiest, flags);

			/*
			 * Don't kick the active_load_balance_cpu_stop,
			 * if the curr task on busiest CPU can't be
			 * moved to this_cpu:
			 */
			if (!cpumask_test_cpu(this_cpu, busiest->curr->cpus_ptr)) {
				raw_spin_rq_unlock_irqrestore(busiest, flags);
				goto out_one_pinned;
			}

			/* Record that we found at least one task that could run on this_cpu */
			env.flags &= ~LBF_ALL_PINNED;

			/*
			 * ->active_balance synchronizes accesses to
			 * ->active_balance_work.  Once set, it's cleared
			 * only after active load balance is finished.
			 */
			if (!busiest->active_balance) {
				busiest->active_balance = 1;
				busiest->push_cpu = this_cpu;
				active_balance = 1;
			}

			preempt_disable();
			raw_spin_rq_unlock_irqrestore(busiest, flags);
			if (active_balance) {
				stop_one_cpu_nowait(cpu_of(busiest),
					active_load_balance_cpu_stop, busiest,
					&busiest->active_balance_work);
			}
			preempt_enable();
		}
	} else {
		sd->nr_balance_failed = 0;
	}

	if (likely(!active_balance) || need_active_balance(&env)) {
		/* We were unbalanced, so reset the balancing interval */
		sd->balance_interval = sd->min_interval;
	}

	goto out;

out_balanced:
	/*
	 * We reach balance although we may have faced some affinity
	 * constraints. Clear the imbalance flag only if other tasks got
	 * a chance to move and fix the imbalance.
	 */
	if (sd_parent && !(env.flags & LBF_ALL_PINNED)) {
		int *group_imbalance = &sd_parent->groups->sgc->imbalance;

		if (*group_imbalance)
			*group_imbalance = 0;
	}

out_all_pinned:
	/*
	 * We reach balance because all tasks are pinned at this level so
	 * we can't migrate them. Let the imbalance flag set so parent level
	 * can try to migrate them.
	 */
	schedstat_inc(sd->lb_balanced[idle]);

	sd->nr_balance_failed = 0;

out_one_pinned:
	ld_moved = 0;

	/*
	 * sched_balance_newidle() disregards balance intervals, so we could
	 * repeatedly reach this code, which would lead to balance_interval
	 * skyrocketing in a short amount of time. Skip the balance_interval
	 * increase logic to avoid that.
	 *
	 * Similarly misfit migration which is not necessarily an indication of
	 * the system being busy and requires lb to backoff to let it settle
	 * down.
	 */
	if (env.idle == CPU_NEWLY_IDLE ||
	    env.migration_type == migrate_misfit)
		goto out;

	/* tune up the balancing interval */
	if ((env.flags & LBF_ALL_PINNED &&
	     sd->balance_interval < MAX_PINNED_INTERVAL) ||
	    sd->balance_interval < sd->max_interval)
		sd->balance_interval *= 2;
out:
	return ld_moved;
}

static inline unsigned long
get_sd_balance_interval(struct sched_domain *sd, int cpu_busy)
{
	unsigned long interval = sd->balance_interval;

	if (cpu_busy)
		interval *= sd->busy_factor;

	/* scale ms to jiffies */
	interval = msecs_to_jiffies(interval);

	/*
	 * Reduce likelihood of busy balancing at higher domains racing with
	 * balancing at lower domains by preventing their balancing periods
	 * from being multiples of each other.
	 */
	if (cpu_busy)
		interval -= 1;

	interval = clamp(interval, 1UL, max_load_balance_interval);

	return interval;
}

static inline void
update_next_balance(struct sched_domain *sd, unsigned long *next_balance)
{
	unsigned long interval, next;

	/* used by idle balance, so cpu_busy = 0 */
	interval = get_sd_balance_interval(sd, 0);
	next = sd->last_balance + interval;

	if (time_after(*next_balance, next))
		*next_balance = next;
}

/*
 * active_load_balance_cpu_stop is run by the CPU stopper. It pushes
 * running tasks off the busiest CPU onto idle CPUs. It requires at
 * least 1 task to be running on each physical CPU where possible, and
 * avoids physical / logical imbalances.
 */
static int active_load_balance_cpu_stop(void *data)
{
	struct rq *busiest_rq = data;
	int busiest_cpu = cpu_of(busiest_rq);
	int target_cpu = busiest_rq->push_cpu;
	struct rq *target_rq = cpu_rq(target_cpu);
	struct sched_domain *sd;
	struct task_struct *p = NULL;
	struct rq_flags rf;

	rq_lock_irq(busiest_rq, &rf);
	/*
	 * Between queueing the stop-work and running it is a hole in which
	 * CPUs can become inactive. We should not move tasks from or to
	 * inactive CPUs.
	 */
	if (!cpu_active(busiest_cpu) || !cpu_active(target_cpu))
		goto out_unlock;

	/* Make sure the requested CPU hasn't gone down in the meantime: */
	if (unlikely(busiest_cpu != smp_processor_id() ||
		     !busiest_rq->active_balance))
		goto out_unlock;

	/* Is there any task to move? */
	if (busiest_rq->nr_running <= 1)
		goto out_unlock;

	/*
	 * This condition is "impossible", if it occurs
	 * we need to fix it. Originally reported by
	 * Bjorn Helgaas on a 128-CPU setup.
	 */
	WARN_ON_ONCE(busiest_rq == target_rq);

	/* Search for an sd spanning us and the target CPU. */
	rcu_read_lock();
	for_each_domain(target_cpu, sd) {
		if (cpumask_test_cpu(busiest_cpu, sched_domain_span(sd)))
			break;
	}

	if (likely(sd)) {
		struct lb_env env = {
			.sd		= sd,
			.dst_cpu	= target_cpu,
			.dst_rq		= target_rq,
			.src_cpu	= busiest_rq->cpu,
			.src_rq		= busiest_rq,
			.idle		= CPU_IDLE,
			.flags		= LBF_ACTIVE_LB,
		};

		schedstat_inc(sd->alb_count);
		update_rq_clock(busiest_rq);

		p = detach_one_task(&env);
		if (p) {
			schedstat_inc(sd->alb_pushed);
			/* Active balancing done, reset the failure counter. */
			sd->nr_balance_failed = 0;
		} else {
			schedstat_inc(sd->alb_failed);
		}
	}
	rcu_read_unlock();
out_unlock:
	busiest_rq->active_balance = 0;
	rq_unlock(busiest_rq, &rf);

	if (p)
		attach_one_task(target_rq, p);

	local_irq_enable();

	return 0;
}

/*
 * This flag serializes load-balancing passes over large domains
 * (above the NODE topology level) - only one load-balancing instance
 * may run at a time, to reduce overhead on very large systems with
 * lots of CPUs and large NUMA distances.
 *
 * - Note that load-balancing passes triggered while another one
 *   is executing are skipped and not re-tried.
 *
 * - Also note that this does not serialize rebalance_domains()
 *   execution, as non-SD_SERIALIZE domains will still be
 *   load-balanced in parallel.
 */
static atomic_t sched_balance_running = ATOMIC_INIT(0);

/*
 * Scale the max sched_balance_rq interval with the number of CPUs in the system.
 * This trades load-balance latency on larger machines for less cross talk.
 */
void update_max_interval(void)
{
	max_load_balance_interval = HZ*num_online_cpus()/10;
}

static inline bool update_newidle_cost(struct sched_domain *sd, u64 cost)
{
	if (cost > sd->max_newidle_lb_cost) {
		/*
		 * Track max cost of a domain to make sure to not delay the
		 * next wakeup on the CPU.
		 */
		sd->max_newidle_lb_cost = cost;
		sd->last_decay_max_lb_cost = jiffies;
	} else if (time_after(jiffies, sd->last_decay_max_lb_cost + HZ)) {
		/*
		 * Decay the newidle max times by ~1% per second to ensure that
		 * it is not outdated and the current max cost is actually
		 * shorter.
		 */
		sd->max_newidle_lb_cost = (sd->max_newidle_lb_cost * 253) / 256;
		sd->last_decay_max_lb_cost = jiffies;

		return true;
	}

	return false;
}

/*
 * It checks each scheduling domain to see if it is due to be balanced,
 * and initiates a balancing operation if so.
 *
 * Balancing parameters are set up in init_sched_domains.
 */
static void sched_balance_domains(struct rq *rq, enum cpu_idle_type idle)
{
	int continue_balancing = 1;
	int cpu = rq->cpu;
	int busy = idle != CPU_IDLE && !sched_idle_cpu(cpu);
	unsigned long interval;
	struct sched_domain *sd;
	/* Earliest time when we have to do rebalance again */
	unsigned long next_balance = jiffies + 60*HZ;
	int update_next_balance = 0;
	int need_serialize, need_decay = 0;
	u64 max_cost = 0;

	rcu_read_lock();
	for_each_domain(cpu, sd) {
		/*
		 * Decay the newidle max times here because this is a regular
		 * visit to all the domains.
		 */
		need_decay = update_newidle_cost(sd, 0);
		max_cost += sd->max_newidle_lb_cost;

		/*
		 * Stop the load balance at this level. There is another
		 * CPU in our sched group which is doing load balancing more
		 * actively.
		 */
		if (!continue_balancing) {
			if (need_decay)
				continue;
			break;
		}

		interval = get_sd_balance_interval(sd, busy);

		need_serialize = sd->flags & SD_SERIALIZE;
		if (need_serialize) {
			if (atomic_cmpxchg_acquire(&sched_balance_running, 0, 1))
				goto out;
		}

		if (time_after_eq(jiffies, sd->last_balance + interval)) {
			if (sched_balance_rq(cpu, rq, sd, idle, &continue_balancing)) {
				/*
				 * The LBF_DST_PINNED logic could have changed
				 * env->dst_cpu, so we can't know our idle
				 * state even if we migrated tasks. Update it.
				 */
				idle = idle_cpu(cpu);
				busy = !idle && !sched_idle_cpu(cpu);
			}
			sd->last_balance = jiffies;
			interval = get_sd_balance_interval(sd, busy);
		}
		if (need_serialize)
			atomic_set_release(&sched_balance_running, 0);
out:
		if (time_after(next_balance, sd->last_balance + interval)) {
			next_balance = sd->last_balance + interval;
			update_next_balance = 1;
		}
	}
	if (need_decay) {
		/*
		 * Ensure the rq-wide value also decays but keep it at a
		 * reasonable floor to avoid funnies with rq->avg_idle.
		 */
		rq->max_idle_balance_cost =
			max((u64)sysctl_sched_migration_cost, max_cost);
	}
	rcu_read_unlock();

	/*
	 * next_balance will be updated only when there is a need.
	 * When the cpu is attached to null domain for ex, it will not be
	 * updated.
	 */
	if (likely(update_next_balance))
		rq->next_balance = next_balance;

}

static inline int on_null_domain(struct rq *rq)
{
	return unlikely(!rcu_dereference_sched(rq->sd));
}

#ifdef CONFIG_NO_HZ_COMMON
/*
 * NOHZ idle load balancing (ILB) details:
 *
 * - When one of the busy CPUs notices that there may be an idle rebalancing
 *   needed, they will kick the idle load balancer, which then does idle
 *   load balancing for all the idle CPUs.
 *
 * - HK_TYPE_MISC CPUs are used for this task, because HK_TYPE_SCHED is not set
 *   anywhere yet.
 */
static inline int find_new_ilb(void)
{
	const struct cpumask *hk_mask;
	int ilb_cpu;

	hk_mask = housekeeping_cpumask(HK_TYPE_MISC);

	for_each_cpu_and(ilb_cpu, nohz.idle_cpus_mask, hk_mask) {

		if (ilb_cpu == smp_processor_id())
			continue;

		if (idle_cpu(ilb_cpu))
			return ilb_cpu;
	}

	return -1;
}

/*
 * Kick a CPU to do the NOHZ balancing, if it is time for it, via a cross-CPU
 * SMP function call (IPI).
 *
 * We pick the first idle CPU in the HK_TYPE_MISC housekeeping set (if there is one).
 */
static void kick_ilb(unsigned int flags)
{
	int ilb_cpu;

	/*
	 * Increase nohz.next_balance only when if full ilb is triggered but
	 * not if we only update stats.
	 */
	if (flags & NOHZ_BALANCE_KICK)
		nohz.next_balance = jiffies+1;

	ilb_cpu = find_new_ilb();
	if (ilb_cpu < 0)
		return;

	/*
	 * Access to rq::nohz_csd is serialized by NOHZ_KICK_MASK; he who sets
	 * the first flag owns it; cleared by nohz_csd_func().
	 */
	flags = atomic_fetch_or(flags, nohz_flags(ilb_cpu));
	if (flags & NOHZ_KICK_MASK)
		return;

	/*
	 * This way we generate an IPI on the target CPU which
	 * is idle, and the softirq performing NOHZ idle load balancing
	 * will be run before returning from the IPI.
	 */
	smp_call_function_single_async(ilb_cpu, &cpu_rq(ilb_cpu)->nohz_csd);
}

/*
 * Current decision point for kicking the idle load balancer in the presence
 * of idle CPUs in the system.
 */
static void nohz_balancer_kick(struct rq *rq)
{
	unsigned long now = jiffies;
	struct sched_domain_shared *sds;
	struct sched_domain *sd;
	int nr_busy, i, cpu = rq->cpu;
	unsigned int flags = 0;

	if (unlikely(rq->idle_balance))
		return;

	/*
	 * We may be recently in ticked or tickless idle mode. At the first
	 * busy tick after returning from idle, we will update the busy stats.
	 */
	nohz_balance_exit_idle(rq);

	/*
	 * None are in tickless mode and hence no need for NOHZ idle load
	 * balancing:
	 */
	if (likely(!atomic_read(&nohz.nr_cpus)))
		return;

	if (READ_ONCE(nohz.has_blocked) &&
	    time_after(now, READ_ONCE(nohz.next_blocked)))
		flags = NOHZ_STATS_KICK;

	if (time_before(now, nohz.next_balance))
		goto out;

	if (rq->nr_running >= 2) {
		flags = NOHZ_STATS_KICK | NOHZ_BALANCE_KICK;
		goto out;
	}

	rcu_read_lock();

	sd = rcu_dereference(rq->sd);
	if (sd) {
		/*
		 * If there's a runnable CFS task and the current CPU has reduced
		 * capacity, kick the ILB to see if there's a better CPU to run on:
		 */
		if (rq->cfs.h_nr_running >= 1 && check_cpu_capacity(rq, sd)) {
			flags = NOHZ_STATS_KICK | NOHZ_BALANCE_KICK;
			goto unlock;
		}
	}

	sd = rcu_dereference(per_cpu(sd_asym_packing, cpu));
	if (sd) {
		/*
		 * When ASYM_PACKING; see if there's a more preferred CPU
		 * currently idle; in which case, kick the ILB to move tasks
		 * around.
		 *
		 * When balancing between cores, all the SMT siblings of the
		 * preferred CPU must be idle.
		 */
		for_each_cpu_and(i, sched_domain_span(sd), nohz.idle_cpus_mask) {
			if (sched_asym(sd, i, cpu)) {
				flags = NOHZ_STATS_KICK | NOHZ_BALANCE_KICK;
				goto unlock;
			}
		}
	}

	sd = rcu_dereference(per_cpu(sd_asym_cpucapacity, cpu));
	if (sd) {
		/*
		 * When ASYM_CPUCAPACITY; see if there's a higher capacity CPU
		 * to run the misfit task on.
		 */
		if (check_misfit_status(rq)) {
			flags = NOHZ_STATS_KICK | NOHZ_BALANCE_KICK;
			goto unlock;
		}

		/*
		 * For asymmetric systems, we do not want to nicely balance
		 * cache use, instead we want to embrace asymmetry and only
		 * ensure tasks have enough CPU capacity.
		 *
		 * Skip the LLC logic because it's not relevant in that case.
		 */
		goto unlock;
	}

	sds = rcu_dereference(per_cpu(sd_llc_shared, cpu));
	if (sds) {
		/*
		 * If there is an imbalance between LLC domains (IOW we could
		 * increase the overall cache utilization), we need a less-loaded LLC
		 * domain to pull some load from. Likewise, we may need to spread
		 * load within the current LLC domain (e.g. packed SMT cores but
		 * other CPUs are idle). We can't really know from here how busy
		 * the others are - so just get a NOHZ balance going if it looks
		 * like this LLC domain has tasks we could move.
		 */
		nr_busy = atomic_read(&sds->nr_busy_cpus);
		if (nr_busy > 1) {
			flags = NOHZ_STATS_KICK | NOHZ_BALANCE_KICK;
			goto unlock;
		}
	}
unlock:
	rcu_read_unlock();
out:
	if (READ_ONCE(nohz.needs_update))
		flags |= NOHZ_NEXT_KICK;

	if (flags)
		kick_ilb(flags);
}

static void set_cpu_sd_state_busy(int cpu)
{
	struct sched_domain *sd;

	rcu_read_lock();
	sd = rcu_dereference(per_cpu(sd_llc, cpu));

	if (!sd || !sd->nohz_idle)
		goto unlock;
	sd->nohz_idle = 0;

	atomic_inc(&sd->shared->nr_busy_cpus);
unlock:
	rcu_read_unlock();
}

void nohz_balance_exit_idle(struct rq *rq)
{
	SCHED_WARN_ON(rq != this_rq());

	if (likely(!rq->nohz_tick_stopped))
		return;

	rq->nohz_tick_stopped = 0;
	cpumask_clear_cpu(rq->cpu, nohz.idle_cpus_mask);
	atomic_dec(&nohz.nr_cpus);

	set_cpu_sd_state_busy(rq->cpu);
}

static void set_cpu_sd_state_idle(int cpu)
{
	struct sched_domain *sd;

	rcu_read_lock();
	sd = rcu_dereference(per_cpu(sd_llc, cpu));

	if (!sd || sd->nohz_idle)
		goto unlock;
	sd->nohz_idle = 1;

	atomic_dec(&sd->shared->nr_busy_cpus);
unlock:
	rcu_read_unlock();
}

/*
 * This routine will record that the CPU is going idle with tick stopped.
 * This info will be used in performing idle load balancing in the future.
 */
void nohz_balance_enter_idle(int cpu)
{
	struct rq *rq = cpu_rq(cpu);

	SCHED_WARN_ON(cpu != smp_processor_id());

	/* If this CPU is going down, then nothing needs to be done: */
	if (!cpu_active(cpu))
		return;

	/* Spare idle load balancing on CPUs that don't want to be disturbed: */
	if (!housekeeping_cpu(cpu, HK_TYPE_SCHED))
		return;

	/*
	 * Can be set safely without rq->lock held
	 * If a clear happens, it will have evaluated last additions because
	 * rq->lock is held during the check and the clear
	 */
	rq->has_blocked_load = 1;

	/*
	 * The tick is still stopped but load could have been added in the
	 * meantime. We set the nohz.has_blocked flag to trig a check of the
	 * *_avg. The CPU is already part of nohz.idle_cpus_mask so the clear
	 * of nohz.has_blocked can only happen after checking the new load
	 */
	if (rq->nohz_tick_stopped)
		goto out;

	/* If we're a completely isolated CPU, we don't play: */
	if (on_null_domain(rq))
		return;

	rq->nohz_tick_stopped = 1;

	cpumask_set_cpu(cpu, nohz.idle_cpus_mask);
	atomic_inc(&nohz.nr_cpus);

	/*
	 * Ensures that if nohz_idle_balance() fails to observe our
	 * @idle_cpus_mask store, it must observe the @has_blocked
	 * and @needs_update stores.
	 */
	smp_mb__after_atomic();

	set_cpu_sd_state_idle(cpu);

	WRITE_ONCE(nohz.needs_update, 1);
out:
	/*
	 * Each time a cpu enter idle, we assume that it has blocked load and
	 * enable the periodic update of the load of idle CPUs
	 */
	WRITE_ONCE(nohz.has_blocked, 1);
}

static bool update_nohz_stats(struct rq *rq)
{
	unsigned int cpu = rq->cpu;

	if (!rq->has_blocked_load)
		return false;

	if (!cpumask_test_cpu(cpu, nohz.idle_cpus_mask))
		return false;

	if (!time_after(jiffies, READ_ONCE(rq->last_blocked_load_update_tick)))
		return true;

	sched_balance_update_blocked_averages(cpu);

	return rq->has_blocked_load;
}

/*
 * Internal function that runs load balance for all idle CPUs. The load balance
 * can be a simple update of blocked load or a complete load balance with
 * tasks movement depending of flags.
 */
static void _nohz_idle_balance(struct rq *this_rq, unsigned int flags)
{
	/* Earliest time when we have to do rebalance again */
	unsigned long now = jiffies;
	unsigned long next_balance = now + 60*HZ;
	bool has_blocked_load = false;
	int update_next_balance = 0;
	int this_cpu = this_rq->cpu;
	int balance_cpu;
	struct rq *rq;

	SCHED_WARN_ON((flags & NOHZ_KICK_MASK) == NOHZ_BALANCE_KICK);

	/*
	 * We assume there will be no idle load after this update and clear
	 * the has_blocked flag. If a cpu enters idle in the mean time, it will
	 * set the has_blocked flag and trigger another update of idle load.
	 * Because a cpu that becomes idle, is added to idle_cpus_mask before
	 * setting the flag, we are sure to not clear the state and not
	 * check the load of an idle cpu.
	 *
	 * Same applies to idle_cpus_mask vs needs_update.
	 */
	if (flags & NOHZ_STATS_KICK)
		WRITE_ONCE(nohz.has_blocked, 0);
	if (flags & NOHZ_NEXT_KICK)
		WRITE_ONCE(nohz.needs_update, 0);

	/*
	 * Ensures that if we miss the CPU, we must see the has_blocked
	 * store from nohz_balance_enter_idle().
	 */
	smp_mb();

	/*
	 * Start with the next CPU after this_cpu so we will end with this_cpu and let a
	 * chance for other idle cpu to pull load.
	 */
	for_each_cpu_wrap(balance_cpu,  nohz.idle_cpus_mask, this_cpu+1) {
		if (!idle_cpu(balance_cpu))
			continue;

		/*
		 * If this CPU gets work to do, stop the load balancing
		 * work being done for other CPUs. Next load
		 * balancing owner will pick it up.
		 */
		if (need_resched()) {
			if (flags & NOHZ_STATS_KICK)
				has_blocked_load = true;
			if (flags & NOHZ_NEXT_KICK)
				WRITE_ONCE(nohz.needs_update, 1);
			goto abort;
		}

		rq = cpu_rq(balance_cpu);

		if (flags & NOHZ_STATS_KICK)
			has_blocked_load |= update_nohz_stats(rq);

		/*
		 * If time for next balance is due,
		 * do the balance.
		 */
		if (time_after_eq(jiffies, rq->next_balance)) {
			struct rq_flags rf;

			rq_lock_irqsave(rq, &rf);
			update_rq_clock(rq);
			rq_unlock_irqrestore(rq, &rf);

			if (flags & NOHZ_BALANCE_KICK)
				sched_balance_domains(rq, CPU_IDLE);
		}

		if (time_after(next_balance, rq->next_balance)) {
			next_balance = rq->next_balance;
			update_next_balance = 1;
		}
	}

	/*
	 * next_balance will be updated only when there is a need.
	 * When the CPU is attached to null domain for ex, it will not be
	 * updated.
	 */
	if (likely(update_next_balance))
		nohz.next_balance = next_balance;

	if (flags & NOHZ_STATS_KICK)
		WRITE_ONCE(nohz.next_blocked,
			   now + msecs_to_jiffies(LOAD_AVG_PERIOD));

abort:
	/* There is still blocked load, enable periodic update */
	if (has_blocked_load)
		WRITE_ONCE(nohz.has_blocked, 1);
}

/*
 * In CONFIG_NO_HZ_COMMON case, the idle balance kickee will do the
 * rebalancing for all the CPUs for whom scheduler ticks are stopped.
 */
static bool nohz_idle_balance(struct rq *this_rq, enum cpu_idle_type idle)
{
	unsigned int flags = this_rq->nohz_idle_balance;

	if (!flags)
		return false;

	this_rq->nohz_idle_balance = 0;

	if (idle != CPU_IDLE)
		return false;

	_nohz_idle_balance(this_rq, flags);

	return true;
}

/*
 * Check if we need to directly run the ILB for updating blocked load before
 * entering idle state. Here we run ILB directly without issuing IPIs.
 *
 * Note that when this function is called, the tick may not yet be stopped on
 * this CPU yet. nohz.idle_cpus_mask is updated only when tick is stopped and
 * cleared on the next busy tick. In other words, nohz.idle_cpus_mask updates
 * don't align with CPUs enter/exit idle to avoid bottlenecks due to high idle
 * entry/exit rate (usec). So it is possible that _nohz_idle_balance() is
 * called from this function on (this) CPU that's not yet in the mask. That's
 * OK because the goal of nohz_run_idle_balance() is to run ILB only for
 * updating the blocked load of already idle CPUs without waking up one of
 * those idle CPUs and outside the preempt disable / IRQ off phase of the local
 * cpu about to enter idle, because it can take a long time.
 */
void nohz_run_idle_balance(int cpu)
{
	unsigned int flags;

	flags = atomic_fetch_andnot(NOHZ_NEWILB_KICK, nohz_flags(cpu));

	/*
	 * Update the blocked load only if no SCHED_SOFTIRQ is about to happen
	 * (i.e. NOHZ_STATS_KICK set) and will do the same.
	 */
	if ((flags == NOHZ_NEWILB_KICK) && !need_resched())
		_nohz_idle_balance(cpu_rq(cpu), NOHZ_STATS_KICK);
}

static void nohz_newidle_balance(struct rq *this_rq)
{
	int this_cpu = this_rq->cpu;

	/*
	 * This CPU doesn't want to be disturbed by scheduler
	 * housekeeping
	 */
	if (!housekeeping_cpu(this_cpu, HK_TYPE_SCHED))
		return;

	/* Will wake up very soon. No time for doing anything else*/
	if (this_rq->avg_idle < sysctl_sched_migration_cost)
		return;

	/* Don't need to update blocked load of idle CPUs*/
	if (!READ_ONCE(nohz.has_blocked) ||
	    time_before(jiffies, READ_ONCE(nohz.next_blocked)))
		return;

	/*
	 * Set the need to trigger ILB in order to update blocked load
	 * before entering idle state.
	 */
	atomic_or(NOHZ_NEWILB_KICK, nohz_flags(this_cpu));
}

#else /* !CONFIG_NO_HZ_COMMON */
static inline void nohz_balancer_kick(struct rq *rq) { }

static inline bool nohz_idle_balance(struct rq *this_rq, enum cpu_idle_type idle)
{
	return false;
}

static inline void nohz_newidle_balance(struct rq *this_rq) { }
#endif /* CONFIG_NO_HZ_COMMON */

/*
 * sched_balance_newidle is called by schedule() if this_cpu is about to become
 * idle. Attempts to pull tasks from other CPUs.
 *
 * Returns:
 *   < 0 - we released the lock and there are !fair tasks present
 *     0 - failed, no new tasks
 *   > 0 - success, new (fair) tasks present
 */
static int sched_balance_newidle(struct rq *this_rq, struct rq_flags *rf)
{
	unsigned long next_balance = jiffies + HZ;
	int this_cpu = this_rq->cpu;
	int continue_balancing = 1;
	u64 t0, t1, curr_cost = 0;
	struct sched_domain *sd;
	int pulled_task = 0;

	update_misfit_status(NULL, this_rq);

	/*
	 * There is a task waiting to run. No need to search for one.
	 * Return 0; the task will be enqueued when switching to idle.
	 */
	if (this_rq->ttwu_pending)
		return 0;

	/*
	 * We must set idle_stamp _before_ calling sched_balance_rq()
	 * for CPU_NEWLY_IDLE, such that we measure the this duration
	 * as idle time.
	 */
	this_rq->idle_stamp = rq_clock(this_rq);

	/*
	 * Do not pull tasks towards !active CPUs...
	 */
	if (!cpu_active(this_cpu))
		return 0;

	/*
	 * This is OK, because current is on_cpu, which avoids it being picked
	 * for load-balance and preemption/IRQs are still disabled avoiding
	 * further scheduler activity on it and we're being very careful to
	 * re-start the picking loop.
	 */
	rq_unpin_lock(this_rq, rf);

	rcu_read_lock();
	sd = rcu_dereference_check_sched_domain(this_rq->sd);

	if (!get_rd_overloaded(this_rq->rd) ||
	    (sd && this_rq->avg_idle < sd->max_newidle_lb_cost)) {

		if (sd)
			update_next_balance(sd, &next_balance);
		rcu_read_unlock();

		goto out;
	}
	rcu_read_unlock();

	raw_spin_rq_unlock(this_rq);

	t0 = sched_clock_cpu(this_cpu);
	sched_balance_update_blocked_averages(this_cpu);

	rcu_read_lock();
	for_each_domain(this_cpu, sd) {
		u64 domain_cost;

		update_next_balance(sd, &next_balance);

		if (this_rq->avg_idle < curr_cost + sd->max_newidle_lb_cost)
			break;

		if (sd->flags & SD_BALANCE_NEWIDLE) {

			pulled_task = sched_balance_rq(this_cpu, this_rq,
						   sd, CPU_NEWLY_IDLE,
						   &continue_balancing);

			t1 = sched_clock_cpu(this_cpu);
			domain_cost = t1 - t0;
			update_newidle_cost(sd, domain_cost);

			curr_cost += domain_cost;
			t0 = t1;
		}

		/*
		 * Stop searching for tasks to pull if there are
		 * now runnable tasks on this rq.
		 */
		if (pulled_task || !continue_balancing)
			break;
	}
	rcu_read_unlock();

	raw_spin_rq_lock(this_rq);

	if (curr_cost > this_rq->max_idle_balance_cost)
		this_rq->max_idle_balance_cost = curr_cost;

	/*
	 * While browsing the domains, we released the rq lock, a task could
	 * have been enqueued in the meantime. Since we're not going idle,
	 * pretend we pulled a task.
	 */
	if (this_rq->cfs.h_nr_running && !pulled_task)
		pulled_task = 1;

	/* Is there a task of a high priority class? */
	if (this_rq->nr_running != this_rq->cfs.h_nr_running)
		pulled_task = -1;

out:
	/* Move the next balance forward */
	if (time_after(this_rq->next_balance, next_balance))
		this_rq->next_balance = next_balance;

	if (pulled_task)
		this_rq->idle_stamp = 0;
	else
		nohz_newidle_balance(this_rq);

	rq_repin_lock(this_rq, rf);

	return pulled_task;
}

/*
 * This softirq handler is triggered via SCHED_SOFTIRQ from two places:
 *
 * - directly from the local scheduler_tick() for periodic load balancing
 *
 * - indirectly from a remote scheduler_tick() for NOHZ idle balancing
 *   through the SMP cross-call nohz_csd_func()
 */
static __latent_entropy void sched_balance_softirq(struct softirq_action *h)
{
	struct rq *this_rq = this_rq();
	enum cpu_idle_type idle = this_rq->idle_balance;
	/*
	 * If this CPU has a pending NOHZ_BALANCE_KICK, then do the
	 * balancing on behalf of the other idle CPUs whose ticks are
	 * stopped. Do nohz_idle_balance *before* sched_balance_domains to
	 * give the idle CPUs a chance to load balance. Else we may
	 * load balance only within the local sched_domain hierarchy
	 * and abort nohz_idle_balance altogether if we pull some load.
	 */
	if (nohz_idle_balance(this_rq, idle))
		return;

	/* normal load balance */
	sched_balance_update_blocked_averages(this_rq->cpu);
	sched_balance_domains(this_rq, idle);
}

/*
 * Trigger the SCHED_SOFTIRQ if it is time to do periodic load balancing.
 */
void sched_balance_trigger(struct rq *rq)
{
	/*
	 * Don't need to rebalance while attached to NULL domain or
	 * runqueue CPU is not active
	 */
	if (unlikely(on_null_domain(rq) || !cpu_active(cpu_of(rq))))
		return;

	if (time_after_eq(jiffies, rq->next_balance))
		raise_softirq(SCHED_SOFTIRQ);

	nohz_balancer_kick(rq);
}

static void rq_online_fair(struct rq *rq)
{
	update_sysctl();

	update_runtime_enabled(rq);
}

static void rq_offline_fair(struct rq *rq)
{
	update_sysctl();

	/* Ensure any throttled groups are reachable by pick_next_task */
	unthrottle_offline_cfs_rqs(rq);

	/* Ensure that we remove rq contribution to group share: */
	clear_tg_offline_cfs_rqs(rq);
}

#endif /* CONFIG_SMP */

#ifdef CONFIG_SCHED_CORE
static inline bool
__entity_slice_used(struct sched_entity *se, int min_nr_tasks)
{
	u64 rtime = se->sum_exec_runtime - se->prev_sum_exec_runtime;
	u64 slice = se->slice;

	return (rtime * min_nr_tasks > slice);
}

#define MIN_NR_TASKS_DURING_FORCEIDLE	2
static inline void task_tick_core(struct rq *rq, struct task_struct *curr)
{
	if (!sched_core_enabled(rq))
		return;

	/*
	 * If runqueue has only one task which used up its slice and
	 * if the sibling is forced idle, then trigger schedule to
	 * give forced idle task a chance.
	 *
	 * sched_slice() considers only this active rq and it gets the
	 * whole slice. But during force idle, we have siblings acting
	 * like a single runqueue and hence we need to consider runnable
	 * tasks on this CPU and the forced idle CPU. Ideally, we should
	 * go through the forced idle rq, but that would be a perf hit.
	 * We can assume that the forced idle CPU has at least
	 * MIN_NR_TASKS_DURING_FORCEIDLE - 1 tasks and use that to check
	 * if we need to give up the CPU.
	 */
	if (rq->core->core_forceidle_count && rq->cfs.nr_running == 1 &&
	    __entity_slice_used(&curr->se, MIN_NR_TASKS_DURING_FORCEIDLE))
		resched_curr(rq);
}

/*
 * se_fi_update - Update the cfs_rq->min_vruntime_fi in a CFS hierarchy if needed.
 */
static void se_fi_update(const struct sched_entity *se, unsigned int fi_seq,
			 bool forceidle)
{
	for_each_sched_entity(se) {
		struct cfs_rq *cfs_rq = cfs_rq_of(se);

		if (forceidle) {
			if (cfs_rq->forceidle_seq == fi_seq)
				break;
			cfs_rq->forceidle_seq = fi_seq;
		}

		cfs_rq->min_vruntime_fi = cfs_rq->min_vruntime;
	}
}

void task_vruntime_update(struct rq *rq, struct task_struct *p, bool in_fi)
{
	struct sched_entity *se = &p->se;

	if (p->sched_class != &fair_sched_class)
		return;

	se_fi_update(se, rq->core->core_forceidle_seq, in_fi);
}

bool cfs_prio_less(const struct task_struct *a, const struct task_struct *b,
			bool in_fi)
{
	struct rq *rq = task_rq(a);
	const struct sched_entity *sea = &a->se;
	const struct sched_entity *seb = &b->se;
	struct cfs_rq *cfs_rqa;
	struct cfs_rq *cfs_rqb;
	s64 delta;

	SCHED_WARN_ON(task_rq(b)->core != rq->core);

#ifdef CONFIG_FAIR_GROUP_SCHED
	/*
	 * Find an se in the hierarchy for tasks a and b, such that the se's
	 * are immediate siblings.
	 */
	while (sea->cfs_rq->tg != seb->cfs_rq->tg) {
		int sea_depth = sea->depth;
		int seb_depth = seb->depth;

		if (sea_depth >= seb_depth)
			sea = parent_entity(sea);
		if (sea_depth <= seb_depth)
			seb = parent_entity(seb);
	}

	se_fi_update(sea, rq->core->core_forceidle_seq, in_fi);
	se_fi_update(seb, rq->core->core_forceidle_seq, in_fi);

	cfs_rqa = sea->cfs_rq;
	cfs_rqb = seb->cfs_rq;
#else
	cfs_rqa = &task_rq(a)->cfs;
	cfs_rqb = &task_rq(b)->cfs;
#endif

	/*
	 * Find delta after normalizing se's vruntime with its cfs_rq's
	 * min_vruntime_fi, which would have been updated in prior calls
	 * to se_fi_update().
	 */
	delta = (s64)(sea->vruntime - seb->vruntime) +
		(s64)(cfs_rqb->min_vruntime_fi - cfs_rqa->min_vruntime_fi);

	return delta > 0;
}

static int task_is_throttled_fair(struct task_struct *p, int cpu)
{
	struct cfs_rq *cfs_rq;

#ifdef CONFIG_FAIR_GROUP_SCHED
	cfs_rq = task_group(p)->cfs_rq[cpu];
#else
	cfs_rq = &cpu_rq(cpu)->cfs;
#endif
	return throttled_hierarchy(cfs_rq);
}
#else
static inline void task_tick_core(struct rq *rq, struct task_struct *curr) {}
#endif

/*
 * scheduler tick hitting a task of our scheduling class.
 *
 * NOTE: This function can be called remotely by the tick offload that
 * goes along full dynticks. Therefore no local assumption can be made
 * and everything must be accessed through the @rq and @curr passed in
 * parameters.
 */
static void task_tick_fair(struct rq *rq, struct task_struct *curr, int queued)
{
	struct cfs_rq *cfs_rq;
	struct sched_entity *se = &curr->se;

	for_each_sched_entity(se) {
		cfs_rq = cfs_rq_of(se);
		entity_tick(cfs_rq, se, queued);
	}

	if (static_branch_unlikely(&sched_numa_balancing))
		task_tick_numa(rq, curr);

	update_misfit_status(curr, rq);
	check_update_overutilized_status(task_rq(curr));

	task_tick_core(rq, curr);
}

/*
 * called on fork with the child task as argument from the parent's context
 *  - child not yet on the tasklist
 *  - preemption disabled
 */
static void task_fork_fair(struct task_struct *p)
{
	struct sched_entity *se = &p->se, *curr;
	struct cfs_rq *cfs_rq;
	struct rq *rq = this_rq();
	struct rq_flags rf;

	rq_lock(rq, &rf);
	update_rq_clock(rq);

	set_task_max_allowed_capacity(p);

	cfs_rq = task_cfs_rq(current);
	curr = cfs_rq->curr;
	if (curr)
		update_curr(cfs_rq);
	place_entity(cfs_rq, se, ENQUEUE_INITIAL);
	rq_unlock(rq, &rf);
}

/*
 * Priority of the task has changed. Check to see if we preempt
 * the current task.
 */
static void
prio_changed_fair(struct rq *rq, struct task_struct *p, int oldprio)
{
	if (!task_on_rq_queued(p))
		return;

	if (rq->cfs.nr_running == 1)
		return;

	/*
	 * Reschedule if we are currently running on this runqueue and
	 * our priority decreased, or if we are not currently running on
	 * this runqueue and our priority is higher than the current's
	 */
	if (task_current(rq, p)) {
		if (p->prio > oldprio)
			resched_curr(rq);
	} else
		wakeup_preempt(rq, p, 0);
}

#ifdef CONFIG_FAIR_GROUP_SCHED
/*
 * Propagate the changes of the sched_entity across the tg tree to make it
 * visible to the root
 */
static void propagate_entity_cfs_rq(struct sched_entity *se)
{
	struct cfs_rq *cfs_rq = cfs_rq_of(se);

	if (cfs_rq_throttled(cfs_rq))
		return;

	if (!throttled_hierarchy(cfs_rq))
		list_add_leaf_cfs_rq(cfs_rq);

	/* Start to propagate at parent */
	se = se->parent;

	for_each_sched_entity(se) {
		cfs_rq = cfs_rq_of(se);

		update_load_avg(cfs_rq, se, UPDATE_TG);

		if (cfs_rq_throttled(cfs_rq))
			break;

		if (!throttled_hierarchy(cfs_rq))
			list_add_leaf_cfs_rq(cfs_rq);
	}
}
#else
static void propagate_entity_cfs_rq(struct sched_entity *se) { }
#endif

static void detach_entity_cfs_rq(struct sched_entity *se)
{
	struct cfs_rq *cfs_rq = cfs_rq_of(se);

#ifdef CONFIG_SMP
	/*
	 * In case the task sched_avg hasn't been attached:
	 * - A forked task which hasn't been woken up by wake_up_new_task().
	 * - A task which has been woken up by try_to_wake_up() but is
	 *   waiting for actually being woken up by sched_ttwu_pending().
	 */
	if (!se->avg.last_update_time)
		return;
#endif

	/* Catch up with the cfs_rq and remove our load when we leave */
	update_load_avg(cfs_rq, se, 0);
	detach_entity_load_avg(cfs_rq, se);
	update_tg_load_avg(cfs_rq);
	propagate_entity_cfs_rq(se);
}

static void attach_entity_cfs_rq(struct sched_entity *se)
{
	struct cfs_rq *cfs_rq = cfs_rq_of(se);

	/* Synchronize entity with its cfs_rq */
	update_load_avg(cfs_rq, se, sched_feat(ATTACH_AGE_LOAD) ? 0 : SKIP_AGE_LOAD);
	attach_entity_load_avg(cfs_rq, se);
	update_tg_load_avg(cfs_rq);
	propagate_entity_cfs_rq(se);
}

static void detach_task_cfs_rq(struct task_struct *p)
{
	struct sched_entity *se = &p->se;

	detach_entity_cfs_rq(se);
}

static void attach_task_cfs_rq(struct task_struct *p)
{
	struct sched_entity *se = &p->se;

	attach_entity_cfs_rq(se);
}

static void switched_from_fair(struct rq *rq, struct task_struct *p)
{
	detach_task_cfs_rq(p);
}

static void switched_to_fair(struct rq *rq, struct task_struct *p)
{
	attach_task_cfs_rq(p);

	set_task_max_allowed_capacity(p);

	if (task_on_rq_queued(p)) {
		/*
		 * We were most likely switched from sched_rt, so
		 * kick off the schedule if running, otherwise just see
		 * if we can still preempt the current task.
		 */
		if (task_current(rq, p))
			resched_curr(rq);
		else
			wakeup_preempt(rq, p, 0);
	}
}

/* Account for a task changing its policy or group.
 *
 * This routine is mostly called to set cfs_rq->curr field when a task
 * migrates between groups/classes.
 */
static void set_next_task_fair(struct rq *rq, struct task_struct *p, bool first)
{
	struct sched_entity *se = &p->se;

#ifdef CONFIG_SMP
	if (task_on_rq_queued(p)) {
		/*
		 * Move the next running task to the front of the list, so our
		 * cfs_tasks list becomes MRU one.
		 */
		list_move(&se->group_node, &rq->cfs_tasks);
	}
#endif

	for_each_sched_entity(se) {
		struct cfs_rq *cfs_rq = cfs_rq_of(se);

		set_next_entity(cfs_rq, se);
		/* ensure bandwidth has been allocated on our new cfs_rq */
		account_cfs_rq_runtime(cfs_rq, 0);
	}
}

void init_cfs_rq(struct cfs_rq *cfs_rq)
{
	cfs_rq->tasks_timeline = RB_ROOT_CACHED;
	u64_u32_store(cfs_rq->min_vruntime, (u64)(-(1LL << 20)));
#ifdef CONFIG_SMP
	raw_spin_lock_init(&cfs_rq->removed.lock);
#endif
}

#ifdef CONFIG_FAIR_GROUP_SCHED
static void task_change_group_fair(struct task_struct *p)
{
	/*
	 * We couldn't detach or attach a forked task which
	 * hasn't been woken up by wake_up_new_task().
	 */
	if (READ_ONCE(p->__state) == TASK_NEW)
		return;

	detach_task_cfs_rq(p);

#ifdef CONFIG_SMP
	/* Tell se's cfs_rq has been changed -- migrated */
	p->se.avg.last_update_time = 0;
#endif
	set_task_rq(p, task_cpu(p));
	attach_task_cfs_rq(p);
}

void free_fair_sched_group(struct task_group *tg)
{
	int i;

	for_each_possible_cpu(i) {
		if (tg->cfs_rq)
			kfree(tg->cfs_rq[i]);
		if (tg->se)
			kfree(tg->se[i]);
	}

	kfree(tg->cfs_rq);
	kfree(tg->se);
}

int alloc_fair_sched_group(struct task_group *tg, struct task_group *parent)
{
	struct sched_entity *se;
	struct cfs_rq *cfs_rq;
	int i;

	tg->cfs_rq = kcalloc(nr_cpu_ids, sizeof(cfs_rq), GFP_KERNEL);
	if (!tg->cfs_rq)
		goto err;
	tg->se = kcalloc(nr_cpu_ids, sizeof(se), GFP_KERNEL);
	if (!tg->se)
		goto err;

	tg->shares = NICE_0_LOAD;

	init_cfs_bandwidth(tg_cfs_bandwidth(tg), tg_cfs_bandwidth(parent));

	for_each_possible_cpu(i) {
		cfs_rq = kzalloc_node(sizeof(struct cfs_rq),
				      GFP_KERNEL, cpu_to_node(i));
		if (!cfs_rq)
			goto err;

		se = kzalloc_node(sizeof(struct sched_entity_stats),
				  GFP_KERNEL, cpu_to_node(i));
		if (!se)
			goto err_free_rq;

		init_cfs_rq(cfs_rq);
		init_tg_cfs_entry(tg, cfs_rq, se, i, parent->se[i]);
		init_entity_runnable_average(se);
	}

	return 1;

err_free_rq:
	kfree(cfs_rq);
err:
	return 0;
}

void online_fair_sched_group(struct task_group *tg)
{
	struct sched_entity *se;
	struct rq_flags rf;
	struct rq *rq;
	int i;

	for_each_possible_cpu(i) {
		rq = cpu_rq(i);
		se = tg->se[i];
		rq_lock_irq(rq, &rf);
		update_rq_clock(rq);
		attach_entity_cfs_rq(se);
		sync_throttle(tg, i);
		rq_unlock_irq(rq, &rf);
	}
}

void unregister_fair_sched_group(struct task_group *tg)
{
	unsigned long flags;
	struct rq *rq;
	int cpu;

	destroy_cfs_bandwidth(tg_cfs_bandwidth(tg));

	for_each_possible_cpu(cpu) {
		if (tg->se[cpu])
			remove_entity_load_avg(tg->se[cpu]);

		/*
		 * Only empty task groups can be destroyed; so we can speculatively
		 * check on_list without danger of it being re-added.
		 */
		if (!tg->cfs_rq[cpu]->on_list)
			continue;

		rq = cpu_rq(cpu);

		raw_spin_rq_lock_irqsave(rq, flags);
		list_del_leaf_cfs_rq(tg->cfs_rq[cpu]);
		raw_spin_rq_unlock_irqrestore(rq, flags);
	}
}

void init_tg_cfs_entry(struct task_group *tg, struct cfs_rq *cfs_rq,
			struct sched_entity *se, int cpu,
			struct sched_entity *parent)
{
	struct rq *rq = cpu_rq(cpu);

	cfs_rq->tg = tg;
	cfs_rq->rq = rq;
	init_cfs_rq_runtime(cfs_rq);

	tg->cfs_rq[cpu] = cfs_rq;
	tg->se[cpu] = se;

	/* se could be NULL for root_task_group */
	if (!se)
		return;

	if (!parent) {
		se->cfs_rq = &rq->cfs;
		se->depth = 0;
	} else {
		se->cfs_rq = parent->my_q;
		se->depth = parent->depth + 1;
	}

	se->my_q = cfs_rq;
	/* guarantee group entities always have weight */
	update_load_set(&se->load, NICE_0_LOAD);
	se->parent = parent;
}

static DEFINE_MUTEX(shares_mutex);

static int __sched_group_set_shares(struct task_group *tg, unsigned long shares)
{
	int i;

	lockdep_assert_held(&shares_mutex);

	/*
	 * We can't change the weight of the root cgroup.
	 */
	if (!tg->se[0])
		return -EINVAL;

	shares = clamp(shares, scale_load(MIN_SHARES), scale_load(MAX_SHARES));

	if (tg->shares == shares)
		return 0;

	tg->shares = shares;
	for_each_possible_cpu(i) {
		struct rq *rq = cpu_rq(i);
		struct sched_entity *se = tg->se[i];
		struct rq_flags rf;

		/* Propagate contribution to hierarchy */
		rq_lock_irqsave(rq, &rf);
		update_rq_clock(rq);
		for_each_sched_entity(se) {
			update_load_avg(cfs_rq_of(se), se, UPDATE_TG);
			update_cfs_group(se);
		}
		rq_unlock_irqrestore(rq, &rf);
	}

	return 0;
}

int sched_group_set_shares(struct task_group *tg, unsigned long shares)
{
	int ret;

	mutex_lock(&shares_mutex);
	if (tg_is_idle(tg))
		ret = -EINVAL;
	else
		ret = __sched_group_set_shares(tg, shares);
	mutex_unlock(&shares_mutex);

	return ret;
}

int sched_group_set_idle(struct task_group *tg, long idle)
{
	int i;

	if (tg == &root_task_group)
		return -EINVAL;

	if (idle < 0 || idle > 1)
		return -EINVAL;

	mutex_lock(&shares_mutex);

	if (tg->idle == idle) {
		mutex_unlock(&shares_mutex);
		return 0;
	}

	tg->idle = idle;

	for_each_possible_cpu(i) {
		struct rq *rq = cpu_rq(i);
		struct sched_entity *se = tg->se[i];
		struct cfs_rq *parent_cfs_rq, *grp_cfs_rq = tg->cfs_rq[i];
		bool was_idle = cfs_rq_is_idle(grp_cfs_rq);
		long idle_task_delta;
		struct rq_flags rf;

		rq_lock_irqsave(rq, &rf);

		grp_cfs_rq->idle = idle;
		if (WARN_ON_ONCE(was_idle == cfs_rq_is_idle(grp_cfs_rq)))
			goto next_cpu;

		if (se->on_rq) {
			parent_cfs_rq = cfs_rq_of(se);
			if (cfs_rq_is_idle(grp_cfs_rq))
				parent_cfs_rq->idle_nr_running++;
			else
				parent_cfs_rq->idle_nr_running--;
		}

		idle_task_delta = grp_cfs_rq->h_nr_running -
				  grp_cfs_rq->idle_h_nr_running;
		if (!cfs_rq_is_idle(grp_cfs_rq))
			idle_task_delta *= -1;

		for_each_sched_entity(se) {
			struct cfs_rq *cfs_rq = cfs_rq_of(se);

			if (!se->on_rq)
				break;

			cfs_rq->idle_h_nr_running += idle_task_delta;

			/* Already accounted at parent level and above. */
			if (cfs_rq_is_idle(cfs_rq))
				break;
		}

next_cpu:
		rq_unlock_irqrestore(rq, &rf);
	}

	/* Idle groups have minimum weight. */
	if (tg_is_idle(tg))
		__sched_group_set_shares(tg, scale_load(WEIGHT_IDLEPRIO));
	else
		__sched_group_set_shares(tg, NICE_0_LOAD);

	mutex_unlock(&shares_mutex);
	return 0;
}

#endif /* CONFIG_FAIR_GROUP_SCHED */


static unsigned int get_rr_interval_fair(struct rq *rq, struct task_struct *task)
{
	struct sched_entity *se = &task->se;
	unsigned int rr_interval = 0;

	/*
	 * Time slice is 0 for SCHED_OTHER tasks that are on an otherwise
	 * idle runqueue:
	 */
	if (rq->cfs.load.weight)
		rr_interval = NS_TO_JIFFIES(se->slice);

	return rr_interval;
}

/*
 * All the scheduling class methods:
 */
DEFINE_SCHED_CLASS(fair) = {

	.enqueue_task		= enqueue_task_fair,
	.dequeue_task		= dequeue_task_fair,
	.yield_task		= yield_task_fair,
	.yield_to_task		= yield_to_task_fair,

	.wakeup_preempt		= check_preempt_wakeup_fair,

	.pick_next_task		= __pick_next_task_fair,
	.put_prev_task		= put_prev_task_fair,
	.set_next_task          = set_next_task_fair,

#ifdef CONFIG_SMP
	.balance		= balance_fair,
	.pick_task		= pick_task_fair,
	.select_task_rq		= select_task_rq_fair,
	.migrate_task_rq	= migrate_task_rq_fair,

	.rq_online		= rq_online_fair,
	.rq_offline		= rq_offline_fair,

	.task_dead		= task_dead_fair,
	.set_cpus_allowed	= set_cpus_allowed_fair,
#endif

	.task_tick		= task_tick_fair,
	.task_fork		= task_fork_fair,

	.prio_changed		= prio_changed_fair,
	.switched_from		= switched_from_fair,
	.switched_to		= switched_to_fair,

	.get_rr_interval	= get_rr_interval_fair,

	.update_curr		= update_curr_fair,

#ifdef CONFIG_FAIR_GROUP_SCHED
	.task_change_group	= task_change_group_fair,
#endif

#ifdef CONFIG_SCHED_CORE
	.task_is_throttled	= task_is_throttled_fair,
#endif

#ifdef CONFIG_UCLAMP_TASK
	.uclamp_enabled		= 1,
#endif
};

#ifdef CONFIG_SCHED_DEBUG
void print_cfs_stats(struct seq_file *m, int cpu)
{
	struct cfs_rq *cfs_rq, *pos;

	rcu_read_lock();
	for_each_leaf_cfs_rq_safe(cpu_rq(cpu), cfs_rq, pos)
		print_cfs_rq(m, cpu, cfs_rq);
	rcu_read_unlock();
}

#ifdef CONFIG_NUMA_BALANCING
void show_numa_stats(struct task_struct *p, struct seq_file *m)
{
	int node;
	unsigned long tsf = 0, tpf = 0, gsf = 0, gpf = 0;
	struct numa_group *ng;

	rcu_read_lock();
	ng = rcu_dereference(p->numa_group);
	for_each_online_node(node) {
		if (p->numa_faults) {
			tsf = p->numa_faults[task_faults_idx(NUMA_MEM, node, 0)];
			tpf = p->numa_faults[task_faults_idx(NUMA_MEM, node, 1)];
		}
		if (ng) {
			gsf = ng->faults[task_faults_idx(NUMA_MEM, node, 0)],
			gpf = ng->faults[task_faults_idx(NUMA_MEM, node, 1)];
		}
		print_numa_stats(m, node, tsf, tpf, gsf, gpf);
	}
	rcu_read_unlock();
}
#endif /* CONFIG_NUMA_BALANCING */
#endif /* CONFIG_SCHED_DEBUG */

__init void init_sched_fair_class(void)
{
#ifdef CONFIG_SMP
	int i;

	for_each_possible_cpu(i) {
		zalloc_cpumask_var_node(&per_cpu(load_balance_mask, i), GFP_KERNEL, cpu_to_node(i));
		zalloc_cpumask_var_node(&per_cpu(select_rq_mask,    i), GFP_KERNEL, cpu_to_node(i));
		zalloc_cpumask_var_node(&per_cpu(should_we_balance_tmpmask, i),
					GFP_KERNEL, cpu_to_node(i));

#ifdef CONFIG_CFS_BANDWIDTH
		INIT_CSD(&cpu_rq(i)->cfsb_csd, __cfsb_csd_unthrottle, cpu_rq(i));
		INIT_LIST_HEAD(&cpu_rq(i)->cfsb_csd_list);
#endif
	}

	open_softirq(SCHED_SOFTIRQ, sched_balance_softirq);

#ifdef CONFIG_NO_HZ_COMMON
	nohz.next_balance = jiffies;
	nohz.next_blocked = jiffies;
	zalloc_cpumask_var(&nohz.idle_cpus_mask, GFP_NOWAIT);
#endif
#endif /* SMP */

}<|MERGE_RESOLUTION|>--- conflicted
+++ resolved
@@ -6694,32 +6694,21 @@
 	return !util_fits_cpu(cpu_util_cfs(cpu), rq_util_min, rq_util_max, cpu);
 }
 
-<<<<<<< HEAD
-static inline void set_rd_overutilized_status(struct root_domain *rd,
-					      unsigned int status)
+/*
+ * overutilized value make sense only if EAS is enabled
+ */
+static inline bool is_rd_overutilized(struct root_domain *rd)
+{
+	return !sched_energy_enabled() || READ_ONCE(rd->overutilized);
+}
+
+static inline void set_rd_overutilized(struct root_domain *rd, bool flag)
 {
 	if (!sched_energy_enabled())
 		return;
 
-	WRITE_ONCE(rd->overutilized, status);
-	trace_sched_overutilized_tp(rd, !!status);
-=======
-/*
- * overutilized value make sense only if EAS is enabled
- */
-static inline bool is_rd_overutilized(struct root_domain *rd)
-{
-	return !sched_energy_enabled() || READ_ONCE(rd->overutilized);
-}
-
-static inline void set_rd_overutilized(struct root_domain *rd, bool flag)
-{
-	if (!sched_energy_enabled())
-		return;
-
 	WRITE_ONCE(rd->overutilized, flag);
 	trace_sched_overutilized_tp(rd, flag);
->>>>>>> 2d002356
 }
 
 static inline void check_update_overutilized_status(struct rq *rq)
@@ -6728,17 +6717,9 @@
 	 * overutilized field is used for load balancing decisions only
 	 * if energy aware scheduler is being used
 	 */
-<<<<<<< HEAD
-	if (!sched_energy_enabled())
-		return;
-
-	if (!READ_ONCE(rq->rd->overutilized) && cpu_overutilized(rq->cpu))
-		set_rd_overutilized_status(rq->rd, SG_OVERUTILIZED);
-=======
 
 	if (!is_rd_overutilized(rq->rd) && cpu_overutilized(rq->cpu))
 		set_rd_overutilized(rq->rd, 1);
->>>>>>> 2d002356
 }
 #else
 static inline void check_update_overutilized_status(struct rq *rq) { }
@@ -10678,22 +10659,12 @@
 
 	if (!env->sd->parent) {
 		/* update overload indicator if we are at root domain */
-<<<<<<< HEAD
-		WRITE_ONCE(env->dst_rq->rd->overload, sg_status & SG_OVERLOAD);
-
-		/* Update over-utilization (tipping point, U >= 0) indicator */
-		set_rd_overutilized_status(env->dst_rq->rd,
-					   sg_status & SG_OVERUTILIZED);
-	} else if (sg_status & SG_OVERUTILIZED) {
-		set_rd_overutilized_status(env->dst_rq->rd, SG_OVERUTILIZED);
-=======
 		set_rd_overloaded(env->dst_rq->rd, sg_overloaded);
 
 		/* Update over-utilization (tipping point, U >= 0) indicator */
 		set_rd_overutilized(env->dst_rq->rd, sg_overutilized);
 	} else if (sg_overutilized) {
 		set_rd_overutilized(env->dst_rq->rd, sg_overutilized);
->>>>>>> 2d002356
 	}
 
 	update_idle_cpu_scan(env, sum_util);
