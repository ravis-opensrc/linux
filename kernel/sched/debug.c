// SPDX-License-Identifier: GPL-2.0-only
/*
 * kernel/sched/debug.c
 *
 * Print the CFS rbtree and other debugging details
 *
 * Copyright(C) 2007, Red Hat, Inc., Ingo Molnar
 */
#include "sched.h"

static DEFINE_SPINLOCK(sched_debug_lock);

/*
 * This allows printing both to /proc/sched_debug and
 * to the console
 */
#define SEQ_printf(m, x...)			\
 do {						\
	if (m)					\
		seq_printf(m, x);		\
	else					\
		pr_cont(x);			\
 } while (0)

/*
 * Ease the printing of nsec fields:
 */
static long long nsec_high(unsigned long long nsec)
{
	if ((long long)nsec < 0) {
		nsec = -nsec;
		do_div(nsec, 1000000);
		return -nsec;
	}
	do_div(nsec, 1000000);

	return nsec;
}

static unsigned long nsec_low(unsigned long long nsec)
{
	if ((long long)nsec < 0)
		nsec = -nsec;

	return do_div(nsec, 1000000);
}

#define SPLIT_NS(x) nsec_high(x), nsec_low(x)

#define SCHED_FEAT(name, enabled)	\
	#name ,

static const char * const sched_feat_names[] = {
#include "features.h"
};

#undef SCHED_FEAT

static int sched_feat_show(struct seq_file *m, void *v)
{
	int i;

	for (i = 0; i < __SCHED_FEAT_NR; i++) {
		if (!(sysctl_sched_features & (1UL << i)))
			seq_puts(m, "NO_");
		seq_printf(m, "%s ", sched_feat_names[i]);
	}
	seq_puts(m, "\n");

	return 0;
}

#ifdef CONFIG_JUMP_LABEL

#define jump_label_key__true  STATIC_KEY_INIT_TRUE
#define jump_label_key__false STATIC_KEY_INIT_FALSE

#define SCHED_FEAT(name, enabled)	\
	jump_label_key__##enabled ,

struct static_key sched_feat_keys[__SCHED_FEAT_NR] = {
#include "features.h"
};

#undef SCHED_FEAT

static void sched_feat_disable(int i)
{
	static_key_disable_cpuslocked(&sched_feat_keys[i]);
}

static void sched_feat_enable(int i)
{
	static_key_enable_cpuslocked(&sched_feat_keys[i]);
}
#else
static void sched_feat_disable(int i) { };
static void sched_feat_enable(int i) { };
#endif /* CONFIG_JUMP_LABEL */

static int sched_feat_set(char *cmp)
{
	int i;
	int neg = 0;

	if (strncmp(cmp, "NO_", 3) == 0) {
		neg = 1;
		cmp += 3;
	}

	i = match_string(sched_feat_names, __SCHED_FEAT_NR, cmp);
	if (i < 0)
		return i;

	if (neg) {
		sysctl_sched_features &= ~(1UL << i);
		sched_feat_disable(i);
	} else {
		sysctl_sched_features |= (1UL << i);
		sched_feat_enable(i);
	}

	return 0;
}

static ssize_t
sched_feat_write(struct file *filp, const char __user *ubuf,
		size_t cnt, loff_t *ppos)
{
	char buf[64];
	char *cmp;
	int ret;
	struct inode *inode;

	if (cnt > 63)
		cnt = 63;

	if (copy_from_user(&buf, ubuf, cnt))
		return -EFAULT;

	buf[cnt] = 0;
	cmp = strstrip(buf);

	/* Ensure the static_key remains in a consistent state */
	inode = file_inode(filp);
	cpus_read_lock();
	inode_lock(inode);
	ret = sched_feat_set(cmp);
	inode_unlock(inode);
	cpus_read_unlock();
	if (ret < 0)
		return ret;

	*ppos += cnt;

	return cnt;
}

static int sched_feat_open(struct inode *inode, struct file *filp)
{
	return single_open(filp, sched_feat_show, NULL);
}

static const struct file_operations sched_feat_fops = {
	.open		= sched_feat_open,
	.write		= sched_feat_write,
	.read		= seq_read,
	.llseek		= seq_lseek,
	.release	= single_release,
};

__read_mostly bool sched_debug_enabled;

static __init int sched_init_debug(void)
{
	debugfs_create_file("sched_features", 0644, NULL, NULL,
			&sched_feat_fops);

	debugfs_create_bool("sched_debug", 0644, NULL,
			&sched_debug_enabled);

	return 0;
}
late_initcall(sched_init_debug);

#ifdef CONFIG_SMP

#ifdef CONFIG_SYSCTL

static struct ctl_table sd_ctl_dir[] = {
	{
		.procname	= "sched_domain",
		.mode		= 0555,
	},
	{}
};

static struct ctl_table sd_ctl_root[] = {
	{
		.procname	= "kernel",
		.mode		= 0555,
		.child		= sd_ctl_dir,
	},
	{}
};

static struct ctl_table *sd_alloc_ctl_entry(int n)
{
	struct ctl_table *entry =
		kcalloc(n, sizeof(struct ctl_table), GFP_KERNEL);

	return entry;
}

static void sd_free_ctl_entry(struct ctl_table **tablep)
{
	struct ctl_table *entry;

	/*
	 * In the intermediate directories, both the child directory and
	 * procname are dynamically allocated and could fail but the mode
	 * will always be set. In the lowest directory the names are
	 * static strings and all have proc handlers.
	 */
	for (entry = *tablep; entry->mode; entry++) {
		if (entry->child)
			sd_free_ctl_entry(&entry->child);
		if (entry->proc_handler == NULL)
			kfree(entry->procname);
	}

	kfree(*tablep);
	*tablep = NULL;
}

static void
set_table_entry(struct ctl_table *entry,
		const char *procname, void *data, int maxlen,
		umode_t mode, proc_handler *proc_handler)
{
	entry->procname = procname;
	entry->data = data;
	entry->maxlen = maxlen;
	entry->mode = mode;
	entry->proc_handler = proc_handler;
}

static int sd_ctl_doflags(struct ctl_table *table, int write,
			  void *buffer, size_t *lenp, loff_t *ppos)
{
	unsigned long flags = *(unsigned long *)table->data;
	size_t data_size = 0;
	size_t len = 0;
	char *tmp, *buf;
	int idx;

	if (write)
		return 0;

	for_each_set_bit(idx, &flags, __SD_FLAG_CNT) {
		char *name = sd_flag_debug[idx].name;

		/* Name plus whitespace */
		data_size += strlen(name) + 1;
	}

	if (*ppos > data_size) {
		*lenp = 0;
		return 0;
	}

	buf = kcalloc(data_size + 1, sizeof(*buf), GFP_KERNEL);
	if (!buf)
		return -ENOMEM;

	for_each_set_bit(idx, &flags, __SD_FLAG_CNT) {
		char *name = sd_flag_debug[idx].name;

		len += snprintf(buf + len, strlen(name) + 2, "%s ", name);
	}

	tmp = buf + *ppos;
	len -= *ppos;

	if (len > *lenp)
		len = *lenp;
	if (len)
		memcpy(buffer, tmp, len);
	if (len < *lenp) {
		((char *)buffer)[len] = '\n';
		len++;
	}

	*lenp = len;
	*ppos += len;

	kfree(buf);

	return 0;
}

static struct ctl_table *
sd_alloc_ctl_domain_table(struct sched_domain *sd)
{
	struct ctl_table *table = sd_alloc_ctl_entry(9);

	if (table == NULL)
		return NULL;

	set_table_entry(&table[0], "min_interval",	  &sd->min_interval,	    sizeof(long), 0644, proc_doulongvec_minmax);
	set_table_entry(&table[1], "max_interval",	  &sd->max_interval,	    sizeof(long), 0644, proc_doulongvec_minmax);
	set_table_entry(&table[2], "busy_factor",	  &sd->busy_factor,	    sizeof(int),  0644, proc_dointvec_minmax);
	set_table_entry(&table[3], "imbalance_pct",	  &sd->imbalance_pct,	    sizeof(int),  0644, proc_dointvec_minmax);
	set_table_entry(&table[4], "cache_nice_tries",	  &sd->cache_nice_tries,    sizeof(int),  0644, proc_dointvec_minmax);
<<<<<<< HEAD
	set_table_entry(&table[5], "flags",		  &sd->flags,		    sizeof(int),  0444, proc_dointvec_minmax);
=======
	set_table_entry(&table[5], "flags",		  &sd->flags,		    sizeof(int),  0444, sd_ctl_doflags);
>>>>>>> d1988041
	set_table_entry(&table[6], "max_newidle_lb_cost", &sd->max_newidle_lb_cost, sizeof(long), 0644, proc_doulongvec_minmax);
	set_table_entry(&table[7], "name",		  sd->name,	       CORENAME_MAX_SIZE, 0444, proc_dostring);
	/* &table[8] is terminator */

	return table;
}

static struct ctl_table *sd_alloc_ctl_cpu_table(int cpu)
{
	struct ctl_table *entry, *table;
	struct sched_domain *sd;
	int domain_num = 0, i;
	char buf[32];

	for_each_domain(cpu, sd)
		domain_num++;
	entry = table = sd_alloc_ctl_entry(domain_num + 1);
	if (table == NULL)
		return NULL;

	i = 0;
	for_each_domain(cpu, sd) {
		snprintf(buf, 32, "domain%d", i);
		entry->procname = kstrdup(buf, GFP_KERNEL);
		entry->mode = 0555;
		entry->child = sd_alloc_ctl_domain_table(sd);
		entry++;
		i++;
	}
	return table;
}

static cpumask_var_t		sd_sysctl_cpus;
static struct ctl_table_header	*sd_sysctl_header;

void register_sched_domain_sysctl(void)
{
	static struct ctl_table *cpu_entries;
	static struct ctl_table **cpu_idx;
	static bool init_done = false;
	char buf[32];
	int i;

	if (!cpu_entries) {
		cpu_entries = sd_alloc_ctl_entry(num_possible_cpus() + 1);
		if (!cpu_entries)
			return;

		WARN_ON(sd_ctl_dir[0].child);
		sd_ctl_dir[0].child = cpu_entries;
	}

	if (!cpu_idx) {
		struct ctl_table *e = cpu_entries;

		cpu_idx = kcalloc(nr_cpu_ids, sizeof(struct ctl_table*), GFP_KERNEL);
		if (!cpu_idx)
			return;

		/* deal with sparse possible map */
		for_each_possible_cpu(i) {
			cpu_idx[i] = e;
			e++;
		}
	}

	if (!cpumask_available(sd_sysctl_cpus)) {
		if (!alloc_cpumask_var(&sd_sysctl_cpus, GFP_KERNEL))
			return;
	}

	if (!init_done) {
		init_done = true;
		/* init to possible to not have holes in @cpu_entries */
		cpumask_copy(sd_sysctl_cpus, cpu_possible_mask);
	}

	for_each_cpu(i, sd_sysctl_cpus) {
		struct ctl_table *e = cpu_idx[i];

		if (e->child)
			sd_free_ctl_entry(&e->child);

		if (!e->procname) {
			snprintf(buf, 32, "cpu%d", i);
			e->procname = kstrdup(buf, GFP_KERNEL);
		}
		e->mode = 0555;
		e->child = sd_alloc_ctl_cpu_table(i);

		__cpumask_clear_cpu(i, sd_sysctl_cpus);
	}

	WARN_ON(sd_sysctl_header);
	sd_sysctl_header = register_sysctl_table(sd_ctl_root);
}

void dirty_sched_domain_sysctl(int cpu)
{
	if (cpumask_available(sd_sysctl_cpus))
		__cpumask_set_cpu(cpu, sd_sysctl_cpus);
}

/* may be called multiple times per register */
void unregister_sched_domain_sysctl(void)
{
	unregister_sysctl_table(sd_sysctl_header);
	sd_sysctl_header = NULL;
}
#endif /* CONFIG_SYSCTL */
#endif /* CONFIG_SMP */

#ifdef CONFIG_FAIR_GROUP_SCHED
static void print_cfs_group_stats(struct seq_file *m, int cpu, struct task_group *tg)
{
	struct sched_entity *se = tg->se[cpu];

#define P(F)		SEQ_printf(m, "  .%-30s: %lld\n",	#F, (long long)F)
#define P_SCHEDSTAT(F)	SEQ_printf(m, "  .%-30s: %lld\n",	#F, (long long)schedstat_val(F))
#define PN(F)		SEQ_printf(m, "  .%-30s: %lld.%06ld\n", #F, SPLIT_NS((long long)F))
#define PN_SCHEDSTAT(F)	SEQ_printf(m, "  .%-30s: %lld.%06ld\n", #F, SPLIT_NS((long long)schedstat_val(F)))

	if (!se)
		return;

	PN(se->exec_start);
	PN(se->vruntime);
	PN(se->sum_exec_runtime);

	if (schedstat_enabled()) {
		PN_SCHEDSTAT(se->statistics.wait_start);
		PN_SCHEDSTAT(se->statistics.sleep_start);
		PN_SCHEDSTAT(se->statistics.block_start);
		PN_SCHEDSTAT(se->statistics.sleep_max);
		PN_SCHEDSTAT(se->statistics.block_max);
		PN_SCHEDSTAT(se->statistics.exec_max);
		PN_SCHEDSTAT(se->statistics.slice_max);
		PN_SCHEDSTAT(se->statistics.wait_max);
		PN_SCHEDSTAT(se->statistics.wait_sum);
		P_SCHEDSTAT(se->statistics.wait_count);
	}

	P(se->load.weight);
#ifdef CONFIG_SMP
	P(se->avg.load_avg);
	P(se->avg.util_avg);
	P(se->avg.runnable_avg);
#endif

#undef PN_SCHEDSTAT
#undef PN
#undef P_SCHEDSTAT
#undef P
}
#endif

#ifdef CONFIG_CGROUP_SCHED
static char group_path[PATH_MAX];

static char *task_group_path(struct task_group *tg)
{
	if (autogroup_path(tg, group_path, PATH_MAX))
		return group_path;

	cgroup_path(tg->css.cgroup, group_path, PATH_MAX);

	return group_path;
}
#endif

static void
print_task(struct seq_file *m, struct rq *rq, struct task_struct *p)
{
	if (rq->curr == p)
		SEQ_printf(m, ">R");
	else
		SEQ_printf(m, " %c", task_state_to_char(p));

	SEQ_printf(m, " %15s %5d %9Ld.%06ld %9Ld %5d ",
		p->comm, task_pid_nr(p),
		SPLIT_NS(p->se.vruntime),
		(long long)(p->nvcsw + p->nivcsw),
		p->prio);

	SEQ_printf(m, "%9Ld.%06ld %9Ld.%06ld %9Ld.%06ld",
		SPLIT_NS(schedstat_val_or_zero(p->se.statistics.wait_sum)),
		SPLIT_NS(p->se.sum_exec_runtime),
		SPLIT_NS(schedstat_val_or_zero(p->se.statistics.sum_sleep_runtime)));

#ifdef CONFIG_NUMA_BALANCING
	SEQ_printf(m, " %d %d", task_node(p), task_numa_group_id(p));
#endif
#ifdef CONFIG_CGROUP_SCHED
	SEQ_printf(m, " %s", task_group_path(task_group(p)));
#endif

	SEQ_printf(m, "\n");
}

static void print_rq(struct seq_file *m, struct rq *rq, int rq_cpu)
{
	struct task_struct *g, *p;

	SEQ_printf(m, "\n");
	SEQ_printf(m, "runnable tasks:\n");
	SEQ_printf(m, " S            task   PID         tree-key  switches  prio"
		   "     wait-time             sum-exec        sum-sleep\n");
	SEQ_printf(m, "-------------------------------------------------------"
		   "------------------------------------------------------\n");

	rcu_read_lock();
	for_each_process_thread(g, p) {
		if (task_cpu(p) != rq_cpu)
			continue;

		print_task(m, rq, p);
	}
	rcu_read_unlock();
}

void print_cfs_rq(struct seq_file *m, int cpu, struct cfs_rq *cfs_rq)
{
	s64 MIN_vruntime = -1, min_vruntime, max_vruntime = -1,
		spread, rq0_min_vruntime, spread0;
	struct rq *rq = cpu_rq(cpu);
	struct sched_entity *last;
	unsigned long flags;

#ifdef CONFIG_FAIR_GROUP_SCHED
	SEQ_printf(m, "\n");
	SEQ_printf(m, "cfs_rq[%d]:%s\n", cpu, task_group_path(cfs_rq->tg));
#else
	SEQ_printf(m, "\n");
	SEQ_printf(m, "cfs_rq[%d]:\n", cpu);
#endif
	SEQ_printf(m, "  .%-30s: %Ld.%06ld\n", "exec_clock",
			SPLIT_NS(cfs_rq->exec_clock));

	raw_spin_lock_irqsave(&rq->lock, flags);
	if (rb_first_cached(&cfs_rq->tasks_timeline))
		MIN_vruntime = (__pick_first_entity(cfs_rq))->vruntime;
	last = __pick_last_entity(cfs_rq);
	if (last)
		max_vruntime = last->vruntime;
	min_vruntime = cfs_rq->min_vruntime;
	rq0_min_vruntime = cpu_rq(0)->cfs.min_vruntime;
	raw_spin_unlock_irqrestore(&rq->lock, flags);
	SEQ_printf(m, "  .%-30s: %Ld.%06ld\n", "MIN_vruntime",
			SPLIT_NS(MIN_vruntime));
	SEQ_printf(m, "  .%-30s: %Ld.%06ld\n", "min_vruntime",
			SPLIT_NS(min_vruntime));
	SEQ_printf(m, "  .%-30s: %Ld.%06ld\n", "max_vruntime",
			SPLIT_NS(max_vruntime));
	spread = max_vruntime - MIN_vruntime;
	SEQ_printf(m, "  .%-30s: %Ld.%06ld\n", "spread",
			SPLIT_NS(spread));
	spread0 = min_vruntime - rq0_min_vruntime;
	SEQ_printf(m, "  .%-30s: %Ld.%06ld\n", "spread0",
			SPLIT_NS(spread0));
	SEQ_printf(m, "  .%-30s: %d\n", "nr_spread_over",
			cfs_rq->nr_spread_over);
	SEQ_printf(m, "  .%-30s: %d\n", "nr_running", cfs_rq->nr_running);
	SEQ_printf(m, "  .%-30s: %ld\n", "load", cfs_rq->load.weight);
#ifdef CONFIG_SMP
	SEQ_printf(m, "  .%-30s: %lu\n", "load_avg",
			cfs_rq->avg.load_avg);
	SEQ_printf(m, "  .%-30s: %lu\n", "runnable_avg",
			cfs_rq->avg.runnable_avg);
	SEQ_printf(m, "  .%-30s: %lu\n", "util_avg",
			cfs_rq->avg.util_avg);
	SEQ_printf(m, "  .%-30s: %u\n", "util_est_enqueued",
			cfs_rq->avg.util_est.enqueued);
	SEQ_printf(m, "  .%-30s: %ld\n", "removed.load_avg",
			cfs_rq->removed.load_avg);
	SEQ_printf(m, "  .%-30s: %ld\n", "removed.util_avg",
			cfs_rq->removed.util_avg);
	SEQ_printf(m, "  .%-30s: %ld\n", "removed.runnable_avg",
			cfs_rq->removed.runnable_avg);
#ifdef CONFIG_FAIR_GROUP_SCHED
	SEQ_printf(m, "  .%-30s: %lu\n", "tg_load_avg_contrib",
			cfs_rq->tg_load_avg_contrib);
	SEQ_printf(m, "  .%-30s: %ld\n", "tg_load_avg",
			atomic_long_read(&cfs_rq->tg->load_avg));
#endif
#endif
#ifdef CONFIG_CFS_BANDWIDTH
	SEQ_printf(m, "  .%-30s: %d\n", "throttled",
			cfs_rq->throttled);
	SEQ_printf(m, "  .%-30s: %d\n", "throttle_count",
			cfs_rq->throttle_count);
#endif

#ifdef CONFIG_FAIR_GROUP_SCHED
	print_cfs_group_stats(m, cpu, cfs_rq->tg);
#endif
}

void print_rt_rq(struct seq_file *m, int cpu, struct rt_rq *rt_rq)
{
#ifdef CONFIG_RT_GROUP_SCHED
	SEQ_printf(m, "\n");
	SEQ_printf(m, "rt_rq[%d]:%s\n", cpu, task_group_path(rt_rq->tg));
#else
	SEQ_printf(m, "\n");
	SEQ_printf(m, "rt_rq[%d]:\n", cpu);
#endif

#define P(x) \
	SEQ_printf(m, "  .%-30s: %Ld\n", #x, (long long)(rt_rq->x))
#define PU(x) \
	SEQ_printf(m, "  .%-30s: %lu\n", #x, (unsigned long)(rt_rq->x))
#define PN(x) \
	SEQ_printf(m, "  .%-30s: %Ld.%06ld\n", #x, SPLIT_NS(rt_rq->x))

	PU(rt_nr_running);
#ifdef CONFIG_SMP
	PU(rt_nr_migratory);
#endif
	P(rt_throttled);
	PN(rt_time);
	PN(rt_runtime);

#undef PN
#undef PU
#undef P
}

void print_dl_rq(struct seq_file *m, int cpu, struct dl_rq *dl_rq)
{
	struct dl_bw *dl_bw;

	SEQ_printf(m, "\n");
	SEQ_printf(m, "dl_rq[%d]:\n", cpu);

#define PU(x) \
	SEQ_printf(m, "  .%-30s: %lu\n", #x, (unsigned long)(dl_rq->x))

	PU(dl_nr_running);
#ifdef CONFIG_SMP
	PU(dl_nr_migratory);
	dl_bw = &cpu_rq(cpu)->rd->dl_bw;
#else
	dl_bw = &dl_rq->dl_bw;
#endif
	SEQ_printf(m, "  .%-30s: %lld\n", "dl_bw->bw", dl_bw->bw);
	SEQ_printf(m, "  .%-30s: %lld\n", "dl_bw->total_bw", dl_bw->total_bw);

#undef PU
}

static void print_cpu(struct seq_file *m, int cpu)
{
	struct rq *rq = cpu_rq(cpu);
	unsigned long flags;

#ifdef CONFIG_X86
	{
		unsigned int freq = cpu_khz ? : 1;

		SEQ_printf(m, "cpu#%d, %u.%03u MHz\n",
			   cpu, freq / 1000, (freq % 1000));
	}
#else
	SEQ_printf(m, "cpu#%d\n", cpu);
#endif

#define P(x)								\
do {									\
	if (sizeof(rq->x) == 4)						\
		SEQ_printf(m, "  .%-30s: %ld\n", #x, (long)(rq->x));	\
	else								\
		SEQ_printf(m, "  .%-30s: %Ld\n", #x, (long long)(rq->x));\
} while (0)

#define PN(x) \
	SEQ_printf(m, "  .%-30s: %Ld.%06ld\n", #x, SPLIT_NS(rq->x))

	P(nr_running);
	P(nr_switches);
	P(nr_uninterruptible);
	PN(next_balance);
	SEQ_printf(m, "  .%-30s: %ld\n", "curr->pid", (long)(task_pid_nr(rq->curr)));
	PN(clock);
	PN(clock_task);
#undef P
#undef PN

#ifdef CONFIG_SMP
#define P64(n) SEQ_printf(m, "  .%-30s: %Ld\n", #n, rq->n);
	P64(avg_idle);
	P64(max_idle_balance_cost);
#undef P64
#endif

#define P(n) SEQ_printf(m, "  .%-30s: %d\n", #n, schedstat_val(rq->n));
	if (schedstat_enabled()) {
		P(yld_count);
		P(sched_count);
		P(sched_goidle);
		P(ttwu_count);
		P(ttwu_local);
	}
#undef P

	spin_lock_irqsave(&sched_debug_lock, flags);
	print_cfs_stats(m, cpu);
	print_rt_stats(m, cpu);
	print_dl_stats(m, cpu);

	print_rq(m, rq, cpu);
	spin_unlock_irqrestore(&sched_debug_lock, flags);
	SEQ_printf(m, "\n");
}

static const char *sched_tunable_scaling_names[] = {
	"none",
	"logarithmic",
	"linear"
};

static void sched_debug_header(struct seq_file *m)
{
	u64 ktime, sched_clk, cpu_clk;
	unsigned long flags;

	local_irq_save(flags);
	ktime = ktime_to_ns(ktime_get());
	sched_clk = sched_clock();
	cpu_clk = local_clock();
	local_irq_restore(flags);

	SEQ_printf(m, "Sched Debug Version: v0.11, %s %.*s\n",
		init_utsname()->release,
		(int)strcspn(init_utsname()->version, " "),
		init_utsname()->version);

#define P(x) \
	SEQ_printf(m, "%-40s: %Ld\n", #x, (long long)(x))
#define PN(x) \
	SEQ_printf(m, "%-40s: %Ld.%06ld\n", #x, SPLIT_NS(x))
	PN(ktime);
	PN(sched_clk);
	PN(cpu_clk);
	P(jiffies);
#ifdef CONFIG_HAVE_UNSTABLE_SCHED_CLOCK
	P(sched_clock_stable());
#endif
#undef PN
#undef P

	SEQ_printf(m, "\n");
	SEQ_printf(m, "sysctl_sched\n");

#define P(x) \
	SEQ_printf(m, "  .%-40s: %Ld\n", #x, (long long)(x))
#define PN(x) \
	SEQ_printf(m, "  .%-40s: %Ld.%06ld\n", #x, SPLIT_NS(x))
	PN(sysctl_sched_latency);
	PN(sysctl_sched_min_granularity);
	PN(sysctl_sched_wakeup_granularity);
	P(sysctl_sched_child_runs_first);
	P(sysctl_sched_features);
#undef PN
#undef P

	SEQ_printf(m, "  .%-40s: %d (%s)\n",
		"sysctl_sched_tunable_scaling",
		sysctl_sched_tunable_scaling,
		sched_tunable_scaling_names[sysctl_sched_tunable_scaling]);
	SEQ_printf(m, "\n");
}

static int sched_debug_show(struct seq_file *m, void *v)
{
	int cpu = (unsigned long)(v - 2);

	if (cpu != -1)
		print_cpu(m, cpu);
	else
		sched_debug_header(m);

	return 0;
}

void sysrq_sched_debug_show(void)
{
	int cpu;

	sched_debug_header(NULL);
	for_each_online_cpu(cpu) {
		/*
		 * Need to reset softlockup watchdogs on all CPUs, because
		 * another CPU might be blocked waiting for us to process
		 * an IPI or stop_machine.
		 */
		touch_nmi_watchdog();
		touch_all_softlockup_watchdogs();
		print_cpu(NULL, cpu);
	}
}

/*
 * This itererator needs some explanation.
 * It returns 1 for the header position.
 * This means 2 is CPU 0.
 * In a hotplugged system some CPUs, including CPU 0, may be missing so we have
 * to use cpumask_* to iterate over the CPUs.
 */
static void *sched_debug_start(struct seq_file *file, loff_t *offset)
{
	unsigned long n = *offset;

	if (n == 0)
		return (void *) 1;

	n--;

	if (n > 0)
		n = cpumask_next(n - 1, cpu_online_mask);
	else
		n = cpumask_first(cpu_online_mask);

	*offset = n + 1;

	if (n < nr_cpu_ids)
		return (void *)(unsigned long)(n + 2);

	return NULL;
}

static void *sched_debug_next(struct seq_file *file, void *data, loff_t *offset)
{
	(*offset)++;
	return sched_debug_start(file, offset);
}

static void sched_debug_stop(struct seq_file *file, void *data)
{
}

static const struct seq_operations sched_debug_sops = {
	.start		= sched_debug_start,
	.next		= sched_debug_next,
	.stop		= sched_debug_stop,
	.show		= sched_debug_show,
};

static int __init init_sched_debug_procfs(void)
{
	if (!proc_create_seq("sched_debug", 0444, NULL, &sched_debug_sops))
		return -ENOMEM;
	return 0;
}

__initcall(init_sched_debug_procfs);

#define __PS(S, F) SEQ_printf(m, "%-45s:%21Ld\n", S, (long long)(F))
#define __P(F) __PS(#F, F)
#define   P(F) __PS(#F, p->F)
#define __PSN(S, F) SEQ_printf(m, "%-45s:%14Ld.%06ld\n", S, SPLIT_NS((long long)(F)))
#define __PN(F) __PSN(#F, F)
#define   PN(F) __PSN(#F, p->F)


#ifdef CONFIG_NUMA_BALANCING
void print_numa_stats(struct seq_file *m, int node, unsigned long tsf,
		unsigned long tpf, unsigned long gsf, unsigned long gpf)
{
	SEQ_printf(m, "numa_faults node=%d ", node);
	SEQ_printf(m, "task_private=%lu task_shared=%lu ", tpf, tsf);
	SEQ_printf(m, "group_private=%lu group_shared=%lu\n", gpf, gsf);
}
#endif


static void sched_show_numa(struct task_struct *p, struct seq_file *m)
{
#ifdef CONFIG_NUMA_BALANCING
	struct mempolicy *pol;

	if (p->mm)
		P(mm->numa_scan_seq);

	task_lock(p);
	pol = p->mempolicy;
	if (pol && !(pol->flags & MPOL_F_MORON))
		pol = NULL;
	mpol_get(pol);
	task_unlock(p);

	P(numa_pages_migrated);
	P(numa_preferred_nid);
	P(total_numa_faults);
	SEQ_printf(m, "current_node=%d, numa_group_id=%d\n",
			task_node(p), task_numa_group_id(p));
	show_numa_stats(p, m);
	mpol_put(pol);
#endif
}

void proc_sched_show_task(struct task_struct *p, struct pid_namespace *ns,
						  struct seq_file *m)
{
	unsigned long nr_switches;

	SEQ_printf(m, "%s (%d, #threads: %d)\n", p->comm, task_pid_nr_ns(p, ns),
						get_nr_threads(p));
	SEQ_printf(m,
		"---------------------------------------------------------"
		"----------\n");

#define P_SCHEDSTAT(F)  __PS(#F, schedstat_val(p->F))
#define PN_SCHEDSTAT(F) __PSN(#F, schedstat_val(p->F))

	PN(se.exec_start);
	PN(se.vruntime);
	PN(se.sum_exec_runtime);

	nr_switches = p->nvcsw + p->nivcsw;

	P(se.nr_migrations);

	if (schedstat_enabled()) {
		u64 avg_atom, avg_per_cpu;

		PN_SCHEDSTAT(se.statistics.sum_sleep_runtime);
		PN_SCHEDSTAT(se.statistics.wait_start);
		PN_SCHEDSTAT(se.statistics.sleep_start);
		PN_SCHEDSTAT(se.statistics.block_start);
		PN_SCHEDSTAT(se.statistics.sleep_max);
		PN_SCHEDSTAT(se.statistics.block_max);
		PN_SCHEDSTAT(se.statistics.exec_max);
		PN_SCHEDSTAT(se.statistics.slice_max);
		PN_SCHEDSTAT(se.statistics.wait_max);
		PN_SCHEDSTAT(se.statistics.wait_sum);
		P_SCHEDSTAT(se.statistics.wait_count);
		PN_SCHEDSTAT(se.statistics.iowait_sum);
		P_SCHEDSTAT(se.statistics.iowait_count);
		P_SCHEDSTAT(se.statistics.nr_migrations_cold);
		P_SCHEDSTAT(se.statistics.nr_failed_migrations_affine);
		P_SCHEDSTAT(se.statistics.nr_failed_migrations_running);
		P_SCHEDSTAT(se.statistics.nr_failed_migrations_hot);
		P_SCHEDSTAT(se.statistics.nr_forced_migrations);
		P_SCHEDSTAT(se.statistics.nr_wakeups);
		P_SCHEDSTAT(se.statistics.nr_wakeups_sync);
		P_SCHEDSTAT(se.statistics.nr_wakeups_migrate);
		P_SCHEDSTAT(se.statistics.nr_wakeups_local);
		P_SCHEDSTAT(se.statistics.nr_wakeups_remote);
		P_SCHEDSTAT(se.statistics.nr_wakeups_affine);
		P_SCHEDSTAT(se.statistics.nr_wakeups_affine_attempts);
		P_SCHEDSTAT(se.statistics.nr_wakeups_passive);
		P_SCHEDSTAT(se.statistics.nr_wakeups_idle);

		avg_atom = p->se.sum_exec_runtime;
		if (nr_switches)
			avg_atom = div64_ul(avg_atom, nr_switches);
		else
			avg_atom = -1LL;

		avg_per_cpu = p->se.sum_exec_runtime;
		if (p->se.nr_migrations) {
			avg_per_cpu = div64_u64(avg_per_cpu,
						p->se.nr_migrations);
		} else {
			avg_per_cpu = -1LL;
		}

		__PN(avg_atom);
		__PN(avg_per_cpu);
	}

	__P(nr_switches);
	__PS("nr_voluntary_switches", p->nvcsw);
	__PS("nr_involuntary_switches", p->nivcsw);

	P(se.load.weight);
#ifdef CONFIG_SMP
	P(se.avg.load_sum);
	P(se.avg.runnable_sum);
	P(se.avg.util_sum);
	P(se.avg.load_avg);
	P(se.avg.runnable_avg);
	P(se.avg.util_avg);
	P(se.avg.last_update_time);
	P(se.avg.util_est.ewma);
	P(se.avg.util_est.enqueued);
#endif
#ifdef CONFIG_UCLAMP_TASK
	__PS("uclamp.min", p->uclamp_req[UCLAMP_MIN].value);
	__PS("uclamp.max", p->uclamp_req[UCLAMP_MAX].value);
	__PS("effective uclamp.min", uclamp_eff_value(p, UCLAMP_MIN));
	__PS("effective uclamp.max", uclamp_eff_value(p, UCLAMP_MAX));
#endif
	P(policy);
	P(prio);
	if (task_has_dl_policy(p)) {
		P(dl.runtime);
		P(dl.deadline);
	}
#undef PN_SCHEDSTAT
#undef P_SCHEDSTAT

	{
		unsigned int this_cpu = raw_smp_processor_id();
		u64 t0, t1;

		t0 = cpu_clock(this_cpu);
		t1 = cpu_clock(this_cpu);
		__PS("clock-delta", t1-t0);
	}

	sched_show_numa(p, m);
}

void proc_sched_set_task(struct task_struct *p)
{
#ifdef CONFIG_SCHEDSTATS
	memset(&p->se.statistics, 0, sizeof(p->se.statistics));
#endif
}<|MERGE_RESOLUTION|>--- conflicted
+++ resolved
@@ -312,11 +312,7 @@
 	set_table_entry(&table[2], "busy_factor",	  &sd->busy_factor,	    sizeof(int),  0644, proc_dointvec_minmax);
 	set_table_entry(&table[3], "imbalance_pct",	  &sd->imbalance_pct,	    sizeof(int),  0644, proc_dointvec_minmax);
 	set_table_entry(&table[4], "cache_nice_tries",	  &sd->cache_nice_tries,    sizeof(int),  0644, proc_dointvec_minmax);
-<<<<<<< HEAD
-	set_table_entry(&table[5], "flags",		  &sd->flags,		    sizeof(int),  0444, proc_dointvec_minmax);
-=======
 	set_table_entry(&table[5], "flags",		  &sd->flags,		    sizeof(int),  0444, sd_ctl_doflags);
->>>>>>> d1988041
 	set_table_entry(&table[6], "max_newidle_lb_cost", &sd->max_newidle_lb_cost, sizeof(long), 0644, proc_doulongvec_minmax);
 	set_table_entry(&table[7], "name",		  sd->name,	       CORENAME_MAX_SIZE, 0444, proc_dostring);
 	/* &table[8] is terminator */
