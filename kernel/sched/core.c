// SPDX-License-Identifier: GPL-2.0-only
/*
 *  kernel/sched/core.c
 *
 *  Core kernel scheduler code and related syscalls
 *
 *  Copyright (C) 1991-2002  Linus Torvalds
 */
#include <linux/highmem.h>
#include <linux/hrtimer_api.h>
#include <linux/ktime_api.h>
#include <linux/sched/signal.h>
#include <linux/syscalls_api.h>
#include <linux/debug_locks.h>
#include <linux/prefetch.h>
#include <linux/capability.h>
#include <linux/pgtable_api.h>
#include <linux/wait_bit.h>
#include <linux/jiffies.h>
#include <linux/spinlock_api.h>
#include <linux/cpumask_api.h>
#include <linux/lockdep_api.h>
#include <linux/hardirq.h>
#include <linux/softirq.h>
#include <linux/refcount_api.h>
#include <linux/topology.h>
#include <linux/sched/clock.h>
#include <linux/sched/cond_resched.h>
#include <linux/sched/cputime.h>
#include <linux/sched/debug.h>
#include <linux/sched/hotplug.h>
#include <linux/sched/init.h>
#include <linux/sched/isolation.h>
#include <linux/sched/loadavg.h>
#include <linux/sched/mm.h>
#include <linux/sched/nohz.h>
#include <linux/sched/rseq_api.h>
#include <linux/sched/rt.h>

#include <linux/blkdev.h>
#include <linux/context_tracking.h>
#include <linux/cpuset.h>
#include <linux/delayacct.h>
#include <linux/init_task.h>
#include <linux/interrupt.h>
#include <linux/ioprio.h>
#include <linux/kallsyms.h>
#include <linux/kcov.h>
#include <linux/kprobes.h>
#include <linux/llist_api.h>
#include <linux/mmu_context.h>
#include <linux/mmzone.h>
#include <linux/mutex_api.h>
#include <linux/nmi.h>
#include <linux/nospec.h>
#include <linux/perf_event_api.h>
#include <linux/profile.h>
#include <linux/psi.h>
#include <linux/rcuwait_api.h>
#include <linux/sched/wake_q.h>
#include <linux/scs.h>
#include <linux/slab.h>
#include <linux/syscalls.h>
#include <linux/vtime.h>
#include <linux/wait_api.h>
#include <linux/workqueue_api.h>

#ifdef CONFIG_PREEMPT_DYNAMIC
# ifdef CONFIG_GENERIC_ENTRY
#  include <linux/entry-common.h>
# endif
#endif

#include <uapi/linux/sched/types.h>

#include <asm/irq_regs.h>
#include <asm/switch_to.h>
#include <asm/tlb.h>

#define CREATE_TRACE_POINTS
#include <linux/sched/rseq_api.h>
#include <trace/events/sched.h>
#undef CREATE_TRACE_POINTS

#include "sched.h"
#include "stats.h"
#include "autogroup.h"

#include "autogroup.h"
#include "pelt.h"
#include "smp.h"
#include "stats.h"

#include "../workqueue_internal.h"
#include "../../io_uring/io-wq.h"
#include "../smpboot.h"

/*
 * Export tracepoints that act as a bare tracehook (ie: have no trace event
 * associated with them) to allow external modules to probe them.
 */
EXPORT_TRACEPOINT_SYMBOL_GPL(pelt_cfs_tp);
EXPORT_TRACEPOINT_SYMBOL_GPL(pelt_rt_tp);
EXPORT_TRACEPOINT_SYMBOL_GPL(pelt_dl_tp);
EXPORT_TRACEPOINT_SYMBOL_GPL(pelt_irq_tp);
EXPORT_TRACEPOINT_SYMBOL_GPL(pelt_se_tp);
EXPORT_TRACEPOINT_SYMBOL_GPL(pelt_thermal_tp);
EXPORT_TRACEPOINT_SYMBOL_GPL(sched_cpu_capacity_tp);
EXPORT_TRACEPOINT_SYMBOL_GPL(sched_overutilized_tp);
EXPORT_TRACEPOINT_SYMBOL_GPL(sched_util_est_cfs_tp);
EXPORT_TRACEPOINT_SYMBOL_GPL(sched_util_est_se_tp);
EXPORT_TRACEPOINT_SYMBOL_GPL(sched_update_nr_running_tp);

DEFINE_PER_CPU_SHARED_ALIGNED(struct rq, runqueues);

#ifdef CONFIG_SCHED_DEBUG
/*
 * Debugging: various feature bits
 *
 * If SCHED_DEBUG is disabled, each compilation unit has its own copy of
 * sysctl_sched_features, defined in sched.h, to allow constants propagation
 * at compile time and compiler optimization based on features default.
 */
#define SCHED_FEAT(name, enabled)	\
	(1UL << __SCHED_FEAT_##name) * enabled |
const_debug unsigned int sysctl_sched_features =
#include "features.h"
	0;
#undef SCHED_FEAT

/*
 * Print a warning if need_resched is set for the given duration (if
 * LATENCY_WARN is enabled).
 *
 * If sysctl_resched_latency_warn_once is set, only one warning will be shown
 * per boot.
 */
__read_mostly int sysctl_resched_latency_warn_ms = 100;
__read_mostly int sysctl_resched_latency_warn_once = 1;
#endif /* CONFIG_SCHED_DEBUG */

/*
 * Number of tasks to iterate in a single balance run.
 * Limited because this is done with IRQs disabled.
 */
const_debug unsigned int sysctl_sched_nr_migrate = SCHED_NR_MIGRATE_BREAK;

__read_mostly int scheduler_running;

#ifdef CONFIG_SCHED_CORE

DEFINE_STATIC_KEY_FALSE(__sched_core_enabled);

/* kernel prio, less is more */
static inline int __task_prio(struct task_struct *p)
{
	if (p->sched_class == &stop_sched_class) /* trumps deadline */
		return -2;

	if (rt_prio(p->prio)) /* includes deadline */
		return p->prio; /* [-1, 99] */

	if (p->sched_class == &idle_sched_class)
		return MAX_RT_PRIO + NICE_WIDTH; /* 140 */

	return MAX_RT_PRIO + MAX_NICE; /* 120, squash fair */
}

/*
 * l(a,b)
 * le(a,b) := !l(b,a)
 * g(a,b)  := l(b,a)
 * ge(a,b) := !l(a,b)
 */

/* real prio, less is less */
static inline bool prio_less(struct task_struct *a, struct task_struct *b, bool in_fi)
{

	int pa = __task_prio(a), pb = __task_prio(b);

	if (-pa < -pb)
		return true;

	if (-pb < -pa)
		return false;

	if (pa == -1) /* dl_prio() doesn't work because of stop_class above */
		return !dl_time_before(a->dl.deadline, b->dl.deadline);

	if (pa == MAX_RT_PRIO + MAX_NICE)	/* fair */
		return cfs_prio_less(a, b, in_fi);

	return false;
}

static inline bool __sched_core_less(struct task_struct *a, struct task_struct *b)
{
	if (a->core_cookie < b->core_cookie)
		return true;

	if (a->core_cookie > b->core_cookie)
		return false;

	/* flip prio, so high prio is leftmost */
	if (prio_less(b, a, !!task_rq(a)->core->core_forceidle_count))
		return true;

	return false;
}

#define __node_2_sc(node) rb_entry((node), struct task_struct, core_node)

static inline bool rb_sched_core_less(struct rb_node *a, const struct rb_node *b)
{
	return __sched_core_less(__node_2_sc(a), __node_2_sc(b));
}

static inline int rb_sched_core_cmp(const void *key, const struct rb_node *node)
{
	const struct task_struct *p = __node_2_sc(node);
	unsigned long cookie = (unsigned long)key;

	if (cookie < p->core_cookie)
		return -1;

	if (cookie > p->core_cookie)
		return 1;

	return 0;
}

void sched_core_enqueue(struct rq *rq, struct task_struct *p)
{
	rq->core->core_task_seq++;

	if (!p->core_cookie)
		return;

	rb_add(&p->core_node, &rq->core_tree, rb_sched_core_less);
}

void sched_core_dequeue(struct rq *rq, struct task_struct *p, int flags)
{
	rq->core->core_task_seq++;

	if (sched_core_enqueued(p)) {
		rb_erase(&p->core_node, &rq->core_tree);
		RB_CLEAR_NODE(&p->core_node);
	}

	/*
	 * Migrating the last task off the cpu, with the cpu in forced idle
	 * state. Reschedule to create an accounting edge for forced idle,
	 * and re-examine whether the core is still in forced idle state.
	 */
	if (!(flags & DEQUEUE_SAVE) && rq->nr_running == 1 &&
	    rq->core->core_forceidle_count && rq->curr == rq->idle)
		resched_curr(rq);
}

/*
 * Find left-most (aka, highest priority) task matching @cookie.
 */
static struct task_struct *sched_core_find(struct rq *rq, unsigned long cookie)
{
	struct rb_node *node;

	node = rb_find_first((void *)cookie, &rq->core_tree, rb_sched_core_cmp);
	/*
	 * The idle task always matches any cookie!
	 */
	if (!node)
		return idle_sched_class.pick_task(rq);

	return __node_2_sc(node);
}

static struct task_struct *sched_core_next(struct task_struct *p, unsigned long cookie)
{
	struct rb_node *node = &p->core_node;

	node = rb_next(node);
	if (!node)
		return NULL;

	p = container_of(node, struct task_struct, core_node);
	if (p->core_cookie != cookie)
		return NULL;

	return p;
}

/*
 * Magic required such that:
 *
 *	raw_spin_rq_lock(rq);
 *	...
 *	raw_spin_rq_unlock(rq);
 *
 * ends up locking and unlocking the _same_ lock, and all CPUs
 * always agree on what rq has what lock.
 *
 * XXX entirely possible to selectively enable cores, don't bother for now.
 */

static DEFINE_MUTEX(sched_core_mutex);
static atomic_t sched_core_count;
static struct cpumask sched_core_mask;

static void sched_core_lock(int cpu, unsigned long *flags)
{
	const struct cpumask *smt_mask = cpu_smt_mask(cpu);
	int t, i = 0;

	local_irq_save(*flags);
	for_each_cpu(t, smt_mask)
		raw_spin_lock_nested(&cpu_rq(t)->__lock, i++);
}

static void sched_core_unlock(int cpu, unsigned long *flags)
{
	const struct cpumask *smt_mask = cpu_smt_mask(cpu);
	int t;

	for_each_cpu(t, smt_mask)
		raw_spin_unlock(&cpu_rq(t)->__lock);
	local_irq_restore(*flags);
}

static void __sched_core_flip(bool enabled)
{
	unsigned long flags;
	int cpu, t;

	cpus_read_lock();

	/*
	 * Toggle the online cores, one by one.
	 */
	cpumask_copy(&sched_core_mask, cpu_online_mask);
	for_each_cpu(cpu, &sched_core_mask) {
		const struct cpumask *smt_mask = cpu_smt_mask(cpu);

		sched_core_lock(cpu, &flags);

		for_each_cpu(t, smt_mask)
			cpu_rq(t)->core_enabled = enabled;

		cpu_rq(cpu)->core->core_forceidle_start = 0;

		sched_core_unlock(cpu, &flags);

		cpumask_andnot(&sched_core_mask, &sched_core_mask, smt_mask);
	}

	/*
	 * Toggle the offline CPUs.
	 */
	for_each_cpu_andnot(cpu, cpu_possible_mask, cpu_online_mask)
		cpu_rq(cpu)->core_enabled = enabled;

	cpus_read_unlock();
}

static void sched_core_assert_empty(void)
{
	int cpu;

	for_each_possible_cpu(cpu)
		WARN_ON_ONCE(!RB_EMPTY_ROOT(&cpu_rq(cpu)->core_tree));
}

static void __sched_core_enable(void)
{
	static_branch_enable(&__sched_core_enabled);
	/*
	 * Ensure all previous instances of raw_spin_rq_*lock() have finished
	 * and future ones will observe !sched_core_disabled().
	 */
	synchronize_rcu();
	__sched_core_flip(true);
	sched_core_assert_empty();
}

static void __sched_core_disable(void)
{
	sched_core_assert_empty();
	__sched_core_flip(false);
	static_branch_disable(&__sched_core_enabled);
}

void sched_core_get(void)
{
	if (atomic_inc_not_zero(&sched_core_count))
		return;

	mutex_lock(&sched_core_mutex);
	if (!atomic_read(&sched_core_count))
		__sched_core_enable();

	smp_mb__before_atomic();
	atomic_inc(&sched_core_count);
	mutex_unlock(&sched_core_mutex);
}

static void __sched_core_put(struct work_struct *work)
{
	if (atomic_dec_and_mutex_lock(&sched_core_count, &sched_core_mutex)) {
		__sched_core_disable();
		mutex_unlock(&sched_core_mutex);
	}
}

void sched_core_put(void)
{
	static DECLARE_WORK(_work, __sched_core_put);

	/*
	 * "There can be only one"
	 *
	 * Either this is the last one, or we don't actually need to do any
	 * 'work'. If it is the last *again*, we rely on
	 * WORK_STRUCT_PENDING_BIT.
	 */
	if (!atomic_add_unless(&sched_core_count, -1, 1))
		schedule_work(&_work);
}

#else /* !CONFIG_SCHED_CORE */

static inline void sched_core_enqueue(struct rq *rq, struct task_struct *p) { }
static inline void
sched_core_dequeue(struct rq *rq, struct task_struct *p, int flags) { }

#endif /* CONFIG_SCHED_CORE */

/*
 * Serialization rules:
 *
 * Lock order:
 *
 *   p->pi_lock
 *     rq->lock
 *       hrtimer_cpu_base->lock (hrtimer_start() for bandwidth controls)
 *
 *  rq1->lock
 *    rq2->lock  where: rq1 < rq2
 *
 * Regular state:
 *
 * Normal scheduling state is serialized by rq->lock. __schedule() takes the
 * local CPU's rq->lock, it optionally removes the task from the runqueue and
 * always looks at the local rq data structures to find the most eligible task
 * to run next.
 *
 * Task enqueue is also under rq->lock, possibly taken from another CPU.
 * Wakeups from another LLC domain might use an IPI to transfer the enqueue to
 * the local CPU to avoid bouncing the runqueue state around [ see
 * ttwu_queue_wakelist() ]
 *
 * Task wakeup, specifically wakeups that involve migration, are horribly
 * complicated to avoid having to take two rq->locks.
 *
 * Special state:
 *
 * System-calls and anything external will use task_rq_lock() which acquires
 * both p->pi_lock and rq->lock. As a consequence the state they change is
 * stable while holding either lock:
 *
 *  - sched_setaffinity()/
 *    set_cpus_allowed_ptr():	p->cpus_ptr, p->nr_cpus_allowed
 *  - set_user_nice():		p->se.load, p->*prio
 *  - __sched_setscheduler():	p->sched_class, p->policy, p->*prio,
 *				p->se.load, p->rt_priority,
 *				p->dl.dl_{runtime, deadline, period, flags, bw, density}
 *  - sched_setnuma():		p->numa_preferred_nid
 *  - sched_move_task():	p->sched_task_group
 *  - uclamp_update_active()	p->uclamp*
 *
 * p->state <- TASK_*:
 *
 *   is changed locklessly using set_current_state(), __set_current_state() or
 *   set_special_state(), see their respective comments, or by
 *   try_to_wake_up(). This latter uses p->pi_lock to serialize against
 *   concurrent self.
 *
 * p->on_rq <- { 0, 1 = TASK_ON_RQ_QUEUED, 2 = TASK_ON_RQ_MIGRATING }:
 *
 *   is set by activate_task() and cleared by deactivate_task(), under
 *   rq->lock. Non-zero indicates the task is runnable, the special
 *   ON_RQ_MIGRATING state is used for migration without holding both
 *   rq->locks. It indicates task_cpu() is not stable, see task_rq_lock().
 *
 * p->on_cpu <- { 0, 1 }:
 *
 *   is set by prepare_task() and cleared by finish_task() such that it will be
 *   set before p is scheduled-in and cleared after p is scheduled-out, both
 *   under rq->lock. Non-zero indicates the task is running on its CPU.
 *
 *   [ The astute reader will observe that it is possible for two tasks on one
 *     CPU to have ->on_cpu = 1 at the same time. ]
 *
 * task_cpu(p): is changed by set_task_cpu(), the rules are:
 *
 *  - Don't call set_task_cpu() on a blocked task:
 *
 *    We don't care what CPU we're not running on, this simplifies hotplug,
 *    the CPU assignment of blocked tasks isn't required to be valid.
 *
 *  - for try_to_wake_up(), called under p->pi_lock:
 *
 *    This allows try_to_wake_up() to only take one rq->lock, see its comment.
 *
 *  - for migration called under rq->lock:
 *    [ see task_on_rq_migrating() in task_rq_lock() ]
 *
 *    o move_queued_task()
 *    o detach_task()
 *
 *  - for migration called under double_rq_lock():
 *
 *    o __migrate_swap_task()
 *    o push_rt_task() / pull_rt_task()
 *    o push_dl_task() / pull_dl_task()
 *    o dl_task_offline_migration()
 *
 */

void raw_spin_rq_lock_nested(struct rq *rq, int subclass)
{
	raw_spinlock_t *lock;

	/* Matches synchronize_rcu() in __sched_core_enable() */
	preempt_disable();
	if (sched_core_disabled()) {
		raw_spin_lock_nested(&rq->__lock, subclass);
		/* preempt_count *MUST* be > 1 */
		preempt_enable_no_resched();
		return;
	}

	for (;;) {
		lock = __rq_lockp(rq);
		raw_spin_lock_nested(lock, subclass);
		if (likely(lock == __rq_lockp(rq))) {
			/* preempt_count *MUST* be > 1 */
			preempt_enable_no_resched();
			return;
		}
		raw_spin_unlock(lock);
	}
}

bool raw_spin_rq_trylock(struct rq *rq)
{
	raw_spinlock_t *lock;
	bool ret;

	/* Matches synchronize_rcu() in __sched_core_enable() */
	preempt_disable();
	if (sched_core_disabled()) {
		ret = raw_spin_trylock(&rq->__lock);
		preempt_enable();
		return ret;
	}

	for (;;) {
		lock = __rq_lockp(rq);
		ret = raw_spin_trylock(lock);
		if (!ret || (likely(lock == __rq_lockp(rq)))) {
			preempt_enable();
			return ret;
		}
		raw_spin_unlock(lock);
	}
}

void raw_spin_rq_unlock(struct rq *rq)
{
	raw_spin_unlock(rq_lockp(rq));
}

#ifdef CONFIG_SMP
/*
 * double_rq_lock - safely lock two runqueues
 */
void double_rq_lock(struct rq *rq1, struct rq *rq2)
{
	lockdep_assert_irqs_disabled();

	if (rq_order_less(rq2, rq1))
		swap(rq1, rq2);

	raw_spin_rq_lock(rq1);
	if (__rq_lockp(rq1) != __rq_lockp(rq2))
		raw_spin_rq_lock_nested(rq2, SINGLE_DEPTH_NESTING);

	double_rq_clock_clear_update(rq1, rq2);
}
#endif

/*
 * __task_rq_lock - lock the rq @p resides on.
 */
struct rq *__task_rq_lock(struct task_struct *p, struct rq_flags *rf)
	__acquires(rq->lock)
{
	struct rq *rq;

	lockdep_assert_held(&p->pi_lock);

	for (;;) {
		rq = task_rq(p);
		raw_spin_rq_lock(rq);
		if (likely(rq == task_rq(p) && !task_on_rq_migrating(p))) {
			rq_pin_lock(rq, rf);
			return rq;
		}
		raw_spin_rq_unlock(rq);

		while (unlikely(task_on_rq_migrating(p)))
			cpu_relax();
	}
}

/*
 * task_rq_lock - lock p->pi_lock and lock the rq @p resides on.
 */
struct rq *task_rq_lock(struct task_struct *p, struct rq_flags *rf)
	__acquires(p->pi_lock)
	__acquires(rq->lock)
{
	struct rq *rq;

	for (;;) {
		raw_spin_lock_irqsave(&p->pi_lock, rf->flags);
		rq = task_rq(p);
		raw_spin_rq_lock(rq);
		/*
		 *	move_queued_task()		task_rq_lock()
		 *
		 *	ACQUIRE (rq->lock)
		 *	[S] ->on_rq = MIGRATING		[L] rq = task_rq()
		 *	WMB (__set_task_cpu())		ACQUIRE (rq->lock);
		 *	[S] ->cpu = new_cpu		[L] task_rq()
		 *					[L] ->on_rq
		 *	RELEASE (rq->lock)
		 *
		 * If we observe the old CPU in task_rq_lock(), the acquire of
		 * the old rq->lock will fully serialize against the stores.
		 *
		 * If we observe the new CPU in task_rq_lock(), the address
		 * dependency headed by '[L] rq = task_rq()' and the acquire
		 * will pair with the WMB to ensure we then also see migrating.
		 */
		if (likely(rq == task_rq(p) && !task_on_rq_migrating(p))) {
			rq_pin_lock(rq, rf);
			return rq;
		}
		raw_spin_rq_unlock(rq);
		raw_spin_unlock_irqrestore(&p->pi_lock, rf->flags);

		while (unlikely(task_on_rq_migrating(p)))
			cpu_relax();
	}
}

/*
 * RQ-clock updating methods:
 */

static void update_rq_clock_task(struct rq *rq, s64 delta)
{
/*
 * In theory, the compile should just see 0 here, and optimize out the call
 * to sched_rt_avg_update. But I don't trust it...
 */
	s64 __maybe_unused steal = 0, irq_delta = 0;

#ifdef CONFIG_IRQ_TIME_ACCOUNTING
	irq_delta = irq_time_read(cpu_of(rq)) - rq->prev_irq_time;

	/*
	 * Since irq_time is only updated on {soft,}irq_exit, we might run into
	 * this case when a previous update_rq_clock() happened inside a
	 * {soft,}irq region.
	 *
	 * When this happens, we stop ->clock_task and only update the
	 * prev_irq_time stamp to account for the part that fit, so that a next
	 * update will consume the rest. This ensures ->clock_task is
	 * monotonic.
	 *
	 * It does however cause some slight miss-attribution of {soft,}irq
	 * time, a more accurate solution would be to update the irq_time using
	 * the current rq->clock timestamp, except that would require using
	 * atomic ops.
	 */
	if (irq_delta > delta)
		irq_delta = delta;

	rq->prev_irq_time += irq_delta;
	delta -= irq_delta;
	psi_account_irqtime(rq->curr, irq_delta);
#endif
#ifdef CONFIG_PARAVIRT_TIME_ACCOUNTING
	if (static_key_false((&paravirt_steal_rq_enabled))) {
		steal = paravirt_steal_clock(cpu_of(rq));
		steal -= rq->prev_steal_time_rq;

		if (unlikely(steal > delta))
			steal = delta;

		rq->prev_steal_time_rq += steal;
		delta -= steal;
	}
#endif

	rq->clock_task += delta;

#ifdef CONFIG_HAVE_SCHED_AVG_IRQ
	if ((irq_delta + steal) && sched_feat(NONTASK_CAPACITY))
		update_irq_load_avg(rq, irq_delta + steal);
#endif
	update_rq_clock_pelt(rq, delta);
}

void update_rq_clock(struct rq *rq)
{
	s64 delta;

	lockdep_assert_rq_held(rq);

	if (rq->clock_update_flags & RQCF_ACT_SKIP)
		return;

#ifdef CONFIG_SCHED_DEBUG
	if (sched_feat(WARN_DOUBLE_CLOCK))
		SCHED_WARN_ON(rq->clock_update_flags & RQCF_UPDATED);
	rq->clock_update_flags |= RQCF_UPDATED;
#endif

	delta = sched_clock_cpu(cpu_of(rq)) - rq->clock;
	if (delta < 0)
		return;
	rq->clock += delta;
	update_rq_clock_task(rq, delta);
}

#ifdef CONFIG_SCHED_HRTICK
/*
 * Use HR-timers to deliver accurate preemption points.
 */

static void hrtick_clear(struct rq *rq)
{
	if (hrtimer_active(&rq->hrtick_timer))
		hrtimer_cancel(&rq->hrtick_timer);
}

/*
 * High-resolution timer tick.
 * Runs from hardirq context with interrupts disabled.
 */
static enum hrtimer_restart hrtick(struct hrtimer *timer)
{
	struct rq *rq = container_of(timer, struct rq, hrtick_timer);
	struct rq_flags rf;

	WARN_ON_ONCE(cpu_of(rq) != smp_processor_id());

	rq_lock(rq, &rf);
	update_rq_clock(rq);
	rq->curr->sched_class->task_tick(rq, rq->curr, 1);
	rq_unlock(rq, &rf);

	return HRTIMER_NORESTART;
}

#ifdef CONFIG_SMP

static void __hrtick_restart(struct rq *rq)
{
	struct hrtimer *timer = &rq->hrtick_timer;
	ktime_t time = rq->hrtick_time;

	hrtimer_start(timer, time, HRTIMER_MODE_ABS_PINNED_HARD);
}

/*
 * called from hardirq (IPI) context
 */
static void __hrtick_start(void *arg)
{
	struct rq *rq = arg;
	struct rq_flags rf;

	rq_lock(rq, &rf);
	__hrtick_restart(rq);
	rq_unlock(rq, &rf);
}

/*
 * Called to set the hrtick timer state.
 *
 * called with rq->lock held and irqs disabled
 */
void hrtick_start(struct rq *rq, u64 delay)
{
	struct hrtimer *timer = &rq->hrtick_timer;
	s64 delta;

	/*
	 * Don't schedule slices shorter than 10000ns, that just
	 * doesn't make sense and can cause timer DoS.
	 */
	delta = max_t(s64, delay, 10000LL);
	rq->hrtick_time = ktime_add_ns(timer->base->get_time(), delta);

	if (rq == this_rq())
		__hrtick_restart(rq);
	else
		smp_call_function_single_async(cpu_of(rq), &rq->hrtick_csd);
}

#else
/*
 * Called to set the hrtick timer state.
 *
 * called with rq->lock held and irqs disabled
 */
void hrtick_start(struct rq *rq, u64 delay)
{
	/*
	 * Don't schedule slices shorter than 10000ns, that just
	 * doesn't make sense. Rely on vruntime for fairness.
	 */
	delay = max_t(u64, delay, 10000LL);
	hrtimer_start(&rq->hrtick_timer, ns_to_ktime(delay),
		      HRTIMER_MODE_REL_PINNED_HARD);
}

#endif /* CONFIG_SMP */

static void hrtick_rq_init(struct rq *rq)
{
#ifdef CONFIG_SMP
	INIT_CSD(&rq->hrtick_csd, __hrtick_start, rq);
#endif
	hrtimer_init(&rq->hrtick_timer, CLOCK_MONOTONIC, HRTIMER_MODE_REL_HARD);
	rq->hrtick_timer.function = hrtick;
}
#else	/* CONFIG_SCHED_HRTICK */
static inline void hrtick_clear(struct rq *rq)
{
}

static inline void hrtick_rq_init(struct rq *rq)
{
}
#endif	/* CONFIG_SCHED_HRTICK */

/*
 * cmpxchg based fetch_or, macro so it works for different integer types
 */
#define fetch_or(ptr, mask)						\
	({								\
		typeof(ptr) _ptr = (ptr);				\
		typeof(mask) _mask = (mask);				\
		typeof(*_ptr) _val = *_ptr;				\
									\
		do {							\
		} while (!try_cmpxchg(_ptr, &_val, _val | _mask));	\
	_val;								\
})

#if defined(CONFIG_SMP) && defined(TIF_POLLING_NRFLAG)
/*
 * Atomically set TIF_NEED_RESCHED and test for TIF_POLLING_NRFLAG,
 * this avoids any races wrt polling state changes and thereby avoids
 * spurious IPIs.
 */
static inline bool set_nr_and_not_polling(struct task_struct *p)
{
	struct thread_info *ti = task_thread_info(p);
	return !(fetch_or(&ti->flags, _TIF_NEED_RESCHED) & _TIF_POLLING_NRFLAG);
}

/*
 * Atomically set TIF_NEED_RESCHED if TIF_POLLING_NRFLAG is set.
 *
 * If this returns true, then the idle task promises to call
 * sched_ttwu_pending() and reschedule soon.
 */
static bool set_nr_if_polling(struct task_struct *p)
{
	struct thread_info *ti = task_thread_info(p);
	typeof(ti->flags) val = READ_ONCE(ti->flags);

	for (;;) {
		if (!(val & _TIF_POLLING_NRFLAG))
			return false;
		if (val & _TIF_NEED_RESCHED)
			return true;
		if (try_cmpxchg(&ti->flags, &val, val | _TIF_NEED_RESCHED))
			break;
	}
	return true;
}

#else
static inline bool set_nr_and_not_polling(struct task_struct *p)
{
	set_tsk_need_resched(p);
	return true;
}

#ifdef CONFIG_SMP
static inline bool set_nr_if_polling(struct task_struct *p)
{
	return false;
}
#endif
#endif

static bool __wake_q_add(struct wake_q_head *head, struct task_struct *task)
{
	struct wake_q_node *node = &task->wake_q;

	/*
	 * Atomically grab the task, if ->wake_q is !nil already it means
	 * it's already queued (either by us or someone else) and will get the
	 * wakeup due to that.
	 *
	 * In order to ensure that a pending wakeup will observe our pending
	 * state, even in the failed case, an explicit smp_mb() must be used.
	 */
	smp_mb__before_atomic();
	if (unlikely(cmpxchg_relaxed(&node->next, NULL, WAKE_Q_TAIL)))
		return false;

	/*
	 * The head is context local, there can be no concurrency.
	 */
	*head->lastp = node;
	head->lastp = &node->next;
	return true;
}

/**
 * wake_q_add() - queue a wakeup for 'later' waking.
 * @head: the wake_q_head to add @task to
 * @task: the task to queue for 'later' wakeup
 *
 * Queue a task for later wakeup, most likely by the wake_up_q() call in the
 * same context, _HOWEVER_ this is not guaranteed, the wakeup can come
 * instantly.
 *
 * This function must be used as-if it were wake_up_process(); IOW the task
 * must be ready to be woken at this location.
 */
void wake_q_add(struct wake_q_head *head, struct task_struct *task)
{
	if (__wake_q_add(head, task))
		get_task_struct(task);
}

/**
 * wake_q_add_safe() - safely queue a wakeup for 'later' waking.
 * @head: the wake_q_head to add @task to
 * @task: the task to queue for 'later' wakeup
 *
 * Queue a task for later wakeup, most likely by the wake_up_q() call in the
 * same context, _HOWEVER_ this is not guaranteed, the wakeup can come
 * instantly.
 *
 * This function must be used as-if it were wake_up_process(); IOW the task
 * must be ready to be woken at this location.
 *
 * This function is essentially a task-safe equivalent to wake_q_add(). Callers
 * that already hold reference to @task can call the 'safe' version and trust
 * wake_q to do the right thing depending whether or not the @task is already
 * queued for wakeup.
 */
void wake_q_add_safe(struct wake_q_head *head, struct task_struct *task)
{
	if (!__wake_q_add(head, task))
		put_task_struct(task);
}

void wake_up_q(struct wake_q_head *head)
{
	struct wake_q_node *node = head->first;

	while (node != WAKE_Q_TAIL) {
		struct task_struct *task;

		task = container_of(node, struct task_struct, wake_q);
		/* Task can safely be re-inserted now: */
		node = node->next;
		task->wake_q.next = NULL;

		/*
		 * wake_up_process() executes a full barrier, which pairs with
		 * the queueing in wake_q_add() so as not to miss wakeups.
		 */
		wake_up_process(task);
		put_task_struct(task);
	}
}

/*
 * resched_curr - mark rq's current task 'to be rescheduled now'.
 *
 * On UP this means the setting of the need_resched flag, on SMP it
 * might also involve a cross-CPU call to trigger the scheduler on
 * the target CPU.
 */
void resched_curr(struct rq *rq)
{
	struct task_struct *curr = rq->curr;
	int cpu;

	lockdep_assert_rq_held(rq);

	if (test_tsk_need_resched(curr))
		return;

	cpu = cpu_of(rq);

	if (cpu == smp_processor_id()) {
		set_tsk_need_resched(curr);
		set_preempt_need_resched();
		return;
	}

	if (set_nr_and_not_polling(curr))
		smp_send_reschedule(cpu);
	else
		trace_sched_wake_idle_without_ipi(cpu);
}

void resched_cpu(int cpu)
{
	struct rq *rq = cpu_rq(cpu);
	unsigned long flags;

	raw_spin_rq_lock_irqsave(rq, flags);
	if (cpu_online(cpu) || cpu == smp_processor_id())
		resched_curr(rq);
	raw_spin_rq_unlock_irqrestore(rq, flags);
}

#ifdef CONFIG_SMP
#ifdef CONFIG_NO_HZ_COMMON
/*
 * In the semi idle case, use the nearest busy CPU for migrating timers
 * from an idle CPU.  This is good for power-savings.
 *
 * We don't do similar optimization for completely idle system, as
 * selecting an idle CPU will add more delays to the timers than intended
 * (as that CPU's timer base may not be uptodate wrt jiffies etc).
 */
int get_nohz_timer_target(void)
{
	int i, cpu = smp_processor_id(), default_cpu = -1;
	struct sched_domain *sd;
	const struct cpumask *hk_mask;

	if (housekeeping_cpu(cpu, HK_TYPE_TIMER)) {
		if (!idle_cpu(cpu))
			return cpu;
		default_cpu = cpu;
	}

	hk_mask = housekeeping_cpumask(HK_TYPE_TIMER);

	rcu_read_lock();
	for_each_domain(cpu, sd) {
		for_each_cpu_and(i, sched_domain_span(sd), hk_mask) {
			if (cpu == i)
				continue;

			if (!idle_cpu(i)) {
				cpu = i;
				goto unlock;
			}
		}
	}

	if (default_cpu == -1)
		default_cpu = housekeeping_any_cpu(HK_TYPE_TIMER);
	cpu = default_cpu;
unlock:
	rcu_read_unlock();
	return cpu;
}

/*
 * When add_timer_on() enqueues a timer into the timer wheel of an
 * idle CPU then this timer might expire before the next timer event
 * which is scheduled to wake up that CPU. In case of a completely
 * idle system the next event might even be infinite time into the
 * future. wake_up_idle_cpu() ensures that the CPU is woken up and
 * leaves the inner idle loop so the newly added timer is taken into
 * account when the CPU goes back to idle and evaluates the timer
 * wheel for the next timer event.
 */
static void wake_up_idle_cpu(int cpu)
{
	struct rq *rq = cpu_rq(cpu);

	if (cpu == smp_processor_id())
		return;

	if (set_nr_and_not_polling(rq->idle))
		smp_send_reschedule(cpu);
	else
		trace_sched_wake_idle_without_ipi(cpu);
}

static bool wake_up_full_nohz_cpu(int cpu)
{
	/*
	 * We just need the target to call irq_exit() and re-evaluate
	 * the next tick. The nohz full kick at least implies that.
	 * If needed we can still optimize that later with an
	 * empty IRQ.
	 */
	if (cpu_is_offline(cpu))
		return true;  /* Don't try to wake offline CPUs. */
	if (tick_nohz_full_cpu(cpu)) {
		if (cpu != smp_processor_id() ||
		    tick_nohz_tick_stopped())
			tick_nohz_full_kick_cpu(cpu);
		return true;
	}

	return false;
}

/*
 * Wake up the specified CPU.  If the CPU is going offline, it is the
 * caller's responsibility to deal with the lost wakeup, for example,
 * by hooking into the CPU_DEAD notifier like timers and hrtimers do.
 */
void wake_up_nohz_cpu(int cpu)
{
	if (!wake_up_full_nohz_cpu(cpu))
		wake_up_idle_cpu(cpu);
}

static void nohz_csd_func(void *info)
{
	struct rq *rq = info;
	int cpu = cpu_of(rq);
	unsigned int flags;

	/*
	 * Release the rq::nohz_csd.
	 */
	flags = atomic_fetch_andnot(NOHZ_KICK_MASK | NOHZ_NEWILB_KICK, nohz_flags(cpu));
	WARN_ON(!(flags & NOHZ_KICK_MASK));

	rq->idle_balance = idle_cpu(cpu);
	if (rq->idle_balance && !need_resched()) {
		rq->nohz_idle_balance = flags;
		raise_softirq_irqoff(SCHED_SOFTIRQ);
	}
}

#endif /* CONFIG_NO_HZ_COMMON */

#ifdef CONFIG_NO_HZ_FULL
bool sched_can_stop_tick(struct rq *rq)
{
	int fifo_nr_running;

	/* Deadline tasks, even if single, need the tick */
	if (rq->dl.dl_nr_running)
		return false;

	/*
	 * If there are more than one RR tasks, we need the tick to affect the
	 * actual RR behaviour.
	 */
	if (rq->rt.rr_nr_running) {
		if (rq->rt.rr_nr_running == 1)
			return true;
		else
			return false;
	}

	/*
	 * If there's no RR tasks, but FIFO tasks, we can skip the tick, no
	 * forced preemption between FIFO tasks.
	 */
	fifo_nr_running = rq->rt.rt_nr_running - rq->rt.rr_nr_running;
	if (fifo_nr_running)
		return true;

	/*
	 * If there are no DL,RR/FIFO tasks, there must only be CFS tasks left;
	 * if there's more than one we need the tick for involuntary
	 * preemption.
	 */
	if (rq->nr_running > 1)
		return false;

	return true;
}
#endif /* CONFIG_NO_HZ_FULL */
#endif /* CONFIG_SMP */

#if defined(CONFIG_RT_GROUP_SCHED) || (defined(CONFIG_FAIR_GROUP_SCHED) && \
			(defined(CONFIG_SMP) || defined(CONFIG_CFS_BANDWIDTH)))
/*
 * Iterate task_group tree rooted at *from, calling @down when first entering a
 * node and @up when leaving it for the final time.
 *
 * Caller must hold rcu_lock or sufficient equivalent.
 */
int walk_tg_tree_from(struct task_group *from,
			     tg_visitor down, tg_visitor up, void *data)
{
	struct task_group *parent, *child;
	int ret;

	parent = from;

down:
	ret = (*down)(parent, data);
	if (ret)
		goto out;
	list_for_each_entry_rcu(child, &parent->children, siblings) {
		parent = child;
		goto down;

up:
		continue;
	}
	ret = (*up)(parent, data);
	if (ret || parent == from)
		goto out;

	child = parent;
	parent = parent->parent;
	if (parent)
		goto up;
out:
	return ret;
}

int tg_nop(struct task_group *tg, void *data)
{
	return 0;
}
#endif

static void set_load_weight(struct task_struct *p, bool update_load)
{
	int prio = p->static_prio - MAX_RT_PRIO;
	struct load_weight *load = &p->se.load;

	/*
	 * SCHED_IDLE tasks get minimal weight:
	 */
	if (task_has_idle_policy(p)) {
		load->weight = scale_load(WEIGHT_IDLEPRIO);
		load->inv_weight = WMULT_IDLEPRIO;
		return;
	}

	/*
	 * SCHED_OTHER tasks have to update their load when changing their
	 * weight
	 */
	if (update_load && p->sched_class == &fair_sched_class) {
		reweight_task(p, prio);
	} else {
		load->weight = scale_load(sched_prio_to_weight[prio]);
		load->inv_weight = sched_prio_to_wmult[prio];
	}
}

#ifdef CONFIG_UCLAMP_TASK
/*
 * Serializes updates of utilization clamp values
 *
 * The (slow-path) user-space triggers utilization clamp value updates which
 * can require updates on (fast-path) scheduler's data structures used to
 * support enqueue/dequeue operations.
 * While the per-CPU rq lock protects fast-path update operations, user-space
 * requests are serialized using a mutex to reduce the risk of conflicting
 * updates or API abuses.
 */
static DEFINE_MUTEX(uclamp_mutex);

/* Max allowed minimum utilization */
static unsigned int __maybe_unused sysctl_sched_uclamp_util_min = SCHED_CAPACITY_SCALE;

/* Max allowed maximum utilization */
static unsigned int __maybe_unused sysctl_sched_uclamp_util_max = SCHED_CAPACITY_SCALE;

/*
 * By default RT tasks run at the maximum performance point/capacity of the
 * system. Uclamp enforces this by always setting UCLAMP_MIN of RT tasks to
 * SCHED_CAPACITY_SCALE.
 *
 * This knob allows admins to change the default behavior when uclamp is being
 * used. In battery powered devices, particularly, running at the maximum
 * capacity and frequency will increase energy consumption and shorten the
 * battery life.
 *
 * This knob only affects RT tasks that their uclamp_se->user_defined == false.
 *
 * This knob will not override the system default sched_util_clamp_min defined
 * above.
 */
static unsigned int sysctl_sched_uclamp_util_min_rt_default = SCHED_CAPACITY_SCALE;

/* All clamps are required to be less or equal than these values */
static struct uclamp_se uclamp_default[UCLAMP_CNT];

/*
 * This static key is used to reduce the uclamp overhead in the fast path. It
 * primarily disables the call to uclamp_rq_{inc, dec}() in
 * enqueue/dequeue_task().
 *
 * This allows users to continue to enable uclamp in their kernel config with
 * minimum uclamp overhead in the fast path.
 *
 * As soon as userspace modifies any of the uclamp knobs, the static key is
 * enabled, since we have an actual users that make use of uclamp
 * functionality.
 *
 * The knobs that would enable this static key are:
 *
 *   * A task modifying its uclamp value with sched_setattr().
 *   * An admin modifying the sysctl_sched_uclamp_{min, max} via procfs.
 *   * An admin modifying the cgroup cpu.uclamp.{min, max}
 */
DEFINE_STATIC_KEY_FALSE(sched_uclamp_used);

/* Integer rounded range for each bucket */
#define UCLAMP_BUCKET_DELTA DIV_ROUND_CLOSEST(SCHED_CAPACITY_SCALE, UCLAMP_BUCKETS)

#define for_each_clamp_id(clamp_id) \
	for ((clamp_id) = 0; (clamp_id) < UCLAMP_CNT; (clamp_id)++)

static inline unsigned int uclamp_bucket_id(unsigned int clamp_value)
{
	return min_t(unsigned int, clamp_value / UCLAMP_BUCKET_DELTA, UCLAMP_BUCKETS - 1);
}

static inline unsigned int uclamp_none(enum uclamp_id clamp_id)
{
	if (clamp_id == UCLAMP_MIN)
		return 0;
	return SCHED_CAPACITY_SCALE;
}

static inline void uclamp_se_set(struct uclamp_se *uc_se,
				 unsigned int value, bool user_defined)
{
	uc_se->value = value;
	uc_se->bucket_id = uclamp_bucket_id(value);
	uc_se->user_defined = user_defined;
}

static inline unsigned int
uclamp_idle_value(struct rq *rq, enum uclamp_id clamp_id,
		  unsigned int clamp_value)
{
	/*
	 * Avoid blocked utilization pushing up the frequency when we go
	 * idle (which drops the max-clamp) by retaining the last known
	 * max-clamp.
	 */
	if (clamp_id == UCLAMP_MAX) {
		rq->uclamp_flags |= UCLAMP_FLAG_IDLE;
		return clamp_value;
	}

	return uclamp_none(UCLAMP_MIN);
}

static inline void uclamp_idle_reset(struct rq *rq, enum uclamp_id clamp_id,
				     unsigned int clamp_value)
{
	/* Reset max-clamp retention only on idle exit */
	if (!(rq->uclamp_flags & UCLAMP_FLAG_IDLE))
		return;

	uclamp_rq_set(rq, clamp_id, clamp_value);
}

static inline
unsigned int uclamp_rq_max_value(struct rq *rq, enum uclamp_id clamp_id,
				   unsigned int clamp_value)
{
	struct uclamp_bucket *bucket = rq->uclamp[clamp_id].bucket;
	int bucket_id = UCLAMP_BUCKETS - 1;

	/*
	 * Since both min and max clamps are max aggregated, find the
	 * top most bucket with tasks in.
	 */
	for ( ; bucket_id >= 0; bucket_id--) {
		if (!bucket[bucket_id].tasks)
			continue;
		return bucket[bucket_id].value;
	}

	/* No tasks -- default clamp values */
	return uclamp_idle_value(rq, clamp_id, clamp_value);
}

static void __uclamp_update_util_min_rt_default(struct task_struct *p)
{
	unsigned int default_util_min;
	struct uclamp_se *uc_se;

	lockdep_assert_held(&p->pi_lock);

	uc_se = &p->uclamp_req[UCLAMP_MIN];

	/* Only sync if user didn't override the default */
	if (uc_se->user_defined)
		return;

	default_util_min = sysctl_sched_uclamp_util_min_rt_default;
	uclamp_se_set(uc_se, default_util_min, false);
}

static void uclamp_update_util_min_rt_default(struct task_struct *p)
{
	struct rq_flags rf;
	struct rq *rq;

	if (!rt_task(p))
		return;

	/* Protect updates to p->uclamp_* */
	rq = task_rq_lock(p, &rf);
	__uclamp_update_util_min_rt_default(p);
	task_rq_unlock(rq, p, &rf);
}

static inline struct uclamp_se
uclamp_tg_restrict(struct task_struct *p, enum uclamp_id clamp_id)
{
	/* Copy by value as we could modify it */
	struct uclamp_se uc_req = p->uclamp_req[clamp_id];
#ifdef CONFIG_UCLAMP_TASK_GROUP
	unsigned int tg_min, tg_max, value;

	/*
	 * Tasks in autogroups or root task group will be
	 * restricted by system defaults.
	 */
	if (task_group_is_autogroup(task_group(p)))
		return uc_req;
	if (task_group(p) == &root_task_group)
		return uc_req;

	tg_min = task_group(p)->uclamp[UCLAMP_MIN].value;
	tg_max = task_group(p)->uclamp[UCLAMP_MAX].value;
	value = uc_req.value;
	value = clamp(value, tg_min, tg_max);
	uclamp_se_set(&uc_req, value, false);
#endif

	return uc_req;
}

/*
 * The effective clamp bucket index of a task depends on, by increasing
 * priority:
 * - the task specific clamp value, when explicitly requested from userspace
 * - the task group effective clamp value, for tasks not either in the root
 *   group or in an autogroup
 * - the system default clamp value, defined by the sysadmin
 */
static inline struct uclamp_se
uclamp_eff_get(struct task_struct *p, enum uclamp_id clamp_id)
{
	struct uclamp_se uc_req = uclamp_tg_restrict(p, clamp_id);
	struct uclamp_se uc_max = uclamp_default[clamp_id];

	/* System default restrictions always apply */
	if (unlikely(uc_req.value > uc_max.value))
		return uc_max;

	return uc_req;
}

unsigned long uclamp_eff_value(struct task_struct *p, enum uclamp_id clamp_id)
{
	struct uclamp_se uc_eff;

	/* Task currently refcounted: use back-annotated (effective) value */
	if (p->uclamp[clamp_id].active)
		return (unsigned long)p->uclamp[clamp_id].value;

	uc_eff = uclamp_eff_get(p, clamp_id);

	return (unsigned long)uc_eff.value;
}

/*
 * When a task is enqueued on a rq, the clamp bucket currently defined by the
 * task's uclamp::bucket_id is refcounted on that rq. This also immediately
 * updates the rq's clamp value if required.
 *
 * Tasks can have a task-specific value requested from user-space, track
 * within each bucket the maximum value for tasks refcounted in it.
 * This "local max aggregation" allows to track the exact "requested" value
 * for each bucket when all its RUNNABLE tasks require the same clamp.
 */
static inline void uclamp_rq_inc_id(struct rq *rq, struct task_struct *p,
				    enum uclamp_id clamp_id)
{
	struct uclamp_rq *uc_rq = &rq->uclamp[clamp_id];
	struct uclamp_se *uc_se = &p->uclamp[clamp_id];
	struct uclamp_bucket *bucket;

	lockdep_assert_rq_held(rq);

	/* Update task effective clamp */
	p->uclamp[clamp_id] = uclamp_eff_get(p, clamp_id);

	bucket = &uc_rq->bucket[uc_se->bucket_id];
	bucket->tasks++;
	uc_se->active = true;

	uclamp_idle_reset(rq, clamp_id, uc_se->value);

	/*
	 * Local max aggregation: rq buckets always track the max
	 * "requested" clamp value of its RUNNABLE tasks.
	 */
	if (bucket->tasks == 1 || uc_se->value > bucket->value)
		bucket->value = uc_se->value;

	if (uc_se->value > uclamp_rq_get(rq, clamp_id))
		uclamp_rq_set(rq, clamp_id, uc_se->value);
}

/*
 * When a task is dequeued from a rq, the clamp bucket refcounted by the task
 * is released. If this is the last task reference counting the rq's max
 * active clamp value, then the rq's clamp value is updated.
 *
 * Both refcounted tasks and rq's cached clamp values are expected to be
 * always valid. If it's detected they are not, as defensive programming,
 * enforce the expected state and warn.
 */
static inline void uclamp_rq_dec_id(struct rq *rq, struct task_struct *p,
				    enum uclamp_id clamp_id)
{
	struct uclamp_rq *uc_rq = &rq->uclamp[clamp_id];
	struct uclamp_se *uc_se = &p->uclamp[clamp_id];
	struct uclamp_bucket *bucket;
	unsigned int bkt_clamp;
	unsigned int rq_clamp;

	lockdep_assert_rq_held(rq);

	/*
	 * If sched_uclamp_used was enabled after task @p was enqueued,
	 * we could end up with unbalanced call to uclamp_rq_dec_id().
	 *
	 * In this case the uc_se->active flag should be false since no uclamp
	 * accounting was performed at enqueue time and we can just return
	 * here.
	 *
	 * Need to be careful of the following enqueue/dequeue ordering
	 * problem too
	 *
	 *	enqueue(taskA)
	 *	// sched_uclamp_used gets enabled
	 *	enqueue(taskB)
	 *	dequeue(taskA)
	 *	// Must not decrement bucket->tasks here
	 *	dequeue(taskB)
	 *
	 * where we could end up with stale data in uc_se and
	 * bucket[uc_se->bucket_id].
	 *
	 * The following check here eliminates the possibility of such race.
	 */
	if (unlikely(!uc_se->active))
		return;

	bucket = &uc_rq->bucket[uc_se->bucket_id];

	SCHED_WARN_ON(!bucket->tasks);
	if (likely(bucket->tasks))
		bucket->tasks--;

	uc_se->active = false;

	/*
	 * Keep "local max aggregation" simple and accept to (possibly)
	 * overboost some RUNNABLE tasks in the same bucket.
	 * The rq clamp bucket value is reset to its base value whenever
	 * there are no more RUNNABLE tasks refcounting it.
	 */
	if (likely(bucket->tasks))
		return;

	rq_clamp = uclamp_rq_get(rq, clamp_id);
	/*
	 * Defensive programming: this should never happen. If it happens,
	 * e.g. due to future modification, warn and fixup the expected value.
	 */
	SCHED_WARN_ON(bucket->value > rq_clamp);
	if (bucket->value >= rq_clamp) {
		bkt_clamp = uclamp_rq_max_value(rq, clamp_id, uc_se->value);
		uclamp_rq_set(rq, clamp_id, bkt_clamp);
	}
}

static inline void uclamp_rq_inc(struct rq *rq, struct task_struct *p)
{
	enum uclamp_id clamp_id;

	/*
	 * Avoid any overhead until uclamp is actually used by the userspace.
	 *
	 * The condition is constructed such that a NOP is generated when
	 * sched_uclamp_used is disabled.
	 */
	if (!static_branch_unlikely(&sched_uclamp_used))
		return;

	if (unlikely(!p->sched_class->uclamp_enabled))
		return;

	for_each_clamp_id(clamp_id)
		uclamp_rq_inc_id(rq, p, clamp_id);

	/* Reset clamp idle holding when there is one RUNNABLE task */
	if (rq->uclamp_flags & UCLAMP_FLAG_IDLE)
		rq->uclamp_flags &= ~UCLAMP_FLAG_IDLE;
}

static inline void uclamp_rq_dec(struct rq *rq, struct task_struct *p)
{
	enum uclamp_id clamp_id;

	/*
	 * Avoid any overhead until uclamp is actually used by the userspace.
	 *
	 * The condition is constructed such that a NOP is generated when
	 * sched_uclamp_used is disabled.
	 */
	if (!static_branch_unlikely(&sched_uclamp_used))
		return;

	if (unlikely(!p->sched_class->uclamp_enabled))
		return;

	for_each_clamp_id(clamp_id)
		uclamp_rq_dec_id(rq, p, clamp_id);
}

static inline void uclamp_rq_reinc_id(struct rq *rq, struct task_struct *p,
				      enum uclamp_id clamp_id)
{
	if (!p->uclamp[clamp_id].active)
		return;

	uclamp_rq_dec_id(rq, p, clamp_id);
	uclamp_rq_inc_id(rq, p, clamp_id);

	/*
	 * Make sure to clear the idle flag if we've transiently reached 0
	 * active tasks on rq.
	 */
	if (clamp_id == UCLAMP_MAX && (rq->uclamp_flags & UCLAMP_FLAG_IDLE))
		rq->uclamp_flags &= ~UCLAMP_FLAG_IDLE;
}

static inline void
uclamp_update_active(struct task_struct *p)
{
	enum uclamp_id clamp_id;
	struct rq_flags rf;
	struct rq *rq;

	/*
	 * Lock the task and the rq where the task is (or was) queued.
	 *
	 * We might lock the (previous) rq of a !RUNNABLE task, but that's the
	 * price to pay to safely serialize util_{min,max} updates with
	 * enqueues, dequeues and migration operations.
	 * This is the same locking schema used by __set_cpus_allowed_ptr().
	 */
	rq = task_rq_lock(p, &rf);

	/*
	 * Setting the clamp bucket is serialized by task_rq_lock().
	 * If the task is not yet RUNNABLE and its task_struct is not
	 * affecting a valid clamp bucket, the next time it's enqueued,
	 * it will already see the updated clamp bucket value.
	 */
	for_each_clamp_id(clamp_id)
		uclamp_rq_reinc_id(rq, p, clamp_id);

	task_rq_unlock(rq, p, &rf);
}

#ifdef CONFIG_UCLAMP_TASK_GROUP
static inline void
uclamp_update_active_tasks(struct cgroup_subsys_state *css)
{
	struct css_task_iter it;
	struct task_struct *p;

	css_task_iter_start(css, 0, &it);
	while ((p = css_task_iter_next(&it)))
		uclamp_update_active(p);
	css_task_iter_end(&it);
}

static void cpu_util_update_eff(struct cgroup_subsys_state *css);
#endif

#ifdef CONFIG_SYSCTL
#ifdef CONFIG_UCLAMP_TASK
#ifdef CONFIG_UCLAMP_TASK_GROUP
static void uclamp_update_root_tg(void)
{
	struct task_group *tg = &root_task_group;

	uclamp_se_set(&tg->uclamp_req[UCLAMP_MIN],
		      sysctl_sched_uclamp_util_min, false);
	uclamp_se_set(&tg->uclamp_req[UCLAMP_MAX],
		      sysctl_sched_uclamp_util_max, false);

	rcu_read_lock();
	cpu_util_update_eff(&root_task_group.css);
	rcu_read_unlock();
}
#else
static void uclamp_update_root_tg(void) { }
#endif

static void uclamp_sync_util_min_rt_default(void)
{
	struct task_struct *g, *p;

	/*
	 * copy_process()			sysctl_uclamp
	 *					  uclamp_min_rt = X;
	 *   write_lock(&tasklist_lock)		  read_lock(&tasklist_lock)
	 *   // link thread			  smp_mb__after_spinlock()
	 *   write_unlock(&tasklist_lock)	  read_unlock(&tasklist_lock);
	 *   sched_post_fork()			  for_each_process_thread()
	 *     __uclamp_sync_rt()		    __uclamp_sync_rt()
	 *
	 * Ensures that either sched_post_fork() will observe the new
	 * uclamp_min_rt or for_each_process_thread() will observe the new
	 * task.
	 */
	read_lock(&tasklist_lock);
	smp_mb__after_spinlock();
	read_unlock(&tasklist_lock);

	rcu_read_lock();
	for_each_process_thread(g, p)
		uclamp_update_util_min_rt_default(p);
	rcu_read_unlock();
}

static int sysctl_sched_uclamp_handler(struct ctl_table *table, int write,
				void *buffer, size_t *lenp, loff_t *ppos)
{
	bool update_root_tg = false;
	int old_min, old_max, old_min_rt;
	int result;

	mutex_lock(&uclamp_mutex);
	old_min = sysctl_sched_uclamp_util_min;
	old_max = sysctl_sched_uclamp_util_max;
	old_min_rt = sysctl_sched_uclamp_util_min_rt_default;

	result = proc_dointvec(table, write, buffer, lenp, ppos);
	if (result)
		goto undo;
	if (!write)
		goto done;

	if (sysctl_sched_uclamp_util_min > sysctl_sched_uclamp_util_max ||
	    sysctl_sched_uclamp_util_max > SCHED_CAPACITY_SCALE	||
	    sysctl_sched_uclamp_util_min_rt_default > SCHED_CAPACITY_SCALE) {

		result = -EINVAL;
		goto undo;
	}

	if (old_min != sysctl_sched_uclamp_util_min) {
		uclamp_se_set(&uclamp_default[UCLAMP_MIN],
			      sysctl_sched_uclamp_util_min, false);
		update_root_tg = true;
	}
	if (old_max != sysctl_sched_uclamp_util_max) {
		uclamp_se_set(&uclamp_default[UCLAMP_MAX],
			      sysctl_sched_uclamp_util_max, false);
		update_root_tg = true;
	}

	if (update_root_tg) {
		static_branch_enable(&sched_uclamp_used);
		uclamp_update_root_tg();
	}

	if (old_min_rt != sysctl_sched_uclamp_util_min_rt_default) {
		static_branch_enable(&sched_uclamp_used);
		uclamp_sync_util_min_rt_default();
	}

	/*
	 * We update all RUNNABLE tasks only when task groups are in use.
	 * Otherwise, keep it simple and do just a lazy update at each next
	 * task enqueue time.
	 */

	goto done;

undo:
	sysctl_sched_uclamp_util_min = old_min;
	sysctl_sched_uclamp_util_max = old_max;
	sysctl_sched_uclamp_util_min_rt_default = old_min_rt;
done:
	mutex_unlock(&uclamp_mutex);

	return result;
}
#endif
#endif

static int uclamp_validate(struct task_struct *p,
			   const struct sched_attr *attr)
{
	int util_min = p->uclamp_req[UCLAMP_MIN].value;
	int util_max = p->uclamp_req[UCLAMP_MAX].value;

	if (attr->sched_flags & SCHED_FLAG_UTIL_CLAMP_MIN) {
		util_min = attr->sched_util_min;

		if (util_min + 1 > SCHED_CAPACITY_SCALE + 1)
			return -EINVAL;
	}

	if (attr->sched_flags & SCHED_FLAG_UTIL_CLAMP_MAX) {
		util_max = attr->sched_util_max;

		if (util_max + 1 > SCHED_CAPACITY_SCALE + 1)
			return -EINVAL;
	}

	if (util_min != -1 && util_max != -1 && util_min > util_max)
		return -EINVAL;

	/*
	 * We have valid uclamp attributes; make sure uclamp is enabled.
	 *
	 * We need to do that here, because enabling static branches is a
	 * blocking operation which obviously cannot be done while holding
	 * scheduler locks.
	 */
	static_branch_enable(&sched_uclamp_used);

	return 0;
}

static bool uclamp_reset(const struct sched_attr *attr,
			 enum uclamp_id clamp_id,
			 struct uclamp_se *uc_se)
{
	/* Reset on sched class change for a non user-defined clamp value. */
	if (likely(!(attr->sched_flags & SCHED_FLAG_UTIL_CLAMP)) &&
	    !uc_se->user_defined)
		return true;

	/* Reset on sched_util_{min,max} == -1. */
	if (clamp_id == UCLAMP_MIN &&
	    attr->sched_flags & SCHED_FLAG_UTIL_CLAMP_MIN &&
	    attr->sched_util_min == -1) {
		return true;
	}

	if (clamp_id == UCLAMP_MAX &&
	    attr->sched_flags & SCHED_FLAG_UTIL_CLAMP_MAX &&
	    attr->sched_util_max == -1) {
		return true;
	}

	return false;
}

static void __setscheduler_uclamp(struct task_struct *p,
				  const struct sched_attr *attr)
{
	enum uclamp_id clamp_id;

	for_each_clamp_id(clamp_id) {
		struct uclamp_se *uc_se = &p->uclamp_req[clamp_id];
		unsigned int value;

		if (!uclamp_reset(attr, clamp_id, uc_se))
			continue;

		/*
		 * RT by default have a 100% boost value that could be modified
		 * at runtime.
		 */
		if (unlikely(rt_task(p) && clamp_id == UCLAMP_MIN))
			value = sysctl_sched_uclamp_util_min_rt_default;
		else
			value = uclamp_none(clamp_id);

		uclamp_se_set(uc_se, value, false);

	}

	if (likely(!(attr->sched_flags & SCHED_FLAG_UTIL_CLAMP)))
		return;

	if (attr->sched_flags & SCHED_FLAG_UTIL_CLAMP_MIN &&
	    attr->sched_util_min != -1) {
		uclamp_se_set(&p->uclamp_req[UCLAMP_MIN],
			      attr->sched_util_min, true);
	}

	if (attr->sched_flags & SCHED_FLAG_UTIL_CLAMP_MAX &&
	    attr->sched_util_max != -1) {
		uclamp_se_set(&p->uclamp_req[UCLAMP_MAX],
			      attr->sched_util_max, true);
	}
}

static void uclamp_fork(struct task_struct *p)
{
	enum uclamp_id clamp_id;

	/*
	 * We don't need to hold task_rq_lock() when updating p->uclamp_* here
	 * as the task is still at its early fork stages.
	 */
	for_each_clamp_id(clamp_id)
		p->uclamp[clamp_id].active = false;

	if (likely(!p->sched_reset_on_fork))
		return;

	for_each_clamp_id(clamp_id) {
		uclamp_se_set(&p->uclamp_req[clamp_id],
			      uclamp_none(clamp_id), false);
	}
}

static void uclamp_post_fork(struct task_struct *p)
{
	uclamp_update_util_min_rt_default(p);
}

static void __init init_uclamp_rq(struct rq *rq)
{
	enum uclamp_id clamp_id;
	struct uclamp_rq *uc_rq = rq->uclamp;

	for_each_clamp_id(clamp_id) {
		uc_rq[clamp_id] = (struct uclamp_rq) {
			.value = uclamp_none(clamp_id)
		};
	}

	rq->uclamp_flags = UCLAMP_FLAG_IDLE;
}

static void __init init_uclamp(void)
{
	struct uclamp_se uc_max = {};
	enum uclamp_id clamp_id;
	int cpu;

	for_each_possible_cpu(cpu)
		init_uclamp_rq(cpu_rq(cpu));

	for_each_clamp_id(clamp_id) {
		uclamp_se_set(&init_task.uclamp_req[clamp_id],
			      uclamp_none(clamp_id), false);
	}

	/* System defaults allow max clamp values for both indexes */
	uclamp_se_set(&uc_max, uclamp_none(UCLAMP_MAX), false);
	for_each_clamp_id(clamp_id) {
		uclamp_default[clamp_id] = uc_max;
#ifdef CONFIG_UCLAMP_TASK_GROUP
		root_task_group.uclamp_req[clamp_id] = uc_max;
		root_task_group.uclamp[clamp_id] = uc_max;
#endif
	}
}

#else /* CONFIG_UCLAMP_TASK */
static inline void uclamp_rq_inc(struct rq *rq, struct task_struct *p) { }
static inline void uclamp_rq_dec(struct rq *rq, struct task_struct *p) { }
static inline int uclamp_validate(struct task_struct *p,
				  const struct sched_attr *attr)
{
	return -EOPNOTSUPP;
}
static void __setscheduler_uclamp(struct task_struct *p,
				  const struct sched_attr *attr) { }
static inline void uclamp_fork(struct task_struct *p) { }
static inline void uclamp_post_fork(struct task_struct *p) { }
static inline void init_uclamp(void) { }
#endif /* CONFIG_UCLAMP_TASK */

bool sched_task_on_rq(struct task_struct *p)
{
	return task_on_rq_queued(p);
}

unsigned long get_wchan(struct task_struct *p)
{
	unsigned long ip = 0;
	unsigned int state;

	if (!p || p == current)
		return 0;

	/* Only get wchan if task is blocked and we can keep it that way. */
	raw_spin_lock_irq(&p->pi_lock);
	state = READ_ONCE(p->__state);
	smp_rmb(); /* see try_to_wake_up() */
	if (state != TASK_RUNNING && state != TASK_WAKING && !p->on_rq)
		ip = __get_wchan(p);
	raw_spin_unlock_irq(&p->pi_lock);

	return ip;
}

static inline void enqueue_task(struct rq *rq, struct task_struct *p, int flags)
{
	if (!(flags & ENQUEUE_NOCLOCK))
		update_rq_clock(rq);

	if (!(flags & ENQUEUE_RESTORE)) {
		sched_info_enqueue(rq, p);
		psi_enqueue(p, (flags & ENQUEUE_WAKEUP) && !(flags & ENQUEUE_MIGRATED));
	}

	uclamp_rq_inc(rq, p);
	p->sched_class->enqueue_task(rq, p, flags);

	if (sched_core_enabled(rq))
		sched_core_enqueue(rq, p);
}

static inline void dequeue_task(struct rq *rq, struct task_struct *p, int flags)
{
	if (sched_core_enabled(rq))
		sched_core_dequeue(rq, p, flags);

	if (!(flags & DEQUEUE_NOCLOCK))
		update_rq_clock(rq);

	if (!(flags & DEQUEUE_SAVE)) {
		sched_info_dequeue(rq, p);
		psi_dequeue(p, flags & DEQUEUE_SLEEP);
	}

	uclamp_rq_dec(rq, p);
	p->sched_class->dequeue_task(rq, p, flags);
}

void activate_task(struct rq *rq, struct task_struct *p, int flags)
{
	enqueue_task(rq, p, flags);

	p->on_rq = TASK_ON_RQ_QUEUED;
}

void deactivate_task(struct rq *rq, struct task_struct *p, int flags)
{
	p->on_rq = (flags & DEQUEUE_SLEEP) ? 0 : TASK_ON_RQ_MIGRATING;

	dequeue_task(rq, p, flags);
}

static inline int __normal_prio(int policy, int rt_prio, int nice)
{
	int prio;

	if (dl_policy(policy))
		prio = MAX_DL_PRIO - 1;
	else if (rt_policy(policy))
		prio = MAX_RT_PRIO - 1 - rt_prio;
	else
		prio = NICE_TO_PRIO(nice);

	return prio;
}

/*
 * Calculate the expected normal priority: i.e. priority
 * without taking RT-inheritance into account. Might be
 * boosted by interactivity modifiers. Changes upon fork,
 * setprio syscalls, and whenever the interactivity
 * estimator recalculates.
 */
static inline int normal_prio(struct task_struct *p)
{
	return __normal_prio(p->policy, p->rt_priority, PRIO_TO_NICE(p->static_prio));
}

/*
 * Calculate the current priority, i.e. the priority
 * taken into account by the scheduler. This value might
 * be boosted by RT tasks, or might be boosted by
 * interactivity modifiers. Will be RT if the task got
 * RT-boosted. If not then it returns p->normal_prio.
 */
static int effective_prio(struct task_struct *p)
{
	p->normal_prio = normal_prio(p);
	/*
	 * If we are RT tasks or we were boosted to RT priority,
	 * keep the priority unchanged. Otherwise, update priority
	 * to the normal priority:
	 */
	if (!rt_prio(p->prio))
		return p->normal_prio;
	return p->prio;
}

/**
 * task_curr - is this task currently executing on a CPU?
 * @p: the task in question.
 *
 * Return: 1 if the task is currently executing. 0 otherwise.
 */
inline int task_curr(const struct task_struct *p)
{
	return cpu_curr(task_cpu(p)) == p;
}

/*
 * switched_from, switched_to and prio_changed must _NOT_ drop rq->lock,
 * use the balance_callback list if you want balancing.
 *
 * this means any call to check_class_changed() must be followed by a call to
 * balance_callback().
 */
static inline void check_class_changed(struct rq *rq, struct task_struct *p,
				       const struct sched_class *prev_class,
				       int oldprio)
{
	if (prev_class != p->sched_class) {
		if (prev_class->switched_from)
			prev_class->switched_from(rq, p);

		p->sched_class->switched_to(rq, p);
	} else if (oldprio != p->prio || dl_task(p))
		p->sched_class->prio_changed(rq, p, oldprio);
}

void check_preempt_curr(struct rq *rq, struct task_struct *p, int flags)
{
	if (p->sched_class == rq->curr->sched_class)
		rq->curr->sched_class->check_preempt_curr(rq, p, flags);
	else if (sched_class_above(p->sched_class, rq->curr->sched_class))
		resched_curr(rq);

	/*
	 * A queue event has occurred, and we're going to schedule.  In
	 * this case, we can save a useless back to back clock update.
	 */
	if (task_on_rq_queued(rq->curr) && test_tsk_need_resched(rq->curr))
		rq_clock_skip_update(rq);
}

#ifdef CONFIG_SMP

static void
__do_set_cpus_allowed(struct task_struct *p, struct affinity_context *ctx);

static int __set_cpus_allowed_ptr(struct task_struct *p,
				  struct affinity_context *ctx);

static void migrate_disable_switch(struct rq *rq, struct task_struct *p)
{
	struct affinity_context ac = {
		.new_mask  = cpumask_of(rq->cpu),
		.flags     = SCA_MIGRATE_DISABLE,
	};

	if (likely(!p->migration_disabled))
		return;

	if (p->cpus_ptr != &p->cpus_mask)
		return;

	/*
	 * Violates locking rules! see comment in __do_set_cpus_allowed().
	 */
	__do_set_cpus_allowed(p, &ac);
}

void migrate_disable(void)
{
	struct task_struct *p = current;

	if (p->migration_disabled) {
		p->migration_disabled++;
		return;
	}

	preempt_disable();
	this_rq()->nr_pinned++;
	p->migration_disabled = 1;
	preempt_enable();
}
EXPORT_SYMBOL_GPL(migrate_disable);

void migrate_enable(void)
{
	struct task_struct *p = current;
	struct affinity_context ac = {
		.new_mask  = &p->cpus_mask,
		.flags     = SCA_MIGRATE_ENABLE,
	};

	if (p->migration_disabled > 1) {
		p->migration_disabled--;
		return;
	}

	if (WARN_ON_ONCE(!p->migration_disabled))
		return;

	/*
	 * Ensure stop_task runs either before or after this, and that
	 * __set_cpus_allowed_ptr(SCA_MIGRATE_ENABLE) doesn't schedule().
	 */
	preempt_disable();
	if (p->cpus_ptr != &p->cpus_mask)
		__set_cpus_allowed_ptr(p, &ac);
	/*
	 * Mustn't clear migration_disabled() until cpus_ptr points back at the
	 * regular cpus_mask, otherwise things that race (eg.
	 * select_fallback_rq) get confused.
	 */
	barrier();
	p->migration_disabled = 0;
	this_rq()->nr_pinned--;
	preempt_enable();
}
EXPORT_SYMBOL_GPL(migrate_enable);

static inline bool rq_has_pinned_tasks(struct rq *rq)
{
	return rq->nr_pinned;
}

/*
 * Per-CPU kthreads are allowed to run on !active && online CPUs, see
 * __set_cpus_allowed_ptr() and select_fallback_rq().
 */
static inline bool is_cpu_allowed(struct task_struct *p, int cpu)
{
	/* When not in the task's cpumask, no point in looking further. */
	if (!cpumask_test_cpu(cpu, p->cpus_ptr))
		return false;

	/* migrate_disabled() must be allowed to finish. */
	if (is_migration_disabled(p))
		return cpu_online(cpu);

	/* Non kernel threads are not allowed during either online or offline. */
	if (!(p->flags & PF_KTHREAD))
		return cpu_active(cpu) && task_cpu_possible(cpu, p);

	/* KTHREAD_IS_PER_CPU is always allowed. */
	if (kthread_is_per_cpu(p))
		return cpu_online(cpu);

	/* Regular kernel threads don't get to stay during offline. */
	if (cpu_dying(cpu))
		return false;

	/* But are allowed during online. */
	return cpu_online(cpu);
}

/*
 * This is how migration works:
 *
 * 1) we invoke migration_cpu_stop() on the target CPU using
 *    stop_one_cpu().
 * 2) stopper starts to run (implicitly forcing the migrated thread
 *    off the CPU)
 * 3) it checks whether the migrated task is still in the wrong runqueue.
 * 4) if it's in the wrong runqueue then the migration thread removes
 *    it and puts it into the right queue.
 * 5) stopper completes and stop_one_cpu() returns and the migration
 *    is done.
 */

/*
 * move_queued_task - move a queued task to new rq.
 *
 * Returns (locked) new rq. Old rq's lock is released.
 */
static struct rq *move_queued_task(struct rq *rq, struct rq_flags *rf,
				   struct task_struct *p, int new_cpu)
{
	lockdep_assert_rq_held(rq);

	deactivate_task(rq, p, DEQUEUE_NOCLOCK);
	set_task_cpu(p, new_cpu);
	rq_unlock(rq, rf);

	rq = cpu_rq(new_cpu);

	rq_lock(rq, rf);
	WARN_ON_ONCE(task_cpu(p) != new_cpu);
	activate_task(rq, p, 0);
	check_preempt_curr(rq, p, 0);

	return rq;
}

struct migration_arg {
	struct task_struct		*task;
	int				dest_cpu;
	struct set_affinity_pending	*pending;
};

/*
 * @refs: number of wait_for_completion()
 * @stop_pending: is @stop_work in use
 */
struct set_affinity_pending {
	refcount_t		refs;
	unsigned int		stop_pending;
	struct completion	done;
	struct cpu_stop_work	stop_work;
	struct migration_arg	arg;
};

/*
 * Move (not current) task off this CPU, onto the destination CPU. We're doing
 * this because either it can't run here any more (set_cpus_allowed()
 * away from this CPU, or CPU going down), or because we're
 * attempting to rebalance this task on exec (sched_exec).
 *
 * So we race with normal scheduler movements, but that's OK, as long
 * as the task is no longer on this CPU.
 */
static struct rq *__migrate_task(struct rq *rq, struct rq_flags *rf,
				 struct task_struct *p, int dest_cpu)
{
	/* Affinity changed (again). */
	if (!is_cpu_allowed(p, dest_cpu))
		return rq;

	update_rq_clock(rq);
	rq = move_queued_task(rq, rf, p, dest_cpu);

	return rq;
}

/*
 * migration_cpu_stop - this will be executed by a highprio stopper thread
 * and performs thread migration by bumping thread off CPU then
 * 'pushing' onto another runqueue.
 */
static int migration_cpu_stop(void *data)
{
	struct migration_arg *arg = data;
	struct set_affinity_pending *pending = arg->pending;
	struct task_struct *p = arg->task;
	struct rq *rq = this_rq();
	bool complete = false;
	struct rq_flags rf;

	/*
	 * The original target CPU might have gone down and we might
	 * be on another CPU but it doesn't matter.
	 */
	local_irq_save(rf.flags);
	/*
	 * We need to explicitly wake pending tasks before running
	 * __migrate_task() such that we will not miss enforcing cpus_ptr
	 * during wakeups, see set_cpus_allowed_ptr()'s TASK_WAKING test.
	 */
	flush_smp_call_function_queue();

	raw_spin_lock(&p->pi_lock);
	rq_lock(rq, &rf);

	/*
	 * If we were passed a pending, then ->stop_pending was set, thus
	 * p->migration_pending must have remained stable.
	 */
	WARN_ON_ONCE(pending && pending != p->migration_pending);

	/*
	 * If task_rq(p) != rq, it cannot be migrated here, because we're
	 * holding rq->lock, if p->on_rq == 0 it cannot get enqueued because
	 * we're holding p->pi_lock.
	 */
	if (task_rq(p) == rq) {
		if (is_migration_disabled(p))
			goto out;

		if (pending) {
			p->migration_pending = NULL;
			complete = true;

			if (cpumask_test_cpu(task_cpu(p), &p->cpus_mask))
				goto out;
		}

		if (task_on_rq_queued(p))
			rq = __migrate_task(rq, &rf, p, arg->dest_cpu);
		else
			p->wake_cpu = arg->dest_cpu;

		/*
		 * XXX __migrate_task() can fail, at which point we might end
		 * up running on a dodgy CPU, AFAICT this can only happen
		 * during CPU hotplug, at which point we'll get pushed out
		 * anyway, so it's probably not a big deal.
		 */

	} else if (pending) {
		/*
		 * This happens when we get migrated between migrate_enable()'s
		 * preempt_enable() and scheduling the stopper task. At that
		 * point we're a regular task again and not current anymore.
		 *
		 * A !PREEMPT kernel has a giant hole here, which makes it far
		 * more likely.
		 */

		/*
		 * The task moved before the stopper got to run. We're holding
		 * ->pi_lock, so the allowed mask is stable - if it got
		 * somewhere allowed, we're done.
		 */
		if (cpumask_test_cpu(task_cpu(p), p->cpus_ptr)) {
			p->migration_pending = NULL;
			complete = true;
			goto out;
		}

		/*
		 * When migrate_enable() hits a rq mis-match we can't reliably
		 * determine is_migration_disabled() and so have to chase after
		 * it.
		 */
		WARN_ON_ONCE(!pending->stop_pending);
		task_rq_unlock(rq, p, &rf);
		stop_one_cpu_nowait(task_cpu(p), migration_cpu_stop,
				    &pending->arg, &pending->stop_work);
		return 0;
	}
out:
	if (pending)
		pending->stop_pending = false;
	task_rq_unlock(rq, p, &rf);

	if (complete)
		complete_all(&pending->done);

	return 0;
}

int push_cpu_stop(void *arg)
{
	struct rq *lowest_rq = NULL, *rq = this_rq();
	struct task_struct *p = arg;

	raw_spin_lock_irq(&p->pi_lock);
	raw_spin_rq_lock(rq);

	if (task_rq(p) != rq)
		goto out_unlock;

	if (is_migration_disabled(p)) {
		p->migration_flags |= MDF_PUSH;
		goto out_unlock;
	}

	p->migration_flags &= ~MDF_PUSH;

	if (p->sched_class->find_lock_rq)
		lowest_rq = p->sched_class->find_lock_rq(p, rq);

	if (!lowest_rq)
		goto out_unlock;

	// XXX validate p is still the highest prio task
	if (task_rq(p) == rq) {
		deactivate_task(rq, p, 0);
		set_task_cpu(p, lowest_rq->cpu);
		activate_task(lowest_rq, p, 0);
		resched_curr(lowest_rq);
	}

	double_unlock_balance(rq, lowest_rq);

out_unlock:
	rq->push_busy = false;
	raw_spin_rq_unlock(rq);
	raw_spin_unlock_irq(&p->pi_lock);

	put_task_struct(p);
	return 0;
}

/*
 * sched_class::set_cpus_allowed must do the below, but is not required to
 * actually call this function.
 */
void set_cpus_allowed_common(struct task_struct *p, struct affinity_context *ctx)
{
	if (ctx->flags & (SCA_MIGRATE_ENABLE | SCA_MIGRATE_DISABLE)) {
		p->cpus_ptr = ctx->new_mask;
		return;
	}

	cpumask_copy(&p->cpus_mask, ctx->new_mask);
	p->nr_cpus_allowed = cpumask_weight(ctx->new_mask);

	/*
	 * Swap in a new user_cpus_ptr if SCA_USER flag set
	 */
	if (ctx->flags & SCA_USER)
		swap(p->user_cpus_ptr, ctx->user_mask);
}

static void
__do_set_cpus_allowed(struct task_struct *p, struct affinity_context *ctx)
{
	struct rq *rq = task_rq(p);
	bool queued, running;

	/*
	 * This here violates the locking rules for affinity, since we're only
	 * supposed to change these variables while holding both rq->lock and
	 * p->pi_lock.
	 *
	 * HOWEVER, it magically works, because ttwu() is the only code that
	 * accesses these variables under p->pi_lock and only does so after
	 * smp_cond_load_acquire(&p->on_cpu, !VAL), and we're in __schedule()
	 * before finish_task().
	 *
	 * XXX do further audits, this smells like something putrid.
	 */
	if (ctx->flags & SCA_MIGRATE_DISABLE)
		SCHED_WARN_ON(!p->on_cpu);
	else
		lockdep_assert_held(&p->pi_lock);

	queued = task_on_rq_queued(p);
	running = task_current(rq, p);

	if (queued) {
		/*
		 * Because __kthread_bind() calls this on blocked tasks without
		 * holding rq->lock.
		 */
		lockdep_assert_rq_held(rq);
		dequeue_task(rq, p, DEQUEUE_SAVE | DEQUEUE_NOCLOCK);
	}
	if (running)
		put_prev_task(rq, p);

	p->sched_class->set_cpus_allowed(p, ctx);

	if (queued)
		enqueue_task(rq, p, ENQUEUE_RESTORE | ENQUEUE_NOCLOCK);
	if (running)
		set_next_task(rq, p);
}

/*
 * Used for kthread_bind() and select_fallback_rq(), in both cases the user
 * affinity (if any) should be destroyed too.
 */
void do_set_cpus_allowed(struct task_struct *p, const struct cpumask *new_mask)
{
	struct affinity_context ac = {
		.new_mask  = new_mask,
		.user_mask = NULL,
		.flags     = SCA_USER,	/* clear the user requested mask */
	};
	union cpumask_rcuhead {
		cpumask_t cpumask;
		struct rcu_head rcu;
	};

	__do_set_cpus_allowed(p, &ac);

	/*
	 * Because this is called with p->pi_lock held, it is not possible
	 * to use kfree() here (when PREEMPT_RT=y), therefore punt to using
	 * kfree_rcu().
	 */
	kfree_rcu((union cpumask_rcuhead *)ac.user_mask, rcu);
}

static cpumask_t *alloc_user_cpus_ptr(int node)
{
	/*
	 * See do_set_cpus_allowed() above for the rcu_head usage.
	 */
	int size = max_t(int, cpumask_size(), sizeof(struct rcu_head));

	return kmalloc_node(size, GFP_KERNEL, node);
}

int dup_user_cpus_ptr(struct task_struct *dst, struct task_struct *src,
		      int node)
{
	cpumask_t *user_mask;
	unsigned long flags;

	/*
	 * Always clear dst->user_cpus_ptr first as their user_cpus_ptr's
	 * may differ by now due to racing.
	 */
	dst->user_cpus_ptr = NULL;

	/*
	 * This check is racy and losing the race is a valid situation.
	 * It is not worth the extra overhead of taking the pi_lock on
	 * every fork/clone.
	 */
	if (data_race(!src->user_cpus_ptr))
		return 0;

<<<<<<< HEAD
	user_mask = kmalloc_node(cpumask_size(), GFP_KERNEL, node);
=======
	user_mask = alloc_user_cpus_ptr(node);
>>>>>>> 6ab3eda1
	if (!user_mask)
		return -ENOMEM;

	/*
	 * Use pi_lock to protect content of user_cpus_ptr
	 *
	 * Though unlikely, user_cpus_ptr can be reset to NULL by a concurrent
	 * do_set_cpus_allowed().
	 */
	raw_spin_lock_irqsave(&src->pi_lock, flags);
	if (src->user_cpus_ptr) {
		swap(dst->user_cpus_ptr, user_mask);
		cpumask_copy(dst->user_cpus_ptr, src->user_cpus_ptr);
	}
	raw_spin_unlock_irqrestore(&src->pi_lock, flags);

	if (unlikely(user_mask))
		kfree(user_mask);

	return 0;
}

static inline struct cpumask *clear_user_cpus_ptr(struct task_struct *p)
{
	struct cpumask *user_mask = NULL;

	swap(p->user_cpus_ptr, user_mask);

	return user_mask;
}

void release_user_cpus_ptr(struct task_struct *p)
{
	kfree(clear_user_cpus_ptr(p));
}

/*
 * This function is wildly self concurrent; here be dragons.
 *
 *
 * When given a valid mask, __set_cpus_allowed_ptr() must block until the
 * designated task is enqueued on an allowed CPU. If that task is currently
 * running, we have to kick it out using the CPU stopper.
 *
 * Migrate-Disable comes along and tramples all over our nice sandcastle.
 * Consider:
 *
 *     Initial conditions: P0->cpus_mask = [0, 1]
 *
 *     P0@CPU0                  P1
 *
 *     migrate_disable();
 *     <preempted>
 *                              set_cpus_allowed_ptr(P0, [1]);
 *
 * P1 *cannot* return from this set_cpus_allowed_ptr() call until P0 executes
 * its outermost migrate_enable() (i.e. it exits its Migrate-Disable region).
 * This means we need the following scheme:
 *
 *     P0@CPU0                  P1
 *
 *     migrate_disable();
 *     <preempted>
 *                              set_cpus_allowed_ptr(P0, [1]);
 *                                <blocks>
 *     <resumes>
 *     migrate_enable();
 *       __set_cpus_allowed_ptr();
 *       <wakes local stopper>
 *                         `--> <woken on migration completion>
 *
 * Now the fun stuff: there may be several P1-like tasks, i.e. multiple
 * concurrent set_cpus_allowed_ptr(P0, [*]) calls. CPU affinity changes of any
 * task p are serialized by p->pi_lock, which we can leverage: the one that
 * should come into effect at the end of the Migrate-Disable region is the last
 * one. This means we only need to track a single cpumask (i.e. p->cpus_mask),
 * but we still need to properly signal those waiting tasks at the appropriate
 * moment.
 *
 * This is implemented using struct set_affinity_pending. The first
 * __set_cpus_allowed_ptr() caller within a given Migrate-Disable region will
 * setup an instance of that struct and install it on the targeted task_struct.
 * Any and all further callers will reuse that instance. Those then wait for
 * a completion signaled at the tail of the CPU stopper callback (1), triggered
 * on the end of the Migrate-Disable region (i.e. outermost migrate_enable()).
 *
 *
 * (1) In the cases covered above. There is one more where the completion is
 * signaled within affine_move_task() itself: when a subsequent affinity request
 * occurs after the stopper bailed out due to the targeted task still being
 * Migrate-Disable. Consider:
 *
 *     Initial conditions: P0->cpus_mask = [0, 1]
 *
 *     CPU0		  P1				P2
 *     <P0>
 *       migrate_disable();
 *       <preempted>
 *                        set_cpus_allowed_ptr(P0, [1]);
 *                          <blocks>
 *     <migration/0>
 *       migration_cpu_stop()
 *         is_migration_disabled()
 *           <bails>
 *                                                       set_cpus_allowed_ptr(P0, [0, 1]);
 *                                                         <signal completion>
 *                          <awakes>
 *
 * Note that the above is safe vs a concurrent migrate_enable(), as any
 * pending affinity completion is preceded by an uninstallation of
 * p->migration_pending done with p->pi_lock held.
 */
static int affine_move_task(struct rq *rq, struct task_struct *p, struct rq_flags *rf,
			    int dest_cpu, unsigned int flags)
	__releases(rq->lock)
	__releases(p->pi_lock)
{
	struct set_affinity_pending my_pending = { }, *pending = NULL;
	bool stop_pending, complete = false;

	/* Can the task run on the task's current CPU? If so, we're done */
	if (cpumask_test_cpu(task_cpu(p), &p->cpus_mask)) {
		struct task_struct *push_task = NULL;

		if ((flags & SCA_MIGRATE_ENABLE) &&
		    (p->migration_flags & MDF_PUSH) && !rq->push_busy) {
			rq->push_busy = true;
			push_task = get_task_struct(p);
		}

		/*
		 * If there are pending waiters, but no pending stop_work,
		 * then complete now.
		 */
		pending = p->migration_pending;
		if (pending && !pending->stop_pending) {
			p->migration_pending = NULL;
			complete = true;
		}

		task_rq_unlock(rq, p, rf);

		if (push_task) {
			stop_one_cpu_nowait(rq->cpu, push_cpu_stop,
					    p, &rq->push_work);
		}

		if (complete)
			complete_all(&pending->done);

		return 0;
	}

	if (!(flags & SCA_MIGRATE_ENABLE)) {
		/* serialized by p->pi_lock */
		if (!p->migration_pending) {
			/* Install the request */
			refcount_set(&my_pending.refs, 1);
			init_completion(&my_pending.done);
			my_pending.arg = (struct migration_arg) {
				.task = p,
				.dest_cpu = dest_cpu,
				.pending = &my_pending,
			};

			p->migration_pending = &my_pending;
		} else {
			pending = p->migration_pending;
			refcount_inc(&pending->refs);
			/*
			 * Affinity has changed, but we've already installed a
			 * pending. migration_cpu_stop() *must* see this, else
			 * we risk a completion of the pending despite having a
			 * task on a disallowed CPU.
			 *
			 * Serialized by p->pi_lock, so this is safe.
			 */
			pending->arg.dest_cpu = dest_cpu;
		}
	}
	pending = p->migration_pending;
	/*
	 * - !MIGRATE_ENABLE:
	 *   we'll have installed a pending if there wasn't one already.
	 *
	 * - MIGRATE_ENABLE:
	 *   we're here because the current CPU isn't matching anymore,
	 *   the only way that can happen is because of a concurrent
	 *   set_cpus_allowed_ptr() call, which should then still be
	 *   pending completion.
	 *
	 * Either way, we really should have a @pending here.
	 */
	if (WARN_ON_ONCE(!pending)) {
		task_rq_unlock(rq, p, rf);
		return -EINVAL;
	}

	if (task_on_cpu(rq, p) || READ_ONCE(p->__state) == TASK_WAKING) {
		/*
		 * MIGRATE_ENABLE gets here because 'p == current', but for
		 * anything else we cannot do is_migration_disabled(), punt
		 * and have the stopper function handle it all race-free.
		 */
		stop_pending = pending->stop_pending;
		if (!stop_pending)
			pending->stop_pending = true;

		if (flags & SCA_MIGRATE_ENABLE)
			p->migration_flags &= ~MDF_PUSH;

		task_rq_unlock(rq, p, rf);

		if (!stop_pending) {
			stop_one_cpu_nowait(cpu_of(rq), migration_cpu_stop,
					    &pending->arg, &pending->stop_work);
		}

		if (flags & SCA_MIGRATE_ENABLE)
			return 0;
	} else {

		if (!is_migration_disabled(p)) {
			if (task_on_rq_queued(p))
				rq = move_queued_task(rq, rf, p, dest_cpu);

			if (!pending->stop_pending) {
				p->migration_pending = NULL;
				complete = true;
			}
		}
		task_rq_unlock(rq, p, rf);

		if (complete)
			complete_all(&pending->done);
	}

	wait_for_completion(&pending->done);

	if (refcount_dec_and_test(&pending->refs))
		wake_up_var(&pending->refs); /* No UaF, just an address */

	/*
	 * Block the original owner of &pending until all subsequent callers
	 * have seen the completion and decremented the refcount
	 */
	wait_var_event(&my_pending.refs, !refcount_read(&my_pending.refs));

	/* ARGH */
	WARN_ON_ONCE(my_pending.stop_pending);

	return 0;
}

/*
 * Called with both p->pi_lock and rq->lock held; drops both before returning.
 */
static int __set_cpus_allowed_ptr_locked(struct task_struct *p,
					 struct affinity_context *ctx,
					 struct rq *rq,
					 struct rq_flags *rf)
	__releases(rq->lock)
	__releases(p->pi_lock)
{
	const struct cpumask *cpu_allowed_mask = task_cpu_possible_mask(p);
	const struct cpumask *cpu_valid_mask = cpu_active_mask;
	bool kthread = p->flags & PF_KTHREAD;
	unsigned int dest_cpu;
	int ret = 0;

	update_rq_clock(rq);

	if (kthread || is_migration_disabled(p)) {
		/*
		 * Kernel threads are allowed on online && !active CPUs,
		 * however, during cpu-hot-unplug, even these might get pushed
		 * away if not KTHREAD_IS_PER_CPU.
		 *
		 * Specifically, migration_disabled() tasks must not fail the
		 * cpumask_any_and_distribute() pick below, esp. so on
		 * SCA_MIGRATE_ENABLE, otherwise we'll not call
		 * set_cpus_allowed_common() and actually reset p->cpus_ptr.
		 */
		cpu_valid_mask = cpu_online_mask;
	}

	if (!kthread && !cpumask_subset(ctx->new_mask, cpu_allowed_mask)) {
		ret = -EINVAL;
		goto out;
	}

	/*
	 * Must re-check here, to close a race against __kthread_bind(),
	 * sched_setaffinity() is not guaranteed to observe the flag.
	 */
	if ((ctx->flags & SCA_CHECK) && (p->flags & PF_NO_SETAFFINITY)) {
		ret = -EINVAL;
		goto out;
	}

	if (!(ctx->flags & SCA_MIGRATE_ENABLE)) {
		if (cpumask_equal(&p->cpus_mask, ctx->new_mask)) {
			if (ctx->flags & SCA_USER)
				swap(p->user_cpus_ptr, ctx->user_mask);
			goto out;
		}

		if (WARN_ON_ONCE(p == current &&
				 is_migration_disabled(p) &&
				 !cpumask_test_cpu(task_cpu(p), ctx->new_mask))) {
			ret = -EBUSY;
			goto out;
		}
	}

	/*
	 * Picking a ~random cpu helps in cases where we are changing affinity
	 * for groups of tasks (ie. cpuset), so that load balancing is not
	 * immediately required to distribute the tasks within their new mask.
	 */
	dest_cpu = cpumask_any_and_distribute(cpu_valid_mask, ctx->new_mask);
	if (dest_cpu >= nr_cpu_ids) {
		ret = -EINVAL;
		goto out;
	}

	__do_set_cpus_allowed(p, ctx);

	return affine_move_task(rq, p, rf, dest_cpu, ctx->flags);

out:
	task_rq_unlock(rq, p, rf);

	return ret;
}

/*
 * Change a given task's CPU affinity. Migrate the thread to a
 * proper CPU and schedule it away if the CPU it's executing on
 * is removed from the allowed bitmask.
 *
 * NOTE: the caller must have a valid reference to the task, the
 * task must not exit() & deallocate itself prematurely. The
 * call is not atomic; no spinlocks may be held.
 */
static int __set_cpus_allowed_ptr(struct task_struct *p,
				  struct affinity_context *ctx)
{
	struct rq_flags rf;
	struct rq *rq;

	rq = task_rq_lock(p, &rf);
	/*
	 * Masking should be skipped if SCA_USER or any of the SCA_MIGRATE_*
	 * flags are set.
	 */
	if (p->user_cpus_ptr &&
	    !(ctx->flags & (SCA_USER | SCA_MIGRATE_ENABLE | SCA_MIGRATE_DISABLE)) &&
	    cpumask_and(rq->scratch_mask, ctx->new_mask, p->user_cpus_ptr))
		ctx->new_mask = rq->scratch_mask;

	return __set_cpus_allowed_ptr_locked(p, ctx, rq, &rf);
}

int set_cpus_allowed_ptr(struct task_struct *p, const struct cpumask *new_mask)
{
	struct affinity_context ac = {
		.new_mask  = new_mask,
		.flags     = 0,
	};

	return __set_cpus_allowed_ptr(p, &ac);
}
EXPORT_SYMBOL_GPL(set_cpus_allowed_ptr);

/*
 * Change a given task's CPU affinity to the intersection of its current
 * affinity mask and @subset_mask, writing the resulting mask to @new_mask.
 * If user_cpus_ptr is defined, use it as the basis for restricting CPU
 * affinity or use cpu_online_mask instead.
 *
 * If the resulting mask is empty, leave the affinity unchanged and return
 * -EINVAL.
 */
static int restrict_cpus_allowed_ptr(struct task_struct *p,
				     struct cpumask *new_mask,
				     const struct cpumask *subset_mask)
{
	struct affinity_context ac = {
		.new_mask  = new_mask,
		.flags     = 0,
	};
	struct rq_flags rf;
	struct rq *rq;
	int err;

	rq = task_rq_lock(p, &rf);

	/*
	 * Forcefully restricting the affinity of a deadline task is
	 * likely to cause problems, so fail and noisily override the
	 * mask entirely.
	 */
	if (task_has_dl_policy(p) && dl_bandwidth_enabled()) {
		err = -EPERM;
		goto err_unlock;
	}

	if (!cpumask_and(new_mask, task_user_cpus(p), subset_mask)) {
		err = -EINVAL;
		goto err_unlock;
	}

	return __set_cpus_allowed_ptr_locked(p, &ac, rq, &rf);

err_unlock:
	task_rq_unlock(rq, p, &rf);
	return err;
}

/*
 * Restrict the CPU affinity of task @p so that it is a subset of
 * task_cpu_possible_mask() and point @p->user_cpus_ptr to a copy of the
 * old affinity mask. If the resulting mask is empty, we warn and walk
 * up the cpuset hierarchy until we find a suitable mask.
 */
void force_compatible_cpus_allowed_ptr(struct task_struct *p)
{
	cpumask_var_t new_mask;
	const struct cpumask *override_mask = task_cpu_possible_mask(p);

	alloc_cpumask_var(&new_mask, GFP_KERNEL);

	/*
	 * __migrate_task() can fail silently in the face of concurrent
	 * offlining of the chosen destination CPU, so take the hotplug
	 * lock to ensure that the migration succeeds.
	 */
	cpus_read_lock();
	if (!cpumask_available(new_mask))
		goto out_set_mask;

	if (!restrict_cpus_allowed_ptr(p, new_mask, override_mask))
		goto out_free_mask;

	/*
	 * We failed to find a valid subset of the affinity mask for the
	 * task, so override it based on its cpuset hierarchy.
	 */
	cpuset_cpus_allowed(p, new_mask);
	override_mask = new_mask;

out_set_mask:
	if (printk_ratelimit()) {
		printk_deferred("Overriding affinity for process %d (%s) to CPUs %*pbl\n",
				task_pid_nr(p), p->comm,
				cpumask_pr_args(override_mask));
	}

	WARN_ON(set_cpus_allowed_ptr(p, override_mask));
out_free_mask:
	cpus_read_unlock();
	free_cpumask_var(new_mask);
}

static int
__sched_setaffinity(struct task_struct *p, struct affinity_context *ctx);

/*
 * Restore the affinity of a task @p which was previously restricted by a
 * call to force_compatible_cpus_allowed_ptr().
 *
 * It is the caller's responsibility to serialise this with any calls to
 * force_compatible_cpus_allowed_ptr(@p).
 */
void relax_compatible_cpus_allowed_ptr(struct task_struct *p)
{
	struct affinity_context ac = {
		.new_mask  = task_user_cpus(p),
		.flags     = 0,
	};
	int ret;

	/*
	 * Try to restore the old affinity mask with __sched_setaffinity().
	 * Cpuset masking will be done there too.
	 */
	ret = __sched_setaffinity(p, &ac);
	WARN_ON_ONCE(ret);
}

void set_task_cpu(struct task_struct *p, unsigned int new_cpu)
{
#ifdef CONFIG_SCHED_DEBUG
	unsigned int state = READ_ONCE(p->__state);

	/*
	 * We should never call set_task_cpu() on a blocked task,
	 * ttwu() will sort out the placement.
	 */
	WARN_ON_ONCE(state != TASK_RUNNING && state != TASK_WAKING && !p->on_rq);

	/*
	 * Migrating fair class task must have p->on_rq = TASK_ON_RQ_MIGRATING,
	 * because schedstat_wait_{start,end} rebase migrating task's wait_start
	 * time relying on p->on_rq.
	 */
	WARN_ON_ONCE(state == TASK_RUNNING &&
		     p->sched_class == &fair_sched_class &&
		     (p->on_rq && !task_on_rq_migrating(p)));

#ifdef CONFIG_LOCKDEP
	/*
	 * The caller should hold either p->pi_lock or rq->lock, when changing
	 * a task's CPU. ->pi_lock for waking tasks, rq->lock for runnable tasks.
	 *
	 * sched_move_task() holds both and thus holding either pins the cgroup,
	 * see task_group().
	 *
	 * Furthermore, all task_rq users should acquire both locks, see
	 * task_rq_lock().
	 */
	WARN_ON_ONCE(debug_locks && !(lockdep_is_held(&p->pi_lock) ||
				      lockdep_is_held(__rq_lockp(task_rq(p)))));
#endif
	/*
	 * Clearly, migrating tasks to offline CPUs is a fairly daft thing.
	 */
	WARN_ON_ONCE(!cpu_online(new_cpu));

	WARN_ON_ONCE(is_migration_disabled(p));
#endif

	trace_sched_migrate_task(p, new_cpu);

	if (task_cpu(p) != new_cpu) {
		if (p->sched_class->migrate_task_rq)
			p->sched_class->migrate_task_rq(p, new_cpu);
		p->se.nr_migrations++;
		rseq_migrate(p);
		perf_event_task_migrate(p);
	}

	__set_task_cpu(p, new_cpu);
}

#ifdef CONFIG_NUMA_BALANCING
static void __migrate_swap_task(struct task_struct *p, int cpu)
{
	if (task_on_rq_queued(p)) {
		struct rq *src_rq, *dst_rq;
		struct rq_flags srf, drf;

		src_rq = task_rq(p);
		dst_rq = cpu_rq(cpu);

		rq_pin_lock(src_rq, &srf);
		rq_pin_lock(dst_rq, &drf);

		deactivate_task(src_rq, p, 0);
		set_task_cpu(p, cpu);
		activate_task(dst_rq, p, 0);
		check_preempt_curr(dst_rq, p, 0);

		rq_unpin_lock(dst_rq, &drf);
		rq_unpin_lock(src_rq, &srf);

	} else {
		/*
		 * Task isn't running anymore; make it appear like we migrated
		 * it before it went to sleep. This means on wakeup we make the
		 * previous CPU our target instead of where it really is.
		 */
		p->wake_cpu = cpu;
	}
}

struct migration_swap_arg {
	struct task_struct *src_task, *dst_task;
	int src_cpu, dst_cpu;
};

static int migrate_swap_stop(void *data)
{
	struct migration_swap_arg *arg = data;
	struct rq *src_rq, *dst_rq;
	int ret = -EAGAIN;

	if (!cpu_active(arg->src_cpu) || !cpu_active(arg->dst_cpu))
		return -EAGAIN;

	src_rq = cpu_rq(arg->src_cpu);
	dst_rq = cpu_rq(arg->dst_cpu);

	double_raw_lock(&arg->src_task->pi_lock,
			&arg->dst_task->pi_lock);
	double_rq_lock(src_rq, dst_rq);

	if (task_cpu(arg->dst_task) != arg->dst_cpu)
		goto unlock;

	if (task_cpu(arg->src_task) != arg->src_cpu)
		goto unlock;

	if (!cpumask_test_cpu(arg->dst_cpu, arg->src_task->cpus_ptr))
		goto unlock;

	if (!cpumask_test_cpu(arg->src_cpu, arg->dst_task->cpus_ptr))
		goto unlock;

	__migrate_swap_task(arg->src_task, arg->dst_cpu);
	__migrate_swap_task(arg->dst_task, arg->src_cpu);

	ret = 0;

unlock:
	double_rq_unlock(src_rq, dst_rq);
	raw_spin_unlock(&arg->dst_task->pi_lock);
	raw_spin_unlock(&arg->src_task->pi_lock);

	return ret;
}

/*
 * Cross migrate two tasks
 */
int migrate_swap(struct task_struct *cur, struct task_struct *p,
		int target_cpu, int curr_cpu)
{
	struct migration_swap_arg arg;
	int ret = -EINVAL;

	arg = (struct migration_swap_arg){
		.src_task = cur,
		.src_cpu = curr_cpu,
		.dst_task = p,
		.dst_cpu = target_cpu,
	};

	if (arg.src_cpu == arg.dst_cpu)
		goto out;

	/*
	 * These three tests are all lockless; this is OK since all of them
	 * will be re-checked with proper locks held further down the line.
	 */
	if (!cpu_active(arg.src_cpu) || !cpu_active(arg.dst_cpu))
		goto out;

	if (!cpumask_test_cpu(arg.dst_cpu, arg.src_task->cpus_ptr))
		goto out;

	if (!cpumask_test_cpu(arg.src_cpu, arg.dst_task->cpus_ptr))
		goto out;

	trace_sched_swap_numa(cur, arg.src_cpu, p, arg.dst_cpu);
	ret = stop_two_cpus(arg.dst_cpu, arg.src_cpu, migrate_swap_stop, &arg);

out:
	return ret;
}
#endif /* CONFIG_NUMA_BALANCING */

/*
 * wait_task_inactive - wait for a thread to unschedule.
 *
 * Wait for the thread to block in any of the states set in @match_state.
 * If it changes, i.e. @p might have woken up, then return zero.  When we
 * succeed in waiting for @p to be off its CPU, we return a positive number
 * (its total switch count).  If a second call a short while later returns the
 * same number, the caller can be sure that @p has remained unscheduled the
 * whole time.
 *
 * The caller must ensure that the task *will* unschedule sometime soon,
 * else this function might spin for a *long* time. This function can't
 * be called with interrupts off, or it may introduce deadlock with
 * smp_call_function() if an IPI is sent by the same process we are
 * waiting to become inactive.
 */
unsigned long wait_task_inactive(struct task_struct *p, unsigned int match_state)
{
	int running, queued;
	struct rq_flags rf;
	unsigned long ncsw;
	struct rq *rq;

	for (;;) {
		/*
		 * We do the initial early heuristics without holding
		 * any task-queue locks at all. We'll only try to get
		 * the runqueue lock when things look like they will
		 * work out!
		 */
		rq = task_rq(p);

		/*
		 * If the task is actively running on another CPU
		 * still, just relax and busy-wait without holding
		 * any locks.
		 *
		 * NOTE! Since we don't hold any locks, it's not
		 * even sure that "rq" stays as the right runqueue!
		 * But we don't care, since "task_on_cpu()" will
		 * return false if the runqueue has changed and p
		 * is actually now running somewhere else!
		 */
		while (task_on_cpu(rq, p)) {
			if (!(READ_ONCE(p->__state) & match_state))
				return 0;
			cpu_relax();
		}

		/*
		 * Ok, time to look more closely! We need the rq
		 * lock now, to be *sure*. If we're wrong, we'll
		 * just go back and repeat.
		 */
		rq = task_rq_lock(p, &rf);
		trace_sched_wait_task(p);
		running = task_on_cpu(rq, p);
		queued = task_on_rq_queued(p);
		ncsw = 0;
		if (READ_ONCE(p->__state) & match_state)
			ncsw = p->nvcsw | LONG_MIN; /* sets MSB */
		task_rq_unlock(rq, p, &rf);

		/*
		 * If it changed from the expected state, bail out now.
		 */
		if (unlikely(!ncsw))
			break;

		/*
		 * Was it really running after all now that we
		 * checked with the proper locks actually held?
		 *
		 * Oops. Go back and try again..
		 */
		if (unlikely(running)) {
			cpu_relax();
			continue;
		}

		/*
		 * It's not enough that it's not actively running,
		 * it must be off the runqueue _entirely_, and not
		 * preempted!
		 *
		 * So if it was still runnable (but just not actively
		 * running right now), it's preempted, and we should
		 * yield - it could be a while.
		 */
		if (unlikely(queued)) {
			ktime_t to = NSEC_PER_SEC / HZ;

			set_current_state(TASK_UNINTERRUPTIBLE);
			schedule_hrtimeout(&to, HRTIMER_MODE_REL_HARD);
			continue;
		}

		/*
		 * Ahh, all good. It wasn't running, and it wasn't
		 * runnable, which means that it will never become
		 * running in the future either. We're all done!
		 */
		break;
	}

	return ncsw;
}

/***
 * kick_process - kick a running thread to enter/exit the kernel
 * @p: the to-be-kicked thread
 *
 * Cause a process which is running on another CPU to enter
 * kernel-mode, without any delay. (to get signals handled.)
 *
 * NOTE: this function doesn't have to take the runqueue lock,
 * because all it wants to ensure is that the remote task enters
 * the kernel. If the IPI races and the task has been migrated
 * to another CPU then no harm is done and the purpose has been
 * achieved as well.
 */
void kick_process(struct task_struct *p)
{
	int cpu;

	preempt_disable();
	cpu = task_cpu(p);
	if ((cpu != smp_processor_id()) && task_curr(p))
		smp_send_reschedule(cpu);
	preempt_enable();
}
EXPORT_SYMBOL_GPL(kick_process);

/*
 * ->cpus_ptr is protected by both rq->lock and p->pi_lock
 *
 * A few notes on cpu_active vs cpu_online:
 *
 *  - cpu_active must be a subset of cpu_online
 *
 *  - on CPU-up we allow per-CPU kthreads on the online && !active CPU,
 *    see __set_cpus_allowed_ptr(). At this point the newly online
 *    CPU isn't yet part of the sched domains, and balancing will not
 *    see it.
 *
 *  - on CPU-down we clear cpu_active() to mask the sched domains and
 *    avoid the load balancer to place new tasks on the to be removed
 *    CPU. Existing tasks will remain running there and will be taken
 *    off.
 *
 * This means that fallback selection must not select !active CPUs.
 * And can assume that any active CPU must be online. Conversely
 * select_task_rq() below may allow selection of !active CPUs in order
 * to satisfy the above rules.
 */
static int select_fallback_rq(int cpu, struct task_struct *p)
{
	int nid = cpu_to_node(cpu);
	const struct cpumask *nodemask = NULL;
	enum { cpuset, possible, fail } state = cpuset;
	int dest_cpu;

	/*
	 * If the node that the CPU is on has been offlined, cpu_to_node()
	 * will return -1. There is no CPU on the node, and we should
	 * select the CPU on the other node.
	 */
	if (nid != -1) {
		nodemask = cpumask_of_node(nid);

		/* Look for allowed, online CPU in same node. */
		for_each_cpu(dest_cpu, nodemask) {
			if (is_cpu_allowed(p, dest_cpu))
				return dest_cpu;
		}
	}

	for (;;) {
		/* Any allowed, online CPU? */
		for_each_cpu(dest_cpu, p->cpus_ptr) {
			if (!is_cpu_allowed(p, dest_cpu))
				continue;

			goto out;
		}

		/* No more Mr. Nice Guy. */
		switch (state) {
		case cpuset:
			if (cpuset_cpus_allowed_fallback(p)) {
				state = possible;
				break;
			}
			fallthrough;
		case possible:
			/*
			 * XXX When called from select_task_rq() we only
			 * hold p->pi_lock and again violate locking order.
			 *
			 * More yuck to audit.
			 */
			do_set_cpus_allowed(p, task_cpu_possible_mask(p));
			state = fail;
			break;
		case fail:
			BUG();
			break;
		}
	}

out:
	if (state != cpuset) {
		/*
		 * Don't tell them about moving exiting tasks or
		 * kernel threads (both mm NULL), since they never
		 * leave kernel.
		 */
		if (p->mm && printk_ratelimit()) {
			printk_deferred("process %d (%s) no longer affine to cpu%d\n",
					task_pid_nr(p), p->comm, cpu);
		}
	}

	return dest_cpu;
}

/*
 * The caller (fork, wakeup) owns p->pi_lock, ->cpus_ptr is stable.
 */
static inline
int select_task_rq(struct task_struct *p, int cpu, int wake_flags)
{
	lockdep_assert_held(&p->pi_lock);

	if (p->nr_cpus_allowed > 1 && !is_migration_disabled(p))
		cpu = p->sched_class->select_task_rq(p, cpu, wake_flags);
	else
		cpu = cpumask_any(p->cpus_ptr);

	/*
	 * In order not to call set_task_cpu() on a blocking task we need
	 * to rely on ttwu() to place the task on a valid ->cpus_ptr
	 * CPU.
	 *
	 * Since this is common to all placement strategies, this lives here.
	 *
	 * [ this allows ->select_task() to simply return task_cpu(p) and
	 *   not worry about this generic constraint ]
	 */
	if (unlikely(!is_cpu_allowed(p, cpu)))
		cpu = select_fallback_rq(task_cpu(p), p);

	return cpu;
}

void sched_set_stop_task(int cpu, struct task_struct *stop)
{
	static struct lock_class_key stop_pi_lock;
	struct sched_param param = { .sched_priority = MAX_RT_PRIO - 1 };
	struct task_struct *old_stop = cpu_rq(cpu)->stop;

	if (stop) {
		/*
		 * Make it appear like a SCHED_FIFO task, its something
		 * userspace knows about and won't get confused about.
		 *
		 * Also, it will make PI more or less work without too
		 * much confusion -- but then, stop work should not
		 * rely on PI working anyway.
		 */
		sched_setscheduler_nocheck(stop, SCHED_FIFO, &param);

		stop->sched_class = &stop_sched_class;

		/*
		 * The PI code calls rt_mutex_setprio() with ->pi_lock held to
		 * adjust the effective priority of a task. As a result,
		 * rt_mutex_setprio() can trigger (RT) balancing operations,
		 * which can then trigger wakeups of the stop thread to push
		 * around the current task.
		 *
		 * The stop task itself will never be part of the PI-chain, it
		 * never blocks, therefore that ->pi_lock recursion is safe.
		 * Tell lockdep about this by placing the stop->pi_lock in its
		 * own class.
		 */
		lockdep_set_class(&stop->pi_lock, &stop_pi_lock);
	}

	cpu_rq(cpu)->stop = stop;

	if (old_stop) {
		/*
		 * Reset it back to a normal scheduling class so that
		 * it can die in pieces.
		 */
		old_stop->sched_class = &rt_sched_class;
	}
}

#else /* CONFIG_SMP */

static inline int __set_cpus_allowed_ptr(struct task_struct *p,
					 struct affinity_context *ctx)
{
	return set_cpus_allowed_ptr(p, ctx->new_mask);
}

static inline void migrate_disable_switch(struct rq *rq, struct task_struct *p) { }

static inline bool rq_has_pinned_tasks(struct rq *rq)
{
	return false;
}

static inline cpumask_t *alloc_user_cpus_ptr(int node)
{
	return NULL;
}

#endif /* !CONFIG_SMP */

static void
ttwu_stat(struct task_struct *p, int cpu, int wake_flags)
{
	struct rq *rq;

	if (!schedstat_enabled())
		return;

	rq = this_rq();

#ifdef CONFIG_SMP
	if (cpu == rq->cpu) {
		__schedstat_inc(rq->ttwu_local);
		__schedstat_inc(p->stats.nr_wakeups_local);
	} else {
		struct sched_domain *sd;

		__schedstat_inc(p->stats.nr_wakeups_remote);
		rcu_read_lock();
		for_each_domain(rq->cpu, sd) {
			if (cpumask_test_cpu(cpu, sched_domain_span(sd))) {
				__schedstat_inc(sd->ttwu_wake_remote);
				break;
			}
		}
		rcu_read_unlock();
	}

	if (wake_flags & WF_MIGRATED)
		__schedstat_inc(p->stats.nr_wakeups_migrate);
#endif /* CONFIG_SMP */

	__schedstat_inc(rq->ttwu_count);
	__schedstat_inc(p->stats.nr_wakeups);

	if (wake_flags & WF_SYNC)
		__schedstat_inc(p->stats.nr_wakeups_sync);
}

/*
 * Mark the task runnable and perform wakeup-preemption.
 */
static void ttwu_do_wakeup(struct rq *rq, struct task_struct *p, int wake_flags,
			   struct rq_flags *rf)
{
	check_preempt_curr(rq, p, wake_flags);
	WRITE_ONCE(p->__state, TASK_RUNNING);
	trace_sched_wakeup(p);

#ifdef CONFIG_SMP
	if (p->sched_class->task_woken) {
		/*
		 * Our task @p is fully woken up and running; so it's safe to
		 * drop the rq->lock, hereafter rq is only used for statistics.
		 */
		rq_unpin_lock(rq, rf);
		p->sched_class->task_woken(rq, p);
		rq_repin_lock(rq, rf);
	}

	if (rq->idle_stamp) {
		u64 delta = rq_clock(rq) - rq->idle_stamp;
		u64 max = 2*rq->max_idle_balance_cost;

		update_avg(&rq->avg_idle, delta);

		if (rq->avg_idle > max)
			rq->avg_idle = max;

		rq->wake_stamp = jiffies;
		rq->wake_avg_idle = rq->avg_idle / 2;

		rq->idle_stamp = 0;
	}
#endif
}

static void
ttwu_do_activate(struct rq *rq, struct task_struct *p, int wake_flags,
		 struct rq_flags *rf)
{
	int en_flags = ENQUEUE_WAKEUP | ENQUEUE_NOCLOCK;

	lockdep_assert_rq_held(rq);

	if (p->sched_contributes_to_load)
		rq->nr_uninterruptible--;

#ifdef CONFIG_SMP
	if (wake_flags & WF_MIGRATED)
		en_flags |= ENQUEUE_MIGRATED;
	else
#endif
	if (p->in_iowait) {
		delayacct_blkio_end(p);
		atomic_dec(&task_rq(p)->nr_iowait);
	}

	activate_task(rq, p, en_flags);
	ttwu_do_wakeup(rq, p, wake_flags, rf);
}

/*
 * Consider @p being inside a wait loop:
 *
 *   for (;;) {
 *      set_current_state(TASK_UNINTERRUPTIBLE);
 *
 *      if (CONDITION)
 *         break;
 *
 *      schedule();
 *   }
 *   __set_current_state(TASK_RUNNING);
 *
 * between set_current_state() and schedule(). In this case @p is still
 * runnable, so all that needs doing is change p->state back to TASK_RUNNING in
 * an atomic manner.
 *
 * By taking task_rq(p)->lock we serialize against schedule(), if @p->on_rq
 * then schedule() must still happen and p->state can be changed to
 * TASK_RUNNING. Otherwise we lost the race, schedule() has happened, and we
 * need to do a full wakeup with enqueue.
 *
 * Returns: %true when the wakeup is done,
 *          %false otherwise.
 */
static int ttwu_runnable(struct task_struct *p, int wake_flags)
{
	struct rq_flags rf;
	struct rq *rq;
	int ret = 0;

	rq = __task_rq_lock(p, &rf);
	if (task_on_rq_queued(p)) {
		/* check_preempt_curr() may use rq clock */
		update_rq_clock(rq);
		ttwu_do_wakeup(rq, p, wake_flags, &rf);
		ret = 1;
	}
	__task_rq_unlock(rq, &rf);

	return ret;
}

#ifdef CONFIG_SMP
void sched_ttwu_pending(void *arg)
{
	struct llist_node *llist = arg;
	struct rq *rq = this_rq();
	struct task_struct *p, *t;
	struct rq_flags rf;

	if (!llist)
		return;

	rq_lock_irqsave(rq, &rf);
	update_rq_clock(rq);

	llist_for_each_entry_safe(p, t, llist, wake_entry.llist) {
		if (WARN_ON_ONCE(p->on_cpu))
			smp_cond_load_acquire(&p->on_cpu, !VAL);

		if (WARN_ON_ONCE(task_cpu(p) != cpu_of(rq)))
			set_task_cpu(p, cpu_of(rq));

		ttwu_do_activate(rq, p, p->sched_remote_wakeup ? WF_MIGRATED : 0, &rf);
	}

	/*
	 * Must be after enqueueing at least once task such that
	 * idle_cpu() does not observe a false-negative -- if it does,
	 * it is possible for select_idle_siblings() to stack a number
	 * of tasks on this CPU during that window.
	 *
	 * It is ok to clear ttwu_pending when another task pending.
	 * We will receive IPI after local irq enabled and then enqueue it.
	 * Since now nr_running > 0, idle_cpu() will always get correct result.
	 */
	WRITE_ONCE(rq->ttwu_pending, 0);
	rq_unlock_irqrestore(rq, &rf);
}

void send_call_function_single_ipi(int cpu)
{
	struct rq *rq = cpu_rq(cpu);

	if (!set_nr_if_polling(rq->idle))
		arch_send_call_function_single_ipi(cpu);
	else
		trace_sched_wake_idle_without_ipi(cpu);
}

/*
 * Queue a task on the target CPUs wake_list and wake the CPU via IPI if
 * necessary. The wakee CPU on receipt of the IPI will queue the task
 * via sched_ttwu_wakeup() for activation so the wakee incurs the cost
 * of the wakeup instead of the waker.
 */
static void __ttwu_queue_wakelist(struct task_struct *p, int cpu, int wake_flags)
{
	struct rq *rq = cpu_rq(cpu);

	p->sched_remote_wakeup = !!(wake_flags & WF_MIGRATED);

	WRITE_ONCE(rq->ttwu_pending, 1);
	__smp_call_single_queue(cpu, &p->wake_entry.llist);
}

void wake_up_if_idle(int cpu)
{
	struct rq *rq = cpu_rq(cpu);
	struct rq_flags rf;

	rcu_read_lock();

	if (!is_idle_task(rcu_dereference(rq->curr)))
		goto out;

	rq_lock_irqsave(rq, &rf);
	if (is_idle_task(rq->curr))
		resched_curr(rq);
	/* Else CPU is not idle, do nothing here: */
	rq_unlock_irqrestore(rq, &rf);

out:
	rcu_read_unlock();
}

bool cpus_share_cache(int this_cpu, int that_cpu)
{
	if (this_cpu == that_cpu)
		return true;

	return per_cpu(sd_llc_id, this_cpu) == per_cpu(sd_llc_id, that_cpu);
}

static inline bool ttwu_queue_cond(struct task_struct *p, int cpu)
{
	/*
	 * Do not complicate things with the async wake_list while the CPU is
	 * in hotplug state.
	 */
	if (!cpu_active(cpu))
		return false;

	/* Ensure the task will still be allowed to run on the CPU. */
	if (!cpumask_test_cpu(cpu, p->cpus_ptr))
		return false;

	/*
	 * If the CPU does not share cache, then queue the task on the
	 * remote rqs wakelist to avoid accessing remote data.
	 */
	if (!cpus_share_cache(smp_processor_id(), cpu))
		return true;

	if (cpu == smp_processor_id())
		return false;

	/*
	 * If the wakee cpu is idle, or the task is descheduling and the
	 * only running task on the CPU, then use the wakelist to offload
	 * the task activation to the idle (or soon-to-be-idle) CPU as
	 * the current CPU is likely busy. nr_running is checked to
	 * avoid unnecessary task stacking.
	 *
	 * Note that we can only get here with (wakee) p->on_rq=0,
	 * p->on_cpu can be whatever, we've done the dequeue, so
	 * the wakee has been accounted out of ->nr_running.
	 */
	if (!cpu_rq(cpu)->nr_running)
		return true;

	return false;
}

static bool ttwu_queue_wakelist(struct task_struct *p, int cpu, int wake_flags)
{
	if (sched_feat(TTWU_QUEUE) && ttwu_queue_cond(p, cpu)) {
		sched_clock_cpu(cpu); /* Sync clocks across CPUs */
		__ttwu_queue_wakelist(p, cpu, wake_flags);
		return true;
	}

	return false;
}

#else /* !CONFIG_SMP */

static inline bool ttwu_queue_wakelist(struct task_struct *p, int cpu, int wake_flags)
{
	return false;
}

#endif /* CONFIG_SMP */

static void ttwu_queue(struct task_struct *p, int cpu, int wake_flags)
{
	struct rq *rq = cpu_rq(cpu);
	struct rq_flags rf;

	if (ttwu_queue_wakelist(p, cpu, wake_flags))
		return;

	rq_lock(rq, &rf);
	update_rq_clock(rq);
	ttwu_do_activate(rq, p, wake_flags, &rf);
	rq_unlock(rq, &rf);
}

/*
 * Invoked from try_to_wake_up() to check whether the task can be woken up.
 *
 * The caller holds p::pi_lock if p != current or has preemption
 * disabled when p == current.
 *
 * The rules of PREEMPT_RT saved_state:
 *
 *   The related locking code always holds p::pi_lock when updating
 *   p::saved_state, which means the code is fully serialized in both cases.
 *
 *   The lock wait and lock wakeups happen via TASK_RTLOCK_WAIT. No other
 *   bits set. This allows to distinguish all wakeup scenarios.
 */
static __always_inline
bool ttwu_state_match(struct task_struct *p, unsigned int state, int *success)
{
	if (IS_ENABLED(CONFIG_DEBUG_PREEMPT)) {
		WARN_ON_ONCE((state & TASK_RTLOCK_WAIT) &&
			     state != TASK_RTLOCK_WAIT);
	}

	if (READ_ONCE(p->__state) & state) {
		*success = 1;
		return true;
	}

#ifdef CONFIG_PREEMPT_RT
	/*
	 * Saved state preserves the task state across blocking on
	 * an RT lock.  If the state matches, set p::saved_state to
	 * TASK_RUNNING, but do not wake the task because it waits
	 * for a lock wakeup. Also indicate success because from
	 * the regular waker's point of view this has succeeded.
	 *
	 * After acquiring the lock the task will restore p::__state
	 * from p::saved_state which ensures that the regular
	 * wakeup is not lost. The restore will also set
	 * p::saved_state to TASK_RUNNING so any further tests will
	 * not result in false positives vs. @success
	 */
	if (p->saved_state & state) {
		p->saved_state = TASK_RUNNING;
		*success = 1;
	}
#endif
	return false;
}

/*
 * Notes on Program-Order guarantees on SMP systems.
 *
 *  MIGRATION
 *
 * The basic program-order guarantee on SMP systems is that when a task [t]
 * migrates, all its activity on its old CPU [c0] happens-before any subsequent
 * execution on its new CPU [c1].
 *
 * For migration (of runnable tasks) this is provided by the following means:
 *
 *  A) UNLOCK of the rq(c0)->lock scheduling out task t
 *  B) migration for t is required to synchronize *both* rq(c0)->lock and
 *     rq(c1)->lock (if not at the same time, then in that order).
 *  C) LOCK of the rq(c1)->lock scheduling in task
 *
 * Release/acquire chaining guarantees that B happens after A and C after B.
 * Note: the CPU doing B need not be c0 or c1
 *
 * Example:
 *
 *   CPU0            CPU1            CPU2
 *
 *   LOCK rq(0)->lock
 *   sched-out X
 *   sched-in Y
 *   UNLOCK rq(0)->lock
 *
 *                                   LOCK rq(0)->lock // orders against CPU0
 *                                   dequeue X
 *                                   UNLOCK rq(0)->lock
 *
 *                                   LOCK rq(1)->lock
 *                                   enqueue X
 *                                   UNLOCK rq(1)->lock
 *
 *                   LOCK rq(1)->lock // orders against CPU2
 *                   sched-out Z
 *                   sched-in X
 *                   UNLOCK rq(1)->lock
 *
 *
 *  BLOCKING -- aka. SLEEP + WAKEUP
 *
 * For blocking we (obviously) need to provide the same guarantee as for
 * migration. However the means are completely different as there is no lock
 * chain to provide order. Instead we do:
 *
 *   1) smp_store_release(X->on_cpu, 0)   -- finish_task()
 *   2) smp_cond_load_acquire(!X->on_cpu) -- try_to_wake_up()
 *
 * Example:
 *
 *   CPU0 (schedule)  CPU1 (try_to_wake_up) CPU2 (schedule)
 *
 *   LOCK rq(0)->lock LOCK X->pi_lock
 *   dequeue X
 *   sched-out X
 *   smp_store_release(X->on_cpu, 0);
 *
 *                    smp_cond_load_acquire(&X->on_cpu, !VAL);
 *                    X->state = WAKING
 *                    set_task_cpu(X,2)
 *
 *                    LOCK rq(2)->lock
 *                    enqueue X
 *                    X->state = RUNNING
 *                    UNLOCK rq(2)->lock
 *
 *                                          LOCK rq(2)->lock // orders against CPU1
 *                                          sched-out Z
 *                                          sched-in X
 *                                          UNLOCK rq(2)->lock
 *
 *                    UNLOCK X->pi_lock
 *   UNLOCK rq(0)->lock
 *
 *
 * However, for wakeups there is a second guarantee we must provide, namely we
 * must ensure that CONDITION=1 done by the caller can not be reordered with
 * accesses to the task state; see try_to_wake_up() and set_current_state().
 */

/**
 * try_to_wake_up - wake up a thread
 * @p: the thread to be awakened
 * @state: the mask of task states that can be woken
 * @wake_flags: wake modifier flags (WF_*)
 *
 * Conceptually does:
 *
 *   If (@state & @p->state) @p->state = TASK_RUNNING.
 *
 * If the task was not queued/runnable, also place it back on a runqueue.
 *
 * This function is atomic against schedule() which would dequeue the task.
 *
 * It issues a full memory barrier before accessing @p->state, see the comment
 * with set_current_state().
 *
 * Uses p->pi_lock to serialize against concurrent wake-ups.
 *
 * Relies on p->pi_lock stabilizing:
 *  - p->sched_class
 *  - p->cpus_ptr
 *  - p->sched_task_group
 * in order to do migration, see its use of select_task_rq()/set_task_cpu().
 *
 * Tries really hard to only take one task_rq(p)->lock for performance.
 * Takes rq->lock in:
 *  - ttwu_runnable()    -- old rq, unavoidable, see comment there;
 *  - ttwu_queue()       -- new rq, for enqueue of the task;
 *  - psi_ttwu_dequeue() -- much sadness :-( accounting will kill us.
 *
 * As a consequence we race really badly with just about everything. See the
 * many memory barriers and their comments for details.
 *
 * Return: %true if @p->state changes (an actual wakeup was done),
 *	   %false otherwise.
 */
static int
try_to_wake_up(struct task_struct *p, unsigned int state, int wake_flags)
{
	unsigned long flags;
	int cpu, success = 0;

	preempt_disable();
	if (p == current) {
		/*
		 * We're waking current, this means 'p->on_rq' and 'task_cpu(p)
		 * == smp_processor_id()'. Together this means we can special
		 * case the whole 'p->on_rq && ttwu_runnable()' case below
		 * without taking any locks.
		 *
		 * In particular:
		 *  - we rely on Program-Order guarantees for all the ordering,
		 *  - we're serialized against set_special_state() by virtue of
		 *    it disabling IRQs (this allows not taking ->pi_lock).
		 */
		if (!ttwu_state_match(p, state, &success))
			goto out;

		trace_sched_waking(p);
		WRITE_ONCE(p->__state, TASK_RUNNING);
		trace_sched_wakeup(p);
		goto out;
	}

	/*
	 * If we are going to wake up a thread waiting for CONDITION we
	 * need to ensure that CONDITION=1 done by the caller can not be
	 * reordered with p->state check below. This pairs with smp_store_mb()
	 * in set_current_state() that the waiting thread does.
	 */
	raw_spin_lock_irqsave(&p->pi_lock, flags);
	smp_mb__after_spinlock();
	if (!ttwu_state_match(p, state, &success))
		goto unlock;

	trace_sched_waking(p);

	/*
	 * Ensure we load p->on_rq _after_ p->state, otherwise it would
	 * be possible to, falsely, observe p->on_rq == 0 and get stuck
	 * in smp_cond_load_acquire() below.
	 *
	 * sched_ttwu_pending()			try_to_wake_up()
	 *   STORE p->on_rq = 1			  LOAD p->state
	 *   UNLOCK rq->lock
	 *
	 * __schedule() (switch to task 'p')
	 *   LOCK rq->lock			  smp_rmb();
	 *   smp_mb__after_spinlock();
	 *   UNLOCK rq->lock
	 *
	 * [task p]
	 *   STORE p->state = UNINTERRUPTIBLE	  LOAD p->on_rq
	 *
	 * Pairs with the LOCK+smp_mb__after_spinlock() on rq->lock in
	 * __schedule().  See the comment for smp_mb__after_spinlock().
	 *
	 * A similar smb_rmb() lives in try_invoke_on_locked_down_task().
	 */
	smp_rmb();
	if (READ_ONCE(p->on_rq) && ttwu_runnable(p, wake_flags))
		goto unlock;

#ifdef CONFIG_SMP
	/*
	 * Ensure we load p->on_cpu _after_ p->on_rq, otherwise it would be
	 * possible to, falsely, observe p->on_cpu == 0.
	 *
	 * One must be running (->on_cpu == 1) in order to remove oneself
	 * from the runqueue.
	 *
	 * __schedule() (switch to task 'p')	try_to_wake_up()
	 *   STORE p->on_cpu = 1		  LOAD p->on_rq
	 *   UNLOCK rq->lock
	 *
	 * __schedule() (put 'p' to sleep)
	 *   LOCK rq->lock			  smp_rmb();
	 *   smp_mb__after_spinlock();
	 *   STORE p->on_rq = 0			  LOAD p->on_cpu
	 *
	 * Pairs with the LOCK+smp_mb__after_spinlock() on rq->lock in
	 * __schedule().  See the comment for smp_mb__after_spinlock().
	 *
	 * Form a control-dep-acquire with p->on_rq == 0 above, to ensure
	 * schedule()'s deactivate_task() has 'happened' and p will no longer
	 * care about it's own p->state. See the comment in __schedule().
	 */
	smp_acquire__after_ctrl_dep();

	/*
	 * We're doing the wakeup (@success == 1), they did a dequeue (p->on_rq
	 * == 0), which means we need to do an enqueue, change p->state to
	 * TASK_WAKING such that we can unlock p->pi_lock before doing the
	 * enqueue, such as ttwu_queue_wakelist().
	 */
	WRITE_ONCE(p->__state, TASK_WAKING);

	/*
	 * If the owning (remote) CPU is still in the middle of schedule() with
	 * this task as prev, considering queueing p on the remote CPUs wake_list
	 * which potentially sends an IPI instead of spinning on p->on_cpu to
	 * let the waker make forward progress. This is safe because IRQs are
	 * disabled and the IPI will deliver after on_cpu is cleared.
	 *
	 * Ensure we load task_cpu(p) after p->on_cpu:
	 *
	 * set_task_cpu(p, cpu);
	 *   STORE p->cpu = @cpu
	 * __schedule() (switch to task 'p')
	 *   LOCK rq->lock
	 *   smp_mb__after_spin_lock()		smp_cond_load_acquire(&p->on_cpu)
	 *   STORE p->on_cpu = 1		LOAD p->cpu
	 *
	 * to ensure we observe the correct CPU on which the task is currently
	 * scheduling.
	 */
	if (smp_load_acquire(&p->on_cpu) &&
	    ttwu_queue_wakelist(p, task_cpu(p), wake_flags))
		goto unlock;

	/*
	 * If the owning (remote) CPU is still in the middle of schedule() with
	 * this task as prev, wait until it's done referencing the task.
	 *
	 * Pairs with the smp_store_release() in finish_task().
	 *
	 * This ensures that tasks getting woken will be fully ordered against
	 * their previous state and preserve Program Order.
	 */
	smp_cond_load_acquire(&p->on_cpu, !VAL);

	cpu = select_task_rq(p, p->wake_cpu, wake_flags | WF_TTWU);
	if (task_cpu(p) != cpu) {
		if (p->in_iowait) {
			delayacct_blkio_end(p);
			atomic_dec(&task_rq(p)->nr_iowait);
		}

		wake_flags |= WF_MIGRATED;
		psi_ttwu_dequeue(p);
		set_task_cpu(p, cpu);
	}
#else
	cpu = task_cpu(p);
#endif /* CONFIG_SMP */

	ttwu_queue(p, cpu, wake_flags);
unlock:
	raw_spin_unlock_irqrestore(&p->pi_lock, flags);
out:
	if (success)
		ttwu_stat(p, task_cpu(p), wake_flags);
	preempt_enable();

	return success;
}

static bool __task_needs_rq_lock(struct task_struct *p)
{
	unsigned int state = READ_ONCE(p->__state);

	/*
	 * Since pi->lock blocks try_to_wake_up(), we don't need rq->lock when
	 * the task is blocked. Make sure to check @state since ttwu() can drop
	 * locks at the end, see ttwu_queue_wakelist().
	 */
	if (state == TASK_RUNNING || state == TASK_WAKING)
		return true;

	/*
	 * Ensure we load p->on_rq after p->__state, otherwise it would be
	 * possible to, falsely, observe p->on_rq == 0.
	 *
	 * See try_to_wake_up() for a longer comment.
	 */
	smp_rmb();
	if (p->on_rq)
		return true;

#ifdef CONFIG_SMP
	/*
	 * Ensure the task has finished __schedule() and will not be referenced
	 * anymore. Again, see try_to_wake_up() for a longer comment.
	 */
	smp_rmb();
	smp_cond_load_acquire(&p->on_cpu, !VAL);
#endif

	return false;
}

/**
 * task_call_func - Invoke a function on task in fixed state
 * @p: Process for which the function is to be invoked, can be @current.
 * @func: Function to invoke.
 * @arg: Argument to function.
 *
 * Fix the task in it's current state by avoiding wakeups and or rq operations
 * and call @func(@arg) on it.  This function can use ->on_rq and task_curr()
 * to work out what the state is, if required.  Given that @func can be invoked
 * with a runqueue lock held, it had better be quite lightweight.
 *
 * Returns:
 *   Whatever @func returns
 */
int task_call_func(struct task_struct *p, task_call_f func, void *arg)
{
	struct rq *rq = NULL;
	struct rq_flags rf;
	int ret;

	raw_spin_lock_irqsave(&p->pi_lock, rf.flags);

	if (__task_needs_rq_lock(p))
		rq = __task_rq_lock(p, &rf);

	/*
	 * At this point the task is pinned; either:
	 *  - blocked and we're holding off wakeups	 (pi->lock)
	 *  - woken, and we're holding off enqueue	 (rq->lock)
	 *  - queued, and we're holding off schedule	 (rq->lock)
	 *  - running, and we're holding off de-schedule (rq->lock)
	 *
	 * The called function (@func) can use: task_curr(), p->on_rq and
	 * p->__state to differentiate between these states.
	 */
	ret = func(p, arg);

	if (rq)
		rq_unlock(rq, &rf);

	raw_spin_unlock_irqrestore(&p->pi_lock, rf.flags);
	return ret;
}

/**
 * cpu_curr_snapshot - Return a snapshot of the currently running task
 * @cpu: The CPU on which to snapshot the task.
 *
 * Returns the task_struct pointer of the task "currently" running on
 * the specified CPU.  If the same task is running on that CPU throughout,
 * the return value will be a pointer to that task's task_struct structure.
 * If the CPU did any context switches even vaguely concurrently with the
 * execution of this function, the return value will be a pointer to the
 * task_struct structure of a randomly chosen task that was running on
 * that CPU somewhere around the time that this function was executing.
 *
 * If the specified CPU was offline, the return value is whatever it
 * is, perhaps a pointer to the task_struct structure of that CPU's idle
 * task, but there is no guarantee.  Callers wishing a useful return
 * value must take some action to ensure that the specified CPU remains
 * online throughout.
 *
 * This function executes full memory barriers before and after fetching
 * the pointer, which permits the caller to confine this function's fetch
 * with respect to the caller's accesses to other shared variables.
 */
struct task_struct *cpu_curr_snapshot(int cpu)
{
	struct task_struct *t;

	smp_mb(); /* Pairing determined by caller's synchronization design. */
	t = rcu_dereference(cpu_curr(cpu));
	smp_mb(); /* Pairing determined by caller's synchronization design. */
	return t;
}

/**
 * wake_up_process - Wake up a specific process
 * @p: The process to be woken up.
 *
 * Attempt to wake up the nominated process and move it to the set of runnable
 * processes.
 *
 * Return: 1 if the process was woken up, 0 if it was already running.
 *
 * This function executes a full memory barrier before accessing the task state.
 */
int wake_up_process(struct task_struct *p)
{
	return try_to_wake_up(p, TASK_NORMAL, 0);
}
EXPORT_SYMBOL(wake_up_process);

int wake_up_state(struct task_struct *p, unsigned int state)
{
	return try_to_wake_up(p, state, 0);
}

/*
 * Perform scheduler related setup for a newly forked process p.
 * p is forked by current.
 *
 * __sched_fork() is basic setup used by init_idle() too:
 */
static void __sched_fork(unsigned long clone_flags, struct task_struct *p)
{
	p->on_rq			= 0;

	p->se.on_rq			= 0;
	p->se.exec_start		= 0;
	p->se.sum_exec_runtime		= 0;
	p->se.prev_sum_exec_runtime	= 0;
	p->se.nr_migrations		= 0;
	p->se.vruntime			= 0;
	INIT_LIST_HEAD(&p->se.group_node);

#ifdef CONFIG_FAIR_GROUP_SCHED
	p->se.cfs_rq			= NULL;
#endif

#ifdef CONFIG_SCHEDSTATS
	/* Even if schedstat is disabled, there should not be garbage */
	memset(&p->stats, 0, sizeof(p->stats));
#endif

	RB_CLEAR_NODE(&p->dl.rb_node);
	init_dl_task_timer(&p->dl);
	init_dl_inactive_task_timer(&p->dl);
	__dl_clear_params(p);

	INIT_LIST_HEAD(&p->rt.run_list);
	p->rt.timeout		= 0;
	p->rt.time_slice	= sched_rr_timeslice;
	p->rt.on_rq		= 0;
	p->rt.on_list		= 0;

#ifdef CONFIG_PREEMPT_NOTIFIERS
	INIT_HLIST_HEAD(&p->preempt_notifiers);
#endif

#ifdef CONFIG_COMPACTION
	p->capture_control = NULL;
#endif
	init_numa_balancing(clone_flags, p);
#ifdef CONFIG_SMP
	p->wake_entry.u_flags = CSD_TYPE_TTWU;
	p->migration_pending = NULL;
#endif
}

DEFINE_STATIC_KEY_FALSE(sched_numa_balancing);

#ifdef CONFIG_NUMA_BALANCING

int sysctl_numa_balancing_mode;

static void __set_numabalancing_state(bool enabled)
{
	if (enabled)
		static_branch_enable(&sched_numa_balancing);
	else
		static_branch_disable(&sched_numa_balancing);
}

void set_numabalancing_state(bool enabled)
{
	if (enabled)
		sysctl_numa_balancing_mode = NUMA_BALANCING_NORMAL;
	else
		sysctl_numa_balancing_mode = NUMA_BALANCING_DISABLED;
	__set_numabalancing_state(enabled);
}

#ifdef CONFIG_PROC_SYSCTL
static void reset_memory_tiering(void)
{
	struct pglist_data *pgdat;

	for_each_online_pgdat(pgdat) {
		pgdat->nbp_threshold = 0;
		pgdat->nbp_th_nr_cand = node_page_state(pgdat, PGPROMOTE_CANDIDATE);
		pgdat->nbp_th_start = jiffies_to_msecs(jiffies);
	}
}

static int sysctl_numa_balancing(struct ctl_table *table, int write,
			  void *buffer, size_t *lenp, loff_t *ppos)
{
	struct ctl_table t;
	int err;
	int state = sysctl_numa_balancing_mode;

	if (write && !capable(CAP_SYS_ADMIN))
		return -EPERM;

	t = *table;
	t.data = &state;
	err = proc_dointvec_minmax(&t, write, buffer, lenp, ppos);
	if (err < 0)
		return err;
	if (write) {
		if (!(sysctl_numa_balancing_mode & NUMA_BALANCING_MEMORY_TIERING) &&
		    (state & NUMA_BALANCING_MEMORY_TIERING))
			reset_memory_tiering();
		sysctl_numa_balancing_mode = state;
		__set_numabalancing_state(state);
	}
	return err;
}
#endif
#endif

#ifdef CONFIG_SCHEDSTATS

DEFINE_STATIC_KEY_FALSE(sched_schedstats);

static void set_schedstats(bool enabled)
{
	if (enabled)
		static_branch_enable(&sched_schedstats);
	else
		static_branch_disable(&sched_schedstats);
}

void force_schedstat_enabled(void)
{
	if (!schedstat_enabled()) {
		pr_info("kernel profiling enabled schedstats, disable via kernel.sched_schedstats.\n");
		static_branch_enable(&sched_schedstats);
	}
}

static int __init setup_schedstats(char *str)
{
	int ret = 0;
	if (!str)
		goto out;

	if (!strcmp(str, "enable")) {
		set_schedstats(true);
		ret = 1;
	} else if (!strcmp(str, "disable")) {
		set_schedstats(false);
		ret = 1;
	}
out:
	if (!ret)
		pr_warn("Unable to parse schedstats=\n");

	return ret;
}
__setup("schedstats=", setup_schedstats);

#ifdef CONFIG_PROC_SYSCTL
static int sysctl_schedstats(struct ctl_table *table, int write, void *buffer,
		size_t *lenp, loff_t *ppos)
{
	struct ctl_table t;
	int err;
	int state = static_branch_likely(&sched_schedstats);

	if (write && !capable(CAP_SYS_ADMIN))
		return -EPERM;

	t = *table;
	t.data = &state;
	err = proc_dointvec_minmax(&t, write, buffer, lenp, ppos);
	if (err < 0)
		return err;
	if (write)
		set_schedstats(state);
	return err;
}
#endif /* CONFIG_PROC_SYSCTL */
#endif /* CONFIG_SCHEDSTATS */

#ifdef CONFIG_SYSCTL
static struct ctl_table sched_core_sysctls[] = {
#ifdef CONFIG_SCHEDSTATS
	{
		.procname       = "sched_schedstats",
		.data           = NULL,
		.maxlen         = sizeof(unsigned int),
		.mode           = 0644,
		.proc_handler   = sysctl_schedstats,
		.extra1         = SYSCTL_ZERO,
		.extra2         = SYSCTL_ONE,
	},
#endif /* CONFIG_SCHEDSTATS */
#ifdef CONFIG_UCLAMP_TASK
	{
		.procname       = "sched_util_clamp_min",
		.data           = &sysctl_sched_uclamp_util_min,
		.maxlen         = sizeof(unsigned int),
		.mode           = 0644,
		.proc_handler   = sysctl_sched_uclamp_handler,
	},
	{
		.procname       = "sched_util_clamp_max",
		.data           = &sysctl_sched_uclamp_util_max,
		.maxlen         = sizeof(unsigned int),
		.mode           = 0644,
		.proc_handler   = sysctl_sched_uclamp_handler,
	},
	{
		.procname       = "sched_util_clamp_min_rt_default",
		.data           = &sysctl_sched_uclamp_util_min_rt_default,
		.maxlen         = sizeof(unsigned int),
		.mode           = 0644,
		.proc_handler   = sysctl_sched_uclamp_handler,
	},
#endif /* CONFIG_UCLAMP_TASK */
#ifdef CONFIG_NUMA_BALANCING
	{
		.procname	= "numa_balancing",
		.data		= NULL, /* filled in by handler */
		.maxlen		= sizeof(unsigned int),
		.mode		= 0644,
		.proc_handler	= sysctl_numa_balancing,
		.extra1		= SYSCTL_ZERO,
		.extra2		= SYSCTL_FOUR,
	},
#endif /* CONFIG_NUMA_BALANCING */
	{}
};
static int __init sched_core_sysctl_init(void)
{
	register_sysctl_init("kernel", sched_core_sysctls);
	return 0;
}
late_initcall(sched_core_sysctl_init);
#endif /* CONFIG_SYSCTL */

/*
 * fork()/clone()-time setup:
 */
int sched_fork(unsigned long clone_flags, struct task_struct *p)
{
	__sched_fork(clone_flags, p);
	/*
	 * We mark the process as NEW here. This guarantees that
	 * nobody will actually run it, and a signal or other external
	 * event cannot wake it up and insert it on the runqueue either.
	 */
	p->__state = TASK_NEW;

	/*
	 * Make sure we do not leak PI boosting priority to the child.
	 */
	p->prio = current->normal_prio;

	uclamp_fork(p);

	/*
	 * Revert to default priority/policy on fork if requested.
	 */
	if (unlikely(p->sched_reset_on_fork)) {
		if (task_has_dl_policy(p) || task_has_rt_policy(p)) {
			p->policy = SCHED_NORMAL;
			p->static_prio = NICE_TO_PRIO(0);
			p->rt_priority = 0;
		} else if (PRIO_TO_NICE(p->static_prio) < 0)
			p->static_prio = NICE_TO_PRIO(0);

		p->prio = p->normal_prio = p->static_prio;
		set_load_weight(p, false);

		/*
		 * We don't need the reset flag anymore after the fork. It has
		 * fulfilled its duty:
		 */
		p->sched_reset_on_fork = 0;
	}

	if (dl_prio(p->prio))
		return -EAGAIN;
	else if (rt_prio(p->prio))
		p->sched_class = &rt_sched_class;
	else
		p->sched_class = &fair_sched_class;

	init_entity_runnable_average(&p->se);


#ifdef CONFIG_SCHED_INFO
	if (likely(sched_info_on()))
		memset(&p->sched_info, 0, sizeof(p->sched_info));
#endif
#if defined(CONFIG_SMP)
	p->on_cpu = 0;
#endif
	init_task_preempt_count(p);
#ifdef CONFIG_SMP
	plist_node_init(&p->pushable_tasks, MAX_PRIO);
	RB_CLEAR_NODE(&p->pushable_dl_tasks);
#endif
	return 0;
}

void sched_cgroup_fork(struct task_struct *p, struct kernel_clone_args *kargs)
{
	unsigned long flags;

	/*
	 * Because we're not yet on the pid-hash, p->pi_lock isn't strictly
	 * required yet, but lockdep gets upset if rules are violated.
	 */
	raw_spin_lock_irqsave(&p->pi_lock, flags);
#ifdef CONFIG_CGROUP_SCHED
	if (1) {
		struct task_group *tg;
		tg = container_of(kargs->cset->subsys[cpu_cgrp_id],
				  struct task_group, css);
		tg = autogroup_task_group(p, tg);
		p->sched_task_group = tg;
	}
#endif
	rseq_migrate(p);
	/*
	 * We're setting the CPU for the first time, we don't migrate,
	 * so use __set_task_cpu().
	 */
	__set_task_cpu(p, smp_processor_id());
	if (p->sched_class->task_fork)
		p->sched_class->task_fork(p);
	raw_spin_unlock_irqrestore(&p->pi_lock, flags);
}

void sched_post_fork(struct task_struct *p)
{
	uclamp_post_fork(p);
}

unsigned long to_ratio(u64 period, u64 runtime)
{
	if (runtime == RUNTIME_INF)
		return BW_UNIT;

	/*
	 * Doing this here saves a lot of checks in all
	 * the calling paths, and returning zero seems
	 * safe for them anyway.
	 */
	if (period == 0)
		return 0;

	return div64_u64(runtime << BW_SHIFT, period);
}

/*
 * wake_up_new_task - wake up a newly created task for the first time.
 *
 * This function will do some initial scheduler statistics housekeeping
 * that must be done for every newly created context, then puts the task
 * on the runqueue and wakes it.
 */
void wake_up_new_task(struct task_struct *p)
{
	struct rq_flags rf;
	struct rq *rq;

	raw_spin_lock_irqsave(&p->pi_lock, rf.flags);
	WRITE_ONCE(p->__state, TASK_RUNNING);
#ifdef CONFIG_SMP
	/*
	 * Fork balancing, do it here and not earlier because:
	 *  - cpus_ptr can change in the fork path
	 *  - any previously selected CPU might disappear through hotplug
	 *
	 * Use __set_task_cpu() to avoid calling sched_class::migrate_task_rq,
	 * as we're not fully set-up yet.
	 */
	p->recent_used_cpu = task_cpu(p);
	rseq_migrate(p);
	__set_task_cpu(p, select_task_rq(p, task_cpu(p), WF_FORK));
#endif
	rq = __task_rq_lock(p, &rf);
	update_rq_clock(rq);
	post_init_entity_util_avg(p);

	activate_task(rq, p, ENQUEUE_NOCLOCK);
	trace_sched_wakeup_new(p);
	check_preempt_curr(rq, p, WF_FORK);
#ifdef CONFIG_SMP
	if (p->sched_class->task_woken) {
		/*
		 * Nothing relies on rq->lock after this, so it's fine to
		 * drop it.
		 */
		rq_unpin_lock(rq, &rf);
		p->sched_class->task_woken(rq, p);
		rq_repin_lock(rq, &rf);
	}
#endif
	task_rq_unlock(rq, p, &rf);
}

#ifdef CONFIG_PREEMPT_NOTIFIERS

static DEFINE_STATIC_KEY_FALSE(preempt_notifier_key);

void preempt_notifier_inc(void)
{
	static_branch_inc(&preempt_notifier_key);
}
EXPORT_SYMBOL_GPL(preempt_notifier_inc);

void preempt_notifier_dec(void)
{
	static_branch_dec(&preempt_notifier_key);
}
EXPORT_SYMBOL_GPL(preempt_notifier_dec);

/**
 * preempt_notifier_register - tell me when current is being preempted & rescheduled
 * @notifier: notifier struct to register
 */
void preempt_notifier_register(struct preempt_notifier *notifier)
{
	if (!static_branch_unlikely(&preempt_notifier_key))
		WARN(1, "registering preempt_notifier while notifiers disabled\n");

	hlist_add_head(&notifier->link, &current->preempt_notifiers);
}
EXPORT_SYMBOL_GPL(preempt_notifier_register);

/**
 * preempt_notifier_unregister - no longer interested in preemption notifications
 * @notifier: notifier struct to unregister
 *
 * This is *not* safe to call from within a preemption notifier.
 */
void preempt_notifier_unregister(struct preempt_notifier *notifier)
{
	hlist_del(&notifier->link);
}
EXPORT_SYMBOL_GPL(preempt_notifier_unregister);

static void __fire_sched_in_preempt_notifiers(struct task_struct *curr)
{
	struct preempt_notifier *notifier;

	hlist_for_each_entry(notifier, &curr->preempt_notifiers, link)
		notifier->ops->sched_in(notifier, raw_smp_processor_id());
}

static __always_inline void fire_sched_in_preempt_notifiers(struct task_struct *curr)
{
	if (static_branch_unlikely(&preempt_notifier_key))
		__fire_sched_in_preempt_notifiers(curr);
}

static void
__fire_sched_out_preempt_notifiers(struct task_struct *curr,
				   struct task_struct *next)
{
	struct preempt_notifier *notifier;

	hlist_for_each_entry(notifier, &curr->preempt_notifiers, link)
		notifier->ops->sched_out(notifier, next);
}

static __always_inline void
fire_sched_out_preempt_notifiers(struct task_struct *curr,
				 struct task_struct *next)
{
	if (static_branch_unlikely(&preempt_notifier_key))
		__fire_sched_out_preempt_notifiers(curr, next);
}

#else /* !CONFIG_PREEMPT_NOTIFIERS */

static inline void fire_sched_in_preempt_notifiers(struct task_struct *curr)
{
}

static inline void
fire_sched_out_preempt_notifiers(struct task_struct *curr,
				 struct task_struct *next)
{
}

#endif /* CONFIG_PREEMPT_NOTIFIERS */

static inline void prepare_task(struct task_struct *next)
{
#ifdef CONFIG_SMP
	/*
	 * Claim the task as running, we do this before switching to it
	 * such that any running task will have this set.
	 *
	 * See the smp_load_acquire(&p->on_cpu) case in ttwu() and
	 * its ordering comment.
	 */
	WRITE_ONCE(next->on_cpu, 1);
#endif
}

static inline void finish_task(struct task_struct *prev)
{
#ifdef CONFIG_SMP
	/*
	 * This must be the very last reference to @prev from this CPU. After
	 * p->on_cpu is cleared, the task can be moved to a different CPU. We
	 * must ensure this doesn't happen until the switch is completely
	 * finished.
	 *
	 * In particular, the load of prev->state in finish_task_switch() must
	 * happen before this.
	 *
	 * Pairs with the smp_cond_load_acquire() in try_to_wake_up().
	 */
	smp_store_release(&prev->on_cpu, 0);
#endif
}

#ifdef CONFIG_SMP

static void do_balance_callbacks(struct rq *rq, struct balance_callback *head)
{
	void (*func)(struct rq *rq);
	struct balance_callback *next;

	lockdep_assert_rq_held(rq);

	while (head) {
		func = (void (*)(struct rq *))head->func;
		next = head->next;
		head->next = NULL;
		head = next;

		func(rq);
	}
}

static void balance_push(struct rq *rq);

/*
 * balance_push_callback is a right abuse of the callback interface and plays
 * by significantly different rules.
 *
 * Where the normal balance_callback's purpose is to be ran in the same context
 * that queued it (only later, when it's safe to drop rq->lock again),
 * balance_push_callback is specifically targeted at __schedule().
 *
 * This abuse is tolerated because it places all the unlikely/odd cases behind
 * a single test, namely: rq->balance_callback == NULL.
 */
struct balance_callback balance_push_callback = {
	.next = NULL,
	.func = balance_push,
};

static inline struct balance_callback *
__splice_balance_callbacks(struct rq *rq, bool split)
{
	struct balance_callback *head = rq->balance_callback;

	if (likely(!head))
		return NULL;

	lockdep_assert_rq_held(rq);
	/*
	 * Must not take balance_push_callback off the list when
	 * splice_balance_callbacks() and balance_callbacks() are not
	 * in the same rq->lock section.
	 *
	 * In that case it would be possible for __schedule() to interleave
	 * and observe the list empty.
	 */
	if (split && head == &balance_push_callback)
		head = NULL;
	else
		rq->balance_callback = NULL;

	return head;
}

static inline struct balance_callback *splice_balance_callbacks(struct rq *rq)
{
	return __splice_balance_callbacks(rq, true);
}

static void __balance_callbacks(struct rq *rq)
{
	do_balance_callbacks(rq, __splice_balance_callbacks(rq, false));
}

static inline void balance_callbacks(struct rq *rq, struct balance_callback *head)
{
	unsigned long flags;

	if (unlikely(head)) {
		raw_spin_rq_lock_irqsave(rq, flags);
		do_balance_callbacks(rq, head);
		raw_spin_rq_unlock_irqrestore(rq, flags);
	}
}

#else

static inline void __balance_callbacks(struct rq *rq)
{
}

static inline struct balance_callback *splice_balance_callbacks(struct rq *rq)
{
	return NULL;
}

static inline void balance_callbacks(struct rq *rq, struct balance_callback *head)
{
}

#endif

static inline void
prepare_lock_switch(struct rq *rq, struct task_struct *next, struct rq_flags *rf)
{
	/*
	 * Since the runqueue lock will be released by the next
	 * task (which is an invalid locking op but in the case
	 * of the scheduler it's an obvious special-case), so we
	 * do an early lockdep release here:
	 */
	rq_unpin_lock(rq, rf);
	spin_release(&__rq_lockp(rq)->dep_map, _THIS_IP_);
#ifdef CONFIG_DEBUG_SPINLOCK
	/* this is a valid case when another task releases the spinlock */
	rq_lockp(rq)->owner = next;
#endif
}

static inline void finish_lock_switch(struct rq *rq)
{
	/*
	 * If we are tracking spinlock dependencies then we have to
	 * fix up the runqueue lock - which gets 'carried over' from
	 * prev into current:
	 */
	spin_acquire(&__rq_lockp(rq)->dep_map, 0, 0, _THIS_IP_);
	__balance_callbacks(rq);
	raw_spin_rq_unlock_irq(rq);
}

/*
 * NOP if the arch has not defined these:
 */

#ifndef prepare_arch_switch
# define prepare_arch_switch(next)	do { } while (0)
#endif

#ifndef finish_arch_post_lock_switch
# define finish_arch_post_lock_switch()	do { } while (0)
#endif

static inline void kmap_local_sched_out(void)
{
#ifdef CONFIG_KMAP_LOCAL
	if (unlikely(current->kmap_ctrl.idx))
		__kmap_local_sched_out();
#endif
}

static inline void kmap_local_sched_in(void)
{
#ifdef CONFIG_KMAP_LOCAL
	if (unlikely(current->kmap_ctrl.idx))
		__kmap_local_sched_in();
#endif
}

/**
 * prepare_task_switch - prepare to switch tasks
 * @rq: the runqueue preparing to switch
 * @prev: the current task that is being switched out
 * @next: the task we are going to switch to.
 *
 * This is called with the rq lock held and interrupts off. It must
 * be paired with a subsequent finish_task_switch after the context
 * switch.
 *
 * prepare_task_switch sets up locking and calls architecture specific
 * hooks.
 */
static inline void
prepare_task_switch(struct rq *rq, struct task_struct *prev,
		    struct task_struct *next)
{
	kcov_prepare_switch(prev);
	sched_info_switch(rq, prev, next);
	perf_event_task_sched_out(prev, next);
	rseq_preempt(prev);
	fire_sched_out_preempt_notifiers(prev, next);
	kmap_local_sched_out();
	prepare_task(next);
	prepare_arch_switch(next);
}

/**
 * finish_task_switch - clean up after a task-switch
 * @prev: the thread we just switched away from.
 *
 * finish_task_switch must be called after the context switch, paired
 * with a prepare_task_switch call before the context switch.
 * finish_task_switch will reconcile locking set up by prepare_task_switch,
 * and do any other architecture-specific cleanup actions.
 *
 * Note that we may have delayed dropping an mm in context_switch(). If
 * so, we finish that here outside of the runqueue lock. (Doing it
 * with the lock held can cause deadlocks; see schedule() for
 * details.)
 *
 * The context switch have flipped the stack from under us and restored the
 * local variables which were saved when this task called schedule() in the
 * past. prev == current is still correct but we need to recalculate this_rq
 * because prev may have moved to another CPU.
 */
static struct rq *finish_task_switch(struct task_struct *prev)
	__releases(rq->lock)
{
	struct rq *rq = this_rq();
	struct mm_struct *mm = rq->prev_mm;
	unsigned int prev_state;

	/*
	 * The previous task will have left us with a preempt_count of 2
	 * because it left us after:
	 *
	 *	schedule()
	 *	  preempt_disable();			// 1
	 *	  __schedule()
	 *	    raw_spin_lock_irq(&rq->lock)	// 2
	 *
	 * Also, see FORK_PREEMPT_COUNT.
	 */
	if (WARN_ONCE(preempt_count() != 2*PREEMPT_DISABLE_OFFSET,
		      "corrupted preempt_count: %s/%d/0x%x\n",
		      current->comm, current->pid, preempt_count()))
		preempt_count_set(FORK_PREEMPT_COUNT);

	rq->prev_mm = NULL;

	/*
	 * A task struct has one reference for the use as "current".
	 * If a task dies, then it sets TASK_DEAD in tsk->state and calls
	 * schedule one last time. The schedule call will never return, and
	 * the scheduled task must drop that reference.
	 *
	 * We must observe prev->state before clearing prev->on_cpu (in
	 * finish_task), otherwise a concurrent wakeup can get prev
	 * running on another CPU and we could rave with its RUNNING -> DEAD
	 * transition, resulting in a double drop.
	 */
	prev_state = READ_ONCE(prev->__state);
	vtime_task_switch(prev);
	perf_event_task_sched_in(prev, current);
	finish_task(prev);
	tick_nohz_task_switch();
	finish_lock_switch(rq);
	finish_arch_post_lock_switch();
	kcov_finish_switch(current);
	/*
	 * kmap_local_sched_out() is invoked with rq::lock held and
	 * interrupts disabled. There is no requirement for that, but the
	 * sched out code does not have an interrupt enabled section.
	 * Restoring the maps on sched in does not require interrupts being
	 * disabled either.
	 */
	kmap_local_sched_in();

	fire_sched_in_preempt_notifiers(current);
	/*
	 * When switching through a kernel thread, the loop in
	 * membarrier_{private,global}_expedited() may have observed that
	 * kernel thread and not issued an IPI. It is therefore possible to
	 * schedule between user->kernel->user threads without passing though
	 * switch_mm(). Membarrier requires a barrier after storing to
	 * rq->curr, before returning to userspace, so provide them here:
	 *
	 * - a full memory barrier for {PRIVATE,GLOBAL}_EXPEDITED, implicitly
	 *   provided by mmdrop(),
	 * - a sync_core for SYNC_CORE.
	 */
	if (mm) {
		membarrier_mm_sync_core_before_usermode(mm);
		mmdrop_sched(mm);
	}
	if (unlikely(prev_state == TASK_DEAD)) {
		if (prev->sched_class->task_dead)
			prev->sched_class->task_dead(prev);

		/* Task is done with its stack. */
		put_task_stack(prev);

		put_task_struct_rcu_user(prev);
	}

	return rq;
}

/**
 * schedule_tail - first thing a freshly forked thread must call.
 * @prev: the thread we just switched away from.
 */
asmlinkage __visible void schedule_tail(struct task_struct *prev)
	__releases(rq->lock)
{
	/*
	 * New tasks start with FORK_PREEMPT_COUNT, see there and
	 * finish_task_switch() for details.
	 *
	 * finish_task_switch() will drop rq->lock() and lower preempt_count
	 * and the preempt_enable() will end up enabling preemption (on
	 * PREEMPT_COUNT kernels).
	 */

	finish_task_switch(prev);
	preempt_enable();

	if (current->set_child_tid)
		put_user(task_pid_vnr(current), current->set_child_tid);

	calculate_sigpending();
}

/*
 * context_switch - switch to the new MM and the new thread's register state.
 */
static __always_inline struct rq *
context_switch(struct rq *rq, struct task_struct *prev,
	       struct task_struct *next, struct rq_flags *rf)
{
	prepare_task_switch(rq, prev, next);

	/*
	 * For paravirt, this is coupled with an exit in switch_to to
	 * combine the page table reload and the switch backend into
	 * one hypercall.
	 */
	arch_start_context_switch(prev);

	/*
	 * kernel -> kernel   lazy + transfer active
	 *   user -> kernel   lazy + mmgrab() active
	 *
	 * kernel ->   user   switch + mmdrop() active
	 *   user ->   user   switch
	 */
	if (!next->mm) {                                // to kernel
		enter_lazy_tlb(prev->active_mm, next);

		next->active_mm = prev->active_mm;
		if (prev->mm)                           // from user
			mmgrab(prev->active_mm);
		else
			prev->active_mm = NULL;
	} else {                                        // to user
		membarrier_switch_mm(rq, prev->active_mm, next->mm);
		/*
		 * sys_membarrier() requires an smp_mb() between setting
		 * rq->curr / membarrier_switch_mm() and returning to userspace.
		 *
		 * The below provides this either through switch_mm(), or in
		 * case 'prev->active_mm == next->mm' through
		 * finish_task_switch()'s mmdrop().
		 */
		switch_mm_irqs_off(prev->active_mm, next->mm, next);
		lru_gen_use_mm(next->mm);

		if (!prev->mm) {                        // from kernel
			/* will mmdrop() in finish_task_switch(). */
			rq->prev_mm = prev->active_mm;
			prev->active_mm = NULL;
		}
	}

	rq->clock_update_flags &= ~(RQCF_ACT_SKIP|RQCF_REQ_SKIP);

	prepare_lock_switch(rq, next, rf);

	/* Here we just switch the register state and the stack. */
	switch_to(prev, next, prev);
	barrier();

	return finish_task_switch(prev);
}

/*
 * nr_running and nr_context_switches:
 *
 * externally visible scheduler statistics: current number of runnable
 * threads, total number of context switches performed since bootup.
 */
unsigned int nr_running(void)
{
	unsigned int i, sum = 0;

	for_each_online_cpu(i)
		sum += cpu_rq(i)->nr_running;

	return sum;
}

/*
 * Check if only the current task is running on the CPU.
 *
 * Caution: this function does not check that the caller has disabled
 * preemption, thus the result might have a time-of-check-to-time-of-use
 * race.  The caller is responsible to use it correctly, for example:
 *
 * - from a non-preemptible section (of course)
 *
 * - from a thread that is bound to a single CPU
 *
 * - in a loop with very short iterations (e.g. a polling loop)
 */
bool single_task_running(void)
{
	return raw_rq()->nr_running == 1;
}
EXPORT_SYMBOL(single_task_running);

unsigned long long nr_context_switches(void)
{
	int i;
	unsigned long long sum = 0;

	for_each_possible_cpu(i)
		sum += cpu_rq(i)->nr_switches;

	return sum;
}

/*
 * Consumers of these two interfaces, like for example the cpuidle menu
 * governor, are using nonsensical data. Preferring shallow idle state selection
 * for a CPU that has IO-wait which might not even end up running the task when
 * it does become runnable.
 */

unsigned int nr_iowait_cpu(int cpu)
{
	return atomic_read(&cpu_rq(cpu)->nr_iowait);
}

/*
 * IO-wait accounting, and how it's mostly bollocks (on SMP).
 *
 * The idea behind IO-wait account is to account the idle time that we could
 * have spend running if it were not for IO. That is, if we were to improve the
 * storage performance, we'd have a proportional reduction in IO-wait time.
 *
 * This all works nicely on UP, where, when a task blocks on IO, we account
 * idle time as IO-wait, because if the storage were faster, it could've been
 * running and we'd not be idle.
 *
 * This has been extended to SMP, by doing the same for each CPU. This however
 * is broken.
 *
 * Imagine for instance the case where two tasks block on one CPU, only the one
 * CPU will have IO-wait accounted, while the other has regular idle. Even
 * though, if the storage were faster, both could've ran at the same time,
 * utilising both CPUs.
 *
 * This means, that when looking globally, the current IO-wait accounting on
 * SMP is a lower bound, by reason of under accounting.
 *
 * Worse, since the numbers are provided per CPU, they are sometimes
 * interpreted per CPU, and that is nonsensical. A blocked task isn't strictly
 * associated with any one particular CPU, it can wake to another CPU than it
 * blocked on. This means the per CPU IO-wait number is meaningless.
 *
 * Task CPU affinities can make all that even more 'interesting'.
 */

unsigned int nr_iowait(void)
{
	unsigned int i, sum = 0;

	for_each_possible_cpu(i)
		sum += nr_iowait_cpu(i);

	return sum;
}

#ifdef CONFIG_SMP

/*
 * sched_exec - execve() is a valuable balancing opportunity, because at
 * this point the task has the smallest effective memory and cache footprint.
 */
void sched_exec(void)
{
	struct task_struct *p = current;
	unsigned long flags;
	int dest_cpu;

	raw_spin_lock_irqsave(&p->pi_lock, flags);
	dest_cpu = p->sched_class->select_task_rq(p, task_cpu(p), WF_EXEC);
	if (dest_cpu == smp_processor_id())
		goto unlock;

	if (likely(cpu_active(dest_cpu))) {
		struct migration_arg arg = { p, dest_cpu };

		raw_spin_unlock_irqrestore(&p->pi_lock, flags);
		stop_one_cpu(task_cpu(p), migration_cpu_stop, &arg);
		return;
	}
unlock:
	raw_spin_unlock_irqrestore(&p->pi_lock, flags);
}

#endif

DEFINE_PER_CPU(struct kernel_stat, kstat);
DEFINE_PER_CPU(struct kernel_cpustat, kernel_cpustat);

EXPORT_PER_CPU_SYMBOL(kstat);
EXPORT_PER_CPU_SYMBOL(kernel_cpustat);

/*
 * The function fair_sched_class.update_curr accesses the struct curr
 * and its field curr->exec_start; when called from task_sched_runtime(),
 * we observe a high rate of cache misses in practice.
 * Prefetching this data results in improved performance.
 */
static inline void prefetch_curr_exec_start(struct task_struct *p)
{
#ifdef CONFIG_FAIR_GROUP_SCHED
	struct sched_entity *curr = (&p->se)->cfs_rq->curr;
#else
	struct sched_entity *curr = (&task_rq(p)->cfs)->curr;
#endif
	prefetch(curr);
	prefetch(&curr->exec_start);
}

/*
 * Return accounted runtime for the task.
 * In case the task is currently running, return the runtime plus current's
 * pending runtime that have not been accounted yet.
 */
unsigned long long task_sched_runtime(struct task_struct *p)
{
	struct rq_flags rf;
	struct rq *rq;
	u64 ns;

#if defined(CONFIG_64BIT) && defined(CONFIG_SMP)
	/*
	 * 64-bit doesn't need locks to atomically read a 64-bit value.
	 * So we have a optimization chance when the task's delta_exec is 0.
	 * Reading ->on_cpu is racy, but this is ok.
	 *
	 * If we race with it leaving CPU, we'll take a lock. So we're correct.
	 * If we race with it entering CPU, unaccounted time is 0. This is
	 * indistinguishable from the read occurring a few cycles earlier.
	 * If we see ->on_cpu without ->on_rq, the task is leaving, and has
	 * been accounted, so we're correct here as well.
	 */
	if (!p->on_cpu || !task_on_rq_queued(p))
		return p->se.sum_exec_runtime;
#endif

	rq = task_rq_lock(p, &rf);
	/*
	 * Must be ->curr _and_ ->on_rq.  If dequeued, we would
	 * project cycles that may never be accounted to this
	 * thread, breaking clock_gettime().
	 */
	if (task_current(rq, p) && task_on_rq_queued(p)) {
		prefetch_curr_exec_start(p);
		update_rq_clock(rq);
		p->sched_class->update_curr(rq);
	}
	ns = p->se.sum_exec_runtime;
	task_rq_unlock(rq, p, &rf);

	return ns;
}

#ifdef CONFIG_SCHED_DEBUG
static u64 cpu_resched_latency(struct rq *rq)
{
	int latency_warn_ms = READ_ONCE(sysctl_resched_latency_warn_ms);
	u64 resched_latency, now = rq_clock(rq);
	static bool warned_once;

	if (sysctl_resched_latency_warn_once && warned_once)
		return 0;

	if (!need_resched() || !latency_warn_ms)
		return 0;

	if (system_state == SYSTEM_BOOTING)
		return 0;

	if (!rq->last_seen_need_resched_ns) {
		rq->last_seen_need_resched_ns = now;
		rq->ticks_without_resched = 0;
		return 0;
	}

	rq->ticks_without_resched++;
	resched_latency = now - rq->last_seen_need_resched_ns;
	if (resched_latency <= latency_warn_ms * NSEC_PER_MSEC)
		return 0;

	warned_once = true;

	return resched_latency;
}

static int __init setup_resched_latency_warn_ms(char *str)
{
	long val;

	if ((kstrtol(str, 0, &val))) {
		pr_warn("Unable to set resched_latency_warn_ms\n");
		return 1;
	}

	sysctl_resched_latency_warn_ms = val;
	return 1;
}
__setup("resched_latency_warn_ms=", setup_resched_latency_warn_ms);
#else
static inline u64 cpu_resched_latency(struct rq *rq) { return 0; }
#endif /* CONFIG_SCHED_DEBUG */

/*
 * This function gets called by the timer code, with HZ frequency.
 * We call it with interrupts disabled.
 */
void scheduler_tick(void)
{
	int cpu = smp_processor_id();
	struct rq *rq = cpu_rq(cpu);
	struct task_struct *curr = rq->curr;
	struct rq_flags rf;
	unsigned long thermal_pressure;
	u64 resched_latency;

	if (housekeeping_cpu(cpu, HK_TYPE_TICK))
		arch_scale_freq_tick();

	sched_clock_tick();

	rq_lock(rq, &rf);

	update_rq_clock(rq);
	thermal_pressure = arch_scale_thermal_pressure(cpu_of(rq));
	update_thermal_load_avg(rq_clock_thermal(rq), rq, thermal_pressure);
	curr->sched_class->task_tick(rq, curr, 0);
	if (sched_feat(LATENCY_WARN))
		resched_latency = cpu_resched_latency(rq);
	calc_global_load_tick(rq);
	sched_core_tick(rq);

	rq_unlock(rq, &rf);

	if (sched_feat(LATENCY_WARN) && resched_latency)
		resched_latency_warn(cpu, resched_latency);

	perf_event_task_tick();

#ifdef CONFIG_SMP
	rq->idle_balance = idle_cpu(cpu);
	trigger_load_balance(rq);
#endif
}

#ifdef CONFIG_NO_HZ_FULL

struct tick_work {
	int			cpu;
	atomic_t		state;
	struct delayed_work	work;
};
/* Values for ->state, see diagram below. */
#define TICK_SCHED_REMOTE_OFFLINE	0
#define TICK_SCHED_REMOTE_OFFLINING	1
#define TICK_SCHED_REMOTE_RUNNING	2

/*
 * State diagram for ->state:
 *
 *
 *          TICK_SCHED_REMOTE_OFFLINE
 *                    |   ^
 *                    |   |
 *                    |   | sched_tick_remote()
 *                    |   |
 *                    |   |
 *                    +--TICK_SCHED_REMOTE_OFFLINING
 *                    |   ^
 *                    |   |
 * sched_tick_start() |   | sched_tick_stop()
 *                    |   |
 *                    V   |
 *          TICK_SCHED_REMOTE_RUNNING
 *
 *
 * Other transitions get WARN_ON_ONCE(), except that sched_tick_remote()
 * and sched_tick_start() are happy to leave the state in RUNNING.
 */

static struct tick_work __percpu *tick_work_cpu;

static void sched_tick_remote(struct work_struct *work)
{
	struct delayed_work *dwork = to_delayed_work(work);
	struct tick_work *twork = container_of(dwork, struct tick_work, work);
	int cpu = twork->cpu;
	struct rq *rq = cpu_rq(cpu);
	struct task_struct *curr;
	struct rq_flags rf;
	u64 delta;
	int os;

	/*
	 * Handle the tick only if it appears the remote CPU is running in full
	 * dynticks mode. The check is racy by nature, but missing a tick or
	 * having one too much is no big deal because the scheduler tick updates
	 * statistics and checks timeslices in a time-independent way, regardless
	 * of when exactly it is running.
	 */
	if (!tick_nohz_tick_stopped_cpu(cpu))
		goto out_requeue;

	rq_lock_irq(rq, &rf);
	curr = rq->curr;
	if (cpu_is_offline(cpu))
		goto out_unlock;

	update_rq_clock(rq);

	if (!is_idle_task(curr)) {
		/*
		 * Make sure the next tick runs within a reasonable
		 * amount of time.
		 */
		delta = rq_clock_task(rq) - curr->se.exec_start;
		WARN_ON_ONCE(delta > (u64)NSEC_PER_SEC * 3);
	}
	curr->sched_class->task_tick(rq, curr, 0);

	calc_load_nohz_remote(rq);
out_unlock:
	rq_unlock_irq(rq, &rf);
out_requeue:

	/*
	 * Run the remote tick once per second (1Hz). This arbitrary
	 * frequency is large enough to avoid overload but short enough
	 * to keep scheduler internal stats reasonably up to date.  But
	 * first update state to reflect hotplug activity if required.
	 */
	os = atomic_fetch_add_unless(&twork->state, -1, TICK_SCHED_REMOTE_RUNNING);
	WARN_ON_ONCE(os == TICK_SCHED_REMOTE_OFFLINE);
	if (os == TICK_SCHED_REMOTE_RUNNING)
		queue_delayed_work(system_unbound_wq, dwork, HZ);
}

static void sched_tick_start(int cpu)
{
	int os;
	struct tick_work *twork;

	if (housekeeping_cpu(cpu, HK_TYPE_TICK))
		return;

	WARN_ON_ONCE(!tick_work_cpu);

	twork = per_cpu_ptr(tick_work_cpu, cpu);
	os = atomic_xchg(&twork->state, TICK_SCHED_REMOTE_RUNNING);
	WARN_ON_ONCE(os == TICK_SCHED_REMOTE_RUNNING);
	if (os == TICK_SCHED_REMOTE_OFFLINE) {
		twork->cpu = cpu;
		INIT_DELAYED_WORK(&twork->work, sched_tick_remote);
		queue_delayed_work(system_unbound_wq, &twork->work, HZ);
	}
}

#ifdef CONFIG_HOTPLUG_CPU
static void sched_tick_stop(int cpu)
{
	struct tick_work *twork;
	int os;

	if (housekeeping_cpu(cpu, HK_TYPE_TICK))
		return;

	WARN_ON_ONCE(!tick_work_cpu);

	twork = per_cpu_ptr(tick_work_cpu, cpu);
	/* There cannot be competing actions, but don't rely on stop-machine. */
	os = atomic_xchg(&twork->state, TICK_SCHED_REMOTE_OFFLINING);
	WARN_ON_ONCE(os != TICK_SCHED_REMOTE_RUNNING);
	/* Don't cancel, as this would mess up the state machine. */
}
#endif /* CONFIG_HOTPLUG_CPU */

int __init sched_tick_offload_init(void)
{
	tick_work_cpu = alloc_percpu(struct tick_work);
	BUG_ON(!tick_work_cpu);
	return 0;
}

#else /* !CONFIG_NO_HZ_FULL */
static inline void sched_tick_start(int cpu) { }
static inline void sched_tick_stop(int cpu) { }
#endif

#if defined(CONFIG_PREEMPTION) && (defined(CONFIG_DEBUG_PREEMPT) || \
				defined(CONFIG_TRACE_PREEMPT_TOGGLE))
/*
 * If the value passed in is equal to the current preempt count
 * then we just disabled preemption. Start timing the latency.
 */
static inline void preempt_latency_start(int val)
{
	if (preempt_count() == val) {
		unsigned long ip = get_lock_parent_ip();
#ifdef CONFIG_DEBUG_PREEMPT
		current->preempt_disable_ip = ip;
#endif
		trace_preempt_off(CALLER_ADDR0, ip);
	}
}

void preempt_count_add(int val)
{
#ifdef CONFIG_DEBUG_PREEMPT
	/*
	 * Underflow?
	 */
	if (DEBUG_LOCKS_WARN_ON((preempt_count() < 0)))
		return;
#endif
	__preempt_count_add(val);
#ifdef CONFIG_DEBUG_PREEMPT
	/*
	 * Spinlock count overflowing soon?
	 */
	DEBUG_LOCKS_WARN_ON((preempt_count() & PREEMPT_MASK) >=
				PREEMPT_MASK - 10);
#endif
	preempt_latency_start(val);
}
EXPORT_SYMBOL(preempt_count_add);
NOKPROBE_SYMBOL(preempt_count_add);

/*
 * If the value passed in equals to the current preempt count
 * then we just enabled preemption. Stop timing the latency.
 */
static inline void preempt_latency_stop(int val)
{
	if (preempt_count() == val)
		trace_preempt_on(CALLER_ADDR0, get_lock_parent_ip());
}

void preempt_count_sub(int val)
{
#ifdef CONFIG_DEBUG_PREEMPT
	/*
	 * Underflow?
	 */
	if (DEBUG_LOCKS_WARN_ON(val > preempt_count()))
		return;
	/*
	 * Is the spinlock portion underflowing?
	 */
	if (DEBUG_LOCKS_WARN_ON((val < PREEMPT_MASK) &&
			!(preempt_count() & PREEMPT_MASK)))
		return;
#endif

	preempt_latency_stop(val);
	__preempt_count_sub(val);
}
EXPORT_SYMBOL(preempt_count_sub);
NOKPROBE_SYMBOL(preempt_count_sub);

#else
static inline void preempt_latency_start(int val) { }
static inline void preempt_latency_stop(int val) { }
#endif

static inline unsigned long get_preempt_disable_ip(struct task_struct *p)
{
#ifdef CONFIG_DEBUG_PREEMPT
	return p->preempt_disable_ip;
#else
	return 0;
#endif
}

/*
 * Print scheduling while atomic bug:
 */
static noinline void __schedule_bug(struct task_struct *prev)
{
	/* Save this before calling printk(), since that will clobber it */
	unsigned long preempt_disable_ip = get_preempt_disable_ip(current);

	if (oops_in_progress)
		return;

	printk(KERN_ERR "BUG: scheduling while atomic: %s/%d/0x%08x\n",
		prev->comm, prev->pid, preempt_count());

	debug_show_held_locks(prev);
	print_modules();
	if (irqs_disabled())
		print_irqtrace_events(prev);
	if (IS_ENABLED(CONFIG_DEBUG_PREEMPT)
	    && in_atomic_preempt_off()) {
		pr_err("Preemption disabled at:");
		print_ip_sym(KERN_ERR, preempt_disable_ip);
	}
	check_panic_on_warn("scheduling while atomic");

	dump_stack();
	add_taint(TAINT_WARN, LOCKDEP_STILL_OK);
}

/*
 * Various schedule()-time debugging checks and statistics:
 */
static inline void schedule_debug(struct task_struct *prev, bool preempt)
{
#ifdef CONFIG_SCHED_STACK_END_CHECK
	if (task_stack_end_corrupted(prev))
		panic("corrupted stack end detected inside scheduler\n");

	if (task_scs_end_corrupted(prev))
		panic("corrupted shadow stack detected inside scheduler\n");
#endif

#ifdef CONFIG_DEBUG_ATOMIC_SLEEP
	if (!preempt && READ_ONCE(prev->__state) && prev->non_block_count) {
		printk(KERN_ERR "BUG: scheduling in a non-blocking section: %s/%d/%i\n",
			prev->comm, prev->pid, prev->non_block_count);
		dump_stack();
		add_taint(TAINT_WARN, LOCKDEP_STILL_OK);
	}
#endif

	if (unlikely(in_atomic_preempt_off())) {
		__schedule_bug(prev);
		preempt_count_set(PREEMPT_DISABLED);
	}
	rcu_sleep_check();
	SCHED_WARN_ON(ct_state() == CONTEXT_USER);

	profile_hit(SCHED_PROFILING, __builtin_return_address(0));

	schedstat_inc(this_rq()->sched_count);
}

static void put_prev_task_balance(struct rq *rq, struct task_struct *prev,
				  struct rq_flags *rf)
{
#ifdef CONFIG_SMP
	const struct sched_class *class;
	/*
	 * We must do the balancing pass before put_prev_task(), such
	 * that when we release the rq->lock the task is in the same
	 * state as before we took rq->lock.
	 *
	 * We can terminate the balance pass as soon as we know there is
	 * a runnable task of @class priority or higher.
	 */
	for_class_range(class, prev->sched_class, &idle_sched_class) {
		if (class->balance(rq, prev, rf))
			break;
	}
#endif

	put_prev_task(rq, prev);
}

/*
 * Pick up the highest-prio task:
 */
static inline struct task_struct *
__pick_next_task(struct rq *rq, struct task_struct *prev, struct rq_flags *rf)
{
	const struct sched_class *class;
	struct task_struct *p;

	/*
	 * Optimization: we know that if all tasks are in the fair class we can
	 * call that function directly, but only if the @prev task wasn't of a
	 * higher scheduling class, because otherwise those lose the
	 * opportunity to pull in more work from other CPUs.
	 */
	if (likely(!sched_class_above(prev->sched_class, &fair_sched_class) &&
		   rq->nr_running == rq->cfs.h_nr_running)) {

		p = pick_next_task_fair(rq, prev, rf);
		if (unlikely(p == RETRY_TASK))
			goto restart;

		/* Assume the next prioritized class is idle_sched_class */
		if (!p) {
			put_prev_task(rq, prev);
			p = pick_next_task_idle(rq);
		}

		return p;
	}

restart:
	put_prev_task_balance(rq, prev, rf);

	for_each_class(class) {
		p = class->pick_next_task(rq);
		if (p)
			return p;
	}

	BUG(); /* The idle class should always have a runnable task. */
}

#ifdef CONFIG_SCHED_CORE
static inline bool is_task_rq_idle(struct task_struct *t)
{
	return (task_rq(t)->idle == t);
}

static inline bool cookie_equals(struct task_struct *a, unsigned long cookie)
{
	return is_task_rq_idle(a) || (a->core_cookie == cookie);
}

static inline bool cookie_match(struct task_struct *a, struct task_struct *b)
{
	if (is_task_rq_idle(a) || is_task_rq_idle(b))
		return true;

	return a->core_cookie == b->core_cookie;
}

static inline struct task_struct *pick_task(struct rq *rq)
{
	const struct sched_class *class;
	struct task_struct *p;

	for_each_class(class) {
		p = class->pick_task(rq);
		if (p)
			return p;
	}

	BUG(); /* The idle class should always have a runnable task. */
}

extern void task_vruntime_update(struct rq *rq, struct task_struct *p, bool in_fi);

static void queue_core_balance(struct rq *rq);

static struct task_struct *
pick_next_task(struct rq *rq, struct task_struct *prev, struct rq_flags *rf)
{
	struct task_struct *next, *p, *max = NULL;
	const struct cpumask *smt_mask;
	bool fi_before = false;
	bool core_clock_updated = (rq == rq->core);
	unsigned long cookie;
	int i, cpu, occ = 0;
	struct rq *rq_i;
	bool need_sync;

	if (!sched_core_enabled(rq))
		return __pick_next_task(rq, prev, rf);

	cpu = cpu_of(rq);

	/* Stopper task is switching into idle, no need core-wide selection. */
	if (cpu_is_offline(cpu)) {
		/*
		 * Reset core_pick so that we don't enter the fastpath when
		 * coming online. core_pick would already be migrated to
		 * another cpu during offline.
		 */
		rq->core_pick = NULL;
		return __pick_next_task(rq, prev, rf);
	}

	/*
	 * If there were no {en,de}queues since we picked (IOW, the task
	 * pointers are all still valid), and we haven't scheduled the last
	 * pick yet, do so now.
	 *
	 * rq->core_pick can be NULL if no selection was made for a CPU because
	 * it was either offline or went offline during a sibling's core-wide
	 * selection. In this case, do a core-wide selection.
	 */
	if (rq->core->core_pick_seq == rq->core->core_task_seq &&
	    rq->core->core_pick_seq != rq->core_sched_seq &&
	    rq->core_pick) {
		WRITE_ONCE(rq->core_sched_seq, rq->core->core_pick_seq);

		next = rq->core_pick;
		if (next != prev) {
			put_prev_task(rq, prev);
			set_next_task(rq, next);
		}

		rq->core_pick = NULL;
		goto out;
	}

	put_prev_task_balance(rq, prev, rf);

	smt_mask = cpu_smt_mask(cpu);
	need_sync = !!rq->core->core_cookie;

	/* reset state */
	rq->core->core_cookie = 0UL;
	if (rq->core->core_forceidle_count) {
		if (!core_clock_updated) {
			update_rq_clock(rq->core);
			core_clock_updated = true;
		}
		sched_core_account_forceidle(rq);
		/* reset after accounting force idle */
		rq->core->core_forceidle_start = 0;
		rq->core->core_forceidle_count = 0;
		rq->core->core_forceidle_occupation = 0;
		need_sync = true;
		fi_before = true;
	}

	/*
	 * core->core_task_seq, core->core_pick_seq, rq->core_sched_seq
	 *
	 * @task_seq guards the task state ({en,de}queues)
	 * @pick_seq is the @task_seq we did a selection on
	 * @sched_seq is the @pick_seq we scheduled
	 *
	 * However, preemptions can cause multiple picks on the same task set.
	 * 'Fix' this by also increasing @task_seq for every pick.
	 */
	rq->core->core_task_seq++;

	/*
	 * Optimize for common case where this CPU has no cookies
	 * and there are no cookied tasks running on siblings.
	 */
	if (!need_sync) {
		next = pick_task(rq);
		if (!next->core_cookie) {
			rq->core_pick = NULL;
			/*
			 * For robustness, update the min_vruntime_fi for
			 * unconstrained picks as well.
			 */
			WARN_ON_ONCE(fi_before);
			task_vruntime_update(rq, next, false);
			goto out_set_next;
		}
	}

	/*
	 * For each thread: do the regular task pick and find the max prio task
	 * amongst them.
	 *
	 * Tie-break prio towards the current CPU
	 */
	for_each_cpu_wrap(i, smt_mask, cpu) {
		rq_i = cpu_rq(i);

		/*
		 * Current cpu always has its clock updated on entrance to
		 * pick_next_task(). If the current cpu is not the core,
		 * the core may also have been updated above.
		 */
		if (i != cpu && (rq_i != rq->core || !core_clock_updated))
			update_rq_clock(rq_i);

		p = rq_i->core_pick = pick_task(rq_i);
		if (!max || prio_less(max, p, fi_before))
			max = p;
	}

	cookie = rq->core->core_cookie = max->core_cookie;

	/*
	 * For each thread: try and find a runnable task that matches @max or
	 * force idle.
	 */
	for_each_cpu(i, smt_mask) {
		rq_i = cpu_rq(i);
		p = rq_i->core_pick;

		if (!cookie_equals(p, cookie)) {
			p = NULL;
			if (cookie)
				p = sched_core_find(rq_i, cookie);
			if (!p)
				p = idle_sched_class.pick_task(rq_i);
		}

		rq_i->core_pick = p;

		if (p == rq_i->idle) {
			if (rq_i->nr_running) {
				rq->core->core_forceidle_count++;
				if (!fi_before)
					rq->core->core_forceidle_seq++;
			}
		} else {
			occ++;
		}
	}

	if (schedstat_enabled() && rq->core->core_forceidle_count) {
		rq->core->core_forceidle_start = rq_clock(rq->core);
		rq->core->core_forceidle_occupation = occ;
	}

	rq->core->core_pick_seq = rq->core->core_task_seq;
	next = rq->core_pick;
	rq->core_sched_seq = rq->core->core_pick_seq;

	/* Something should have been selected for current CPU */
	WARN_ON_ONCE(!next);

	/*
	 * Reschedule siblings
	 *
	 * NOTE: L1TF -- at this point we're no longer running the old task and
	 * sending an IPI (below) ensures the sibling will no longer be running
	 * their task. This ensures there is no inter-sibling overlap between
	 * non-matching user state.
	 */
	for_each_cpu(i, smt_mask) {
		rq_i = cpu_rq(i);

		/*
		 * An online sibling might have gone offline before a task
		 * could be picked for it, or it might be offline but later
		 * happen to come online, but its too late and nothing was
		 * picked for it.  That's Ok - it will pick tasks for itself,
		 * so ignore it.
		 */
		if (!rq_i->core_pick)
			continue;

		/*
		 * Update for new !FI->FI transitions, or if continuing to be in !FI:
		 * fi_before     fi      update?
		 *  0            0       1
		 *  0            1       1
		 *  1            0       1
		 *  1            1       0
		 */
		if (!(fi_before && rq->core->core_forceidle_count))
			task_vruntime_update(rq_i, rq_i->core_pick, !!rq->core->core_forceidle_count);

		rq_i->core_pick->core_occupation = occ;

		if (i == cpu) {
			rq_i->core_pick = NULL;
			continue;
		}

		/* Did we break L1TF mitigation requirements? */
		WARN_ON_ONCE(!cookie_match(next, rq_i->core_pick));

		if (rq_i->curr == rq_i->core_pick) {
			rq_i->core_pick = NULL;
			continue;
		}

		resched_curr(rq_i);
	}

out_set_next:
	set_next_task(rq, next);
out:
	if (rq->core->core_forceidle_count && next == rq->idle)
		queue_core_balance(rq);

	return next;
}

static bool try_steal_cookie(int this, int that)
{
	struct rq *dst = cpu_rq(this), *src = cpu_rq(that);
	struct task_struct *p;
	unsigned long cookie;
	bool success = false;

	local_irq_disable();
	double_rq_lock(dst, src);

	cookie = dst->core->core_cookie;
	if (!cookie)
		goto unlock;

	if (dst->curr != dst->idle)
		goto unlock;

	p = sched_core_find(src, cookie);
	if (p == src->idle)
		goto unlock;

	do {
		if (p == src->core_pick || p == src->curr)
			goto next;

		if (!is_cpu_allowed(p, this))
			goto next;

		if (p->core_occupation > dst->idle->core_occupation)
			goto next;

		deactivate_task(src, p, 0);
		set_task_cpu(p, this);
		activate_task(dst, p, 0);

		resched_curr(dst);

		success = true;
		break;

next:
		p = sched_core_next(p, cookie);
	} while (p);

unlock:
	double_rq_unlock(dst, src);
	local_irq_enable();

	return success;
}

static bool steal_cookie_task(int cpu, struct sched_domain *sd)
{
	int i;

	for_each_cpu_wrap(i, sched_domain_span(sd), cpu) {
		if (i == cpu)
			continue;

		if (need_resched())
			break;

		if (try_steal_cookie(cpu, i))
			return true;
	}

	return false;
}

static void sched_core_balance(struct rq *rq)
{
	struct sched_domain *sd;
	int cpu = cpu_of(rq);

	preempt_disable();
	rcu_read_lock();
	raw_spin_rq_unlock_irq(rq);
	for_each_domain(cpu, sd) {
		if (need_resched())
			break;

		if (steal_cookie_task(cpu, sd))
			break;
	}
	raw_spin_rq_lock_irq(rq);
	rcu_read_unlock();
	preempt_enable();
}

static DEFINE_PER_CPU(struct balance_callback, core_balance_head);

static void queue_core_balance(struct rq *rq)
{
	if (!sched_core_enabled(rq))
		return;

	if (!rq->core->core_cookie)
		return;

	if (!rq->nr_running) /* not forced idle */
		return;

	queue_balance_callback(rq, &per_cpu(core_balance_head, rq->cpu), sched_core_balance);
}

static void sched_core_cpu_starting(unsigned int cpu)
{
	const struct cpumask *smt_mask = cpu_smt_mask(cpu);
	struct rq *rq = cpu_rq(cpu), *core_rq = NULL;
	unsigned long flags;
	int t;

	sched_core_lock(cpu, &flags);

	WARN_ON_ONCE(rq->core != rq);

	/* if we're the first, we'll be our own leader */
	if (cpumask_weight(smt_mask) == 1)
		goto unlock;

	/* find the leader */
	for_each_cpu(t, smt_mask) {
		if (t == cpu)
			continue;
		rq = cpu_rq(t);
		if (rq->core == rq) {
			core_rq = rq;
			break;
		}
	}

	if (WARN_ON_ONCE(!core_rq)) /* whoopsie */
		goto unlock;

	/* install and validate core_rq */
	for_each_cpu(t, smt_mask) {
		rq = cpu_rq(t);

		if (t == cpu)
			rq->core = core_rq;

		WARN_ON_ONCE(rq->core != core_rq);
	}

unlock:
	sched_core_unlock(cpu, &flags);
}

static void sched_core_cpu_deactivate(unsigned int cpu)
{
	const struct cpumask *smt_mask = cpu_smt_mask(cpu);
	struct rq *rq = cpu_rq(cpu), *core_rq = NULL;
	unsigned long flags;
	int t;

	sched_core_lock(cpu, &flags);

	/* if we're the last man standing, nothing to do */
	if (cpumask_weight(smt_mask) == 1) {
		WARN_ON_ONCE(rq->core != rq);
		goto unlock;
	}

	/* if we're not the leader, nothing to do */
	if (rq->core != rq)
		goto unlock;

	/* find a new leader */
	for_each_cpu(t, smt_mask) {
		if (t == cpu)
			continue;
		core_rq = cpu_rq(t);
		break;
	}

	if (WARN_ON_ONCE(!core_rq)) /* impossible */
		goto unlock;

	/* copy the shared state to the new leader */
	core_rq->core_task_seq             = rq->core_task_seq;
	core_rq->core_pick_seq             = rq->core_pick_seq;
	core_rq->core_cookie               = rq->core_cookie;
	core_rq->core_forceidle_count      = rq->core_forceidle_count;
	core_rq->core_forceidle_seq        = rq->core_forceidle_seq;
	core_rq->core_forceidle_occupation = rq->core_forceidle_occupation;

	/*
	 * Accounting edge for forced idle is handled in pick_next_task().
	 * Don't need another one here, since the hotplug thread shouldn't
	 * have a cookie.
	 */
	core_rq->core_forceidle_start = 0;

	/* install new leader */
	for_each_cpu(t, smt_mask) {
		rq = cpu_rq(t);
		rq->core = core_rq;
	}

unlock:
	sched_core_unlock(cpu, &flags);
}

static inline void sched_core_cpu_dying(unsigned int cpu)
{
	struct rq *rq = cpu_rq(cpu);

	if (rq->core != rq)
		rq->core = rq;
}

#else /* !CONFIG_SCHED_CORE */

static inline void sched_core_cpu_starting(unsigned int cpu) {}
static inline void sched_core_cpu_deactivate(unsigned int cpu) {}
static inline void sched_core_cpu_dying(unsigned int cpu) {}

static struct task_struct *
pick_next_task(struct rq *rq, struct task_struct *prev, struct rq_flags *rf)
{
	return __pick_next_task(rq, prev, rf);
}

#endif /* CONFIG_SCHED_CORE */

/*
 * Constants for the sched_mode argument of __schedule().
 *
 * The mode argument allows RT enabled kernels to differentiate a
 * preemption from blocking on an 'sleeping' spin/rwlock. Note that
 * SM_MASK_PREEMPT for !RT has all bits set, which allows the compiler to
 * optimize the AND operation out and just check for zero.
 */
#define SM_NONE			0x0
#define SM_PREEMPT		0x1
#define SM_RTLOCK_WAIT		0x2

#ifndef CONFIG_PREEMPT_RT
# define SM_MASK_PREEMPT	(~0U)
#else
# define SM_MASK_PREEMPT	SM_PREEMPT
#endif

/*
 * __schedule() is the main scheduler function.
 *
 * The main means of driving the scheduler and thus entering this function are:
 *
 *   1. Explicit blocking: mutex, semaphore, waitqueue, etc.
 *
 *   2. TIF_NEED_RESCHED flag is checked on interrupt and userspace return
 *      paths. For example, see arch/x86/entry_64.S.
 *
 *      To drive preemption between tasks, the scheduler sets the flag in timer
 *      interrupt handler scheduler_tick().
 *
 *   3. Wakeups don't really cause entry into schedule(). They add a
 *      task to the run-queue and that's it.
 *
 *      Now, if the new task added to the run-queue preempts the current
 *      task, then the wakeup sets TIF_NEED_RESCHED and schedule() gets
 *      called on the nearest possible occasion:
 *
 *       - If the kernel is preemptible (CONFIG_PREEMPTION=y):
 *
 *         - in syscall or exception context, at the next outmost
 *           preempt_enable(). (this might be as soon as the wake_up()'s
 *           spin_unlock()!)
 *
 *         - in IRQ context, return from interrupt-handler to
 *           preemptible context
 *
 *       - If the kernel is not preemptible (CONFIG_PREEMPTION is not set)
 *         then at the next:
 *
 *          - cond_resched() call
 *          - explicit schedule() call
 *          - return from syscall or exception to user-space
 *          - return from interrupt-handler to user-space
 *
 * WARNING: must be called with preemption disabled!
 */
static void __sched notrace __schedule(unsigned int sched_mode)
{
	struct task_struct *prev, *next;
	unsigned long *switch_count;
	unsigned long prev_state;
	struct rq_flags rf;
	struct rq *rq;
	int cpu;

	cpu = smp_processor_id();
	rq = cpu_rq(cpu);
	prev = rq->curr;

	schedule_debug(prev, !!sched_mode);

	if (sched_feat(HRTICK) || sched_feat(HRTICK_DL))
		hrtick_clear(rq);

	local_irq_disable();
	rcu_note_context_switch(!!sched_mode);

	/*
	 * Make sure that signal_pending_state()->signal_pending() below
	 * can't be reordered with __set_current_state(TASK_INTERRUPTIBLE)
	 * done by the caller to avoid the race with signal_wake_up():
	 *
	 * __set_current_state(@state)		signal_wake_up()
	 * schedule()				  set_tsk_thread_flag(p, TIF_SIGPENDING)
	 *					  wake_up_state(p, state)
	 *   LOCK rq->lock			    LOCK p->pi_state
	 *   smp_mb__after_spinlock()		    smp_mb__after_spinlock()
	 *     if (signal_pending_state())	    if (p->state & @state)
	 *
	 * Also, the membarrier system call requires a full memory barrier
	 * after coming from user-space, before storing to rq->curr.
	 */
	rq_lock(rq, &rf);
	smp_mb__after_spinlock();

	/* Promote REQ to ACT */
	rq->clock_update_flags <<= 1;
	update_rq_clock(rq);

	switch_count = &prev->nivcsw;

	/*
	 * We must load prev->state once (task_struct::state is volatile), such
	 * that we form a control dependency vs deactivate_task() below.
	 */
	prev_state = READ_ONCE(prev->__state);
	if (!(sched_mode & SM_MASK_PREEMPT) && prev_state) {
		if (signal_pending_state(prev_state, prev)) {
			WRITE_ONCE(prev->__state, TASK_RUNNING);
		} else {
			prev->sched_contributes_to_load =
				(prev_state & TASK_UNINTERRUPTIBLE) &&
				!(prev_state & TASK_NOLOAD) &&
				!(prev_state & TASK_FROZEN);

			if (prev->sched_contributes_to_load)
				rq->nr_uninterruptible++;

			/*
			 * __schedule()			ttwu()
			 *   prev_state = prev->state;    if (p->on_rq && ...)
			 *   if (prev_state)		    goto out;
			 *     p->on_rq = 0;		  smp_acquire__after_ctrl_dep();
			 *				  p->state = TASK_WAKING
			 *
			 * Where __schedule() and ttwu() have matching control dependencies.
			 *
			 * After this, schedule() must not care about p->state any more.
			 */
			deactivate_task(rq, prev, DEQUEUE_SLEEP | DEQUEUE_NOCLOCK);

			if (prev->in_iowait) {
				atomic_inc(&rq->nr_iowait);
				delayacct_blkio_start();
			}
		}
		switch_count = &prev->nvcsw;
	}

	next = pick_next_task(rq, prev, &rf);
	clear_tsk_need_resched(prev);
	clear_preempt_need_resched();
#ifdef CONFIG_SCHED_DEBUG
	rq->last_seen_need_resched_ns = 0;
#endif

	if (likely(prev != next)) {
		rq->nr_switches++;
		/*
		 * RCU users of rcu_dereference(rq->curr) may not see
		 * changes to task_struct made by pick_next_task().
		 */
		RCU_INIT_POINTER(rq->curr, next);
		/*
		 * The membarrier system call requires each architecture
		 * to have a full memory barrier after updating
		 * rq->curr, before returning to user-space.
		 *
		 * Here are the schemes providing that barrier on the
		 * various architectures:
		 * - mm ? switch_mm() : mmdrop() for x86, s390, sparc, PowerPC.
		 *   switch_mm() rely on membarrier_arch_switch_mm() on PowerPC.
		 * - finish_lock_switch() for weakly-ordered
		 *   architectures where spin_unlock is a full barrier,
		 * - switch_to() for arm64 (weakly-ordered, spin_unlock
		 *   is a RELEASE barrier),
		 */
		++*switch_count;

		migrate_disable_switch(rq, prev);
		psi_sched_switch(prev, next, !task_on_rq_queued(prev));

		trace_sched_switch(sched_mode & SM_MASK_PREEMPT, prev, next, prev_state);

		/* Also unlocks the rq: */
		rq = context_switch(rq, prev, next, &rf);
	} else {
		rq->clock_update_flags &= ~(RQCF_ACT_SKIP|RQCF_REQ_SKIP);

		rq_unpin_lock(rq, &rf);
		__balance_callbacks(rq);
		raw_spin_rq_unlock_irq(rq);
	}
}

void __noreturn do_task_dead(void)
{
	/* Causes final put_task_struct in finish_task_switch(): */
	set_special_state(TASK_DEAD);

	/* Tell freezer to ignore us: */
	current->flags |= PF_NOFREEZE;

	__schedule(SM_NONE);
	BUG();

	/* Avoid "noreturn function does return" - but don't continue if BUG() is a NOP: */
	for (;;)
		cpu_relax();
}

static inline void sched_submit_work(struct task_struct *tsk)
{
	unsigned int task_flags;

	if (task_is_running(tsk))
		return;

	task_flags = tsk->flags;
	/*
	 * If a worker goes to sleep, notify and ask workqueue whether it
	 * wants to wake up a task to maintain concurrency.
	 */
	if (task_flags & (PF_WQ_WORKER | PF_IO_WORKER)) {
		if (task_flags & PF_WQ_WORKER)
			wq_worker_sleeping(tsk);
		else
			io_wq_worker_sleeping(tsk);
	}

	/*
	 * spinlock and rwlock must not flush block requests.  This will
	 * deadlock if the callback attempts to acquire a lock which is
	 * already acquired.
	 */
	SCHED_WARN_ON(current->__state & TASK_RTLOCK_WAIT);

	/*
	 * If we are going to sleep and we have plugged IO queued,
	 * make sure to submit it to avoid deadlocks.
	 */
	blk_flush_plug(tsk->plug, true);
}

static void sched_update_worker(struct task_struct *tsk)
{
	if (tsk->flags & (PF_WQ_WORKER | PF_IO_WORKER)) {
		if (tsk->flags & PF_WQ_WORKER)
			wq_worker_running(tsk);
		else
			io_wq_worker_running(tsk);
	}
}

asmlinkage __visible void __sched schedule(void)
{
	struct task_struct *tsk = current;

	sched_submit_work(tsk);
	do {
		preempt_disable();
		__schedule(SM_NONE);
		sched_preempt_enable_no_resched();
	} while (need_resched());
	sched_update_worker(tsk);
}
EXPORT_SYMBOL(schedule);

/*
 * synchronize_rcu_tasks() makes sure that no task is stuck in preempted
 * state (have scheduled out non-voluntarily) by making sure that all
 * tasks have either left the run queue or have gone into user space.
 * As idle tasks do not do either, they must not ever be preempted
 * (schedule out non-voluntarily).
 *
 * schedule_idle() is similar to schedule_preempt_disable() except that it
 * never enables preemption because it does not call sched_submit_work().
 */
void __sched schedule_idle(void)
{
	/*
	 * As this skips calling sched_submit_work(), which the idle task does
	 * regardless because that function is a nop when the task is in a
	 * TASK_RUNNING state, make sure this isn't used someplace that the
	 * current task can be in any other state. Note, idle is always in the
	 * TASK_RUNNING state.
	 */
	WARN_ON_ONCE(current->__state);
	do {
		__schedule(SM_NONE);
	} while (need_resched());
}

#if defined(CONFIG_CONTEXT_TRACKING_USER) && !defined(CONFIG_HAVE_CONTEXT_TRACKING_USER_OFFSTACK)
asmlinkage __visible void __sched schedule_user(void)
{
	/*
	 * If we come here after a random call to set_need_resched(),
	 * or we have been woken up remotely but the IPI has not yet arrived,
	 * we haven't yet exited the RCU idle mode. Do it here manually until
	 * we find a better solution.
	 *
	 * NB: There are buggy callers of this function.  Ideally we
	 * should warn if prev_state != CONTEXT_USER, but that will trigger
	 * too frequently to make sense yet.
	 */
	enum ctx_state prev_state = exception_enter();
	schedule();
	exception_exit(prev_state);
}
#endif

/**
 * schedule_preempt_disabled - called with preemption disabled
 *
 * Returns with preemption disabled. Note: preempt_count must be 1
 */
void __sched schedule_preempt_disabled(void)
{
	sched_preempt_enable_no_resched();
	schedule();
	preempt_disable();
}

#ifdef CONFIG_PREEMPT_RT
void __sched notrace schedule_rtlock(void)
{
	do {
		preempt_disable();
		__schedule(SM_RTLOCK_WAIT);
		sched_preempt_enable_no_resched();
	} while (need_resched());
}
NOKPROBE_SYMBOL(schedule_rtlock);
#endif

static void __sched notrace preempt_schedule_common(void)
{
	do {
		/*
		 * Because the function tracer can trace preempt_count_sub()
		 * and it also uses preempt_enable/disable_notrace(), if
		 * NEED_RESCHED is set, the preempt_enable_notrace() called
		 * by the function tracer will call this function again and
		 * cause infinite recursion.
		 *
		 * Preemption must be disabled here before the function
		 * tracer can trace. Break up preempt_disable() into two
		 * calls. One to disable preemption without fear of being
		 * traced. The other to still record the preemption latency,
		 * which can also be traced by the function tracer.
		 */
		preempt_disable_notrace();
		preempt_latency_start(1);
		__schedule(SM_PREEMPT);
		preempt_latency_stop(1);
		preempt_enable_no_resched_notrace();

		/*
		 * Check again in case we missed a preemption opportunity
		 * between schedule and now.
		 */
	} while (need_resched());
}

#ifdef CONFIG_PREEMPTION
/*
 * This is the entry point to schedule() from in-kernel preemption
 * off of preempt_enable.
 */
asmlinkage __visible void __sched notrace preempt_schedule(void)
{
	/*
	 * If there is a non-zero preempt_count or interrupts are disabled,
	 * we do not want to preempt the current task. Just return..
	 */
	if (likely(!preemptible()))
		return;
	preempt_schedule_common();
}
NOKPROBE_SYMBOL(preempt_schedule);
EXPORT_SYMBOL(preempt_schedule);

#ifdef CONFIG_PREEMPT_DYNAMIC
#if defined(CONFIG_HAVE_PREEMPT_DYNAMIC_CALL)
#ifndef preempt_schedule_dynamic_enabled
#define preempt_schedule_dynamic_enabled	preempt_schedule
#define preempt_schedule_dynamic_disabled	NULL
#endif
DEFINE_STATIC_CALL(preempt_schedule, preempt_schedule_dynamic_enabled);
EXPORT_STATIC_CALL_TRAMP(preempt_schedule);
#elif defined(CONFIG_HAVE_PREEMPT_DYNAMIC_KEY)
static DEFINE_STATIC_KEY_TRUE(sk_dynamic_preempt_schedule);
void __sched notrace dynamic_preempt_schedule(void)
{
	if (!static_branch_unlikely(&sk_dynamic_preempt_schedule))
		return;
	preempt_schedule();
}
NOKPROBE_SYMBOL(dynamic_preempt_schedule);
EXPORT_SYMBOL(dynamic_preempt_schedule);
#endif
#endif

/**
 * preempt_schedule_notrace - preempt_schedule called by tracing
 *
 * The tracing infrastructure uses preempt_enable_notrace to prevent
 * recursion and tracing preempt enabling caused by the tracing
 * infrastructure itself. But as tracing can happen in areas coming
 * from userspace or just about to enter userspace, a preempt enable
 * can occur before user_exit() is called. This will cause the scheduler
 * to be called when the system is still in usermode.
 *
 * To prevent this, the preempt_enable_notrace will use this function
 * instead of preempt_schedule() to exit user context if needed before
 * calling the scheduler.
 */
asmlinkage __visible void __sched notrace preempt_schedule_notrace(void)
{
	enum ctx_state prev_ctx;

	if (likely(!preemptible()))
		return;

	do {
		/*
		 * Because the function tracer can trace preempt_count_sub()
		 * and it also uses preempt_enable/disable_notrace(), if
		 * NEED_RESCHED is set, the preempt_enable_notrace() called
		 * by the function tracer will call this function again and
		 * cause infinite recursion.
		 *
		 * Preemption must be disabled here before the function
		 * tracer can trace. Break up preempt_disable() into two
		 * calls. One to disable preemption without fear of being
		 * traced. The other to still record the preemption latency,
		 * which can also be traced by the function tracer.
		 */
		preempt_disable_notrace();
		preempt_latency_start(1);
		/*
		 * Needs preempt disabled in case user_exit() is traced
		 * and the tracer calls preempt_enable_notrace() causing
		 * an infinite recursion.
		 */
		prev_ctx = exception_enter();
		__schedule(SM_PREEMPT);
		exception_exit(prev_ctx);

		preempt_latency_stop(1);
		preempt_enable_no_resched_notrace();
	} while (need_resched());
}
EXPORT_SYMBOL_GPL(preempt_schedule_notrace);

#ifdef CONFIG_PREEMPT_DYNAMIC
#if defined(CONFIG_HAVE_PREEMPT_DYNAMIC_CALL)
#ifndef preempt_schedule_notrace_dynamic_enabled
#define preempt_schedule_notrace_dynamic_enabled	preempt_schedule_notrace
#define preempt_schedule_notrace_dynamic_disabled	NULL
#endif
DEFINE_STATIC_CALL(preempt_schedule_notrace, preempt_schedule_notrace_dynamic_enabled);
EXPORT_STATIC_CALL_TRAMP(preempt_schedule_notrace);
#elif defined(CONFIG_HAVE_PREEMPT_DYNAMIC_KEY)
static DEFINE_STATIC_KEY_TRUE(sk_dynamic_preempt_schedule_notrace);
void __sched notrace dynamic_preempt_schedule_notrace(void)
{
	if (!static_branch_unlikely(&sk_dynamic_preempt_schedule_notrace))
		return;
	preempt_schedule_notrace();
}
NOKPROBE_SYMBOL(dynamic_preempt_schedule_notrace);
EXPORT_SYMBOL(dynamic_preempt_schedule_notrace);
#endif
#endif

#endif /* CONFIG_PREEMPTION */

/*
 * This is the entry point to schedule() from kernel preemption
 * off of irq context.
 * Note, that this is called and return with irqs disabled. This will
 * protect us against recursive calling from irq.
 */
asmlinkage __visible void __sched preempt_schedule_irq(void)
{
	enum ctx_state prev_state;

	/* Catch callers which need to be fixed */
	BUG_ON(preempt_count() || !irqs_disabled());

	prev_state = exception_enter();

	do {
		preempt_disable();
		local_irq_enable();
		__schedule(SM_PREEMPT);
		local_irq_disable();
		sched_preempt_enable_no_resched();
	} while (need_resched());

	exception_exit(prev_state);
}

int default_wake_function(wait_queue_entry_t *curr, unsigned mode, int wake_flags,
			  void *key)
{
	WARN_ON_ONCE(IS_ENABLED(CONFIG_SCHED_DEBUG) && wake_flags & ~WF_SYNC);
	return try_to_wake_up(curr->private, mode, wake_flags);
}
EXPORT_SYMBOL(default_wake_function);

static void __setscheduler_prio(struct task_struct *p, int prio)
{
	if (dl_prio(prio))
		p->sched_class = &dl_sched_class;
	else if (rt_prio(prio))
		p->sched_class = &rt_sched_class;
	else
		p->sched_class = &fair_sched_class;

	p->prio = prio;
}

#ifdef CONFIG_RT_MUTEXES

static inline int __rt_effective_prio(struct task_struct *pi_task, int prio)
{
	if (pi_task)
		prio = min(prio, pi_task->prio);

	return prio;
}

static inline int rt_effective_prio(struct task_struct *p, int prio)
{
	struct task_struct *pi_task = rt_mutex_get_top_task(p);

	return __rt_effective_prio(pi_task, prio);
}

/*
 * rt_mutex_setprio - set the current priority of a task
 * @p: task to boost
 * @pi_task: donor task
 *
 * This function changes the 'effective' priority of a task. It does
 * not touch ->normal_prio like __setscheduler().
 *
 * Used by the rt_mutex code to implement priority inheritance
 * logic. Call site only calls if the priority of the task changed.
 */
void rt_mutex_setprio(struct task_struct *p, struct task_struct *pi_task)
{
	int prio, oldprio, queued, running, queue_flag =
		DEQUEUE_SAVE | DEQUEUE_MOVE | DEQUEUE_NOCLOCK;
	const struct sched_class *prev_class;
	struct rq_flags rf;
	struct rq *rq;

	/* XXX used to be waiter->prio, not waiter->task->prio */
	prio = __rt_effective_prio(pi_task, p->normal_prio);

	/*
	 * If nothing changed; bail early.
	 */
	if (p->pi_top_task == pi_task && prio == p->prio && !dl_prio(prio))
		return;

	rq = __task_rq_lock(p, &rf);
	update_rq_clock(rq);
	/*
	 * Set under pi_lock && rq->lock, such that the value can be used under
	 * either lock.
	 *
	 * Note that there is loads of tricky to make this pointer cache work
	 * right. rt_mutex_slowunlock()+rt_mutex_postunlock() work together to
	 * ensure a task is de-boosted (pi_task is set to NULL) before the
	 * task is allowed to run again (and can exit). This ensures the pointer
	 * points to a blocked task -- which guarantees the task is present.
	 */
	p->pi_top_task = pi_task;

	/*
	 * For FIFO/RR we only need to set prio, if that matches we're done.
	 */
	if (prio == p->prio && !dl_prio(prio))
		goto out_unlock;

	/*
	 * Idle task boosting is a nono in general. There is one
	 * exception, when PREEMPT_RT and NOHZ is active:
	 *
	 * The idle task calls get_next_timer_interrupt() and holds
	 * the timer wheel base->lock on the CPU and another CPU wants
	 * to access the timer (probably to cancel it). We can safely
	 * ignore the boosting request, as the idle CPU runs this code
	 * with interrupts disabled and will complete the lock
	 * protected section without being interrupted. So there is no
	 * real need to boost.
	 */
	if (unlikely(p == rq->idle)) {
		WARN_ON(p != rq->curr);
		WARN_ON(p->pi_blocked_on);
		goto out_unlock;
	}

	trace_sched_pi_setprio(p, pi_task);
	oldprio = p->prio;

	if (oldprio == prio)
		queue_flag &= ~DEQUEUE_MOVE;

	prev_class = p->sched_class;
	queued = task_on_rq_queued(p);
	running = task_current(rq, p);
	if (queued)
		dequeue_task(rq, p, queue_flag);
	if (running)
		put_prev_task(rq, p);

	/*
	 * Boosting condition are:
	 * 1. -rt task is running and holds mutex A
	 *      --> -dl task blocks on mutex A
	 *
	 * 2. -dl task is running and holds mutex A
	 *      --> -dl task blocks on mutex A and could preempt the
	 *          running task
	 */
	if (dl_prio(prio)) {
		if (!dl_prio(p->normal_prio) ||
		    (pi_task && dl_prio(pi_task->prio) &&
		     dl_entity_preempt(&pi_task->dl, &p->dl))) {
			p->dl.pi_se = pi_task->dl.pi_se;
			queue_flag |= ENQUEUE_REPLENISH;
		} else {
			p->dl.pi_se = &p->dl;
		}
	} else if (rt_prio(prio)) {
		if (dl_prio(oldprio))
			p->dl.pi_se = &p->dl;
		if (oldprio < prio)
			queue_flag |= ENQUEUE_HEAD;
	} else {
		if (dl_prio(oldprio))
			p->dl.pi_se = &p->dl;
		if (rt_prio(oldprio))
			p->rt.timeout = 0;
	}

	__setscheduler_prio(p, prio);

	if (queued)
		enqueue_task(rq, p, queue_flag);
	if (running)
		set_next_task(rq, p);

	check_class_changed(rq, p, prev_class, oldprio);
out_unlock:
	/* Avoid rq from going away on us: */
	preempt_disable();

	rq_unpin_lock(rq, &rf);
	__balance_callbacks(rq);
	raw_spin_rq_unlock(rq);

	preempt_enable();
}
#else
static inline int rt_effective_prio(struct task_struct *p, int prio)
{
	return prio;
}
#endif

void set_user_nice(struct task_struct *p, long nice)
{
	bool queued, running;
	int old_prio;
	struct rq_flags rf;
	struct rq *rq;

	if (task_nice(p) == nice || nice < MIN_NICE || nice > MAX_NICE)
		return;
	/*
	 * We have to be careful, if called from sys_setpriority(),
	 * the task might be in the middle of scheduling on another CPU.
	 */
	rq = task_rq_lock(p, &rf);
	update_rq_clock(rq);

	/*
	 * The RT priorities are set via sched_setscheduler(), but we still
	 * allow the 'normal' nice value to be set - but as expected
	 * it won't have any effect on scheduling until the task is
	 * SCHED_DEADLINE, SCHED_FIFO or SCHED_RR:
	 */
	if (task_has_dl_policy(p) || task_has_rt_policy(p)) {
		p->static_prio = NICE_TO_PRIO(nice);
		goto out_unlock;
	}
	queued = task_on_rq_queued(p);
	running = task_current(rq, p);
	if (queued)
		dequeue_task(rq, p, DEQUEUE_SAVE | DEQUEUE_NOCLOCK);
	if (running)
		put_prev_task(rq, p);

	p->static_prio = NICE_TO_PRIO(nice);
	set_load_weight(p, true);
	old_prio = p->prio;
	p->prio = effective_prio(p);

	if (queued)
		enqueue_task(rq, p, ENQUEUE_RESTORE | ENQUEUE_NOCLOCK);
	if (running)
		set_next_task(rq, p);

	/*
	 * If the task increased its priority or is running and
	 * lowered its priority, then reschedule its CPU:
	 */
	p->sched_class->prio_changed(rq, p, old_prio);

out_unlock:
	task_rq_unlock(rq, p, &rf);
}
EXPORT_SYMBOL(set_user_nice);

/*
 * is_nice_reduction - check if nice value is an actual reduction
 *
 * Similar to can_nice() but does not perform a capability check.
 *
 * @p: task
 * @nice: nice value
 */
static bool is_nice_reduction(const struct task_struct *p, const int nice)
{
	/* Convert nice value [19,-20] to rlimit style value [1,40]: */
	int nice_rlim = nice_to_rlimit(nice);

	return (nice_rlim <= task_rlimit(p, RLIMIT_NICE));
}

/*
 * can_nice - check if a task can reduce its nice value
 * @p: task
 * @nice: nice value
 */
int can_nice(const struct task_struct *p, const int nice)
{
	return is_nice_reduction(p, nice) || capable(CAP_SYS_NICE);
}

#ifdef __ARCH_WANT_SYS_NICE

/*
 * sys_nice - change the priority of the current process.
 * @increment: priority increment
 *
 * sys_setpriority is a more generic, but much slower function that
 * does similar things.
 */
SYSCALL_DEFINE1(nice, int, increment)
{
	long nice, retval;

	/*
	 * Setpriority might change our priority at the same moment.
	 * We don't have to worry. Conceptually one call occurs first
	 * and we have a single winner.
	 */
	increment = clamp(increment, -NICE_WIDTH, NICE_WIDTH);
	nice = task_nice(current) + increment;

	nice = clamp_val(nice, MIN_NICE, MAX_NICE);
	if (increment < 0 && !can_nice(current, nice))
		return -EPERM;

	retval = security_task_setnice(current, nice);
	if (retval)
		return retval;

	set_user_nice(current, nice);
	return 0;
}

#endif

/**
 * task_prio - return the priority value of a given task.
 * @p: the task in question.
 *
 * Return: The priority value as seen by users in /proc.
 *
 * sched policy         return value   kernel prio    user prio/nice
 *
 * normal, batch, idle     [0 ... 39]  [100 ... 139]          0/[-20 ... 19]
 * fifo, rr             [-2 ... -100]     [98 ... 0]  [1 ... 99]
 * deadline                     -101             -1           0
 */
int task_prio(const struct task_struct *p)
{
	return p->prio - MAX_RT_PRIO;
}

/**
 * idle_cpu - is a given CPU idle currently?
 * @cpu: the processor in question.
 *
 * Return: 1 if the CPU is currently idle. 0 otherwise.
 */
int idle_cpu(int cpu)
{
	struct rq *rq = cpu_rq(cpu);

	if (rq->curr != rq->idle)
		return 0;

	if (rq->nr_running)
		return 0;

#ifdef CONFIG_SMP
	if (rq->ttwu_pending)
		return 0;
#endif

	return 1;
}

/**
 * available_idle_cpu - is a given CPU idle for enqueuing work.
 * @cpu: the CPU in question.
 *
 * Return: 1 if the CPU is currently idle. 0 otherwise.
 */
int available_idle_cpu(int cpu)
{
	if (!idle_cpu(cpu))
		return 0;

	if (vcpu_is_preempted(cpu))
		return 0;

	return 1;
}

/**
 * idle_task - return the idle task for a given CPU.
 * @cpu: the processor in question.
 *
 * Return: The idle task for the CPU @cpu.
 */
struct task_struct *idle_task(int cpu)
{
	return cpu_rq(cpu)->idle;
}

#ifdef CONFIG_SMP
/*
 * This function computes an effective utilization for the given CPU, to be
 * used for frequency selection given the linear relation: f = u * f_max.
 *
 * The scheduler tracks the following metrics:
 *
 *   cpu_util_{cfs,rt,dl,irq}()
 *   cpu_bw_dl()
 *
 * Where the cfs,rt and dl util numbers are tracked with the same metric and
 * synchronized windows and are thus directly comparable.
 *
 * The cfs,rt,dl utilization are the running times measured with rq->clock_task
 * which excludes things like IRQ and steal-time. These latter are then accrued
 * in the irq utilization.
 *
 * The DL bandwidth number otoh is not a measured metric but a value computed
 * based on the task model parameters and gives the minimal utilization
 * required to meet deadlines.
 */
unsigned long effective_cpu_util(int cpu, unsigned long util_cfs,
				 enum cpu_util_type type,
				 struct task_struct *p)
{
	unsigned long dl_util, util, irq, max;
	struct rq *rq = cpu_rq(cpu);

	max = arch_scale_cpu_capacity(cpu);

	if (!uclamp_is_used() &&
	    type == FREQUENCY_UTIL && rt_rq_is_runnable(&rq->rt)) {
		return max;
	}

	/*
	 * Early check to see if IRQ/steal time saturates the CPU, can be
	 * because of inaccuracies in how we track these -- see
	 * update_irq_load_avg().
	 */
	irq = cpu_util_irq(rq);
	if (unlikely(irq >= max))
		return max;

	/*
	 * Because the time spend on RT/DL tasks is visible as 'lost' time to
	 * CFS tasks and we use the same metric to track the effective
	 * utilization (PELT windows are synchronized) we can directly add them
	 * to obtain the CPU's actual utilization.
	 *
	 * CFS and RT utilization can be boosted or capped, depending on
	 * utilization clamp constraints requested by currently RUNNABLE
	 * tasks.
	 * When there are no CFS RUNNABLE tasks, clamps are released and
	 * frequency will be gracefully reduced with the utilization decay.
	 */
	util = util_cfs + cpu_util_rt(rq);
	if (type == FREQUENCY_UTIL)
		util = uclamp_rq_util_with(rq, util, p);

	dl_util = cpu_util_dl(rq);

	/*
	 * For frequency selection we do not make cpu_util_dl() a permanent part
	 * of this sum because we want to use cpu_bw_dl() later on, but we need
	 * to check if the CFS+RT+DL sum is saturated (ie. no idle time) such
	 * that we select f_max when there is no idle time.
	 *
	 * NOTE: numerical errors or stop class might cause us to not quite hit
	 * saturation when we should -- something for later.
	 */
	if (util + dl_util >= max)
		return max;

	/*
	 * OTOH, for energy computation we need the estimated running time, so
	 * include util_dl and ignore dl_bw.
	 */
	if (type == ENERGY_UTIL)
		util += dl_util;

	/*
	 * There is still idle time; further improve the number by using the
	 * irq metric. Because IRQ/steal time is hidden from the task clock we
	 * need to scale the task numbers:
	 *
	 *              max - irq
	 *   U' = irq + --------- * U
	 *                 max
	 */
	util = scale_irq_capacity(util, irq, max);
	util += irq;

	/*
	 * Bandwidth required by DEADLINE must always be granted while, for
	 * FAIR and RT, we use blocked utilization of IDLE CPUs as a mechanism
	 * to gracefully reduce the frequency when no tasks show up for longer
	 * periods of time.
	 *
	 * Ideally we would like to set bw_dl as min/guaranteed freq and util +
	 * bw_dl as requested freq. However, cpufreq is not yet ready for such
	 * an interface. So, we only do the latter for now.
	 */
	if (type == FREQUENCY_UTIL)
		util += cpu_bw_dl(rq);

	return min(max, util);
}

unsigned long sched_cpu_util(int cpu)
{
	return effective_cpu_util(cpu, cpu_util_cfs(cpu), ENERGY_UTIL, NULL);
}
#endif /* CONFIG_SMP */

/**
 * find_process_by_pid - find a process with a matching PID value.
 * @pid: the pid in question.
 *
 * The task of @pid, if found. %NULL otherwise.
 */
static struct task_struct *find_process_by_pid(pid_t pid)
{
	return pid ? find_task_by_vpid(pid) : current;
}

/*
 * sched_setparam() passes in -1 for its policy, to let the functions
 * it calls know not to change it.
 */
#define SETPARAM_POLICY	-1

static void __setscheduler_params(struct task_struct *p,
		const struct sched_attr *attr)
{
	int policy = attr->sched_policy;

	if (policy == SETPARAM_POLICY)
		policy = p->policy;

	p->policy = policy;

	if (dl_policy(policy))
		__setparam_dl(p, attr);
	else if (fair_policy(policy))
		p->static_prio = NICE_TO_PRIO(attr->sched_nice);

	/*
	 * __sched_setscheduler() ensures attr->sched_priority == 0 when
	 * !rt_policy. Always setting this ensures that things like
	 * getparam()/getattr() don't report silly values for !rt tasks.
	 */
	p->rt_priority = attr->sched_priority;
	p->normal_prio = normal_prio(p);
	set_load_weight(p, true);
}

/*
 * Check the target process has a UID that matches the current process's:
 */
static bool check_same_owner(struct task_struct *p)
{
	const struct cred *cred = current_cred(), *pcred;
	bool match;

	rcu_read_lock();
	pcred = __task_cred(p);
	match = (uid_eq(cred->euid, pcred->euid) ||
		 uid_eq(cred->euid, pcred->uid));
	rcu_read_unlock();
	return match;
}

/*
 * Allow unprivileged RT tasks to decrease priority.
 * Only issue a capable test if needed and only once to avoid an audit
 * event on permitted non-privileged operations:
 */
static int user_check_sched_setscheduler(struct task_struct *p,
					 const struct sched_attr *attr,
					 int policy, int reset_on_fork)
{
	if (fair_policy(policy)) {
		if (attr->sched_nice < task_nice(p) &&
		    !is_nice_reduction(p, attr->sched_nice))
			goto req_priv;
	}

	if (rt_policy(policy)) {
		unsigned long rlim_rtprio = task_rlimit(p, RLIMIT_RTPRIO);

		/* Can't set/change the rt policy: */
		if (policy != p->policy && !rlim_rtprio)
			goto req_priv;

		/* Can't increase priority: */
		if (attr->sched_priority > p->rt_priority &&
		    attr->sched_priority > rlim_rtprio)
			goto req_priv;
	}

	/*
	 * Can't set/change SCHED_DEADLINE policy at all for now
	 * (safest behavior); in the future we would like to allow
	 * unprivileged DL tasks to increase their relative deadline
	 * or reduce their runtime (both ways reducing utilization)
	 */
	if (dl_policy(policy))
		goto req_priv;

	/*
	 * Treat SCHED_IDLE as nice 20. Only allow a switch to
	 * SCHED_NORMAL if the RLIMIT_NICE would normally permit it.
	 */
	if (task_has_idle_policy(p) && !idle_policy(policy)) {
		if (!is_nice_reduction(p, task_nice(p)))
			goto req_priv;
	}

	/* Can't change other user's priorities: */
	if (!check_same_owner(p))
		goto req_priv;

	/* Normal users shall not reset the sched_reset_on_fork flag: */
	if (p->sched_reset_on_fork && !reset_on_fork)
		goto req_priv;

	return 0;

req_priv:
	if (!capable(CAP_SYS_NICE))
		return -EPERM;

	return 0;
}

static int __sched_setscheduler(struct task_struct *p,
				const struct sched_attr *attr,
				bool user, bool pi)
{
	int oldpolicy = -1, policy = attr->sched_policy;
	int retval, oldprio, newprio, queued, running;
	const struct sched_class *prev_class;
	struct balance_callback *head;
	struct rq_flags rf;
	int reset_on_fork;
	int queue_flags = DEQUEUE_SAVE | DEQUEUE_MOVE | DEQUEUE_NOCLOCK;
	struct rq *rq;

	/* The pi code expects interrupts enabled */
	BUG_ON(pi && in_interrupt());
recheck:
	/* Double check policy once rq lock held: */
	if (policy < 0) {
		reset_on_fork = p->sched_reset_on_fork;
		policy = oldpolicy = p->policy;
	} else {
		reset_on_fork = !!(attr->sched_flags & SCHED_FLAG_RESET_ON_FORK);

		if (!valid_policy(policy))
			return -EINVAL;
	}

	if (attr->sched_flags & ~(SCHED_FLAG_ALL | SCHED_FLAG_SUGOV))
		return -EINVAL;

	/*
	 * Valid priorities for SCHED_FIFO and SCHED_RR are
	 * 1..MAX_RT_PRIO-1, valid priority for SCHED_NORMAL,
	 * SCHED_BATCH and SCHED_IDLE is 0.
	 */
	if (attr->sched_priority > MAX_RT_PRIO-1)
		return -EINVAL;
	if ((dl_policy(policy) && !__checkparam_dl(attr)) ||
	    (rt_policy(policy) != (attr->sched_priority != 0)))
		return -EINVAL;

	if (user) {
		retval = user_check_sched_setscheduler(p, attr, policy, reset_on_fork);
		if (retval)
			return retval;

		if (attr->sched_flags & SCHED_FLAG_SUGOV)
			return -EINVAL;

		retval = security_task_setscheduler(p);
		if (retval)
			return retval;
	}

	/* Update task specific "requested" clamps */
	if (attr->sched_flags & SCHED_FLAG_UTIL_CLAMP) {
		retval = uclamp_validate(p, attr);
		if (retval)
			return retval;
	}

	if (pi)
		cpuset_read_lock();

	/*
	 * Make sure no PI-waiters arrive (or leave) while we are
	 * changing the priority of the task:
	 *
	 * To be able to change p->policy safely, the appropriate
	 * runqueue lock must be held.
	 */
	rq = task_rq_lock(p, &rf);
	update_rq_clock(rq);

	/*
	 * Changing the policy of the stop threads its a very bad idea:
	 */
	if (p == rq->stop) {
		retval = -EINVAL;
		goto unlock;
	}

	/*
	 * If not changing anything there's no need to proceed further,
	 * but store a possible modification of reset_on_fork.
	 */
	if (unlikely(policy == p->policy)) {
		if (fair_policy(policy) && attr->sched_nice != task_nice(p))
			goto change;
		if (rt_policy(policy) && attr->sched_priority != p->rt_priority)
			goto change;
		if (dl_policy(policy) && dl_param_changed(p, attr))
			goto change;
		if (attr->sched_flags & SCHED_FLAG_UTIL_CLAMP)
			goto change;

		p->sched_reset_on_fork = reset_on_fork;
		retval = 0;
		goto unlock;
	}
change:

	if (user) {
#ifdef CONFIG_RT_GROUP_SCHED
		/*
		 * Do not allow realtime tasks into groups that have no runtime
		 * assigned.
		 */
		if (rt_bandwidth_enabled() && rt_policy(policy) &&
				task_group(p)->rt_bandwidth.rt_runtime == 0 &&
				!task_group_is_autogroup(task_group(p))) {
			retval = -EPERM;
			goto unlock;
		}
#endif
#ifdef CONFIG_SMP
		if (dl_bandwidth_enabled() && dl_policy(policy) &&
				!(attr->sched_flags & SCHED_FLAG_SUGOV)) {
			cpumask_t *span = rq->rd->span;

			/*
			 * Don't allow tasks with an affinity mask smaller than
			 * the entire root_domain to become SCHED_DEADLINE. We
			 * will also fail if there's no bandwidth available.
			 */
			if (!cpumask_subset(span, p->cpus_ptr) ||
			    rq->rd->dl_bw.bw == 0) {
				retval = -EPERM;
				goto unlock;
			}
		}
#endif
	}

	/* Re-check policy now with rq lock held: */
	if (unlikely(oldpolicy != -1 && oldpolicy != p->policy)) {
		policy = oldpolicy = -1;
		task_rq_unlock(rq, p, &rf);
		if (pi)
			cpuset_read_unlock();
		goto recheck;
	}

	/*
	 * If setscheduling to SCHED_DEADLINE (or changing the parameters
	 * of a SCHED_DEADLINE task) we need to check if enough bandwidth
	 * is available.
	 */
	if ((dl_policy(policy) || dl_task(p)) && sched_dl_overflow(p, policy, attr)) {
		retval = -EBUSY;
		goto unlock;
	}

	p->sched_reset_on_fork = reset_on_fork;
	oldprio = p->prio;

	newprio = __normal_prio(policy, attr->sched_priority, attr->sched_nice);
	if (pi) {
		/*
		 * Take priority boosted tasks into account. If the new
		 * effective priority is unchanged, we just store the new
		 * normal parameters and do not touch the scheduler class and
		 * the runqueue. This will be done when the task deboost
		 * itself.
		 */
		newprio = rt_effective_prio(p, newprio);
		if (newprio == oldprio)
			queue_flags &= ~DEQUEUE_MOVE;
	}

	queued = task_on_rq_queued(p);
	running = task_current(rq, p);
	if (queued)
		dequeue_task(rq, p, queue_flags);
	if (running)
		put_prev_task(rq, p);

	prev_class = p->sched_class;

	if (!(attr->sched_flags & SCHED_FLAG_KEEP_PARAMS)) {
		__setscheduler_params(p, attr);
		__setscheduler_prio(p, newprio);
	}
	__setscheduler_uclamp(p, attr);

	if (queued) {
		/*
		 * We enqueue to tail when the priority of a task is
		 * increased (user space view).
		 */
		if (oldprio < p->prio)
			queue_flags |= ENQUEUE_HEAD;

		enqueue_task(rq, p, queue_flags);
	}
	if (running)
		set_next_task(rq, p);

	check_class_changed(rq, p, prev_class, oldprio);

	/* Avoid rq from going away on us: */
	preempt_disable();
	head = splice_balance_callbacks(rq);
	task_rq_unlock(rq, p, &rf);

	if (pi) {
		cpuset_read_unlock();
		rt_mutex_adjust_pi(p);
	}

	/* Run balance callbacks after we've adjusted the PI chain: */
	balance_callbacks(rq, head);
	preempt_enable();

	return 0;

unlock:
	task_rq_unlock(rq, p, &rf);
	if (pi)
		cpuset_read_unlock();
	return retval;
}

static int _sched_setscheduler(struct task_struct *p, int policy,
			       const struct sched_param *param, bool check)
{
	struct sched_attr attr = {
		.sched_policy   = policy,
		.sched_priority = param->sched_priority,
		.sched_nice	= PRIO_TO_NICE(p->static_prio),
	};

	/* Fixup the legacy SCHED_RESET_ON_FORK hack. */
	if ((policy != SETPARAM_POLICY) && (policy & SCHED_RESET_ON_FORK)) {
		attr.sched_flags |= SCHED_FLAG_RESET_ON_FORK;
		policy &= ~SCHED_RESET_ON_FORK;
		attr.sched_policy = policy;
	}

	return __sched_setscheduler(p, &attr, check, true);
}
/**
 * sched_setscheduler - change the scheduling policy and/or RT priority of a thread.
 * @p: the task in question.
 * @policy: new policy.
 * @param: structure containing the new RT priority.
 *
 * Use sched_set_fifo(), read its comment.
 *
 * Return: 0 on success. An error code otherwise.
 *
 * NOTE that the task may be already dead.
 */
int sched_setscheduler(struct task_struct *p, int policy,
		       const struct sched_param *param)
{
	return _sched_setscheduler(p, policy, param, true);
}

int sched_setattr(struct task_struct *p, const struct sched_attr *attr)
{
	return __sched_setscheduler(p, attr, true, true);
}

int sched_setattr_nocheck(struct task_struct *p, const struct sched_attr *attr)
{
	return __sched_setscheduler(p, attr, false, true);
}
EXPORT_SYMBOL_GPL(sched_setattr_nocheck);

/**
 * sched_setscheduler_nocheck - change the scheduling policy and/or RT priority of a thread from kernelspace.
 * @p: the task in question.
 * @policy: new policy.
 * @param: structure containing the new RT priority.
 *
 * Just like sched_setscheduler, only don't bother checking if the
 * current context has permission.  For example, this is needed in
 * stop_machine(): we create temporary high priority worker threads,
 * but our caller might not have that capability.
 *
 * Return: 0 on success. An error code otherwise.
 */
int sched_setscheduler_nocheck(struct task_struct *p, int policy,
			       const struct sched_param *param)
{
	return _sched_setscheduler(p, policy, param, false);
}

/*
 * SCHED_FIFO is a broken scheduler model; that is, it is fundamentally
 * incapable of resource management, which is the one thing an OS really should
 * be doing.
 *
 * This is of course the reason it is limited to privileged users only.
 *
 * Worse still; it is fundamentally impossible to compose static priority
 * workloads. You cannot take two correctly working static prio workloads
 * and smash them together and still expect them to work.
 *
 * For this reason 'all' FIFO tasks the kernel creates are basically at:
 *
 *   MAX_RT_PRIO / 2
 *
 * The administrator _MUST_ configure the system, the kernel simply doesn't
 * know enough information to make a sensible choice.
 */
void sched_set_fifo(struct task_struct *p)
{
	struct sched_param sp = { .sched_priority = MAX_RT_PRIO / 2 };
	WARN_ON_ONCE(sched_setscheduler_nocheck(p, SCHED_FIFO, &sp) != 0);
}
EXPORT_SYMBOL_GPL(sched_set_fifo);

/*
 * For when you don't much care about FIFO, but want to be above SCHED_NORMAL.
 */
void sched_set_fifo_low(struct task_struct *p)
{
	struct sched_param sp = { .sched_priority = 1 };
	WARN_ON_ONCE(sched_setscheduler_nocheck(p, SCHED_FIFO, &sp) != 0);
}
EXPORT_SYMBOL_GPL(sched_set_fifo_low);

void sched_set_normal(struct task_struct *p, int nice)
{
	struct sched_attr attr = {
		.sched_policy = SCHED_NORMAL,
		.sched_nice = nice,
	};
	WARN_ON_ONCE(sched_setattr_nocheck(p, &attr) != 0);
}
EXPORT_SYMBOL_GPL(sched_set_normal);

static int
do_sched_setscheduler(pid_t pid, int policy, struct sched_param __user *param)
{
	struct sched_param lparam;
	struct task_struct *p;
	int retval;

	if (!param || pid < 0)
		return -EINVAL;
	if (copy_from_user(&lparam, param, sizeof(struct sched_param)))
		return -EFAULT;

	rcu_read_lock();
	retval = -ESRCH;
	p = find_process_by_pid(pid);
	if (likely(p))
		get_task_struct(p);
	rcu_read_unlock();

	if (likely(p)) {
		retval = sched_setscheduler(p, policy, &lparam);
		put_task_struct(p);
	}

	return retval;
}

/*
 * Mimics kernel/events/core.c perf_copy_attr().
 */
static int sched_copy_attr(struct sched_attr __user *uattr, struct sched_attr *attr)
{
	u32 size;
	int ret;

	/* Zero the full structure, so that a short copy will be nice: */
	memset(attr, 0, sizeof(*attr));

	ret = get_user(size, &uattr->size);
	if (ret)
		return ret;

	/* ABI compatibility quirk: */
	if (!size)
		size = SCHED_ATTR_SIZE_VER0;
	if (size < SCHED_ATTR_SIZE_VER0 || size > PAGE_SIZE)
		goto err_size;

	ret = copy_struct_from_user(attr, sizeof(*attr), uattr, size);
	if (ret) {
		if (ret == -E2BIG)
			goto err_size;
		return ret;
	}

	if ((attr->sched_flags & SCHED_FLAG_UTIL_CLAMP) &&
	    size < SCHED_ATTR_SIZE_VER1)
		return -EINVAL;

	/*
	 * XXX: Do we want to be lenient like existing syscalls; or do we want
	 * to be strict and return an error on out-of-bounds values?
	 */
	attr->sched_nice = clamp(attr->sched_nice, MIN_NICE, MAX_NICE);

	return 0;

err_size:
	put_user(sizeof(*attr), &uattr->size);
	return -E2BIG;
}

static void get_params(struct task_struct *p, struct sched_attr *attr)
{
	if (task_has_dl_policy(p))
		__getparam_dl(p, attr);
	else if (task_has_rt_policy(p))
		attr->sched_priority = p->rt_priority;
	else
		attr->sched_nice = task_nice(p);
}

/**
 * sys_sched_setscheduler - set/change the scheduler policy and RT priority
 * @pid: the pid in question.
 * @policy: new policy.
 * @param: structure containing the new RT priority.
 *
 * Return: 0 on success. An error code otherwise.
 */
SYSCALL_DEFINE3(sched_setscheduler, pid_t, pid, int, policy, struct sched_param __user *, param)
{
	if (policy < 0)
		return -EINVAL;

	return do_sched_setscheduler(pid, policy, param);
}

/**
 * sys_sched_setparam - set/change the RT priority of a thread
 * @pid: the pid in question.
 * @param: structure containing the new RT priority.
 *
 * Return: 0 on success. An error code otherwise.
 */
SYSCALL_DEFINE2(sched_setparam, pid_t, pid, struct sched_param __user *, param)
{
	return do_sched_setscheduler(pid, SETPARAM_POLICY, param);
}

/**
 * sys_sched_setattr - same as above, but with extended sched_attr
 * @pid: the pid in question.
 * @uattr: structure containing the extended parameters.
 * @flags: for future extension.
 */
SYSCALL_DEFINE3(sched_setattr, pid_t, pid, struct sched_attr __user *, uattr,
			       unsigned int, flags)
{
	struct sched_attr attr;
	struct task_struct *p;
	int retval;

	if (!uattr || pid < 0 || flags)
		return -EINVAL;

	retval = sched_copy_attr(uattr, &attr);
	if (retval)
		return retval;

	if ((int)attr.sched_policy < 0)
		return -EINVAL;
	if (attr.sched_flags & SCHED_FLAG_KEEP_POLICY)
		attr.sched_policy = SETPARAM_POLICY;

	rcu_read_lock();
	retval = -ESRCH;
	p = find_process_by_pid(pid);
	if (likely(p))
		get_task_struct(p);
	rcu_read_unlock();

	if (likely(p)) {
		if (attr.sched_flags & SCHED_FLAG_KEEP_PARAMS)
			get_params(p, &attr);
		retval = sched_setattr(p, &attr);
		put_task_struct(p);
	}

	return retval;
}

/**
 * sys_sched_getscheduler - get the policy (scheduling class) of a thread
 * @pid: the pid in question.
 *
 * Return: On success, the policy of the thread. Otherwise, a negative error
 * code.
 */
SYSCALL_DEFINE1(sched_getscheduler, pid_t, pid)
{
	struct task_struct *p;
	int retval;

	if (pid < 0)
		return -EINVAL;

	retval = -ESRCH;
	rcu_read_lock();
	p = find_process_by_pid(pid);
	if (p) {
		retval = security_task_getscheduler(p);
		if (!retval)
			retval = p->policy
				| (p->sched_reset_on_fork ? SCHED_RESET_ON_FORK : 0);
	}
	rcu_read_unlock();
	return retval;
}

/**
 * sys_sched_getparam - get the RT priority of a thread
 * @pid: the pid in question.
 * @param: structure containing the RT priority.
 *
 * Return: On success, 0 and the RT priority is in @param. Otherwise, an error
 * code.
 */
SYSCALL_DEFINE2(sched_getparam, pid_t, pid, struct sched_param __user *, param)
{
	struct sched_param lp = { .sched_priority = 0 };
	struct task_struct *p;
	int retval;

	if (!param || pid < 0)
		return -EINVAL;

	rcu_read_lock();
	p = find_process_by_pid(pid);
	retval = -ESRCH;
	if (!p)
		goto out_unlock;

	retval = security_task_getscheduler(p);
	if (retval)
		goto out_unlock;

	if (task_has_rt_policy(p))
		lp.sched_priority = p->rt_priority;
	rcu_read_unlock();

	/*
	 * This one might sleep, we cannot do it with a spinlock held ...
	 */
	retval = copy_to_user(param, &lp, sizeof(*param)) ? -EFAULT : 0;

	return retval;

out_unlock:
	rcu_read_unlock();
	return retval;
}

/*
 * Copy the kernel size attribute structure (which might be larger
 * than what user-space knows about) to user-space.
 *
 * Note that all cases are valid: user-space buffer can be larger or
 * smaller than the kernel-space buffer. The usual case is that both
 * have the same size.
 */
static int
sched_attr_copy_to_user(struct sched_attr __user *uattr,
			struct sched_attr *kattr,
			unsigned int usize)
{
	unsigned int ksize = sizeof(*kattr);

	if (!access_ok(uattr, usize))
		return -EFAULT;

	/*
	 * sched_getattr() ABI forwards and backwards compatibility:
	 *
	 * If usize == ksize then we just copy everything to user-space and all is good.
	 *
	 * If usize < ksize then we only copy as much as user-space has space for,
	 * this keeps ABI compatibility as well. We skip the rest.
	 *
	 * If usize > ksize then user-space is using a newer version of the ABI,
	 * which part the kernel doesn't know about. Just ignore it - tooling can
	 * detect the kernel's knowledge of attributes from the attr->size value
	 * which is set to ksize in this case.
	 */
	kattr->size = min(usize, ksize);

	if (copy_to_user(uattr, kattr, kattr->size))
		return -EFAULT;

	return 0;
}

/**
 * sys_sched_getattr - similar to sched_getparam, but with sched_attr
 * @pid: the pid in question.
 * @uattr: structure containing the extended parameters.
 * @usize: sizeof(attr) for fwd/bwd comp.
 * @flags: for future extension.
 */
SYSCALL_DEFINE4(sched_getattr, pid_t, pid, struct sched_attr __user *, uattr,
		unsigned int, usize, unsigned int, flags)
{
	struct sched_attr kattr = { };
	struct task_struct *p;
	int retval;

	if (!uattr || pid < 0 || usize > PAGE_SIZE ||
	    usize < SCHED_ATTR_SIZE_VER0 || flags)
		return -EINVAL;

	rcu_read_lock();
	p = find_process_by_pid(pid);
	retval = -ESRCH;
	if (!p)
		goto out_unlock;

	retval = security_task_getscheduler(p);
	if (retval)
		goto out_unlock;

	kattr.sched_policy = p->policy;
	if (p->sched_reset_on_fork)
		kattr.sched_flags |= SCHED_FLAG_RESET_ON_FORK;
	get_params(p, &kattr);
	kattr.sched_flags &= SCHED_FLAG_ALL;

#ifdef CONFIG_UCLAMP_TASK
	/*
	 * This could race with another potential updater, but this is fine
	 * because it'll correctly read the old or the new value. We don't need
	 * to guarantee who wins the race as long as it doesn't return garbage.
	 */
	kattr.sched_util_min = p->uclamp_req[UCLAMP_MIN].value;
	kattr.sched_util_max = p->uclamp_req[UCLAMP_MAX].value;
#endif

	rcu_read_unlock();

	return sched_attr_copy_to_user(uattr, &kattr, usize);

out_unlock:
	rcu_read_unlock();
	return retval;
}

#ifdef CONFIG_SMP
int dl_task_check_affinity(struct task_struct *p, const struct cpumask *mask)
{
	int ret = 0;

	/*
	 * If the task isn't a deadline task or admission control is
	 * disabled then we don't care about affinity changes.
	 */
	if (!task_has_dl_policy(p) || !dl_bandwidth_enabled())
		return 0;

	/*
	 * Since bandwidth control happens on root_domain basis,
	 * if admission test is enabled, we only admit -deadline
	 * tasks allowed to run on all the CPUs in the task's
	 * root_domain.
	 */
	rcu_read_lock();
	if (!cpumask_subset(task_rq(p)->rd->span, mask))
		ret = -EBUSY;
	rcu_read_unlock();
	return ret;
}
#endif

static int
__sched_setaffinity(struct task_struct *p, struct affinity_context *ctx)
{
	int retval;
	cpumask_var_t cpus_allowed, new_mask;

	if (!alloc_cpumask_var(&cpus_allowed, GFP_KERNEL))
		return -ENOMEM;

	if (!alloc_cpumask_var(&new_mask, GFP_KERNEL)) {
		retval = -ENOMEM;
		goto out_free_cpus_allowed;
	}

	cpuset_cpus_allowed(p, cpus_allowed);
	cpumask_and(new_mask, ctx->new_mask, cpus_allowed);

	ctx->new_mask = new_mask;
	ctx->flags |= SCA_CHECK;

	retval = dl_task_check_affinity(p, new_mask);
	if (retval)
		goto out_free_new_mask;

	retval = __set_cpus_allowed_ptr(p, ctx);
	if (retval)
		goto out_free_new_mask;

	cpuset_cpus_allowed(p, cpus_allowed);
	if (!cpumask_subset(new_mask, cpus_allowed)) {
		/*
		 * We must have raced with a concurrent cpuset update.
		 * Just reset the cpumask to the cpuset's cpus_allowed.
		 */
		cpumask_copy(new_mask, cpus_allowed);

		/*
		 * If SCA_USER is set, a 2nd call to __set_cpus_allowed_ptr()
		 * will restore the previous user_cpus_ptr value.
		 *
		 * In the unlikely event a previous user_cpus_ptr exists,
		 * we need to further restrict the mask to what is allowed
		 * by that old user_cpus_ptr.
		 */
		if (unlikely((ctx->flags & SCA_USER) && ctx->user_mask)) {
			bool empty = !cpumask_and(new_mask, new_mask,
						  ctx->user_mask);

			if (WARN_ON_ONCE(empty))
				cpumask_copy(new_mask, cpus_allowed);
		}
		__set_cpus_allowed_ptr(p, ctx);
		retval = -EINVAL;
	}

out_free_new_mask:
	free_cpumask_var(new_mask);
out_free_cpus_allowed:
	free_cpumask_var(cpus_allowed);
	return retval;
}

long sched_setaffinity(pid_t pid, const struct cpumask *in_mask)
{
	struct affinity_context ac;
	struct cpumask *user_mask;
	struct task_struct *p;
	int retval;

	rcu_read_lock();

	p = find_process_by_pid(pid);
	if (!p) {
		rcu_read_unlock();
		return -ESRCH;
	}

	/* Prevent p going away */
	get_task_struct(p);
	rcu_read_unlock();

	if (p->flags & PF_NO_SETAFFINITY) {
		retval = -EINVAL;
		goto out_put_task;
	}

	if (!check_same_owner(p)) {
		rcu_read_lock();
		if (!ns_capable(__task_cred(p)->user_ns, CAP_SYS_NICE)) {
			rcu_read_unlock();
			retval = -EPERM;
			goto out_put_task;
		}
		rcu_read_unlock();
	}

	retval = security_task_setscheduler(p);
	if (retval)
		goto out_put_task;

	/*
	 * With non-SMP configs, user_cpus_ptr/user_mask isn't used and
	 * alloc_user_cpus_ptr() returns NULL.
	 */
	user_mask = alloc_user_cpus_ptr(NUMA_NO_NODE);
	if (user_mask) {
		cpumask_copy(user_mask, in_mask);
	} else if (IS_ENABLED(CONFIG_SMP)) {
		retval = -ENOMEM;
		goto out_put_task;
	}

	ac = (struct affinity_context){
		.new_mask  = in_mask,
		.user_mask = user_mask,
		.flags     = SCA_USER,
	};

	retval = __sched_setaffinity(p, &ac);
	kfree(ac.user_mask);

out_put_task:
	put_task_struct(p);
	return retval;
}

static int get_user_cpu_mask(unsigned long __user *user_mask_ptr, unsigned len,
			     struct cpumask *new_mask)
{
	if (len < cpumask_size())
		cpumask_clear(new_mask);
	else if (len > cpumask_size())
		len = cpumask_size();

	return copy_from_user(new_mask, user_mask_ptr, len) ? -EFAULT : 0;
}

/**
 * sys_sched_setaffinity - set the CPU affinity of a process
 * @pid: pid of the process
 * @len: length in bytes of the bitmask pointed to by user_mask_ptr
 * @user_mask_ptr: user-space pointer to the new CPU mask
 *
 * Return: 0 on success. An error code otherwise.
 */
SYSCALL_DEFINE3(sched_setaffinity, pid_t, pid, unsigned int, len,
		unsigned long __user *, user_mask_ptr)
{
	cpumask_var_t new_mask;
	int retval;

	if (!alloc_cpumask_var(&new_mask, GFP_KERNEL))
		return -ENOMEM;

	retval = get_user_cpu_mask(user_mask_ptr, len, new_mask);
	if (retval == 0)
		retval = sched_setaffinity(pid, new_mask);
	free_cpumask_var(new_mask);
	return retval;
}

long sched_getaffinity(pid_t pid, struct cpumask *mask)
{
	struct task_struct *p;
	unsigned long flags;
	int retval;

	rcu_read_lock();

	retval = -ESRCH;
	p = find_process_by_pid(pid);
	if (!p)
		goto out_unlock;

	retval = security_task_getscheduler(p);
	if (retval)
		goto out_unlock;

	raw_spin_lock_irqsave(&p->pi_lock, flags);
	cpumask_and(mask, &p->cpus_mask, cpu_active_mask);
	raw_spin_unlock_irqrestore(&p->pi_lock, flags);

out_unlock:
	rcu_read_unlock();

	return retval;
}

/**
 * sys_sched_getaffinity - get the CPU affinity of a process
 * @pid: pid of the process
 * @len: length in bytes of the bitmask pointed to by user_mask_ptr
 * @user_mask_ptr: user-space pointer to hold the current CPU mask
 *
 * Return: size of CPU mask copied to user_mask_ptr on success. An
 * error code otherwise.
 */
SYSCALL_DEFINE3(sched_getaffinity, pid_t, pid, unsigned int, len,
		unsigned long __user *, user_mask_ptr)
{
	int ret;
	cpumask_var_t mask;

	if ((len * BITS_PER_BYTE) < nr_cpu_ids)
		return -EINVAL;
	if (len & (sizeof(unsigned long)-1))
		return -EINVAL;

	if (!alloc_cpumask_var(&mask, GFP_KERNEL))
		return -ENOMEM;

	ret = sched_getaffinity(pid, mask);
	if (ret == 0) {
		unsigned int retlen = min(len, cpumask_size());

		if (copy_to_user(user_mask_ptr, mask, retlen))
			ret = -EFAULT;
		else
			ret = retlen;
	}
	free_cpumask_var(mask);

	return ret;
}

static void do_sched_yield(void)
{
	struct rq_flags rf;
	struct rq *rq;

	rq = this_rq_lock_irq(&rf);

	schedstat_inc(rq->yld_count);
	current->sched_class->yield_task(rq);

	preempt_disable();
	rq_unlock_irq(rq, &rf);
	sched_preempt_enable_no_resched();

	schedule();
}

/**
 * sys_sched_yield - yield the current processor to other threads.
 *
 * This function yields the current CPU to other tasks. If there are no
 * other threads running on this CPU then this function will return.
 *
 * Return: 0.
 */
SYSCALL_DEFINE0(sched_yield)
{
	do_sched_yield();
	return 0;
}

#if !defined(CONFIG_PREEMPTION) || defined(CONFIG_PREEMPT_DYNAMIC)
int __sched __cond_resched(void)
{
	if (should_resched(0)) {
		preempt_schedule_common();
		return 1;
	}
	/*
	 * In preemptible kernels, ->rcu_read_lock_nesting tells the tick
	 * whether the current CPU is in an RCU read-side critical section,
	 * so the tick can report quiescent states even for CPUs looping
	 * in kernel context.  In contrast, in non-preemptible kernels,
	 * RCU readers leave no in-memory hints, which means that CPU-bound
	 * processes executing in kernel context might never report an
	 * RCU quiescent state.  Therefore, the following code causes
	 * cond_resched() to report a quiescent state, but only when RCU
	 * is in urgent need of one.
	 */
#ifndef CONFIG_PREEMPT_RCU
	rcu_all_qs();
#endif
	return 0;
}
EXPORT_SYMBOL(__cond_resched);
#endif

#ifdef CONFIG_PREEMPT_DYNAMIC
#if defined(CONFIG_HAVE_PREEMPT_DYNAMIC_CALL)
#define cond_resched_dynamic_enabled	__cond_resched
#define cond_resched_dynamic_disabled	((void *)&__static_call_return0)
DEFINE_STATIC_CALL_RET0(cond_resched, __cond_resched);
EXPORT_STATIC_CALL_TRAMP(cond_resched);

#define might_resched_dynamic_enabled	__cond_resched
#define might_resched_dynamic_disabled	((void *)&__static_call_return0)
DEFINE_STATIC_CALL_RET0(might_resched, __cond_resched);
EXPORT_STATIC_CALL_TRAMP(might_resched);
#elif defined(CONFIG_HAVE_PREEMPT_DYNAMIC_KEY)
static DEFINE_STATIC_KEY_FALSE(sk_dynamic_cond_resched);
int __sched dynamic_cond_resched(void)
{
	if (!static_branch_unlikely(&sk_dynamic_cond_resched))
		return 0;
	return __cond_resched();
}
EXPORT_SYMBOL(dynamic_cond_resched);

static DEFINE_STATIC_KEY_FALSE(sk_dynamic_might_resched);
int __sched dynamic_might_resched(void)
{
	if (!static_branch_unlikely(&sk_dynamic_might_resched))
		return 0;
	return __cond_resched();
}
EXPORT_SYMBOL(dynamic_might_resched);
#endif
#endif

/*
 * __cond_resched_lock() - if a reschedule is pending, drop the given lock,
 * call schedule, and on return reacquire the lock.
 *
 * This works OK both with and without CONFIG_PREEMPTION. We do strange low-level
 * operations here to prevent schedule() from being called twice (once via
 * spin_unlock(), once by hand).
 */
int __cond_resched_lock(spinlock_t *lock)
{
	int resched = should_resched(PREEMPT_LOCK_OFFSET);
	int ret = 0;

	lockdep_assert_held(lock);

	if (spin_needbreak(lock) || resched) {
		spin_unlock(lock);
		if (!_cond_resched())
			cpu_relax();
		ret = 1;
		spin_lock(lock);
	}
	return ret;
}
EXPORT_SYMBOL(__cond_resched_lock);

int __cond_resched_rwlock_read(rwlock_t *lock)
{
	int resched = should_resched(PREEMPT_LOCK_OFFSET);
	int ret = 0;

	lockdep_assert_held_read(lock);

	if (rwlock_needbreak(lock) || resched) {
		read_unlock(lock);
		if (!_cond_resched())
			cpu_relax();
		ret = 1;
		read_lock(lock);
	}
	return ret;
}
EXPORT_SYMBOL(__cond_resched_rwlock_read);

int __cond_resched_rwlock_write(rwlock_t *lock)
{
	int resched = should_resched(PREEMPT_LOCK_OFFSET);
	int ret = 0;

	lockdep_assert_held_write(lock);

	if (rwlock_needbreak(lock) || resched) {
		write_unlock(lock);
		if (!_cond_resched())
			cpu_relax();
		ret = 1;
		write_lock(lock);
	}
	return ret;
}
EXPORT_SYMBOL(__cond_resched_rwlock_write);

#ifdef CONFIG_PREEMPT_DYNAMIC

#ifdef CONFIG_GENERIC_ENTRY
#include <linux/entry-common.h>
#endif

/*
 * SC:cond_resched
 * SC:might_resched
 * SC:preempt_schedule
 * SC:preempt_schedule_notrace
 * SC:irqentry_exit_cond_resched
 *
 *
 * NONE:
 *   cond_resched               <- __cond_resched
 *   might_resched              <- RET0
 *   preempt_schedule           <- NOP
 *   preempt_schedule_notrace   <- NOP
 *   irqentry_exit_cond_resched <- NOP
 *
 * VOLUNTARY:
 *   cond_resched               <- __cond_resched
 *   might_resched              <- __cond_resched
 *   preempt_schedule           <- NOP
 *   preempt_schedule_notrace   <- NOP
 *   irqentry_exit_cond_resched <- NOP
 *
 * FULL:
 *   cond_resched               <- RET0
 *   might_resched              <- RET0
 *   preempt_schedule           <- preempt_schedule
 *   preempt_schedule_notrace   <- preempt_schedule_notrace
 *   irqentry_exit_cond_resched <- irqentry_exit_cond_resched
 */

enum {
	preempt_dynamic_undefined = -1,
	preempt_dynamic_none,
	preempt_dynamic_voluntary,
	preempt_dynamic_full,
};

int preempt_dynamic_mode = preempt_dynamic_undefined;

int sched_dynamic_mode(const char *str)
{
	if (!strcmp(str, "none"))
		return preempt_dynamic_none;

	if (!strcmp(str, "voluntary"))
		return preempt_dynamic_voluntary;

	if (!strcmp(str, "full"))
		return preempt_dynamic_full;

	return -EINVAL;
}

#if defined(CONFIG_HAVE_PREEMPT_DYNAMIC_CALL)
#define preempt_dynamic_enable(f)	static_call_update(f, f##_dynamic_enabled)
#define preempt_dynamic_disable(f)	static_call_update(f, f##_dynamic_disabled)
#elif defined(CONFIG_HAVE_PREEMPT_DYNAMIC_KEY)
#define preempt_dynamic_enable(f)	static_key_enable(&sk_dynamic_##f.key)
#define preempt_dynamic_disable(f)	static_key_disable(&sk_dynamic_##f.key)
#else
#error "Unsupported PREEMPT_DYNAMIC mechanism"
#endif

void sched_dynamic_update(int mode)
{
	/*
	 * Avoid {NONE,VOLUNTARY} -> FULL transitions from ever ending up in
	 * the ZERO state, which is invalid.
	 */
	preempt_dynamic_enable(cond_resched);
	preempt_dynamic_enable(might_resched);
	preempt_dynamic_enable(preempt_schedule);
	preempt_dynamic_enable(preempt_schedule_notrace);
	preempt_dynamic_enable(irqentry_exit_cond_resched);

	switch (mode) {
	case preempt_dynamic_none:
		preempt_dynamic_enable(cond_resched);
		preempt_dynamic_disable(might_resched);
		preempt_dynamic_disable(preempt_schedule);
		preempt_dynamic_disable(preempt_schedule_notrace);
		preempt_dynamic_disable(irqentry_exit_cond_resched);
		pr_info("Dynamic Preempt: none\n");
		break;

	case preempt_dynamic_voluntary:
		preempt_dynamic_enable(cond_resched);
		preempt_dynamic_enable(might_resched);
		preempt_dynamic_disable(preempt_schedule);
		preempt_dynamic_disable(preempt_schedule_notrace);
		preempt_dynamic_disable(irqentry_exit_cond_resched);
		pr_info("Dynamic Preempt: voluntary\n");
		break;

	case preempt_dynamic_full:
		preempt_dynamic_disable(cond_resched);
		preempt_dynamic_disable(might_resched);
		preempt_dynamic_enable(preempt_schedule);
		preempt_dynamic_enable(preempt_schedule_notrace);
		preempt_dynamic_enable(irqentry_exit_cond_resched);
		pr_info("Dynamic Preempt: full\n");
		break;
	}

	preempt_dynamic_mode = mode;
}

static int __init setup_preempt_mode(char *str)
{
	int mode = sched_dynamic_mode(str);
	if (mode < 0) {
		pr_warn("Dynamic Preempt: unsupported mode: %s\n", str);
		return 0;
	}

	sched_dynamic_update(mode);
	return 1;
}
__setup("preempt=", setup_preempt_mode);

static void __init preempt_dynamic_init(void)
{
	if (preempt_dynamic_mode == preempt_dynamic_undefined) {
		if (IS_ENABLED(CONFIG_PREEMPT_NONE)) {
			sched_dynamic_update(preempt_dynamic_none);
		} else if (IS_ENABLED(CONFIG_PREEMPT_VOLUNTARY)) {
			sched_dynamic_update(preempt_dynamic_voluntary);
		} else {
			/* Default static call setting, nothing to do */
			WARN_ON_ONCE(!IS_ENABLED(CONFIG_PREEMPT));
			preempt_dynamic_mode = preempt_dynamic_full;
			pr_info("Dynamic Preempt: full\n");
		}
	}
}

#define PREEMPT_MODEL_ACCESSOR(mode) \
	bool preempt_model_##mode(void)						 \
	{									 \
		WARN_ON_ONCE(preempt_dynamic_mode == preempt_dynamic_undefined); \
		return preempt_dynamic_mode == preempt_dynamic_##mode;		 \
	}									 \
	EXPORT_SYMBOL_GPL(preempt_model_##mode)

PREEMPT_MODEL_ACCESSOR(none);
PREEMPT_MODEL_ACCESSOR(voluntary);
PREEMPT_MODEL_ACCESSOR(full);

#else /* !CONFIG_PREEMPT_DYNAMIC */

static inline void preempt_dynamic_init(void) { }

#endif /* #ifdef CONFIG_PREEMPT_DYNAMIC */

/**
 * yield - yield the current processor to other threads.
 *
 * Do not ever use this function, there's a 99% chance you're doing it wrong.
 *
 * The scheduler is at all times free to pick the calling task as the most
 * eligible task to run, if removing the yield() call from your code breaks
 * it, it's already broken.
 *
 * Typical broken usage is:
 *
 * while (!event)
 *	yield();
 *
 * where one assumes that yield() will let 'the other' process run that will
 * make event true. If the current task is a SCHED_FIFO task that will never
 * happen. Never use yield() as a progress guarantee!!
 *
 * If you want to use yield() to wait for something, use wait_event().
 * If you want to use yield() to be 'nice' for others, use cond_resched().
 * If you still want to use yield(), do not!
 */
void __sched yield(void)
{
	set_current_state(TASK_RUNNING);
	do_sched_yield();
}
EXPORT_SYMBOL(yield);

/**
 * yield_to - yield the current processor to another thread in
 * your thread group, or accelerate that thread toward the
 * processor it's on.
 * @p: target task
 * @preempt: whether task preemption is allowed or not
 *
 * It's the caller's job to ensure that the target task struct
 * can't go away on us before we can do any checks.
 *
 * Return:
 *	true (>0) if we indeed boosted the target task.
 *	false (0) if we failed to boost the target.
 *	-ESRCH if there's no task to yield to.
 */
int __sched yield_to(struct task_struct *p, bool preempt)
{
	struct task_struct *curr = current;
	struct rq *rq, *p_rq;
	unsigned long flags;
	int yielded = 0;

	local_irq_save(flags);
	rq = this_rq();

again:
	p_rq = task_rq(p);
	/*
	 * If we're the only runnable task on the rq and target rq also
	 * has only one task, there's absolutely no point in yielding.
	 */
	if (rq->nr_running == 1 && p_rq->nr_running == 1) {
		yielded = -ESRCH;
		goto out_irq;
	}

	double_rq_lock(rq, p_rq);
	if (task_rq(p) != p_rq) {
		double_rq_unlock(rq, p_rq);
		goto again;
	}

	if (!curr->sched_class->yield_to_task)
		goto out_unlock;

	if (curr->sched_class != p->sched_class)
		goto out_unlock;

	if (task_on_cpu(p_rq, p) || !task_is_running(p))
		goto out_unlock;

	yielded = curr->sched_class->yield_to_task(rq, p);
	if (yielded) {
		schedstat_inc(rq->yld_count);
		/*
		 * Make p's CPU reschedule; pick_next_entity takes care of
		 * fairness.
		 */
		if (preempt && rq != p_rq)
			resched_curr(p_rq);
	}

out_unlock:
	double_rq_unlock(rq, p_rq);
out_irq:
	local_irq_restore(flags);

	if (yielded > 0)
		schedule();

	return yielded;
}
EXPORT_SYMBOL_GPL(yield_to);

int io_schedule_prepare(void)
{
	int old_iowait = current->in_iowait;

	current->in_iowait = 1;
	blk_flush_plug(current->plug, true);
	return old_iowait;
}

void io_schedule_finish(int token)
{
	current->in_iowait = token;
}

/*
 * This task is about to go to sleep on IO. Increment rq->nr_iowait so
 * that process accounting knows that this is a task in IO wait state.
 */
long __sched io_schedule_timeout(long timeout)
{
	int token;
	long ret;

	token = io_schedule_prepare();
	ret = schedule_timeout(timeout);
	io_schedule_finish(token);

	return ret;
}
EXPORT_SYMBOL(io_schedule_timeout);

void __sched io_schedule(void)
{
	int token;

	token = io_schedule_prepare();
	schedule();
	io_schedule_finish(token);
}
EXPORT_SYMBOL(io_schedule);

/**
 * sys_sched_get_priority_max - return maximum RT priority.
 * @policy: scheduling class.
 *
 * Return: On success, this syscall returns the maximum
 * rt_priority that can be used by a given scheduling class.
 * On failure, a negative error code is returned.
 */
SYSCALL_DEFINE1(sched_get_priority_max, int, policy)
{
	int ret = -EINVAL;

	switch (policy) {
	case SCHED_FIFO:
	case SCHED_RR:
		ret = MAX_RT_PRIO-1;
		break;
	case SCHED_DEADLINE:
	case SCHED_NORMAL:
	case SCHED_BATCH:
	case SCHED_IDLE:
		ret = 0;
		break;
	}
	return ret;
}

/**
 * sys_sched_get_priority_min - return minimum RT priority.
 * @policy: scheduling class.
 *
 * Return: On success, this syscall returns the minimum
 * rt_priority that can be used by a given scheduling class.
 * On failure, a negative error code is returned.
 */
SYSCALL_DEFINE1(sched_get_priority_min, int, policy)
{
	int ret = -EINVAL;

	switch (policy) {
	case SCHED_FIFO:
	case SCHED_RR:
		ret = 1;
		break;
	case SCHED_DEADLINE:
	case SCHED_NORMAL:
	case SCHED_BATCH:
	case SCHED_IDLE:
		ret = 0;
	}
	return ret;
}

static int sched_rr_get_interval(pid_t pid, struct timespec64 *t)
{
	struct task_struct *p;
	unsigned int time_slice;
	struct rq_flags rf;
	struct rq *rq;
	int retval;

	if (pid < 0)
		return -EINVAL;

	retval = -ESRCH;
	rcu_read_lock();
	p = find_process_by_pid(pid);
	if (!p)
		goto out_unlock;

	retval = security_task_getscheduler(p);
	if (retval)
		goto out_unlock;

	rq = task_rq_lock(p, &rf);
	time_slice = 0;
	if (p->sched_class->get_rr_interval)
		time_slice = p->sched_class->get_rr_interval(rq, p);
	task_rq_unlock(rq, p, &rf);

	rcu_read_unlock();
	jiffies_to_timespec64(time_slice, t);
	return 0;

out_unlock:
	rcu_read_unlock();
	return retval;
}

/**
 * sys_sched_rr_get_interval - return the default timeslice of a process.
 * @pid: pid of the process.
 * @interval: userspace pointer to the timeslice value.
 *
 * this syscall writes the default timeslice value of a given process
 * into the user-space timespec buffer. A value of '0' means infinity.
 *
 * Return: On success, 0 and the timeslice is in @interval. Otherwise,
 * an error code.
 */
SYSCALL_DEFINE2(sched_rr_get_interval, pid_t, pid,
		struct __kernel_timespec __user *, interval)
{
	struct timespec64 t;
	int retval = sched_rr_get_interval(pid, &t);

	if (retval == 0)
		retval = put_timespec64(&t, interval);

	return retval;
}

#ifdef CONFIG_COMPAT_32BIT_TIME
SYSCALL_DEFINE2(sched_rr_get_interval_time32, pid_t, pid,
		struct old_timespec32 __user *, interval)
{
	struct timespec64 t;
	int retval = sched_rr_get_interval(pid, &t);

	if (retval == 0)
		retval = put_old_timespec32(&t, interval);
	return retval;
}
#endif

void sched_show_task(struct task_struct *p)
{
	unsigned long free = 0;
	int ppid;

	if (!try_get_task_stack(p))
		return;

	pr_info("task:%-15.15s state:%c", p->comm, task_state_to_char(p));

	if (task_is_running(p))
		pr_cont("  running task    ");
#ifdef CONFIG_DEBUG_STACK_USAGE
	free = stack_not_used(p);
#endif
	ppid = 0;
	rcu_read_lock();
	if (pid_alive(p))
		ppid = task_pid_nr(rcu_dereference(p->real_parent));
	rcu_read_unlock();
	pr_cont(" stack:%-5lu pid:%-5d ppid:%-6d flags:0x%08lx\n",
		free, task_pid_nr(p), ppid,
		read_task_thread_flags(p));

	print_worker_info(KERN_INFO, p);
	print_stop_info(KERN_INFO, p);
	show_stack(p, NULL, KERN_INFO);
	put_task_stack(p);
}
EXPORT_SYMBOL_GPL(sched_show_task);

static inline bool
state_filter_match(unsigned long state_filter, struct task_struct *p)
{
	unsigned int state = READ_ONCE(p->__state);

	/* no filter, everything matches */
	if (!state_filter)
		return true;

	/* filter, but doesn't match */
	if (!(state & state_filter))
		return false;

	/*
	 * When looking for TASK_UNINTERRUPTIBLE skip TASK_IDLE (allows
	 * TASK_KILLABLE).
	 */
	if (state_filter == TASK_UNINTERRUPTIBLE && (state & TASK_NOLOAD))
		return false;

	return true;
}


void show_state_filter(unsigned int state_filter)
{
	struct task_struct *g, *p;

	rcu_read_lock();
	for_each_process_thread(g, p) {
		/*
		 * reset the NMI-timeout, listing all files on a slow
		 * console might take a lot of time:
		 * Also, reset softlockup watchdogs on all CPUs, because
		 * another CPU might be blocked waiting for us to process
		 * an IPI.
		 */
		touch_nmi_watchdog();
		touch_all_softlockup_watchdogs();
		if (state_filter_match(state_filter, p))
			sched_show_task(p);
	}

#ifdef CONFIG_SCHED_DEBUG
	if (!state_filter)
		sysrq_sched_debug_show();
#endif
	rcu_read_unlock();
	/*
	 * Only show locks if all tasks are dumped:
	 */
	if (!state_filter)
		debug_show_all_locks();
}

/**
 * init_idle - set up an idle thread for a given CPU
 * @idle: task in question
 * @cpu: CPU the idle task belongs to
 *
 * NOTE: this function does not set the idle thread's NEED_RESCHED
 * flag, to make booting more robust.
 */
void __init init_idle(struct task_struct *idle, int cpu)
{
#ifdef CONFIG_SMP
	struct affinity_context ac = (struct affinity_context) {
		.new_mask  = cpumask_of(cpu),
		.flags     = 0,
	};
#endif
	struct rq *rq = cpu_rq(cpu);
	unsigned long flags;

	__sched_fork(0, idle);

	raw_spin_lock_irqsave(&idle->pi_lock, flags);
	raw_spin_rq_lock(rq);

	idle->__state = TASK_RUNNING;
	idle->se.exec_start = sched_clock();
	/*
	 * PF_KTHREAD should already be set at this point; regardless, make it
	 * look like a proper per-CPU kthread.
	 */
	idle->flags |= PF_IDLE | PF_KTHREAD | PF_NO_SETAFFINITY;
	kthread_set_per_cpu(idle, cpu);

#ifdef CONFIG_SMP
	/*
	 * It's possible that init_idle() gets called multiple times on a task,
	 * in that case do_set_cpus_allowed() will not do the right thing.
	 *
	 * And since this is boot we can forgo the serialization.
	 */
	set_cpus_allowed_common(idle, &ac);
#endif
	/*
	 * We're having a chicken and egg problem, even though we are
	 * holding rq->lock, the CPU isn't yet set to this CPU so the
	 * lockdep check in task_group() will fail.
	 *
	 * Similar case to sched_fork(). / Alternatively we could
	 * use task_rq_lock() here and obtain the other rq->lock.
	 *
	 * Silence PROVE_RCU
	 */
	rcu_read_lock();
	__set_task_cpu(idle, cpu);
	rcu_read_unlock();

	rq->idle = idle;
	rcu_assign_pointer(rq->curr, idle);
	idle->on_rq = TASK_ON_RQ_QUEUED;
#ifdef CONFIG_SMP
	idle->on_cpu = 1;
#endif
	raw_spin_rq_unlock(rq);
	raw_spin_unlock_irqrestore(&idle->pi_lock, flags);

	/* Set the preempt count _outside_ the spinlocks! */
	init_idle_preempt_count(idle, cpu);

	/*
	 * The idle tasks have their own, simple scheduling class:
	 */
	idle->sched_class = &idle_sched_class;
	ftrace_graph_init_idle_task(idle, cpu);
	vtime_init_idle(idle, cpu);
#ifdef CONFIG_SMP
	sprintf(idle->comm, "%s/%d", INIT_TASK_COMM, cpu);
#endif
}

#ifdef CONFIG_SMP

int cpuset_cpumask_can_shrink(const struct cpumask *cur,
			      const struct cpumask *trial)
{
	int ret = 1;

	if (cpumask_empty(cur))
		return ret;

	ret = dl_cpuset_cpumask_can_shrink(cur, trial);

	return ret;
}

int task_can_attach(struct task_struct *p,
		    const struct cpumask *cs_effective_cpus)
{
	int ret = 0;

	/*
	 * Kthreads which disallow setaffinity shouldn't be moved
	 * to a new cpuset; we don't want to change their CPU
	 * affinity and isolating such threads by their set of
	 * allowed nodes is unnecessary.  Thus, cpusets are not
	 * applicable for such threads.  This prevents checking for
	 * success of set_cpus_allowed_ptr() on all attached tasks
	 * before cpus_mask may be changed.
	 */
	if (p->flags & PF_NO_SETAFFINITY) {
		ret = -EINVAL;
		goto out;
	}

	if (dl_task(p) && !cpumask_intersects(task_rq(p)->rd->span,
					      cs_effective_cpus)) {
		int cpu = cpumask_any_and(cpu_active_mask, cs_effective_cpus);

		if (unlikely(cpu >= nr_cpu_ids))
			return -EINVAL;
		ret = dl_cpu_busy(cpu, p);
	}

out:
	return ret;
}

bool sched_smp_initialized __read_mostly;

#ifdef CONFIG_NUMA_BALANCING
/* Migrate current task p to target_cpu */
int migrate_task_to(struct task_struct *p, int target_cpu)
{
	struct migration_arg arg = { p, target_cpu };
	int curr_cpu = task_cpu(p);

	if (curr_cpu == target_cpu)
		return 0;

	if (!cpumask_test_cpu(target_cpu, p->cpus_ptr))
		return -EINVAL;

	/* TODO: This is not properly updating schedstats */

	trace_sched_move_numa(p, curr_cpu, target_cpu);
	return stop_one_cpu(curr_cpu, migration_cpu_stop, &arg);
}

/*
 * Requeue a task on a given node and accurately track the number of NUMA
 * tasks on the runqueues
 */
void sched_setnuma(struct task_struct *p, int nid)
{
	bool queued, running;
	struct rq_flags rf;
	struct rq *rq;

	rq = task_rq_lock(p, &rf);
	queued = task_on_rq_queued(p);
	running = task_current(rq, p);

	if (queued)
		dequeue_task(rq, p, DEQUEUE_SAVE);
	if (running)
		put_prev_task(rq, p);

	p->numa_preferred_nid = nid;

	if (queued)
		enqueue_task(rq, p, ENQUEUE_RESTORE | ENQUEUE_NOCLOCK);
	if (running)
		set_next_task(rq, p);
	task_rq_unlock(rq, p, &rf);
}
#endif /* CONFIG_NUMA_BALANCING */

#ifdef CONFIG_HOTPLUG_CPU
/*
 * Ensure that the idle task is using init_mm right before its CPU goes
 * offline.
 */
void idle_task_exit(void)
{
	struct mm_struct *mm = current->active_mm;

	BUG_ON(cpu_online(smp_processor_id()));
	BUG_ON(current != this_rq()->idle);

	if (mm != &init_mm) {
		switch_mm(mm, &init_mm, current);
		finish_arch_post_lock_switch();
	}

	/* finish_cpu(), as ran on the BP, will clean up the active_mm state */
}

static int __balance_push_cpu_stop(void *arg)
{
	struct task_struct *p = arg;
	struct rq *rq = this_rq();
	struct rq_flags rf;
	int cpu;

	raw_spin_lock_irq(&p->pi_lock);
	rq_lock(rq, &rf);

	update_rq_clock(rq);

	if (task_rq(p) == rq && task_on_rq_queued(p)) {
		cpu = select_fallback_rq(rq->cpu, p);
		rq = __migrate_task(rq, &rf, p, cpu);
	}

	rq_unlock(rq, &rf);
	raw_spin_unlock_irq(&p->pi_lock);

	put_task_struct(p);

	return 0;
}

static DEFINE_PER_CPU(struct cpu_stop_work, push_work);

/*
 * Ensure we only run per-cpu kthreads once the CPU goes !active.
 *
 * This is enabled below SCHED_AP_ACTIVE; when !cpu_active(), but only
 * effective when the hotplug motion is down.
 */
static void balance_push(struct rq *rq)
{
	struct task_struct *push_task = rq->curr;

	lockdep_assert_rq_held(rq);

	/*
	 * Ensure the thing is persistent until balance_push_set(.on = false);
	 */
	rq->balance_callback = &balance_push_callback;

	/*
	 * Only active while going offline and when invoked on the outgoing
	 * CPU.
	 */
	if (!cpu_dying(rq->cpu) || rq != this_rq())
		return;

	/*
	 * Both the cpu-hotplug and stop task are in this case and are
	 * required to complete the hotplug process.
	 */
	if (kthread_is_per_cpu(push_task) ||
	    is_migration_disabled(push_task)) {

		/*
		 * If this is the idle task on the outgoing CPU try to wake
		 * up the hotplug control thread which might wait for the
		 * last task to vanish. The rcuwait_active() check is
		 * accurate here because the waiter is pinned on this CPU
		 * and can't obviously be running in parallel.
		 *
		 * On RT kernels this also has to check whether there are
		 * pinned and scheduled out tasks on the runqueue. They
		 * need to leave the migrate disabled section first.
		 */
		if (!rq->nr_running && !rq_has_pinned_tasks(rq) &&
		    rcuwait_active(&rq->hotplug_wait)) {
			raw_spin_rq_unlock(rq);
			rcuwait_wake_up(&rq->hotplug_wait);
			raw_spin_rq_lock(rq);
		}
		return;
	}

	get_task_struct(push_task);
	/*
	 * Temporarily drop rq->lock such that we can wake-up the stop task.
	 * Both preemption and IRQs are still disabled.
	 */
	raw_spin_rq_unlock(rq);
	stop_one_cpu_nowait(rq->cpu, __balance_push_cpu_stop, push_task,
			    this_cpu_ptr(&push_work));
	/*
	 * At this point need_resched() is true and we'll take the loop in
	 * schedule(). The next pick is obviously going to be the stop task
	 * which kthread_is_per_cpu() and will push this task away.
	 */
	raw_spin_rq_lock(rq);
}

static void balance_push_set(int cpu, bool on)
{
	struct rq *rq = cpu_rq(cpu);
	struct rq_flags rf;

	rq_lock_irqsave(rq, &rf);
	if (on) {
		WARN_ON_ONCE(rq->balance_callback);
		rq->balance_callback = &balance_push_callback;
	} else if (rq->balance_callback == &balance_push_callback) {
		rq->balance_callback = NULL;
	}
	rq_unlock_irqrestore(rq, &rf);
}

/*
 * Invoked from a CPUs hotplug control thread after the CPU has been marked
 * inactive. All tasks which are not per CPU kernel threads are either
 * pushed off this CPU now via balance_push() or placed on a different CPU
 * during wakeup. Wait until the CPU is quiescent.
 */
static void balance_hotplug_wait(void)
{
	struct rq *rq = this_rq();

	rcuwait_wait_event(&rq->hotplug_wait,
			   rq->nr_running == 1 && !rq_has_pinned_tasks(rq),
			   TASK_UNINTERRUPTIBLE);
}

#else

static inline void balance_push(struct rq *rq)
{
}

static inline void balance_push_set(int cpu, bool on)
{
}

static inline void balance_hotplug_wait(void)
{
}

#endif /* CONFIG_HOTPLUG_CPU */

void set_rq_online(struct rq *rq)
{
	if (!rq->online) {
		const struct sched_class *class;

		cpumask_set_cpu(rq->cpu, rq->rd->online);
		rq->online = 1;

		for_each_class(class) {
			if (class->rq_online)
				class->rq_online(rq);
		}
	}
}

void set_rq_offline(struct rq *rq)
{
	if (rq->online) {
		const struct sched_class *class;

		for_each_class(class) {
			if (class->rq_offline)
				class->rq_offline(rq);
		}

		cpumask_clear_cpu(rq->cpu, rq->rd->online);
		rq->online = 0;
	}
}

/*
 * used to mark begin/end of suspend/resume:
 */
static int num_cpus_frozen;

/*
 * Update cpusets according to cpu_active mask.  If cpusets are
 * disabled, cpuset_update_active_cpus() becomes a simple wrapper
 * around partition_sched_domains().
 *
 * If we come here as part of a suspend/resume, don't touch cpusets because we
 * want to restore it back to its original state upon resume anyway.
 */
static void cpuset_cpu_active(void)
{
	if (cpuhp_tasks_frozen) {
		/*
		 * num_cpus_frozen tracks how many CPUs are involved in suspend
		 * resume sequence. As long as this is not the last online
		 * operation in the resume sequence, just build a single sched
		 * domain, ignoring cpusets.
		 */
		partition_sched_domains(1, NULL, NULL);
		if (--num_cpus_frozen)
			return;
		/*
		 * This is the last CPU online operation. So fall through and
		 * restore the original sched domains by considering the
		 * cpuset configurations.
		 */
		cpuset_force_rebuild();
	}
	cpuset_update_active_cpus();
}

static int cpuset_cpu_inactive(unsigned int cpu)
{
	if (!cpuhp_tasks_frozen) {
		int ret = dl_cpu_busy(cpu, NULL);

		if (ret)
			return ret;
		cpuset_update_active_cpus();
	} else {
		num_cpus_frozen++;
		partition_sched_domains(1, NULL, NULL);
	}
	return 0;
}

int sched_cpu_activate(unsigned int cpu)
{
	struct rq *rq = cpu_rq(cpu);
	struct rq_flags rf;

	/*
	 * Clear the balance_push callback and prepare to schedule
	 * regular tasks.
	 */
	balance_push_set(cpu, false);

#ifdef CONFIG_SCHED_SMT
	/*
	 * When going up, increment the number of cores with SMT present.
	 */
	if (cpumask_weight(cpu_smt_mask(cpu)) == 2)
		static_branch_inc_cpuslocked(&sched_smt_present);
#endif
	set_cpu_active(cpu, true);

	if (sched_smp_initialized) {
		sched_update_numa(cpu, true);
		sched_domains_numa_masks_set(cpu);
		cpuset_cpu_active();
	}

	/*
	 * Put the rq online, if not already. This happens:
	 *
	 * 1) In the early boot process, because we build the real domains
	 *    after all CPUs have been brought up.
	 *
	 * 2) At runtime, if cpuset_cpu_active() fails to rebuild the
	 *    domains.
	 */
	rq_lock_irqsave(rq, &rf);
	if (rq->rd) {
		BUG_ON(!cpumask_test_cpu(cpu, rq->rd->span));
		set_rq_online(rq);
	}
	rq_unlock_irqrestore(rq, &rf);

	return 0;
}

int sched_cpu_deactivate(unsigned int cpu)
{
	struct rq *rq = cpu_rq(cpu);
	struct rq_flags rf;
	int ret;

	/*
	 * Remove CPU from nohz.idle_cpus_mask to prevent participating in
	 * load balancing when not active
	 */
	nohz_balance_exit_idle(rq);

	set_cpu_active(cpu, false);

	/*
	 * From this point forward, this CPU will refuse to run any task that
	 * is not: migrate_disable() or KTHREAD_IS_PER_CPU, and will actively
	 * push those tasks away until this gets cleared, see
	 * sched_cpu_dying().
	 */
	balance_push_set(cpu, true);

	/*
	 * We've cleared cpu_active_mask / set balance_push, wait for all
	 * preempt-disabled and RCU users of this state to go away such that
	 * all new such users will observe it.
	 *
	 * Specifically, we rely on ttwu to no longer target this CPU, see
	 * ttwu_queue_cond() and is_cpu_allowed().
	 *
	 * Do sync before park smpboot threads to take care the rcu boost case.
	 */
	synchronize_rcu();

	rq_lock_irqsave(rq, &rf);
	if (rq->rd) {
		update_rq_clock(rq);
		BUG_ON(!cpumask_test_cpu(cpu, rq->rd->span));
		set_rq_offline(rq);
	}
	rq_unlock_irqrestore(rq, &rf);

#ifdef CONFIG_SCHED_SMT
	/*
	 * When going down, decrement the number of cores with SMT present.
	 */
	if (cpumask_weight(cpu_smt_mask(cpu)) == 2)
		static_branch_dec_cpuslocked(&sched_smt_present);

	sched_core_cpu_deactivate(cpu);
#endif

	if (!sched_smp_initialized)
		return 0;

	sched_update_numa(cpu, false);
	ret = cpuset_cpu_inactive(cpu);
	if (ret) {
		balance_push_set(cpu, false);
		set_cpu_active(cpu, true);
		sched_update_numa(cpu, true);
		return ret;
	}
	sched_domains_numa_masks_clear(cpu);
	return 0;
}

static void sched_rq_cpu_starting(unsigned int cpu)
{
	struct rq *rq = cpu_rq(cpu);

	rq->calc_load_update = calc_load_update;
	update_max_interval();
}

int sched_cpu_starting(unsigned int cpu)
{
	sched_core_cpu_starting(cpu);
	sched_rq_cpu_starting(cpu);
	sched_tick_start(cpu);
	return 0;
}

#ifdef CONFIG_HOTPLUG_CPU

/*
 * Invoked immediately before the stopper thread is invoked to bring the
 * CPU down completely. At this point all per CPU kthreads except the
 * hotplug thread (current) and the stopper thread (inactive) have been
 * either parked or have been unbound from the outgoing CPU. Ensure that
 * any of those which might be on the way out are gone.
 *
 * If after this point a bound task is being woken on this CPU then the
 * responsible hotplug callback has failed to do it's job.
 * sched_cpu_dying() will catch it with the appropriate fireworks.
 */
int sched_cpu_wait_empty(unsigned int cpu)
{
	balance_hotplug_wait();
	return 0;
}

/*
 * Since this CPU is going 'away' for a while, fold any nr_active delta we
 * might have. Called from the CPU stopper task after ensuring that the
 * stopper is the last running task on the CPU, so nr_active count is
 * stable. We need to take the teardown thread which is calling this into
 * account, so we hand in adjust = 1 to the load calculation.
 *
 * Also see the comment "Global load-average calculations".
 */
static void calc_load_migrate(struct rq *rq)
{
	long delta = calc_load_fold_active(rq, 1);

	if (delta)
		atomic_long_add(delta, &calc_load_tasks);
}

static void dump_rq_tasks(struct rq *rq, const char *loglvl)
{
	struct task_struct *g, *p;
	int cpu = cpu_of(rq);

	lockdep_assert_rq_held(rq);

	printk("%sCPU%d enqueued tasks (%u total):\n", loglvl, cpu, rq->nr_running);
	for_each_process_thread(g, p) {
		if (task_cpu(p) != cpu)
			continue;

		if (!task_on_rq_queued(p))
			continue;

		printk("%s\tpid: %d, name: %s\n", loglvl, p->pid, p->comm);
	}
}

int sched_cpu_dying(unsigned int cpu)
{
	struct rq *rq = cpu_rq(cpu);
	struct rq_flags rf;

	/* Handle pending wakeups and then migrate everything off */
	sched_tick_stop(cpu);

	rq_lock_irqsave(rq, &rf);
	if (rq->nr_running != 1 || rq_has_pinned_tasks(rq)) {
		WARN(true, "Dying CPU not properly vacated!");
		dump_rq_tasks(rq, KERN_WARNING);
	}
	rq_unlock_irqrestore(rq, &rf);

	calc_load_migrate(rq);
	update_max_interval();
	hrtick_clear(rq);
	sched_core_cpu_dying(cpu);
	return 0;
}
#endif

void __init sched_init_smp(void)
{
	sched_init_numa(NUMA_NO_NODE);

	/*
	 * There's no userspace yet to cause hotplug operations; hence all the
	 * CPU masks are stable and all blatant races in the below code cannot
	 * happen.
	 */
	mutex_lock(&sched_domains_mutex);
	sched_init_domains(cpu_active_mask);
	mutex_unlock(&sched_domains_mutex);

	/* Move init over to a non-isolated CPU */
	if (set_cpus_allowed_ptr(current, housekeeping_cpumask(HK_TYPE_DOMAIN)) < 0)
		BUG();
	current->flags &= ~PF_NO_SETAFFINITY;
	sched_init_granularity();

	init_sched_rt_class();
	init_sched_dl_class();

	sched_smp_initialized = true;
}

static int __init migration_init(void)
{
	sched_cpu_starting(smp_processor_id());
	return 0;
}
early_initcall(migration_init);

#else
void __init sched_init_smp(void)
{
	sched_init_granularity();
}
#endif /* CONFIG_SMP */

int in_sched_functions(unsigned long addr)
{
	return in_lock_functions(addr) ||
		(addr >= (unsigned long)__sched_text_start
		&& addr < (unsigned long)__sched_text_end);
}

#ifdef CONFIG_CGROUP_SCHED
/*
 * Default task group.
 * Every task in system belongs to this group at bootup.
 */
struct task_group root_task_group;
LIST_HEAD(task_groups);

/* Cacheline aligned slab cache for task_group */
static struct kmem_cache *task_group_cache __read_mostly;
#endif

void __init sched_init(void)
{
	unsigned long ptr = 0;
	int i;

	/* Make sure the linker didn't screw up */
	BUG_ON(&idle_sched_class != &fair_sched_class + 1 ||
	       &fair_sched_class != &rt_sched_class + 1 ||
	       &rt_sched_class   != &dl_sched_class + 1);
#ifdef CONFIG_SMP
	BUG_ON(&dl_sched_class != &stop_sched_class + 1);
#endif

	wait_bit_init();

#ifdef CONFIG_FAIR_GROUP_SCHED
	ptr += 2 * nr_cpu_ids * sizeof(void **);
#endif
#ifdef CONFIG_RT_GROUP_SCHED
	ptr += 2 * nr_cpu_ids * sizeof(void **);
#endif
	if (ptr) {
		ptr = (unsigned long)kzalloc(ptr, GFP_NOWAIT);

#ifdef CONFIG_FAIR_GROUP_SCHED
		root_task_group.se = (struct sched_entity **)ptr;
		ptr += nr_cpu_ids * sizeof(void **);

		root_task_group.cfs_rq = (struct cfs_rq **)ptr;
		ptr += nr_cpu_ids * sizeof(void **);

		root_task_group.shares = ROOT_TASK_GROUP_LOAD;
		init_cfs_bandwidth(&root_task_group.cfs_bandwidth);
#endif /* CONFIG_FAIR_GROUP_SCHED */
#ifdef CONFIG_RT_GROUP_SCHED
		root_task_group.rt_se = (struct sched_rt_entity **)ptr;
		ptr += nr_cpu_ids * sizeof(void **);

		root_task_group.rt_rq = (struct rt_rq **)ptr;
		ptr += nr_cpu_ids * sizeof(void **);

#endif /* CONFIG_RT_GROUP_SCHED */
	}

	init_rt_bandwidth(&def_rt_bandwidth, global_rt_period(), global_rt_runtime());

#ifdef CONFIG_SMP
	init_defrootdomain();
#endif

#ifdef CONFIG_RT_GROUP_SCHED
	init_rt_bandwidth(&root_task_group.rt_bandwidth,
			global_rt_period(), global_rt_runtime());
#endif /* CONFIG_RT_GROUP_SCHED */

#ifdef CONFIG_CGROUP_SCHED
	task_group_cache = KMEM_CACHE(task_group, 0);

	list_add(&root_task_group.list, &task_groups);
	INIT_LIST_HEAD(&root_task_group.children);
	INIT_LIST_HEAD(&root_task_group.siblings);
	autogroup_init(&init_task);
#endif /* CONFIG_CGROUP_SCHED */

	for_each_possible_cpu(i) {
		struct rq *rq;

		rq = cpu_rq(i);
		raw_spin_lock_init(&rq->__lock);
		rq->nr_running = 0;
		rq->calc_load_active = 0;
		rq->calc_load_update = jiffies + LOAD_FREQ;
		init_cfs_rq(&rq->cfs);
		init_rt_rq(&rq->rt);
		init_dl_rq(&rq->dl);
#ifdef CONFIG_FAIR_GROUP_SCHED
		INIT_LIST_HEAD(&rq->leaf_cfs_rq_list);
		rq->tmp_alone_branch = &rq->leaf_cfs_rq_list;
		/*
		 * How much CPU bandwidth does root_task_group get?
		 *
		 * In case of task-groups formed thr' the cgroup filesystem, it
		 * gets 100% of the CPU resources in the system. This overall
		 * system CPU resource is divided among the tasks of
		 * root_task_group and its child task-groups in a fair manner,
		 * based on each entity's (task or task-group's) weight
		 * (se->load.weight).
		 *
		 * In other words, if root_task_group has 10 tasks of weight
		 * 1024) and two child groups A0 and A1 (of weight 1024 each),
		 * then A0's share of the CPU resource is:
		 *
		 *	A0's bandwidth = 1024 / (10*1024 + 1024 + 1024) = 8.33%
		 *
		 * We achieve this by letting root_task_group's tasks sit
		 * directly in rq->cfs (i.e root_task_group->se[] = NULL).
		 */
		init_tg_cfs_entry(&root_task_group, &rq->cfs, NULL, i, NULL);
#endif /* CONFIG_FAIR_GROUP_SCHED */

		rq->rt.rt_runtime = def_rt_bandwidth.rt_runtime;
#ifdef CONFIG_RT_GROUP_SCHED
		init_tg_rt_entry(&root_task_group, &rq->rt, NULL, i, NULL);
#endif
#ifdef CONFIG_SMP
		rq->sd = NULL;
		rq->rd = NULL;
		rq->cpu_capacity = rq->cpu_capacity_orig = SCHED_CAPACITY_SCALE;
		rq->balance_callback = &balance_push_callback;
		rq->active_balance = 0;
		rq->next_balance = jiffies;
		rq->push_cpu = 0;
		rq->cpu = i;
		rq->online = 0;
		rq->idle_stamp = 0;
		rq->avg_idle = 2*sysctl_sched_migration_cost;
		rq->wake_stamp = jiffies;
		rq->wake_avg_idle = rq->avg_idle;
		rq->max_idle_balance_cost = sysctl_sched_migration_cost;

		INIT_LIST_HEAD(&rq->cfs_tasks);

		rq_attach_root(rq, &def_root_domain);
#ifdef CONFIG_NO_HZ_COMMON
		rq->last_blocked_load_update_tick = jiffies;
		atomic_set(&rq->nohz_flags, 0);

		INIT_CSD(&rq->nohz_csd, nohz_csd_func, rq);
#endif
#ifdef CONFIG_HOTPLUG_CPU
		rcuwait_init(&rq->hotplug_wait);
#endif
#endif /* CONFIG_SMP */
		hrtick_rq_init(rq);
		atomic_set(&rq->nr_iowait, 0);

#ifdef CONFIG_SCHED_CORE
		rq->core = rq;
		rq->core_pick = NULL;
		rq->core_enabled = 0;
		rq->core_tree = RB_ROOT;
		rq->core_forceidle_count = 0;
		rq->core_forceidle_occupation = 0;
		rq->core_forceidle_start = 0;

		rq->core_cookie = 0UL;
#endif
		zalloc_cpumask_var_node(&rq->scratch_mask, GFP_KERNEL, cpu_to_node(i));
	}

	set_load_weight(&init_task, false);

	/*
	 * The boot idle thread does lazy MMU switching as well:
	 */
	mmgrab(&init_mm);
	enter_lazy_tlb(&init_mm, current);

	/*
	 * The idle task doesn't need the kthread struct to function, but it
	 * is dressed up as a per-CPU kthread and thus needs to play the part
	 * if we want to avoid special-casing it in code that deals with per-CPU
	 * kthreads.
	 */
	WARN_ON(!set_kthread_struct(current));

	/*
	 * Make us the idle thread. Technically, schedule() should not be
	 * called from this thread, however somewhere below it might be,
	 * but because we are the idle thread, we just pick up running again
	 * when this runqueue becomes "idle".
	 */
	init_idle(current, smp_processor_id());

	calc_load_update = jiffies + LOAD_FREQ;

#ifdef CONFIG_SMP
	idle_thread_set_boot_cpu();
	balance_push_set(smp_processor_id(), false);
#endif
	init_sched_fair_class();

	psi_init();

	init_uclamp();

	preempt_dynamic_init();

	scheduler_running = 1;
}

#ifdef CONFIG_DEBUG_ATOMIC_SLEEP

void __might_sleep(const char *file, int line)
{
	unsigned int state = get_current_state();
	/*
	 * Blocking primitives will set (and therefore destroy) current->state,
	 * since we will exit with TASK_RUNNING make sure we enter with it,
	 * otherwise we will destroy state.
	 */
	WARN_ONCE(state != TASK_RUNNING && current->task_state_change,
			"do not call blocking ops when !TASK_RUNNING; "
			"state=%x set at [<%p>] %pS\n", state,
			(void *)current->task_state_change,
			(void *)current->task_state_change);

	__might_resched(file, line, 0);
}
EXPORT_SYMBOL(__might_sleep);

static void print_preempt_disable_ip(int preempt_offset, unsigned long ip)
{
	if (!IS_ENABLED(CONFIG_DEBUG_PREEMPT))
		return;

	if (preempt_count() == preempt_offset)
		return;

	pr_err("Preemption disabled at:");
	print_ip_sym(KERN_ERR, ip);
}

static inline bool resched_offsets_ok(unsigned int offsets)
{
	unsigned int nested = preempt_count();

	nested += rcu_preempt_depth() << MIGHT_RESCHED_RCU_SHIFT;

	return nested == offsets;
}

void __might_resched(const char *file, int line, unsigned int offsets)
{
	/* Ratelimiting timestamp: */
	static unsigned long prev_jiffy;

	unsigned long preempt_disable_ip;

	/* WARN_ON_ONCE() by default, no rate limit required: */
	rcu_sleep_check();

	if ((resched_offsets_ok(offsets) && !irqs_disabled() &&
	     !is_idle_task(current) && !current->non_block_count) ||
	    system_state == SYSTEM_BOOTING || system_state > SYSTEM_RUNNING ||
	    oops_in_progress)
		return;

	if (time_before(jiffies, prev_jiffy + HZ) && prev_jiffy)
		return;
	prev_jiffy = jiffies;

	/* Save this before calling printk(), since that will clobber it: */
	preempt_disable_ip = get_preempt_disable_ip(current);

	pr_err("BUG: sleeping function called from invalid context at %s:%d\n",
	       file, line);
	pr_err("in_atomic(): %d, irqs_disabled(): %d, non_block: %d, pid: %d, name: %s\n",
	       in_atomic(), irqs_disabled(), current->non_block_count,
	       current->pid, current->comm);
	pr_err("preempt_count: %x, expected: %x\n", preempt_count(),
	       offsets & MIGHT_RESCHED_PREEMPT_MASK);

	if (IS_ENABLED(CONFIG_PREEMPT_RCU)) {
		pr_err("RCU nest depth: %d, expected: %u\n",
		       rcu_preempt_depth(), offsets >> MIGHT_RESCHED_RCU_SHIFT);
	}

	if (task_stack_end_corrupted(current))
		pr_emerg("Thread overran stack, or stack corrupted\n");

	debug_show_held_locks(current);
	if (irqs_disabled())
		print_irqtrace_events(current);

	print_preempt_disable_ip(offsets & MIGHT_RESCHED_PREEMPT_MASK,
				 preempt_disable_ip);

	dump_stack();
	add_taint(TAINT_WARN, LOCKDEP_STILL_OK);
}
EXPORT_SYMBOL(__might_resched);

void __cant_sleep(const char *file, int line, int preempt_offset)
{
	static unsigned long prev_jiffy;

	if (irqs_disabled())
		return;

	if (!IS_ENABLED(CONFIG_PREEMPT_COUNT))
		return;

	if (preempt_count() > preempt_offset)
		return;

	if (time_before(jiffies, prev_jiffy + HZ) && prev_jiffy)
		return;
	prev_jiffy = jiffies;

	printk(KERN_ERR "BUG: assuming atomic context at %s:%d\n", file, line);
	printk(KERN_ERR "in_atomic(): %d, irqs_disabled(): %d, pid: %d, name: %s\n",
			in_atomic(), irqs_disabled(),
			current->pid, current->comm);

	debug_show_held_locks(current);
	dump_stack();
	add_taint(TAINT_WARN, LOCKDEP_STILL_OK);
}
EXPORT_SYMBOL_GPL(__cant_sleep);

#ifdef CONFIG_SMP
void __cant_migrate(const char *file, int line)
{
	static unsigned long prev_jiffy;

	if (irqs_disabled())
		return;

	if (is_migration_disabled(current))
		return;

	if (!IS_ENABLED(CONFIG_PREEMPT_COUNT))
		return;

	if (preempt_count() > 0)
		return;

	if (time_before(jiffies, prev_jiffy + HZ) && prev_jiffy)
		return;
	prev_jiffy = jiffies;

	pr_err("BUG: assuming non migratable context at %s:%d\n", file, line);
	pr_err("in_atomic(): %d, irqs_disabled(): %d, migration_disabled() %u pid: %d, name: %s\n",
	       in_atomic(), irqs_disabled(), is_migration_disabled(current),
	       current->pid, current->comm);

	debug_show_held_locks(current);
	dump_stack();
	add_taint(TAINT_WARN, LOCKDEP_STILL_OK);
}
EXPORT_SYMBOL_GPL(__cant_migrate);
#endif
#endif

#ifdef CONFIG_MAGIC_SYSRQ
void normalize_rt_tasks(void)
{
	struct task_struct *g, *p;
	struct sched_attr attr = {
		.sched_policy = SCHED_NORMAL,
	};

	read_lock(&tasklist_lock);
	for_each_process_thread(g, p) {
		/*
		 * Only normalize user tasks:
		 */
		if (p->flags & PF_KTHREAD)
			continue;

		p->se.exec_start = 0;
		schedstat_set(p->stats.wait_start,  0);
		schedstat_set(p->stats.sleep_start, 0);
		schedstat_set(p->stats.block_start, 0);

		if (!dl_task(p) && !rt_task(p)) {
			/*
			 * Renice negative nice level userspace
			 * tasks back to 0:
			 */
			if (task_nice(p) < 0)
				set_user_nice(p, 0);
			continue;
		}

		__sched_setscheduler(p, &attr, false, false);
	}
	read_unlock(&tasklist_lock);
}

#endif /* CONFIG_MAGIC_SYSRQ */

#if defined(CONFIG_IA64) || defined(CONFIG_KGDB_KDB)
/*
 * These functions are only useful for the IA64 MCA handling, or kdb.
 *
 * They can only be called when the whole system has been
 * stopped - every CPU needs to be quiescent, and no scheduling
 * activity can take place. Using them for anything else would
 * be a serious bug, and as a result, they aren't even visible
 * under any other configuration.
 */

/**
 * curr_task - return the current task for a given CPU.
 * @cpu: the processor in question.
 *
 * ONLY VALID WHEN THE WHOLE SYSTEM IS STOPPED!
 *
 * Return: The current task for @cpu.
 */
struct task_struct *curr_task(int cpu)
{
	return cpu_curr(cpu);
}

#endif /* defined(CONFIG_IA64) || defined(CONFIG_KGDB_KDB) */

#ifdef CONFIG_IA64
/**
 * ia64_set_curr_task - set the current task for a given CPU.
 * @cpu: the processor in question.
 * @p: the task pointer to set.
 *
 * Description: This function must only be used when non-maskable interrupts
 * are serviced on a separate stack. It allows the architecture to switch the
 * notion of the current task on a CPU in a non-blocking manner. This function
 * must be called with all CPU's synchronized, and interrupts disabled, the
 * and caller must save the original value of the current task (see
 * curr_task() above) and restore that value before reenabling interrupts and
 * re-starting the system.
 *
 * ONLY VALID WHEN THE WHOLE SYSTEM IS STOPPED!
 */
void ia64_set_curr_task(int cpu, struct task_struct *p)
{
	cpu_curr(cpu) = p;
}

#endif

#ifdef CONFIG_CGROUP_SCHED
/* task_group_lock serializes the addition/removal of task groups */
static DEFINE_SPINLOCK(task_group_lock);

static inline void alloc_uclamp_sched_group(struct task_group *tg,
					    struct task_group *parent)
{
#ifdef CONFIG_UCLAMP_TASK_GROUP
	enum uclamp_id clamp_id;

	for_each_clamp_id(clamp_id) {
		uclamp_se_set(&tg->uclamp_req[clamp_id],
			      uclamp_none(clamp_id), false);
		tg->uclamp[clamp_id] = parent->uclamp[clamp_id];
	}
#endif
}

static void sched_free_group(struct task_group *tg)
{
	free_fair_sched_group(tg);
	free_rt_sched_group(tg);
	autogroup_free(tg);
	kmem_cache_free(task_group_cache, tg);
}

static void sched_free_group_rcu(struct rcu_head *rcu)
{
	sched_free_group(container_of(rcu, struct task_group, rcu));
}

static void sched_unregister_group(struct task_group *tg)
{
	unregister_fair_sched_group(tg);
	unregister_rt_sched_group(tg);
	/*
	 * We have to wait for yet another RCU grace period to expire, as
	 * print_cfs_stats() might run concurrently.
	 */
	call_rcu(&tg->rcu, sched_free_group_rcu);
}

/* allocate runqueue etc for a new task group */
struct task_group *sched_create_group(struct task_group *parent)
{
	struct task_group *tg;

	tg = kmem_cache_alloc(task_group_cache, GFP_KERNEL | __GFP_ZERO);
	if (!tg)
		return ERR_PTR(-ENOMEM);

	if (!alloc_fair_sched_group(tg, parent))
		goto err;

	if (!alloc_rt_sched_group(tg, parent))
		goto err;

	alloc_uclamp_sched_group(tg, parent);

	return tg;

err:
	sched_free_group(tg);
	return ERR_PTR(-ENOMEM);
}

void sched_online_group(struct task_group *tg, struct task_group *parent)
{
	unsigned long flags;

	spin_lock_irqsave(&task_group_lock, flags);
	list_add_rcu(&tg->list, &task_groups);

	/* Root should already exist: */
	WARN_ON(!parent);

	tg->parent = parent;
	INIT_LIST_HEAD(&tg->children);
	list_add_rcu(&tg->siblings, &parent->children);
	spin_unlock_irqrestore(&task_group_lock, flags);

	online_fair_sched_group(tg);
}

/* rcu callback to free various structures associated with a task group */
static void sched_unregister_group_rcu(struct rcu_head *rhp)
{
	/* Now it should be safe to free those cfs_rqs: */
	sched_unregister_group(container_of(rhp, struct task_group, rcu));
}

void sched_destroy_group(struct task_group *tg)
{
	/* Wait for possible concurrent references to cfs_rqs complete: */
	call_rcu(&tg->rcu, sched_unregister_group_rcu);
}

void sched_release_group(struct task_group *tg)
{
	unsigned long flags;

	/*
	 * Unlink first, to avoid walk_tg_tree_from() from finding us (via
	 * sched_cfs_period_timer()).
	 *
	 * For this to be effective, we have to wait for all pending users of
	 * this task group to leave their RCU critical section to ensure no new
	 * user will see our dying task group any more. Specifically ensure
	 * that tg_unthrottle_up() won't add decayed cfs_rq's to it.
	 *
	 * We therefore defer calling unregister_fair_sched_group() to
	 * sched_unregister_group() which is guarantied to get called only after the
	 * current RCU grace period has expired.
	 */
	spin_lock_irqsave(&task_group_lock, flags);
	list_del_rcu(&tg->list);
	list_del_rcu(&tg->siblings);
	spin_unlock_irqrestore(&task_group_lock, flags);
}

static void sched_change_group(struct task_struct *tsk)
{
	struct task_group *tg;

	/*
	 * All callers are synchronized by task_rq_lock(); we do not use RCU
	 * which is pointless here. Thus, we pass "true" to task_css_check()
	 * to prevent lockdep warnings.
	 */
	tg = container_of(task_css_check(tsk, cpu_cgrp_id, true),
			  struct task_group, css);
	tg = autogroup_task_group(tsk, tg);
	tsk->sched_task_group = tg;

#ifdef CONFIG_FAIR_GROUP_SCHED
	if (tsk->sched_class->task_change_group)
		tsk->sched_class->task_change_group(tsk);
	else
#endif
		set_task_rq(tsk, task_cpu(tsk));
}

/*
 * Change task's runqueue when it moves between groups.
 *
 * The caller of this function should have put the task in its new group by
 * now. This function just updates tsk->se.cfs_rq and tsk->se.parent to reflect
 * its new group.
 */
void sched_move_task(struct task_struct *tsk)
{
	int queued, running, queue_flags =
		DEQUEUE_SAVE | DEQUEUE_MOVE | DEQUEUE_NOCLOCK;
	struct rq_flags rf;
	struct rq *rq;

	rq = task_rq_lock(tsk, &rf);
	update_rq_clock(rq);

	running = task_current(rq, tsk);
	queued = task_on_rq_queued(tsk);

	if (queued)
		dequeue_task(rq, tsk, queue_flags);
	if (running)
		put_prev_task(rq, tsk);

	sched_change_group(tsk);

	if (queued)
		enqueue_task(rq, tsk, queue_flags);
	if (running) {
		set_next_task(rq, tsk);
		/*
		 * After changing group, the running task may have joined a
		 * throttled one but it's still the running task. Trigger a
		 * resched to make sure that task can still run.
		 */
		resched_curr(rq);
	}

	task_rq_unlock(rq, tsk, &rf);
}

static inline struct task_group *css_tg(struct cgroup_subsys_state *css)
{
	return css ? container_of(css, struct task_group, css) : NULL;
}

static struct cgroup_subsys_state *
cpu_cgroup_css_alloc(struct cgroup_subsys_state *parent_css)
{
	struct task_group *parent = css_tg(parent_css);
	struct task_group *tg;

	if (!parent) {
		/* This is early initialization for the top cgroup */
		return &root_task_group.css;
	}

	tg = sched_create_group(parent);
	if (IS_ERR(tg))
		return ERR_PTR(-ENOMEM);

	return &tg->css;
}

/* Expose task group only after completing cgroup initialization */
static int cpu_cgroup_css_online(struct cgroup_subsys_state *css)
{
	struct task_group *tg = css_tg(css);
	struct task_group *parent = css_tg(css->parent);

	if (parent)
		sched_online_group(tg, parent);

#ifdef CONFIG_UCLAMP_TASK_GROUP
	/* Propagate the effective uclamp value for the new group */
	mutex_lock(&uclamp_mutex);
	rcu_read_lock();
	cpu_util_update_eff(css);
	rcu_read_unlock();
	mutex_unlock(&uclamp_mutex);
#endif

	return 0;
}

static void cpu_cgroup_css_released(struct cgroup_subsys_state *css)
{
	struct task_group *tg = css_tg(css);

	sched_release_group(tg);
}

static void cpu_cgroup_css_free(struct cgroup_subsys_state *css)
{
	struct task_group *tg = css_tg(css);

	/*
	 * Relies on the RCU grace period between css_released() and this.
	 */
	sched_unregister_group(tg);
}

#ifdef CONFIG_RT_GROUP_SCHED
static int cpu_cgroup_can_attach(struct cgroup_taskset *tset)
{
	struct task_struct *task;
	struct cgroup_subsys_state *css;

	cgroup_taskset_for_each(task, css, tset) {
		if (!sched_rt_can_attach(css_tg(css), task))
			return -EINVAL;
	}
	return 0;
}
#endif

static void cpu_cgroup_attach(struct cgroup_taskset *tset)
{
	struct task_struct *task;
	struct cgroup_subsys_state *css;

	cgroup_taskset_for_each(task, css, tset)
		sched_move_task(task);
}

#ifdef CONFIG_UCLAMP_TASK_GROUP
static void cpu_util_update_eff(struct cgroup_subsys_state *css)
{
	struct cgroup_subsys_state *top_css = css;
	struct uclamp_se *uc_parent = NULL;
	struct uclamp_se *uc_se = NULL;
	unsigned int eff[UCLAMP_CNT];
	enum uclamp_id clamp_id;
	unsigned int clamps;

	lockdep_assert_held(&uclamp_mutex);
	SCHED_WARN_ON(!rcu_read_lock_held());

	css_for_each_descendant_pre(css, top_css) {
		uc_parent = css_tg(css)->parent
			? css_tg(css)->parent->uclamp : NULL;

		for_each_clamp_id(clamp_id) {
			/* Assume effective clamps matches requested clamps */
			eff[clamp_id] = css_tg(css)->uclamp_req[clamp_id].value;
			/* Cap effective clamps with parent's effective clamps */
			if (uc_parent &&
			    eff[clamp_id] > uc_parent[clamp_id].value) {
				eff[clamp_id] = uc_parent[clamp_id].value;
			}
		}
		/* Ensure protection is always capped by limit */
		eff[UCLAMP_MIN] = min(eff[UCLAMP_MIN], eff[UCLAMP_MAX]);

		/* Propagate most restrictive effective clamps */
		clamps = 0x0;
		uc_se = css_tg(css)->uclamp;
		for_each_clamp_id(clamp_id) {
			if (eff[clamp_id] == uc_se[clamp_id].value)
				continue;
			uc_se[clamp_id].value = eff[clamp_id];
			uc_se[clamp_id].bucket_id = uclamp_bucket_id(eff[clamp_id]);
			clamps |= (0x1 << clamp_id);
		}
		if (!clamps) {
			css = css_rightmost_descendant(css);
			continue;
		}

		/* Immediately update descendants RUNNABLE tasks */
		uclamp_update_active_tasks(css);
	}
}

/*
 * Integer 10^N with a given N exponent by casting to integer the literal "1eN"
 * C expression. Since there is no way to convert a macro argument (N) into a
 * character constant, use two levels of macros.
 */
#define _POW10(exp) ((unsigned int)1e##exp)
#define POW10(exp) _POW10(exp)

struct uclamp_request {
#define UCLAMP_PERCENT_SHIFT	2
#define UCLAMP_PERCENT_SCALE	(100 * POW10(UCLAMP_PERCENT_SHIFT))
	s64 percent;
	u64 util;
	int ret;
};

static inline struct uclamp_request
capacity_from_percent(char *buf)
{
	struct uclamp_request req = {
		.percent = UCLAMP_PERCENT_SCALE,
		.util = SCHED_CAPACITY_SCALE,
		.ret = 0,
	};

	buf = strim(buf);
	if (strcmp(buf, "max")) {
		req.ret = cgroup_parse_float(buf, UCLAMP_PERCENT_SHIFT,
					     &req.percent);
		if (req.ret)
			return req;
		if ((u64)req.percent > UCLAMP_PERCENT_SCALE) {
			req.ret = -ERANGE;
			return req;
		}

		req.util = req.percent << SCHED_CAPACITY_SHIFT;
		req.util = DIV_ROUND_CLOSEST_ULL(req.util, UCLAMP_PERCENT_SCALE);
	}

	return req;
}

static ssize_t cpu_uclamp_write(struct kernfs_open_file *of, char *buf,
				size_t nbytes, loff_t off,
				enum uclamp_id clamp_id)
{
	struct uclamp_request req;
	struct task_group *tg;

	req = capacity_from_percent(buf);
	if (req.ret)
		return req.ret;

	static_branch_enable(&sched_uclamp_used);

	mutex_lock(&uclamp_mutex);
	rcu_read_lock();

	tg = css_tg(of_css(of));
	if (tg->uclamp_req[clamp_id].value != req.util)
		uclamp_se_set(&tg->uclamp_req[clamp_id], req.util, false);

	/*
	 * Because of not recoverable conversion rounding we keep track of the
	 * exact requested value
	 */
	tg->uclamp_pct[clamp_id] = req.percent;

	/* Update effective clamps to track the most restrictive value */
	cpu_util_update_eff(of_css(of));

	rcu_read_unlock();
	mutex_unlock(&uclamp_mutex);

	return nbytes;
}

static ssize_t cpu_uclamp_min_write(struct kernfs_open_file *of,
				    char *buf, size_t nbytes,
				    loff_t off)
{
	return cpu_uclamp_write(of, buf, nbytes, off, UCLAMP_MIN);
}

static ssize_t cpu_uclamp_max_write(struct kernfs_open_file *of,
				    char *buf, size_t nbytes,
				    loff_t off)
{
	return cpu_uclamp_write(of, buf, nbytes, off, UCLAMP_MAX);
}

static inline void cpu_uclamp_print(struct seq_file *sf,
				    enum uclamp_id clamp_id)
{
	struct task_group *tg;
	u64 util_clamp;
	u64 percent;
	u32 rem;

	rcu_read_lock();
	tg = css_tg(seq_css(sf));
	util_clamp = tg->uclamp_req[clamp_id].value;
	rcu_read_unlock();

	if (util_clamp == SCHED_CAPACITY_SCALE) {
		seq_puts(sf, "max\n");
		return;
	}

	percent = tg->uclamp_pct[clamp_id];
	percent = div_u64_rem(percent, POW10(UCLAMP_PERCENT_SHIFT), &rem);
	seq_printf(sf, "%llu.%0*u\n", percent, UCLAMP_PERCENT_SHIFT, rem);
}

static int cpu_uclamp_min_show(struct seq_file *sf, void *v)
{
	cpu_uclamp_print(sf, UCLAMP_MIN);
	return 0;
}

static int cpu_uclamp_max_show(struct seq_file *sf, void *v)
{
	cpu_uclamp_print(sf, UCLAMP_MAX);
	return 0;
}
#endif /* CONFIG_UCLAMP_TASK_GROUP */

#ifdef CONFIG_FAIR_GROUP_SCHED
static int cpu_shares_write_u64(struct cgroup_subsys_state *css,
				struct cftype *cftype, u64 shareval)
{
	if (shareval > scale_load_down(ULONG_MAX))
		shareval = MAX_SHARES;
	return sched_group_set_shares(css_tg(css), scale_load(shareval));
}

static u64 cpu_shares_read_u64(struct cgroup_subsys_state *css,
			       struct cftype *cft)
{
	struct task_group *tg = css_tg(css);

	return (u64) scale_load_down(tg->shares);
}

#ifdef CONFIG_CFS_BANDWIDTH
static DEFINE_MUTEX(cfs_constraints_mutex);

const u64 max_cfs_quota_period = 1 * NSEC_PER_SEC; /* 1s */
static const u64 min_cfs_quota_period = 1 * NSEC_PER_MSEC; /* 1ms */
/* More than 203 days if BW_SHIFT equals 20. */
static const u64 max_cfs_runtime = MAX_BW * NSEC_PER_USEC;

static int __cfs_schedulable(struct task_group *tg, u64 period, u64 runtime);

static int tg_set_cfs_bandwidth(struct task_group *tg, u64 period, u64 quota,
				u64 burst)
{
	int i, ret = 0, runtime_enabled, runtime_was_enabled;
	struct cfs_bandwidth *cfs_b = &tg->cfs_bandwidth;

	if (tg == &root_task_group)
		return -EINVAL;

	/*
	 * Ensure we have at some amount of bandwidth every period.  This is
	 * to prevent reaching a state of large arrears when throttled via
	 * entity_tick() resulting in prolonged exit starvation.
	 */
	if (quota < min_cfs_quota_period || period < min_cfs_quota_period)
		return -EINVAL;

	/*
	 * Likewise, bound things on the other side by preventing insane quota
	 * periods.  This also allows us to normalize in computing quota
	 * feasibility.
	 */
	if (period > max_cfs_quota_period)
		return -EINVAL;

	/*
	 * Bound quota to defend quota against overflow during bandwidth shift.
	 */
	if (quota != RUNTIME_INF && quota > max_cfs_runtime)
		return -EINVAL;

	if (quota != RUNTIME_INF && (burst > quota ||
				     burst + quota > max_cfs_runtime))
		return -EINVAL;

	/*
	 * Prevent race between setting of cfs_rq->runtime_enabled and
	 * unthrottle_offline_cfs_rqs().
	 */
	cpus_read_lock();
	mutex_lock(&cfs_constraints_mutex);
	ret = __cfs_schedulable(tg, period, quota);
	if (ret)
		goto out_unlock;

	runtime_enabled = quota != RUNTIME_INF;
	runtime_was_enabled = cfs_b->quota != RUNTIME_INF;
	/*
	 * If we need to toggle cfs_bandwidth_used, off->on must occur
	 * before making related changes, and on->off must occur afterwards
	 */
	if (runtime_enabled && !runtime_was_enabled)
		cfs_bandwidth_usage_inc();
	raw_spin_lock_irq(&cfs_b->lock);
	cfs_b->period = ns_to_ktime(period);
	cfs_b->quota = quota;
	cfs_b->burst = burst;

	__refill_cfs_bandwidth_runtime(cfs_b);

	/* Restart the period timer (if active) to handle new period expiry: */
	if (runtime_enabled)
		start_cfs_bandwidth(cfs_b);

	raw_spin_unlock_irq(&cfs_b->lock);

	for_each_online_cpu(i) {
		struct cfs_rq *cfs_rq = tg->cfs_rq[i];
		struct rq *rq = cfs_rq->rq;
		struct rq_flags rf;

		rq_lock_irq(rq, &rf);
		cfs_rq->runtime_enabled = runtime_enabled;
		cfs_rq->runtime_remaining = 0;

		if (cfs_rq->throttled)
			unthrottle_cfs_rq(cfs_rq);
		rq_unlock_irq(rq, &rf);
	}
	if (runtime_was_enabled && !runtime_enabled)
		cfs_bandwidth_usage_dec();
out_unlock:
	mutex_unlock(&cfs_constraints_mutex);
	cpus_read_unlock();

	return ret;
}

static int tg_set_cfs_quota(struct task_group *tg, long cfs_quota_us)
{
	u64 quota, period, burst;

	period = ktime_to_ns(tg->cfs_bandwidth.period);
	burst = tg->cfs_bandwidth.burst;
	if (cfs_quota_us < 0)
		quota = RUNTIME_INF;
	else if ((u64)cfs_quota_us <= U64_MAX / NSEC_PER_USEC)
		quota = (u64)cfs_quota_us * NSEC_PER_USEC;
	else
		return -EINVAL;

	return tg_set_cfs_bandwidth(tg, period, quota, burst);
}

static long tg_get_cfs_quota(struct task_group *tg)
{
	u64 quota_us;

	if (tg->cfs_bandwidth.quota == RUNTIME_INF)
		return -1;

	quota_us = tg->cfs_bandwidth.quota;
	do_div(quota_us, NSEC_PER_USEC);

	return quota_us;
}

static int tg_set_cfs_period(struct task_group *tg, long cfs_period_us)
{
	u64 quota, period, burst;

	if ((u64)cfs_period_us > U64_MAX / NSEC_PER_USEC)
		return -EINVAL;

	period = (u64)cfs_period_us * NSEC_PER_USEC;
	quota = tg->cfs_bandwidth.quota;
	burst = tg->cfs_bandwidth.burst;

	return tg_set_cfs_bandwidth(tg, period, quota, burst);
}

static long tg_get_cfs_period(struct task_group *tg)
{
	u64 cfs_period_us;

	cfs_period_us = ktime_to_ns(tg->cfs_bandwidth.period);
	do_div(cfs_period_us, NSEC_PER_USEC);

	return cfs_period_us;
}

static int tg_set_cfs_burst(struct task_group *tg, long cfs_burst_us)
{
	u64 quota, period, burst;

	if ((u64)cfs_burst_us > U64_MAX / NSEC_PER_USEC)
		return -EINVAL;

	burst = (u64)cfs_burst_us * NSEC_PER_USEC;
	period = ktime_to_ns(tg->cfs_bandwidth.period);
	quota = tg->cfs_bandwidth.quota;

	return tg_set_cfs_bandwidth(tg, period, quota, burst);
}

static long tg_get_cfs_burst(struct task_group *tg)
{
	u64 burst_us;

	burst_us = tg->cfs_bandwidth.burst;
	do_div(burst_us, NSEC_PER_USEC);

	return burst_us;
}

static s64 cpu_cfs_quota_read_s64(struct cgroup_subsys_state *css,
				  struct cftype *cft)
{
	return tg_get_cfs_quota(css_tg(css));
}

static int cpu_cfs_quota_write_s64(struct cgroup_subsys_state *css,
				   struct cftype *cftype, s64 cfs_quota_us)
{
	return tg_set_cfs_quota(css_tg(css), cfs_quota_us);
}

static u64 cpu_cfs_period_read_u64(struct cgroup_subsys_state *css,
				   struct cftype *cft)
{
	return tg_get_cfs_period(css_tg(css));
}

static int cpu_cfs_period_write_u64(struct cgroup_subsys_state *css,
				    struct cftype *cftype, u64 cfs_period_us)
{
	return tg_set_cfs_period(css_tg(css), cfs_period_us);
}

static u64 cpu_cfs_burst_read_u64(struct cgroup_subsys_state *css,
				  struct cftype *cft)
{
	return tg_get_cfs_burst(css_tg(css));
}

static int cpu_cfs_burst_write_u64(struct cgroup_subsys_state *css,
				   struct cftype *cftype, u64 cfs_burst_us)
{
	return tg_set_cfs_burst(css_tg(css), cfs_burst_us);
}

struct cfs_schedulable_data {
	struct task_group *tg;
	u64 period, quota;
};

/*
 * normalize group quota/period to be quota/max_period
 * note: units are usecs
 */
static u64 normalize_cfs_quota(struct task_group *tg,
			       struct cfs_schedulable_data *d)
{
	u64 quota, period;

	if (tg == d->tg) {
		period = d->period;
		quota = d->quota;
	} else {
		period = tg_get_cfs_period(tg);
		quota = tg_get_cfs_quota(tg);
	}

	/* note: these should typically be equivalent */
	if (quota == RUNTIME_INF || quota == -1)
		return RUNTIME_INF;

	return to_ratio(period, quota);
}

static int tg_cfs_schedulable_down(struct task_group *tg, void *data)
{
	struct cfs_schedulable_data *d = data;
	struct cfs_bandwidth *cfs_b = &tg->cfs_bandwidth;
	s64 quota = 0, parent_quota = -1;

	if (!tg->parent) {
		quota = RUNTIME_INF;
	} else {
		struct cfs_bandwidth *parent_b = &tg->parent->cfs_bandwidth;

		quota = normalize_cfs_quota(tg, d);
		parent_quota = parent_b->hierarchical_quota;

		/*
		 * Ensure max(child_quota) <= parent_quota.  On cgroup2,
		 * always take the min.  On cgroup1, only inherit when no
		 * limit is set:
		 */
		if (cgroup_subsys_on_dfl(cpu_cgrp_subsys)) {
			quota = min(quota, parent_quota);
		} else {
			if (quota == RUNTIME_INF)
				quota = parent_quota;
			else if (parent_quota != RUNTIME_INF && quota > parent_quota)
				return -EINVAL;
		}
	}
	cfs_b->hierarchical_quota = quota;

	return 0;
}

static int __cfs_schedulable(struct task_group *tg, u64 period, u64 quota)
{
	int ret;
	struct cfs_schedulable_data data = {
		.tg = tg,
		.period = period,
		.quota = quota,
	};

	if (quota != RUNTIME_INF) {
		do_div(data.period, NSEC_PER_USEC);
		do_div(data.quota, NSEC_PER_USEC);
	}

	rcu_read_lock();
	ret = walk_tg_tree(tg_cfs_schedulable_down, tg_nop, &data);
	rcu_read_unlock();

	return ret;
}

static int cpu_cfs_stat_show(struct seq_file *sf, void *v)
{
	struct task_group *tg = css_tg(seq_css(sf));
	struct cfs_bandwidth *cfs_b = &tg->cfs_bandwidth;

	seq_printf(sf, "nr_periods %d\n", cfs_b->nr_periods);
	seq_printf(sf, "nr_throttled %d\n", cfs_b->nr_throttled);
	seq_printf(sf, "throttled_time %llu\n", cfs_b->throttled_time);

	if (schedstat_enabled() && tg != &root_task_group) {
		struct sched_statistics *stats;
		u64 ws = 0;
		int i;

		for_each_possible_cpu(i) {
			stats = __schedstats_from_se(tg->se[i]);
			ws += schedstat_val(stats->wait_sum);
		}

		seq_printf(sf, "wait_sum %llu\n", ws);
	}

	seq_printf(sf, "nr_bursts %d\n", cfs_b->nr_burst);
	seq_printf(sf, "burst_time %llu\n", cfs_b->burst_time);

	return 0;
}
#endif /* CONFIG_CFS_BANDWIDTH */
#endif /* CONFIG_FAIR_GROUP_SCHED */

#ifdef CONFIG_RT_GROUP_SCHED
static int cpu_rt_runtime_write(struct cgroup_subsys_state *css,
				struct cftype *cft, s64 val)
{
	return sched_group_set_rt_runtime(css_tg(css), val);
}

static s64 cpu_rt_runtime_read(struct cgroup_subsys_state *css,
			       struct cftype *cft)
{
	return sched_group_rt_runtime(css_tg(css));
}

static int cpu_rt_period_write_uint(struct cgroup_subsys_state *css,
				    struct cftype *cftype, u64 rt_period_us)
{
	return sched_group_set_rt_period(css_tg(css), rt_period_us);
}

static u64 cpu_rt_period_read_uint(struct cgroup_subsys_state *css,
				   struct cftype *cft)
{
	return sched_group_rt_period(css_tg(css));
}
#endif /* CONFIG_RT_GROUP_SCHED */

#ifdef CONFIG_FAIR_GROUP_SCHED
static s64 cpu_idle_read_s64(struct cgroup_subsys_state *css,
			       struct cftype *cft)
{
	return css_tg(css)->idle;
}

static int cpu_idle_write_s64(struct cgroup_subsys_state *css,
				struct cftype *cft, s64 idle)
{
	return sched_group_set_idle(css_tg(css), idle);
}
#endif

static struct cftype cpu_legacy_files[] = {
#ifdef CONFIG_FAIR_GROUP_SCHED
	{
		.name = "shares",
		.read_u64 = cpu_shares_read_u64,
		.write_u64 = cpu_shares_write_u64,
	},
	{
		.name = "idle",
		.read_s64 = cpu_idle_read_s64,
		.write_s64 = cpu_idle_write_s64,
	},
#endif
#ifdef CONFIG_CFS_BANDWIDTH
	{
		.name = "cfs_quota_us",
		.read_s64 = cpu_cfs_quota_read_s64,
		.write_s64 = cpu_cfs_quota_write_s64,
	},
	{
		.name = "cfs_period_us",
		.read_u64 = cpu_cfs_period_read_u64,
		.write_u64 = cpu_cfs_period_write_u64,
	},
	{
		.name = "cfs_burst_us",
		.read_u64 = cpu_cfs_burst_read_u64,
		.write_u64 = cpu_cfs_burst_write_u64,
	},
	{
		.name = "stat",
		.seq_show = cpu_cfs_stat_show,
	},
#endif
#ifdef CONFIG_RT_GROUP_SCHED
	{
		.name = "rt_runtime_us",
		.read_s64 = cpu_rt_runtime_read,
		.write_s64 = cpu_rt_runtime_write,
	},
	{
		.name = "rt_period_us",
		.read_u64 = cpu_rt_period_read_uint,
		.write_u64 = cpu_rt_period_write_uint,
	},
#endif
#ifdef CONFIG_UCLAMP_TASK_GROUP
	{
		.name = "uclamp.min",
		.flags = CFTYPE_NOT_ON_ROOT,
		.seq_show = cpu_uclamp_min_show,
		.write = cpu_uclamp_min_write,
	},
	{
		.name = "uclamp.max",
		.flags = CFTYPE_NOT_ON_ROOT,
		.seq_show = cpu_uclamp_max_show,
		.write = cpu_uclamp_max_write,
	},
#endif
	{ }	/* Terminate */
};

static int cpu_extra_stat_show(struct seq_file *sf,
			       struct cgroup_subsys_state *css)
{
#ifdef CONFIG_CFS_BANDWIDTH
	{
		struct task_group *tg = css_tg(css);
		struct cfs_bandwidth *cfs_b = &tg->cfs_bandwidth;
		u64 throttled_usec, burst_usec;

		throttled_usec = cfs_b->throttled_time;
		do_div(throttled_usec, NSEC_PER_USEC);
		burst_usec = cfs_b->burst_time;
		do_div(burst_usec, NSEC_PER_USEC);

		seq_printf(sf, "nr_periods %d\n"
			   "nr_throttled %d\n"
			   "throttled_usec %llu\n"
			   "nr_bursts %d\n"
			   "burst_usec %llu\n",
			   cfs_b->nr_periods, cfs_b->nr_throttled,
			   throttled_usec, cfs_b->nr_burst, burst_usec);
	}
#endif
	return 0;
}

#ifdef CONFIG_FAIR_GROUP_SCHED
static u64 cpu_weight_read_u64(struct cgroup_subsys_state *css,
			       struct cftype *cft)
{
	struct task_group *tg = css_tg(css);
	u64 weight = scale_load_down(tg->shares);

	return DIV_ROUND_CLOSEST_ULL(weight * CGROUP_WEIGHT_DFL, 1024);
}

static int cpu_weight_write_u64(struct cgroup_subsys_state *css,
				struct cftype *cft, u64 weight)
{
	/*
	 * cgroup weight knobs should use the common MIN, DFL and MAX
	 * values which are 1, 100 and 10000 respectively.  While it loses
	 * a bit of range on both ends, it maps pretty well onto the shares
	 * value used by scheduler and the round-trip conversions preserve
	 * the original value over the entire range.
	 */
	if (weight < CGROUP_WEIGHT_MIN || weight > CGROUP_WEIGHT_MAX)
		return -ERANGE;

	weight = DIV_ROUND_CLOSEST_ULL(weight * 1024, CGROUP_WEIGHT_DFL);

	return sched_group_set_shares(css_tg(css), scale_load(weight));
}

static s64 cpu_weight_nice_read_s64(struct cgroup_subsys_state *css,
				    struct cftype *cft)
{
	unsigned long weight = scale_load_down(css_tg(css)->shares);
	int last_delta = INT_MAX;
	int prio, delta;

	/* find the closest nice value to the current weight */
	for (prio = 0; prio < ARRAY_SIZE(sched_prio_to_weight); prio++) {
		delta = abs(sched_prio_to_weight[prio] - weight);
		if (delta >= last_delta)
			break;
		last_delta = delta;
	}

	return PRIO_TO_NICE(prio - 1 + MAX_RT_PRIO);
}

static int cpu_weight_nice_write_s64(struct cgroup_subsys_state *css,
				     struct cftype *cft, s64 nice)
{
	unsigned long weight;
	int idx;

	if (nice < MIN_NICE || nice > MAX_NICE)
		return -ERANGE;

	idx = NICE_TO_PRIO(nice) - MAX_RT_PRIO;
	idx = array_index_nospec(idx, 40);
	weight = sched_prio_to_weight[idx];

	return sched_group_set_shares(css_tg(css), scale_load(weight));
}
#endif

static void __maybe_unused cpu_period_quota_print(struct seq_file *sf,
						  long period, long quota)
{
	if (quota < 0)
		seq_puts(sf, "max");
	else
		seq_printf(sf, "%ld", quota);

	seq_printf(sf, " %ld\n", period);
}

/* caller should put the current value in *@periodp before calling */
static int __maybe_unused cpu_period_quota_parse(char *buf,
						 u64 *periodp, u64 *quotap)
{
	char tok[21];	/* U64_MAX */

	if (sscanf(buf, "%20s %llu", tok, periodp) < 1)
		return -EINVAL;

	*periodp *= NSEC_PER_USEC;

	if (sscanf(tok, "%llu", quotap))
		*quotap *= NSEC_PER_USEC;
	else if (!strcmp(tok, "max"))
		*quotap = RUNTIME_INF;
	else
		return -EINVAL;

	return 0;
}

#ifdef CONFIG_CFS_BANDWIDTH
static int cpu_max_show(struct seq_file *sf, void *v)
{
	struct task_group *tg = css_tg(seq_css(sf));

	cpu_period_quota_print(sf, tg_get_cfs_period(tg), tg_get_cfs_quota(tg));
	return 0;
}

static ssize_t cpu_max_write(struct kernfs_open_file *of,
			     char *buf, size_t nbytes, loff_t off)
{
	struct task_group *tg = css_tg(of_css(of));
	u64 period = tg_get_cfs_period(tg);
	u64 burst = tg_get_cfs_burst(tg);
	u64 quota;
	int ret;

	ret = cpu_period_quota_parse(buf, &period, &quota);
	if (!ret)
		ret = tg_set_cfs_bandwidth(tg, period, quota, burst);
	return ret ?: nbytes;
}
#endif

static struct cftype cpu_files[] = {
#ifdef CONFIG_FAIR_GROUP_SCHED
	{
		.name = "weight",
		.flags = CFTYPE_NOT_ON_ROOT,
		.read_u64 = cpu_weight_read_u64,
		.write_u64 = cpu_weight_write_u64,
	},
	{
		.name = "weight.nice",
		.flags = CFTYPE_NOT_ON_ROOT,
		.read_s64 = cpu_weight_nice_read_s64,
		.write_s64 = cpu_weight_nice_write_s64,
	},
	{
		.name = "idle",
		.flags = CFTYPE_NOT_ON_ROOT,
		.read_s64 = cpu_idle_read_s64,
		.write_s64 = cpu_idle_write_s64,
	},
#endif
#ifdef CONFIG_CFS_BANDWIDTH
	{
		.name = "max",
		.flags = CFTYPE_NOT_ON_ROOT,
		.seq_show = cpu_max_show,
		.write = cpu_max_write,
	},
	{
		.name = "max.burst",
		.flags = CFTYPE_NOT_ON_ROOT,
		.read_u64 = cpu_cfs_burst_read_u64,
		.write_u64 = cpu_cfs_burst_write_u64,
	},
#endif
#ifdef CONFIG_UCLAMP_TASK_GROUP
	{
		.name = "uclamp.min",
		.flags = CFTYPE_NOT_ON_ROOT,
		.seq_show = cpu_uclamp_min_show,
		.write = cpu_uclamp_min_write,
	},
	{
		.name = "uclamp.max",
		.flags = CFTYPE_NOT_ON_ROOT,
		.seq_show = cpu_uclamp_max_show,
		.write = cpu_uclamp_max_write,
	},
#endif
	{ }	/* terminate */
};

struct cgroup_subsys cpu_cgrp_subsys = {
	.css_alloc	= cpu_cgroup_css_alloc,
	.css_online	= cpu_cgroup_css_online,
	.css_released	= cpu_cgroup_css_released,
	.css_free	= cpu_cgroup_css_free,
	.css_extra_stat_show = cpu_extra_stat_show,
#ifdef CONFIG_RT_GROUP_SCHED
	.can_attach	= cpu_cgroup_can_attach,
#endif
	.attach		= cpu_cgroup_attach,
	.legacy_cftypes	= cpu_legacy_files,
	.dfl_cftypes	= cpu_files,
	.early_init	= true,
	.threaded	= true,
};

#endif	/* CONFIG_CGROUP_SCHED */

void dump_cpu_task(int cpu)
{
	if (cpu == smp_processor_id() && in_hardirq()) {
		struct pt_regs *regs;

		regs = get_irq_regs();
		if (regs) {
			show_regs(regs);
			return;
		}
	}

	if (trigger_single_cpu_backtrace(cpu))
		return;

	pr_info("Task dump for CPU %d:\n", cpu);
	sched_show_task(cpu_curr(cpu));
}

/*
 * Nice levels are multiplicative, with a gentle 10% change for every
 * nice level changed. I.e. when a CPU-bound task goes from nice 0 to
 * nice 1, it will get ~10% less CPU time than another CPU-bound task
 * that remained on nice 0.
 *
 * The "10% effect" is relative and cumulative: from _any_ nice level,
 * if you go up 1 level, it's -10% CPU usage, if you go down 1 level
 * it's +10% CPU usage. (to achieve that we use a multiplier of 1.25.
 * If a task goes up by ~10% and another task goes down by ~10% then
 * the relative distance between them is ~25%.)
 */
const int sched_prio_to_weight[40] = {
 /* -20 */     88761,     71755,     56483,     46273,     36291,
 /* -15 */     29154,     23254,     18705,     14949,     11916,
 /* -10 */      9548,      7620,      6100,      4904,      3906,
 /*  -5 */      3121,      2501,      1991,      1586,      1277,
 /*   0 */      1024,       820,       655,       526,       423,
 /*   5 */       335,       272,       215,       172,       137,
 /*  10 */       110,        87,        70,        56,        45,
 /*  15 */        36,        29,        23,        18,        15,
};

/*
 * Inverse (2^32/x) values of the sched_prio_to_weight[] array, precalculated.
 *
 * In cases where the weight does not change often, we can use the
 * precalculated inverse to speed up arithmetics by turning divisions
 * into multiplications:
 */
const u32 sched_prio_to_wmult[40] = {
 /* -20 */     48388,     59856,     76040,     92818,    118348,
 /* -15 */    147320,    184698,    229616,    287308,    360437,
 /* -10 */    449829,    563644,    704093,    875809,   1099582,
 /*  -5 */   1376151,   1717300,   2157191,   2708050,   3363326,
 /*   0 */   4194304,   5237765,   6557202,   8165337,  10153587,
 /*   5 */  12820798,  15790321,  19976592,  24970740,  31350126,
 /*  10 */  39045157,  49367440,  61356676,  76695844,  95443717,
 /*  15 */ 119304647, 148102320, 186737708, 238609294, 286331153,
};

void call_trace_sched_update_nr_running(struct rq *rq, int count)
{
        trace_sched_update_nr_running_tp(rq, count);
}<|MERGE_RESOLUTION|>--- conflicted
+++ resolved
@@ -2649,11 +2649,7 @@
 	if (data_race(!src->user_cpus_ptr))
 		return 0;
 
-<<<<<<< HEAD
-	user_mask = kmalloc_node(cpumask_size(), GFP_KERNEL, node);
-=======
 	user_mask = alloc_user_cpus_ptr(node);
->>>>>>> 6ab3eda1
 	if (!user_mask)
 		return -ENOMEM;
 
