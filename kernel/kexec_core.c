// SPDX-License-Identifier: GPL-2.0-only
/*
 * kexec.c - kexec system call core code.
 * Copyright (C) 2002-2004 Eric Biederman  <ebiederm@xmission.com>
 */

#define pr_fmt(fmt) KBUILD_MODNAME ": " fmt

#include <linux/btf.h>
#include <linux/capability.h>
#include <linux/mm.h>
#include <linux/file.h>
#include <linux/slab.h>
#include <linux/fs.h>
#include <linux/kexec.h>
#include <linux/mutex.h>
#include <linux/list.h>
#include <linux/highmem.h>
#include <linux/syscalls.h>
#include <linux/reboot.h>
#include <linux/ioport.h>
#include <linux/hardirq.h>
#include <linux/elf.h>
#include <linux/elfcore.h>
#include <linux/utsname.h>
#include <linux/numa.h>
#include <linux/suspend.h>
#include <linux/device.h>
#include <linux/freezer.h>
#include <linux/panic_notifier.h>
#include <linux/pm.h>
#include <linux/cpu.h>
#include <linux/uaccess.h>
#include <linux/io.h>
#include <linux/console.h>
#include <linux/vmalloc.h>
#include <linux/swap.h>
#include <linux/syscore_ops.h>
#include <linux/compiler.h>
#include <linux/hugetlb.h>
#include <linux/objtool.h>
#include <linux/kmsg_dump.h>

#include <asm/page.h>
#include <asm/sections.h>

#include <crypto/hash.h>
#include "kexec_internal.h"

atomic_t __kexec_lock = ATOMIC_INIT(0);

/* Per cpu memory for storing cpu states in case of system crash. */
note_buf_t __percpu *crash_notes;

/* Flag to indicate we are going to kexec a new kernel */
bool kexec_in_progress = false;


/* Location of the reserved area for the crash kernel */
struct resource crashk_res = {
	.name  = "Crash kernel",
	.start = 0,
	.end   = 0,
	.flags = IORESOURCE_BUSY | IORESOURCE_SYSTEM_RAM,
	.desc  = IORES_DESC_CRASH_KERNEL
};
struct resource crashk_low_res = {
	.name  = "Crash kernel",
	.start = 0,
	.end   = 0,
	.flags = IORESOURCE_BUSY | IORESOURCE_SYSTEM_RAM,
	.desc  = IORES_DESC_CRASH_KERNEL
};

int kexec_should_crash(struct task_struct *p)
{
	/*
	 * If crash_kexec_post_notifiers is enabled, don't run
	 * crash_kexec() here yet, which must be run after panic
	 * notifiers in panic().
	 */
	if (crash_kexec_post_notifiers)
		return 0;
	/*
	 * There are 4 panic() calls in make_task_dead() path, each of which
	 * corresponds to each of these 4 conditions.
	 */
	if (in_interrupt() || !p->pid || is_global_init(p) || panic_on_oops)
		return 1;
	return 0;
}

int kexec_crash_loaded(void)
{
	return !!kexec_crash_image;
}
EXPORT_SYMBOL_GPL(kexec_crash_loaded);

/*
 * When kexec transitions to the new kernel there is a one-to-one
 * mapping between physical and virtual addresses.  On processors
 * where you can disable the MMU this is trivial, and easy.  For
 * others it is still a simple predictable page table to setup.
 *
 * In that environment kexec copies the new kernel to its final
 * resting place.  This means I can only support memory whose
 * physical address can fit in an unsigned long.  In particular
 * addresses where (pfn << PAGE_SHIFT) > ULONG_MAX cannot be handled.
 * If the assembly stub has more restrictive requirements
 * KEXEC_SOURCE_MEMORY_LIMIT and KEXEC_DEST_MEMORY_LIMIT can be
 * defined more restrictively in <asm/kexec.h>.
 *
 * The code for the transition from the current kernel to the
 * new kernel is placed in the control_code_buffer, whose size
 * is given by KEXEC_CONTROL_PAGE_SIZE.  In the best case only a single
 * page of memory is necessary, but some architectures require more.
 * Because this memory must be identity mapped in the transition from
 * virtual to physical addresses it must live in the range
 * 0 - TASK_SIZE, as only the user space mappings are arbitrarily
 * modifiable.
 *
 * The assembly stub in the control code buffer is passed a linked list
 * of descriptor pages detailing the source pages of the new kernel,
 * and the destination addresses of those source pages.  As this data
 * structure is not used in the context of the current OS, it must
 * be self-contained.
 *
 * The code has been made to work with highmem pages and will use a
 * destination page in its final resting place (if it happens
 * to allocate it).  The end product of this is that most of the
 * physical address space, and most of RAM can be used.
 *
 * Future directions include:
 *  - allocating a page table with the control code buffer identity
 *    mapped, to simplify machine_kexec and make kexec_on_panic more
 *    reliable.
 */

/*
 * KIMAGE_NO_DEST is an impossible destination address..., for
 * allocating pages whose destination address we do not care about.
 */
#define KIMAGE_NO_DEST (-1UL)
#define PAGE_COUNT(x) (((x) + PAGE_SIZE - 1) >> PAGE_SHIFT)

static struct page *kimage_alloc_page(struct kimage *image,
				       gfp_t gfp_mask,
				       unsigned long dest);

int sanity_check_segment_list(struct kimage *image)
{
	int i;
	unsigned long nr_segments = image->nr_segments;
	unsigned long total_pages = 0;
	unsigned long nr_pages = totalram_pages();

	/*
	 * Verify we have good destination addresses.  The caller is
	 * responsible for making certain we don't attempt to load
	 * the new image into invalid or reserved areas of RAM.  This
	 * just verifies it is an address we can use.
	 *
	 * Since the kernel does everything in page size chunks ensure
	 * the destination addresses are page aligned.  Too many
	 * special cases crop of when we don't do this.  The most
	 * insidious is getting overlapping destination addresses
	 * simply because addresses are changed to page size
	 * granularity.
	 */
	for (i = 0; i < nr_segments; i++) {
		unsigned long mstart, mend;

		mstart = image->segment[i].mem;
		mend   = mstart + image->segment[i].memsz;
		if (mstart > mend)
			return -EADDRNOTAVAIL;
		if ((mstart & ~PAGE_MASK) || (mend & ~PAGE_MASK))
			return -EADDRNOTAVAIL;
		if (mend >= KEXEC_DESTINATION_MEMORY_LIMIT)
			return -EADDRNOTAVAIL;
	}

	/* Verify our destination addresses do not overlap.
	 * If we alloed overlapping destination addresses
	 * through very weird things can happen with no
	 * easy explanation as one segment stops on another.
	 */
	for (i = 0; i < nr_segments; i++) {
		unsigned long mstart, mend;
		unsigned long j;

		mstart = image->segment[i].mem;
		mend   = mstart + image->segment[i].memsz;
		for (j = 0; j < i; j++) {
			unsigned long pstart, pend;

			pstart = image->segment[j].mem;
			pend   = pstart + image->segment[j].memsz;
			/* Do the segments overlap ? */
			if ((mend > pstart) && (mstart < pend))
				return -EINVAL;
		}
	}

	/* Ensure our buffer sizes are strictly less than
	 * our memory sizes.  This should always be the case,
	 * and it is easier to check up front than to be surprised
	 * later on.
	 */
	for (i = 0; i < nr_segments; i++) {
		if (image->segment[i].bufsz > image->segment[i].memsz)
			return -EINVAL;
	}

	/*
	 * Verify that no more than half of memory will be consumed. If the
	 * request from userspace is too large, a large amount of time will be
	 * wasted allocating pages, which can cause a soft lockup.
	 */
	for (i = 0; i < nr_segments; i++) {
		if (PAGE_COUNT(image->segment[i].memsz) > nr_pages / 2)
			return -EINVAL;

		total_pages += PAGE_COUNT(image->segment[i].memsz);
	}

	if (total_pages > nr_pages / 2)
		return -EINVAL;

	/*
	 * Verify we have good destination addresses.  Normally
	 * the caller is responsible for making certain we don't
	 * attempt to load the new image into invalid or reserved
	 * areas of RAM.  But crash kernels are preloaded into a
	 * reserved area of ram.  We must ensure the addresses
	 * are in the reserved area otherwise preloading the
	 * kernel could corrupt things.
	 */

	if (image->type == KEXEC_TYPE_CRASH) {
		for (i = 0; i < nr_segments; i++) {
			unsigned long mstart, mend;

			mstart = image->segment[i].mem;
			mend = mstart + image->segment[i].memsz - 1;
			/* Ensure we are within the crash kernel limits */
			if ((mstart < phys_to_boot_phys(crashk_res.start)) ||
			    (mend > phys_to_boot_phys(crashk_res.end)))
				return -EADDRNOTAVAIL;
		}
	}

	return 0;
}

struct kimage *do_kimage_alloc_init(void)
{
	struct kimage *image;

	/* Allocate a controlling structure */
	image = kzalloc(sizeof(*image), GFP_KERNEL);
	if (!image)
		return NULL;

	image->head = 0;
	image->entry = &image->head;
	image->last_entry = &image->head;
	image->control_page = ~0; /* By default this does not apply */
	image->type = KEXEC_TYPE_DEFAULT;

	/* Initialize the list of control pages */
	INIT_LIST_HEAD(&image->control_pages);

	/* Initialize the list of destination pages */
	INIT_LIST_HEAD(&image->dest_pages);

	/* Initialize the list of unusable pages */
	INIT_LIST_HEAD(&image->unusable_pages);

	return image;
}

int kimage_is_destination_range(struct kimage *image,
					unsigned long start,
					unsigned long end)
{
	unsigned long i;

	for (i = 0; i < image->nr_segments; i++) {
		unsigned long mstart, mend;

		mstart = image->segment[i].mem;
		mend = mstart + image->segment[i].memsz;
		if ((end > mstart) && (start < mend))
			return 1;
	}

	return 0;
}

static struct page *kimage_alloc_pages(gfp_t gfp_mask, unsigned int order)
{
	struct page *pages;

	if (fatal_signal_pending(current))
		return NULL;
	pages = alloc_pages(gfp_mask & ~__GFP_ZERO, order);
	if (pages) {
		unsigned int count, i;

		pages->mapping = NULL;
		set_page_private(pages, order);
		count = 1 << order;
		for (i = 0; i < count; i++)
			SetPageReserved(pages + i);

		arch_kexec_post_alloc_pages(page_address(pages), count,
					    gfp_mask);

		if (gfp_mask & __GFP_ZERO)
			for (i = 0; i < count; i++)
				clear_highpage(pages + i);
	}

	return pages;
}

static void kimage_free_pages(struct page *page)
{
	unsigned int order, count, i;

	order = page_private(page);
	count = 1 << order;

	arch_kexec_pre_free_pages(page_address(page), count);

	for (i = 0; i < count; i++)
		ClearPageReserved(page + i);
	__free_pages(page, order);
}

void kimage_free_page_list(struct list_head *list)
{
	struct page *page, *next;

	list_for_each_entry_safe(page, next, list, lru) {
		list_del(&page->lru);
		kimage_free_pages(page);
	}
}

static struct page *kimage_alloc_normal_control_pages(struct kimage *image,
							unsigned int order)
{
	/* Control pages are special, they are the intermediaries
	 * that are needed while we copy the rest of the pages
	 * to their final resting place.  As such they must
	 * not conflict with either the destination addresses
	 * or memory the kernel is already using.
	 *
	 * The only case where we really need more than one of
	 * these are for architectures where we cannot disable
	 * the MMU and must instead generate an identity mapped
	 * page table for all of the memory.
	 *
	 * At worst this runs in O(N) of the image size.
	 */
	struct list_head extra_pages;
	struct page *pages;
	unsigned int count;

	count = 1 << order;
	INIT_LIST_HEAD(&extra_pages);

	/* Loop while I can allocate a page and the page allocated
	 * is a destination page.
	 */
	do {
		unsigned long pfn, epfn, addr, eaddr;

		pages = kimage_alloc_pages(KEXEC_CONTROL_MEMORY_GFP, order);
		if (!pages)
			break;
		pfn   = page_to_boot_pfn(pages);
		epfn  = pfn + count;
		addr  = pfn << PAGE_SHIFT;
		eaddr = epfn << PAGE_SHIFT;
		if ((epfn >= (KEXEC_CONTROL_MEMORY_LIMIT >> PAGE_SHIFT)) ||
			      kimage_is_destination_range(image, addr, eaddr)) {
			list_add(&pages->lru, &extra_pages);
			pages = NULL;
		}
	} while (!pages);

	if (pages) {
		/* Remember the allocated page... */
		list_add(&pages->lru, &image->control_pages);

		/* Because the page is already in it's destination
		 * location we will never allocate another page at
		 * that address.  Therefore kimage_alloc_pages
		 * will not return it (again) and we don't need
		 * to give it an entry in image->segment[].
		 */
	}
	/* Deal with the destination pages I have inadvertently allocated.
	 *
	 * Ideally I would convert multi-page allocations into single
	 * page allocations, and add everything to image->dest_pages.
	 *
	 * For now it is simpler to just free the pages.
	 */
	kimage_free_page_list(&extra_pages);

	return pages;
}

static struct page *kimage_alloc_crash_control_pages(struct kimage *image,
						      unsigned int order)
{
	/* Control pages are special, they are the intermediaries
	 * that are needed while we copy the rest of the pages
	 * to their final resting place.  As such they must
	 * not conflict with either the destination addresses
	 * or memory the kernel is already using.
	 *
	 * Control pages are also the only pags we must allocate
	 * when loading a crash kernel.  All of the other pages
	 * are specified by the segments and we just memcpy
	 * into them directly.
	 *
	 * The only case where we really need more than one of
	 * these are for architectures where we cannot disable
	 * the MMU and must instead generate an identity mapped
	 * page table for all of the memory.
	 *
	 * Given the low demand this implements a very simple
	 * allocator that finds the first hole of the appropriate
	 * size in the reserved memory region, and allocates all
	 * of the memory up to and including the hole.
	 */
	unsigned long hole_start, hole_end, size;
	struct page *pages;

	pages = NULL;
	size = (1 << order) << PAGE_SHIFT;
	hole_start = (image->control_page + (size - 1)) & ~(size - 1);
	hole_end   = hole_start + size - 1;
	while (hole_end <= crashk_res.end) {
		unsigned long i;

		cond_resched();

		if (hole_end > KEXEC_CRASH_CONTROL_MEMORY_LIMIT)
			break;
		/* See if I overlap any of the segments */
		for (i = 0; i < image->nr_segments; i++) {
			unsigned long mstart, mend;

			mstart = image->segment[i].mem;
			mend   = mstart + image->segment[i].memsz - 1;
			if ((hole_end >= mstart) && (hole_start <= mend)) {
				/* Advance the hole to the end of the segment */
				hole_start = (mend + (size - 1)) & ~(size - 1);
				hole_end   = hole_start + size - 1;
				break;
			}
		}
		/* If I don't overlap any segments I have found my hole! */
		if (i == image->nr_segments) {
			pages = pfn_to_page(hole_start >> PAGE_SHIFT);
			image->control_page = hole_end;
			break;
		}
	}

	/* Ensure that these pages are decrypted if SME is enabled. */
	if (pages)
		arch_kexec_post_alloc_pages(page_address(pages), 1 << order, 0);

	return pages;
}


struct page *kimage_alloc_control_pages(struct kimage *image,
					 unsigned int order)
{
	struct page *pages = NULL;

	switch (image->type) {
	case KEXEC_TYPE_DEFAULT:
		pages = kimage_alloc_normal_control_pages(image, order);
		break;
	case KEXEC_TYPE_CRASH:
		pages = kimage_alloc_crash_control_pages(image, order);
		break;
	}

	return pages;
}

int kimage_crash_copy_vmcoreinfo(struct kimage *image)
{
	struct page *vmcoreinfo_page;
	void *safecopy;

	if (image->type != KEXEC_TYPE_CRASH)
		return 0;

	/*
	 * For kdump, allocate one vmcoreinfo safe copy from the
	 * crash memory. as we have arch_kexec_protect_crashkres()
	 * after kexec syscall, we naturally protect it from write
	 * (even read) access under kernel direct mapping. But on
	 * the other hand, we still need to operate it when crash
	 * happens to generate vmcoreinfo note, hereby we rely on
	 * vmap for this purpose.
	 */
	vmcoreinfo_page = kimage_alloc_control_pages(image, 0);
	if (!vmcoreinfo_page) {
		pr_warn("Could not allocate vmcoreinfo buffer\n");
		return -ENOMEM;
	}
	safecopy = vmap(&vmcoreinfo_page, 1, VM_MAP, PAGE_KERNEL);
	if (!safecopy) {
		pr_warn("Could not vmap vmcoreinfo buffer\n");
		return -ENOMEM;
	}

	image->vmcoreinfo_data_copy = safecopy;
	crash_update_vmcoreinfo_safecopy(safecopy);

	return 0;
}

static int kimage_add_entry(struct kimage *image, kimage_entry_t entry)
{
	if (*image->entry != 0)
		image->entry++;

	if (image->entry == image->last_entry) {
		kimage_entry_t *ind_page;
		struct page *page;

		page = kimage_alloc_page(image, GFP_KERNEL, KIMAGE_NO_DEST);
		if (!page)
			return -ENOMEM;

		ind_page = page_address(page);
		*image->entry = virt_to_boot_phys(ind_page) | IND_INDIRECTION;
		image->entry = ind_page;
		image->last_entry = ind_page +
				      ((PAGE_SIZE/sizeof(kimage_entry_t)) - 1);
	}
	*image->entry = entry;
	image->entry++;
	*image->entry = 0;

	return 0;
}

static int kimage_set_destination(struct kimage *image,
				   unsigned long destination)
{
	destination &= PAGE_MASK;

	return kimage_add_entry(image, destination | IND_DESTINATION);
}


static int kimage_add_page(struct kimage *image, unsigned long page)
{
	page &= PAGE_MASK;

	return kimage_add_entry(image, page | IND_SOURCE);
}


static void kimage_free_extra_pages(struct kimage *image)
{
	/* Walk through and free any extra destination pages I may have */
	kimage_free_page_list(&image->dest_pages);

	/* Walk through and free any unusable pages I have cached */
	kimage_free_page_list(&image->unusable_pages);

}

void kimage_terminate(struct kimage *image)
{
	if (*image->entry != 0)
		image->entry++;

	*image->entry = IND_DONE;
}

#define for_each_kimage_entry(image, ptr, entry) \
	for (ptr = &image->head; (entry = *ptr) && !(entry & IND_DONE); \
		ptr = (entry & IND_INDIRECTION) ? \
			boot_phys_to_virt((entry & PAGE_MASK)) : ptr + 1)

static void kimage_free_entry(kimage_entry_t entry)
{
	struct page *page;

	page = boot_pfn_to_page(entry >> PAGE_SHIFT);
	kimage_free_pages(page);
}

void kimage_free(struct kimage *image)
{
	kimage_entry_t *ptr, entry;
	kimage_entry_t ind = 0;

	if (!image)
		return;

	if (image->vmcoreinfo_data_copy) {
		crash_update_vmcoreinfo_safecopy(NULL);
		vunmap(image->vmcoreinfo_data_copy);
	}

	kimage_free_extra_pages(image);
	for_each_kimage_entry(image, ptr, entry) {
		if (entry & IND_INDIRECTION) {
			/* Free the previous indirection page */
			if (ind & IND_INDIRECTION)
				kimage_free_entry(ind);
			/* Save this indirection page until we are
			 * done with it.
			 */
			ind = entry;
		} else if (entry & IND_SOURCE)
			kimage_free_entry(entry);
	}
	/* Free the final indirection page */
	if (ind & IND_INDIRECTION)
		kimage_free_entry(ind);

	/* Handle any machine specific cleanup */
	machine_kexec_cleanup(image);

	/* Free the kexec control pages... */
	kimage_free_page_list(&image->control_pages);

	/*
	 * Free up any temporary buffers allocated. This might hit if
	 * error occurred much later after buffer allocation.
	 */
	if (image->file_mode)
		kimage_file_post_load_cleanup(image);

	kfree(image);
}

static kimage_entry_t *kimage_dst_used(struct kimage *image,
					unsigned long page)
{
	kimage_entry_t *ptr, entry;
	unsigned long destination = 0;

	for_each_kimage_entry(image, ptr, entry) {
		if (entry & IND_DESTINATION)
			destination = entry & PAGE_MASK;
		else if (entry & IND_SOURCE) {
			if (page == destination)
				return ptr;
			destination += PAGE_SIZE;
		}
	}

	return NULL;
}

static struct page *kimage_alloc_page(struct kimage *image,
					gfp_t gfp_mask,
					unsigned long destination)
{
	/*
	 * Here we implement safeguards to ensure that a source page
	 * is not copied to its destination page before the data on
	 * the destination page is no longer useful.
	 *
	 * To do this we maintain the invariant that a source page is
	 * either its own destination page, or it is not a
	 * destination page at all.
	 *
	 * That is slightly stronger than required, but the proof
	 * that no problems will not occur is trivial, and the
	 * implementation is simply to verify.
	 *
	 * When allocating all pages normally this algorithm will run
	 * in O(N) time, but in the worst case it will run in O(N^2)
	 * time.   If the runtime is a problem the data structures can
	 * be fixed.
	 */
	struct page *page;
	unsigned long addr;

	/*
	 * Walk through the list of destination pages, and see if I
	 * have a match.
	 */
	list_for_each_entry(page, &image->dest_pages, lru) {
		addr = page_to_boot_pfn(page) << PAGE_SHIFT;
		if (addr == destination) {
			list_del(&page->lru);
			return page;
		}
	}
	page = NULL;
	while (1) {
		kimage_entry_t *old;

		/* Allocate a page, if we run out of memory give up */
		page = kimage_alloc_pages(gfp_mask, 0);
		if (!page)
			return NULL;
		/* If the page cannot be used file it away */
		if (page_to_boot_pfn(page) >
				(KEXEC_SOURCE_MEMORY_LIMIT >> PAGE_SHIFT)) {
			list_add(&page->lru, &image->unusable_pages);
			continue;
		}
		addr = page_to_boot_pfn(page) << PAGE_SHIFT;

		/* If it is the destination page we want use it */
		if (addr == destination)
			break;

		/* If the page is not a destination page use it */
		if (!kimage_is_destination_range(image, addr,
						  addr + PAGE_SIZE))
			break;

		/*
		 * I know that the page is someones destination page.
		 * See if there is already a source page for this
		 * destination page.  And if so swap the source pages.
		 */
		old = kimage_dst_used(image, addr);
		if (old) {
			/* If so move it */
			unsigned long old_addr;
			struct page *old_page;

			old_addr = *old & PAGE_MASK;
			old_page = boot_pfn_to_page(old_addr >> PAGE_SHIFT);
			copy_highpage(page, old_page);
			*old = addr | (*old & ~PAGE_MASK);

			/* The old page I have found cannot be a
			 * destination page, so return it if it's
			 * gfp_flags honor the ones passed in.
			 */
			if (!(gfp_mask & __GFP_HIGHMEM) &&
			    PageHighMem(old_page)) {
				kimage_free_pages(old_page);
				continue;
			}
			page = old_page;
			break;
		}
		/* Place the page on the destination list, to be used later */
		list_add(&page->lru, &image->dest_pages);
	}

	return page;
}

static int kimage_load_normal_segment(struct kimage *image,
					 struct kexec_segment *segment)
{
	unsigned long maddr;
	size_t ubytes, mbytes;
	int result;
	unsigned char __user *buf = NULL;
	unsigned char *kbuf = NULL;

	if (image->file_mode)
		kbuf = segment->kbuf;
	else
		buf = segment->buf;
	ubytes = segment->bufsz;
	mbytes = segment->memsz;
	maddr = segment->mem;

	result = kimage_set_destination(image, maddr);
	if (result < 0)
		goto out;

	while (mbytes) {
		struct page *page;
		char *ptr;
		size_t uchunk, mchunk;

		page = kimage_alloc_page(image, GFP_HIGHUSER, maddr);
		if (!page) {
			result  = -ENOMEM;
			goto out;
		}
		result = kimage_add_page(image, page_to_boot_pfn(page)
								<< PAGE_SHIFT);
		if (result < 0)
			goto out;

		ptr = kmap_local_page(page);
		/* Start with a clear page */
		clear_page(ptr);
		ptr += maddr & ~PAGE_MASK;
		mchunk = min_t(size_t, mbytes,
				PAGE_SIZE - (maddr & ~PAGE_MASK));
		uchunk = min(ubytes, mchunk);

		/* For file based kexec, source pages are in kernel memory */
		if (image->file_mode)
			memcpy(ptr, kbuf, uchunk);
		else
			result = copy_from_user(ptr, buf, uchunk);
		kunmap_local(ptr);
		if (result) {
			result = -EFAULT;
			goto out;
		}
		ubytes -= uchunk;
		maddr  += mchunk;
		if (image->file_mode)
			kbuf += mchunk;
		else
			buf += mchunk;
		mbytes -= mchunk;

		cond_resched();
	}
out:
	return result;
}

static int kimage_load_crash_segment(struct kimage *image,
					struct kexec_segment *segment)
{
	/* For crash dumps kernels we simply copy the data from
	 * user space to it's destination.
	 * We do things a page at a time for the sake of kmap.
	 */
	unsigned long maddr;
	size_t ubytes, mbytes;
	int result;
	unsigned char __user *buf = NULL;
	unsigned char *kbuf = NULL;

	result = 0;
	if (image->file_mode)
		kbuf = segment->kbuf;
	else
		buf = segment->buf;
	ubytes = segment->bufsz;
	mbytes = segment->memsz;
	maddr = segment->mem;
	while (mbytes) {
		struct page *page;
		char *ptr;
		size_t uchunk, mchunk;

		page = boot_pfn_to_page(maddr >> PAGE_SHIFT);
		if (!page) {
			result  = -ENOMEM;
			goto out;
		}
		arch_kexec_post_alloc_pages(page_address(page), 1, 0);
		ptr = kmap_local_page(page);
		ptr += maddr & ~PAGE_MASK;
		mchunk = min_t(size_t, mbytes,
				PAGE_SIZE - (maddr & ~PAGE_MASK));
		uchunk = min(ubytes, mchunk);
		if (mchunk > uchunk) {
			/* Zero the trailing part of the page */
			memset(ptr + uchunk, 0, mchunk - uchunk);
		}

		/* For file based kexec, source pages are in kernel memory */
		if (image->file_mode)
			memcpy(ptr, kbuf, uchunk);
		else
			result = copy_from_user(ptr, buf, uchunk);
		kexec_flush_icache_page(page);
		kunmap_local(ptr);
		arch_kexec_pre_free_pages(page_address(page), 1);
		if (result) {
			result = -EFAULT;
			goto out;
		}
		ubytes -= uchunk;
		maddr  += mchunk;
		if (image->file_mode)
			kbuf += mchunk;
		else
			buf += mchunk;
		mbytes -= mchunk;

		cond_resched();
	}
out:
	return result;
}

int kimage_load_segment(struct kimage *image,
				struct kexec_segment *segment)
{
	int result = -ENOMEM;

	switch (image->type) {
	case KEXEC_TYPE_DEFAULT:
		result = kimage_load_normal_segment(image, segment);
		break;
	case KEXEC_TYPE_CRASH:
		result = kimage_load_crash_segment(image, segment);
		break;
	}

	return result;
}

struct kexec_load_limit {
	/* Mutex protects the limit count. */
	struct mutex mutex;
	int limit;
};

static struct kexec_load_limit load_limit_reboot = {
	.mutex = __MUTEX_INITIALIZER(load_limit_reboot.mutex),
	.limit = -1,
};

static struct kexec_load_limit load_limit_panic = {
	.mutex = __MUTEX_INITIALIZER(load_limit_panic.mutex),
	.limit = -1,
};

struct kimage *kexec_image;
struct kimage *kexec_crash_image;
static int kexec_load_disabled;

#ifdef CONFIG_SYSCTL
static int kexec_limit_handler(struct ctl_table *table, int write,
			       void *buffer, size_t *lenp, loff_t *ppos)
{
	struct kexec_load_limit *limit = table->data;
	int val;
	struct ctl_table tmp = {
		.data = &val,
		.maxlen = sizeof(val),
		.mode = table->mode,
	};
	int ret;

	if (write) {
		ret = proc_dointvec(&tmp, write, buffer, lenp, ppos);
		if (ret)
			return ret;

		if (val < 0)
			return -EINVAL;

		mutex_lock(&limit->mutex);
		if (limit->limit != -1 && val >= limit->limit)
			ret = -EINVAL;
		else
			limit->limit = val;
		mutex_unlock(&limit->mutex);

		return ret;
	}

	mutex_lock(&limit->mutex);
	val = limit->limit;
	mutex_unlock(&limit->mutex);

	return proc_dointvec(&tmp, write, buffer, lenp, ppos);
}

static struct ctl_table kexec_core_sysctls[] = {
	{
		.procname	= "kexec_load_disabled",
		.data		= &kexec_load_disabled,
		.maxlen		= sizeof(int),
		.mode		= 0644,
		/* only handle a transition from default "0" to "1" */
		.proc_handler	= proc_dointvec_minmax,
		.extra1		= SYSCTL_ONE,
		.extra2		= SYSCTL_ONE,
	},
	{
		.procname	= "kexec_load_limit_panic",
		.data		= &load_limit_panic,
		.mode		= 0644,
		.proc_handler	= kexec_limit_handler,
	},
	{
		.procname	= "kexec_load_limit_reboot",
		.data		= &load_limit_reboot,
		.mode		= 0644,
		.proc_handler	= kexec_limit_handler,
	},
	{ }
};

static int __init kexec_core_sysctl_init(void)
{
	register_sysctl_init("kernel", kexec_core_sysctls);
	return 0;
}
late_initcall(kexec_core_sysctl_init);
#endif

bool kexec_load_permitted(int kexec_image_type)
{
	struct kexec_load_limit *limit;

	/*
	 * Only the superuser can use the kexec syscall and if it has not
	 * been disabled.
	 */
	if (!capable(CAP_SYS_BOOT) || kexec_load_disabled)
		return false;

	/* Check limit counter and decrease it.*/
	limit = (kexec_image_type == KEXEC_TYPE_CRASH) ?
		&load_limit_panic : &load_limit_reboot;
	mutex_lock(&limit->mutex);
	if (!limit->limit) {
		mutex_unlock(&limit->mutex);
		return false;
	}
	if (limit->limit != -1)
		limit->limit--;
	mutex_unlock(&limit->mutex);

	return true;
}

/*
 * No panic_cpu check version of crash_kexec().  This function is called
 * only when panic_cpu holds the current CPU number; this is the only CPU
 * which processes crash_kexec routines.
 */
void __noclone __crash_kexec(struct pt_regs *regs)
{
	/* Take the kexec_lock here to prevent sys_kexec_load
	 * running on one cpu from replacing the crash kernel
	 * we are using after a panic on a different cpu.
	 *
	 * If the crash kernel was not located in a fixed area
	 * of memory the xchg(&kexec_crash_image) would be
	 * sufficient.  But since I reuse the memory...
	 */
	if (kexec_trylock()) {
		if (kexec_crash_image) {
			struct pt_regs fixed_regs;

			crash_setup_regs(&fixed_regs, regs);
			crash_save_vmcoreinfo();
			machine_crash_shutdown(&fixed_regs);
			machine_kexec(kexec_crash_image);
		}
		kexec_unlock();
	}
}
STACK_FRAME_NON_STANDARD(__crash_kexec);

__bpf_kfunc void crash_kexec(struct pt_regs *regs)
{
	int old_cpu, this_cpu;

	/*
	 * Only one CPU is allowed to execute the crash_kexec() code as with
	 * panic().  Otherwise parallel calls of panic() and crash_kexec()
	 * may stop each other.  To exclude them, we use panic_cpu here too.
	 */
	this_cpu = raw_smp_processor_id();
	old_cpu = atomic_cmpxchg(&panic_cpu, PANIC_CPU_INVALID, this_cpu);
	if (old_cpu == PANIC_CPU_INVALID) {
		/* This is the 1st CPU which comes here, so go ahead. */
		__crash_kexec(regs);

		/*
		 * Reset panic_cpu to allow another panic()/crash_kexec()
		 * call.
		 */
		atomic_set(&panic_cpu, PANIC_CPU_INVALID);
	}
}

static inline resource_size_t crash_resource_size(const struct resource *res)
{
	return !res->end ? 0 : resource_size(res);
}

ssize_t crash_get_memory_size(void)
{
	ssize_t size = 0;

	if (!kexec_trylock())
		return -EBUSY;

	size += crash_resource_size(&crashk_res);
	size += crash_resource_size(&crashk_low_res);

	kexec_unlock();
	return size;
}

static int __crash_shrink_memory(struct resource *old_res,
				 unsigned long new_size)
{
	struct resource *ram_res;

	ram_res = kzalloc(sizeof(*ram_res), GFP_KERNEL);
	if (!ram_res)
		return -ENOMEM;

	ram_res->start = old_res->start + new_size;
	ram_res->end   = old_res->end;
	ram_res->flags = IORESOURCE_BUSY | IORESOURCE_SYSTEM_RAM;
	ram_res->name  = "System RAM";

	if (!new_size) {
		release_resource(old_res);
		old_res->start = 0;
		old_res->end   = 0;
	} else {
		crashk_res.end = ram_res->start - 1;
	}

	crash_free_reserved_phys_range(ram_res->start, ram_res->end);
	insert_resource(&iomem_resource, ram_res);

	return 0;
}

int crash_shrink_memory(unsigned long new_size)
{
	int ret = 0;
	unsigned long old_size, low_size;

	if (!kexec_trylock())
		return -EBUSY;

	if (kexec_crash_image) {
		ret = -ENOENT;
		goto unlock;
	}
<<<<<<< HEAD
	start = crashk_res.start;
	end = crashk_res.end;
	old_size = (end == 0) ? 0 : end - start + 1;
=======

	low_size = crash_resource_size(&crashk_low_res);
	old_size = crash_resource_size(&crashk_res) + low_size;
>>>>>>> 238589d0
	new_size = roundup(new_size, KEXEC_CRASH_MEM_ALIGN);
	if (new_size >= old_size) {
		ret = (new_size == old_size) ? 0 : -EINVAL;
		goto unlock;
	}

<<<<<<< HEAD
	ram_res = kzalloc(sizeof(*ram_res), GFP_KERNEL);
	if (!ram_res) {
		ret = -ENOMEM;
		goto unlock;
	}

	end = start + new_size;
	crash_free_reserved_phys_range(end, crashk_res.end);

	if ((start == end) && (crashk_res.parent != NULL))
		release_resource(&crashk_res);

	ram_res->start = end;
	ram_res->end = crashk_res.end;
	ram_res->flags = IORESOURCE_BUSY | IORESOURCE_SYSTEM_RAM;
	ram_res->name = "System RAM";
=======
	/*
	 * (low_size > new_size) implies that low_size is greater than zero.
	 * This also means that if low_size is zero, the else branch is taken.
	 *
	 * If low_size is greater than 0, (low_size > new_size) indicates that
	 * crashk_low_res also needs to be shrunken. Otherwise, only crashk_res
	 * needs to be shrunken.
	 */
	if (low_size > new_size) {
		ret = __crash_shrink_memory(&crashk_res, 0);
		if (ret)
			goto unlock;
>>>>>>> 238589d0

		ret = __crash_shrink_memory(&crashk_low_res, new_size);
	} else {
		ret = __crash_shrink_memory(&crashk_res, new_size - low_size);
	}

	/* Swap crashk_res and crashk_low_res if needed */
	if (!crashk_res.end && crashk_low_res.end) {
		crashk_res.start = crashk_low_res.start;
		crashk_res.end   = crashk_low_res.end;
		release_resource(&crashk_low_res);
		crashk_low_res.start = 0;
		crashk_low_res.end   = 0;
		insert_resource(&iomem_resource, &crashk_res);
	}

unlock:
	kexec_unlock();
	return ret;
}

void crash_save_cpu(struct pt_regs *regs, int cpu)
{
	struct elf_prstatus prstatus;
	u32 *buf;

	if ((cpu < 0) || (cpu >= nr_cpu_ids))
		return;

	/* Using ELF notes here is opportunistic.
	 * I need a well defined structure format
	 * for the data I pass, and I need tags
	 * on the data to indicate what information I have
	 * squirrelled away.  ELF notes happen to provide
	 * all of that, so there is no need to invent something new.
	 */
	buf = (u32 *)per_cpu_ptr(crash_notes, cpu);
	if (!buf)
		return;
	memset(&prstatus, 0, sizeof(prstatus));
	prstatus.common.pr_pid = current->pid;
	elf_core_copy_regs(&prstatus.pr_reg, regs);
	buf = append_elf_note(buf, KEXEC_CORE_NOTE_NAME, NT_PRSTATUS,
			      &prstatus, sizeof(prstatus));
	final_note(buf);
}

static int __init crash_notes_memory_init(void)
{
	/* Allocate memory for saving cpu registers. */
	size_t size, align;

	/*
	 * crash_notes could be allocated across 2 vmalloc pages when percpu
	 * is vmalloc based . vmalloc doesn't guarantee 2 continuous vmalloc
	 * pages are also on 2 continuous physical pages. In this case the
	 * 2nd part of crash_notes in 2nd page could be lost since only the
	 * starting address and size of crash_notes are exported through sysfs.
	 * Here round up the size of crash_notes to the nearest power of two
	 * and pass it to __alloc_percpu as align value. This can make sure
	 * crash_notes is allocated inside one physical page.
	 */
	size = sizeof(note_buf_t);
	align = min(roundup_pow_of_two(sizeof(note_buf_t)), PAGE_SIZE);

	/*
	 * Break compile if size is bigger than PAGE_SIZE since crash_notes
	 * definitely will be in 2 pages with that.
	 */
	BUILD_BUG_ON(size > PAGE_SIZE);

	crash_notes = __alloc_percpu(size, align);
	if (!crash_notes) {
		pr_warn("Memory allocation for saving cpu register states failed\n");
		return -ENOMEM;
	}
	return 0;
}
subsys_initcall(crash_notes_memory_init);


/*
 * Move into place and start executing a preloaded standalone
 * executable.  If nothing was preloaded return an error.
 */
int kernel_kexec(void)
{
	int error = 0;

	if (!kexec_trylock())
		return -EBUSY;
	if (!kexec_image) {
		error = -EINVAL;
		goto Unlock;
	}

#ifdef CONFIG_KEXEC_JUMP
	if (kexec_image->preserve_context) {
		pm_prepare_console();
		error = freeze_processes();
		if (error) {
			error = -EBUSY;
			goto Restore_console;
		}
		suspend_console();
		error = dpm_suspend_start(PMSG_FREEZE);
		if (error)
			goto Resume_console;
		/* At this point, dpm_suspend_start() has been called,
		 * but *not* dpm_suspend_end(). We *must* call
		 * dpm_suspend_end() now.  Otherwise, drivers for
		 * some devices (e.g. interrupt controllers) become
		 * desynchronized with the actual state of the
		 * hardware at resume time, and evil weirdness ensues.
		 */
		error = dpm_suspend_end(PMSG_FREEZE);
		if (error)
			goto Resume_devices;
		error = suspend_disable_secondary_cpus();
		if (error)
			goto Enable_cpus;
		local_irq_disable();
		error = syscore_suspend();
		if (error)
			goto Enable_irqs;
	} else
#endif
	{
		kexec_in_progress = true;
		kernel_restart_prepare("kexec reboot");
		migrate_to_reboot_cpu();

		/*
		 * migrate_to_reboot_cpu() disables CPU hotplug assuming that
		 * no further code needs to use CPU hotplug (which is true in
		 * the reboot case). However, the kexec path depends on using
		 * CPU hotplug again; so re-enable it here.
		 */
		cpu_hotplug_enable();
		pr_notice("Starting new kernel\n");
		machine_shutdown();
	}

	kmsg_dump(KMSG_DUMP_SHUTDOWN);
	machine_kexec(kexec_image);

#ifdef CONFIG_KEXEC_JUMP
	if (kexec_image->preserve_context) {
		syscore_resume();
 Enable_irqs:
		local_irq_enable();
 Enable_cpus:
		suspend_enable_secondary_cpus();
		dpm_resume_start(PMSG_RESTORE);
 Resume_devices:
		dpm_resume_end(PMSG_RESTORE);
 Resume_console:
		resume_console();
		thaw_processes();
 Restore_console:
		pm_restore_console();
	}
#endif

 Unlock:
	kexec_unlock();
	return error;
}<|MERGE_RESOLUTION|>--- conflicted
+++ resolved
@@ -1150,39 +1150,15 @@
 		ret = -ENOENT;
 		goto unlock;
 	}
-<<<<<<< HEAD
-	start = crashk_res.start;
-	end = crashk_res.end;
-	old_size = (end == 0) ? 0 : end - start + 1;
-=======
 
 	low_size = crash_resource_size(&crashk_low_res);
 	old_size = crash_resource_size(&crashk_res) + low_size;
->>>>>>> 238589d0
 	new_size = roundup(new_size, KEXEC_CRASH_MEM_ALIGN);
 	if (new_size >= old_size) {
 		ret = (new_size == old_size) ? 0 : -EINVAL;
 		goto unlock;
 	}
 
-<<<<<<< HEAD
-	ram_res = kzalloc(sizeof(*ram_res), GFP_KERNEL);
-	if (!ram_res) {
-		ret = -ENOMEM;
-		goto unlock;
-	}
-
-	end = start + new_size;
-	crash_free_reserved_phys_range(end, crashk_res.end);
-
-	if ((start == end) && (crashk_res.parent != NULL))
-		release_resource(&crashk_res);
-
-	ram_res->start = end;
-	ram_res->end = crashk_res.end;
-	ram_res->flags = IORESOURCE_BUSY | IORESOURCE_SYSTEM_RAM;
-	ram_res->name = "System RAM";
-=======
 	/*
 	 * (low_size > new_size) implies that low_size is greater than zero.
 	 * This also means that if low_size is zero, the else branch is taken.
@@ -1195,7 +1171,6 @@
 		ret = __crash_shrink_memory(&crashk_res, 0);
 		if (ret)
 			goto unlock;
->>>>>>> 238589d0
 
 		ret = __crash_shrink_memory(&crashk_low_res, new_size);
 	} else {
