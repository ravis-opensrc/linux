--- conflicted
+++ resolved
@@ -1183,10 +1183,6 @@
 		return true;
 	preempt_disable_notrace();
 	rdp = this_cpu_ptr(&rcu_data);
-<<<<<<< HEAD
-	rnp = rdp->mynode;
-=======
->>>>>>> 3a82f341
 	/*
 	 * Strictly, we care here about the case where the current CPU is
 	 * in rcu_cpu_starting() and thus has an excuse for rdp->grpmask
@@ -1194,12 +1190,7 @@
 	 * false positive if it's held by some *other* CPU, but that's
 	 * OK because that just means a false *negative* on the warning.
 	 */
-<<<<<<< HEAD
-	if (rdp->grpmask & rcu_rnp_online_cpus(rnp) ||
-	    arch_spin_is_locked(&rcu_state.ofl_lock))
-=======
 	if (rcu_rdp_cpu_online(rdp) || arch_spin_is_locked(&rcu_state.ofl_lock))
->>>>>>> 3a82f341
 		ret = true;
 	preempt_enable_notrace();
 	return ret;
@@ -4334,10 +4325,7 @@
 	local_irq_save(flags);
 	arch_spin_lock(&rcu_state.ofl_lock);
 	rcu_dynticks_eqs_online();
-<<<<<<< HEAD
-=======
 	raw_spin_lock(&rcu_state.barrier_lock);
->>>>>>> 3a82f341
 	raw_spin_lock_rcu_node(rnp);
 	WRITE_ONCE(rnp->qsmaskinitnext, rnp->qsmaskinitnext | mask);
 	raw_spin_unlock(&rcu_state.barrier_lock);
