/* SPDX-License-Identifier: GPL-2.0+ */
/*
 * RCU expedited grace periods
 *
 * Copyright IBM Corporation, 2016
 *
 * Authors: Paul E. McKenney <paulmck@linux.ibm.com>
 */

#include <linux/lockdep.h>

static void rcu_exp_handler(void *unused);
static int rcu_print_task_exp_stall(struct rcu_node *rnp);

/*
 * Record the start of an expedited grace period.
 */
static void rcu_exp_gp_seq_start(void)
{
	rcu_seq_start(&rcu_state.expedited_sequence);
	rcu_poll_gp_seq_start_unlocked(&rcu_state.gp_seq_polled_exp_snap);
}

/*
 * Return the value that the expedited-grace-period counter will have
 * at the end of the current grace period.
 */
static __maybe_unused unsigned long rcu_exp_gp_seq_endval(void)
{
	return rcu_seq_endval(&rcu_state.expedited_sequence);
}

/*
 * Record the end of an expedited grace period.
 */
static void rcu_exp_gp_seq_end(void)
{
	rcu_poll_gp_seq_end_unlocked(&rcu_state.gp_seq_polled_exp_snap);
	rcu_seq_end(&rcu_state.expedited_sequence);
	smp_mb(); /* Ensure that consecutive grace periods serialize. */
}

/*
 * Take a snapshot of the expedited-grace-period counter, which is the
 * earliest value that will indicate that a full grace period has
 * elapsed since the current time.
 */
static unsigned long rcu_exp_gp_seq_snap(void)
{
	unsigned long s;

	smp_mb(); /* Caller's modifications seen first by other CPUs. */
	s = rcu_seq_snap(&rcu_state.expedited_sequence);
	trace_rcu_exp_grace_period(rcu_state.name, s, TPS("snap"));
	return s;
}

/*
 * Given a counter snapshot from rcu_exp_gp_seq_snap(), return true
 * if a full expedited grace period has elapsed since that snapshot
 * was taken.
 */
static bool rcu_exp_gp_seq_done(unsigned long s)
{
	return rcu_seq_done(&rcu_state.expedited_sequence, s);
}

/*
 * Reset the ->expmaskinit values in the rcu_node tree to reflect any
 * recent CPU-online activity.  Note that these masks are not cleared
 * when CPUs go offline, so they reflect the union of all CPUs that have
 * ever been online.  This means that this function normally takes its
 * no-work-to-do fastpath.
 */
static void sync_exp_reset_tree_hotplug(void)
{
	bool done;
	unsigned long flags;
	unsigned long mask;
	unsigned long oldmask;
	int ncpus = smp_load_acquire(&rcu_state.ncpus); /* Order vs. locking. */
	struct rcu_node *rnp;
	struct rcu_node *rnp_up;

	/* If no new CPUs onlined since last time, nothing to do. */
	if (likely(ncpus == rcu_state.ncpus_snap))
		return;
	rcu_state.ncpus_snap = ncpus;

	/*
	 * Each pass through the following loop propagates newly onlined
	 * CPUs for the current rcu_node structure up the rcu_node tree.
	 */
	rcu_for_each_leaf_node(rnp) {
		raw_spin_lock_irqsave_rcu_node(rnp, flags);
		if (rnp->expmaskinit == rnp->expmaskinitnext) {
			raw_spin_unlock_irqrestore_rcu_node(rnp, flags);
			continue;  /* No new CPUs, nothing to do. */
		}

		/* Update this node's mask, track old value for propagation. */
		oldmask = rnp->expmaskinit;
		rnp->expmaskinit = rnp->expmaskinitnext;
		raw_spin_unlock_irqrestore_rcu_node(rnp, flags);

		/* If was already nonzero, nothing to propagate. */
		if (oldmask)
			continue;

		/* Propagate the new CPU up the tree. */
		mask = rnp->grpmask;
		rnp_up = rnp->parent;
		done = false;
		while (rnp_up) {
			raw_spin_lock_irqsave_rcu_node(rnp_up, flags);
			if (rnp_up->expmaskinit)
				done = true;
			rnp_up->expmaskinit |= mask;
			raw_spin_unlock_irqrestore_rcu_node(rnp_up, flags);
			if (done)
				break;
			mask = rnp_up->grpmask;
			rnp_up = rnp_up->parent;
		}
	}
}

/*
 * Reset the ->expmask values in the rcu_node tree in preparation for
 * a new expedited grace period.
 */
static void __maybe_unused sync_exp_reset_tree(void)
{
	unsigned long flags;
	struct rcu_node *rnp;

	sync_exp_reset_tree_hotplug();
	rcu_for_each_node_breadth_first(rnp) {
		raw_spin_lock_irqsave_rcu_node(rnp, flags);
		WARN_ON_ONCE(rnp->expmask);
		WRITE_ONCE(rnp->expmask, rnp->expmaskinit);
		raw_spin_unlock_irqrestore_rcu_node(rnp, flags);
	}
}

/*
 * Return non-zero if there is no RCU expedited grace period in progress
 * for the specified rcu_node structure, in other words, if all CPUs and
 * tasks covered by the specified rcu_node structure have done their bit
 * for the current expedited grace period.
 */
static bool sync_rcu_exp_done(struct rcu_node *rnp)
{
	raw_lockdep_assert_held_rcu_node(rnp);
	return READ_ONCE(rnp->exp_tasks) == NULL &&
	       READ_ONCE(rnp->expmask) == 0;
}

/*
 * Like sync_rcu_exp_done(), but where the caller does not hold the
 * rcu_node's ->lock.
 */
static bool sync_rcu_exp_done_unlocked(struct rcu_node *rnp)
{
	unsigned long flags;
	bool ret;

	raw_spin_lock_irqsave_rcu_node(rnp, flags);
	ret = sync_rcu_exp_done(rnp);
	raw_spin_unlock_irqrestore_rcu_node(rnp, flags);

	return ret;
}


/*
 * Report the exit from RCU read-side critical section for the last task
 * that queued itself during or before the current expedited preemptible-RCU
 * grace period.  This event is reported either to the rcu_node structure on
 * which the task was queued or to one of that rcu_node structure's ancestors,
 * recursively up the tree.  (Calm down, calm down, we do the recursion
 * iteratively!)
 */
static void __rcu_report_exp_rnp(struct rcu_node *rnp,
				 bool wake, unsigned long flags)
	__releases(rnp->lock)
{
	unsigned long mask;

	raw_lockdep_assert_held_rcu_node(rnp);
	for (;;) {
		if (!sync_rcu_exp_done(rnp)) {
			if (!rnp->expmask)
				rcu_initiate_boost(rnp, flags);
			else
				raw_spin_unlock_irqrestore_rcu_node(rnp, flags);
			break;
		}
		if (rnp->parent == NULL) {
			raw_spin_unlock_irqrestore_rcu_node(rnp, flags);
			if (wake) {
				smp_mb(); /* EGP done before wake_up(). */
				swake_up_one(&rcu_state.expedited_wq);
			}
			break;
		}
		mask = rnp->grpmask;
		raw_spin_unlock_rcu_node(rnp); /* irqs remain disabled */
		rnp = rnp->parent;
		raw_spin_lock_rcu_node(rnp); /* irqs already disabled */
		WARN_ON_ONCE(!(rnp->expmask & mask));
		WRITE_ONCE(rnp->expmask, rnp->expmask & ~mask);
	}
}

/*
 * Report expedited quiescent state for specified node.  This is a
 * lock-acquisition wrapper function for __rcu_report_exp_rnp().
 */
static void __maybe_unused rcu_report_exp_rnp(struct rcu_node *rnp, bool wake)
{
	unsigned long flags;

	raw_spin_lock_irqsave_rcu_node(rnp, flags);
	__rcu_report_exp_rnp(rnp, wake, flags);
}

/*
 * Report expedited quiescent state for multiple CPUs, all covered by the
 * specified leaf rcu_node structure.
 */
static void rcu_report_exp_cpu_mult(struct rcu_node *rnp,
				    unsigned long mask, bool wake)
{
	int cpu;
	unsigned long flags;
	struct rcu_data *rdp;

	raw_spin_lock_irqsave_rcu_node(rnp, flags);
	if (!(rnp->expmask & mask)) {
		raw_spin_unlock_irqrestore_rcu_node(rnp, flags);
		return;
	}
	WRITE_ONCE(rnp->expmask, rnp->expmask & ~mask);
	for_each_leaf_node_cpu_mask(rnp, cpu, mask) {
		rdp = per_cpu_ptr(&rcu_data, cpu);
		if (!IS_ENABLED(CONFIG_NO_HZ_FULL) || !rdp->rcu_forced_tick_exp)
			continue;
		rdp->rcu_forced_tick_exp = false;
		tick_dep_clear_cpu(cpu, TICK_DEP_BIT_RCU_EXP);
	}
	__rcu_report_exp_rnp(rnp, wake, flags); /* Releases rnp->lock. */
}

/*
 * Report expedited quiescent state for specified rcu_data (CPU).
 */
static void rcu_report_exp_rdp(struct rcu_data *rdp)
{
	WRITE_ONCE(rdp->cpu_no_qs.b.exp, false);
	rcu_report_exp_cpu_mult(rdp->mynode, rdp->grpmask, true);
}

/* Common code for work-done checking. */
static bool sync_exp_work_done(unsigned long s)
{
	if (rcu_exp_gp_seq_done(s)) {
		trace_rcu_exp_grace_period(rcu_state.name, s, TPS("done"));
		smp_mb(); /* Ensure test happens before caller kfree(). */
		return true;
	}
	return false;
}

/*
 * Funnel-lock acquisition for expedited grace periods.  Returns true
 * if some other task completed an expedited grace period that this task
 * can piggy-back on, and with no mutex held.  Otherwise, returns false
 * with the mutex held, indicating that the caller must actually do the
 * expedited grace period.
 */
static bool exp_funnel_lock(unsigned long s)
{
	struct rcu_data *rdp = per_cpu_ptr(&rcu_data, raw_smp_processor_id());
	struct rcu_node *rnp = rdp->mynode;
	struct rcu_node *rnp_root = rcu_get_root();

	/* Low-contention fastpath. */
	if (ULONG_CMP_LT(READ_ONCE(rnp->exp_seq_rq), s) &&
	    (rnp == rnp_root ||
	     ULONG_CMP_LT(READ_ONCE(rnp_root->exp_seq_rq), s)) &&
	    mutex_trylock(&rcu_state.exp_mutex))
		goto fastpath;

	/*
	 * Each pass through the following loop works its way up
	 * the rcu_node tree, returning if others have done the work or
	 * otherwise falls through to acquire ->exp_mutex.  The mapping
	 * from CPU to rcu_node structure can be inexact, as it is just
	 * promoting locality and is not strictly needed for correctness.
	 */
	for (; rnp != NULL; rnp = rnp->parent) {
		if (sync_exp_work_done(s))
			return true;

		/* Work not done, either wait here or go up. */
		spin_lock(&rnp->exp_lock);
		if (ULONG_CMP_GE(rnp->exp_seq_rq, s)) {

			/* Someone else doing GP, so wait for them. */
			spin_unlock(&rnp->exp_lock);
			trace_rcu_exp_funnel_lock(rcu_state.name, rnp->level,
						  rnp->grplo, rnp->grphi,
						  TPS("wait"));
			wait_event(rnp->exp_wq[rcu_seq_ctr(s) & 0x3],
				   sync_exp_work_done(s));
			return true;
		}
		WRITE_ONCE(rnp->exp_seq_rq, s); /* Followers can wait on us. */
		spin_unlock(&rnp->exp_lock);
		trace_rcu_exp_funnel_lock(rcu_state.name, rnp->level,
					  rnp->grplo, rnp->grphi, TPS("nxtlvl"));
	}
	mutex_lock(&rcu_state.exp_mutex);
fastpath:
	if (sync_exp_work_done(s)) {
		mutex_unlock(&rcu_state.exp_mutex);
		return true;
	}
	rcu_exp_gp_seq_start();
	trace_rcu_exp_grace_period(rcu_state.name, s, TPS("start"));
	return false;
}

/*
 * Select the CPUs within the specified rcu_node that the upcoming
 * expedited grace period needs to wait for.
 */
static void __sync_rcu_exp_select_node_cpus(struct rcu_exp_work *rewp)
{
	int cpu;
	unsigned long flags;
	unsigned long mask_ofl_test;
	unsigned long mask_ofl_ipi;
	int ret;
	struct rcu_node *rnp = container_of(rewp, struct rcu_node, rew);

	raw_spin_lock_irqsave_rcu_node(rnp, flags);

	/* Each pass checks a CPU for identity, offline, and idle. */
	mask_ofl_test = 0;
	for_each_leaf_node_cpu_mask(rnp, cpu, rnp->expmask) {
		struct rcu_data *rdp = per_cpu_ptr(&rcu_data, cpu);
		unsigned long mask = rdp->grpmask;
		int snap;

		if (raw_smp_processor_id() == cpu ||
		    !(rnp->qsmaskinitnext & mask)) {
			mask_ofl_test |= mask;
		} else {
			snap = rcu_dynticks_snap(cpu);
			if (rcu_dynticks_in_eqs(snap))
				mask_ofl_test |= mask;
			else
				rdp->exp_dynticks_snap = snap;
		}
	}
	mask_ofl_ipi = rnp->expmask & ~mask_ofl_test;

	/*
	 * Need to wait for any blocked tasks as well.	Note that
	 * additional blocking tasks will also block the expedited GP
	 * until such time as the ->expmask bits are cleared.
	 */
	if (rcu_preempt_has_tasks(rnp))
		WRITE_ONCE(rnp->exp_tasks, rnp->blkd_tasks.next);
	raw_spin_unlock_irqrestore_rcu_node(rnp, flags);

	/* IPI the remaining CPUs for expedited quiescent state. */
	for_each_leaf_node_cpu_mask(rnp, cpu, mask_ofl_ipi) {
		struct rcu_data *rdp = per_cpu_ptr(&rcu_data, cpu);
		unsigned long mask = rdp->grpmask;

retry_ipi:
		if (rcu_dynticks_in_eqs_since(rdp, rdp->exp_dynticks_snap)) {
			mask_ofl_test |= mask;
			continue;
		}
		if (get_cpu() == cpu) {
			mask_ofl_test |= mask;
			put_cpu();
			continue;
		}
		ret = smp_call_function_single(cpu, rcu_exp_handler, NULL, 0);
		put_cpu();
		/* The CPU will report the QS in response to the IPI. */
		if (!ret)
			continue;

		/* Failed, raced with CPU hotplug operation. */
		raw_spin_lock_irqsave_rcu_node(rnp, flags);
		if ((rnp->qsmaskinitnext & mask) &&
		    (rnp->expmask & mask)) {
			/* Online, so delay for a bit and try again. */
			raw_spin_unlock_irqrestore_rcu_node(rnp, flags);
			trace_rcu_exp_grace_period(rcu_state.name, rcu_exp_gp_seq_endval(), TPS("selectofl"));
			schedule_timeout_idle(1);
			goto retry_ipi;
		}
		/* CPU really is offline, so we must report its QS. */
		if (rnp->expmask & mask)
			mask_ofl_test |= mask;
		raw_spin_unlock_irqrestore_rcu_node(rnp, flags);
	}
	/* Report quiescent states for those that went offline. */
	if (mask_ofl_test)
		rcu_report_exp_cpu_mult(rnp, mask_ofl_test, false);
}

static void rcu_exp_sel_wait_wake(unsigned long s);

#ifdef CONFIG_RCU_EXP_KTHREAD
static void sync_rcu_exp_select_node_cpus(struct kthread_work *wp)
{
	struct rcu_exp_work *rewp =
		container_of(wp, struct rcu_exp_work, rew_work);

	__sync_rcu_exp_select_node_cpus(rewp);
}

static inline bool rcu_gp_par_worker_started(void)
{
	return !!READ_ONCE(rcu_exp_par_gp_kworker);
}

static inline void sync_rcu_exp_select_cpus_queue_work(struct rcu_node *rnp)
{
	kthread_init_work(&rnp->rew.rew_work, sync_rcu_exp_select_node_cpus);
	/*
	 * Use rcu_exp_par_gp_kworker, because flushing a work item from
	 * another work item on the same kthread worker can result in
	 * deadlock.
	 */
	kthread_queue_work(rcu_exp_par_gp_kworker, &rnp->rew.rew_work);
}

static inline void sync_rcu_exp_select_cpus_flush_work(struct rcu_node *rnp)
{
	kthread_flush_work(&rnp->rew.rew_work);
}

/*
 * Work-queue handler to drive an expedited grace period forward.
 */
static void wait_rcu_exp_gp(struct kthread_work *wp)
{
	struct rcu_exp_work *rewp;

	rewp = container_of(wp, struct rcu_exp_work, rew_work);
	rcu_exp_sel_wait_wake(rewp->rew_s);
}

static inline void synchronize_rcu_expedited_queue_work(struct rcu_exp_work *rew)
{
	kthread_init_work(&rew->rew_work, wait_rcu_exp_gp);
	kthread_queue_work(rcu_exp_gp_kworker, &rew->rew_work);
}

static inline void synchronize_rcu_expedited_destroy_work(struct rcu_exp_work *rew)
{
}
#else /* !CONFIG_RCU_EXP_KTHREAD */
static void sync_rcu_exp_select_node_cpus(struct work_struct *wp)
{
	struct rcu_exp_work *rewp =
		container_of(wp, struct rcu_exp_work, rew_work);

	__sync_rcu_exp_select_node_cpus(rewp);
}

static inline bool rcu_gp_par_worker_started(void)
{
	return !!READ_ONCE(rcu_par_gp_wq);
}

static inline void sync_rcu_exp_select_cpus_queue_work(struct rcu_node *rnp)
{
	int cpu = find_next_bit(&rnp->ffmask, BITS_PER_LONG, -1);

	INIT_WORK(&rnp->rew.rew_work, sync_rcu_exp_select_node_cpus);
	/* If all offline, queue the work on an unbound CPU. */
	if (unlikely(cpu > rnp->grphi - rnp->grplo))
		cpu = WORK_CPU_UNBOUND;
	else
		cpu += rnp->grplo;
	queue_work_on(cpu, rcu_par_gp_wq, &rnp->rew.rew_work);
}

static inline void sync_rcu_exp_select_cpus_flush_work(struct rcu_node *rnp)
{
	flush_work(&rnp->rew.rew_work);
}

/*
 * Work-queue handler to drive an expedited grace period forward.
 */
static void wait_rcu_exp_gp(struct work_struct *wp)
{
	struct rcu_exp_work *rewp;

	rewp = container_of(wp, struct rcu_exp_work, rew_work);
	rcu_exp_sel_wait_wake(rewp->rew_s);
}

static inline void synchronize_rcu_expedited_queue_work(struct rcu_exp_work *rew)
{
	INIT_WORK_ONSTACK(&rew->rew_work, wait_rcu_exp_gp);
	queue_work(rcu_gp_wq, &rew->rew_work);
}

static inline void synchronize_rcu_expedited_destroy_work(struct rcu_exp_work *rew)
{
	destroy_work_on_stack(&rew->rew_work);
}
#endif /* CONFIG_RCU_EXP_KTHREAD */

/*
 * Select the nodes that the upcoming expedited grace period needs
 * to wait for.
 */
static void sync_rcu_exp_select_cpus(void)
{
	struct rcu_node *rnp;

	trace_rcu_exp_grace_period(rcu_state.name, rcu_exp_gp_seq_endval(), TPS("reset"));
	sync_exp_reset_tree();
	trace_rcu_exp_grace_period(rcu_state.name, rcu_exp_gp_seq_endval(), TPS("select"));

	/* Schedule work for each leaf rcu_node structure. */
	rcu_for_each_leaf_node(rnp) {
		rnp->exp_need_flush = false;
		if (!READ_ONCE(rnp->expmask))
			continue; /* Avoid early boot non-existent wq. */
		if (!rcu_gp_par_worker_started() ||
		    rcu_scheduler_active != RCU_SCHEDULER_RUNNING ||
		    rcu_is_last_leaf_node(rnp)) {
			/* No worker started yet or last leaf, do direct call. */
			sync_rcu_exp_select_node_cpus(&rnp->rew.rew_work);
			continue;
		}
		sync_rcu_exp_select_cpus_queue_work(rnp);
		rnp->exp_need_flush = true;
	}

	/* Wait for jobs (if any) to complete. */
	rcu_for_each_leaf_node(rnp)
		if (rnp->exp_need_flush)
			sync_rcu_exp_select_cpus_flush_work(rnp);
}

/*
 * Wait for the expedited grace period to elapse, within time limit.
 * If the time limit is exceeded without the grace period elapsing,
 * return false, otherwise return true.
 */
static bool synchronize_rcu_expedited_wait_once(long tlimit)
{
	int t;
	struct rcu_node *rnp_root = rcu_get_root();

	t = swait_event_timeout_exclusive(rcu_state.expedited_wq,
					  sync_rcu_exp_done_unlocked(rnp_root),
					  tlimit);
	// Workqueues should not be signaled.
	if (t > 0 || sync_rcu_exp_done_unlocked(rnp_root))
		return true;
	WARN_ON(t < 0);  /* workqueues should not be signaled. */
	return false;
}

/*
 * Wait for the expedited grace period to elapse, issuing any needed
 * RCU CPU stall warnings along the way.
 */
static void synchronize_rcu_expedited_wait(void)
{
	int cpu;
	unsigned long j;
	unsigned long jiffies_stall;
	unsigned long jiffies_start;
	unsigned long mask;
	int ndetected;
	struct rcu_data *rdp;
	struct rcu_node *rnp;
	struct rcu_node *rnp_root = rcu_get_root();

	trace_rcu_exp_grace_period(rcu_state.name, rcu_exp_gp_seq_endval(), TPS("startwait"));
	jiffies_stall = rcu_exp_jiffies_till_stall_check();
	jiffies_start = jiffies;
	if (tick_nohz_full_enabled() && rcu_inkernel_boot_has_ended()) {
		if (synchronize_rcu_expedited_wait_once(1))
			return;
		rcu_for_each_leaf_node(rnp) {
			mask = READ_ONCE(rnp->expmask);
			for_each_leaf_node_cpu_mask(rnp, cpu, mask) {
				rdp = per_cpu_ptr(&rcu_data, cpu);
				if (rdp->rcu_forced_tick_exp)
					continue;
				rdp->rcu_forced_tick_exp = true;
				preempt_disable();
				if (cpu_online(cpu))
					tick_dep_set_cpu(cpu, TICK_DEP_BIT_RCU_EXP);
				preempt_enable();
			}
		}
		j = READ_ONCE(jiffies_till_first_fqs);
		if (synchronize_rcu_expedited_wait_once(j + HZ))
			return;
	}

	for (;;) {
		if (synchronize_rcu_expedited_wait_once(jiffies_stall))
			return;
		if (rcu_stall_is_suppressed())
			continue;
		trace_rcu_stall_warning(rcu_state.name, TPS("ExpeditedStall"));
		pr_err("INFO: %s detected expedited stalls on CPUs/tasks: {",
		       rcu_state.name);
		ndetected = 0;
		rcu_for_each_leaf_node(rnp) {
			ndetected += rcu_print_task_exp_stall(rnp);
			for_each_leaf_node_possible_cpu(rnp, cpu) {
				struct rcu_data *rdp;

				mask = leaf_node_cpu_bit(rnp, cpu);
				if (!(READ_ONCE(rnp->expmask) & mask))
					continue;
				ndetected++;
				rdp = per_cpu_ptr(&rcu_data, cpu);
				pr_cont(" %d-%c%c%c%c", cpu,
					"O."[!!cpu_online(cpu)],
					"o."[!!(rdp->grpmask & rnp->expmaskinit)],
					"N."[!!(rdp->grpmask & rnp->expmaskinitnext)],
					"D."[!!(rdp->cpu_no_qs.b.exp)]);
			}
		}
		pr_cont(" } %lu jiffies s: %lu root: %#lx/%c\n",
			jiffies - jiffies_start, rcu_state.expedited_sequence,
			data_race(rnp_root->expmask),
			".T"[!!data_race(rnp_root->exp_tasks)]);
		if (ndetected) {
			pr_err("blocking rcu_node structures (internal RCU debug):");
			rcu_for_each_node_breadth_first(rnp) {
				if (rnp == rnp_root)
					continue; /* printed unconditionally */
				if (sync_rcu_exp_done_unlocked(rnp))
					continue;
				pr_cont(" l=%u:%d-%d:%#lx/%c",
					rnp->level, rnp->grplo, rnp->grphi,
					data_race(rnp->expmask),
					".T"[!!data_race(rnp->exp_tasks)]);
			}
			pr_cont("\n");
		}
		rcu_for_each_leaf_node(rnp) {
			for_each_leaf_node_possible_cpu(rnp, cpu) {
				mask = leaf_node_cpu_bit(rnp, cpu);
				if (!(READ_ONCE(rnp->expmask) & mask))
					continue;
				dump_cpu_task(cpu);
			}
		}
		jiffies_stall = 3 * rcu_exp_jiffies_till_stall_check() + 3;
		panic_on_rcu_stall();
	}
}

/*
 * Wait for the current expedited grace period to complete, and then
 * wake up everyone who piggybacked on the just-completed expedited
 * grace period.  Also update all the ->exp_seq_rq counters as needed
 * in order to avoid counter-wrap problems.
 */
static void rcu_exp_wait_wake(unsigned long s)
{
	struct rcu_node *rnp;

	synchronize_rcu_expedited_wait();

	// Switch over to wakeup mode, allowing the next GP to proceed.
	// End the previous grace period only after acquiring the mutex
	// to ensure that only one GP runs concurrently with wakeups.
	mutex_lock(&rcu_state.exp_wake_mutex);
	rcu_exp_gp_seq_end();
	trace_rcu_exp_grace_period(rcu_state.name, s, TPS("end"));

	rcu_for_each_node_breadth_first(rnp) {
		if (ULONG_CMP_LT(READ_ONCE(rnp->exp_seq_rq), s)) {
			spin_lock(&rnp->exp_lock);
			/* Recheck, avoid hang in case someone just arrived. */
			if (ULONG_CMP_LT(rnp->exp_seq_rq, s))
				WRITE_ONCE(rnp->exp_seq_rq, s);
			spin_unlock(&rnp->exp_lock);
		}
		smp_mb(); /* All above changes before wakeup. */
		wake_up_all(&rnp->exp_wq[rcu_seq_ctr(s) & 0x3]);
	}
	trace_rcu_exp_grace_period(rcu_state.name, s, TPS("endwake"));
	mutex_unlock(&rcu_state.exp_wake_mutex);
}

/*
 * Common code to drive an expedited grace period forward, used by
 * workqueues and mid-boot-time tasks.
 */
static void rcu_exp_sel_wait_wake(unsigned long s)
{
	/* Initialize the rcu_node tree in preparation for the wait. */
	sync_rcu_exp_select_cpus();

	/* Wait and clean up, including waking everyone. */
	rcu_exp_wait_wake(s);
}

#ifdef CONFIG_PREEMPT_RCU

/*
 * Remote handler for smp_call_function_single().  If there is an
 * RCU read-side critical section in effect, request that the
 * next rcu_read_unlock() record the quiescent state up the
 * ->expmask fields in the rcu_node tree.  Otherwise, immediately
 * report the quiescent state.
 */
static void rcu_exp_handler(void *unused)
{
	int depth = rcu_preempt_depth();
	unsigned long flags;
	struct rcu_data *rdp = this_cpu_ptr(&rcu_data);
	struct rcu_node *rnp = rdp->mynode;
	struct task_struct *t = current;

	/*
	 * First, the common case of not being in an RCU read-side
	 * critical section.  If also enabled or idle, immediately
	 * report the quiescent state, otherwise defer.
	 */
	if (!depth) {
		if (!(preempt_count() & (PREEMPT_MASK | SOFTIRQ_MASK)) ||
		    rcu_is_cpu_rrupt_from_idle()) {
			rcu_report_exp_rdp(rdp);
		} else {
			WRITE_ONCE(rdp->cpu_no_qs.b.exp, true);
			set_tsk_need_resched(t);
			set_preempt_need_resched();
		}
		return;
	}

	/*
	 * Second, the less-common case of being in an RCU read-side
	 * critical section.  In this case we can count on a future
	 * rcu_read_unlock().  However, this rcu_read_unlock() might
	 * execute on some other CPU, but in that case there will be
	 * a future context switch.  Either way, if the expedited
	 * grace period is still waiting on this CPU, set ->deferred_qs
	 * so that the eventual quiescent state will be reported.
	 * Note that there is a large group of race conditions that
	 * can have caused this quiescent state to already have been
	 * reported, so we really do need to check ->expmask.
	 */
	if (depth > 0) {
		raw_spin_lock_irqsave_rcu_node(rnp, flags);
		if (rnp->expmask & rdp->grpmask) {
			WRITE_ONCE(rdp->cpu_no_qs.b.exp, true);
			t->rcu_read_unlock_special.b.exp_hint = true;
		}
		raw_spin_unlock_irqrestore_rcu_node(rnp, flags);
		return;
	}

	// Finally, negative nesting depth should not happen.
	WARN_ON_ONCE(1);
}

/* PREEMPTION=y, so no PREEMPTION=n expedited grace period to clean up after. */
static void sync_sched_exp_online_cleanup(int cpu)
{
}

/*
 * Scan the current list of tasks blocked within RCU read-side critical
 * sections, printing out the tid of each that is blocking the current
 * expedited grace period.
 */
static int rcu_print_task_exp_stall(struct rcu_node *rnp)
{
	unsigned long flags;
	int ndetected = 0;
	struct task_struct *t;

	if (!READ_ONCE(rnp->exp_tasks))
		return 0;
	raw_spin_lock_irqsave_rcu_node(rnp, flags);
	t = list_entry(rnp->exp_tasks->prev,
		       struct task_struct, rcu_node_entry);
	list_for_each_entry_continue(t, &rnp->blkd_tasks, rcu_node_entry) {
		pr_cont(" P%d", t->pid);
		ndetected++;
	}
	raw_spin_unlock_irqrestore_rcu_node(rnp, flags);
	return ndetected;
}

#else /* #ifdef CONFIG_PREEMPT_RCU */

/* Request an expedited quiescent state. */
static void rcu_exp_need_qs(void)
{
	__this_cpu_write(rcu_data.cpu_no_qs.b.exp, true);
	/* Store .exp before .rcu_urgent_qs. */
	smp_store_release(this_cpu_ptr(&rcu_data.rcu_urgent_qs), true);
	set_tsk_need_resched(current);
	set_preempt_need_resched();
}

/* Invoked on each online non-idle CPU for expedited quiescent state. */
static void rcu_exp_handler(void *unused)
{
	struct rcu_data *rdp = this_cpu_ptr(&rcu_data);
	struct rcu_node *rnp = rdp->mynode;
	bool preempt_bh_enabled = !(preempt_count() & (PREEMPT_MASK | SOFTIRQ_MASK));

	if (!(READ_ONCE(rnp->expmask) & rdp->grpmask) ||
	    __this_cpu_read(rcu_data.cpu_no_qs.b.exp))
		return;
	if (rcu_is_cpu_rrupt_from_idle() ||
	    (IS_ENABLED(CONFIG_PREEMPT_COUNT) && preempt_bh_enabled)) {
		rcu_report_exp_rdp(this_cpu_ptr(&rcu_data));
		return;
	}
	rcu_exp_need_qs();
}

/* Send IPI for expedited cleanup if needed at end of CPU-hotplug operation. */
static void sync_sched_exp_online_cleanup(int cpu)
{
	unsigned long flags;
	int my_cpu;
	struct rcu_data *rdp;
	int ret;
	struct rcu_node *rnp;

	rdp = per_cpu_ptr(&rcu_data, cpu);
	rnp = rdp->mynode;
	my_cpu = get_cpu();
	/* Quiescent state either not needed or already requested, leave. */
	if (!(READ_ONCE(rnp->expmask) & rdp->grpmask) ||
<<<<<<< HEAD
	    rdp->cpu_no_qs.b.exp) {
=======
	    READ_ONCE(rdp->cpu_no_qs.b.exp)) {
>>>>>>> d60c95ef
		put_cpu();
		return;
	}
	/* Quiescent state needed on current CPU, so set it up locally. */
	if (my_cpu == cpu) {
		local_irq_save(flags);
		rcu_exp_need_qs();
		local_irq_restore(flags);
		put_cpu();
		return;
	}
	/* Quiescent state needed on some other CPU, send IPI. */
	ret = smp_call_function_single(cpu, rcu_exp_handler, NULL, 0);
	put_cpu();
	WARN_ON_ONCE(ret);
}

/*
 * Because preemptible RCU does not exist, we never have to check for
 * tasks blocked within RCU read-side critical sections that are
 * blocking the current expedited grace period.
 */
static int rcu_print_task_exp_stall(struct rcu_node *rnp)
{
	return 0;
}

#endif /* #else #ifdef CONFIG_PREEMPT_RCU */

/**
 * synchronize_rcu_expedited - Brute-force RCU grace period
 *
 * Wait for an RCU grace period, but expedite it.  The basic idea is to
 * IPI all non-idle non-nohz online CPUs.  The IPI handler checks whether
 * the CPU is in an RCU critical section, and if so, it sets a flag that
 * causes the outermost rcu_read_unlock() to report the quiescent state
 * for RCU-preempt or asks the scheduler for help for RCU-sched.  On the
 * other hand, if the CPU is not in an RCU read-side critical section,
 * the IPI handler reports the quiescent state immediately.
 *
 * Although this is a great improvement over previous expedited
 * implementations, it is still unfriendly to real-time workloads, so is
 * thus not recommended for any sort of common-case code.  In fact, if
 * you are using synchronize_rcu_expedited() in a loop, please restructure
 * your code to batch your updates, and then use a single synchronize_rcu()
 * instead.
 *
 * This has the same semantics as (but is more brutal than) synchronize_rcu().
 */
void synchronize_rcu_expedited(void)
{
	bool boottime = (rcu_scheduler_active == RCU_SCHEDULER_INIT);
	unsigned long flags;
	struct rcu_exp_work rew;
	struct rcu_node *rnp;
	unsigned long s;

	RCU_LOCKDEP_WARN(lock_is_held(&rcu_bh_lock_map) ||
			 lock_is_held(&rcu_lock_map) ||
			 lock_is_held(&rcu_sched_lock_map),
			 "Illegal synchronize_rcu_expedited() in RCU read-side critical section");

	/* Is the state is such that the call is a grace period? */
	if (rcu_blocking_is_gp()) {
		// Note well that this code runs with !PREEMPT && !SMP.
		// In addition, all code that advances grace periods runs
		// at process level.  Therefore, this expedited GP overlaps
		// with other expedited GPs only by being fully nested within
		// them, which allows reuse of ->gp_seq_polled_exp_snap.
		rcu_poll_gp_seq_start_unlocked(&rcu_state.gp_seq_polled_exp_snap);
		rcu_poll_gp_seq_end_unlocked(&rcu_state.gp_seq_polled_exp_snap);

		local_irq_save(flags);
		WARN_ON_ONCE(num_online_cpus() > 1);
		rcu_state.expedited_sequence += (1 << RCU_SEQ_CTR_SHIFT);
		local_irq_restore(flags);
		return;  // Context allows vacuous grace periods.
	}

	/* If expedited grace periods are prohibited, fall back to normal. */
	if (rcu_gp_is_normal()) {
		wait_rcu_gp(call_rcu);
		return;
	}

	/* Take a snapshot of the sequence number.  */
	s = rcu_exp_gp_seq_snap();
	if (exp_funnel_lock(s))
		return;  /* Someone else did our work for us. */

	/* Ensure that load happens before action based on it. */
	if (unlikely(boottime)) {
		/* Direct call during scheduler init and early_initcalls(). */
		rcu_exp_sel_wait_wake(s);
	} else {
		/* Marshall arguments & schedule the expedited grace period. */
		rew.rew_s = s;
		synchronize_rcu_expedited_queue_work(&rew);
	}

	/* Wait for expedited grace period to complete. */
	rnp = rcu_get_root();
	wait_event(rnp->exp_wq[rcu_seq_ctr(s) & 0x3],
		   sync_exp_work_done(s));
	smp_mb(); /* Work actions happen before return. */

	/* Let the next expedited grace period start. */
	mutex_unlock(&rcu_state.exp_mutex);

	if (likely(!boottime))
		synchronize_rcu_expedited_destroy_work(&rew);
}
EXPORT_SYMBOL_GPL(synchronize_rcu_expedited);

/*
 * Ensure that start_poll_synchronize_rcu_expedited() has the expedited
 * RCU grace periods that it needs.
 */
static void sync_rcu_do_polled_gp(struct work_struct *wp)
{
	unsigned long flags;
	int i = 0;
	struct rcu_node *rnp = container_of(wp, struct rcu_node, exp_poll_wq);
	unsigned long s;

	raw_spin_lock_irqsave(&rnp->exp_poll_lock, flags);
	s = rnp->exp_seq_poll_rq;
	rnp->exp_seq_poll_rq = RCU_GET_STATE_COMPLETED;
	raw_spin_unlock_irqrestore(&rnp->exp_poll_lock, flags);
	if (s == RCU_GET_STATE_COMPLETED)
		return;
	while (!poll_state_synchronize_rcu(s)) {
		synchronize_rcu_expedited();
		if (i == 10 || i == 20)
			pr_info("%s: i = %d s = %lx gp_seq_polled = %lx\n", __func__, i, s, READ_ONCE(rcu_state.gp_seq_polled));
		i++;
	}
	raw_spin_lock_irqsave(&rnp->exp_poll_lock, flags);
	s = rnp->exp_seq_poll_rq;
	if (poll_state_synchronize_rcu(s))
		rnp->exp_seq_poll_rq = RCU_GET_STATE_COMPLETED;
	raw_spin_unlock_irqrestore(&rnp->exp_poll_lock, flags);
}

/**
 * start_poll_synchronize_rcu_expedited - Snapshot current RCU state and start expedited grace period
 *
 * Returns a cookie to pass to a call to cond_synchronize_rcu(),
 * cond_synchronize_rcu_expedited(), or poll_state_synchronize_rcu(),
 * allowing them to determine whether or not any sort of grace period has
 * elapsed in the meantime.  If the needed expedited grace period is not
 * already slated to start, initiates that grace period.
 */
unsigned long start_poll_synchronize_rcu_expedited(void)
{
	unsigned long flags;
	struct rcu_data *rdp;
	struct rcu_node *rnp;
	unsigned long s;

	s = get_state_synchronize_rcu();
	rdp = per_cpu_ptr(&rcu_data, raw_smp_processor_id());
	rnp = rdp->mynode;
	if (rcu_init_invoked())
		raw_spin_lock_irqsave(&rnp->exp_poll_lock, flags);
	if (!poll_state_synchronize_rcu(s)) {
		rnp->exp_seq_poll_rq = s;
		if (rcu_init_invoked())
			queue_work(rcu_gp_wq, &rnp->exp_poll_wq);
	}
	if (rcu_init_invoked())
		raw_spin_unlock_irqrestore(&rnp->exp_poll_lock, flags);

	return s;
}
EXPORT_SYMBOL_GPL(start_poll_synchronize_rcu_expedited);

/**
 * start_poll_synchronize_rcu_expedited_full - Take a full snapshot and start expedited grace period
 * @rgosp: Place to put snapshot of grace-period state
 *
 * Places the normal and expedited grace-period states in rgosp.  This
 * state value can be passed to a later call to cond_synchronize_rcu_full()
 * or poll_state_synchronize_rcu_full() to determine whether or not a
 * grace period (whether normal or expedited) has elapsed in the meantime.
 * If the needed expedited grace period is not already slated to start,
 * initiates that grace period.
 */
void start_poll_synchronize_rcu_expedited_full(struct rcu_gp_oldstate *rgosp)
{
	get_state_synchronize_rcu_full(rgosp);
	(void)start_poll_synchronize_rcu_expedited();
}
EXPORT_SYMBOL_GPL(start_poll_synchronize_rcu_expedited_full);

/**
 * cond_synchronize_rcu_expedited - Conditionally wait for an expedited RCU grace period
 *
 * @oldstate: value from get_state_synchronize_rcu(), start_poll_synchronize_rcu(), or start_poll_synchronize_rcu_expedited()
 *
 * If any type of full RCU grace period has elapsed since the earlier
 * call to get_state_synchronize_rcu(), start_poll_synchronize_rcu(),
 * or start_poll_synchronize_rcu_expedited(), just return.  Otherwise,
 * invoke synchronize_rcu_expedited() to wait for a full grace period.
 *
 * Yes, this function does not take counter wrap into account.
 * But counter wrap is harmless.  If the counter wraps, we have waited for
 * more than 2 billion grace periods (and way more on a 64-bit system!),
 * so waiting for a couple of additional grace periods should be just fine.
 *
 * This function provides the same memory-ordering guarantees that
 * would be provided by a synchronize_rcu() that was invoked at the call
 * to the function that provided @oldstate and that returned at the end
 * of this function.
 */
void cond_synchronize_rcu_expedited(unsigned long oldstate)
{
	if (!poll_state_synchronize_rcu(oldstate))
		synchronize_rcu_expedited();
}
EXPORT_SYMBOL_GPL(cond_synchronize_rcu_expedited);

/**
 * cond_synchronize_rcu_expedited_full - Conditionally wait for an expedited RCU grace period
 * @rgosp: value from get_state_synchronize_rcu_full(), start_poll_synchronize_rcu_full(), or start_poll_synchronize_rcu_expedited_full()
 *
 * If a full RCU grace period has elapsed since the call to
 * get_state_synchronize_rcu_full(), start_poll_synchronize_rcu_full(),
 * or start_poll_synchronize_rcu_expedited_full() from which @rgosp was
 * obtained, just return.  Otherwise, invoke synchronize_rcu_expedited()
 * to wait for a full grace period.
 *
 * Yes, this function does not take counter wrap into account.
 * But counter wrap is harmless.  If the counter wraps, we have waited for
 * more than 2 billion grace periods (and way more on a 64-bit system!),
 * so waiting for a couple of additional grace periods should be just fine.
 *
 * This function provides the same memory-ordering guarantees that
 * would be provided by a synchronize_rcu() that was invoked at the call
 * to the function that provided @rgosp and that returned at the end of
 * this function.
 */
void cond_synchronize_rcu_expedited_full(struct rcu_gp_oldstate *rgosp)
{
	if (!poll_state_synchronize_rcu_full(rgosp))
		synchronize_rcu_expedited();
}
EXPORT_SYMBOL_GPL(cond_synchronize_rcu_expedited_full);<|MERGE_RESOLUTION|>--- conflicted
+++ resolved
@@ -855,11 +855,7 @@
 	my_cpu = get_cpu();
 	/* Quiescent state either not needed or already requested, leave. */
 	if (!(READ_ONCE(rnp->expmask) & rdp->grpmask) ||
-<<<<<<< HEAD
-	    rdp->cpu_no_qs.b.exp) {
-=======
 	    READ_ONCE(rdp->cpu_no_qs.b.exp)) {
->>>>>>> d60c95ef
 		put_cpu();
 		return;
 	}
