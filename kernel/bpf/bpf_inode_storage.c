// SPDX-License-Identifier: GPL-2.0
/*
 * Copyright (c) 2019 Facebook
 * Copyright 2020 Google LLC.
 */

#include <linux/rculist.h>
#include <linux/list.h>
#include <linux/hash.h>
#include <linux/types.h>
#include <linux/spinlock.h>
#include <linux/bpf.h>
#include <linux/bpf_local_storage.h>
#include <net/sock.h>
#include <uapi/linux/sock_diag.h>
#include <uapi/linux/btf.h>
#include <linux/bpf_lsm.h>
#include <linux/btf_ids.h>
#include <linux/fdtable.h>

DEFINE_BPF_STORAGE_CACHE(inode_cache);

static struct bpf_local_storage __rcu **
inode_storage_ptr(void *owner)
{
	struct inode *inode = owner;
	struct bpf_storage_blob *bsb;

	bsb = bpf_inode(inode);
	if (!bsb)
		return NULL;
	return &bsb->storage;
}

static struct bpf_local_storage_data *inode_storage_lookup(struct inode *inode,
							   struct bpf_map *map,
							   bool cacheit_lockit)
{
	struct bpf_local_storage *inode_storage;
	struct bpf_local_storage_map *smap;
	struct bpf_storage_blob *bsb;

	bsb = bpf_inode(inode);
	if (!bsb)
		return NULL;

	inode_storage = rcu_dereference(bsb->storage);
	if (!inode_storage)
		return NULL;

	smap = (struct bpf_local_storage_map *)map;
	return bpf_local_storage_lookup(inode_storage, smap, cacheit_lockit);
}

void bpf_inode_storage_free(struct inode *inode)
{
	struct bpf_local_storage_elem *selem;
	struct bpf_local_storage *local_storage;
	bool free_inode_storage = false;
	struct bpf_storage_blob *bsb;
	struct hlist_node *n;

	bsb = bpf_inode(inode);
	if (!bsb)
		return;

	rcu_read_lock();

	local_storage = rcu_dereference(bsb->storage);
	if (!local_storage) {
		rcu_read_unlock();
		return;
	}

	/* Netiher the bpf_prog nor the bpf-map's syscall
	 * could be modifying the local_storage->list now.
	 * Thus, no elem can be added-to or deleted-from the
	 * local_storage->list by the bpf_prog or by the bpf-map's syscall.
	 *
	 * It is racing with bpf_local_storage_map_free() alone
	 * when unlinking elem from the local_storage->list and
	 * the map's bucket->list.
	 */
	raw_spin_lock_bh(&local_storage->lock);
	hlist_for_each_entry_safe(selem, n, &local_storage->list, snode) {
		/* Always unlink from map before unlinking from
		 * local_storage.
		 */
		bpf_selem_unlink_map(selem);
		free_inode_storage = bpf_selem_unlink_storage_nolock(
			local_storage, selem, false);
	}
	raw_spin_unlock_bh(&local_storage->lock);
	rcu_read_unlock();

	/* free_inoode_storage should always be true as long as
	 * local_storage->list was non-empty.
	 */
	if (free_inode_storage)
		kfree_rcu(local_storage, rcu);
}

static void *bpf_fd_inode_storage_lookup_elem(struct bpf_map *map, void *key)
{
	struct bpf_local_storage_data *sdata;
	struct file *f;
	int fd;

	fd = *(int *)key;
	f = fget_raw(fd);
	if (!f)
		return NULL;

	sdata = inode_storage_lookup(f->f_inode, map, true);
	fput(f);
	return sdata ? sdata->data : NULL;
}

static int bpf_fd_inode_storage_update_elem(struct bpf_map *map, void *key,
					 void *value, u64 map_flags)
{
	struct bpf_local_storage_data *sdata;
	struct file *f;
	int fd;

	fd = *(int *)key;
	f = fget_raw(fd);
	if (!f)
		return -EBADF;
	if (!inode_storage_ptr(f->f_inode)) {
		fput(f);
		return -EBADF;
	}

	sdata = bpf_local_storage_update(f->f_inode,
					 (struct bpf_local_storage_map *)map,
					 value, map_flags);
	fput(f);
	return PTR_ERR_OR_ZERO(sdata);
}

static int inode_storage_delete(struct inode *inode, struct bpf_map *map)
{
	struct bpf_local_storage_data *sdata;

	sdata = inode_storage_lookup(inode, map, false);
	if (!sdata)
		return -ENOENT;

	bpf_selem_unlink(SELEM(sdata));

	return 0;
}

static int bpf_fd_inode_storage_delete_elem(struct bpf_map *map, void *key)
{
	struct file *f;
	int fd, err;

	fd = *(int *)key;
	f = fget_raw(fd);
	if (!f)
		return -EBADF;

	err = inode_storage_delete(f->f_inode, map);
	fput(f);
	return err;
}

BPF_CALL_4(bpf_inode_storage_get, struct bpf_map *, map, struct inode *, inode,
	   void *, value, u64, flags)
{
	struct bpf_local_storage_data *sdata;

	if (flags & ~(BPF_LOCAL_STORAGE_GET_F_CREATE))
		return (unsigned long)NULL;

	/* explicitly check that the inode_storage_ptr is not
	 * NULL as inode_storage_lookup returns NULL in this case and
	 * bpf_local_storage_update expects the owner to have a
	 * valid storage pointer.
	 */
	if (!inode || !inode_storage_ptr(inode))
		return (unsigned long)NULL;

	sdata = inode_storage_lookup(inode, map, true);
	if (sdata)
		return (unsigned long)sdata->data;

	/* This helper must only called from where the inode is guaranteed
	 * to have a refcount and cannot be freed.
	 */
	if (flags & BPF_LOCAL_STORAGE_GET_F_CREATE) {
		sdata = bpf_local_storage_update(
			inode, (struct bpf_local_storage_map *)map, value,
			BPF_NOEXIST);
		return IS_ERR(sdata) ? (unsigned long)NULL :
					     (unsigned long)sdata->data;
	}

	return (unsigned long)NULL;
}

BPF_CALL_2(bpf_inode_storage_delete,
	   struct bpf_map *, map, struct inode *, inode)
{
	if (!inode)
		return -EINVAL;

<<<<<<< HEAD
	/* This helper must only called from where the inode is gurranteed
=======
	/* This helper must only called from where the inode is guaranteed
>>>>>>> e0733463
	 * to have a refcount and cannot be freed.
	 */
	return inode_storage_delete(inode, map);
}

static int notsupp_get_next_key(struct bpf_map *map, void *key,
				void *next_key)
{
	return -ENOTSUPP;
}

static struct bpf_map *inode_storage_map_alloc(union bpf_attr *attr)
{
	struct bpf_local_storage_map *smap;

	smap = bpf_local_storage_map_alloc(attr);
	if (IS_ERR(smap))
		return ERR_CAST(smap);

	smap->cache_idx = bpf_local_storage_cache_idx_get(&inode_cache);
	return &smap->map;
}

static void inode_storage_map_free(struct bpf_map *map)
{
	struct bpf_local_storage_map *smap;

	smap = (struct bpf_local_storage_map *)map;
	bpf_local_storage_cache_idx_free(&inode_cache, smap->cache_idx);
	bpf_local_storage_map_free(smap);
}

static int inode_storage_map_btf_id;
const struct bpf_map_ops inode_storage_map_ops = {
	.map_meta_equal = bpf_map_meta_equal,
	.map_alloc_check = bpf_local_storage_map_alloc_check,
	.map_alloc = inode_storage_map_alloc,
	.map_free = inode_storage_map_free,
	.map_get_next_key = notsupp_get_next_key,
	.map_lookup_elem = bpf_fd_inode_storage_lookup_elem,
	.map_update_elem = bpf_fd_inode_storage_update_elem,
	.map_delete_elem = bpf_fd_inode_storage_delete_elem,
	.map_check_btf = bpf_local_storage_map_check_btf,
	.map_btf_name = "bpf_local_storage_map",
	.map_btf_id = &inode_storage_map_btf_id,
	.map_owner_storage_ptr = inode_storage_ptr,
};

BTF_ID_LIST_SINGLE(bpf_inode_storage_btf_ids, struct, inode)

const struct bpf_func_proto bpf_inode_storage_get_proto = {
	.func		= bpf_inode_storage_get,
	.gpl_only	= false,
	.ret_type	= RET_PTR_TO_MAP_VALUE_OR_NULL,
	.arg1_type	= ARG_CONST_MAP_PTR,
	.arg2_type	= ARG_PTR_TO_BTF_ID,
	.arg2_btf_id	= &bpf_inode_storage_btf_ids[0],
	.arg3_type	= ARG_PTR_TO_MAP_VALUE_OR_NULL,
	.arg4_type	= ARG_ANYTHING,
};

const struct bpf_func_proto bpf_inode_storage_delete_proto = {
	.func		= bpf_inode_storage_delete,
	.gpl_only	= false,
	.ret_type	= RET_INTEGER,
	.arg1_type	= ARG_CONST_MAP_PTR,
	.arg2_type	= ARG_PTR_TO_BTF_ID,
	.arg2_btf_id	= &bpf_inode_storage_btf_ids[0],
};<|MERGE_RESOLUTION|>--- conflicted
+++ resolved
@@ -207,11 +207,7 @@
 	if (!inode)
 		return -EINVAL;
 
-<<<<<<< HEAD
-	/* This helper must only called from where the inode is gurranteed
-=======
 	/* This helper must only called from where the inode is guaranteed
->>>>>>> e0733463
 	 * to have a refcount and cannot be freed.
 	 */
 	return inode_storage_delete(inode, map);
