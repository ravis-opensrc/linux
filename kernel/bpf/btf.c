--- conflicted
+++ resolved
@@ -4868,11 +4868,6 @@
 			return -EINVAL;
 		}
 
-		if (btf_type_is_resolve_source_only(arg_type)) {
-			btf_verifier_log_type(env, t, "Invalid arg#%u", i + 1);
-			return -EINVAL;
-		}
-
 		if (args[i].name_off &&
 		    (!btf_name_offset_valid(btf, args[i].name_off) ||
 		     !btf_name_valid_identifier(btf, args[i].name_off))) {
@@ -5667,13 +5662,10 @@
 	 * int socket_filter_bpf_prog(struct __sk_buff *skb)
 	 * { // no fields of skb are ever used }
 	 */
-<<<<<<< HEAD
-=======
 	if (strcmp(ctx_tname, "__sk_buff") == 0 && strcmp(tname, "sk_buff") == 0)
 		return ctx_type;
 	if (strcmp(ctx_tname, "xdp_md") == 0 && strcmp(tname, "xdp_buff") == 0)
 		return ctx_type;
->>>>>>> 98817289
 	if (strcmp(ctx_tname, tname)) {
 		/* bpf_user_pt_regs_t is a typedef, so resolve it to
 		 * underlying struct and check name again
