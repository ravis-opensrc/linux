--- conflicted
+++ resolved
@@ -338,10 +338,6 @@
 	else if (state == PM_SUSPEND_FREEZE && freeze_ops->end)
 		freeze_ops->end();
 
-<<<<<<< HEAD
-	trace_machine_suspend(PWR_EVENT_EXIT);
-=======
->>>>>>> e8bca479
 	return error;
 
  Recover_platform:
