--- conflicted
+++ resolved
@@ -1,12 +1,7 @@
 # SPDX-License-Identifier: GPL-2.0
 VERSION = 5
-<<<<<<< HEAD
-PATCHLEVEL = 6
-SUBLEVEL = 18
-=======
 PATCHLEVEL = 7
 SUBLEVEL = 2
->>>>>>> c58091a3
 EXTRAVERSION =
 NAME = Kleptomaniac Octopus
 
@@ -1284,17 +1279,10 @@
 	$(Q)$(MAKE) $(build)=$(dtstree)
 
 ifneq ($(filter dtbs_check, $(MAKECMDGOALS)),)
-<<<<<<< HEAD
-dtbs: dt_binding_check
-endif
-
-dtbs_check: export CHECK_DTBS=1
-=======
 export CHECK_DTBS=y
 dtbs: dt_binding_check
 endif
 
->>>>>>> c58091a3
 dtbs_check: dtbs
 
 dtbs_install:
