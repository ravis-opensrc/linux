// SPDX-License-Identifier: GPL-2.0
/*
 * KVM coalesced MMIO
 *
 * Copyright (c) 2008 Bull S.A.S.
 * Copyright 2009 Red Hat, Inc. and/or its affiliates.
 *
 *  Author: Laurent Vivier <Laurent.Vivier@bull.net>
 *
 */

#include <kvm/iodev.h>

#include <linux/kvm_host.h>
#include <linux/slab.h>
#include <linux/kvm.h>

#include "coalesced_mmio.h"

static inline struct kvm_coalesced_mmio_dev *to_mmio(struct kvm_io_device *dev)
{
	return container_of(dev, struct kvm_coalesced_mmio_dev, dev);
}

static int coalesced_mmio_in_range(struct kvm_coalesced_mmio_dev *dev,
				   gpa_t addr, int len)
{
	/* is it in a batchable area ?
	 * (addr,len) is fully included in
	 * (zone->addr, zone->size)
	 */
	if (len < 0)
		return 0;
	if (addr + len < addr)
		return 0;
	if (addr < dev->zone.addr)
		return 0;
	if (addr + len > dev->zone.addr + dev->zone.size)
		return 0;
	return 1;
}

static int coalesced_mmio_has_room(struct kvm_coalesced_mmio_dev *dev, u32 last)
{
	struct kvm_coalesced_mmio_ring *ring;
	unsigned avail;

	/* Are we able to batch it ? */

	/* last is the first free entry
	 * check if we don't meet the first used entry
	 * there is always one unused entry in the buffer
	 */
	ring = dev->kvm->coalesced_mmio_ring;
	avail = (ring->first - last - 1) % KVM_COALESCED_MMIO_MAX;
	if (avail == 0) {
		/* full */
		return 0;
	}

	return 1;
}

static int coalesced_mmio_write(struct kvm_vcpu *vcpu,
				struct kvm_io_device *this, gpa_t addr,
				int len, const void *val)
{
	struct kvm_coalesced_mmio_dev *dev = to_mmio(this);
	struct kvm_coalesced_mmio_ring *ring = dev->kvm->coalesced_mmio_ring;
	__u32 insert;

	if (!coalesced_mmio_in_range(dev, addr, len))
		return -EOPNOTSUPP;

	spin_lock(&dev->kvm->ring_lock);

	insert = READ_ONCE(ring->last);
	if (!coalesced_mmio_has_room(dev, insert) ||
	    insert >= KVM_COALESCED_MMIO_MAX) {
		spin_unlock(&dev->kvm->ring_lock);
		return -EOPNOTSUPP;
	}

	/* copy data in first free entry of the ring */

	ring->coalesced_mmio[insert].phys_addr = addr;
	ring->coalesced_mmio[insert].len = len;
	memcpy(ring->coalesced_mmio[insert].data, val, len);
	ring->coalesced_mmio[insert].pio = dev->zone.pio;
	smp_wmb();
	ring->last = (insert + 1) % KVM_COALESCED_MMIO_MAX;
	spin_unlock(&dev->kvm->ring_lock);
	return 0;
}

static void coalesced_mmio_destructor(struct kvm_io_device *this)
{
	struct kvm_coalesced_mmio_dev *dev = to_mmio(this);

	list_del(&dev->list);

	kfree(dev);
}

static const struct kvm_io_device_ops coalesced_mmio_ops = {
	.write      = coalesced_mmio_write,
	.destructor = coalesced_mmio_destructor,
};

int kvm_coalesced_mmio_init(struct kvm *kvm)
{
	struct page *page;

	page = alloc_page(GFP_KERNEL_ACCOUNT | __GFP_ZERO);
	if (!page)
		return -ENOMEM;

	kvm->coalesced_mmio_ring = page_address(page);

	/*
	 * We're using this spinlock to sync access to the coalesced ring.
	 * The list doesn't need its own lock since device registration and
	 * unregistration should only happen when kvm->slots_lock is held.
	 */
	spin_lock_init(&kvm->ring_lock);
	INIT_LIST_HEAD(&kvm->coalesced_zones);

	return 0;
}

void kvm_coalesced_mmio_free(struct kvm *kvm)
{
	if (kvm->coalesced_mmio_ring)
		free_page((unsigned long)kvm->coalesced_mmio_ring);
}

int kvm_vm_ioctl_register_coalesced_mmio(struct kvm *kvm,
					 struct kvm_coalesced_mmio_zone *zone)
{
	int ret;
	struct kvm_coalesced_mmio_dev *dev;

	if (zone->pio != 1 && zone->pio != 0)
		return -EINVAL;

	dev = kzalloc(sizeof(struct kvm_coalesced_mmio_dev),
		      GFP_KERNEL_ACCOUNT);
	if (!dev)
		return -ENOMEM;

	kvm_iodevice_init(&dev->dev, &coalesced_mmio_ops);
	dev->kvm = kvm;
	dev->zone = *zone;

	mutex_lock(&kvm->slots_lock);
	ret = kvm_io_bus_register_dev(kvm,
				zone->pio ? KVM_PIO_BUS : KVM_MMIO_BUS,
				zone->addr, zone->size, &dev->dev);
	if (ret < 0)
		goto out_free_dev;
	list_add_tail(&dev->list, &kvm->coalesced_zones);
	mutex_unlock(&kvm->slots_lock);

	return 0;

out_free_dev:
	mutex_unlock(&kvm->slots_lock);
	kfree(dev);

	return ret;
}

int kvm_vm_ioctl_unregister_coalesced_mmio(struct kvm *kvm,
					   struct kvm_coalesced_mmio_zone *zone)
{
	struct kvm_coalesced_mmio_dev *dev, *tmp;
	int r;

	if (zone->pio != 1 && zone->pio != 0)
		return -EINVAL;

	mutex_lock(&kvm->slots_lock);

	list_for_each_entry_safe(dev, tmp, &kvm->coalesced_zones, list) {
		if (zone->pio == dev->zone.pio &&
		    coalesced_mmio_in_range(dev, zone->addr, zone->size)) {
			r = kvm_io_bus_unregister_dev(kvm,
				zone->pio ? KVM_PIO_BUS : KVM_MMIO_BUS, &dev->dev);
<<<<<<< HEAD

			kvm_iodevice_destructor(&dev->dev);

			/*
			 * On failure, unregister destroys all devices on the
			 * bus _except_ the target device, i.e. coalesced_zones
			 * has been modified.  Bail after destroying the target
			 * device, there's no need to restart the walk as there
			 * aren't any zones left.
=======
			/*
			 * On failure, unregister destroys all devices on the
			 * bus, including the target device. There's no need
			 * to restart the walk as there aren't any zones left.
>>>>>>> 98817289
			 */
			if (r)
				break;
		}
	}

	mutex_unlock(&kvm->slots_lock);

	/*
	 * Ignore the result of kvm_io_bus_unregister_dev(), from userspace's
	 * perspective, the coalesced MMIO is most definitely unregistered.
	 */
	return 0;
}<|MERGE_RESOLUTION|>--- conflicted
+++ resolved
@@ -186,22 +186,10 @@
 		    coalesced_mmio_in_range(dev, zone->addr, zone->size)) {
 			r = kvm_io_bus_unregister_dev(kvm,
 				zone->pio ? KVM_PIO_BUS : KVM_MMIO_BUS, &dev->dev);
-<<<<<<< HEAD
-
-			kvm_iodevice_destructor(&dev->dev);
-
-			/*
-			 * On failure, unregister destroys all devices on the
-			 * bus _except_ the target device, i.e. coalesced_zones
-			 * has been modified.  Bail after destroying the target
-			 * device, there's no need to restart the walk as there
-			 * aren't any zones left.
-=======
 			/*
 			 * On failure, unregister destroys all devices on the
 			 * bus, including the target device. There's no need
 			 * to restart the walk as there aren't any zones left.
->>>>>>> 98817289
 			 */
 			if (r)
 				break;
