--- conflicted
+++ resolved
@@ -37,10 +37,7 @@
 	__QDISC_STATE_SCHED,
 	__QDISC_STATE_DEACTIVATED,
 	__QDISC_STATE_MISSED,
-<<<<<<< HEAD
-=======
 	__QDISC_STATE_DRAINING,
->>>>>>> 3b17187f
 };
 
 #define QDISC_STATE_MISSED	BIT(__QDISC_STATE_MISSED)
@@ -174,11 +171,7 @@
 {
 	if (qdisc->flags & TCQ_F_NOLOCK) {
 		if (spin_trylock(&qdisc->seqlock))
-<<<<<<< HEAD
-			goto nolock_empty;
-=======
 			return true;
->>>>>>> 3b17187f
 
 		/* Paired with smp_mb__after_atomic() to make sure
 		 * STATE_MISSED checking is synchronized with clearing
@@ -192,7 +185,6 @@
 		 * the set_bit() and second spin_trylock() concurrently.
 		 */
 		if (test_bit(__QDISC_STATE_MISSED, &qdisc->state))
-<<<<<<< HEAD
 			return false;
 
 		/* Set the MISSED flag before the second spin_trylock(),
@@ -213,34 +205,7 @@
 		/* Retry again in case other CPU may not see the new flag
 		 * after it releases the lock at the end of qdisc_run_end().
 		 */
-		if (!spin_trylock(&qdisc->seqlock))
-			return false;
-
-nolock_empty:
-		WRITE_ONCE(qdisc->empty, false);
-=======
-			return false;
-
-		/* Set the MISSED flag before the second spin_trylock(),
-		 * if the second spin_trylock() return false, it means
-		 * other cpu holding the lock will do dequeuing for us
-		 * or it will see the MISSED flag set after releasing
-		 * lock and reschedule the net_tx_action() to do the
-		 * dequeuing.
-		 */
-		set_bit(__QDISC_STATE_MISSED, &qdisc->state);
-
-		/* spin_trylock() only has load-acquire semantic, so use
-		 * smp_mb__after_atomic() to ensure STATE_MISSED is set
-		 * before doing the second spin_trylock().
-		 */
-		smp_mb__after_atomic();
-
-		/* Retry again in case other CPU may not see the new flag
-		 * after it releases the lock at the end of qdisc_run_end().
-		 */
 		return spin_trylock(&qdisc->seqlock);
->>>>>>> 3b17187f
 	} else if (qdisc_is_running(qdisc)) {
 		return false;
 	}
@@ -254,25 +219,14 @@
 
 static inline void qdisc_run_end(struct Qdisc *qdisc)
 {
-<<<<<<< HEAD
-	write_seqcount_end(&qdisc->running);
-=======
->>>>>>> 3b17187f
 	if (qdisc->flags & TCQ_F_NOLOCK) {
 		spin_unlock(&qdisc->seqlock);
 
 		if (unlikely(test_bit(__QDISC_STATE_MISSED,
-<<<<<<< HEAD
-				      &qdisc->state))) {
-			clear_bit(__QDISC_STATE_MISSED, &qdisc->state);
-			__netif_schedule(qdisc);
-		}
-=======
 				      &qdisc->state)))
 			__netif_schedule(qdisc);
 	} else {
 		write_seqcount_end(&qdisc->running);
->>>>>>> 3b17187f
 	}
 }
 
