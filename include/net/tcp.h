/* SPDX-License-Identifier: GPL-2.0-or-later */
/*
 * INET		An implementation of the TCP/IP protocol suite for the LINUX
 *		operating system.  INET is implemented using the  BSD Socket
 *		interface as the means of communication with the user level.
 *
 *		Definitions for the TCP module.
 *
 * Version:	@(#)tcp.h	1.0.5	05/23/93
 *
 * Authors:	Ross Biro
 *		Fred N. van Kempen, <waltje@uWalt.NL.Mugnet.ORG>
 */
#ifndef _TCP_H
#define _TCP_H

#define FASTRETRANS_DEBUG 1

#include <linux/list.h>
#include <linux/tcp.h>
#include <linux/bug.h>
#include <linux/slab.h>
#include <linux/cache.h>
#include <linux/percpu.h>
#include <linux/skbuff.h>
#include <linux/kref.h>
#include <linux/ktime.h>
#include <linux/indirect_call_wrapper.h>

#include <net/inet_connection_sock.h>
#include <net/inet_timewait_sock.h>
#include <net/inet_hashtables.h>
#include <net/checksum.h>
#include <net/request_sock.h>
#include <net/sock_reuseport.h>
#include <net/sock.h>
#include <net/snmp.h>
#include <net/ip.h>
#include <net/tcp_states.h>
#include <net/inet_ecn.h>
#include <net/dst.h>
#include <net/mptcp.h>

#include <linux/seq_file.h>
#include <linux/memcontrol.h>
#include <linux/bpf-cgroup.h>
#include <linux/siphash.h>

extern struct inet_hashinfo tcp_hashinfo;

DECLARE_PER_CPU(unsigned int, tcp_orphan_count);
int tcp_orphan_count_sum(void);

void tcp_time_wait(struct sock *sk, int state, int timeo);

#define MAX_TCP_HEADER	L1_CACHE_ALIGN(128 + MAX_HEADER)
#define MAX_TCP_OPTION_SPACE 40
#define TCP_MIN_SND_MSS		48
#define TCP_MIN_GSO_SIZE	(TCP_MIN_SND_MSS - MAX_TCP_OPTION_SPACE)

/*
 * Never offer a window over 32767 without using window scaling. Some
 * poor stacks do signed 16bit maths!
 */
#define MAX_TCP_WINDOW		32767U

/* Minimal accepted MSS. It is (60+60+8) - (20+20). */
#define TCP_MIN_MSS		88U

/* The initial MTU to use for probing */
#define TCP_BASE_MSS		1024

/* probing interval, default to 10 minutes as per RFC4821 */
#define TCP_PROBE_INTERVAL	600

/* Specify interval when tcp mtu probing will stop */
#define TCP_PROBE_THRESHOLD	8

/* After receiving this amount of duplicate ACKs fast retransmit starts. */
#define TCP_FASTRETRANS_THRESH 3

/* Maximal number of ACKs sent quickly to accelerate slow-start. */
#define TCP_MAX_QUICKACKS	16U

/* Maximal number of window scale according to RFC1323 */
#define TCP_MAX_WSCALE		14U

/* urg_data states */
#define TCP_URG_VALID	0x0100
#define TCP_URG_NOTYET	0x0200
#define TCP_URG_READ	0x0400

#define TCP_RETR1	3	/*
				 * This is how many retries it does before it
				 * tries to figure out if the gateway is
				 * down. Minimal RFC value is 3; it corresponds
				 * to ~3sec-8min depending on RTO.
				 */

#define TCP_RETR2	15	/*
				 * This should take at least
				 * 90 minutes to time out.
				 * RFC1122 says that the limit is 100 sec.
				 * 15 is ~13-30min depending on RTO.
				 */

#define TCP_SYN_RETRIES	 6	/* This is how many retries are done
				 * when active opening a connection.
				 * RFC1122 says the minimum retry MUST
				 * be at least 180secs.  Nevertheless
				 * this value is corresponding to
				 * 63secs of retransmission with the
				 * current initial RTO.
				 */

#define TCP_SYNACK_RETRIES 5	/* This is how may retries are done
				 * when passive opening a connection.
				 * This is corresponding to 31secs of
				 * retransmission with the current
				 * initial RTO.
				 */

#define TCP_TIMEWAIT_LEN (60*HZ) /* how long to wait to destroy TIME-WAIT
				  * state, about 60 seconds	*/
#define TCP_FIN_TIMEOUT	TCP_TIMEWAIT_LEN
                                 /* BSD style FIN_WAIT2 deadlock breaker.
				  * It used to be 3min, new value is 60sec,
				  * to combine FIN-WAIT-2 timeout with
				  * TIME-WAIT timer.
				  */
#define TCP_FIN_TIMEOUT_MAX (120 * HZ) /* max TCP_LINGER2 value (two minutes) */

#define TCP_DELACK_MAX	((unsigned)(HZ/5))	/* maximal time to delay before sending an ACK */
#if HZ >= 100
#define TCP_DELACK_MIN	((unsigned)(HZ/25))	/* minimal time to delay before sending an ACK */
#define TCP_ATO_MIN	((unsigned)(HZ/25))
#else
#define TCP_DELACK_MIN	4U
#define TCP_ATO_MIN	4U
#endif
#define TCP_RTO_MAX	((unsigned)(120*HZ))
#define TCP_RTO_MIN	((unsigned)(HZ/5))
#define TCP_TIMEOUT_MIN	(2U) /* Min timeout for TCP timers in jiffies */

#define TCP_TIMEOUT_MIN_US (2*USEC_PER_MSEC) /* Min TCP timeout in microsecs */

#define TCP_TIMEOUT_INIT ((unsigned)(1*HZ))	/* RFC6298 2.1 initial RTO value	*/
#define TCP_TIMEOUT_FALLBACK ((unsigned)(3*HZ))	/* RFC 1122 initial RTO value, now
						 * used as a fallback RTO for the
						 * initial data transmission if no
						 * valid RTT sample has been acquired,
						 * most likely due to retrans in 3WHS.
						 */

#define TCP_RESOURCE_PROBE_INTERVAL ((unsigned)(HZ/2U)) /* Maximal interval between probes
					                 * for local resources.
					                 */
#define TCP_KEEPALIVE_TIME	(120*60*HZ)	/* two hours */
#define TCP_KEEPALIVE_PROBES	9		/* Max of 9 keepalive probes	*/
#define TCP_KEEPALIVE_INTVL	(75*HZ)

#define MAX_TCP_KEEPIDLE	32767
#define MAX_TCP_KEEPINTVL	32767
#define MAX_TCP_KEEPCNT		127
#define MAX_TCP_SYNCNT		127

#define TCP_PAWS_24DAYS	(60 * 60 * 24 * 24)
#define TCP_PAWS_MSL	60		/* Per-host timestamps are invalidated
					 * after this time. It should be equal
					 * (or greater than) TCP_TIMEWAIT_LEN
					 * to provide reliability equal to one
					 * provided by timewait state.
					 */
#define TCP_PAWS_WINDOW	1		/* Replay window for per-host
					 * timestamps. It must be less than
					 * minimal timewait lifetime.
					 */
/*
 *	TCP option
 */

#define TCPOPT_NOP		1	/* Padding */
#define TCPOPT_EOL		0	/* End of options */
#define TCPOPT_MSS		2	/* Segment size negotiating */
#define TCPOPT_WINDOW		3	/* Window scaling */
#define TCPOPT_SACK_PERM        4       /* SACK Permitted */
#define TCPOPT_SACK             5       /* SACK Block */
#define TCPOPT_TIMESTAMP	8	/* Better RTT estimations/PAWS */
#define TCPOPT_MD5SIG		19	/* MD5 Signature (RFC2385) */
#define TCPOPT_MPTCP		30	/* Multipath TCP (RFC6824) */
#define TCPOPT_FASTOPEN		34	/* Fast open (RFC7413) */
#define TCPOPT_EXP		254	/* Experimental */
/* Magic number to be after the option value for sharing TCP
 * experimental options. See draft-ietf-tcpm-experimental-options-00.txt
 */
#define TCPOPT_FASTOPEN_MAGIC	0xF989
#define TCPOPT_SMC_MAGIC	0xE2D4C3D9

/*
 *     TCP option lengths
 */

#define TCPOLEN_MSS            4
#define TCPOLEN_WINDOW         3
#define TCPOLEN_SACK_PERM      2
#define TCPOLEN_TIMESTAMP      10
#define TCPOLEN_MD5SIG         18
#define TCPOLEN_FASTOPEN_BASE  2
#define TCPOLEN_EXP_FASTOPEN_BASE  4
#define TCPOLEN_EXP_SMC_BASE   6

/* But this is what stacks really send out. */
#define TCPOLEN_TSTAMP_ALIGNED		12
#define TCPOLEN_WSCALE_ALIGNED		4
#define TCPOLEN_SACKPERM_ALIGNED	4
#define TCPOLEN_SACK_BASE		2
#define TCPOLEN_SACK_BASE_ALIGNED	4
#define TCPOLEN_SACK_PERBLOCK		8
#define TCPOLEN_MD5SIG_ALIGNED		20
#define TCPOLEN_MSS_ALIGNED		4
#define TCPOLEN_EXP_SMC_BASE_ALIGNED	8

/* Flags in tp->nonagle */
#define TCP_NAGLE_OFF		1	/* Nagle's algo is disabled */
#define TCP_NAGLE_CORK		2	/* Socket is corked	    */
#define TCP_NAGLE_PUSH		4	/* Cork is overridden for already queued data */

/* TCP thin-stream limits */
#define TCP_THIN_LINEAR_RETRIES 6       /* After 6 linear retries, do exp. backoff */

/* TCP initial congestion window as per rfc6928 */
#define TCP_INIT_CWND		10

/* Bit Flags for sysctl_tcp_fastopen */
#define	TFO_CLIENT_ENABLE	1
#define	TFO_SERVER_ENABLE	2
#define	TFO_CLIENT_NO_COOKIE	4	/* Data in SYN w/o cookie option */

/* Accept SYN data w/o any cookie option */
#define	TFO_SERVER_COOKIE_NOT_REQD	0x200

/* Force enable TFO on all listeners, i.e., not requiring the
 * TCP_FASTOPEN socket option.
 */
#define	TFO_SERVER_WO_SOCKOPT1	0x400


/* sysctl variables for tcp */
extern int sysctl_tcp_max_orphans;
extern long sysctl_tcp_mem[3];

#define TCP_RACK_LOSS_DETECTION  0x1 /* Use RACK to detect losses */
#define TCP_RACK_STATIC_REO_WND  0x2 /* Use static RACK reo wnd */
#define TCP_RACK_NO_DUPTHRESH    0x4 /* Do not use DUPACK threshold in RACK */

extern atomic_long_t tcp_memory_allocated;
DECLARE_PER_CPU(int, tcp_memory_per_cpu_fw_alloc);

extern struct percpu_counter tcp_sockets_allocated;
extern unsigned long tcp_memory_pressure;

/* optimized version of sk_under_memory_pressure() for TCP sockets */
static inline bool tcp_under_memory_pressure(const struct sock *sk)
{
	if (mem_cgroup_sockets_enabled && sk->sk_memcg &&
	    mem_cgroup_under_socket_pressure(sk->sk_memcg))
		return true;

	return READ_ONCE(tcp_memory_pressure);
}
/*
 * The next routines deal with comparing 32 bit unsigned ints
 * and worry about wraparound (automatic with unsigned arithmetic).
 */

static inline bool before(__u32 seq1, __u32 seq2)
{
        return (__s32)(seq1-seq2) < 0;
}
#define after(seq2, seq1) 	before(seq1, seq2)

/* is s2<=s1<=s3 ? */
static inline bool between(__u32 seq1, __u32 seq2, __u32 seq3)
{
	return seq3 - seq2 >= seq1 - seq2;
}

static inline bool tcp_out_of_memory(struct sock *sk)
{
	if (sk->sk_wmem_queued > SOCK_MIN_SNDBUF &&
	    sk_memory_allocated(sk) > sk_prot_mem_limits(sk, 2))
		return true;
	return false;
}

static inline void tcp_wmem_free_skb(struct sock *sk, struct sk_buff *skb)
{
	sk_wmem_queued_add(sk, -skb->truesize);
	if (!skb_zcopy_pure(skb))
		sk_mem_uncharge(sk, skb->truesize);
	else
		sk_mem_uncharge(sk, SKB_TRUESIZE(skb_end_offset(skb)));
	__kfree_skb(skb);
}

void sk_forced_mem_schedule(struct sock *sk, int size);

bool tcp_check_oom(struct sock *sk, int shift);


extern struct proto tcp_prot;

#define TCP_INC_STATS(net, field)	SNMP_INC_STATS((net)->mib.tcp_statistics, field)
#define __TCP_INC_STATS(net, field)	__SNMP_INC_STATS((net)->mib.tcp_statistics, field)
#define TCP_DEC_STATS(net, field)	SNMP_DEC_STATS((net)->mib.tcp_statistics, field)
#define TCP_ADD_STATS(net, field, val)	SNMP_ADD_STATS((net)->mib.tcp_statistics, field, val)

void tcp_tasklet_init(void);

int tcp_v4_err(struct sk_buff *skb, u32);

void tcp_shutdown(struct sock *sk, int how);

int tcp_v4_early_demux(struct sk_buff *skb);
int tcp_v4_rcv(struct sk_buff *skb);

void tcp_remove_empty_skb(struct sock *sk);
int tcp_sendmsg(struct sock *sk, struct msghdr *msg, size_t size);
int tcp_sendmsg_locked(struct sock *sk, struct msghdr *msg, size_t size);
int tcp_sendmsg_fastopen(struct sock *sk, struct msghdr *msg, int *copied,
			 size_t size, struct ubuf_info *uarg);
void tcp_splice_eof(struct socket *sock);
<<<<<<< HEAD
int tcp_sendpage(struct sock *sk, struct page *page, int offset, size_t size,
		 int flags);
int tcp_sendpage_locked(struct sock *sk, struct page *page, int offset,
			size_t size, int flags);
ssize_t do_tcp_sendpages(struct sock *sk, struct page *page, int offset,
		 size_t size, int flags);
=======
>>>>>>> 98817289
int tcp_send_mss(struct sock *sk, int *size_goal, int flags);
int tcp_wmem_schedule(struct sock *sk, int copy);
void tcp_push(struct sock *sk, int flags, int mss_now, int nonagle,
	      int size_goal);
void tcp_release_cb(struct sock *sk);
void tcp_wfree(struct sk_buff *skb);
void tcp_write_timer_handler(struct sock *sk);
void tcp_delack_timer_handler(struct sock *sk);
int tcp_ioctl(struct sock *sk, int cmd, int *karg);
int tcp_rcv_state_process(struct sock *sk, struct sk_buff *skb);
void tcp_rcv_established(struct sock *sk, struct sk_buff *skb);
void tcp_rcv_space_adjust(struct sock *sk);
int tcp_twsk_unique(struct sock *sk, struct sock *sktw, void *twp);
void tcp_twsk_destructor(struct sock *sk);
void tcp_twsk_purge(struct list_head *net_exit_list, int family);
ssize_t tcp_splice_read(struct socket *sk, loff_t *ppos,
			struct pipe_inode_info *pipe, size_t len,
			unsigned int flags);
struct sk_buff *tcp_stream_alloc_skb(struct sock *sk, gfp_t gfp,
				     bool force_schedule);

static inline void tcp_dec_quickack_mode(struct sock *sk)
{
	struct inet_connection_sock *icsk = inet_csk(sk);

	if (icsk->icsk_ack.quick) {
		/* How many ACKs S/ACKing new data have we sent? */
		const unsigned int pkts = inet_csk_ack_scheduled(sk) ? 1 : 0;

		if (pkts >= icsk->icsk_ack.quick) {
			icsk->icsk_ack.quick = 0;
			/* Leaving quickack mode we deflate ATO. */
			icsk->icsk_ack.ato   = TCP_ATO_MIN;
		} else
			icsk->icsk_ack.quick -= pkts;
	}
}

#define	TCP_ECN_OK		1
#define	TCP_ECN_QUEUE_CWR	2
#define	TCP_ECN_DEMAND_CWR	4
#define	TCP_ECN_SEEN		8

enum tcp_tw_status {
	TCP_TW_SUCCESS = 0,
	TCP_TW_RST = 1,
	TCP_TW_ACK = 2,
	TCP_TW_SYN = 3
};


enum tcp_tw_status tcp_timewait_state_process(struct inet_timewait_sock *tw,
					      struct sk_buff *skb,
					      const struct tcphdr *th);
struct sock *tcp_check_req(struct sock *sk, struct sk_buff *skb,
			   struct request_sock *req, bool fastopen,
			   bool *lost_race);
int tcp_child_process(struct sock *parent, struct sock *child,
		      struct sk_buff *skb);
void tcp_enter_loss(struct sock *sk);
void tcp_cwnd_reduction(struct sock *sk, int newly_acked_sacked, int newly_lost, int flag);
void tcp_clear_retrans(struct tcp_sock *tp);
void tcp_update_metrics(struct sock *sk);
void tcp_init_metrics(struct sock *sk);
void tcp_metrics_init(void);
bool tcp_peer_is_proven(struct request_sock *req, struct dst_entry *dst);
void __tcp_close(struct sock *sk, long timeout);
void tcp_close(struct sock *sk, long timeout);
void tcp_init_sock(struct sock *sk);
void tcp_init_transfer(struct sock *sk, int bpf_op, struct sk_buff *skb);
__poll_t tcp_poll(struct file *file, struct socket *sock,
		      struct poll_table_struct *wait);
int do_tcp_getsockopt(struct sock *sk, int level,
		      int optname, sockptr_t optval, sockptr_t optlen);
int tcp_getsockopt(struct sock *sk, int level, int optname,
		   char __user *optval, int __user *optlen);
bool tcp_bpf_bypass_getsockopt(int level, int optname);
int do_tcp_setsockopt(struct sock *sk, int level, int optname,
		      sockptr_t optval, unsigned int optlen);
int tcp_setsockopt(struct sock *sk, int level, int optname, sockptr_t optval,
		   unsigned int optlen);
void tcp_set_keepalive(struct sock *sk, int val);
void tcp_syn_ack_timeout(const struct request_sock *req);
int tcp_recvmsg(struct sock *sk, struct msghdr *msg, size_t len,
		int flags, int *addr_len);
int tcp_set_rcvlowat(struct sock *sk, int val);
int tcp_set_window_clamp(struct sock *sk, int val);
void tcp_update_recv_tstamps(struct sk_buff *skb,
			     struct scm_timestamping_internal *tss);
void tcp_recv_timestamp(struct msghdr *msg, const struct sock *sk,
			struct scm_timestamping_internal *tss);
void tcp_data_ready(struct sock *sk);
#ifdef CONFIG_MMU
int tcp_mmap(struct file *file, struct socket *sock,
	     struct vm_area_struct *vma);
#endif
void tcp_parse_options(const struct net *net, const struct sk_buff *skb,
		       struct tcp_options_received *opt_rx,
		       int estab, struct tcp_fastopen_cookie *foc);
const u8 *tcp_parse_md5sig_option(const struct tcphdr *th);

/*
 *	BPF SKB-less helpers
 */
u16 tcp_v4_get_syncookie(struct sock *sk, struct iphdr *iph,
			 struct tcphdr *th, u32 *cookie);
u16 tcp_v6_get_syncookie(struct sock *sk, struct ipv6hdr *iph,
			 struct tcphdr *th, u32 *cookie);
u16 tcp_parse_mss_option(const struct tcphdr *th, u16 user_mss);
u16 tcp_get_syncookie_mss(struct request_sock_ops *rsk_ops,
			  const struct tcp_request_sock_ops *af_ops,
			  struct sock *sk, struct tcphdr *th);
/*
 *	TCP v4 functions exported for the inet6 API
 */

void tcp_v4_send_check(struct sock *sk, struct sk_buff *skb);
void tcp_v4_mtu_reduced(struct sock *sk);
void tcp_req_err(struct sock *sk, u32 seq, bool abort);
void tcp_ld_RTO_revert(struct sock *sk, u32 seq);
int tcp_v4_conn_request(struct sock *sk, struct sk_buff *skb);
struct sock *tcp_create_openreq_child(const struct sock *sk,
				      struct request_sock *req,
				      struct sk_buff *skb);
void tcp_ca_openreq_child(struct sock *sk, const struct dst_entry *dst);
struct sock *tcp_v4_syn_recv_sock(const struct sock *sk, struct sk_buff *skb,
				  struct request_sock *req,
				  struct dst_entry *dst,
				  struct request_sock *req_unhash,
				  bool *own_req);
int tcp_v4_do_rcv(struct sock *sk, struct sk_buff *skb);
int tcp_v4_connect(struct sock *sk, struct sockaddr *uaddr, int addr_len);
int tcp_connect(struct sock *sk);
enum tcp_synack_type {
	TCP_SYNACK_NORMAL,
	TCP_SYNACK_FASTOPEN,
	TCP_SYNACK_COOKIE,
};
struct sk_buff *tcp_make_synack(const struct sock *sk, struct dst_entry *dst,
				struct request_sock *req,
				struct tcp_fastopen_cookie *foc,
				enum tcp_synack_type synack_type,
				struct sk_buff *syn_skb);
int tcp_disconnect(struct sock *sk, int flags);

void tcp_finish_connect(struct sock *sk, struct sk_buff *skb);
int tcp_send_rcvq(struct sock *sk, struct msghdr *msg, size_t size);
void inet_sk_rx_dst_set(struct sock *sk, const struct sk_buff *skb);

/* From syncookies.c */
struct sock *tcp_get_cookie_sock(struct sock *sk, struct sk_buff *skb,
				 struct request_sock *req,
				 struct dst_entry *dst, u32 tsoff);
int __cookie_v4_check(const struct iphdr *iph, const struct tcphdr *th,
		      u32 cookie);
struct sock *cookie_v4_check(struct sock *sk, struct sk_buff *skb);
struct request_sock *cookie_tcp_reqsk_alloc(const struct request_sock_ops *ops,
					    const struct tcp_request_sock_ops *af_ops,
					    struct sock *sk, struct sk_buff *skb);
#ifdef CONFIG_SYN_COOKIES

/* Syncookies use a monotonic timer which increments every 60 seconds.
 * This counter is used both as a hash input and partially encoded into
 * the cookie value.  A cookie is only validated further if the delta
 * between the current counter value and the encoded one is less than this,
 * i.e. a sent cookie is valid only at most for 2*60 seconds (or less if
 * the counter advances immediately after a cookie is generated).
 */
#define MAX_SYNCOOKIE_AGE	2
#define TCP_SYNCOOKIE_PERIOD	(60 * HZ)
#define TCP_SYNCOOKIE_VALID	(MAX_SYNCOOKIE_AGE * TCP_SYNCOOKIE_PERIOD)

/* syncookies: remember time of last synqueue overflow
 * But do not dirty this field too often (once per second is enough)
 * It is racy as we do not hold a lock, but race is very minor.
 */
static inline void tcp_synq_overflow(const struct sock *sk)
{
	unsigned int last_overflow;
	unsigned int now = jiffies;

	if (sk->sk_reuseport) {
		struct sock_reuseport *reuse;

		reuse = rcu_dereference(sk->sk_reuseport_cb);
		if (likely(reuse)) {
			last_overflow = READ_ONCE(reuse->synq_overflow_ts);
			if (!time_between32(now, last_overflow,
					    last_overflow + HZ))
				WRITE_ONCE(reuse->synq_overflow_ts, now);
			return;
		}
	}

	last_overflow = READ_ONCE(tcp_sk(sk)->rx_opt.ts_recent_stamp);
	if (!time_between32(now, last_overflow, last_overflow + HZ))
		WRITE_ONCE(tcp_sk_rw(sk)->rx_opt.ts_recent_stamp, now);
}

/* syncookies: no recent synqueue overflow on this listening socket? */
static inline bool tcp_synq_no_recent_overflow(const struct sock *sk)
{
	unsigned int last_overflow;
	unsigned int now = jiffies;

	if (sk->sk_reuseport) {
		struct sock_reuseport *reuse;

		reuse = rcu_dereference(sk->sk_reuseport_cb);
		if (likely(reuse)) {
			last_overflow = READ_ONCE(reuse->synq_overflow_ts);
			return !time_between32(now, last_overflow - HZ,
					       last_overflow +
					       TCP_SYNCOOKIE_VALID);
		}
	}

	last_overflow = READ_ONCE(tcp_sk(sk)->rx_opt.ts_recent_stamp);

	/* If last_overflow <= jiffies <= last_overflow + TCP_SYNCOOKIE_VALID,
	 * then we're under synflood. However, we have to use
	 * 'last_overflow - HZ' as lower bound. That's because a concurrent
	 * tcp_synq_overflow() could update .ts_recent_stamp after we read
	 * jiffies but before we store .ts_recent_stamp into last_overflow,
	 * which could lead to rejecting a valid syncookie.
	 */
	return !time_between32(now, last_overflow - HZ,
			       last_overflow + TCP_SYNCOOKIE_VALID);
}

static inline u32 tcp_cookie_time(void)
{
	u64 val = get_jiffies_64();

	do_div(val, TCP_SYNCOOKIE_PERIOD);
	return val;
}

u32 __cookie_v4_init_sequence(const struct iphdr *iph, const struct tcphdr *th,
			      u16 *mssp);
__u32 cookie_v4_init_sequence(const struct sk_buff *skb, __u16 *mss);
u64 cookie_init_timestamp(struct request_sock *req, u64 now);
bool cookie_timestamp_decode(const struct net *net,
			     struct tcp_options_received *opt);
bool cookie_ecn_ok(const struct tcp_options_received *opt,
		   const struct net *net, const struct dst_entry *dst);

/* From net/ipv6/syncookies.c */
int __cookie_v6_check(const struct ipv6hdr *iph, const struct tcphdr *th,
		      u32 cookie);
struct sock *cookie_v6_check(struct sock *sk, struct sk_buff *skb);

u32 __cookie_v6_init_sequence(const struct ipv6hdr *iph,
			      const struct tcphdr *th, u16 *mssp);
__u32 cookie_v6_init_sequence(const struct sk_buff *skb, __u16 *mss);
#endif
/* tcp_output.c */

void tcp_skb_entail(struct sock *sk, struct sk_buff *skb);
void tcp_mark_push(struct tcp_sock *tp, struct sk_buff *skb);
void __tcp_push_pending_frames(struct sock *sk, unsigned int cur_mss,
			       int nonagle);
int __tcp_retransmit_skb(struct sock *sk, struct sk_buff *skb, int segs);
int tcp_retransmit_skb(struct sock *sk, struct sk_buff *skb, int segs);
void tcp_retransmit_timer(struct sock *sk);
void tcp_xmit_retransmit_queue(struct sock *);
void tcp_simple_retransmit(struct sock *);
void tcp_enter_recovery(struct sock *sk, bool ece_ack);
int tcp_trim_head(struct sock *, struct sk_buff *, u32);
enum tcp_queue {
	TCP_FRAG_IN_WRITE_QUEUE,
	TCP_FRAG_IN_RTX_QUEUE,
};
int tcp_fragment(struct sock *sk, enum tcp_queue tcp_queue,
		 struct sk_buff *skb, u32 len,
		 unsigned int mss_now, gfp_t gfp);

void tcp_send_probe0(struct sock *);
int tcp_write_wakeup(struct sock *, int mib);
void tcp_send_fin(struct sock *sk);
void tcp_send_active_reset(struct sock *sk, gfp_t priority);
int tcp_send_synack(struct sock *);
void tcp_push_one(struct sock *, unsigned int mss_now);
void __tcp_send_ack(struct sock *sk, u32 rcv_nxt);
void tcp_send_ack(struct sock *sk);
void tcp_send_delayed_ack(struct sock *sk);
void tcp_send_loss_probe(struct sock *sk);
bool tcp_schedule_loss_probe(struct sock *sk, bool advancing_rto);
void tcp_skb_collapse_tstamp(struct sk_buff *skb,
			     const struct sk_buff *next_skb);

/* tcp_input.c */
void tcp_rearm_rto(struct sock *sk);
void tcp_synack_rtt_meas(struct sock *sk, struct request_sock *req);
void tcp_reset(struct sock *sk, struct sk_buff *skb);
void tcp_fin(struct sock *sk);
void tcp_check_space(struct sock *sk);
void tcp_sack_compress_send_ack(struct sock *sk);

/* tcp_timer.c */
void tcp_init_xmit_timers(struct sock *);
static inline void tcp_clear_xmit_timers(struct sock *sk)
{
	if (hrtimer_try_to_cancel(&tcp_sk(sk)->pacing_timer) == 1)
		__sock_put(sk);

	if (hrtimer_try_to_cancel(&tcp_sk(sk)->compressed_ack_timer) == 1)
		__sock_put(sk);

	inet_csk_clear_xmit_timers(sk);
}

unsigned int tcp_sync_mss(struct sock *sk, u32 pmtu);
unsigned int tcp_current_mss(struct sock *sk);
u32 tcp_clamp_probe0_to_user_timeout(const struct sock *sk, u32 when);

/* Bound MSS / TSO packet size with the half of the window */
static inline int tcp_bound_to_half_wnd(struct tcp_sock *tp, int pktsize)
{
	int cutoff;

	/* When peer uses tiny windows, there is no use in packetizing
	 * to sub-MSS pieces for the sake of SWS or making sure there
	 * are enough packets in the pipe for fast recovery.
	 *
	 * On the other hand, for extremely large MSS devices, handling
	 * smaller than MSS windows in this way does make sense.
	 */
	if (tp->max_window > TCP_MSS_DEFAULT)
		cutoff = (tp->max_window >> 1);
	else
		cutoff = tp->max_window;

	if (cutoff && pktsize > cutoff)
		return max_t(int, cutoff, 68U - tp->tcp_header_len);
	else
		return pktsize;
}

/* tcp.c */
void tcp_get_info(struct sock *, struct tcp_info *);

/* Read 'sendfile()'-style from a TCP socket */
int tcp_read_sock(struct sock *sk, read_descriptor_t *desc,
		  sk_read_actor_t recv_actor);
int tcp_read_skb(struct sock *sk, skb_read_actor_t recv_actor);
struct sk_buff *tcp_recv_skb(struct sock *sk, u32 seq, u32 *off);
void tcp_read_done(struct sock *sk, size_t len);

void tcp_initialize_rcv_mss(struct sock *sk);

int tcp_mtu_to_mss(struct sock *sk, int pmtu);
int tcp_mss_to_mtu(struct sock *sk, int mss);
void tcp_mtup_init(struct sock *sk);

static inline void tcp_bound_rto(const struct sock *sk)
{
	if (inet_csk(sk)->icsk_rto > TCP_RTO_MAX)
		inet_csk(sk)->icsk_rto = TCP_RTO_MAX;
}

static inline u32 __tcp_set_rto(const struct tcp_sock *tp)
{
	return usecs_to_jiffies((tp->srtt_us >> 3) + tp->rttvar_us);
}

static inline void __tcp_fast_path_on(struct tcp_sock *tp, u32 snd_wnd)
{
	/* mptcp hooks are only on the slow path */
	if (sk_is_mptcp((struct sock *)tp))
		return;

	tp->pred_flags = htonl((tp->tcp_header_len << 26) |
			       ntohl(TCP_FLAG_ACK) |
			       snd_wnd);
}

static inline void tcp_fast_path_on(struct tcp_sock *tp)
{
	__tcp_fast_path_on(tp, tp->snd_wnd >> tp->rx_opt.snd_wscale);
}

static inline void tcp_fast_path_check(struct sock *sk)
{
	struct tcp_sock *tp = tcp_sk(sk);

	if (RB_EMPTY_ROOT(&tp->out_of_order_queue) &&
	    tp->rcv_wnd &&
	    atomic_read(&sk->sk_rmem_alloc) < sk->sk_rcvbuf &&
	    !tp->urg_data)
		tcp_fast_path_on(tp);
}

u32 tcp_delack_max(const struct sock *sk);

/* Compute the actual rto_min value */
static inline u32 tcp_rto_min(struct sock *sk)
{
	const struct dst_entry *dst = __sk_dst_get(sk);
	u32 rto_min = inet_csk(sk)->icsk_rto_min;

	if (dst && dst_metric_locked(dst, RTAX_RTO_MIN))
		rto_min = dst_metric_rtt(dst, RTAX_RTO_MIN);
	return rto_min;
}

static inline u32 tcp_rto_min_us(struct sock *sk)
{
	return jiffies_to_usecs(tcp_rto_min(sk));
}

static inline bool tcp_ca_dst_locked(const struct dst_entry *dst)
{
	return dst_metric_locked(dst, RTAX_CC_ALGO);
}

/* Minimum RTT in usec. ~0 means not available. */
static inline u32 tcp_min_rtt(const struct tcp_sock *tp)
{
	return minmax_get(&tp->rtt_min);
}

/* Compute the actual receive window we are currently advertising.
 * Rcv_nxt can be after the window if our peer push more data
 * than the offered window.
 */
static inline u32 tcp_receive_window(const struct tcp_sock *tp)
{
	s32 win = tp->rcv_wup + tp->rcv_wnd - tp->rcv_nxt;

	if (win < 0)
		win = 0;
	return (u32) win;
}

/* Choose a new window, without checks for shrinking, and without
 * scaling applied to the result.  The caller does these things
 * if necessary.  This is a "raw" window selection.
 */
u32 __tcp_select_window(struct sock *sk);

void tcp_send_window_probe(struct sock *sk);

/* TCP uses 32bit jiffies to save some space.
 * Note that this is different from tcp_time_stamp, which
 * historically has been the same until linux-4.13.
 */
#define tcp_jiffies32 ((u32)jiffies)

/*
 * Deliver a 32bit value for TCP timestamp option (RFC 7323)
 * It is no longer tied to jiffies, but to 1 ms clock.
 * Note: double check if you want to use tcp_jiffies32 instead of this.
 */
#define TCP_TS_HZ	1000

static inline u64 tcp_clock_ns(void)
{
	return ktime_get_ns();
}

static inline u64 tcp_clock_us(void)
{
	return div_u64(tcp_clock_ns(), NSEC_PER_USEC);
}

/* This should only be used in contexts where tp->tcp_mstamp is up to date */
static inline u32 tcp_time_stamp(const struct tcp_sock *tp)
{
	return div_u64(tp->tcp_mstamp, USEC_PER_SEC / TCP_TS_HZ);
}

/* Convert a nsec timestamp into TCP TSval timestamp (ms based currently) */
static inline u64 tcp_ns_to_ts(u64 ns)
{
	return div_u64(ns, NSEC_PER_SEC / TCP_TS_HZ);
}

/* Could use tcp_clock_us() / 1000, but this version uses a single divide */
static inline u32 tcp_time_stamp_raw(void)
{
	return tcp_ns_to_ts(tcp_clock_ns());
}

void tcp_mstamp_refresh(struct tcp_sock *tp);

static inline u32 tcp_stamp_us_delta(u64 t1, u64 t0)
{
	return max_t(s64, t1 - t0, 0);
}

static inline u32 tcp_skb_timestamp(const struct sk_buff *skb)
{
	return tcp_ns_to_ts(skb->skb_mstamp_ns);
}

/* provide the departure time in us unit */
static inline u64 tcp_skb_timestamp_us(const struct sk_buff *skb)
{
	return div_u64(skb->skb_mstamp_ns, NSEC_PER_USEC);
}


#define tcp_flag_byte(th) (((u_int8_t *)th)[13])

#define TCPHDR_FIN 0x01
#define TCPHDR_SYN 0x02
#define TCPHDR_RST 0x04
#define TCPHDR_PSH 0x08
#define TCPHDR_ACK 0x10
#define TCPHDR_URG 0x20
#define TCPHDR_ECE 0x40
#define TCPHDR_CWR 0x80

#define TCPHDR_SYN_ECN	(TCPHDR_SYN | TCPHDR_ECE | TCPHDR_CWR)

/* This is what the send packet queuing engine uses to pass
 * TCP per-packet control information to the transmission code.
 * We also store the host-order sequence numbers in here too.
 * This is 44 bytes if IPV6 is enabled.
 * If this grows please adjust skbuff.h:skbuff->cb[xxx] size appropriately.
 */
struct tcp_skb_cb {
	__u32		seq;		/* Starting sequence number	*/
	__u32		end_seq;	/* SEQ + FIN + SYN + datalen	*/
	union {
		/* Note : tcp_tw_isn is used in input path only
		 *	  (isn chosen by tcp_timewait_state_process())
		 *
		 * 	  tcp_gso_segs/size are used in write queue only,
		 *	  cf tcp_skb_pcount()/tcp_skb_mss()
		 */
		__u32		tcp_tw_isn;
		struct {
			u16	tcp_gso_segs;
			u16	tcp_gso_size;
		};
	};
	__u8		tcp_flags;	/* TCP header flags. (tcp[13])	*/

	__u8		sacked;		/* State flags for SACK.	*/
#define TCPCB_SACKED_ACKED	0x01	/* SKB ACK'd by a SACK block	*/
#define TCPCB_SACKED_RETRANS	0x02	/* SKB retransmitted		*/
#define TCPCB_LOST		0x04	/* SKB is lost			*/
#define TCPCB_TAGBITS		0x07	/* All tag bits			*/
#define TCPCB_REPAIRED		0x10	/* SKB repaired (no skb_mstamp_ns)	*/
#define TCPCB_EVER_RETRANS	0x80	/* Ever retransmitted frame	*/
#define TCPCB_RETRANS		(TCPCB_SACKED_RETRANS|TCPCB_EVER_RETRANS| \
				TCPCB_REPAIRED)

	__u8		ip_dsfield;	/* IPv4 tos or IPv6 dsfield	*/
	__u8		txstamp_ack:1,	/* Record TX timestamp for ack? */
			eor:1,		/* Is skb MSG_EOR marked? */
			has_rxtstamp:1,	/* SKB has a RX timestamp	*/
			unused:5;
	__u32		ack_seq;	/* Sequence number ACK'd	*/
	union {
		struct {
#define TCPCB_DELIVERED_CE_MASK ((1U<<20) - 1)
			/* There is space for up to 24 bytes */
			__u32 is_app_limited:1, /* cwnd not fully used? */
			      delivered_ce:20,
			      unused:11;
			/* pkts S/ACKed so far upon tx of skb, incl retrans: */
			__u32 delivered;
			/* start of send pipeline phase */
			u64 first_tx_mstamp;
			/* when we reached the "delivered" count */
			u64 delivered_mstamp;
		} tx;   /* only used for outgoing skbs */
		union {
			struct inet_skb_parm	h4;
#if IS_ENABLED(CONFIG_IPV6)
			struct inet6_skb_parm	h6;
#endif
		} header;	/* For incoming skbs */
	};
};

#define TCP_SKB_CB(__skb)	((struct tcp_skb_cb *)&((__skb)->cb[0]))

extern const struct inet_connection_sock_af_ops ipv4_specific;

#if IS_ENABLED(CONFIG_IPV6)
/* This is the variant of inet6_iif() that must be used by TCP,
 * as TCP moves IP6CB into a different location in skb->cb[]
 */
static inline int tcp_v6_iif(const struct sk_buff *skb)
{
	return TCP_SKB_CB(skb)->header.h6.iif;
}

static inline int tcp_v6_iif_l3_slave(const struct sk_buff *skb)
{
	bool l3_slave = ipv6_l3mdev_skb(TCP_SKB_CB(skb)->header.h6.flags);

	return l3_slave ? skb->skb_iif : TCP_SKB_CB(skb)->header.h6.iif;
}

/* TCP_SKB_CB reference means this can not be used from early demux */
static inline int tcp_v6_sdif(const struct sk_buff *skb)
{
#if IS_ENABLED(CONFIG_NET_L3_MASTER_DEV)
	if (skb && ipv6_l3mdev_skb(TCP_SKB_CB(skb)->header.h6.flags))
		return TCP_SKB_CB(skb)->header.h6.iif;
#endif
	return 0;
}

extern const struct inet_connection_sock_af_ops ipv6_specific;

INDIRECT_CALLABLE_DECLARE(void tcp_v6_send_check(struct sock *sk, struct sk_buff *skb));
INDIRECT_CALLABLE_DECLARE(int tcp_v6_rcv(struct sk_buff *skb));
void tcp_v6_early_demux(struct sk_buff *skb);

#endif

/* TCP_SKB_CB reference means this can not be used from early demux */
static inline int tcp_v4_sdif(struct sk_buff *skb)
{
#if IS_ENABLED(CONFIG_NET_L3_MASTER_DEV)
	if (skb && ipv4_l3mdev_skb(TCP_SKB_CB(skb)->header.h4.flags))
		return TCP_SKB_CB(skb)->header.h4.iif;
#endif
	return 0;
}

/* Due to TSO, an SKB can be composed of multiple actual
 * packets.  To keep these tracked properly, we use this.
 */
static inline int tcp_skb_pcount(const struct sk_buff *skb)
{
	return TCP_SKB_CB(skb)->tcp_gso_segs;
}

static inline void tcp_skb_pcount_set(struct sk_buff *skb, int segs)
{
	TCP_SKB_CB(skb)->tcp_gso_segs = segs;
}

static inline void tcp_skb_pcount_add(struct sk_buff *skb, int segs)
{
	TCP_SKB_CB(skb)->tcp_gso_segs += segs;
}

/* This is valid iff skb is in write queue and tcp_skb_pcount() > 1. */
static inline int tcp_skb_mss(const struct sk_buff *skb)
{
	return TCP_SKB_CB(skb)->tcp_gso_size;
}

static inline bool tcp_skb_can_collapse_to(const struct sk_buff *skb)
{
	return likely(!TCP_SKB_CB(skb)->eor);
}

static inline bool tcp_skb_can_collapse(const struct sk_buff *to,
					const struct sk_buff *from)
{
	return likely(tcp_skb_can_collapse_to(to) &&
		      mptcp_skb_can_collapse(to, from) &&
		      skb_pure_zcopy_same(to, from));
}

/* Events passed to congestion control interface */
enum tcp_ca_event {
	CA_EVENT_TX_START,	/* first transmit when no packets in flight */
	CA_EVENT_CWND_RESTART,	/* congestion window restart */
	CA_EVENT_COMPLETE_CWR,	/* end of congestion recovery */
	CA_EVENT_LOSS,		/* loss timeout */
	CA_EVENT_ECN_NO_CE,	/* ECT set, but not CE marked */
	CA_EVENT_ECN_IS_CE,	/* received CE marked IP packet */
};

/* Information about inbound ACK, passed to cong_ops->in_ack_event() */
enum tcp_ca_ack_event_flags {
	CA_ACK_SLOWPATH		= (1 << 0),	/* In slow path processing */
	CA_ACK_WIN_UPDATE	= (1 << 1),	/* ACK updated window */
	CA_ACK_ECE		= (1 << 2),	/* ECE bit is set on ack */
};

/*
 * Interface for adding new TCP congestion control handlers
 */
#define TCP_CA_NAME_MAX	16
#define TCP_CA_MAX	128
#define TCP_CA_BUF_MAX	(TCP_CA_NAME_MAX*TCP_CA_MAX)

#define TCP_CA_UNSPEC	0

/* Algorithm can be set on socket without CAP_NET_ADMIN privileges */
#define TCP_CONG_NON_RESTRICTED 0x1
/* Requires ECN/ECT set on all packets */
#define TCP_CONG_NEEDS_ECN	0x2
#define TCP_CONG_MASK	(TCP_CONG_NON_RESTRICTED | TCP_CONG_NEEDS_ECN)

union tcp_cc_info;

struct ack_sample {
	u32 pkts_acked;
	s32 rtt_us;
	u32 in_flight;
};

/* A rate sample measures the number of (original/retransmitted) data
 * packets delivered "delivered" over an interval of time "interval_us".
 * The tcp_rate.c code fills in the rate sample, and congestion
 * control modules that define a cong_control function to run at the end
 * of ACK processing can optionally chose to consult this sample when
 * setting cwnd and pacing rate.
 * A sample is invalid if "delivered" or "interval_us" is negative.
 */
struct rate_sample {
	u64  prior_mstamp; /* starting timestamp for interval */
	u32  prior_delivered;	/* tp->delivered at "prior_mstamp" */
	u32  prior_delivered_ce;/* tp->delivered_ce at "prior_mstamp" */
	s32  delivered;		/* number of packets delivered over interval */
	s32  delivered_ce;	/* number of packets delivered w/ CE marks*/
	long interval_us;	/* time for tp->delivered to incr "delivered" */
	u32 snd_interval_us;	/* snd interval for delivered packets */
	u32 rcv_interval_us;	/* rcv interval for delivered packets */
	long rtt_us;		/* RTT of last (S)ACKed packet (or -1) */
	int  losses;		/* number of packets marked lost upon ACK */
	u32  acked_sacked;	/* number of packets newly (S)ACKed upon ACK */
	u32  prior_in_flight;	/* in flight before this ACK */
	u32  last_end_seq;	/* end_seq of most recently ACKed packet */
	bool is_app_limited;	/* is sample from packet with bubble in pipe? */
	bool is_retrans;	/* is sample from retransmission? */
	bool is_ack_delayed;	/* is this (likely) a delayed ACK? */
};

struct tcp_congestion_ops {
/* fast path fields are put first to fill one cache line */

	/* return slow start threshold (required) */
	u32 (*ssthresh)(struct sock *sk);

	/* do new cwnd calculation (required) */
	void (*cong_avoid)(struct sock *sk, u32 ack, u32 acked);

	/* call before changing ca_state (optional) */
	void (*set_state)(struct sock *sk, u8 new_state);

	/* call when cwnd event occurs (optional) */
	void (*cwnd_event)(struct sock *sk, enum tcp_ca_event ev);

	/* call when ack arrives (optional) */
	void (*in_ack_event)(struct sock *sk, u32 flags);

	/* hook for packet ack accounting (optional) */
	void (*pkts_acked)(struct sock *sk, const struct ack_sample *sample);

	/* override sysctl_tcp_min_tso_segs */
	u32 (*min_tso_segs)(struct sock *sk);

	/* call when packets are delivered to update cwnd and pacing rate,
	 * after all the ca_state processing. (optional)
	 */
	void (*cong_control)(struct sock *sk, const struct rate_sample *rs);


	/* new value of cwnd after loss (required) */
	u32  (*undo_cwnd)(struct sock *sk);
	/* returns the multiplier used in tcp_sndbuf_expand (optional) */
	u32 (*sndbuf_expand)(struct sock *sk);

/* control/slow paths put last */
	/* get info for inet_diag (optional) */
	size_t (*get_info)(struct sock *sk, u32 ext, int *attr,
			   union tcp_cc_info *info);

	char 			name[TCP_CA_NAME_MAX];
	struct module		*owner;
	struct list_head	list;
	u32			key;
	u32			flags;

	/* initialize private data (optional) */
	void (*init)(struct sock *sk);
	/* cleanup private data  (optional) */
	void (*release)(struct sock *sk);
} ____cacheline_aligned_in_smp;

int tcp_register_congestion_control(struct tcp_congestion_ops *type);
void tcp_unregister_congestion_control(struct tcp_congestion_ops *type);
int tcp_update_congestion_control(struct tcp_congestion_ops *type,
				  struct tcp_congestion_ops *old_type);
int tcp_validate_congestion_control(struct tcp_congestion_ops *ca);

void tcp_assign_congestion_control(struct sock *sk);
void tcp_init_congestion_control(struct sock *sk);
void tcp_cleanup_congestion_control(struct sock *sk);
int tcp_set_default_congestion_control(struct net *net, const char *name);
void tcp_get_default_congestion_control(struct net *net, char *name);
void tcp_get_available_congestion_control(char *buf, size_t len);
void tcp_get_allowed_congestion_control(char *buf, size_t len);
int tcp_set_allowed_congestion_control(char *allowed);
int tcp_set_congestion_control(struct sock *sk, const char *name, bool load,
			       bool cap_net_admin);
u32 tcp_slow_start(struct tcp_sock *tp, u32 acked);
void tcp_cong_avoid_ai(struct tcp_sock *tp, u32 w, u32 acked);

u32 tcp_reno_ssthresh(struct sock *sk);
u32 tcp_reno_undo_cwnd(struct sock *sk);
void tcp_reno_cong_avoid(struct sock *sk, u32 ack, u32 acked);
extern struct tcp_congestion_ops tcp_reno;

struct tcp_congestion_ops *tcp_ca_find(const char *name);
struct tcp_congestion_ops *tcp_ca_find_key(u32 key);
u32 tcp_ca_get_key_by_name(struct net *net, const char *name, bool *ecn_ca);
#ifdef CONFIG_INET
char *tcp_ca_get_name_by_key(u32 key, char *buffer);
#else
static inline char *tcp_ca_get_name_by_key(u32 key, char *buffer)
{
	return NULL;
}
#endif

static inline bool tcp_ca_needs_ecn(const struct sock *sk)
{
	const struct inet_connection_sock *icsk = inet_csk(sk);

	return icsk->icsk_ca_ops->flags & TCP_CONG_NEEDS_ECN;
}

static inline void tcp_ca_event(struct sock *sk, const enum tcp_ca_event event)
{
	const struct inet_connection_sock *icsk = inet_csk(sk);

	if (icsk->icsk_ca_ops->cwnd_event)
		icsk->icsk_ca_ops->cwnd_event(sk, event);
}

/* From tcp_cong.c */
void tcp_set_ca_state(struct sock *sk, const u8 ca_state);

/* From tcp_rate.c */
void tcp_rate_skb_sent(struct sock *sk, struct sk_buff *skb);
void tcp_rate_skb_delivered(struct sock *sk, struct sk_buff *skb,
			    struct rate_sample *rs);
void tcp_rate_gen(struct sock *sk, u32 delivered, u32 lost,
		  bool is_sack_reneg, struct rate_sample *rs);
void tcp_rate_check_app_limited(struct sock *sk);

static inline bool tcp_skb_sent_after(u64 t1, u64 t2, u32 seq1, u32 seq2)
{
	return t1 > t2 || (t1 == t2 && after(seq1, seq2));
}

/* These functions determine how the current flow behaves in respect of SACK
 * handling. SACK is negotiated with the peer, and therefore it can vary
 * between different flows.
 *
 * tcp_is_sack - SACK enabled
 * tcp_is_reno - No SACK
 */
static inline int tcp_is_sack(const struct tcp_sock *tp)
{
	return likely(tp->rx_opt.sack_ok);
}

static inline bool tcp_is_reno(const struct tcp_sock *tp)
{
	return !tcp_is_sack(tp);
}

static inline unsigned int tcp_left_out(const struct tcp_sock *tp)
{
	return tp->sacked_out + tp->lost_out;
}

/* This determines how many packets are "in the network" to the best
 * of our knowledge.  In many cases it is conservative, but where
 * detailed information is available from the receiver (via SACK
 * blocks etc.) we can make more aggressive calculations.
 *
 * Use this for decisions involving congestion control, use just
 * tp->packets_out to determine if the send queue is empty or not.
 *
 * Read this equation as:
 *
 *	"Packets sent once on transmission queue" MINUS
 *	"Packets left network, but not honestly ACKed yet" PLUS
 *	"Packets fast retransmitted"
 */
static inline unsigned int tcp_packets_in_flight(const struct tcp_sock *tp)
{
	return tp->packets_out - tcp_left_out(tp) + tp->retrans_out;
}

#define TCP_INFINITE_SSTHRESH	0x7fffffff

static inline u32 tcp_snd_cwnd(const struct tcp_sock *tp)
{
	return tp->snd_cwnd;
}

static inline void tcp_snd_cwnd_set(struct tcp_sock *tp, u32 val)
{
	WARN_ON_ONCE((int)val <= 0);
	tp->snd_cwnd = val;
}

static inline bool tcp_in_slow_start(const struct tcp_sock *tp)
{
	return tcp_snd_cwnd(tp) < tp->snd_ssthresh;
}

static inline bool tcp_in_initial_slowstart(const struct tcp_sock *tp)
{
	return tp->snd_ssthresh >= TCP_INFINITE_SSTHRESH;
}

static inline bool tcp_in_cwnd_reduction(const struct sock *sk)
{
	return (TCPF_CA_CWR | TCPF_CA_Recovery) &
	       (1 << inet_csk(sk)->icsk_ca_state);
}

/* If cwnd > ssthresh, we may raise ssthresh to be half-way to cwnd.
 * The exception is cwnd reduction phase, when cwnd is decreasing towards
 * ssthresh.
 */
static inline __u32 tcp_current_ssthresh(const struct sock *sk)
{
	const struct tcp_sock *tp = tcp_sk(sk);

	if (tcp_in_cwnd_reduction(sk))
		return tp->snd_ssthresh;
	else
		return max(tp->snd_ssthresh,
			   ((tcp_snd_cwnd(tp) >> 1) +
			    (tcp_snd_cwnd(tp) >> 2)));
}

/* Use define here intentionally to get WARN_ON location shown at the caller */
#define tcp_verify_left_out(tp)	WARN_ON(tcp_left_out(tp) > tp->packets_out)

void tcp_enter_cwr(struct sock *sk);
__u32 tcp_init_cwnd(const struct tcp_sock *tp, const struct dst_entry *dst);

/* The maximum number of MSS of available cwnd for which TSO defers
 * sending if not using sysctl_tcp_tso_win_divisor.
 */
static inline __u32 tcp_max_tso_deferred_mss(const struct tcp_sock *tp)
{
	return 3;
}

/* Returns end sequence number of the receiver's advertised window */
static inline u32 tcp_wnd_end(const struct tcp_sock *tp)
{
	return tp->snd_una + tp->snd_wnd;
}

/* We follow the spirit of RFC2861 to validate cwnd but implement a more
 * flexible approach. The RFC suggests cwnd should not be raised unless
 * it was fully used previously. And that's exactly what we do in
 * congestion avoidance mode. But in slow start we allow cwnd to grow
 * as long as the application has used half the cwnd.
 * Example :
 *    cwnd is 10 (IW10), but application sends 9 frames.
 *    We allow cwnd to reach 18 when all frames are ACKed.
 * This check is safe because it's as aggressive as slow start which already
 * risks 100% overshoot. The advantage is that we discourage application to
 * either send more filler packets or data to artificially blow up the cwnd
 * usage, and allow application-limited process to probe bw more aggressively.
 */
static inline bool tcp_is_cwnd_limited(const struct sock *sk)
{
	const struct tcp_sock *tp = tcp_sk(sk);

	if (tp->is_cwnd_limited)
		return true;

	/* If in slow start, ensure cwnd grows to twice what was ACKed. */
	if (tcp_in_slow_start(tp))
		return tcp_snd_cwnd(tp) < 2 * tp->max_packets_out;

	return false;
}

/* BBR congestion control needs pacing.
 * Same remark for SO_MAX_PACING_RATE.
 * sch_fq packet scheduler is efficiently handling pacing,
 * but is not always installed/used.
 * Return true if TCP stack should pace packets itself.
 */
static inline bool tcp_needs_internal_pacing(const struct sock *sk)
{
	return smp_load_acquire(&sk->sk_pacing_status) == SK_PACING_NEEDED;
}

/* Estimates in how many jiffies next packet for this flow can be sent.
 * Scheduling a retransmit timer too early would be silly.
 */
static inline unsigned long tcp_pacing_delay(const struct sock *sk)
{
	s64 delay = tcp_sk(sk)->tcp_wstamp_ns - tcp_sk(sk)->tcp_clock_cache;

	return delay > 0 ? nsecs_to_jiffies(delay) : 0;
}

static inline void tcp_reset_xmit_timer(struct sock *sk,
					const int what,
					unsigned long when,
					const unsigned long max_when)
{
	inet_csk_reset_xmit_timer(sk, what, when + tcp_pacing_delay(sk),
				  max_when);
}

/* Something is really bad, we could not queue an additional packet,
 * because qdisc is full or receiver sent a 0 window, or we are paced.
 * We do not want to add fuel to the fire, or abort too early,
 * so make sure the timer we arm now is at least 200ms in the future,
 * regardless of current icsk_rto value (as it could be ~2ms)
 */
static inline unsigned long tcp_probe0_base(const struct sock *sk)
{
	return max_t(unsigned long, inet_csk(sk)->icsk_rto, TCP_RTO_MIN);
}

/* Variant of inet_csk_rto_backoff() used for zero window probes */
static inline unsigned long tcp_probe0_when(const struct sock *sk,
					    unsigned long max_when)
{
	u8 backoff = min_t(u8, ilog2(TCP_RTO_MAX / TCP_RTO_MIN) + 1,
			   inet_csk(sk)->icsk_backoff);
	u64 when = (u64)tcp_probe0_base(sk) << backoff;

	return (unsigned long)min_t(u64, when, max_when);
}

static inline void tcp_check_probe_timer(struct sock *sk)
{
	if (!tcp_sk(sk)->packets_out && !inet_csk(sk)->icsk_pending)
		tcp_reset_xmit_timer(sk, ICSK_TIME_PROBE0,
				     tcp_probe0_base(sk), TCP_RTO_MAX);
}

static inline void tcp_init_wl(struct tcp_sock *tp, u32 seq)
{
	tp->snd_wl1 = seq;
}

static inline void tcp_update_wl(struct tcp_sock *tp, u32 seq)
{
	tp->snd_wl1 = seq;
}

/*
 * Calculate(/check) TCP checksum
 */
static inline __sum16 tcp_v4_check(int len, __be32 saddr,
				   __be32 daddr, __wsum base)
{
	return csum_tcpudp_magic(saddr, daddr, len, IPPROTO_TCP, base);
}

static inline bool tcp_checksum_complete(struct sk_buff *skb)
{
	return !skb_csum_unnecessary(skb) &&
		__skb_checksum_complete(skb);
}

bool tcp_add_backlog(struct sock *sk, struct sk_buff *skb,
		     enum skb_drop_reason *reason);


int tcp_filter(struct sock *sk, struct sk_buff *skb);
void tcp_set_state(struct sock *sk, int state);
void tcp_done(struct sock *sk);
int tcp_abort(struct sock *sk, int err);

static inline void tcp_sack_reset(struct tcp_options_received *rx_opt)
{
	rx_opt->dsack = 0;
	rx_opt->num_sacks = 0;
}

void tcp_cwnd_restart(struct sock *sk, s32 delta);

static inline void tcp_slow_start_after_idle_check(struct sock *sk)
{
	const struct tcp_congestion_ops *ca_ops = inet_csk(sk)->icsk_ca_ops;
	struct tcp_sock *tp = tcp_sk(sk);
	s32 delta;

	if (!READ_ONCE(sock_net(sk)->ipv4.sysctl_tcp_slow_start_after_idle) ||
	    tp->packets_out || ca_ops->cong_control)
		return;
	delta = tcp_jiffies32 - tp->lsndtime;
	if (delta > inet_csk(sk)->icsk_rto)
		tcp_cwnd_restart(sk, delta);
}

/* Determine a window scaling and initial window to offer. */
void tcp_select_initial_window(const struct sock *sk, int __space,
			       __u32 mss, __u32 *rcv_wnd,
			       __u32 *window_clamp, int wscale_ok,
			       __u8 *rcv_wscale, __u32 init_rcv_wnd);

static inline int __tcp_win_from_space(u8 scaling_ratio, int space)
{
	s64 scaled_space = (s64)space * scaling_ratio;

	return scaled_space >> TCP_RMEM_TO_WIN_SCALE;
}

static inline int tcp_win_from_space(const struct sock *sk, int space)
{
	return __tcp_win_from_space(tcp_sk(sk)->scaling_ratio, space);
}

/* inverse of __tcp_win_from_space() */
static inline int __tcp_space_from_win(u8 scaling_ratio, int win)
{
	u64 val = (u64)win << TCP_RMEM_TO_WIN_SCALE;

	do_div(val, scaling_ratio);
	return val;
}

static inline int tcp_space_from_win(const struct sock *sk, int win)
{
	return __tcp_space_from_win(tcp_sk(sk)->scaling_ratio, win);
}

static inline void tcp_scaling_ratio_init(struct sock *sk)
{
	/* Assume a conservative default of 1200 bytes of payload per 4K page.
	 * This may be adjusted later in tcp_measure_rcv_mss().
	 */
	tcp_sk(sk)->scaling_ratio = (1200 << TCP_RMEM_TO_WIN_SCALE) /
				    SKB_TRUESIZE(4096);
}

/* Note: caller must be prepared to deal with negative returns */
static inline int tcp_space(const struct sock *sk)
{
	return tcp_win_from_space(sk, READ_ONCE(sk->sk_rcvbuf) -
				  READ_ONCE(sk->sk_backlog.len) -
				  atomic_read(&sk->sk_rmem_alloc));
}

static inline int tcp_full_space(const struct sock *sk)
{
	return tcp_win_from_space(sk, READ_ONCE(sk->sk_rcvbuf));
}

static inline void __tcp_adjust_rcv_ssthresh(struct sock *sk, u32 new_ssthresh)
{
	int unused_mem = sk_unused_reserved_mem(sk);
	struct tcp_sock *tp = tcp_sk(sk);

	tp->rcv_ssthresh = min(tp->rcv_ssthresh, new_ssthresh);
	if (unused_mem)
		tp->rcv_ssthresh = max_t(u32, tp->rcv_ssthresh,
					 tcp_win_from_space(sk, unused_mem));
}

static inline void tcp_adjust_rcv_ssthresh(struct sock *sk)
{
	__tcp_adjust_rcv_ssthresh(sk, 4U * tcp_sk(sk)->advmss);
}

void tcp_cleanup_rbuf(struct sock *sk, int copied);
void __tcp_cleanup_rbuf(struct sock *sk, int copied);


/* We provision sk_rcvbuf around 200% of sk_rcvlowat.
 * If 87.5 % (7/8) of the space has been consumed, we want to override
 * SO_RCVLOWAT constraint, since we are receiving skbs with too small
 * len/truesize ratio.
 */
static inline bool tcp_rmem_pressure(const struct sock *sk)
{
	int rcvbuf, threshold;

	if (tcp_under_memory_pressure(sk))
		return true;

	rcvbuf = READ_ONCE(sk->sk_rcvbuf);
	threshold = rcvbuf - (rcvbuf >> 3);

	return atomic_read(&sk->sk_rmem_alloc) > threshold;
}

static inline bool tcp_epollin_ready(const struct sock *sk, int target)
{
	const struct tcp_sock *tp = tcp_sk(sk);
	int avail = READ_ONCE(tp->rcv_nxt) - READ_ONCE(tp->copied_seq);

	if (avail <= 0)
		return false;

	return (avail >= target) || tcp_rmem_pressure(sk) ||
	       (tcp_receive_window(tp) <= inet_csk(sk)->icsk_ack.rcv_mss);
}

extern void tcp_openreq_init_rwin(struct request_sock *req,
				  const struct sock *sk_listener,
				  const struct dst_entry *dst);

void tcp_enter_memory_pressure(struct sock *sk);
void tcp_leave_memory_pressure(struct sock *sk);

static inline int keepalive_intvl_when(const struct tcp_sock *tp)
{
	struct net *net = sock_net((struct sock *)tp);
	int val;

	/* Paired with WRITE_ONCE() in tcp_sock_set_keepintvl()
	 * and do_tcp_setsockopt().
	 */
	val = READ_ONCE(tp->keepalive_intvl);

	return val ? : READ_ONCE(net->ipv4.sysctl_tcp_keepalive_intvl);
}

static inline int keepalive_time_when(const struct tcp_sock *tp)
{
	struct net *net = sock_net((struct sock *)tp);
	int val;

	/* Paired with WRITE_ONCE() in tcp_sock_set_keepidle_locked() */
	val = READ_ONCE(tp->keepalive_time);

	return val ? : READ_ONCE(net->ipv4.sysctl_tcp_keepalive_time);
}

static inline int keepalive_probes(const struct tcp_sock *tp)
{
	struct net *net = sock_net((struct sock *)tp);
	int val;

	/* Paired with WRITE_ONCE() in tcp_sock_set_keepcnt()
	 * and do_tcp_setsockopt().
	 */
	val = READ_ONCE(tp->keepalive_probes);

	return val ? : READ_ONCE(net->ipv4.sysctl_tcp_keepalive_probes);
}

static inline u32 keepalive_time_elapsed(const struct tcp_sock *tp)
{
	const struct inet_connection_sock *icsk = &tp->inet_conn;

	return min_t(u32, tcp_jiffies32 - icsk->icsk_ack.lrcvtime,
			  tcp_jiffies32 - tp->rcv_tstamp);
}

static inline int tcp_fin_time(const struct sock *sk)
{
	int fin_timeout = tcp_sk(sk)->linger2 ? :
		READ_ONCE(sock_net(sk)->ipv4.sysctl_tcp_fin_timeout);
	const int rto = inet_csk(sk)->icsk_rto;

	if (fin_timeout < (rto << 2) - (rto >> 1))
		fin_timeout = (rto << 2) - (rto >> 1);

	return fin_timeout;
}

static inline bool tcp_paws_check(const struct tcp_options_received *rx_opt,
				  int paws_win)
{
	if ((s32)(rx_opt->ts_recent - rx_opt->rcv_tsval) <= paws_win)
		return true;
	if (unlikely(!time_before32(ktime_get_seconds(),
				    rx_opt->ts_recent_stamp + TCP_PAWS_24DAYS)))
		return true;
	/*
	 * Some OSes send SYN and SYNACK messages with tsval=0 tsecr=0,
	 * then following tcp messages have valid values. Ignore 0 value,
	 * or else 'negative' tsval might forbid us to accept their packets.
	 */
	if (!rx_opt->ts_recent)
		return true;
	return false;
}

static inline bool tcp_paws_reject(const struct tcp_options_received *rx_opt,
				   int rst)
{
	if (tcp_paws_check(rx_opt, 0))
		return false;

	/* RST segments are not recommended to carry timestamp,
	   and, if they do, it is recommended to ignore PAWS because
	   "their cleanup function should take precedence over timestamps."
	   Certainly, it is mistake. It is necessary to understand the reasons
	   of this constraint to relax it: if peer reboots, clock may go
	   out-of-sync and half-open connections will not be reset.
	   Actually, the problem would be not existing if all
	   the implementations followed draft about maintaining clock
	   via reboots. Linux-2.2 DOES NOT!

	   However, we can relax time bounds for RST segments to MSL.
	 */
	if (rst && !time_before32(ktime_get_seconds(),
				  rx_opt->ts_recent_stamp + TCP_PAWS_MSL))
		return false;
	return true;
}

bool tcp_oow_rate_limited(struct net *net, const struct sk_buff *skb,
			  int mib_idx, u32 *last_oow_ack_time);

static inline void tcp_mib_init(struct net *net)
{
	/* See RFC 2012 */
	TCP_ADD_STATS(net, TCP_MIB_RTOALGORITHM, 1);
	TCP_ADD_STATS(net, TCP_MIB_RTOMIN, TCP_RTO_MIN*1000/HZ);
	TCP_ADD_STATS(net, TCP_MIB_RTOMAX, TCP_RTO_MAX*1000/HZ);
	TCP_ADD_STATS(net, TCP_MIB_MAXCONN, -1);
}

/* from STCP */
static inline void tcp_clear_retrans_hints_partial(struct tcp_sock *tp)
{
	tp->lost_skb_hint = NULL;
}

static inline void tcp_clear_all_retrans_hints(struct tcp_sock *tp)
{
	tcp_clear_retrans_hints_partial(tp);
	tp->retransmit_skb_hint = NULL;
}

union tcp_md5_addr {
	struct in_addr  a4;
#if IS_ENABLED(CONFIG_IPV6)
	struct in6_addr	a6;
#endif
};

/* - key database */
struct tcp_md5sig_key {
	struct hlist_node	node;
	u8			keylen;
	u8			family; /* AF_INET or AF_INET6 */
	u8			prefixlen;
	u8			flags;
	union tcp_md5_addr	addr;
	int			l3index; /* set if key added with L3 scope */
	u8			key[TCP_MD5SIG_MAXKEYLEN];
	struct rcu_head		rcu;
};

/* - sock block */
struct tcp_md5sig_info {
	struct hlist_head	head;
	struct rcu_head		rcu;
};

/* - pseudo header */
struct tcp4_pseudohdr {
	__be32		saddr;
	__be32		daddr;
	__u8		pad;
	__u8		protocol;
	__be16		len;
};

struct tcp6_pseudohdr {
	struct in6_addr	saddr;
	struct in6_addr daddr;
	__be32		len;
	__be32		protocol;	/* including padding */
};

union tcp_md5sum_block {
	struct tcp4_pseudohdr ip4;
#if IS_ENABLED(CONFIG_IPV6)
	struct tcp6_pseudohdr ip6;
#endif
};

/* - pool: digest algorithm, hash description and scratch buffer */
struct tcp_md5sig_pool {
	struct ahash_request	*md5_req;
	void			*scratch;
};

/* - functions */
int tcp_v4_md5_hash_skb(char *md5_hash, const struct tcp_md5sig_key *key,
			const struct sock *sk, const struct sk_buff *skb);
int tcp_md5_do_add(struct sock *sk, const union tcp_md5_addr *addr,
		   int family, u8 prefixlen, int l3index, u8 flags,
		   const u8 *newkey, u8 newkeylen);
int tcp_md5_key_copy(struct sock *sk, const union tcp_md5_addr *addr,
		     int family, u8 prefixlen, int l3index,
		     struct tcp_md5sig_key *key);

int tcp_md5_do_del(struct sock *sk, const union tcp_md5_addr *addr,
		   int family, u8 prefixlen, int l3index, u8 flags);
struct tcp_md5sig_key *tcp_v4_md5_lookup(const struct sock *sk,
					 const struct sock *addr_sk);

#ifdef CONFIG_TCP_MD5SIG
#include <linux/jump_label.h>
extern struct static_key_false_deferred tcp_md5_needed;
struct tcp_md5sig_key *__tcp_md5_do_lookup(const struct sock *sk, int l3index,
					   const union tcp_md5_addr *addr,
					   int family);
static inline struct tcp_md5sig_key *
tcp_md5_do_lookup(const struct sock *sk, int l3index,
		  const union tcp_md5_addr *addr, int family)
{
	if (!static_branch_unlikely(&tcp_md5_needed.key))
		return NULL;
	return __tcp_md5_do_lookup(sk, l3index, addr, family);
}

enum skb_drop_reason
tcp_inbound_md5_hash(const struct sock *sk, const struct sk_buff *skb,
		     const void *saddr, const void *daddr,
		     int family, int dif, int sdif);


#define tcp_twsk_md5_key(twsk)	((twsk)->tw_md5_key)
#else
static inline struct tcp_md5sig_key *
tcp_md5_do_lookup(const struct sock *sk, int l3index,
		  const union tcp_md5_addr *addr, int family)
{
	return NULL;
}

static inline enum skb_drop_reason
tcp_inbound_md5_hash(const struct sock *sk, const struct sk_buff *skb,
		     const void *saddr, const void *daddr,
		     int family, int dif, int sdif)
{
	return SKB_NOT_DROPPED_YET;
}
#define tcp_twsk_md5_key(twsk)	NULL
#endif

bool tcp_alloc_md5sig_pool(void);

struct tcp_md5sig_pool *tcp_get_md5sig_pool(void);
static inline void tcp_put_md5sig_pool(void)
{
	local_bh_enable();
}

int tcp_md5_hash_skb_data(struct tcp_md5sig_pool *, const struct sk_buff *,
			  unsigned int header_len);
int tcp_md5_hash_key(struct tcp_md5sig_pool *hp,
		     const struct tcp_md5sig_key *key);

/* From tcp_fastopen.c */
void tcp_fastopen_cache_get(struct sock *sk, u16 *mss,
			    struct tcp_fastopen_cookie *cookie);
void tcp_fastopen_cache_set(struct sock *sk, u16 mss,
			    struct tcp_fastopen_cookie *cookie, bool syn_lost,
			    u16 try_exp);
struct tcp_fastopen_request {
	/* Fast Open cookie. Size 0 means a cookie request */
	struct tcp_fastopen_cookie	cookie;
	struct msghdr			*data;  /* data in MSG_FASTOPEN */
	size_t				size;
	int				copied;	/* queued in tcp_connect() */
	struct ubuf_info		*uarg;
};
void tcp_free_fastopen_req(struct tcp_sock *tp);
void tcp_fastopen_destroy_cipher(struct sock *sk);
void tcp_fastopen_ctx_destroy(struct net *net);
int tcp_fastopen_reset_cipher(struct net *net, struct sock *sk,
			      void *primary_key, void *backup_key);
int tcp_fastopen_get_cipher(struct net *net, struct inet_connection_sock *icsk,
			    u64 *key);
void tcp_fastopen_add_skb(struct sock *sk, struct sk_buff *skb);
struct sock *tcp_try_fastopen(struct sock *sk, struct sk_buff *skb,
			      struct request_sock *req,
			      struct tcp_fastopen_cookie *foc,
			      const struct dst_entry *dst);
void tcp_fastopen_init_key_once(struct net *net);
bool tcp_fastopen_cookie_check(struct sock *sk, u16 *mss,
			     struct tcp_fastopen_cookie *cookie);
bool tcp_fastopen_defer_connect(struct sock *sk, int *err);
#define TCP_FASTOPEN_KEY_LENGTH sizeof(siphash_key_t)
#define TCP_FASTOPEN_KEY_MAX 2
#define TCP_FASTOPEN_KEY_BUF_LENGTH \
	(TCP_FASTOPEN_KEY_LENGTH * TCP_FASTOPEN_KEY_MAX)

/* Fastopen key context */
struct tcp_fastopen_context {
	siphash_key_t	key[TCP_FASTOPEN_KEY_MAX];
	int		num;
	struct rcu_head	rcu;
};

void tcp_fastopen_active_disable(struct sock *sk);
bool tcp_fastopen_active_should_disable(struct sock *sk);
void tcp_fastopen_active_disable_ofo_check(struct sock *sk);
void tcp_fastopen_active_detect_blackhole(struct sock *sk, bool expired);

/* Caller needs to wrap with rcu_read_(un)lock() */
static inline
struct tcp_fastopen_context *tcp_fastopen_get_ctx(const struct sock *sk)
{
	struct tcp_fastopen_context *ctx;

	ctx = rcu_dereference(inet_csk(sk)->icsk_accept_queue.fastopenq.ctx);
	if (!ctx)
		ctx = rcu_dereference(sock_net(sk)->ipv4.tcp_fastopen_ctx);
	return ctx;
}

static inline
bool tcp_fastopen_cookie_match(const struct tcp_fastopen_cookie *foc,
			       const struct tcp_fastopen_cookie *orig)
{
	if (orig->len == TCP_FASTOPEN_COOKIE_SIZE &&
	    orig->len == foc->len &&
	    !memcmp(orig->val, foc->val, foc->len))
		return true;
	return false;
}

static inline
int tcp_fastopen_context_len(const struct tcp_fastopen_context *ctx)
{
	return ctx->num;
}

/* Latencies incurred by various limits for a sender. They are
 * chronograph-like stats that are mutually exclusive.
 */
enum tcp_chrono {
	TCP_CHRONO_UNSPEC,
	TCP_CHRONO_BUSY, /* Actively sending data (non-empty write queue) */
	TCP_CHRONO_RWND_LIMITED, /* Stalled by insufficient receive window */
	TCP_CHRONO_SNDBUF_LIMITED, /* Stalled by insufficient send buffer */
	__TCP_CHRONO_MAX,
};

void tcp_chrono_start(struct sock *sk, const enum tcp_chrono type);
void tcp_chrono_stop(struct sock *sk, const enum tcp_chrono type);

/* This helper is needed, because skb->tcp_tsorted_anchor uses
 * the same memory storage than skb->destructor/_skb_refdst
 */
static inline void tcp_skb_tsorted_anchor_cleanup(struct sk_buff *skb)
{
	skb->destructor = NULL;
	skb->_skb_refdst = 0UL;
}

#define tcp_skb_tsorted_save(skb) {		\
	unsigned long _save = skb->_skb_refdst;	\
	skb->_skb_refdst = 0UL;

#define tcp_skb_tsorted_restore(skb)		\
	skb->_skb_refdst = _save;		\
}

void tcp_write_queue_purge(struct sock *sk);

static inline struct sk_buff *tcp_rtx_queue_head(const struct sock *sk)
{
	return skb_rb_first(&sk->tcp_rtx_queue);
}

static inline struct sk_buff *tcp_rtx_queue_tail(const struct sock *sk)
{
	return skb_rb_last(&sk->tcp_rtx_queue);
}

static inline struct sk_buff *tcp_write_queue_tail(const struct sock *sk)
{
	return skb_peek_tail(&sk->sk_write_queue);
}

#define tcp_for_write_queue_from_safe(skb, tmp, sk)			\
	skb_queue_walk_from_safe(&(sk)->sk_write_queue, skb, tmp)

static inline struct sk_buff *tcp_send_head(const struct sock *sk)
{
	return skb_peek(&sk->sk_write_queue);
}

static inline bool tcp_skb_is_last(const struct sock *sk,
				   const struct sk_buff *skb)
{
	return skb_queue_is_last(&sk->sk_write_queue, skb);
}

/**
 * tcp_write_queue_empty - test if any payload (or FIN) is available in write queue
 * @sk: socket
 *
 * Since the write queue can have a temporary empty skb in it,
 * we must not use "return skb_queue_empty(&sk->sk_write_queue)"
 */
static inline bool tcp_write_queue_empty(const struct sock *sk)
{
	const struct tcp_sock *tp = tcp_sk(sk);

	return tp->write_seq == tp->snd_nxt;
}

static inline bool tcp_rtx_queue_empty(const struct sock *sk)
{
	return RB_EMPTY_ROOT(&sk->tcp_rtx_queue);
}

static inline bool tcp_rtx_and_write_queues_empty(const struct sock *sk)
{
	return tcp_rtx_queue_empty(sk) && tcp_write_queue_empty(sk);
}

static inline void tcp_add_write_queue_tail(struct sock *sk, struct sk_buff *skb)
{
	__skb_queue_tail(&sk->sk_write_queue, skb);

	/* Queue it, remembering where we must start sending. */
	if (sk->sk_write_queue.next == skb)
		tcp_chrono_start(sk, TCP_CHRONO_BUSY);
}

/* Insert new before skb on the write queue of sk.  */
static inline void tcp_insert_write_queue_before(struct sk_buff *new,
						  struct sk_buff *skb,
						  struct sock *sk)
{
	__skb_queue_before(&sk->sk_write_queue, skb, new);
}

static inline void tcp_unlink_write_queue(struct sk_buff *skb, struct sock *sk)
{
	tcp_skb_tsorted_anchor_cleanup(skb);
	__skb_unlink(skb, &sk->sk_write_queue);
}

void tcp_rbtree_insert(struct rb_root *root, struct sk_buff *skb);

static inline void tcp_rtx_queue_unlink(struct sk_buff *skb, struct sock *sk)
{
	tcp_skb_tsorted_anchor_cleanup(skb);
	rb_erase(&skb->rbnode, &sk->tcp_rtx_queue);
}

static inline void tcp_rtx_queue_unlink_and_free(struct sk_buff *skb, struct sock *sk)
{
	list_del(&skb->tcp_tsorted_anchor);
	tcp_rtx_queue_unlink(skb, sk);
	tcp_wmem_free_skb(sk, skb);
}

static inline void tcp_push_pending_frames(struct sock *sk)
{
	if (tcp_send_head(sk)) {
		struct tcp_sock *tp = tcp_sk(sk);

		__tcp_push_pending_frames(sk, tcp_current_mss(sk), tp->nonagle);
	}
}

/* Start sequence of the skb just after the highest skb with SACKed
 * bit, valid only if sacked_out > 0 or when the caller has ensured
 * validity by itself.
 */
static inline u32 tcp_highest_sack_seq(struct tcp_sock *tp)
{
	if (!tp->sacked_out)
		return tp->snd_una;

	if (tp->highest_sack == NULL)
		return tp->snd_nxt;

	return TCP_SKB_CB(tp->highest_sack)->seq;
}

static inline void tcp_advance_highest_sack(struct sock *sk, struct sk_buff *skb)
{
	tcp_sk(sk)->highest_sack = skb_rb_next(skb);
}

static inline struct sk_buff *tcp_highest_sack(struct sock *sk)
{
	return tcp_sk(sk)->highest_sack;
}

static inline void tcp_highest_sack_reset(struct sock *sk)
{
	tcp_sk(sk)->highest_sack = tcp_rtx_queue_head(sk);
}

/* Called when old skb is about to be deleted and replaced by new skb */
static inline void tcp_highest_sack_replace(struct sock *sk,
					    struct sk_buff *old,
					    struct sk_buff *new)
{
	if (old == tcp_highest_sack(sk))
		tcp_sk(sk)->highest_sack = new;
}

/* This helper checks if socket has IP_TRANSPARENT set */
static inline bool inet_sk_transparent(const struct sock *sk)
{
	switch (sk->sk_state) {
	case TCP_TIME_WAIT:
		return inet_twsk(sk)->tw_transparent;
	case TCP_NEW_SYN_RECV:
		return inet_rsk(inet_reqsk(sk))->no_srccheck;
	}
	return inet_test_bit(TRANSPARENT, sk);
}

/* Determines whether this is a thin stream (which may suffer from
 * increased latency). Used to trigger latency-reducing mechanisms.
 */
static inline bool tcp_stream_is_thin(struct tcp_sock *tp)
{
	return tp->packets_out < 4 && !tcp_in_initial_slowstart(tp);
}

/* /proc */
enum tcp_seq_states {
	TCP_SEQ_STATE_LISTENING,
	TCP_SEQ_STATE_ESTABLISHED,
};

void *tcp_seq_start(struct seq_file *seq, loff_t *pos);
void *tcp_seq_next(struct seq_file *seq, void *v, loff_t *pos);
void tcp_seq_stop(struct seq_file *seq, void *v);

struct tcp_seq_afinfo {
	sa_family_t			family;
};

struct tcp_iter_state {
	struct seq_net_private	p;
	enum tcp_seq_states	state;
	struct sock		*syn_wait_sk;
	int			bucket, offset, sbucket, num;
	loff_t			last_pos;
};

extern struct request_sock_ops tcp_request_sock_ops;
extern struct request_sock_ops tcp6_request_sock_ops;

void tcp_v4_destroy_sock(struct sock *sk);

struct sk_buff *tcp_gso_segment(struct sk_buff *skb,
				netdev_features_t features);
struct sk_buff *tcp_gro_receive(struct list_head *head, struct sk_buff *skb);
INDIRECT_CALLABLE_DECLARE(int tcp4_gro_complete(struct sk_buff *skb, int thoff));
INDIRECT_CALLABLE_DECLARE(struct sk_buff *tcp4_gro_receive(struct list_head *head, struct sk_buff *skb));
INDIRECT_CALLABLE_DECLARE(int tcp6_gro_complete(struct sk_buff *skb, int thoff));
INDIRECT_CALLABLE_DECLARE(struct sk_buff *tcp6_gro_receive(struct list_head *head, struct sk_buff *skb));
void tcp_gro_complete(struct sk_buff *skb);

void __tcp_v4_send_check(struct sk_buff *skb, __be32 saddr, __be32 daddr);

static inline u32 tcp_notsent_lowat(const struct tcp_sock *tp)
{
	struct net *net = sock_net((struct sock *)tp);
	u32 val;

	val = READ_ONCE(tp->notsent_lowat);

	return val ?: READ_ONCE(net->ipv4.sysctl_tcp_notsent_lowat);
}

bool tcp_stream_memory_free(const struct sock *sk, int wake);

#ifdef CONFIG_PROC_FS
int tcp4_proc_init(void);
void tcp4_proc_exit(void);
#endif

int tcp_rtx_synack(const struct sock *sk, struct request_sock *req);
int tcp_conn_request(struct request_sock_ops *rsk_ops,
		     const struct tcp_request_sock_ops *af_ops,
		     struct sock *sk, struct sk_buff *skb);

/* TCP af-specific functions */
struct tcp_sock_af_ops {
#ifdef CONFIG_TCP_MD5SIG
	struct tcp_md5sig_key	*(*md5_lookup) (const struct sock *sk,
						const struct sock *addr_sk);
	int		(*calc_md5_hash)(char *location,
					 const struct tcp_md5sig_key *md5,
					 const struct sock *sk,
					 const struct sk_buff *skb);
	int		(*md5_parse)(struct sock *sk,
				     int optname,
				     sockptr_t optval,
				     int optlen);
#endif
};

struct tcp_request_sock_ops {
	u16 mss_clamp;
#ifdef CONFIG_TCP_MD5SIG
	struct tcp_md5sig_key *(*req_md5_lookup)(const struct sock *sk,
						 const struct sock *addr_sk);
	int		(*calc_md5_hash) (char *location,
					  const struct tcp_md5sig_key *md5,
					  const struct sock *sk,
					  const struct sk_buff *skb);
#endif
#ifdef CONFIG_SYN_COOKIES
	__u32 (*cookie_init_seq)(const struct sk_buff *skb,
				 __u16 *mss);
#endif
	struct dst_entry *(*route_req)(const struct sock *sk,
				       struct sk_buff *skb,
				       struct flowi *fl,
				       struct request_sock *req);
	u32 (*init_seq)(const struct sk_buff *skb);
	u32 (*init_ts_off)(const struct net *net, const struct sk_buff *skb);
	int (*send_synack)(const struct sock *sk, struct dst_entry *dst,
			   struct flowi *fl, struct request_sock *req,
			   struct tcp_fastopen_cookie *foc,
			   enum tcp_synack_type synack_type,
			   struct sk_buff *syn_skb);
};

extern const struct tcp_request_sock_ops tcp_request_sock_ipv4_ops;
#if IS_ENABLED(CONFIG_IPV6)
extern const struct tcp_request_sock_ops tcp_request_sock_ipv6_ops;
#endif

#ifdef CONFIG_SYN_COOKIES
static inline __u32 cookie_init_sequence(const struct tcp_request_sock_ops *ops,
					 const struct sock *sk, struct sk_buff *skb,
					 __u16 *mss)
{
	tcp_synq_overflow(sk);
	__NET_INC_STATS(sock_net(sk), LINUX_MIB_SYNCOOKIESSENT);
	return ops->cookie_init_seq(skb, mss);
}
#else
static inline __u32 cookie_init_sequence(const struct tcp_request_sock_ops *ops,
					 const struct sock *sk, struct sk_buff *skb,
					 __u16 *mss)
{
	return 0;
}
#endif

int tcpv4_offload_init(void);

void tcp_v4_init(void);
void tcp_init(void);

/* tcp_recovery.c */
void tcp_mark_skb_lost(struct sock *sk, struct sk_buff *skb);
void tcp_newreno_mark_lost(struct sock *sk, bool snd_una_advanced);
extern s32 tcp_rack_skb_timeout(struct tcp_sock *tp, struct sk_buff *skb,
				u32 reo_wnd);
extern bool tcp_rack_mark_lost(struct sock *sk);
extern void tcp_rack_advance(struct tcp_sock *tp, u8 sacked, u32 end_seq,
			     u64 xmit_time);
extern void tcp_rack_reo_timeout(struct sock *sk);
extern void tcp_rack_update_reo_wnd(struct sock *sk, struct rate_sample *rs);

/* tcp_plb.c */

/*
 * Scaling factor for fractions in PLB. For example, tcp_plb_update_state
 * expects cong_ratio which represents fraction of traffic that experienced
 * congestion over a single RTT. In order to avoid floating point operations,
 * this fraction should be mapped to (1 << TCP_PLB_SCALE) and passed in.
 */
#define TCP_PLB_SCALE 8

/* State for PLB (Protective Load Balancing) for a single TCP connection. */
struct tcp_plb_state {
	u8	consec_cong_rounds:5, /* consecutive congested rounds */
		unused:3;
	u32	pause_until; /* jiffies32 when PLB can resume rerouting */
};

static inline void tcp_plb_init(const struct sock *sk,
				struct tcp_plb_state *plb)
{
	plb->consec_cong_rounds = 0;
	plb->pause_until = 0;
}
void tcp_plb_update_state(const struct sock *sk, struct tcp_plb_state *plb,
			  const int cong_ratio);
void tcp_plb_check_rehash(struct sock *sk, struct tcp_plb_state *plb);
void tcp_plb_update_state_upon_rto(struct sock *sk, struct tcp_plb_state *plb);

/* At how many usecs into the future should the RTO fire? */
static inline s64 tcp_rto_delta_us(const struct sock *sk)
{
	const struct sk_buff *skb = tcp_rtx_queue_head(sk);
	u32 rto = inet_csk(sk)->icsk_rto;
	u64 rto_time_stamp_us = tcp_skb_timestamp_us(skb) + jiffies_to_usecs(rto);

	return rto_time_stamp_us - tcp_sk(sk)->tcp_mstamp;
}

/*
 * Save and compile IPv4 options, return a pointer to it
 */
static inline struct ip_options_rcu *tcp_v4_save_options(struct net *net,
							 struct sk_buff *skb)
{
	const struct ip_options *opt = &TCP_SKB_CB(skb)->header.h4.opt;
	struct ip_options_rcu *dopt = NULL;

	if (opt->optlen) {
		int opt_size = sizeof(*dopt) + opt->optlen;

		dopt = kmalloc(opt_size, GFP_ATOMIC);
		if (dopt && __ip_options_echo(net, &dopt->opt, skb, opt)) {
			kfree(dopt);
			dopt = NULL;
		}
	}
	return dopt;
}

/* locally generated TCP pure ACKs have skb->truesize == 2
 * (check tcp_send_ack() in net/ipv4/tcp_output.c )
 * This is much faster than dissecting the packet to find out.
 * (Think of GRE encapsulations, IPv4, IPv6, ...)
 */
static inline bool skb_is_tcp_pure_ack(const struct sk_buff *skb)
{
	return skb->truesize == 2;
}

static inline void skb_set_tcp_pure_ack(struct sk_buff *skb)
{
	skb->truesize = 2;
}

static inline int tcp_inq(struct sock *sk)
{
	struct tcp_sock *tp = tcp_sk(sk);
	int answ;

	if ((1 << sk->sk_state) & (TCPF_SYN_SENT | TCPF_SYN_RECV)) {
		answ = 0;
	} else if (sock_flag(sk, SOCK_URGINLINE) ||
		   !tp->urg_data ||
		   before(tp->urg_seq, tp->copied_seq) ||
		   !before(tp->urg_seq, tp->rcv_nxt)) {

		answ = tp->rcv_nxt - tp->copied_seq;

		/* Subtract 1, if FIN was received */
		if (answ && sock_flag(sk, SOCK_DONE))
			answ--;
	} else {
		answ = tp->urg_seq - tp->copied_seq;
	}

	return answ;
}

int tcp_peek_len(struct socket *sock);

static inline void tcp_segs_in(struct tcp_sock *tp, const struct sk_buff *skb)
{
	u16 segs_in;

	segs_in = max_t(u16, 1, skb_shinfo(skb)->gso_segs);

	/* We update these fields while other threads might
	 * read them from tcp_get_info()
	 */
	WRITE_ONCE(tp->segs_in, tp->segs_in + segs_in);
	if (skb->len > tcp_hdrlen(skb))
		WRITE_ONCE(tp->data_segs_in, tp->data_segs_in + segs_in);
}

/*
 * TCP listen path runs lockless.
 * We forced "struct sock" to be const qualified to make sure
 * we don't modify one of its field by mistake.
 * Here, we increment sk_drops which is an atomic_t, so we can safely
 * make sock writable again.
 */
static inline void tcp_listendrop(const struct sock *sk)
{
	atomic_inc(&((struct sock *)sk)->sk_drops);
	__NET_INC_STATS(sock_net(sk), LINUX_MIB_LISTENDROPS);
}

enum hrtimer_restart tcp_pace_kick(struct hrtimer *timer);

/*
 * Interface for adding Upper Level Protocols over TCP
 */

#define TCP_ULP_NAME_MAX	16
#define TCP_ULP_MAX		128
#define TCP_ULP_BUF_MAX		(TCP_ULP_NAME_MAX*TCP_ULP_MAX)

struct tcp_ulp_ops {
	struct list_head	list;

	/* initialize ulp */
	int (*init)(struct sock *sk);
	/* update ulp */
	void (*update)(struct sock *sk, struct proto *p,
		       void (*write_space)(struct sock *sk));
	/* cleanup ulp */
	void (*release)(struct sock *sk);
	/* diagnostic */
	int (*get_info)(const struct sock *sk, struct sk_buff *skb);
	size_t (*get_info_size)(const struct sock *sk);
	/* clone ulp */
	void (*clone)(const struct request_sock *req, struct sock *newsk,
		      const gfp_t priority);

	char		name[TCP_ULP_NAME_MAX];
	struct module	*owner;
};
int tcp_register_ulp(struct tcp_ulp_ops *type);
void tcp_unregister_ulp(struct tcp_ulp_ops *type);
int tcp_set_ulp(struct sock *sk, const char *name);
void tcp_get_available_ulp(char *buf, size_t len);
void tcp_cleanup_ulp(struct sock *sk);
void tcp_update_ulp(struct sock *sk, struct proto *p,
		    void (*write_space)(struct sock *sk));

#define MODULE_ALIAS_TCP_ULP(name)				\
	__MODULE_INFO(alias, alias_userspace, name);		\
	__MODULE_INFO(alias, alias_tcp_ulp, "tcp-ulp-" name)

#ifdef CONFIG_NET_SOCK_MSG
struct sk_msg;
struct sk_psock;

#ifdef CONFIG_BPF_SYSCALL
int tcp_bpf_update_proto(struct sock *sk, struct sk_psock *psock, bool restore);
void tcp_bpf_clone(const struct sock *sk, struct sock *newsk);
#endif /* CONFIG_BPF_SYSCALL */

#ifdef CONFIG_INET
void tcp_eat_skb(struct sock *sk, struct sk_buff *skb);
#else
static inline void tcp_eat_skb(struct sock *sk, struct sk_buff *skb)
{
}
#endif

int tcp_bpf_sendmsg_redir(struct sock *sk, bool ingress,
			  struct sk_msg *msg, u32 bytes, int flags);
#endif /* CONFIG_NET_SOCK_MSG */

#if !defined(CONFIG_BPF_SYSCALL) || !defined(CONFIG_NET_SOCK_MSG)
static inline void tcp_bpf_clone(const struct sock *sk, struct sock *newsk)
{
}
#endif

#ifdef CONFIG_CGROUP_BPF
static inline void bpf_skops_init_skb(struct bpf_sock_ops_kern *skops,
				      struct sk_buff *skb,
				      unsigned int end_offset)
{
	skops->skb = skb;
	skops->skb_data_end = skb->data + end_offset;
}
#else
static inline void bpf_skops_init_skb(struct bpf_sock_ops_kern *skops,
				      struct sk_buff *skb,
				      unsigned int end_offset)
{
}
#endif

/* Call BPF_SOCK_OPS program that returns an int. If the return value
 * is < 0, then the BPF op failed (for example if the loaded BPF
 * program does not support the chosen operation or there is no BPF
 * program loaded).
 */
#ifdef CONFIG_BPF
static inline int tcp_call_bpf(struct sock *sk, int op, u32 nargs, u32 *args)
{
	struct bpf_sock_ops_kern sock_ops;
	int ret;

	memset(&sock_ops, 0, offsetof(struct bpf_sock_ops_kern, temp));
	if (sk_fullsock(sk)) {
		sock_ops.is_fullsock = 1;
		sock_owned_by_me(sk);
	}

	sock_ops.sk = sk;
	sock_ops.op = op;
	if (nargs > 0)
		memcpy(sock_ops.args, args, nargs * sizeof(*args));

	ret = BPF_CGROUP_RUN_PROG_SOCK_OPS(&sock_ops);
	if (ret == 0)
		ret = sock_ops.reply;
	else
		ret = -1;
	return ret;
}

static inline int tcp_call_bpf_2arg(struct sock *sk, int op, u32 arg1, u32 arg2)
{
	u32 args[2] = {arg1, arg2};

	return tcp_call_bpf(sk, op, 2, args);
}

static inline int tcp_call_bpf_3arg(struct sock *sk, int op, u32 arg1, u32 arg2,
				    u32 arg3)
{
	u32 args[3] = {arg1, arg2, arg3};

	return tcp_call_bpf(sk, op, 3, args);
}

#else
static inline int tcp_call_bpf(struct sock *sk, int op, u32 nargs, u32 *args)
{
	return -EPERM;
}

static inline int tcp_call_bpf_2arg(struct sock *sk, int op, u32 arg1, u32 arg2)
{
	return -EPERM;
}

static inline int tcp_call_bpf_3arg(struct sock *sk, int op, u32 arg1, u32 arg2,
				    u32 arg3)
{
	return -EPERM;
}

#endif

static inline u32 tcp_timeout_init(struct sock *sk)
{
	int timeout;

	timeout = tcp_call_bpf(sk, BPF_SOCK_OPS_TIMEOUT_INIT, 0, NULL);

	if (timeout <= 0)
		timeout = TCP_TIMEOUT_INIT;
	return min_t(int, timeout, TCP_RTO_MAX);
}

static inline u32 tcp_rwnd_init_bpf(struct sock *sk)
{
	int rwnd;

	rwnd = tcp_call_bpf(sk, BPF_SOCK_OPS_RWND_INIT, 0, NULL);

	if (rwnd < 0)
		rwnd = 0;
	return rwnd;
}

static inline bool tcp_bpf_ca_needs_ecn(struct sock *sk)
{
	return (tcp_call_bpf(sk, BPF_SOCK_OPS_NEEDS_ECN, 0, NULL) == 1);
}

static inline void tcp_bpf_rtt(struct sock *sk)
{
	if (BPF_SOCK_OPS_TEST_FLAG(tcp_sk(sk), BPF_SOCK_OPS_RTT_CB_FLAG))
		tcp_call_bpf(sk, BPF_SOCK_OPS_RTT_CB, 0, NULL);
}

#if IS_ENABLED(CONFIG_SMC)
extern struct static_key_false tcp_have_smc;
#endif

#if IS_ENABLED(CONFIG_TLS_DEVICE)
void clean_acked_data_enable(struct inet_connection_sock *icsk,
			     void (*cad)(struct sock *sk, u32 ack_seq));
void clean_acked_data_disable(struct inet_connection_sock *icsk);
void clean_acked_data_flush(void);
#endif

DECLARE_STATIC_KEY_FALSE(tcp_tx_delay_enabled);
static inline void tcp_add_tx_delay(struct sk_buff *skb,
				    const struct tcp_sock *tp)
{
	if (static_branch_unlikely(&tcp_tx_delay_enabled))
		skb->skb_mstamp_ns += (u64)tp->tcp_tx_delay * NSEC_PER_USEC;
}

/* Compute Earliest Departure Time for some control packets
 * like ACK or RST for TIME_WAIT or non ESTABLISHED sockets.
 */
static inline u64 tcp_transmit_time(const struct sock *sk)
{
	if (static_branch_unlikely(&tcp_tx_delay_enabled)) {
		u32 delay = (sk->sk_state == TCP_TIME_WAIT) ?
			tcp_twsk(sk)->tw_tx_delay : tcp_sk(sk)->tcp_tx_delay;

		return tcp_clock_ns() + (u64)delay * NSEC_PER_USEC;
	}
	return 0;
}

#endif	/* _TCP_H */<|MERGE_RESOLUTION|>--- conflicted
+++ resolved
@@ -330,15 +330,6 @@
 int tcp_sendmsg_fastopen(struct sock *sk, struct msghdr *msg, int *copied,
 			 size_t size, struct ubuf_info *uarg);
 void tcp_splice_eof(struct socket *sock);
-<<<<<<< HEAD
-int tcp_sendpage(struct sock *sk, struct page *page, int offset, size_t size,
-		 int flags);
-int tcp_sendpage_locked(struct sock *sk, struct page *page, int offset,
-			size_t size, int flags);
-ssize_t do_tcp_sendpages(struct sock *sk, struct page *page, int offset,
-		 size_t size, int flags);
-=======
->>>>>>> 98817289
 int tcp_send_mss(struct sock *sk, int *size_goal, int flags);
 int tcp_wmem_schedule(struct sock *sk, int copy);
 void tcp_push(struct sock *sk, int flags, int mss_now, int nonagle,
