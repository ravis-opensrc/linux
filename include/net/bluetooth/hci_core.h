--- conflicted
+++ resolved
@@ -355,11 +355,8 @@
 	struct list_head list;
 	struct mutex	lock;
 
-<<<<<<< HEAD
-=======
 	struct ida	unset_handle_ida;
 
->>>>>>> 98817289
 	const char	*name;
 	unsigned long	flags;
 	__u16		id;
@@ -1914,9 +1911,6 @@
 #define mws_transport_config_capable(dev) (((dev)->commands[30] & 0x08) && \
 	(!test_bit(HCI_QUIRK_BROKEN_MWS_TRANSPORT_CONFIG, &(dev)->quirks)))
 
-#define mws_transport_config_capable(dev) (((dev)->commands[30] & 0x08) && \
-	(!test_bit(HCI_QUIRK_BROKEN_MWS_TRANSPORT_CONFIG, &(dev)->quirks)))
-
 /* ----- HCI protocols ----- */
 #define HCI_PROTO_DEFER             0x01
 
