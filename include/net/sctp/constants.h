/* SPDX-License-Identifier: GPL-2.0-or-later */
/* SCTP kernel implementation
 * (C) Copyright IBM Corp. 2001, 2004
 * Copyright (c) 1999-2000 Cisco, Inc.
 * Copyright (c) 1999-2001 Motorola, Inc.
 * Copyright (c) 2001 Intel Corp.
 *
 * This file is part of the SCTP kernel implementation
 *
 * Please send any bug reports or fixes you make to the
 * email address(es):
 *    lksctp developers <linux-sctp@vger.kernel.org>
 *
 * Written or modified by:
 *   La Monte H.P. Yarroll <piggy@acm.org>
 *   Karl Knutson          <karl@athena.chicago.il.us>
 *   Randall Stewart       <randall@stewart.chicago.il.us>
 *   Ken Morneau           <kmorneau@cisco.com>
 *   Qiaobing Xie          <qxie1@motorola.com>
 *   Xingang Guo           <xingang.guo@intel.com>
 *   Sridhar Samudrala     <samudrala@us.ibm.com>
 *   Daisy Chang           <daisyc@us.ibm.com>
 */

#ifndef __sctp_constants_h__
#define __sctp_constants_h__

#include <linux/sctp.h>
#include <linux/ipv6.h> /* For ipv6hdr. */
#include <net/tcp_states.h>  /* For TCP states used in enum sctp_sock_state */

/* Value used for stream negotiation. */
enum { SCTP_MAX_STREAM = 0xffff };
enum { SCTP_DEFAULT_OUTSTREAMS = 10 };
enum { SCTP_DEFAULT_INSTREAMS = SCTP_MAX_STREAM };

/* Since CIDs are sparse, we need all four of the following
 * symbols.  CIDs are dense through SCTP_CID_BASE_MAX.
 */
#define SCTP_CID_BASE_MAX		SCTP_CID_SHUTDOWN_COMPLETE

#define SCTP_NUM_BASE_CHUNK_TYPES	(SCTP_CID_BASE_MAX + 1)

#define SCTP_NUM_ADDIP_CHUNK_TYPES	2

#define SCTP_NUM_PRSCTP_CHUNK_TYPES	1

#define SCTP_NUM_RECONF_CHUNK_TYPES	1

#define SCTP_NUM_AUTH_CHUNK_TYPES	1

#define SCTP_NUM_CHUNK_TYPES		(SCTP_NUM_BASE_CHUNK_TYPES + \
					 SCTP_NUM_ADDIP_CHUNK_TYPES +\
					 SCTP_NUM_PRSCTP_CHUNK_TYPES +\
					 SCTP_NUM_RECONF_CHUNK_TYPES +\
					 SCTP_NUM_AUTH_CHUNK_TYPES)

/* These are the different flavours of event.  */
enum sctp_event_type {
	SCTP_EVENT_T_CHUNK = 1,
	SCTP_EVENT_T_TIMEOUT,
	SCTP_EVENT_T_OTHER,
	SCTP_EVENT_T_PRIMITIVE
};

/* As a convenience for the state machine, we append SCTP_EVENT_* and
 * SCTP_ULP_* to the list of possible chunks.
 */

enum sctp_event_timeout {
	SCTP_EVENT_TIMEOUT_NONE = 0,
	SCTP_EVENT_TIMEOUT_T1_COOKIE,
	SCTP_EVENT_TIMEOUT_T1_INIT,
	SCTP_EVENT_TIMEOUT_T2_SHUTDOWN,
	SCTP_EVENT_TIMEOUT_T3_RTX,
	SCTP_EVENT_TIMEOUT_T4_RTO,
	SCTP_EVENT_TIMEOUT_T5_SHUTDOWN_GUARD,
	SCTP_EVENT_TIMEOUT_HEARTBEAT,
	SCTP_EVENT_TIMEOUT_RECONF,
	SCTP_EVENT_TIMEOUT_SACK,
	SCTP_EVENT_TIMEOUT_AUTOCLOSE,
};

#define SCTP_EVENT_TIMEOUT_MAX		SCTP_EVENT_TIMEOUT_AUTOCLOSE
#define SCTP_NUM_TIMEOUT_TYPES		(SCTP_EVENT_TIMEOUT_MAX + 1)

enum sctp_event_other {
	SCTP_EVENT_NO_PENDING_TSN = 0,
	SCTP_EVENT_ICMP_PROTO_UNREACH,
};

#define SCTP_EVENT_OTHER_MAX		SCTP_EVENT_ICMP_PROTO_UNREACH
#define SCTP_NUM_OTHER_TYPES		(SCTP_EVENT_OTHER_MAX + 1)

/* These are primitive requests from the ULP.  */
enum sctp_event_primitive {
	SCTP_PRIMITIVE_ASSOCIATE = 0,
	SCTP_PRIMITIVE_SHUTDOWN,
	SCTP_PRIMITIVE_ABORT,
	SCTP_PRIMITIVE_SEND,
	SCTP_PRIMITIVE_REQUESTHEARTBEAT,
	SCTP_PRIMITIVE_ASCONF,
	SCTP_PRIMITIVE_RECONF,
};

#define SCTP_EVENT_PRIMITIVE_MAX	SCTP_PRIMITIVE_RECONF
#define SCTP_NUM_PRIMITIVE_TYPES	(SCTP_EVENT_PRIMITIVE_MAX + 1)

/* We define here a utility type for manipulating subtypes.
 * The subtype constructors all work like this:
 *
 *   union sctp_subtype foo = SCTP_ST_CHUNK(SCTP_CID_INIT);
 */

union sctp_subtype {
	enum sctp_cid chunk;
	enum sctp_event_timeout timeout;
	enum sctp_event_other other;
	enum sctp_event_primitive primitive;
};

#define SCTP_SUBTYPE_CONSTRUCTOR(_name, _type, _elt) \
static inline union sctp_subtype	\
SCTP_ST_## _name (_type _arg)		\
{ union sctp_subtype _retval; _retval._elt = _arg; return _retval; }

SCTP_SUBTYPE_CONSTRUCTOR(CHUNK,		enum sctp_cid,		chunk)
SCTP_SUBTYPE_CONSTRUCTOR(TIMEOUT,	enum sctp_event_timeout, timeout)
SCTP_SUBTYPE_CONSTRUCTOR(OTHER,		enum sctp_event_other,	other)
SCTP_SUBTYPE_CONSTRUCTOR(PRIMITIVE,	enum sctp_event_primitive, primitive)


#define sctp_chunk_is_data(a) (a->chunk_hdr->type == SCTP_CID_DATA || \
			       a->chunk_hdr->type == SCTP_CID_I_DATA)

/* Internal error codes */
enum sctp_ierror {
	SCTP_IERROR_NO_ERROR	        = 0,
	SCTP_IERROR_BASE		= 1000,
	SCTP_IERROR_NO_COOKIE,
	SCTP_IERROR_BAD_SIG,
	SCTP_IERROR_STALE_COOKIE,
	SCTP_IERROR_NOMEM,
	SCTP_IERROR_MALFORMED,
	SCTP_IERROR_BAD_TAG,
	SCTP_IERROR_BIG_GAP,
	SCTP_IERROR_DUP_TSN,
	SCTP_IERROR_HIGH_TSN,
	SCTP_IERROR_IGNORE_TSN,
	SCTP_IERROR_NO_DATA,
	SCTP_IERROR_BAD_STREAM,
	SCTP_IERROR_BAD_PORTS,
	SCTP_IERROR_AUTH_BAD_HMAC,
	SCTP_IERROR_AUTH_BAD_KEYID,
	SCTP_IERROR_PROTO_VIOLATION,
	SCTP_IERROR_ERROR,
	SCTP_IERROR_ABORT,
};



/* SCTP state defines for internal state machine */
enum sctp_state {

	SCTP_STATE_CLOSED		= 0,
	SCTP_STATE_COOKIE_WAIT		= 1,
	SCTP_STATE_COOKIE_ECHOED	= 2,
	SCTP_STATE_ESTABLISHED		= 3,
	SCTP_STATE_SHUTDOWN_PENDING	= 4,
	SCTP_STATE_SHUTDOWN_SENT	= 5,
	SCTP_STATE_SHUTDOWN_RECEIVED	= 6,
	SCTP_STATE_SHUTDOWN_ACK_SENT	= 7,

};

#define SCTP_STATE_MAX			SCTP_STATE_SHUTDOWN_ACK_SENT
#define SCTP_STATE_NUM_STATES		(SCTP_STATE_MAX + 1)

/* These are values for sk->state.
 * For a UDP-style SCTP socket, the states are defined as follows
 * - A socket in SCTP_SS_CLOSED state indicates that it is not willing to
 *   accept new associations, but it can initiate the creation of new ones.
 * - A socket in SCTP_SS_LISTENING state indicates that it is willing to
 *   accept new  associations and can initiate the creation of new ones.
 * - A socket in SCTP_SS_ESTABLISHED state indicates that it is a peeled off
 *   socket with one association.
 * For a TCP-style SCTP socket, the states are defined as follows
 * - A socket in SCTP_SS_CLOSED state indicates that it is not willing to
 *   accept new associations, but it can initiate the creation of new ones.
 * - A socket in SCTP_SS_LISTENING state indicates that it is willing to
 *   accept new associations, but cannot initiate the creation of new ones.
 * - A socket in SCTP_SS_ESTABLISHED state indicates that it has a single 
 *   association.
 */
enum sctp_sock_state {
	SCTP_SS_CLOSED         = TCP_CLOSE,
	SCTP_SS_LISTENING      = TCP_LISTEN,
	SCTP_SS_ESTABLISHING   = TCP_SYN_SENT,
	SCTP_SS_ESTABLISHED    = TCP_ESTABLISHED,
	SCTP_SS_CLOSING        = TCP_CLOSE_WAIT,
};

/* These functions map various type to printable names.  */
const char *sctp_cname(const union sctp_subtype id);	/* chunk types */
const char *sctp_oname(const union sctp_subtype id);	/* other events */
const char *sctp_tname(const union sctp_subtype id);	/* timeouts */
const char *sctp_pname(const union sctp_subtype id);	/* primitives */

/* This is a table of printable names of sctp_state_t's.  */
extern const char *const sctp_state_tbl[];
extern const char *const sctp_evttype_tbl[];
extern const char *const sctp_status_tbl[];

/* Maximum chunk length considering padding requirements. */
enum { SCTP_MAX_CHUNK_LEN = ((1<<16) - sizeof(__u32)) };

/* Encourage Cookie-Echo bundling by pre-fragmenting chunks a little
 * harder (until reaching ESTABLISHED state).
 */
enum { SCTP_ARBITRARY_COOKIE_ECHO_LEN = 200 };

/* Guess at how big to make the TSN mapping array.
 * We guarantee that we can handle at least this big a gap between the
 * cumulative ACK and the highest TSN.  In practice, we can often
 * handle up to twice this value.
 *
 * NEVER make this more than 32767 (2^15-1).  The Gap Ack Blocks in a
 * SACK (see  section 3.3.4) are only 16 bits, so 2*SCTP_TSN_MAP_SIZE
 * must be less than 65535 (2^16 - 1), or we will have overflow
 * problems creating SACK's.
 */
#define SCTP_TSN_MAP_INITIAL BITS_PER_LONG
#define SCTP_TSN_MAP_INCREMENT SCTP_TSN_MAP_INITIAL
#define SCTP_TSN_MAP_SIZE 4096

/* We will not record more than this many duplicate TSNs between two
 * SACKs.  The minimum PMTU is 512.  Remove all the headers and there
 * is enough room for 117 duplicate reports.  Round down to the
 * nearest power of 2.
 */
enum { SCTP_MAX_DUP_TSNS = 16 };
enum { SCTP_MAX_GABS = 16 };

/* Heartbeat interval - 30 secs */
#define SCTP_DEFAULT_TIMEOUT_HEARTBEAT	(30*1000)

/* Delayed sack timer - 200ms */
#define SCTP_DEFAULT_TIMEOUT_SACK	(200)

/* RTO.Initial              - 3  seconds
 * RTO.Min                  - 1  second
 * RTO.Max                  - 60 seconds
 * RTO.Alpha                - 1/8
 * RTO.Beta                 - 1/4
 */
#define SCTP_RTO_INITIAL	(3 * 1000)
#define SCTP_RTO_MIN		(1 * 1000)
#define SCTP_RTO_MAX		(60 * 1000)

#define SCTP_RTO_ALPHA          3   /* 1/8 when converted to right shifts. */
#define SCTP_RTO_BETA           2   /* 1/4 when converted to right shifts. */

/* Maximum number of new data packets that can be sent in a burst.  */
#define SCTP_DEFAULT_MAX_BURST		4

#define SCTP_CLOCK_GRANULARITY	1	/* 1 jiffy */

#define SCTP_DEFAULT_COOKIE_LIFE	(60 * 1000) /* 60 seconds */

#define SCTP_DEFAULT_MINWINDOW	1500	/* default minimum rwnd size */
#define SCTP_DEFAULT_MAXWINDOW	65535	/* default rwnd size */
#define SCTP_DEFAULT_RWND_SHIFT  4	/* by default, update on 1/16 of
					 * rcvbuf, which is 1/8 of initial
					 * window
					 */
#define SCTP_DEFAULT_MAXSEGMENT 1500	/* MTU size, this is the limit
                                         * to which we will raise the P-MTU.
					 */
#define SCTP_DEFAULT_MINSEGMENT 512	/* MTU size ... if no mtu disc */

#define SCTP_SECRET_SIZE 32		/* Number of octets in a 256 bits. */

#define SCTP_SIGNATURE_SIZE 20	        /* size of a SLA-1 signature */

#define SCTP_COOKIE_MULTIPLE 32 /* Pad out our cookie to make our hash
				 * functions simpler to write.
				 */

/* These are the values for pf exposure, UNUSED is to keep compatible with old
 * applications by default.
 */
enum {
	SCTP_PF_EXPOSE_UNSET,
	SCTP_PF_EXPOSE_DISABLE,
	SCTP_PF_EXPOSE_ENABLE,
};
#define SCTP_PF_EXPOSE_MAX	SCTP_PF_EXPOSE_ENABLE

#define SCTP_PS_RETRANS_MAX	0xffff

/* These return values describe the success or failure of a number of
 * routines which form the lower interface to SCTP_outqueue.
 */
enum sctp_xmit {
	SCTP_XMIT_OK,
	SCTP_XMIT_PMTU_FULL,
	SCTP_XMIT_RWND_FULL,
	SCTP_XMIT_DELAY,
};

/* These are the commands for manipulating transports.  */
enum sctp_transport_cmd {
	SCTP_TRANSPORT_UP,
	SCTP_TRANSPORT_DOWN,
	SCTP_TRANSPORT_PF,
};

/* These are the address scopes defined mainly for IPv4 addresses
 * based on draft of SCTP IPv4 scoping <draft-stewart-tsvwg-sctp-ipv4-00.txt>.
 * These scopes are hopefully generic enough to be used on scoping both
 * IPv4 and IPv6 addresses in SCTP.
 * At this point, the IPv6 scopes will be mapped to these internal scopes
 * as much as possible.
 */
enum sctp_scope {
	SCTP_SCOPE_GLOBAL,		/* IPv4 global addresses */
	SCTP_SCOPE_PRIVATE,		/* IPv4 private addresses */
	SCTP_SCOPE_LINK,		/* IPv4 link local address */
	SCTP_SCOPE_LOOPBACK,		/* IPv4 loopback address */
	SCTP_SCOPE_UNUSABLE,		/* IPv4 unusable addresses */
};

enum {
	SCTP_SCOPE_POLICY_DISABLE,	/* Disable IPv4 address scoping */
	SCTP_SCOPE_POLICY_ENABLE,	/* Enable IPv4 address scoping */
	SCTP_SCOPE_POLICY_PRIVATE,	/* Follow draft but allow IPv4 private addresses */
	SCTP_SCOPE_POLICY_LINK,		/* Follow draft but allow IPv4 link local addresses */
};

#define SCTP_SCOPE_POLICY_MAX	SCTP_SCOPE_POLICY_LINK

/* Based on IPv4 scoping <draft-stewart-tsvwg-sctp-ipv4-00.txt>,
 * SCTP IPv4 unusable addresses: 0.0.0.0/8, 224.0.0.0/4, 198.18.0.0/24,
 * 192.88.99.0/24.
 * Also, RFC 8.4, non-unicast addresses are not considered valid SCTP
 * addresses.
 */
#define IS_IPV4_UNUSABLE_ADDRESS(a)	    \
	((htonl(INADDR_BROADCAST) == a) ||  \
	 ipv4_is_multicast(a) ||	    \
	 ipv4_is_zeronet(a) ||		    \
	 ipv4_is_test_198(a) ||		    \
	 ipv4_is_anycast_6to4(a))

/* Flags used for the bind address copy functions.  */
#define SCTP_ADDR4_ALLOWED	0x00000001	/* IPv4 address is allowed by
<<<<<<< HEAD
						   local sock family */
#define SCTP_ADDR6_ALLOWED	0x00000002	/* IPv6 address is allowed by
						   local sock family */
=======
						   local sock family */
#define SCTP_ADDR6_ALLOWED	0x00000002	/* IPv6 address is allowed by
						   local sock family */
>>>>>>> d1988041
#define SCTP_ADDR4_PEERSUPP	0x00000004	/* IPv4 address is supported by
						   peer */
#define SCTP_ADDR6_PEERSUPP	0x00000008	/* IPv6 address is supported by
						   peer */

/* Reasons to retransmit. */
enum sctp_retransmit_reason {
	SCTP_RTXR_T3_RTX,
	SCTP_RTXR_FAST_RTX,
	SCTP_RTXR_PMTUD,
	SCTP_RTXR_T1_RTX,
};

/* Reasons to lower cwnd. */
enum sctp_lower_cwnd {
	SCTP_LOWER_CWND_T3_RTX,
	SCTP_LOWER_CWND_FAST_RTX,
	SCTP_LOWER_CWND_ECNE,
	SCTP_LOWER_CWND_INACTIVE,
};


/* SCTP-AUTH Necessary constants */

/* SCTP-AUTH, Section 3.3
 *
 *  The following Table 2 shows the currently defined values for HMAC
 *  identifiers.
 *
 *  +-----------------+--------------------------+
 *  | HMAC Identifier | Message Digest Algorithm |
 *  +-----------------+--------------------------+
 *  | 0               | Reserved                 |
 *  | 1               | SHA-1 defined in [8]     |
 *  | 2               | Reserved                 |
 *  | 3               | SHA-256 defined in [8]   |
 *  +-----------------+--------------------------+
 */
enum {
	SCTP_AUTH_HMAC_ID_RESERVED_0,
	SCTP_AUTH_HMAC_ID_SHA1,
	SCTP_AUTH_HMAC_ID_RESERVED_2,
#if defined (CONFIG_CRYPTO_SHA256) || defined (CONFIG_CRYPTO_SHA256_MODULE)
	SCTP_AUTH_HMAC_ID_SHA256,
#endif
	__SCTP_AUTH_HMAC_MAX
};

#define SCTP_AUTH_HMAC_ID_MAX	__SCTP_AUTH_HMAC_MAX - 1
#define SCTP_AUTH_NUM_HMACS 	__SCTP_AUTH_HMAC_MAX
#define SCTP_SHA1_SIG_SIZE 20
#define SCTP_SHA256_SIG_SIZE 32

/*  SCTP-AUTH, Section 3.2
 *     The chunk types for INIT, INIT-ACK, SHUTDOWN-COMPLETE and AUTH chunks
 *     MUST NOT be listed in the CHUNKS parameter
 */
#define SCTP_NUM_NOAUTH_CHUNKS	4
#define SCTP_AUTH_MAX_CHUNKS	(SCTP_NUM_CHUNK_TYPES - SCTP_NUM_NOAUTH_CHUNKS)

/* SCTP-AUTH Section 6.1
 * The RANDOM parameter MUST contain a 32 byte random number.
 */
#define SCTP_AUTH_RANDOM_LENGTH 32

#endif /* __sctp_constants_h__ */<|MERGE_RESOLUTION|>--- conflicted
+++ resolved
@@ -354,15 +354,9 @@
 
 /* Flags used for the bind address copy functions.  */
 #define SCTP_ADDR4_ALLOWED	0x00000001	/* IPv4 address is allowed by
-<<<<<<< HEAD
 						   local sock family */
 #define SCTP_ADDR6_ALLOWED	0x00000002	/* IPv6 address is allowed by
 						   local sock family */
-=======
-						   local sock family */
-#define SCTP_ADDR6_ALLOWED	0x00000002	/* IPv6 address is allowed by
-						   local sock family */
->>>>>>> d1988041
 #define SCTP_ADDR4_PEERSUPP	0x00000004	/* IPv4 address is supported by
 						   peer */
 #define SCTP_ADDR6_PEERSUPP	0x00000008	/* IPv6 address is supported by
