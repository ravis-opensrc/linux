--- conflicted
+++ resolved
@@ -161,14 +161,9 @@
 				     struct scm_cookie *scm, int flags)
 {
 	if (!msg->msg_control) {
-<<<<<<< HEAD
-		if (test_bit(SOCK_PASSCRED, &sock->flags) || scm->fp ||
-		    scm_has_secdata(sock))
-=======
 		if (test_bit(SOCK_PASSCRED, &sock->flags) ||
 		    test_bit(SOCK_PASSPIDFD, &sock->flags) ||
 		    scm->fp || scm_has_secdata(sock))
->>>>>>> 98817289
 			msg->msg_flags |= MSG_CTRUNC;
 		scm_destroy(scm);
 		return false;
