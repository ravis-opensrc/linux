/* SPDX-License-Identifier: GPL-2.0-or-later */
/*
 *	Definitions for the 'struct sk_buff' memory handlers.
 *
 *	Authors:
 *		Alan Cox, <gw4pts@gw4pts.ampr.org>
 *		Florian La Roche, <rzsfl@rz.uni-sb.de>
 */

#ifndef _LINUX_SKBUFF_H
#define _LINUX_SKBUFF_H

#include <linux/kernel.h>
#include <linux/compiler.h>
#include <linux/time.h>
#include <linux/bug.h>
#include <linux/bvec.h>
#include <linux/cache.h>
#include <linux/rbtree.h>
#include <linux/socket.h>
#include <linux/refcount.h>

#include <linux/atomic.h>
#include <asm/types.h>
#include <linux/spinlock.h>
#include <linux/net.h>
#include <linux/textsearch.h>
#include <net/checksum.h>
#include <linux/rcupdate.h>
#include <linux/hrtimer.h>
#include <linux/dma-mapping.h>
#include <linux/netdev_features.h>
#include <linux/sched.h>
#include <linux/sched/clock.h>
#include <net/flow_dissector.h>
#include <linux/splice.h>
#include <linux/in6.h>
#include <linux/if_packet.h>
#include <linux/llist.h>
#include <net/flow.h>
#include <net/page_pool.h>
#if IS_ENABLED(CONFIG_NF_CONNTRACK)
#include <linux/netfilter/nf_conntrack_common.h>
#endif
#include <net/net_debug.h>
#include <net/dropreason.h>

/**
 * DOC: skb checksums
 *
 * The interface for checksum offload between the stack and networking drivers
 * is as follows...
 *
 * IP checksum related features
 * ~~~~~~~~~~~~~~~~~~~~~~~~~~~~
 *
 * Drivers advertise checksum offload capabilities in the features of a device.
 * From the stack's point of view these are capabilities offered by the driver.
 * A driver typically only advertises features that it is capable of offloading
 * to its device.
 *
 * .. flat-table:: Checksum related device features
 *   :widths: 1 10
 *
 *   * - %NETIF_F_HW_CSUM
 *     - The driver (or its device) is able to compute one
 *	 IP (one's complement) checksum for any combination
 *	 of protocols or protocol layering. The checksum is
 *	 computed and set in a packet per the CHECKSUM_PARTIAL
 *	 interface (see below).
 *
 *   * - %NETIF_F_IP_CSUM
 *     - Driver (device) is only able to checksum plain
 *	 TCP or UDP packets over IPv4. These are specifically
 *	 unencapsulated packets of the form IPv4|TCP or
 *	 IPv4|UDP where the Protocol field in the IPv4 header
 *	 is TCP or UDP. The IPv4 header may contain IP options.
 *	 This feature cannot be set in features for a device
 *	 with NETIF_F_HW_CSUM also set. This feature is being
 *	 DEPRECATED (see below).
 *
 *   * - %NETIF_F_IPV6_CSUM
 *     - Driver (device) is only able to checksum plain
 *	 TCP or UDP packets over IPv6. These are specifically
 *	 unencapsulated packets of the form IPv6|TCP or
 *	 IPv6|UDP where the Next Header field in the IPv6
 *	 header is either TCP or UDP. IPv6 extension headers
 *	 are not supported with this feature. This feature
 *	 cannot be set in features for a device with
 *	 NETIF_F_HW_CSUM also set. This feature is being
 *	 DEPRECATED (see below).
 *
 *   * - %NETIF_F_RXCSUM
 *     - Driver (device) performs receive checksum offload.
 *	 This flag is only used to disable the RX checksum
 *	 feature for a device. The stack will accept receive
 *	 checksum indication in packets received on a device
 *	 regardless of whether NETIF_F_RXCSUM is set.
 *
 * Checksumming of received packets by device
 * ~~~~~~~~~~~~~~~~~~~~~~~~~~~~~~~~~~~~~~~~~~
 *
 * Indication of checksum verification is set in &sk_buff.ip_summed.
 * Possible values are:
 *
 * - %CHECKSUM_NONE
 *
 *   Device did not checksum this packet e.g. due to lack of capabilities.
 *   The packet contains full (though not verified) checksum in packet but
 *   not in skb->csum. Thus, skb->csum is undefined in this case.
 *
 * - %CHECKSUM_UNNECESSARY
 *
 *   The hardware you're dealing with doesn't calculate the full checksum
 *   (as in %CHECKSUM_COMPLETE), but it does parse headers and verify checksums
 *   for specific protocols. For such packets it will set %CHECKSUM_UNNECESSARY
 *   if their checksums are okay. &sk_buff.csum is still undefined in this case
 *   though. A driver or device must never modify the checksum field in the
 *   packet even if checksum is verified.
 *
 *   %CHECKSUM_UNNECESSARY is applicable to following protocols:
 *
 *     - TCP: IPv6 and IPv4.
 *     - UDP: IPv4 and IPv6. A device may apply CHECKSUM_UNNECESSARY to a
 *       zero UDP checksum for either IPv4 or IPv6, the networking stack
 *       may perform further validation in this case.
 *     - GRE: only if the checksum is present in the header.
 *     - SCTP: indicates the CRC in SCTP header has been validated.
 *     - FCOE: indicates the CRC in FC frame has been validated.
 *
 *   &sk_buff.csum_level indicates the number of consecutive checksums found in
 *   the packet minus one that have been verified as %CHECKSUM_UNNECESSARY.
 *   For instance if a device receives an IPv6->UDP->GRE->IPv4->TCP packet
 *   and a device is able to verify the checksums for UDP (possibly zero),
 *   GRE (checksum flag is set) and TCP, &sk_buff.csum_level would be set to
 *   two. If the device were only able to verify the UDP checksum and not
 *   GRE, either because it doesn't support GRE checksum or because GRE
 *   checksum is bad, skb->csum_level would be set to zero (TCP checksum is
 *   not considered in this case).
 *
 * - %CHECKSUM_COMPLETE
 *
 *   This is the most generic way. The device supplied checksum of the _whole_
 *   packet as seen by netif_rx() and fills in &sk_buff.csum. This means the
 *   hardware doesn't need to parse L3/L4 headers to implement this.
 *
 *   Notes:
 *
 *   - Even if device supports only some protocols, but is able to produce
 *     skb->csum, it MUST use CHECKSUM_COMPLETE, not CHECKSUM_UNNECESSARY.
 *   - CHECKSUM_COMPLETE is not applicable to SCTP and FCoE protocols.
 *
 * - %CHECKSUM_PARTIAL
 *
 *   A checksum is set up to be offloaded to a device as described in the
 *   output description for CHECKSUM_PARTIAL. This may occur on a packet
 *   received directly from another Linux OS, e.g., a virtualized Linux kernel
 *   on the same host, or it may be set in the input path in GRO or remote
 *   checksum offload. For the purposes of checksum verification, the checksum
 *   referred to by skb->csum_start + skb->csum_offset and any preceding
 *   checksums in the packet are considered verified. Any checksums in the
 *   packet that are after the checksum being offloaded are not considered to
 *   be verified.
 *
 * Checksumming on transmit for non-GSO
 * ~~~~~~~~~~~~~~~~~~~~~~~~~~~~~~~~~~~~
 *
 * The stack requests checksum offload in the &sk_buff.ip_summed for a packet.
 * Values are:
 *
 * - %CHECKSUM_PARTIAL
 *
 *   The driver is required to checksum the packet as seen by hard_start_xmit()
 *   from &sk_buff.csum_start up to the end, and to record/write the checksum at
 *   offset &sk_buff.csum_start + &sk_buff.csum_offset.
 *   A driver may verify that the
 *   csum_start and csum_offset values are valid values given the length and
 *   offset of the packet, but it should not attempt to validate that the
 *   checksum refers to a legitimate transport layer checksum -- it is the
 *   purview of the stack to validate that csum_start and csum_offset are set
 *   correctly.
 *
 *   When the stack requests checksum offload for a packet, the driver MUST
 *   ensure that the checksum is set correctly. A driver can either offload the
 *   checksum calculation to the device, or call skb_checksum_help (in the case
 *   that the device does not support offload for a particular checksum).
 *
 *   %NETIF_F_IP_CSUM and %NETIF_F_IPV6_CSUM are being deprecated in favor of
 *   %NETIF_F_HW_CSUM. New devices should use %NETIF_F_HW_CSUM to indicate
 *   checksum offload capability.
 *   skb_csum_hwoffload_help() can be called to resolve %CHECKSUM_PARTIAL based
 *   on network device checksumming capabilities: if a packet does not match
 *   them, skb_checksum_help() or skb_crc32c_help() (depending on the value of
 *   &sk_buff.csum_not_inet, see :ref:`crc`)
 *   is called to resolve the checksum.
 *
 * - %CHECKSUM_NONE
 *
 *   The skb was already checksummed by the protocol, or a checksum is not
 *   required.
 *
 * - %CHECKSUM_UNNECESSARY
 *
 *   This has the same meaning as CHECKSUM_NONE for checksum offload on
 *   output.
 *
 * - %CHECKSUM_COMPLETE
 *
 *   Not used in checksum output. If a driver observes a packet with this value
 *   set in skbuff, it should treat the packet as if %CHECKSUM_NONE were set.
 *
 * .. _crc:
 *
 * Non-IP checksum (CRC) offloads
 * ~~~~~~~~~~~~~~~~~~~~~~~~~~~~~~
 *
 * .. flat-table::
 *   :widths: 1 10
 *
 *   * - %NETIF_F_SCTP_CRC
 *     - This feature indicates that a device is capable of
 *	 offloading the SCTP CRC in a packet. To perform this offload the stack
 *	 will set csum_start and csum_offset accordingly, set ip_summed to
 *	 %CHECKSUM_PARTIAL and set csum_not_inet to 1, to provide an indication
 *	 in the skbuff that the %CHECKSUM_PARTIAL refers to CRC32c.
 *	 A driver that supports both IP checksum offload and SCTP CRC32c offload
 *	 must verify which offload is configured for a packet by testing the
 *	 value of &sk_buff.csum_not_inet; skb_crc32c_csum_help() is provided to
 *	 resolve %CHECKSUM_PARTIAL on skbs where csum_not_inet is set to 1.
 *
 *   * - %NETIF_F_FCOE_CRC
 *     - This feature indicates that a device is capable of offloading the FCOE
 *	 CRC in a packet. To perform this offload the stack will set ip_summed
 *	 to %CHECKSUM_PARTIAL and set csum_start and csum_offset
 *	 accordingly. Note that there is no indication in the skbuff that the
 *	 %CHECKSUM_PARTIAL refers to an FCOE checksum, so a driver that supports
 *	 both IP checksum offload and FCOE CRC offload must verify which offload
 *	 is configured for a packet, presumably by inspecting packet headers.
 *
 * Checksumming on output with GSO
 * ~~~~~~~~~~~~~~~~~~~~~~~~~~~~~~~
 *
 * In the case of a GSO packet (skb_is_gso() is true), checksum offload
 * is implied by the SKB_GSO_* flags in gso_type. Most obviously, if the
 * gso_type is %SKB_GSO_TCPV4 or %SKB_GSO_TCPV6, TCP checksum offload as
 * part of the GSO operation is implied. If a checksum is being offloaded
 * with GSO then ip_summed is %CHECKSUM_PARTIAL, and both csum_start and
 * csum_offset are set to refer to the outermost checksum being offloaded
 * (two offloaded checksums are possible with UDP encapsulation).
 */

/* Don't change this without changing skb_csum_unnecessary! */
#define CHECKSUM_NONE		0
#define CHECKSUM_UNNECESSARY	1
#define CHECKSUM_COMPLETE	2
#define CHECKSUM_PARTIAL	3

/* Maximum value in skb->csum_level */
#define SKB_MAX_CSUM_LEVEL	3

#define SKB_DATA_ALIGN(X)	ALIGN(X, SMP_CACHE_BYTES)
#define SKB_WITH_OVERHEAD(X)	\
	((X) - SKB_DATA_ALIGN(sizeof(struct skb_shared_info)))
#define SKB_MAX_ORDER(X, ORDER) \
	SKB_WITH_OVERHEAD((PAGE_SIZE << (ORDER)) - (X))
#define SKB_MAX_HEAD(X)		(SKB_MAX_ORDER((X), 0))
#define SKB_MAX_ALLOC		(SKB_MAX_ORDER(0, 2))

/* return minimum truesize of one skb containing X bytes of data */
#define SKB_TRUESIZE(X) ((X) +						\
			 SKB_DATA_ALIGN(sizeof(struct sk_buff)) +	\
			 SKB_DATA_ALIGN(sizeof(struct skb_shared_info)))

struct ahash_request;
struct net_device;
struct scatterlist;
struct pipe_inode_info;
struct iov_iter;
struct napi_struct;
struct bpf_prog;
union bpf_attr;
struct skb_ext;

#if IS_ENABLED(CONFIG_BRIDGE_NETFILTER)
struct nf_bridge_info {
	enum {
		BRNF_PROTO_UNCHANGED,
		BRNF_PROTO_8021Q,
		BRNF_PROTO_PPPOE
	} orig_proto:8;
	u8			pkt_otherhost:1;
	u8			in_prerouting:1;
	u8			bridged_dnat:1;
	__u16			frag_max_size;
	struct net_device	*physindev;

	/* always valid & non-NULL from FORWARD on, for physdev match */
	struct net_device	*physoutdev;
	union {
		/* prerouting: detect dnat in orig/reply direction */
		__be32          ipv4_daddr;
		struct in6_addr ipv6_daddr;

		/* after prerouting + nat detected: store original source
		 * mac since neigh resolution overwrites it, only used while
		 * skb is out in neigh layer.
		 */
		char neigh_header[8];
	};
};
#endif

#if IS_ENABLED(CONFIG_NET_TC_SKB_EXT)
/* Chain in tc_skb_ext will be used to share the tc chain with
 * ovs recirc_id. It will be set to the current chain by tc
 * and read by ovs to recirc_id.
 */
struct tc_skb_ext {
	__u32 chain;
	__u16 mru;
	__u16 zone;
	u8 post_ct:1;
	u8 post_ct_snat:1;
	u8 post_ct_dnat:1;
};
#endif

struct sk_buff_head {
	/* These two members must be first to match sk_buff. */
	struct_group_tagged(sk_buff_list, list,
		struct sk_buff	*next;
		struct sk_buff	*prev;
	);

	__u32		qlen;
	spinlock_t	lock;
};

struct sk_buff;

/* To allow 64K frame to be packed as single skb without frag_list we
 * require 64K/PAGE_SIZE pages plus 1 additional page to allow for
 * buffers which do not start on a page boundary.
 *
 * Since GRO uses frags we allocate at least 16 regardless of page
 * size.
 */
#if (65536/PAGE_SIZE + 1) < 16
#define MAX_SKB_FRAGS 16UL
#else
#define MAX_SKB_FRAGS (65536/PAGE_SIZE + 1)
#endif
extern int sysctl_max_skb_frags;

/* Set skb_shinfo(skb)->gso_size to this in case you want skb_segment to
 * segment using its current segmentation instead.
 */
#define GSO_BY_FRAGS	0xFFFF

typedef struct bio_vec skb_frag_t;

/**
 * skb_frag_size() - Returns the size of a skb fragment
 * @frag: skb fragment
 */
static inline unsigned int skb_frag_size(const skb_frag_t *frag)
{
	return frag->bv_len;
}

/**
 * skb_frag_size_set() - Sets the size of a skb fragment
 * @frag: skb fragment
 * @size: size of fragment
 */
static inline void skb_frag_size_set(skb_frag_t *frag, unsigned int size)
{
	frag->bv_len = size;
}

/**
 * skb_frag_size_add() - Increments the size of a skb fragment by @delta
 * @frag: skb fragment
 * @delta: value to add
 */
static inline void skb_frag_size_add(skb_frag_t *frag, int delta)
{
	frag->bv_len += delta;
}

/**
 * skb_frag_size_sub() - Decrements the size of a skb fragment by @delta
 * @frag: skb fragment
 * @delta: value to subtract
 */
static inline void skb_frag_size_sub(skb_frag_t *frag, int delta)
{
	frag->bv_len -= delta;
}

/**
 * skb_frag_must_loop - Test if %p is a high memory page
 * @p: fragment's page
 */
static inline bool skb_frag_must_loop(struct page *p)
{
#if defined(CONFIG_HIGHMEM)
	if (IS_ENABLED(CONFIG_DEBUG_KMAP_LOCAL_FORCE_MAP) || PageHighMem(p))
		return true;
#endif
	return false;
}

/**
 *	skb_frag_foreach_page - loop over pages in a fragment
 *
 *	@f:		skb frag to operate on
 *	@f_off:		offset from start of f->bv_page
 *	@f_len:		length from f_off to loop over
 *	@p:		(temp var) current page
 *	@p_off:		(temp var) offset from start of current page,
 *	                           non-zero only on first page.
 *	@p_len:		(temp var) length in current page,
 *				   < PAGE_SIZE only on first and last page.
 *	@copied:	(temp var) length so far, excluding current p_len.
 *
 *	A fragment can hold a compound page, in which case per-page
 *	operations, notably kmap_atomic, must be called for each
 *	regular page.
 */
#define skb_frag_foreach_page(f, f_off, f_len, p, p_off, p_len, copied)	\
	for (p = skb_frag_page(f) + ((f_off) >> PAGE_SHIFT),		\
	     p_off = (f_off) & (PAGE_SIZE - 1),				\
	     p_len = skb_frag_must_loop(p) ?				\
	     min_t(u32, f_len, PAGE_SIZE - p_off) : f_len,		\
	     copied = 0;						\
	     copied < f_len;						\
	     copied += p_len, p++, p_off = 0,				\
	     p_len = min_t(u32, f_len - copied, PAGE_SIZE))		\

#define HAVE_HW_TIME_STAMP

/**
 * struct skb_shared_hwtstamps - hardware time stamps
 * @hwtstamp:		hardware time stamp transformed into duration
 *			since arbitrary point in time
 * @netdev_data:	address/cookie of network device driver used as
 *			reference to actual hardware time stamp
 *
 * Software time stamps generated by ktime_get_real() are stored in
 * skb->tstamp.
 *
 * hwtstamps can only be compared against other hwtstamps from
 * the same device.
 *
 * This structure is attached to packets as part of the
 * &skb_shared_info. Use skb_hwtstamps() to get a pointer.
 */
struct skb_shared_hwtstamps {
	union {
		ktime_t	hwtstamp;
		void *netdev_data;
	};
};

/* Definitions for tx_flags in struct skb_shared_info */
enum {
	/* generate hardware time stamp */
	SKBTX_HW_TSTAMP = 1 << 0,

	/* generate software time stamp when queueing packet to NIC */
	SKBTX_SW_TSTAMP = 1 << 1,

	/* device driver is going to provide hardware time stamp */
	SKBTX_IN_PROGRESS = 1 << 2,

	/* generate hardware time stamp based on cycles if supported */
	SKBTX_HW_TSTAMP_USE_CYCLES = 1 << 3,

	/* generate wifi status information (where possible) */
	SKBTX_WIFI_STATUS = 1 << 4,

	/* determine hardware time stamp based on time or cycles */
	SKBTX_HW_TSTAMP_NETDEV = 1 << 5,

	/* generate software time stamp when entering packet scheduling */
	SKBTX_SCHED_TSTAMP = 1 << 6,
};

#define SKBTX_ANY_SW_TSTAMP	(SKBTX_SW_TSTAMP    | \
				 SKBTX_SCHED_TSTAMP)
#define SKBTX_ANY_TSTAMP	(SKBTX_HW_TSTAMP | \
				 SKBTX_HW_TSTAMP_USE_CYCLES | \
				 SKBTX_ANY_SW_TSTAMP)

/* Definitions for flags in struct skb_shared_info */
enum {
	/* use zcopy routines */
	SKBFL_ZEROCOPY_ENABLE = BIT(0),

	/* This indicates at least one fragment might be overwritten
	 * (as in vmsplice(), sendfile() ...)
	 * If we need to compute a TX checksum, we'll need to copy
	 * all frags to avoid possible bad checksum
	 */
	SKBFL_SHARED_FRAG = BIT(1),

	/* segment contains only zerocopy data and should not be
	 * charged to the kernel memory.
	 */
	SKBFL_PURE_ZEROCOPY = BIT(2),

	SKBFL_DONT_ORPHAN = BIT(3),

	/* page references are managed by the ubuf_info, so it's safe to
	 * use frags only up until ubuf_info is released
	 */
	SKBFL_MANAGED_FRAG_REFS = BIT(4),
};

#define SKBFL_ZEROCOPY_FRAG	(SKBFL_ZEROCOPY_ENABLE | SKBFL_SHARED_FRAG)
#define SKBFL_ALL_ZEROCOPY	(SKBFL_ZEROCOPY_FRAG | SKBFL_PURE_ZEROCOPY | \
				 SKBFL_DONT_ORPHAN | SKBFL_MANAGED_FRAG_REFS)

/*
 * The callback notifies userspace to release buffers when skb DMA is done in
 * lower device, the skb last reference should be 0 when calling this.
 * The zerocopy_success argument is true if zero copy transmit occurred,
 * false on data copy or out of memory error caused by data copy attempt.
 * The ctx field is used to track device context.
 * The desc field is used to track userspace buffer index.
 */
struct ubuf_info {
	void (*callback)(struct sk_buff *, struct ubuf_info *,
			 bool zerocopy_success);
	union {
		struct {
			unsigned long desc;
			void *ctx;
		};
		struct {
			u32 id;
			u16 len;
			u16 zerocopy:1;
			u32 bytelen;
		};
	};
	refcount_t refcnt;
	u8 flags;

	struct mmpin {
		struct user_struct *user;
		unsigned int num_pg;
	} mmp;
};

#define skb_uarg(SKB)	((struct ubuf_info *)(skb_shinfo(SKB)->destructor_arg))

int mm_account_pinned_pages(struct mmpin *mmp, size_t size);
void mm_unaccount_pinned_pages(struct mmpin *mmp);

/* This data is invariant across clones and lives at
 * the end of the header data, ie. at skb->end.
 */
struct skb_shared_info {
	__u8		flags;
	__u8		meta_len;
	__u8		nr_frags;
	__u8		tx_flags;
	unsigned short	gso_size;
	/* Warning: this field is not always filled in (UFO)! */
	unsigned short	gso_segs;
	struct sk_buff	*frag_list;
	struct skb_shared_hwtstamps hwtstamps;
	unsigned int	gso_type;
	u32		tskey;

	/*
	 * Warning : all fields before dataref are cleared in __alloc_skb()
	 */
	atomic_t	dataref;
	unsigned int	xdp_frags_size;

	/* Intermediate layers must ensure that destructor_arg
	 * remains valid until skb destructor */
	void *		destructor_arg;

	/* must be last field, see pskb_expand_head() */
	skb_frag_t	frags[MAX_SKB_FRAGS];
};

/**
 * DOC: dataref and headerless skbs
 *
 * Transport layers send out clones of payload skbs they hold for
 * retransmissions. To allow lower layers of the stack to prepend their headers
 * we split &skb_shared_info.dataref into two halves.
 * The lower 16 bits count the overall number of references.
 * The higher 16 bits indicate how many of the references are payload-only.
 * skb_header_cloned() checks if skb is allowed to add / write the headers.
 *
 * The creator of the skb (e.g. TCP) marks its skb as &sk_buff.nohdr
 * (via __skb_header_release()). Any clone created from marked skb will get
 * &sk_buff.hdr_len populated with the available headroom.
 * If there's the only clone in existence it's able to modify the headroom
 * at will. The sequence of calls inside the transport layer is::
 *
 *  <alloc skb>
 *  skb_reserve()
 *  __skb_header_release()
 *  skb_clone()
 *  // send the clone down the stack
 *
 * This is not a very generic construct and it depends on the transport layers
 * doing the right thing. In practice there's usually only one payload-only skb.
 * Having multiple payload-only skbs with different lengths of hdr_len is not
 * possible. The payload-only skbs should never leave their owner.
 */
#define SKB_DATAREF_SHIFT 16
#define SKB_DATAREF_MASK ((1 << SKB_DATAREF_SHIFT) - 1)


enum {
	SKB_FCLONE_UNAVAILABLE,	/* skb has no fclone (from head_cache) */
	SKB_FCLONE_ORIG,	/* orig skb (from fclone_cache) */
	SKB_FCLONE_CLONE,	/* companion fclone skb (from fclone_cache) */
};

enum {
	SKB_GSO_TCPV4 = 1 << 0,

	/* This indicates the skb is from an untrusted source. */
	SKB_GSO_DODGY = 1 << 1,

	/* This indicates the tcp segment has CWR set. */
	SKB_GSO_TCP_ECN = 1 << 2,

	SKB_GSO_TCP_FIXEDID = 1 << 3,

	SKB_GSO_TCPV6 = 1 << 4,

	SKB_GSO_FCOE = 1 << 5,

	SKB_GSO_GRE = 1 << 6,

	SKB_GSO_GRE_CSUM = 1 << 7,

	SKB_GSO_IPXIP4 = 1 << 8,

	SKB_GSO_IPXIP6 = 1 << 9,

	SKB_GSO_UDP_TUNNEL = 1 << 10,

	SKB_GSO_UDP_TUNNEL_CSUM = 1 << 11,

	SKB_GSO_PARTIAL = 1 << 12,

	SKB_GSO_TUNNEL_REMCSUM = 1 << 13,

	SKB_GSO_SCTP = 1 << 14,

	SKB_GSO_ESP = 1 << 15,

	SKB_GSO_UDP = 1 << 16,

	SKB_GSO_UDP_L4 = 1 << 17,

	SKB_GSO_FRAGLIST = 1 << 18,
};

#if BITS_PER_LONG > 32
#define NET_SKBUFF_DATA_USES_OFFSET 1
#endif

#ifdef NET_SKBUFF_DATA_USES_OFFSET
typedef unsigned int sk_buff_data_t;
#else
typedef unsigned char *sk_buff_data_t;
#endif

/**
 * DOC: Basic sk_buff geometry
 *
 * struct sk_buff itself is a metadata structure and does not hold any packet
 * data. All the data is held in associated buffers.
 *
 * &sk_buff.head points to the main "head" buffer. The head buffer is divided
 * into two parts:
 *
 *  - data buffer, containing headers and sometimes payload;
 *    this is the part of the skb operated on by the common helpers
 *    such as skb_put() or skb_pull();
 *  - shared info (struct skb_shared_info) which holds an array of pointers
 *    to read-only data in the (page, offset, length) format.
 *
 * Optionally &skb_shared_info.frag_list may point to another skb.
 *
 * Basic diagram may look like this::
 *
 *                                  ---------------
 *                                 | sk_buff       |
 *                                  ---------------
 *     ,---------------------------  + head
 *    /          ,-----------------  + data
 *   /          /      ,-----------  + tail
 *  |          |      |            , + end
 *  |          |      |           |
 *  v          v      v           v
 *   -----------------------------------------------
 *  | headroom | data |  tailroom | skb_shared_info |
 *   -----------------------------------------------
 *                                 + [page frag]
 *                                 + [page frag]
 *                                 + [page frag]
 *                                 + [page frag]       ---------
 *                                 + frag_list    --> | sk_buff |
 *                                                     ---------
 *
 */

/**
 *	struct sk_buff - socket buffer
 *	@next: Next buffer in list
 *	@prev: Previous buffer in list
 *	@tstamp: Time we arrived/left
 *	@skb_mstamp_ns: (aka @tstamp) earliest departure time; start point
 *		for retransmit timer
 *	@rbnode: RB tree node, alternative to next/prev for netem/tcp
 *	@list: queue head
 *	@ll_node: anchor in an llist (eg socket defer_list)
 *	@sk: Socket we are owned by
 *	@ip_defrag_offset: (aka @sk) alternate use of @sk, used in
 *		fragmentation management
 *	@dev: Device we arrived on/are leaving by
 *	@dev_scratch: (aka @dev) alternate use of @dev when @dev would be %NULL
 *	@cb: Control buffer. Free for use by every layer. Put private vars here
 *	@_skb_refdst: destination entry (with norefcount bit)
 *	@sp: the security path, used for xfrm
 *	@len: Length of actual data
 *	@data_len: Data length
 *	@mac_len: Length of link layer header
 *	@hdr_len: writable header length of cloned skb
 *	@csum: Checksum (must include start/offset pair)
 *	@csum_start: Offset from skb->head where checksumming should start
 *	@csum_offset: Offset from csum_start where checksum should be stored
 *	@priority: Packet queueing priority
 *	@ignore_df: allow local fragmentation
 *	@cloned: Head may be cloned (check refcnt to be sure)
 *	@ip_summed: Driver fed us an IP checksum
 *	@nohdr: Payload reference only, must not modify header
 *	@pkt_type: Packet class
 *	@fclone: skbuff clone status
 *	@ipvs_property: skbuff is owned by ipvs
 *	@inner_protocol_type: whether the inner protocol is
 *		ENCAP_TYPE_ETHER or ENCAP_TYPE_IPPROTO
 *	@remcsum_offload: remote checksum offload is enabled
 *	@offload_fwd_mark: Packet was L2-forwarded in hardware
 *	@offload_l3_fwd_mark: Packet was L3-forwarded in hardware
 *	@tc_skip_classify: do not classify packet. set by IFB device
 *	@tc_at_ingress: used within tc_classify to distinguish in/egress
 *	@redirected: packet was redirected by packet classifier
 *	@from_ingress: packet was redirected from the ingress path
 *	@nf_skip_egress: packet shall skip nf egress - see netfilter_netdev.h
 *	@peeked: this packet has been seen already, so stats have been
 *		done for it, don't do them again
 *	@nf_trace: netfilter packet trace flag
 *	@protocol: Packet protocol from driver
 *	@destructor: Destruct function
 *	@tcp_tsorted_anchor: list structure for TCP (tp->tsorted_sent_queue)
 *	@_sk_redir: socket redirection information for skmsg
 *	@_nfct: Associated connection, if any (with nfctinfo bits)
 *	@nf_bridge: Saved data about a bridged frame - see br_netfilter.c
 *	@skb_iif: ifindex of device we arrived on
 *	@tc_index: Traffic control index
 *	@hash: the packet hash
 *	@queue_mapping: Queue mapping for multiqueue devices
 *	@head_frag: skb was allocated from page fragments,
 *		not allocated by kmalloc() or vmalloc().
 *	@pfmemalloc: skbuff was allocated from PFMEMALLOC reserves
 *	@pp_recycle: mark the packet for recycling instead of freeing (implies
 *		page_pool support on driver)
 *	@active_extensions: active extensions (skb_ext_id types)
 *	@ndisc_nodetype: router type (from link layer)
 *	@ooo_okay: allow the mapping of a socket to a queue to be changed
 *	@l4_hash: indicate hash is a canonical 4-tuple hash over transport
 *		ports.
 *	@sw_hash: indicates hash was computed in software stack
 *	@wifi_acked_valid: wifi_acked was set
 *	@wifi_acked: whether frame was acked on wifi or not
 *	@no_fcs:  Request NIC to treat last 4 bytes as Ethernet FCS
 *	@encapsulation: indicates the inner headers in the skbuff are valid
 *	@encap_hdr_csum: software checksum is needed
 *	@csum_valid: checksum is already valid
 *	@csum_not_inet: use CRC32c to resolve CHECKSUM_PARTIAL
 *	@csum_complete_sw: checksum was completed by software
 *	@csum_level: indicates the number of consecutive checksums found in
 *		the packet minus one that have been verified as
 *		CHECKSUM_UNNECESSARY (max 3)
 *	@scm_io_uring: SKB holds io_uring registered files
 *	@dst_pending_confirm: need to confirm neighbour
 *	@decrypted: Decrypted SKB
 *	@slow_gro: state present at GRO time, slower prepare step required
 *	@mono_delivery_time: When set, skb->tstamp has the
 *		delivery_time in mono clock base (i.e. EDT).  Otherwise, the
 *		skb->tstamp has the (rcv) timestamp at ingress and
 *		delivery_time at egress.
 *	@napi_id: id of the NAPI struct this skb came from
 *	@sender_cpu: (aka @napi_id) source CPU in XPS
 *	@alloc_cpu: CPU which did the skb allocation.
 *	@secmark: security marking
 *	@mark: Generic packet mark
 *	@reserved_tailroom: (aka @mark) number of bytes of free space available
 *		at the tail of an sk_buff
 *	@vlan_present: VLAN tag is present
 *	@vlan_proto: vlan encapsulation protocol
 *	@vlan_tci: vlan tag control information
 *	@inner_protocol: Protocol (encapsulation)
 *	@inner_ipproto: (aka @inner_protocol) stores ipproto when
 *		skb->inner_protocol_type == ENCAP_TYPE_IPPROTO;
 *	@inner_transport_header: Inner transport layer header (encapsulation)
 *	@inner_network_header: Network layer header (encapsulation)
 *	@inner_mac_header: Link layer header (encapsulation)
 *	@transport_header: Transport layer header
 *	@network_header: Network layer header
 *	@mac_header: Link layer header
 *	@kcov_handle: KCOV remote handle for remote coverage collection
 *	@tail: Tail pointer
 *	@end: End pointer
 *	@head: Head of buffer
 *	@data: Data head pointer
 *	@truesize: Buffer size
 *	@users: User count - see {datagram,tcp}.c
 *	@extensions: allocated extensions, valid if active_extensions is nonzero
 */

struct sk_buff {
	union {
		struct {
			/* These two members must be first to match sk_buff_head. */
			struct sk_buff		*next;
			struct sk_buff		*prev;

			union {
				struct net_device	*dev;
				/* Some protocols might use this space to store information,
				 * while device pointer would be NULL.
				 * UDP receive path is one user.
				 */
				unsigned long		dev_scratch;
			};
		};
		struct rb_node		rbnode; /* used in netem, ip4 defrag, and tcp stack */
		struct list_head	list;
		struct llist_node	ll_node;
	};

	union {
		struct sock		*sk;
		int			ip_defrag_offset;
	};

	union {
		ktime_t		tstamp;
		u64		skb_mstamp_ns; /* earliest departure time */
	};
	/*
	 * This is the control buffer. It is free to use for every
	 * layer. Please put your private variables there. If you
	 * want to keep them across layers you have to do a skb_clone()
	 * first. This is owned by whoever has the skb queued ATM.
	 */
	char			cb[48] __aligned(8);

	union {
		struct {
			unsigned long	_skb_refdst;
			void		(*destructor)(struct sk_buff *skb);
		};
		struct list_head	tcp_tsorted_anchor;
#ifdef CONFIG_NET_SOCK_MSG
		unsigned long		_sk_redir;
#endif
	};

#if defined(CONFIG_NF_CONNTRACK) || defined(CONFIG_NF_CONNTRACK_MODULE)
	unsigned long		 _nfct;
#endif
	unsigned int		len,
				data_len;
	__u16			mac_len,
				hdr_len;

	/* Following fields are _not_ copied in __copy_skb_header()
	 * Note that queue_mapping is here mostly to fill a hole.
	 */
	__u16			queue_mapping;

/* if you move cloned around you also must adapt those constants */
#ifdef __BIG_ENDIAN_BITFIELD
#define CLONED_MASK	(1 << 7)
#else
#define CLONED_MASK	1
#endif
#define CLONED_OFFSET		offsetof(struct sk_buff, __cloned_offset)

	/* private: */
	__u8			__cloned_offset[0];
	/* public: */
	__u8			cloned:1,
				nohdr:1,
				fclone:2,
				peeked:1,
				head_frag:1,
				pfmemalloc:1,
				pp_recycle:1; /* page_pool recycle indicator */
#ifdef CONFIG_SKB_EXTENSIONS
	__u8			active_extensions;
#endif

	/* Fields enclosed in headers group are copied
	 * using a single memcpy() in __copy_skb_header()
	 */
	struct_group(headers,

	/* private: */
	__u8			__pkt_type_offset[0];
	/* public: */
	__u8			pkt_type:3; /* see PKT_TYPE_MAX */
	__u8			ignore_df:1;
	__u8			nf_trace:1;
	__u8			ip_summed:2;
	__u8			ooo_okay:1;

	__u8			l4_hash:1;
	__u8			sw_hash:1;
	__u8			wifi_acked_valid:1;
	__u8			wifi_acked:1;
	__u8			no_fcs:1;
	/* Indicates the inner headers are valid in the skbuff. */
	__u8			encapsulation:1;
	__u8			encap_hdr_csum:1;
	__u8			csum_valid:1;

	/* private: */
	__u8			__pkt_vlan_present_offset[0];
	/* public: */
	__u8			vlan_present:1;	/* See PKT_VLAN_PRESENT_BIT */
	__u8			csum_complete_sw:1;
	__u8			csum_level:2;
	__u8			dst_pending_confirm:1;
	__u8			mono_delivery_time:1;	/* See SKB_MONO_DELIVERY_TIME_MASK */
#ifdef CONFIG_NET_CLS_ACT
	__u8			tc_skip_classify:1;
	__u8			tc_at_ingress:1;	/* See TC_AT_INGRESS_MASK */
#endif
#ifdef CONFIG_IPV6_NDISC_NODETYPE
	__u8			ndisc_nodetype:2;
#endif

	__u8			ipvs_property:1;
	__u8			inner_protocol_type:1;
	__u8			remcsum_offload:1;
#ifdef CONFIG_NET_SWITCHDEV
	__u8			offload_fwd_mark:1;
	__u8			offload_l3_fwd_mark:1;
#endif
	__u8			redirected:1;
#ifdef CONFIG_NET_REDIRECT
	__u8			from_ingress:1;
#endif
#ifdef CONFIG_NETFILTER_SKIP_EGRESS
	__u8			nf_skip_egress:1;
#endif
#ifdef CONFIG_TLS_DEVICE
	__u8			decrypted:1;
#endif
	__u8			slow_gro:1;
	__u8			csum_not_inet:1;
	__u8			scm_io_uring:1;

#ifdef CONFIG_NET_SCHED
	__u16			tc_index;	/* traffic control index */
#endif

	union {
		__wsum		csum;
		struct {
			__u16	csum_start;
			__u16	csum_offset;
		};
	};
	__u32			priority;
	int			skb_iif;
	__u32			hash;
	__be16			vlan_proto;
	__u16			vlan_tci;
#if defined(CONFIG_NET_RX_BUSY_POLL) || defined(CONFIG_XPS)
	union {
		unsigned int	napi_id;
		unsigned int	sender_cpu;
	};
#endif
	u16			alloc_cpu;
#ifdef CONFIG_NETWORK_SECMARK
	__u32		secmark;
#endif

	union {
		__u32		mark;
		__u32		reserved_tailroom;
	};

	union {
		__be16		inner_protocol;
		__u8		inner_ipproto;
	};

	__u16			inner_transport_header;
	__u16			inner_network_header;
	__u16			inner_mac_header;

	__be16			protocol;
	__u16			transport_header;
	__u16			network_header;
	__u16			mac_header;

#ifdef CONFIG_KCOV
	u64			kcov_handle;
#endif

	); /* end headers group */

	/* These elements must be at the end, see alloc_skb() for details.  */
	sk_buff_data_t		tail;
	sk_buff_data_t		end;
	unsigned char		*head,
				*data;
	unsigned int		truesize;
	refcount_t		users;

#ifdef CONFIG_SKB_EXTENSIONS
	/* only useable after checking ->active_extensions != 0 */
	struct skb_ext		*extensions;
#endif
};

/* if you move pkt_type around you also must adapt those constants */
#ifdef __BIG_ENDIAN_BITFIELD
#define PKT_TYPE_MAX	(7 << 5)
#else
#define PKT_TYPE_MAX	7
#endif
#define PKT_TYPE_OFFSET		offsetof(struct sk_buff, __pkt_type_offset)

/* if you move pkt_vlan_present, tc_at_ingress, or mono_delivery_time
 * around, you also must adapt these constants.
 */
#ifdef __BIG_ENDIAN_BITFIELD
#define PKT_VLAN_PRESENT_BIT	7
#define TC_AT_INGRESS_MASK		(1 << 0)
#define SKB_MONO_DELIVERY_TIME_MASK	(1 << 2)
#else
#define PKT_VLAN_PRESENT_BIT	0
#define TC_AT_INGRESS_MASK		(1 << 7)
#define SKB_MONO_DELIVERY_TIME_MASK	(1 << 5)
#endif
#define PKT_VLAN_PRESENT_OFFSET	offsetof(struct sk_buff, __pkt_vlan_present_offset)

#ifdef __KERNEL__
/*
 *	Handling routines are only of interest to the kernel
 */

#define SKB_ALLOC_FCLONE	0x01
#define SKB_ALLOC_RX		0x02
#define SKB_ALLOC_NAPI		0x04

/**
 * skb_pfmemalloc - Test if the skb was allocated from PFMEMALLOC reserves
 * @skb: buffer
 */
static inline bool skb_pfmemalloc(const struct sk_buff *skb)
{
	return unlikely(skb->pfmemalloc);
}

/*
 * skb might have a dst pointer attached, refcounted or not.
 * _skb_refdst low order bit is set if refcount was _not_ taken
 */
#define SKB_DST_NOREF	1UL
#define SKB_DST_PTRMASK	~(SKB_DST_NOREF)

/**
 * skb_dst - returns skb dst_entry
 * @skb: buffer
 *
 * Returns skb dst_entry, regardless of reference taken or not.
 */
static inline struct dst_entry *skb_dst(const struct sk_buff *skb)
{
	/* If refdst was not refcounted, check we still are in a
	 * rcu_read_lock section
	 */
	WARN_ON((skb->_skb_refdst & SKB_DST_NOREF) &&
		!rcu_read_lock_held() &&
		!rcu_read_lock_bh_held());
	return (struct dst_entry *)(skb->_skb_refdst & SKB_DST_PTRMASK);
}

/**
 * skb_dst_set - sets skb dst
 * @skb: buffer
 * @dst: dst entry
 *
 * Sets skb dst, assuming a reference was taken on dst and should
 * be released by skb_dst_drop()
 */
static inline void skb_dst_set(struct sk_buff *skb, struct dst_entry *dst)
{
	skb->slow_gro |= !!dst;
	skb->_skb_refdst = (unsigned long)dst;
}

/**
 * skb_dst_set_noref - sets skb dst, hopefully, without taking reference
 * @skb: buffer
 * @dst: dst entry
 *
 * Sets skb dst, assuming a reference was not taken on dst.
 * If dst entry is cached, we do not take reference and dst_release
 * will be avoided by refdst_drop. If dst entry is not cached, we take
 * reference, so that last dst_release can destroy the dst immediately.
 */
static inline void skb_dst_set_noref(struct sk_buff *skb, struct dst_entry *dst)
{
	WARN_ON(!rcu_read_lock_held() && !rcu_read_lock_bh_held());
	skb->slow_gro |= !!dst;
	skb->_skb_refdst = (unsigned long)dst | SKB_DST_NOREF;
}

/**
 * skb_dst_is_noref - Test if skb dst isn't refcounted
 * @skb: buffer
 */
static inline bool skb_dst_is_noref(const struct sk_buff *skb)
{
	return (skb->_skb_refdst & SKB_DST_NOREF) && skb_dst(skb);
}

/**
 * skb_rtable - Returns the skb &rtable
 * @skb: buffer
 */
static inline struct rtable *skb_rtable(const struct sk_buff *skb)
{
	return (struct rtable *)skb_dst(skb);
}

/* For mangling skb->pkt_type from user space side from applications
 * such as nft, tc, etc, we only allow a conservative subset of
 * possible pkt_types to be set.
*/
static inline bool skb_pkt_type_ok(u32 ptype)
{
	return ptype <= PACKET_OTHERHOST;
}

/**
 * skb_napi_id - Returns the skb's NAPI id
 * @skb: buffer
 */
static inline unsigned int skb_napi_id(const struct sk_buff *skb)
{
#ifdef CONFIG_NET_RX_BUSY_POLL
	return skb->napi_id;
#else
	return 0;
#endif
}

/**
 * skb_unref - decrement the skb's reference count
 * @skb: buffer
 *
 * Returns true if we can free the skb.
 */
static inline bool skb_unref(struct sk_buff *skb)
{
	if (unlikely(!skb))
		return false;
	if (likely(refcount_read(&skb->users) == 1))
		smp_rmb();
	else if (likely(!refcount_dec_and_test(&skb->users)))
		return false;

	return true;
}

void kfree_skb_reason(struct sk_buff *skb, enum skb_drop_reason reason);

/**
 *	kfree_skb - free an sk_buff with 'NOT_SPECIFIED' reason
 *	@skb: buffer to free
 */
static inline void kfree_skb(struct sk_buff *skb)
{
	kfree_skb_reason(skb, SKB_DROP_REASON_NOT_SPECIFIED);
}

void skb_release_head_state(struct sk_buff *skb);
void kfree_skb_list_reason(struct sk_buff *segs,
			   enum skb_drop_reason reason);
void skb_dump(const char *level, const struct sk_buff *skb, bool full_pkt);
void skb_tx_error(struct sk_buff *skb);

static inline void kfree_skb_list(struct sk_buff *segs)
{
	kfree_skb_list_reason(segs, SKB_DROP_REASON_NOT_SPECIFIED);
}

#ifdef CONFIG_TRACEPOINTS
void consume_skb(struct sk_buff *skb);
#else
static inline void consume_skb(struct sk_buff *skb)
{
	return kfree_skb(skb);
}
#endif

void __consume_stateless_skb(struct sk_buff *skb);
void  __kfree_skb(struct sk_buff *skb);
extern struct kmem_cache *skbuff_head_cache;

void kfree_skb_partial(struct sk_buff *skb, bool head_stolen);
bool skb_try_coalesce(struct sk_buff *to, struct sk_buff *from,
		      bool *fragstolen, int *delta_truesize);

struct sk_buff *__alloc_skb(unsigned int size, gfp_t priority, int flags,
			    int node);
struct sk_buff *__build_skb(void *data, unsigned int frag_size);
struct sk_buff *build_skb(void *data, unsigned int frag_size);
struct sk_buff *build_skb_around(struct sk_buff *skb,
				 void *data, unsigned int frag_size);
void skb_attempt_defer_free(struct sk_buff *skb);

struct sk_buff *napi_build_skb(void *data, unsigned int frag_size);

/**
 * alloc_skb - allocate a network buffer
 * @size: size to allocate
 * @priority: allocation mask
 *
 * This function is a convenient wrapper around __alloc_skb().
 */
static inline struct sk_buff *alloc_skb(unsigned int size,
					gfp_t priority)
{
	return __alloc_skb(size, priority, 0, NUMA_NO_NODE);
}

struct sk_buff *alloc_skb_with_frags(unsigned long header_len,
				     unsigned long data_len,
				     int max_page_order,
				     int *errcode,
				     gfp_t gfp_mask);
struct sk_buff *alloc_skb_for_msg(struct sk_buff *first);

/* Layout of fast clones : [skb1][skb2][fclone_ref] */
struct sk_buff_fclones {
	struct sk_buff	skb1;

	struct sk_buff	skb2;

	refcount_t	fclone_ref;
};

/**
 *	skb_fclone_busy - check if fclone is busy
 *	@sk: socket
 *	@skb: buffer
 *
 * Returns true if skb is a fast clone, and its clone is not freed.
 * Some drivers call skb_orphan() in their ndo_start_xmit(),
 * so we also check that this didnt happen.
 */
static inline bool skb_fclone_busy(const struct sock *sk,
				   const struct sk_buff *skb)
{
	const struct sk_buff_fclones *fclones;

	fclones = container_of(skb, struct sk_buff_fclones, skb1);

	return skb->fclone == SKB_FCLONE_ORIG &&
	       refcount_read(&fclones->fclone_ref) > 1 &&
	       READ_ONCE(fclones->skb2.sk) == sk;
}

/**
 * alloc_skb_fclone - allocate a network buffer from fclone cache
 * @size: size to allocate
 * @priority: allocation mask
 *
 * This function is a convenient wrapper around __alloc_skb().
 */
static inline struct sk_buff *alloc_skb_fclone(unsigned int size,
					       gfp_t priority)
{
	return __alloc_skb(size, priority, SKB_ALLOC_FCLONE, NUMA_NO_NODE);
}

struct sk_buff *skb_morph(struct sk_buff *dst, struct sk_buff *src);
void skb_headers_offset_update(struct sk_buff *skb, int off);
int skb_copy_ubufs(struct sk_buff *skb, gfp_t gfp_mask);
struct sk_buff *skb_clone(struct sk_buff *skb, gfp_t priority);
void skb_copy_header(struct sk_buff *new, const struct sk_buff *old);
struct sk_buff *skb_copy(const struct sk_buff *skb, gfp_t priority);
struct sk_buff *__pskb_copy_fclone(struct sk_buff *skb, int headroom,
				   gfp_t gfp_mask, bool fclone);
static inline struct sk_buff *__pskb_copy(struct sk_buff *skb, int headroom,
					  gfp_t gfp_mask)
{
	return __pskb_copy_fclone(skb, headroom, gfp_mask, false);
}

int pskb_expand_head(struct sk_buff *skb, int nhead, int ntail, gfp_t gfp_mask);
struct sk_buff *skb_realloc_headroom(struct sk_buff *skb,
				     unsigned int headroom);
struct sk_buff *skb_expand_head(struct sk_buff *skb, unsigned int headroom);
struct sk_buff *skb_copy_expand(const struct sk_buff *skb, int newheadroom,
				int newtailroom, gfp_t priority);
int __must_check skb_to_sgvec_nomark(struct sk_buff *skb, struct scatterlist *sg,
				     int offset, int len);
int __must_check skb_to_sgvec(struct sk_buff *skb, struct scatterlist *sg,
			      int offset, int len);
int skb_cow_data(struct sk_buff *skb, int tailbits, struct sk_buff **trailer);
int __skb_pad(struct sk_buff *skb, int pad, bool free_on_error);

/**
 *	skb_pad			-	zero pad the tail of an skb
 *	@skb: buffer to pad
 *	@pad: space to pad
 *
 *	Ensure that a buffer is followed by a padding area that is zero
 *	filled. Used by network drivers which may DMA or transfer data
 *	beyond the buffer end onto the wire.
 *
 *	May return error in out of memory cases. The skb is freed on error.
 */
static inline int skb_pad(struct sk_buff *skb, int pad)
{
	return __skb_pad(skb, pad, true);
}
#define dev_kfree_skb(a)	consume_skb(a)

int skb_append_pagefrags(struct sk_buff *skb, struct page *page,
			 int offset, size_t size);

struct skb_seq_state {
	__u32		lower_offset;
	__u32		upper_offset;
	__u32		frag_idx;
	__u32		stepped_offset;
	struct sk_buff	*root_skb;
	struct sk_buff	*cur_skb;
	__u8		*frag_data;
	__u32		frag_off;
};

void skb_prepare_seq_read(struct sk_buff *skb, unsigned int from,
			  unsigned int to, struct skb_seq_state *st);
unsigned int skb_seq_read(unsigned int consumed, const u8 **data,
			  struct skb_seq_state *st);
void skb_abort_seq_read(struct skb_seq_state *st);

unsigned int skb_find_text(struct sk_buff *skb, unsigned int from,
			   unsigned int to, struct ts_config *config);

/*
 * Packet hash types specify the type of hash in skb_set_hash.
 *
 * Hash types refer to the protocol layer addresses which are used to
 * construct a packet's hash. The hashes are used to differentiate or identify
 * flows of the protocol layer for the hash type. Hash types are either
 * layer-2 (L2), layer-3 (L3), or layer-4 (L4).
 *
 * Properties of hashes:
 *
 * 1) Two packets in different flows have different hash values
 * 2) Two packets in the same flow should have the same hash value
 *
 * A hash at a higher layer is considered to be more specific. A driver should
 * set the most specific hash possible.
 *
 * A driver cannot indicate a more specific hash than the layer at which a hash
 * was computed. For instance an L3 hash cannot be set as an L4 hash.
 *
 * A driver may indicate a hash level which is less specific than the
 * actual layer the hash was computed on. For instance, a hash computed
 * at L4 may be considered an L3 hash. This should only be done if the
 * driver can't unambiguously determine that the HW computed the hash at
 * the higher layer. Note that the "should" in the second property above
 * permits this.
 */
enum pkt_hash_types {
	PKT_HASH_TYPE_NONE,	/* Undefined type */
	PKT_HASH_TYPE_L2,	/* Input: src_MAC, dest_MAC */
	PKT_HASH_TYPE_L3,	/* Input: src_IP, dst_IP */
	PKT_HASH_TYPE_L4,	/* Input: src_IP, dst_IP, src_port, dst_port */
};

static inline void skb_clear_hash(struct sk_buff *skb)
{
	skb->hash = 0;
	skb->sw_hash = 0;
	skb->l4_hash = 0;
}

static inline void skb_clear_hash_if_not_l4(struct sk_buff *skb)
{
	if (!skb->l4_hash)
		skb_clear_hash(skb);
}

static inline void
__skb_set_hash(struct sk_buff *skb, __u32 hash, bool is_sw, bool is_l4)
{
	skb->l4_hash = is_l4;
	skb->sw_hash = is_sw;
	skb->hash = hash;
}

static inline void
skb_set_hash(struct sk_buff *skb, __u32 hash, enum pkt_hash_types type)
{
	/* Used by drivers to set hash from HW */
	__skb_set_hash(skb, hash, false, type == PKT_HASH_TYPE_L4);
}

static inline void
__skb_set_sw_hash(struct sk_buff *skb, __u32 hash, bool is_l4)
{
	__skb_set_hash(skb, hash, true, is_l4);
}

void __skb_get_hash(struct sk_buff *skb);
u32 __skb_get_hash_symmetric(const struct sk_buff *skb);
u32 skb_get_poff(const struct sk_buff *skb);
u32 __skb_get_poff(const struct sk_buff *skb, const void *data,
		   const struct flow_keys_basic *keys, int hlen);
__be32 __skb_flow_get_ports(const struct sk_buff *skb, int thoff, u8 ip_proto,
			    const void *data, int hlen_proto);

static inline __be32 skb_flow_get_ports(const struct sk_buff *skb,
					int thoff, u8 ip_proto)
{
	return __skb_flow_get_ports(skb, thoff, ip_proto, NULL, 0);
}

void skb_flow_dissector_init(struct flow_dissector *flow_dissector,
			     const struct flow_dissector_key *key,
			     unsigned int key_count);

struct bpf_flow_dissector;
bool bpf_flow_dissect(struct bpf_prog *prog, struct bpf_flow_dissector *ctx,
		      __be16 proto, int nhoff, int hlen, unsigned int flags);

bool __skb_flow_dissect(const struct net *net,
			const struct sk_buff *skb,
			struct flow_dissector *flow_dissector,
			void *target_container, const void *data,
			__be16 proto, int nhoff, int hlen, unsigned int flags);

static inline bool skb_flow_dissect(const struct sk_buff *skb,
				    struct flow_dissector *flow_dissector,
				    void *target_container, unsigned int flags)
{
	return __skb_flow_dissect(NULL, skb, flow_dissector,
				  target_container, NULL, 0, 0, 0, flags);
}

static inline bool skb_flow_dissect_flow_keys(const struct sk_buff *skb,
					      struct flow_keys *flow,
					      unsigned int flags)
{
	memset(flow, 0, sizeof(*flow));
	return __skb_flow_dissect(NULL, skb, &flow_keys_dissector,
				  flow, NULL, 0, 0, 0, flags);
}

static inline bool
skb_flow_dissect_flow_keys_basic(const struct net *net,
				 const struct sk_buff *skb,
				 struct flow_keys_basic *flow,
				 const void *data, __be16 proto,
				 int nhoff, int hlen, unsigned int flags)
{
	memset(flow, 0, sizeof(*flow));
	return __skb_flow_dissect(net, skb, &flow_keys_basic_dissector, flow,
				  data, proto, nhoff, hlen, flags);
}

void skb_flow_dissect_meta(const struct sk_buff *skb,
			   struct flow_dissector *flow_dissector,
			   void *target_container);

/* Gets a skb connection tracking info, ctinfo map should be a
 * map of mapsize to translate enum ip_conntrack_info states
 * to user states.
 */
void
skb_flow_dissect_ct(const struct sk_buff *skb,
		    struct flow_dissector *flow_dissector,
		    void *target_container,
		    u16 *ctinfo_map, size_t mapsize,
		    bool post_ct, u16 zone);
void
skb_flow_dissect_tunnel_info(const struct sk_buff *skb,
			     struct flow_dissector *flow_dissector,
			     void *target_container);

void skb_flow_dissect_hash(const struct sk_buff *skb,
			   struct flow_dissector *flow_dissector,
			   void *target_container);

static inline __u32 skb_get_hash(struct sk_buff *skb)
{
	if (!skb->l4_hash && !skb->sw_hash)
		__skb_get_hash(skb);

	return skb->hash;
}

static inline __u32 skb_get_hash_flowi6(struct sk_buff *skb, const struct flowi6 *fl6)
{
	if (!skb->l4_hash && !skb->sw_hash) {
		struct flow_keys keys;
		__u32 hash = __get_hash_from_flowi6(fl6, &keys);

		__skb_set_sw_hash(skb, hash, flow_keys_have_l4(&keys));
	}

	return skb->hash;
}

__u32 skb_get_hash_perturb(const struct sk_buff *skb,
			   const siphash_key_t *perturb);

static inline __u32 skb_get_hash_raw(const struct sk_buff *skb)
{
	return skb->hash;
}

static inline void skb_copy_hash(struct sk_buff *to, const struct sk_buff *from)
{
	to->hash = from->hash;
	to->sw_hash = from->sw_hash;
	to->l4_hash = from->l4_hash;
};

static inline void skb_copy_decrypted(struct sk_buff *to,
				      const struct sk_buff *from)
{
#ifdef CONFIG_TLS_DEVICE
	to->decrypted = from->decrypted;
#endif
}

#ifdef NET_SKBUFF_DATA_USES_OFFSET
static inline unsigned char *skb_end_pointer(const struct sk_buff *skb)
{
	return skb->head + skb->end;
}

static inline unsigned int skb_end_offset(const struct sk_buff *skb)
{
	return skb->end;
}

static inline void skb_set_end_offset(struct sk_buff *skb, unsigned int offset)
{
	skb->end = offset;
}
#else
static inline unsigned char *skb_end_pointer(const struct sk_buff *skb)
{
	return skb->end;
}

static inline unsigned int skb_end_offset(const struct sk_buff *skb)
{
	return skb->end - skb->head;
}

static inline void skb_set_end_offset(struct sk_buff *skb, unsigned int offset)
{
	skb->end = skb->head + offset;
}
#endif

struct ubuf_info *msg_zerocopy_realloc(struct sock *sk, size_t size,
				       struct ubuf_info *uarg);

void msg_zerocopy_put_abort(struct ubuf_info *uarg, bool have_uref);

void msg_zerocopy_callback(struct sk_buff *skb, struct ubuf_info *uarg,
			   bool success);

int __zerocopy_sg_from_iter(struct msghdr *msg, struct sock *sk,
			    struct sk_buff *skb, struct iov_iter *from,
			    size_t length);

static inline int skb_zerocopy_iter_dgram(struct sk_buff *skb,
					  struct msghdr *msg, int len)
{
	return __zerocopy_sg_from_iter(msg, skb->sk, skb, &msg->msg_iter, len);
}

int skb_zerocopy_iter_stream(struct sock *sk, struct sk_buff *skb,
			     struct msghdr *msg, int len,
			     struct ubuf_info *uarg);

/* Internal */
#define skb_shinfo(SKB)	((struct skb_shared_info *)(skb_end_pointer(SKB)))

static inline struct skb_shared_hwtstamps *skb_hwtstamps(struct sk_buff *skb)
{
	return &skb_shinfo(skb)->hwtstamps;
}

static inline struct ubuf_info *skb_zcopy(struct sk_buff *skb)
{
	bool is_zcopy = skb && skb_shinfo(skb)->flags & SKBFL_ZEROCOPY_ENABLE;

	return is_zcopy ? skb_uarg(skb) : NULL;
}

static inline bool skb_zcopy_pure(const struct sk_buff *skb)
{
	return skb_shinfo(skb)->flags & SKBFL_PURE_ZEROCOPY;
}

static inline bool skb_zcopy_managed(const struct sk_buff *skb)
{
	return skb_shinfo(skb)->flags & SKBFL_MANAGED_FRAG_REFS;
}

static inline bool skb_pure_zcopy_same(const struct sk_buff *skb1,
				       const struct sk_buff *skb2)
{
	return skb_zcopy_pure(skb1) == skb_zcopy_pure(skb2);
}

static inline void net_zcopy_get(struct ubuf_info *uarg)
{
	refcount_inc(&uarg->refcnt);
}

static inline void skb_zcopy_init(struct sk_buff *skb, struct ubuf_info *uarg)
{
	skb_shinfo(skb)->destructor_arg = uarg;
	skb_shinfo(skb)->flags |= uarg->flags;
}

static inline void skb_zcopy_set(struct sk_buff *skb, struct ubuf_info *uarg,
				 bool *have_ref)
{
	if (skb && uarg && !skb_zcopy(skb)) {
		if (unlikely(have_ref && *have_ref))
			*have_ref = false;
		else
			net_zcopy_get(uarg);
		skb_zcopy_init(skb, uarg);
	}
}

static inline void skb_zcopy_set_nouarg(struct sk_buff *skb, void *val)
{
	skb_shinfo(skb)->destructor_arg = (void *)((uintptr_t) val | 0x1UL);
	skb_shinfo(skb)->flags |= SKBFL_ZEROCOPY_FRAG;
}

static inline bool skb_zcopy_is_nouarg(struct sk_buff *skb)
{
	return (uintptr_t) skb_shinfo(skb)->destructor_arg & 0x1UL;
}

static inline void *skb_zcopy_get_nouarg(struct sk_buff *skb)
{
	return (void *)((uintptr_t) skb_shinfo(skb)->destructor_arg & ~0x1UL);
}

static inline void net_zcopy_put(struct ubuf_info *uarg)
{
	if (uarg)
		uarg->callback(NULL, uarg, true);
}

static inline void net_zcopy_put_abort(struct ubuf_info *uarg, bool have_uref)
{
	if (uarg) {
		if (uarg->callback == msg_zerocopy_callback)
			msg_zerocopy_put_abort(uarg, have_uref);
		else if (have_uref)
			net_zcopy_put(uarg);
	}
}

/* Release a reference on a zerocopy structure */
static inline void skb_zcopy_clear(struct sk_buff *skb, bool zerocopy_success)
{
	struct ubuf_info *uarg = skb_zcopy(skb);

	if (uarg) {
		if (!skb_zcopy_is_nouarg(skb))
			uarg->callback(skb, uarg, zerocopy_success);

		skb_shinfo(skb)->flags &= ~SKBFL_ALL_ZEROCOPY;
	}
}

void __skb_zcopy_downgrade_managed(struct sk_buff *skb);

static inline void skb_zcopy_downgrade_managed(struct sk_buff *skb)
{
	if (unlikely(skb_zcopy_managed(skb)))
		__skb_zcopy_downgrade_managed(skb);
}

static inline void skb_mark_not_on_list(struct sk_buff *skb)
{
	skb->next = NULL;
}

/* Iterate through singly-linked GSO fragments of an skb. */
#define skb_list_walk_safe(first, skb, next_skb)                               \
	for ((skb) = (first), (next_skb) = (skb) ? (skb)->next : NULL; (skb);  \
	     (skb) = (next_skb), (next_skb) = (skb) ? (skb)->next : NULL)

static inline void skb_list_del_init(struct sk_buff *skb)
{
	__list_del_entry(&skb->list);
	skb_mark_not_on_list(skb);
}

/**
 *	skb_queue_empty - check if a queue is empty
 *	@list: queue head
 *
 *	Returns true if the queue is empty, false otherwise.
 */
static inline int skb_queue_empty(const struct sk_buff_head *list)
{
	return list->next == (const struct sk_buff *) list;
}

/**
 *	skb_queue_empty_lockless - check if a queue is empty
 *	@list: queue head
 *
 *	Returns true if the queue is empty, false otherwise.
 *	This variant can be used in lockless contexts.
 */
static inline bool skb_queue_empty_lockless(const struct sk_buff_head *list)
{
	return READ_ONCE(list->next) == (const struct sk_buff *) list;
}


/**
 *	skb_queue_is_last - check if skb is the last entry in the queue
 *	@list: queue head
 *	@skb: buffer
 *
 *	Returns true if @skb is the last buffer on the list.
 */
static inline bool skb_queue_is_last(const struct sk_buff_head *list,
				     const struct sk_buff *skb)
{
	return skb->next == (const struct sk_buff *) list;
}

/**
 *	skb_queue_is_first - check if skb is the first entry in the queue
 *	@list: queue head
 *	@skb: buffer
 *
 *	Returns true if @skb is the first buffer on the list.
 */
static inline bool skb_queue_is_first(const struct sk_buff_head *list,
				      const struct sk_buff *skb)
{
	return skb->prev == (const struct sk_buff *) list;
}

/**
 *	skb_queue_next - return the next packet in the queue
 *	@list: queue head
 *	@skb: current buffer
 *
 *	Return the next packet in @list after @skb.  It is only valid to
 *	call this if skb_queue_is_last() evaluates to false.
 */
static inline struct sk_buff *skb_queue_next(const struct sk_buff_head *list,
					     const struct sk_buff *skb)
{
	/* This BUG_ON may seem severe, but if we just return then we
	 * are going to dereference garbage.
	 */
	BUG_ON(skb_queue_is_last(list, skb));
	return skb->next;
}

/**
 *	skb_queue_prev - return the prev packet in the queue
 *	@list: queue head
 *	@skb: current buffer
 *
 *	Return the prev packet in @list before @skb.  It is only valid to
 *	call this if skb_queue_is_first() evaluates to false.
 */
static inline struct sk_buff *skb_queue_prev(const struct sk_buff_head *list,
					     const struct sk_buff *skb)
{
	/* This BUG_ON may seem severe, but if we just return then we
	 * are going to dereference garbage.
	 */
	BUG_ON(skb_queue_is_first(list, skb));
	return skb->prev;
}

/**
 *	skb_get - reference buffer
 *	@skb: buffer to reference
 *
 *	Makes another reference to a socket buffer and returns a pointer
 *	to the buffer.
 */
static inline struct sk_buff *skb_get(struct sk_buff *skb)
{
	refcount_inc(&skb->users);
	return skb;
}

/*
 * If users == 1, we are the only owner and can avoid redundant atomic changes.
 */

/**
 *	skb_cloned - is the buffer a clone
 *	@skb: buffer to check
 *
 *	Returns true if the buffer was generated with skb_clone() and is
 *	one of multiple shared copies of the buffer. Cloned buffers are
 *	shared data so must not be written to under normal circumstances.
 */
static inline int skb_cloned(const struct sk_buff *skb)
{
	return skb->cloned &&
	       (atomic_read(&skb_shinfo(skb)->dataref) & SKB_DATAREF_MASK) != 1;
}

static inline int skb_unclone(struct sk_buff *skb, gfp_t pri)
{
	might_sleep_if(gfpflags_allow_blocking(pri));

	if (skb_cloned(skb))
		return pskb_expand_head(skb, 0, 0, pri);

	return 0;
}

/* This variant of skb_unclone() makes sure skb->truesize
 * and skb_end_offset() are not changed, whenever a new skb->head is needed.
 *
 * Indeed there is no guarantee that ksize(kmalloc(X)) == ksize(kmalloc(X))
 * when various debugging features are in place.
 */
int __skb_unclone_keeptruesize(struct sk_buff *skb, gfp_t pri);
static inline int skb_unclone_keeptruesize(struct sk_buff *skb, gfp_t pri)
{
	might_sleep_if(gfpflags_allow_blocking(pri));

	if (skb_cloned(skb))
		return __skb_unclone_keeptruesize(skb, pri);
	return 0;
}

/**
 *	skb_header_cloned - is the header a clone
 *	@skb: buffer to check
 *
 *	Returns true if modifying the header part of the buffer requires
 *	the data to be copied.
 */
static inline int skb_header_cloned(const struct sk_buff *skb)
{
	int dataref;

	if (!skb->cloned)
		return 0;

	dataref = atomic_read(&skb_shinfo(skb)->dataref);
	dataref = (dataref & SKB_DATAREF_MASK) - (dataref >> SKB_DATAREF_SHIFT);
	return dataref != 1;
}

static inline int skb_header_unclone(struct sk_buff *skb, gfp_t pri)
{
	might_sleep_if(gfpflags_allow_blocking(pri));

	if (skb_header_cloned(skb))
		return pskb_expand_head(skb, 0, 0, pri);

	return 0;
}

/**
 * __skb_header_release() - allow clones to use the headroom
 * @skb: buffer to operate on
 *
 * See "DOC: dataref and headerless skbs".
 */
static inline void __skb_header_release(struct sk_buff *skb)
{
	skb->nohdr = 1;
	atomic_set(&skb_shinfo(skb)->dataref, 1 + (1 << SKB_DATAREF_SHIFT));
}


/**
 *	skb_shared - is the buffer shared
 *	@skb: buffer to check
 *
 *	Returns true if more than one person has a reference to this
 *	buffer.
 */
static inline int skb_shared(const struct sk_buff *skb)
{
	return refcount_read(&skb->users) != 1;
}

/**
 *	skb_share_check - check if buffer is shared and if so clone it
 *	@skb: buffer to check
 *	@pri: priority for memory allocation
 *
 *	If the buffer is shared the buffer is cloned and the old copy
 *	drops a reference. A new clone with a single reference is returned.
 *	If the buffer is not shared the original buffer is returned. When
 *	being called from interrupt status or with spinlocks held pri must
 *	be GFP_ATOMIC.
 *
 *	NULL is returned on a memory allocation failure.
 */
static inline struct sk_buff *skb_share_check(struct sk_buff *skb, gfp_t pri)
{
	might_sleep_if(gfpflags_allow_blocking(pri));
	if (skb_shared(skb)) {
		struct sk_buff *nskb = skb_clone(skb, pri);

		if (likely(nskb))
			consume_skb(skb);
		else
			kfree_skb(skb);
		skb = nskb;
	}
	return skb;
}

/*
 *	Copy shared buffers into a new sk_buff. We effectively do COW on
 *	packets to handle cases where we have a local reader and forward
 *	and a couple of other messy ones. The normal one is tcpdumping
 *	a packet thats being forwarded.
 */

/**
 *	skb_unshare - make a copy of a shared buffer
 *	@skb: buffer to check
 *	@pri: priority for memory allocation
 *
 *	If the socket buffer is a clone then this function creates a new
 *	copy of the data, drops a reference count on the old copy and returns
 *	the new copy with the reference count at 1. If the buffer is not a clone
 *	the original buffer is returned. When called with a spinlock held or
 *	from interrupt state @pri must be %GFP_ATOMIC
 *
 *	%NULL is returned on a memory allocation failure.
 */
static inline struct sk_buff *skb_unshare(struct sk_buff *skb,
					  gfp_t pri)
{
	might_sleep_if(gfpflags_allow_blocking(pri));
	if (skb_cloned(skb)) {
		struct sk_buff *nskb = skb_copy(skb, pri);

		/* Free our shared copy */
		if (likely(nskb))
			consume_skb(skb);
		else
			kfree_skb(skb);
		skb = nskb;
	}
	return skb;
}

/**
 *	skb_peek - peek at the head of an &sk_buff_head
 *	@list_: list to peek at
 *
 *	Peek an &sk_buff. Unlike most other operations you _MUST_
 *	be careful with this one. A peek leaves the buffer on the
 *	list and someone else may run off with it. You must hold
 *	the appropriate locks or have a private queue to do this.
 *
 *	Returns %NULL for an empty list or a pointer to the head element.
 *	The reference count is not incremented and the reference is therefore
 *	volatile. Use with caution.
 */
static inline struct sk_buff *skb_peek(const struct sk_buff_head *list_)
{
	struct sk_buff *skb = list_->next;

	if (skb == (struct sk_buff *)list_)
		skb = NULL;
	return skb;
}

/**
 *	__skb_peek - peek at the head of a non-empty &sk_buff_head
 *	@list_: list to peek at
 *
 *	Like skb_peek(), but the caller knows that the list is not empty.
 */
static inline struct sk_buff *__skb_peek(const struct sk_buff_head *list_)
{
	return list_->next;
}

/**
 *	skb_peek_next - peek skb following the given one from a queue
 *	@skb: skb to start from
 *	@list_: list to peek at
 *
 *	Returns %NULL when the end of the list is met or a pointer to the
 *	next element. The reference count is not incremented and the
 *	reference is therefore volatile. Use with caution.
 */
static inline struct sk_buff *skb_peek_next(struct sk_buff *skb,
		const struct sk_buff_head *list_)
{
	struct sk_buff *next = skb->next;

	if (next == (struct sk_buff *)list_)
		next = NULL;
	return next;
}

/**
 *	skb_peek_tail - peek at the tail of an &sk_buff_head
 *	@list_: list to peek at
 *
 *	Peek an &sk_buff. Unlike most other operations you _MUST_
 *	be careful with this one. A peek leaves the buffer on the
 *	list and someone else may run off with it. You must hold
 *	the appropriate locks or have a private queue to do this.
 *
 *	Returns %NULL for an empty list or a pointer to the tail element.
 *	The reference count is not incremented and the reference is therefore
 *	volatile. Use with caution.
 */
static inline struct sk_buff *skb_peek_tail(const struct sk_buff_head *list_)
{
	struct sk_buff *skb = READ_ONCE(list_->prev);

	if (skb == (struct sk_buff *)list_)
		skb = NULL;
	return skb;

}

/**
 *	skb_queue_len	- get queue length
 *	@list_: list to measure
 *
 *	Return the length of an &sk_buff queue.
 */
static inline __u32 skb_queue_len(const struct sk_buff_head *list_)
{
	return list_->qlen;
}

/**
 *	skb_queue_len_lockless	- get queue length
 *	@list_: list to measure
 *
 *	Return the length of an &sk_buff queue.
 *	This variant can be used in lockless contexts.
 */
static inline __u32 skb_queue_len_lockless(const struct sk_buff_head *list_)
{
	return READ_ONCE(list_->qlen);
}

/**
 *	__skb_queue_head_init - initialize non-spinlock portions of sk_buff_head
 *	@list: queue to initialize
 *
 *	This initializes only the list and queue length aspects of
 *	an sk_buff_head object.  This allows to initialize the list
 *	aspects of an sk_buff_head without reinitializing things like
 *	the spinlock.  It can also be used for on-stack sk_buff_head
 *	objects where the spinlock is known to not be used.
 */
static inline void __skb_queue_head_init(struct sk_buff_head *list)
{
	list->prev = list->next = (struct sk_buff *)list;
	list->qlen = 0;
}

/*
 * This function creates a split out lock class for each invocation;
 * this is needed for now since a whole lot of users of the skb-queue
 * infrastructure in drivers have different locking usage (in hardirq)
 * than the networking core (in softirq only). In the long run either the
 * network layer or drivers should need annotation to consolidate the
 * main types of usage into 3 classes.
 */
static inline void skb_queue_head_init(struct sk_buff_head *list)
{
	spin_lock_init(&list->lock);
	__skb_queue_head_init(list);
}

static inline void skb_queue_head_init_class(struct sk_buff_head *list,
		struct lock_class_key *class)
{
	skb_queue_head_init(list);
	lockdep_set_class(&list->lock, class);
}

/*
 *	Insert an sk_buff on a list.
 *
 *	The "__skb_xxxx()" functions are the non-atomic ones that
 *	can only be called with interrupts disabled.
 */
static inline void __skb_insert(struct sk_buff *newsk,
				struct sk_buff *prev, struct sk_buff *next,
				struct sk_buff_head *list)
{
	/* See skb_queue_empty_lockless() and skb_peek_tail()
	 * for the opposite READ_ONCE()
	 */
	WRITE_ONCE(newsk->next, next);
	WRITE_ONCE(newsk->prev, prev);
	WRITE_ONCE(((struct sk_buff_list *)next)->prev, newsk);
	WRITE_ONCE(((struct sk_buff_list *)prev)->next, newsk);
	WRITE_ONCE(list->qlen, list->qlen + 1);
}

static inline void __skb_queue_splice(const struct sk_buff_head *list,
				      struct sk_buff *prev,
				      struct sk_buff *next)
{
	struct sk_buff *first = list->next;
	struct sk_buff *last = list->prev;

	WRITE_ONCE(first->prev, prev);
	WRITE_ONCE(prev->next, first);

	WRITE_ONCE(last->next, next);
	WRITE_ONCE(next->prev, last);
}

/**
 *	skb_queue_splice - join two skb lists, this is designed for stacks
 *	@list: the new list to add
 *	@head: the place to add it in the first list
 */
static inline void skb_queue_splice(const struct sk_buff_head *list,
				    struct sk_buff_head *head)
{
	if (!skb_queue_empty(list)) {
		__skb_queue_splice(list, (struct sk_buff *) head, head->next);
		head->qlen += list->qlen;
	}
}

/**
 *	skb_queue_splice_init - join two skb lists and reinitialise the emptied list
 *	@list: the new list to add
 *	@head: the place to add it in the first list
 *
 *	The list at @list is reinitialised
 */
static inline void skb_queue_splice_init(struct sk_buff_head *list,
					 struct sk_buff_head *head)
{
	if (!skb_queue_empty(list)) {
		__skb_queue_splice(list, (struct sk_buff *) head, head->next);
		head->qlen += list->qlen;
		__skb_queue_head_init(list);
	}
}

/**
 *	skb_queue_splice_tail - join two skb lists, each list being a queue
 *	@list: the new list to add
 *	@head: the place to add it in the first list
 */
static inline void skb_queue_splice_tail(const struct sk_buff_head *list,
					 struct sk_buff_head *head)
{
	if (!skb_queue_empty(list)) {
		__skb_queue_splice(list, head->prev, (struct sk_buff *) head);
		head->qlen += list->qlen;
	}
}

/**
 *	skb_queue_splice_tail_init - join two skb lists and reinitialise the emptied list
 *	@list: the new list to add
 *	@head: the place to add it in the first list
 *
 *	Each of the lists is a queue.
 *	The list at @list is reinitialised
 */
static inline void skb_queue_splice_tail_init(struct sk_buff_head *list,
					      struct sk_buff_head *head)
{
	if (!skb_queue_empty(list)) {
		__skb_queue_splice(list, head->prev, (struct sk_buff *) head);
		head->qlen += list->qlen;
		__skb_queue_head_init(list);
	}
}

/**
 *	__skb_queue_after - queue a buffer at the list head
 *	@list: list to use
 *	@prev: place after this buffer
 *	@newsk: buffer to queue
 *
 *	Queue a buffer int the middle of a list. This function takes no locks
 *	and you must therefore hold required locks before calling it.
 *
 *	A buffer cannot be placed on two lists at the same time.
 */
static inline void __skb_queue_after(struct sk_buff_head *list,
				     struct sk_buff *prev,
				     struct sk_buff *newsk)
{
	__skb_insert(newsk, prev, ((struct sk_buff_list *)prev)->next, list);
}

void skb_append(struct sk_buff *old, struct sk_buff *newsk,
		struct sk_buff_head *list);

static inline void __skb_queue_before(struct sk_buff_head *list,
				      struct sk_buff *next,
				      struct sk_buff *newsk)
{
	__skb_insert(newsk, ((struct sk_buff_list *)next)->prev, next, list);
}

/**
 *	__skb_queue_head - queue a buffer at the list head
 *	@list: list to use
 *	@newsk: buffer to queue
 *
 *	Queue a buffer at the start of a list. This function takes no locks
 *	and you must therefore hold required locks before calling it.
 *
 *	A buffer cannot be placed on two lists at the same time.
 */
static inline void __skb_queue_head(struct sk_buff_head *list,
				    struct sk_buff *newsk)
{
	__skb_queue_after(list, (struct sk_buff *)list, newsk);
}
void skb_queue_head(struct sk_buff_head *list, struct sk_buff *newsk);

/**
 *	__skb_queue_tail - queue a buffer at the list tail
 *	@list: list to use
 *	@newsk: buffer to queue
 *
 *	Queue a buffer at the end of a list. This function takes no locks
 *	and you must therefore hold required locks before calling it.
 *
 *	A buffer cannot be placed on two lists at the same time.
 */
static inline void __skb_queue_tail(struct sk_buff_head *list,
				   struct sk_buff *newsk)
{
	__skb_queue_before(list, (struct sk_buff *)list, newsk);
}
void skb_queue_tail(struct sk_buff_head *list, struct sk_buff *newsk);

/*
 * remove sk_buff from list. _Must_ be called atomically, and with
 * the list known..
 */
void skb_unlink(struct sk_buff *skb, struct sk_buff_head *list);
static inline void __skb_unlink(struct sk_buff *skb, struct sk_buff_head *list)
{
	struct sk_buff *next, *prev;

	WRITE_ONCE(list->qlen, list->qlen - 1);
	next	   = skb->next;
	prev	   = skb->prev;
	skb->next  = skb->prev = NULL;
	WRITE_ONCE(next->prev, prev);
	WRITE_ONCE(prev->next, next);
}

/**
 *	__skb_dequeue - remove from the head of the queue
 *	@list: list to dequeue from
 *
 *	Remove the head of the list. This function does not take any locks
 *	so must be used with appropriate locks held only. The head item is
 *	returned or %NULL if the list is empty.
 */
static inline struct sk_buff *__skb_dequeue(struct sk_buff_head *list)
{
	struct sk_buff *skb = skb_peek(list);
	if (skb)
		__skb_unlink(skb, list);
	return skb;
}
struct sk_buff *skb_dequeue(struct sk_buff_head *list);

/**
 *	__skb_dequeue_tail - remove from the tail of the queue
 *	@list: list to dequeue from
 *
 *	Remove the tail of the list. This function does not take any locks
 *	so must be used with appropriate locks held only. The tail item is
 *	returned or %NULL if the list is empty.
 */
static inline struct sk_buff *__skb_dequeue_tail(struct sk_buff_head *list)
{
	struct sk_buff *skb = skb_peek_tail(list);
	if (skb)
		__skb_unlink(skb, list);
	return skb;
}
struct sk_buff *skb_dequeue_tail(struct sk_buff_head *list);


static inline bool skb_is_nonlinear(const struct sk_buff *skb)
{
	return skb->data_len;
}

static inline unsigned int skb_headlen(const struct sk_buff *skb)
{
	return skb->len - skb->data_len;
}

static inline unsigned int __skb_pagelen(const struct sk_buff *skb)
{
	unsigned int i, len = 0;

	for (i = skb_shinfo(skb)->nr_frags - 1; (int)i >= 0; i--)
		len += skb_frag_size(&skb_shinfo(skb)->frags[i]);
	return len;
}

static inline unsigned int skb_pagelen(const struct sk_buff *skb)
{
	return skb_headlen(skb) + __skb_pagelen(skb);
}

static inline void __skb_fill_page_desc_noacc(struct skb_shared_info *shinfo,
					      int i, struct page *page,
					      int off, int size)
{
	skb_frag_t *frag = &shinfo->frags[i];

	/*
	 * Propagate page pfmemalloc to the skb if we can. The problem is
	 * that not all callers have unique ownership of the page but rely
	 * on page_is_pfmemalloc doing the right thing(tm).
	 */
	frag->bv_page		  = page;
	frag->bv_offset		  = off;
	skb_frag_size_set(frag, size);
}

<<<<<<< HEAD
=======
/**
 * skb_len_add - adds a number to len fields of skb
 * @skb: buffer to add len to
 * @delta: number of bytes to add
 */
static inline void skb_len_add(struct sk_buff *skb, int delta)
{
	skb->len += delta;
	skb->data_len += delta;
	skb->truesize += delta;
}

>>>>>>> e6f4ff3f
/**
 * __skb_fill_page_desc - initialise a paged fragment in an skb
 * @skb: buffer containing fragment to be initialised
 * @i: paged fragment index to initialise
 * @page: the page to use for this fragment
 * @off: the offset to the data with @page
 * @size: the length of the data
 *
 * Initialises the @i'th fragment of @skb to point to &size bytes at
 * offset @off within @page.
 *
 * Does not take any additional reference on the fragment.
 */
static inline void __skb_fill_page_desc(struct sk_buff *skb, int i,
					struct page *page, int off, int size)
{
	__skb_fill_page_desc_noacc(skb_shinfo(skb), i, page, off, size);
	page = compound_head(page);
	if (page_is_pfmemalloc(page))
		skb->pfmemalloc	= true;
}

/**
 * skb_fill_page_desc - initialise a paged fragment in an skb
 * @skb: buffer containing fragment to be initialised
 * @i: paged fragment index to initialise
 * @page: the page to use for this fragment
 * @off: the offset to the data with @page
 * @size: the length of the data
 *
 * As per __skb_fill_page_desc() -- initialises the @i'th fragment of
 * @skb to point to @size bytes at offset @off within @page. In
 * addition updates @skb such that @i is the last fragment.
 *
 * Does not take any additional reference on the fragment.
 */
static inline void skb_fill_page_desc(struct sk_buff *skb, int i,
				      struct page *page, int off, int size)
{
	__skb_fill_page_desc(skb, i, page, off, size);
	skb_shinfo(skb)->nr_frags = i + 1;
}

/**
 * skb_fill_page_desc_noacc - initialise a paged fragment in an skb
 * @skb: buffer containing fragment to be initialised
 * @i: paged fragment index to initialise
 * @page: the page to use for this fragment
 * @off: the offset to the data with @page
 * @size: the length of the data
 *
 * Variant of skb_fill_page_desc() which does not deal with
 * pfmemalloc, if page is not owned by us.
 */
static inline void skb_fill_page_desc_noacc(struct sk_buff *skb, int i,
					    struct page *page, int off,
					    int size)
{
	struct skb_shared_info *shinfo = skb_shinfo(skb);

	__skb_fill_page_desc_noacc(shinfo, i, page, off, size);
	shinfo->nr_frags = i + 1;
}

void skb_add_rx_frag(struct sk_buff *skb, int i, struct page *page, int off,
		     int size, unsigned int truesize);

void skb_coalesce_rx_frag(struct sk_buff *skb, int i, int size,
			  unsigned int truesize);

#define SKB_LINEAR_ASSERT(skb)  BUG_ON(skb_is_nonlinear(skb))

#ifdef NET_SKBUFF_DATA_USES_OFFSET
static inline unsigned char *skb_tail_pointer(const struct sk_buff *skb)
{
	return skb->head + skb->tail;
}

static inline void skb_reset_tail_pointer(struct sk_buff *skb)
{
	skb->tail = skb->data - skb->head;
}

static inline void skb_set_tail_pointer(struct sk_buff *skb, const int offset)
{
	skb_reset_tail_pointer(skb);
	skb->tail += offset;
}

#else /* NET_SKBUFF_DATA_USES_OFFSET */
static inline unsigned char *skb_tail_pointer(const struct sk_buff *skb)
{
	return skb->tail;
}

static inline void skb_reset_tail_pointer(struct sk_buff *skb)
{
	skb->tail = skb->data;
}

static inline void skb_set_tail_pointer(struct sk_buff *skb, const int offset)
{
	skb->tail = skb->data + offset;
}

#endif /* NET_SKBUFF_DATA_USES_OFFSET */

static inline void skb_assert_len(struct sk_buff *skb)
{
#ifdef CONFIG_DEBUG_NET
	if (WARN_ONCE(!skb->len, "%s\n", __func__))
		DO_ONCE_LITE(skb_dump, KERN_ERR, skb, false);
#endif /* CONFIG_DEBUG_NET */
}

/*
 *	Add data to an sk_buff
 */
void *pskb_put(struct sk_buff *skb, struct sk_buff *tail, int len);
void *skb_put(struct sk_buff *skb, unsigned int len);
static inline void *__skb_put(struct sk_buff *skb, unsigned int len)
{
	void *tmp = skb_tail_pointer(skb);
	SKB_LINEAR_ASSERT(skb);
	skb->tail += len;
	skb->len  += len;
	return tmp;
}

static inline void *__skb_put_zero(struct sk_buff *skb, unsigned int len)
{
	void *tmp = __skb_put(skb, len);

	memset(tmp, 0, len);
	return tmp;
}

static inline void *__skb_put_data(struct sk_buff *skb, const void *data,
				   unsigned int len)
{
	void *tmp = __skb_put(skb, len);

	memcpy(tmp, data, len);
	return tmp;
}

static inline void __skb_put_u8(struct sk_buff *skb, u8 val)
{
	*(u8 *)__skb_put(skb, 1) = val;
}

static inline void *skb_put_zero(struct sk_buff *skb, unsigned int len)
{
	void *tmp = skb_put(skb, len);

	memset(tmp, 0, len);

	return tmp;
}

static inline void *skb_put_data(struct sk_buff *skb, const void *data,
				 unsigned int len)
{
	void *tmp = skb_put(skb, len);

	memcpy(tmp, data, len);

	return tmp;
}

static inline void skb_put_u8(struct sk_buff *skb, u8 val)
{
	*(u8 *)skb_put(skb, 1) = val;
}

void *skb_push(struct sk_buff *skb, unsigned int len);
static inline void *__skb_push(struct sk_buff *skb, unsigned int len)
{
	skb->data -= len;
	skb->len  += len;
	return skb->data;
}

void *skb_pull(struct sk_buff *skb, unsigned int len);
static inline void *__skb_pull(struct sk_buff *skb, unsigned int len)
{
	skb->len -= len;
	if (unlikely(skb->len < skb->data_len)) {
#if defined(CONFIG_DEBUG_NET)
		skb->len += len;
		pr_err("__skb_pull(len=%u)\n", len);
		skb_dump(KERN_ERR, skb, false);
#endif
		BUG();
	}
	return skb->data += len;
}

static inline void *skb_pull_inline(struct sk_buff *skb, unsigned int len)
{
	return unlikely(len > skb->len) ? NULL : __skb_pull(skb, len);
}

void *skb_pull_data(struct sk_buff *skb, size_t len);

void *__pskb_pull_tail(struct sk_buff *skb, int delta);

static inline void *__pskb_pull(struct sk_buff *skb, unsigned int len)
{
	if (len > skb_headlen(skb) &&
	    !__pskb_pull_tail(skb, len - skb_headlen(skb)))
		return NULL;
	skb->len -= len;
	return skb->data += len;
}

static inline void *pskb_pull(struct sk_buff *skb, unsigned int len)
{
	return unlikely(len > skb->len) ? NULL : __pskb_pull(skb, len);
}

static inline bool pskb_may_pull(struct sk_buff *skb, unsigned int len)
{
	if (likely(len <= skb_headlen(skb)))
		return true;
	if (unlikely(len > skb->len))
		return false;
	return __pskb_pull_tail(skb, len - skb_headlen(skb)) != NULL;
}

void skb_condense(struct sk_buff *skb);

/**
 *	skb_headroom - bytes at buffer head
 *	@skb: buffer to check
 *
 *	Return the number of bytes of free space at the head of an &sk_buff.
 */
static inline unsigned int skb_headroom(const struct sk_buff *skb)
{
	return skb->data - skb->head;
}

/**
 *	skb_tailroom - bytes at buffer end
 *	@skb: buffer to check
 *
 *	Return the number of bytes of free space at the tail of an sk_buff
 */
static inline int skb_tailroom(const struct sk_buff *skb)
{
	return skb_is_nonlinear(skb) ? 0 : skb->end - skb->tail;
}

/**
 *	skb_availroom - bytes at buffer end
 *	@skb: buffer to check
 *
 *	Return the number of bytes of free space at the tail of an sk_buff
 *	allocated by sk_stream_alloc()
 */
static inline int skb_availroom(const struct sk_buff *skb)
{
	if (skb_is_nonlinear(skb))
		return 0;

	return skb->end - skb->tail - skb->reserved_tailroom;
}

/**
 *	skb_reserve - adjust headroom
 *	@skb: buffer to alter
 *	@len: bytes to move
 *
 *	Increase the headroom of an empty &sk_buff by reducing the tail
 *	room. This is only allowed for an empty buffer.
 */
static inline void skb_reserve(struct sk_buff *skb, int len)
{
	skb->data += len;
	skb->tail += len;
}

/**
 *	skb_tailroom_reserve - adjust reserved_tailroom
 *	@skb: buffer to alter
 *	@mtu: maximum amount of headlen permitted
 *	@needed_tailroom: minimum amount of reserved_tailroom
 *
 *	Set reserved_tailroom so that headlen can be as large as possible but
 *	not larger than mtu and tailroom cannot be smaller than
 *	needed_tailroom.
 *	The required headroom should already have been reserved before using
 *	this function.
 */
static inline void skb_tailroom_reserve(struct sk_buff *skb, unsigned int mtu,
					unsigned int needed_tailroom)
{
	SKB_LINEAR_ASSERT(skb);
	if (mtu < skb_tailroom(skb) - needed_tailroom)
		/* use at most mtu */
		skb->reserved_tailroom = skb_tailroom(skb) - mtu;
	else
		/* use up to all available space */
		skb->reserved_tailroom = needed_tailroom;
}

#define ENCAP_TYPE_ETHER	0
#define ENCAP_TYPE_IPPROTO	1

static inline void skb_set_inner_protocol(struct sk_buff *skb,
					  __be16 protocol)
{
	skb->inner_protocol = protocol;
	skb->inner_protocol_type = ENCAP_TYPE_ETHER;
}

static inline void skb_set_inner_ipproto(struct sk_buff *skb,
					 __u8 ipproto)
{
	skb->inner_ipproto = ipproto;
	skb->inner_protocol_type = ENCAP_TYPE_IPPROTO;
}

static inline void skb_reset_inner_headers(struct sk_buff *skb)
{
	skb->inner_mac_header = skb->mac_header;
	skb->inner_network_header = skb->network_header;
	skb->inner_transport_header = skb->transport_header;
}

static inline void skb_reset_mac_len(struct sk_buff *skb)
{
	skb->mac_len = skb->network_header - skb->mac_header;
}

static inline unsigned char *skb_inner_transport_header(const struct sk_buff
							*skb)
{
	return skb->head + skb->inner_transport_header;
}

static inline int skb_inner_transport_offset(const struct sk_buff *skb)
{
	return skb_inner_transport_header(skb) - skb->data;
}

static inline void skb_reset_inner_transport_header(struct sk_buff *skb)
{
	skb->inner_transport_header = skb->data - skb->head;
}

static inline void skb_set_inner_transport_header(struct sk_buff *skb,
						   const int offset)
{
	skb_reset_inner_transport_header(skb);
	skb->inner_transport_header += offset;
}

static inline unsigned char *skb_inner_network_header(const struct sk_buff *skb)
{
	return skb->head + skb->inner_network_header;
}

static inline void skb_reset_inner_network_header(struct sk_buff *skb)
{
	skb->inner_network_header = skb->data - skb->head;
}

static inline void skb_set_inner_network_header(struct sk_buff *skb,
						const int offset)
{
	skb_reset_inner_network_header(skb);
	skb->inner_network_header += offset;
}

static inline unsigned char *skb_inner_mac_header(const struct sk_buff *skb)
{
	return skb->head + skb->inner_mac_header;
}

static inline void skb_reset_inner_mac_header(struct sk_buff *skb)
{
	skb->inner_mac_header = skb->data - skb->head;
}

static inline void skb_set_inner_mac_header(struct sk_buff *skb,
					    const int offset)
{
	skb_reset_inner_mac_header(skb);
	skb->inner_mac_header += offset;
}
static inline bool skb_transport_header_was_set(const struct sk_buff *skb)
{
	return skb->transport_header != (typeof(skb->transport_header))~0U;
}

static inline unsigned char *skb_transport_header(const struct sk_buff *skb)
{
	DEBUG_NET_WARN_ON_ONCE(!skb_transport_header_was_set(skb));
	return skb->head + skb->transport_header;
}

static inline void skb_reset_transport_header(struct sk_buff *skb)
{
	skb->transport_header = skb->data - skb->head;
}

static inline void skb_set_transport_header(struct sk_buff *skb,
					    const int offset)
{
	skb_reset_transport_header(skb);
	skb->transport_header += offset;
}

static inline unsigned char *skb_network_header(const struct sk_buff *skb)
{
	return skb->head + skb->network_header;
}

static inline void skb_reset_network_header(struct sk_buff *skb)
{
	skb->network_header = skb->data - skb->head;
}

static inline void skb_set_network_header(struct sk_buff *skb, const int offset)
{
	skb_reset_network_header(skb);
	skb->network_header += offset;
}

static inline int skb_mac_header_was_set(const struct sk_buff *skb)
{
	return skb->mac_header != (typeof(skb->mac_header))~0U;
}

static inline unsigned char *skb_mac_header(const struct sk_buff *skb)
{
	DEBUG_NET_WARN_ON_ONCE(!skb_mac_header_was_set(skb));
	return skb->head + skb->mac_header;
}

static inline int skb_mac_offset(const struct sk_buff *skb)
{
	return skb_mac_header(skb) - skb->data;
}

static inline u32 skb_mac_header_len(const struct sk_buff *skb)
{
	DEBUG_NET_WARN_ON_ONCE(!skb_mac_header_was_set(skb));
	return skb->network_header - skb->mac_header;
}

static inline void skb_unset_mac_header(struct sk_buff *skb)
{
	skb->mac_header = (typeof(skb->mac_header))~0U;
}

static inline void skb_reset_mac_header(struct sk_buff *skb)
{
	skb->mac_header = skb->data - skb->head;
}

static inline void skb_set_mac_header(struct sk_buff *skb, const int offset)
{
	skb_reset_mac_header(skb);
	skb->mac_header += offset;
}

static inline void skb_pop_mac_header(struct sk_buff *skb)
{
	skb->mac_header = skb->network_header;
}

static inline void skb_probe_transport_header(struct sk_buff *skb)
{
	struct flow_keys_basic keys;

	if (skb_transport_header_was_set(skb))
		return;

	if (skb_flow_dissect_flow_keys_basic(NULL, skb, &keys,
					     NULL, 0, 0, 0, 0))
		skb_set_transport_header(skb, keys.control.thoff);
}

static inline void skb_mac_header_rebuild(struct sk_buff *skb)
{
	if (skb_mac_header_was_set(skb)) {
		const unsigned char *old_mac = skb_mac_header(skb);

		skb_set_mac_header(skb, -skb->mac_len);
		memmove(skb_mac_header(skb), old_mac, skb->mac_len);
	}
}

static inline int skb_checksum_start_offset(const struct sk_buff *skb)
{
	return skb->csum_start - skb_headroom(skb);
}

static inline unsigned char *skb_checksum_start(const struct sk_buff *skb)
{
	return skb->head + skb->csum_start;
}

static inline int skb_transport_offset(const struct sk_buff *skb)
{
	return skb_transport_header(skb) - skb->data;
}

static inline u32 skb_network_header_len(const struct sk_buff *skb)
{
	return skb->transport_header - skb->network_header;
}

static inline u32 skb_inner_network_header_len(const struct sk_buff *skb)
{
	return skb->inner_transport_header - skb->inner_network_header;
}

static inline int skb_network_offset(const struct sk_buff *skb)
{
	return skb_network_header(skb) - skb->data;
}

static inline int skb_inner_network_offset(const struct sk_buff *skb)
{
	return skb_inner_network_header(skb) - skb->data;
}

static inline int pskb_network_may_pull(struct sk_buff *skb, unsigned int len)
{
	return pskb_may_pull(skb, skb_network_offset(skb) + len);
}

/*
 * CPUs often take a performance hit when accessing unaligned memory
 * locations. The actual performance hit varies, it can be small if the
 * hardware handles it or large if we have to take an exception and fix it
 * in software.
 *
 * Since an ethernet header is 14 bytes network drivers often end up with
 * the IP header at an unaligned offset. The IP header can be aligned by
 * shifting the start of the packet by 2 bytes. Drivers should do this
 * with:
 *
 * skb_reserve(skb, NET_IP_ALIGN);
 *
 * The downside to this alignment of the IP header is that the DMA is now
 * unaligned. On some architectures the cost of an unaligned DMA is high
 * and this cost outweighs the gains made by aligning the IP header.
 *
 * Since this trade off varies between architectures, we allow NET_IP_ALIGN
 * to be overridden.
 */
#ifndef NET_IP_ALIGN
#define NET_IP_ALIGN	2
#endif

/*
 * The networking layer reserves some headroom in skb data (via
 * dev_alloc_skb). This is used to avoid having to reallocate skb data when
 * the header has to grow. In the default case, if the header has to grow
 * 32 bytes or less we avoid the reallocation.
 *
 * Unfortunately this headroom changes the DMA alignment of the resulting
 * network packet. As for NET_IP_ALIGN, this unaligned DMA is expensive
 * on some architectures. An architecture can override this value,
 * perhaps setting it to a cacheline in size (since that will maintain
 * cacheline alignment of the DMA). It must be a power of 2.
 *
 * Various parts of the networking layer expect at least 32 bytes of
 * headroom, you should not reduce this.
 *
 * Using max(32, L1_CACHE_BYTES) makes sense (especially with RPS)
 * to reduce average number of cache lines per packet.
 * get_rps_cpu() for example only access one 64 bytes aligned block :
 * NET_IP_ALIGN(2) + ethernet_header(14) + IP_header(20/40) + ports(8)
 */
#ifndef NET_SKB_PAD
#define NET_SKB_PAD	max(32, L1_CACHE_BYTES)
#endif

int ___pskb_trim(struct sk_buff *skb, unsigned int len);

static inline void __skb_set_length(struct sk_buff *skb, unsigned int len)
{
	if (WARN_ON(skb_is_nonlinear(skb)))
		return;
	skb->len = len;
	skb_set_tail_pointer(skb, len);
}

static inline void __skb_trim(struct sk_buff *skb, unsigned int len)
{
	__skb_set_length(skb, len);
}

void skb_trim(struct sk_buff *skb, unsigned int len);

static inline int __pskb_trim(struct sk_buff *skb, unsigned int len)
{
	if (skb->data_len)
		return ___pskb_trim(skb, len);
	__skb_trim(skb, len);
	return 0;
}

static inline int pskb_trim(struct sk_buff *skb, unsigned int len)
{
	return (len < skb->len) ? __pskb_trim(skb, len) : 0;
}

/**
 *	pskb_trim_unique - remove end from a paged unique (not cloned) buffer
 *	@skb: buffer to alter
 *	@len: new length
 *
 *	This is identical to pskb_trim except that the caller knows that
 *	the skb is not cloned so we should never get an error due to out-
 *	of-memory.
 */
static inline void pskb_trim_unique(struct sk_buff *skb, unsigned int len)
{
	int err = pskb_trim(skb, len);
	BUG_ON(err);
}

static inline int __skb_grow(struct sk_buff *skb, unsigned int len)
{
	unsigned int diff = len - skb->len;

	if (skb_tailroom(skb) < diff) {
		int ret = pskb_expand_head(skb, 0, diff - skb_tailroom(skb),
					   GFP_ATOMIC);
		if (ret)
			return ret;
	}
	__skb_set_length(skb, len);
	return 0;
}

/**
 *	skb_orphan - orphan a buffer
 *	@skb: buffer to orphan
 *
 *	If a buffer currently has an owner then we call the owner's
 *	destructor function and make the @skb unowned. The buffer continues
 *	to exist but is no longer charged to its former owner.
 */
static inline void skb_orphan(struct sk_buff *skb)
{
	if (skb->destructor) {
		skb->destructor(skb);
		skb->destructor = NULL;
		skb->sk		= NULL;
	} else {
		BUG_ON(skb->sk);
	}
}

/**
 *	skb_orphan_frags - orphan the frags contained in a buffer
 *	@skb: buffer to orphan frags from
 *	@gfp_mask: allocation mask for replacement pages
 *
 *	For each frag in the SKB which needs a destructor (i.e. has an
 *	owner) create a copy of that frag and release the original
 *	page by calling the destructor.
 */
static inline int skb_orphan_frags(struct sk_buff *skb, gfp_t gfp_mask)
{
	if (likely(!skb_zcopy(skb)))
		return 0;
	if (skb_shinfo(skb)->flags & SKBFL_DONT_ORPHAN)
		return 0;
	return skb_copy_ubufs(skb, gfp_mask);
}

/* Frags must be orphaned, even if refcounted, if skb might loop to rx path */
static inline int skb_orphan_frags_rx(struct sk_buff *skb, gfp_t gfp_mask)
{
	if (likely(!skb_zcopy(skb)))
		return 0;
	return skb_copy_ubufs(skb, gfp_mask);
}

/**
 *	__skb_queue_purge - empty a list
 *	@list: list to empty
 *
 *	Delete all buffers on an &sk_buff list. Each buffer is removed from
 *	the list and one reference dropped. This function does not take the
 *	list lock and the caller must hold the relevant locks to use it.
 */
static inline void __skb_queue_purge(struct sk_buff_head *list)
{
	struct sk_buff *skb;
	while ((skb = __skb_dequeue(list)) != NULL)
		kfree_skb(skb);
}
void skb_queue_purge(struct sk_buff_head *list);

unsigned int skb_rbtree_purge(struct rb_root *root);

void *__netdev_alloc_frag_align(unsigned int fragsz, unsigned int align_mask);

/**
 * netdev_alloc_frag - allocate a page fragment
 * @fragsz: fragment size
 *
 * Allocates a frag from a page for receive buffer.
 * Uses GFP_ATOMIC allocations.
 */
static inline void *netdev_alloc_frag(unsigned int fragsz)
{
	return __netdev_alloc_frag_align(fragsz, ~0u);
}

static inline void *netdev_alloc_frag_align(unsigned int fragsz,
					    unsigned int align)
{
	WARN_ON_ONCE(!is_power_of_2(align));
	return __netdev_alloc_frag_align(fragsz, -align);
}

struct sk_buff *__netdev_alloc_skb(struct net_device *dev, unsigned int length,
				   gfp_t gfp_mask);

/**
 *	netdev_alloc_skb - allocate an skbuff for rx on a specific device
 *	@dev: network device to receive on
 *	@length: length to allocate
 *
 *	Allocate a new &sk_buff and assign it a usage count of one. The
 *	buffer has unspecified headroom built in. Users should allocate
 *	the headroom they think they need without accounting for the
 *	built in space. The built in space is used for optimisations.
 *
 *	%NULL is returned if there is no free memory. Although this function
 *	allocates memory it can be called from an interrupt.
 */
static inline struct sk_buff *netdev_alloc_skb(struct net_device *dev,
					       unsigned int length)
{
	return __netdev_alloc_skb(dev, length, GFP_ATOMIC);
}

/* legacy helper around __netdev_alloc_skb() */
static inline struct sk_buff *__dev_alloc_skb(unsigned int length,
					      gfp_t gfp_mask)
{
	return __netdev_alloc_skb(NULL, length, gfp_mask);
}

/* legacy helper around netdev_alloc_skb() */
static inline struct sk_buff *dev_alloc_skb(unsigned int length)
{
	return netdev_alloc_skb(NULL, length);
}


static inline struct sk_buff *__netdev_alloc_skb_ip_align(struct net_device *dev,
		unsigned int length, gfp_t gfp)
{
	struct sk_buff *skb = __netdev_alloc_skb(dev, length + NET_IP_ALIGN, gfp);

	if (NET_IP_ALIGN && skb)
		skb_reserve(skb, NET_IP_ALIGN);
	return skb;
}

static inline struct sk_buff *netdev_alloc_skb_ip_align(struct net_device *dev,
		unsigned int length)
{
	return __netdev_alloc_skb_ip_align(dev, length, GFP_ATOMIC);
}

static inline void skb_free_frag(void *addr)
{
	page_frag_free(addr);
}

void *__napi_alloc_frag_align(unsigned int fragsz, unsigned int align_mask);

static inline void *napi_alloc_frag(unsigned int fragsz)
{
	return __napi_alloc_frag_align(fragsz, ~0u);
}

static inline void *napi_alloc_frag_align(unsigned int fragsz,
					  unsigned int align)
{
	WARN_ON_ONCE(!is_power_of_2(align));
	return __napi_alloc_frag_align(fragsz, -align);
}

struct sk_buff *__napi_alloc_skb(struct napi_struct *napi,
				 unsigned int length, gfp_t gfp_mask);
static inline struct sk_buff *napi_alloc_skb(struct napi_struct *napi,
					     unsigned int length)
{
	return __napi_alloc_skb(napi, length, GFP_ATOMIC);
}
void napi_consume_skb(struct sk_buff *skb, int budget);

void napi_skb_free_stolen_head(struct sk_buff *skb);
void __kfree_skb_defer(struct sk_buff *skb);

/**
 * __dev_alloc_pages - allocate page for network Rx
 * @gfp_mask: allocation priority. Set __GFP_NOMEMALLOC if not for network Rx
 * @order: size of the allocation
 *
 * Allocate a new page.
 *
 * %NULL is returned if there is no free memory.
*/
static inline struct page *__dev_alloc_pages(gfp_t gfp_mask,
					     unsigned int order)
{
	/* This piece of code contains several assumptions.
	 * 1.  This is for device Rx, therefor a cold page is preferred.
	 * 2.  The expectation is the user wants a compound page.
	 * 3.  If requesting a order 0 page it will not be compound
	 *     due to the check to see if order has a value in prep_new_page
	 * 4.  __GFP_MEMALLOC is ignored if __GFP_NOMEMALLOC is set due to
	 *     code in gfp_to_alloc_flags that should be enforcing this.
	 */
	gfp_mask |= __GFP_COMP | __GFP_MEMALLOC;

	return alloc_pages_node(NUMA_NO_NODE, gfp_mask, order);
}

static inline struct page *dev_alloc_pages(unsigned int order)
{
	return __dev_alloc_pages(GFP_ATOMIC | __GFP_NOWARN, order);
}

/**
 * __dev_alloc_page - allocate a page for network Rx
 * @gfp_mask: allocation priority. Set __GFP_NOMEMALLOC if not for network Rx
 *
 * Allocate a new page.
 *
 * %NULL is returned if there is no free memory.
 */
static inline struct page *__dev_alloc_page(gfp_t gfp_mask)
{
	return __dev_alloc_pages(gfp_mask, 0);
}

static inline struct page *dev_alloc_page(void)
{
	return dev_alloc_pages(0);
}

/**
 * dev_page_is_reusable - check whether a page can be reused for network Rx
 * @page: the page to test
 *
 * A page shouldn't be considered for reusing/recycling if it was allocated
 * under memory pressure or at a distant memory node.
 *
 * Returns false if this page should be returned to page allocator, true
 * otherwise.
 */
static inline bool dev_page_is_reusable(const struct page *page)
{
	return likely(page_to_nid(page) == numa_mem_id() &&
		      !page_is_pfmemalloc(page));
}

/**
 *	skb_propagate_pfmemalloc - Propagate pfmemalloc if skb is allocated after RX page
 *	@page: The page that was allocated from skb_alloc_page
 *	@skb: The skb that may need pfmemalloc set
 */
static inline void skb_propagate_pfmemalloc(const struct page *page,
					    struct sk_buff *skb)
{
	if (page_is_pfmemalloc(page))
		skb->pfmemalloc = true;
}

/**
 * skb_frag_off() - Returns the offset of a skb fragment
 * @frag: the paged fragment
 */
static inline unsigned int skb_frag_off(const skb_frag_t *frag)
{
	return frag->bv_offset;
}

/**
 * skb_frag_off_add() - Increments the offset of a skb fragment by @delta
 * @frag: skb fragment
 * @delta: value to add
 */
static inline void skb_frag_off_add(skb_frag_t *frag, int delta)
{
	frag->bv_offset += delta;
}

/**
 * skb_frag_off_set() - Sets the offset of a skb fragment
 * @frag: skb fragment
 * @offset: offset of fragment
 */
static inline void skb_frag_off_set(skb_frag_t *frag, unsigned int offset)
{
	frag->bv_offset = offset;
}

/**
 * skb_frag_off_copy() - Sets the offset of a skb fragment from another fragment
 * @fragto: skb fragment where offset is set
 * @fragfrom: skb fragment offset is copied from
 */
static inline void skb_frag_off_copy(skb_frag_t *fragto,
				     const skb_frag_t *fragfrom)
{
	fragto->bv_offset = fragfrom->bv_offset;
}

/**
 * skb_frag_page - retrieve the page referred to by a paged fragment
 * @frag: the paged fragment
 *
 * Returns the &struct page associated with @frag.
 */
static inline struct page *skb_frag_page(const skb_frag_t *frag)
{
	return frag->bv_page;
}

/**
 * __skb_frag_ref - take an addition reference on a paged fragment.
 * @frag: the paged fragment
 *
 * Takes an additional reference on the paged fragment @frag.
 */
static inline void __skb_frag_ref(skb_frag_t *frag)
{
	get_page(skb_frag_page(frag));
}

/**
 * skb_frag_ref - take an addition reference on a paged fragment of an skb.
 * @skb: the buffer
 * @f: the fragment offset.
 *
 * Takes an additional reference on the @f'th paged fragment of @skb.
 */
static inline void skb_frag_ref(struct sk_buff *skb, int f)
{
	__skb_frag_ref(&skb_shinfo(skb)->frags[f]);
}

/**
 * __skb_frag_unref - release a reference on a paged fragment.
 * @frag: the paged fragment
 * @recycle: recycle the page if allocated via page_pool
 *
 * Releases a reference on the paged fragment @frag
 * or recycles the page via the page_pool API.
 */
static inline void __skb_frag_unref(skb_frag_t *frag, bool recycle)
{
	struct page *page = skb_frag_page(frag);

#ifdef CONFIG_PAGE_POOL
	if (recycle && page_pool_return_skb_page(page))
		return;
#endif
	put_page(page);
}

/**
 * skb_frag_unref - release a reference on a paged fragment of an skb.
 * @skb: the buffer
 * @f: the fragment offset
 *
 * Releases a reference on the @f'th paged fragment of @skb.
 */
static inline void skb_frag_unref(struct sk_buff *skb, int f)
{
	struct skb_shared_info *shinfo = skb_shinfo(skb);

	if (!skb_zcopy_managed(skb))
		__skb_frag_unref(&shinfo->frags[f], skb->pp_recycle);
}

/**
 * skb_frag_address - gets the address of the data contained in a paged fragment
 * @frag: the paged fragment buffer
 *
 * Returns the address of the data within @frag. The page must already
 * be mapped.
 */
static inline void *skb_frag_address(const skb_frag_t *frag)
{
	return page_address(skb_frag_page(frag)) + skb_frag_off(frag);
}

/**
 * skb_frag_address_safe - gets the address of the data contained in a paged fragment
 * @frag: the paged fragment buffer
 *
 * Returns the address of the data within @frag. Checks that the page
 * is mapped and returns %NULL otherwise.
 */
static inline void *skb_frag_address_safe(const skb_frag_t *frag)
{
	void *ptr = page_address(skb_frag_page(frag));
	if (unlikely(!ptr))
		return NULL;

	return ptr + skb_frag_off(frag);
}

/**
 * skb_frag_page_copy() - sets the page in a fragment from another fragment
 * @fragto: skb fragment where page is set
 * @fragfrom: skb fragment page is copied from
 */
static inline void skb_frag_page_copy(skb_frag_t *fragto,
				      const skb_frag_t *fragfrom)
{
	fragto->bv_page = fragfrom->bv_page;
}

/**
 * __skb_frag_set_page - sets the page contained in a paged fragment
 * @frag: the paged fragment
 * @page: the page to set
 *
 * Sets the fragment @frag to contain @page.
 */
static inline void __skb_frag_set_page(skb_frag_t *frag, struct page *page)
{
	frag->bv_page = page;
}

/**
 * skb_frag_set_page - sets the page contained in a paged fragment of an skb
 * @skb: the buffer
 * @f: the fragment offset
 * @page: the page to set
 *
 * Sets the @f'th fragment of @skb to contain @page.
 */
static inline void skb_frag_set_page(struct sk_buff *skb, int f,
				     struct page *page)
{
	__skb_frag_set_page(&skb_shinfo(skb)->frags[f], page);
}

bool skb_page_frag_refill(unsigned int sz, struct page_frag *pfrag, gfp_t prio);

/**
 * skb_frag_dma_map - maps a paged fragment via the DMA API
 * @dev: the device to map the fragment to
 * @frag: the paged fragment to map
 * @offset: the offset within the fragment (starting at the
 *          fragment's own offset)
 * @size: the number of bytes to map
 * @dir: the direction of the mapping (``PCI_DMA_*``)
 *
 * Maps the page associated with @frag to @device.
 */
static inline dma_addr_t skb_frag_dma_map(struct device *dev,
					  const skb_frag_t *frag,
					  size_t offset, size_t size,
					  enum dma_data_direction dir)
{
	return dma_map_page(dev, skb_frag_page(frag),
			    skb_frag_off(frag) + offset, size, dir);
}

static inline struct sk_buff *pskb_copy(struct sk_buff *skb,
					gfp_t gfp_mask)
{
	return __pskb_copy(skb, skb_headroom(skb), gfp_mask);
}


static inline struct sk_buff *pskb_copy_for_clone(struct sk_buff *skb,
						  gfp_t gfp_mask)
{
	return __pskb_copy_fclone(skb, skb_headroom(skb), gfp_mask, true);
}


/**
 *	skb_clone_writable - is the header of a clone writable
 *	@skb: buffer to check
 *	@len: length up to which to write
 *
 *	Returns true if modifying the header part of the cloned buffer
 *	does not requires the data to be copied.
 */
static inline int skb_clone_writable(const struct sk_buff *skb, unsigned int len)
{
	return !skb_header_cloned(skb) &&
	       skb_headroom(skb) + len <= skb->hdr_len;
}

static inline int skb_try_make_writable(struct sk_buff *skb,
					unsigned int write_len)
{
	return skb_cloned(skb) && !skb_clone_writable(skb, write_len) &&
	       pskb_expand_head(skb, 0, 0, GFP_ATOMIC);
}

static inline int __skb_cow(struct sk_buff *skb, unsigned int headroom,
			    int cloned)
{
	int delta = 0;

	if (headroom > skb_headroom(skb))
		delta = headroom - skb_headroom(skb);

	if (delta || cloned)
		return pskb_expand_head(skb, ALIGN(delta, NET_SKB_PAD), 0,
					GFP_ATOMIC);
	return 0;
}

/**
 *	skb_cow - copy header of skb when it is required
 *	@skb: buffer to cow
 *	@headroom: needed headroom
 *
 *	If the skb passed lacks sufficient headroom or its data part
 *	is shared, data is reallocated. If reallocation fails, an error
 *	is returned and original skb is not changed.
 *
 *	The result is skb with writable area skb->head...skb->tail
 *	and at least @headroom of space at head.
 */
static inline int skb_cow(struct sk_buff *skb, unsigned int headroom)
{
	return __skb_cow(skb, headroom, skb_cloned(skb));
}

/**
 *	skb_cow_head - skb_cow but only making the head writable
 *	@skb: buffer to cow
 *	@headroom: needed headroom
 *
 *	This function is identical to skb_cow except that we replace the
 *	skb_cloned check by skb_header_cloned.  It should be used when
 *	you only need to push on some header and do not need to modify
 *	the data.
 */
static inline int skb_cow_head(struct sk_buff *skb, unsigned int headroom)
{
	return __skb_cow(skb, headroom, skb_header_cloned(skb));
}

/**
 *	skb_padto	- pad an skbuff up to a minimal size
 *	@skb: buffer to pad
 *	@len: minimal length
 *
 *	Pads up a buffer to ensure the trailing bytes exist and are
 *	blanked. If the buffer already contains sufficient data it
 *	is untouched. Otherwise it is extended. Returns zero on
 *	success. The skb is freed on error.
 */
static inline int skb_padto(struct sk_buff *skb, unsigned int len)
{
	unsigned int size = skb->len;
	if (likely(size >= len))
		return 0;
	return skb_pad(skb, len - size);
}

/**
 *	__skb_put_padto - increase size and pad an skbuff up to a minimal size
 *	@skb: buffer to pad
 *	@len: minimal length
 *	@free_on_error: free buffer on error
 *
 *	Pads up a buffer to ensure the trailing bytes exist and are
 *	blanked. If the buffer already contains sufficient data it
 *	is untouched. Otherwise it is extended. Returns zero on
 *	success. The skb is freed on error if @free_on_error is true.
 */
static inline int __must_check __skb_put_padto(struct sk_buff *skb,
					       unsigned int len,
					       bool free_on_error)
{
	unsigned int size = skb->len;

	if (unlikely(size < len)) {
		len -= size;
		if (__skb_pad(skb, len, free_on_error))
			return -ENOMEM;
		__skb_put(skb, len);
	}
	return 0;
}

/**
 *	skb_put_padto - increase size and pad an skbuff up to a minimal size
 *	@skb: buffer to pad
 *	@len: minimal length
 *
 *	Pads up a buffer to ensure the trailing bytes exist and are
 *	blanked. If the buffer already contains sufficient data it
 *	is untouched. Otherwise it is extended. Returns zero on
 *	success. The skb is freed on error.
 */
static inline int __must_check skb_put_padto(struct sk_buff *skb, unsigned int len)
{
	return __skb_put_padto(skb, len, true);
}

static inline int skb_add_data(struct sk_buff *skb,
			       struct iov_iter *from, int copy)
{
	const int off = skb->len;

	if (skb->ip_summed == CHECKSUM_NONE) {
		__wsum csum = 0;
		if (csum_and_copy_from_iter_full(skb_put(skb, copy), copy,
					         &csum, from)) {
			skb->csum = csum_block_add(skb->csum, csum, off);
			return 0;
		}
	} else if (copy_from_iter_full(skb_put(skb, copy), copy, from))
		return 0;

	__skb_trim(skb, off);
	return -EFAULT;
}

static inline bool skb_can_coalesce(struct sk_buff *skb, int i,
				    const struct page *page, int off)
{
	if (skb_zcopy(skb))
		return false;
	if (i) {
		const skb_frag_t *frag = &skb_shinfo(skb)->frags[i - 1];

		return page == skb_frag_page(frag) &&
		       off == skb_frag_off(frag) + skb_frag_size(frag);
	}
	return false;
}

static inline int __skb_linearize(struct sk_buff *skb)
{
	return __pskb_pull_tail(skb, skb->data_len) ? 0 : -ENOMEM;
}

/**
 *	skb_linearize - convert paged skb to linear one
 *	@skb: buffer to linarize
 *
 *	If there is no free memory -ENOMEM is returned, otherwise zero
 *	is returned and the old skb data released.
 */
static inline int skb_linearize(struct sk_buff *skb)
{
	return skb_is_nonlinear(skb) ? __skb_linearize(skb) : 0;
}

/**
 * skb_has_shared_frag - can any frag be overwritten
 * @skb: buffer to test
 *
 * Return true if the skb has at least one frag that might be modified
 * by an external entity (as in vmsplice()/sendfile())
 */
static inline bool skb_has_shared_frag(const struct sk_buff *skb)
{
	return skb_is_nonlinear(skb) &&
	       skb_shinfo(skb)->flags & SKBFL_SHARED_FRAG;
}

/**
 *	skb_linearize_cow - make sure skb is linear and writable
 *	@skb: buffer to process
 *
 *	If there is no free memory -ENOMEM is returned, otherwise zero
 *	is returned and the old skb data released.
 */
static inline int skb_linearize_cow(struct sk_buff *skb)
{
	return skb_is_nonlinear(skb) || skb_cloned(skb) ?
	       __skb_linearize(skb) : 0;
}

static __always_inline void
__skb_postpull_rcsum(struct sk_buff *skb, const void *start, unsigned int len,
		     unsigned int off)
{
	if (skb->ip_summed == CHECKSUM_COMPLETE)
		skb->csum = csum_block_sub(skb->csum,
					   csum_partial(start, len, 0), off);
	else if (skb->ip_summed == CHECKSUM_PARTIAL &&
		 skb_checksum_start_offset(skb) < 0)
		skb->ip_summed = CHECKSUM_NONE;
}

/**
 *	skb_postpull_rcsum - update checksum for received skb after pull
 *	@skb: buffer to update
 *	@start: start of data before pull
 *	@len: length of data pulled
 *
 *	After doing a pull on a received packet, you need to call this to
 *	update the CHECKSUM_COMPLETE checksum, or set ip_summed to
 *	CHECKSUM_NONE so that it can be recomputed from scratch.
 */
static inline void skb_postpull_rcsum(struct sk_buff *skb,
				      const void *start, unsigned int len)
{
	if (skb->ip_summed == CHECKSUM_COMPLETE)
		skb->csum = wsum_negate(csum_partial(start, len,
						     wsum_negate(skb->csum)));
	else if (skb->ip_summed == CHECKSUM_PARTIAL &&
		 skb_checksum_start_offset(skb) < 0)
		skb->ip_summed = CHECKSUM_NONE;
}

static __always_inline void
__skb_postpush_rcsum(struct sk_buff *skb, const void *start, unsigned int len,
		     unsigned int off)
{
	if (skb->ip_summed == CHECKSUM_COMPLETE)
		skb->csum = csum_block_add(skb->csum,
					   csum_partial(start, len, 0), off);
}

/**
 *	skb_postpush_rcsum - update checksum for received skb after push
 *	@skb: buffer to update
 *	@start: start of data after push
 *	@len: length of data pushed
 *
 *	After doing a push on a received packet, you need to call this to
 *	update the CHECKSUM_COMPLETE checksum.
 */
static inline void skb_postpush_rcsum(struct sk_buff *skb,
				      const void *start, unsigned int len)
{
	__skb_postpush_rcsum(skb, start, len, 0);
}

void *skb_pull_rcsum(struct sk_buff *skb, unsigned int len);

/**
 *	skb_push_rcsum - push skb and update receive checksum
 *	@skb: buffer to update
 *	@len: length of data pulled
 *
 *	This function performs an skb_push on the packet and updates
 *	the CHECKSUM_COMPLETE checksum.  It should be used on
 *	receive path processing instead of skb_push unless you know
 *	that the checksum difference is zero (e.g., a valid IP header)
 *	or you are setting ip_summed to CHECKSUM_NONE.
 */
static inline void *skb_push_rcsum(struct sk_buff *skb, unsigned int len)
{
	skb_push(skb, len);
	skb_postpush_rcsum(skb, skb->data, len);
	return skb->data;
}

int pskb_trim_rcsum_slow(struct sk_buff *skb, unsigned int len);
/**
 *	pskb_trim_rcsum - trim received skb and update checksum
 *	@skb: buffer to trim
 *	@len: new length
 *
 *	This is exactly the same as pskb_trim except that it ensures the
 *	checksum of received packets are still valid after the operation.
 *	It can change skb pointers.
 */

static inline int pskb_trim_rcsum(struct sk_buff *skb, unsigned int len)
{
	if (likely(len >= skb->len))
		return 0;
	return pskb_trim_rcsum_slow(skb, len);
}

static inline int __skb_trim_rcsum(struct sk_buff *skb, unsigned int len)
{
	if (skb->ip_summed == CHECKSUM_COMPLETE)
		skb->ip_summed = CHECKSUM_NONE;
	__skb_trim(skb, len);
	return 0;
}

static inline int __skb_grow_rcsum(struct sk_buff *skb, unsigned int len)
{
	if (skb->ip_summed == CHECKSUM_COMPLETE)
		skb->ip_summed = CHECKSUM_NONE;
	return __skb_grow(skb, len);
}

#define rb_to_skb(rb) rb_entry_safe(rb, struct sk_buff, rbnode)
#define skb_rb_first(root) rb_to_skb(rb_first(root))
#define skb_rb_last(root)  rb_to_skb(rb_last(root))
#define skb_rb_next(skb)   rb_to_skb(rb_next(&(skb)->rbnode))
#define skb_rb_prev(skb)   rb_to_skb(rb_prev(&(skb)->rbnode))

#define skb_queue_walk(queue, skb) \
		for (skb = (queue)->next;					\
		     skb != (struct sk_buff *)(queue);				\
		     skb = skb->next)

#define skb_queue_walk_safe(queue, skb, tmp)					\
		for (skb = (queue)->next, tmp = skb->next;			\
		     skb != (struct sk_buff *)(queue);				\
		     skb = tmp, tmp = skb->next)

#define skb_queue_walk_from(queue, skb)						\
		for (; skb != (struct sk_buff *)(queue);			\
		     skb = skb->next)

#define skb_rbtree_walk(skb, root)						\
		for (skb = skb_rb_first(root); skb != NULL;			\
		     skb = skb_rb_next(skb))

#define skb_rbtree_walk_from(skb)						\
		for (; skb != NULL;						\
		     skb = skb_rb_next(skb))

#define skb_rbtree_walk_from_safe(skb, tmp)					\
		for (; tmp = skb ? skb_rb_next(skb) : NULL, (skb != NULL);	\
		     skb = tmp)

#define skb_queue_walk_from_safe(queue, skb, tmp)				\
		for (tmp = skb->next;						\
		     skb != (struct sk_buff *)(queue);				\
		     skb = tmp, tmp = skb->next)

#define skb_queue_reverse_walk(queue, skb) \
		for (skb = (queue)->prev;					\
		     skb != (struct sk_buff *)(queue);				\
		     skb = skb->prev)

#define skb_queue_reverse_walk_safe(queue, skb, tmp)				\
		for (skb = (queue)->prev, tmp = skb->prev;			\
		     skb != (struct sk_buff *)(queue);				\
		     skb = tmp, tmp = skb->prev)

#define skb_queue_reverse_walk_from_safe(queue, skb, tmp)			\
		for (tmp = skb->prev;						\
		     skb != (struct sk_buff *)(queue);				\
		     skb = tmp, tmp = skb->prev)

static inline bool skb_has_frag_list(const struct sk_buff *skb)
{
	return skb_shinfo(skb)->frag_list != NULL;
}

static inline void skb_frag_list_init(struct sk_buff *skb)
{
	skb_shinfo(skb)->frag_list = NULL;
}

#define skb_walk_frags(skb, iter)	\
	for (iter = skb_shinfo(skb)->frag_list; iter; iter = iter->next)


int __skb_wait_for_more_packets(struct sock *sk, struct sk_buff_head *queue,
				int *err, long *timeo_p,
				const struct sk_buff *skb);
struct sk_buff *__skb_try_recv_from_queue(struct sock *sk,
					  struct sk_buff_head *queue,
					  unsigned int flags,
					  int *off, int *err,
					  struct sk_buff **last);
struct sk_buff *__skb_try_recv_datagram(struct sock *sk,
					struct sk_buff_head *queue,
					unsigned int flags, int *off, int *err,
					struct sk_buff **last);
struct sk_buff *__skb_recv_datagram(struct sock *sk,
				    struct sk_buff_head *sk_queue,
				    unsigned int flags, int *off, int *err);
struct sk_buff *skb_recv_datagram(struct sock *sk, unsigned int flags, int *err);
__poll_t datagram_poll(struct file *file, struct socket *sock,
			   struct poll_table_struct *wait);
int skb_copy_datagram_iter(const struct sk_buff *from, int offset,
			   struct iov_iter *to, int size);
static inline int skb_copy_datagram_msg(const struct sk_buff *from, int offset,
					struct msghdr *msg, int size)
{
	return skb_copy_datagram_iter(from, offset, &msg->msg_iter, size);
}
int skb_copy_and_csum_datagram_msg(struct sk_buff *skb, int hlen,
				   struct msghdr *msg);
int skb_copy_and_hash_datagram_iter(const struct sk_buff *skb, int offset,
			   struct iov_iter *to, int len,
			   struct ahash_request *hash);
int skb_copy_datagram_from_iter(struct sk_buff *skb, int offset,
				 struct iov_iter *from, int len);
int zerocopy_sg_from_iter(struct sk_buff *skb, struct iov_iter *frm);
void skb_free_datagram(struct sock *sk, struct sk_buff *skb);
void __skb_free_datagram_locked(struct sock *sk, struct sk_buff *skb, int len);
static inline void skb_free_datagram_locked(struct sock *sk,
					    struct sk_buff *skb)
{
	__skb_free_datagram_locked(sk, skb, 0);
}
int skb_kill_datagram(struct sock *sk, struct sk_buff *skb, unsigned int flags);
int skb_copy_bits(const struct sk_buff *skb, int offset, void *to, int len);
int skb_store_bits(struct sk_buff *skb, int offset, const void *from, int len);
__wsum skb_copy_and_csum_bits(const struct sk_buff *skb, int offset, u8 *to,
			      int len);
int skb_splice_bits(struct sk_buff *skb, struct sock *sk, unsigned int offset,
		    struct pipe_inode_info *pipe, unsigned int len,
		    unsigned int flags);
int skb_send_sock_locked(struct sock *sk, struct sk_buff *skb, int offset,
			 int len);
int skb_send_sock(struct sock *sk, struct sk_buff *skb, int offset, int len);
void skb_copy_and_csum_dev(const struct sk_buff *skb, u8 *to);
unsigned int skb_zerocopy_headlen(const struct sk_buff *from);
int skb_zerocopy(struct sk_buff *to, struct sk_buff *from,
		 int len, int hlen);
void skb_split(struct sk_buff *skb, struct sk_buff *skb1, const u32 len);
int skb_shift(struct sk_buff *tgt, struct sk_buff *skb, int shiftlen);
void skb_scrub_packet(struct sk_buff *skb, bool xnet);
bool skb_gso_validate_network_len(const struct sk_buff *skb, unsigned int mtu);
bool skb_gso_validate_mac_len(const struct sk_buff *skb, unsigned int len);
struct sk_buff *skb_segment(struct sk_buff *skb, netdev_features_t features);
struct sk_buff *skb_segment_list(struct sk_buff *skb, netdev_features_t features,
				 unsigned int offset);
struct sk_buff *skb_vlan_untag(struct sk_buff *skb);
int skb_ensure_writable(struct sk_buff *skb, unsigned int write_len);
int __skb_vlan_pop(struct sk_buff *skb, u16 *vlan_tci);
int skb_vlan_pop(struct sk_buff *skb);
int skb_vlan_push(struct sk_buff *skb, __be16 vlan_proto, u16 vlan_tci);
int skb_eth_pop(struct sk_buff *skb);
int skb_eth_push(struct sk_buff *skb, const unsigned char *dst,
		 const unsigned char *src);
int skb_mpls_push(struct sk_buff *skb, __be32 mpls_lse, __be16 mpls_proto,
		  int mac_len, bool ethernet);
int skb_mpls_pop(struct sk_buff *skb, __be16 next_proto, int mac_len,
		 bool ethernet);
int skb_mpls_update_lse(struct sk_buff *skb, __be32 mpls_lse);
int skb_mpls_dec_ttl(struct sk_buff *skb);
struct sk_buff *pskb_extract(struct sk_buff *skb, int off, int to_copy,
			     gfp_t gfp);

static inline int memcpy_from_msg(void *data, struct msghdr *msg, int len)
{
	return copy_from_iter_full(data, len, &msg->msg_iter) ? 0 : -EFAULT;
}

static inline int memcpy_to_msg(struct msghdr *msg, void *data, int len)
{
	return copy_to_iter(data, len, &msg->msg_iter) == len ? 0 : -EFAULT;
}

struct skb_checksum_ops {
	__wsum (*update)(const void *mem, int len, __wsum wsum);
	__wsum (*combine)(__wsum csum, __wsum csum2, int offset, int len);
};

extern const struct skb_checksum_ops *crc32c_csum_stub __read_mostly;

__wsum __skb_checksum(const struct sk_buff *skb, int offset, int len,
		      __wsum csum, const struct skb_checksum_ops *ops);
__wsum skb_checksum(const struct sk_buff *skb, int offset, int len,
		    __wsum csum);

static inline void * __must_check
__skb_header_pointer(const struct sk_buff *skb, int offset, int len,
		     const void *data, int hlen, void *buffer)
{
	if (likely(hlen - offset >= len))
		return (void *)data + offset;

	if (!skb || unlikely(skb_copy_bits(skb, offset, buffer, len) < 0))
		return NULL;

	return buffer;
}

static inline void * __must_check
skb_header_pointer(const struct sk_buff *skb, int offset, int len, void *buffer)
{
	return __skb_header_pointer(skb, offset, len, skb->data,
				    skb_headlen(skb), buffer);
}

/**
 *	skb_needs_linearize - check if we need to linearize a given skb
 *			      depending on the given device features.
 *	@skb: socket buffer to check
 *	@features: net device features
 *
 *	Returns true if either:
 *	1. skb has frag_list and the device doesn't support FRAGLIST, or
 *	2. skb is fragmented and the device does not support SG.
 */
static inline bool skb_needs_linearize(struct sk_buff *skb,
				       netdev_features_t features)
{
	return skb_is_nonlinear(skb) &&
	       ((skb_has_frag_list(skb) && !(features & NETIF_F_FRAGLIST)) ||
		(skb_shinfo(skb)->nr_frags && !(features & NETIF_F_SG)));
}

static inline void skb_copy_from_linear_data(const struct sk_buff *skb,
					     void *to,
					     const unsigned int len)
{
	memcpy(to, skb->data, len);
}

static inline void skb_copy_from_linear_data_offset(const struct sk_buff *skb,
						    const int offset, void *to,
						    const unsigned int len)
{
	memcpy(to, skb->data + offset, len);
}

static inline void skb_copy_to_linear_data(struct sk_buff *skb,
					   const void *from,
					   const unsigned int len)
{
	memcpy(skb->data, from, len);
}

static inline void skb_copy_to_linear_data_offset(struct sk_buff *skb,
						  const int offset,
						  const void *from,
						  const unsigned int len)
{
	memcpy(skb->data + offset, from, len);
}

void skb_init(void);

static inline ktime_t skb_get_ktime(const struct sk_buff *skb)
{
	return skb->tstamp;
}

/**
 *	skb_get_timestamp - get timestamp from a skb
 *	@skb: skb to get stamp from
 *	@stamp: pointer to struct __kernel_old_timeval to store stamp in
 *
 *	Timestamps are stored in the skb as offsets to a base timestamp.
 *	This function converts the offset back to a struct timeval and stores
 *	it in stamp.
 */
static inline void skb_get_timestamp(const struct sk_buff *skb,
				     struct __kernel_old_timeval *stamp)
{
	*stamp = ns_to_kernel_old_timeval(skb->tstamp);
}

static inline void skb_get_new_timestamp(const struct sk_buff *skb,
					 struct __kernel_sock_timeval *stamp)
{
	struct timespec64 ts = ktime_to_timespec64(skb->tstamp);

	stamp->tv_sec = ts.tv_sec;
	stamp->tv_usec = ts.tv_nsec / 1000;
}

static inline void skb_get_timestampns(const struct sk_buff *skb,
				       struct __kernel_old_timespec *stamp)
{
	struct timespec64 ts = ktime_to_timespec64(skb->tstamp);

	stamp->tv_sec = ts.tv_sec;
	stamp->tv_nsec = ts.tv_nsec;
}

static inline void skb_get_new_timestampns(const struct sk_buff *skb,
					   struct __kernel_timespec *stamp)
{
	struct timespec64 ts = ktime_to_timespec64(skb->tstamp);

	stamp->tv_sec = ts.tv_sec;
	stamp->tv_nsec = ts.tv_nsec;
}

static inline void __net_timestamp(struct sk_buff *skb)
{
	skb->tstamp = ktime_get_real();
	skb->mono_delivery_time = 0;
}

static inline ktime_t net_timedelta(ktime_t t)
{
	return ktime_sub(ktime_get_real(), t);
}

static inline void skb_set_delivery_time(struct sk_buff *skb, ktime_t kt,
					 bool mono)
{
	skb->tstamp = kt;
	skb->mono_delivery_time = kt && mono;
}

DECLARE_STATIC_KEY_FALSE(netstamp_needed_key);

/* It is used in the ingress path to clear the delivery_time.
 * If needed, set the skb->tstamp to the (rcv) timestamp.
 */
static inline void skb_clear_delivery_time(struct sk_buff *skb)
{
	if (skb->mono_delivery_time) {
		skb->mono_delivery_time = 0;
		if (static_branch_unlikely(&netstamp_needed_key))
			skb->tstamp = ktime_get_real();
		else
			skb->tstamp = 0;
	}
}

static inline void skb_clear_tstamp(struct sk_buff *skb)
{
	if (skb->mono_delivery_time)
		return;

	skb->tstamp = 0;
}

static inline ktime_t skb_tstamp(const struct sk_buff *skb)
{
	if (skb->mono_delivery_time)
		return 0;

	return skb->tstamp;
}

static inline ktime_t skb_tstamp_cond(const struct sk_buff *skb, bool cond)
{
	if (!skb->mono_delivery_time && skb->tstamp)
		return skb->tstamp;

	if (static_branch_unlikely(&netstamp_needed_key) || cond)
		return ktime_get_real();

	return 0;
}

static inline u8 skb_metadata_len(const struct sk_buff *skb)
{
	return skb_shinfo(skb)->meta_len;
}

static inline void *skb_metadata_end(const struct sk_buff *skb)
{
	return skb_mac_header(skb);
}

static inline bool __skb_metadata_differs(const struct sk_buff *skb_a,
					  const struct sk_buff *skb_b,
					  u8 meta_len)
{
	const void *a = skb_metadata_end(skb_a);
	const void *b = skb_metadata_end(skb_b);
	/* Using more efficient varaiant than plain call to memcmp(). */
#if defined(CONFIG_HAVE_EFFICIENT_UNALIGNED_ACCESS) && BITS_PER_LONG == 64
	u64 diffs = 0;

	switch (meta_len) {
#define __it(x, op) (x -= sizeof(u##op))
#define __it_diff(a, b, op) (*(u##op *)__it(a, op)) ^ (*(u##op *)__it(b, op))
	case 32: diffs |= __it_diff(a, b, 64);
		fallthrough;
	case 24: diffs |= __it_diff(a, b, 64);
		fallthrough;
	case 16: diffs |= __it_diff(a, b, 64);
		fallthrough;
	case  8: diffs |= __it_diff(a, b, 64);
		break;
	case 28: diffs |= __it_diff(a, b, 64);
		fallthrough;
	case 20: diffs |= __it_diff(a, b, 64);
		fallthrough;
	case 12: diffs |= __it_diff(a, b, 64);
		fallthrough;
	case  4: diffs |= __it_diff(a, b, 32);
		break;
	}
	return diffs;
#else
	return memcmp(a - meta_len, b - meta_len, meta_len);
#endif
}

static inline bool skb_metadata_differs(const struct sk_buff *skb_a,
					const struct sk_buff *skb_b)
{
	u8 len_a = skb_metadata_len(skb_a);
	u8 len_b = skb_metadata_len(skb_b);

	if (!(len_a | len_b))
		return false;

	return len_a != len_b ?
	       true : __skb_metadata_differs(skb_a, skb_b, len_a);
}

static inline void skb_metadata_set(struct sk_buff *skb, u8 meta_len)
{
	skb_shinfo(skb)->meta_len = meta_len;
}

static inline void skb_metadata_clear(struct sk_buff *skb)
{
	skb_metadata_set(skb, 0);
}

struct sk_buff *skb_clone_sk(struct sk_buff *skb);

#ifdef CONFIG_NETWORK_PHY_TIMESTAMPING

void skb_clone_tx_timestamp(struct sk_buff *skb);
bool skb_defer_rx_timestamp(struct sk_buff *skb);

#else /* CONFIG_NETWORK_PHY_TIMESTAMPING */

static inline void skb_clone_tx_timestamp(struct sk_buff *skb)
{
}

static inline bool skb_defer_rx_timestamp(struct sk_buff *skb)
{
	return false;
}

#endif /* !CONFIG_NETWORK_PHY_TIMESTAMPING */

/**
 * skb_complete_tx_timestamp() - deliver cloned skb with tx timestamps
 *
 * PHY drivers may accept clones of transmitted packets for
 * timestamping via their phy_driver.txtstamp method. These drivers
 * must call this function to return the skb back to the stack with a
 * timestamp.
 *
 * @skb: clone of the original outgoing packet
 * @hwtstamps: hardware time stamps
 *
 */
void skb_complete_tx_timestamp(struct sk_buff *skb,
			       struct skb_shared_hwtstamps *hwtstamps);

void __skb_tstamp_tx(struct sk_buff *orig_skb, const struct sk_buff *ack_skb,
		     struct skb_shared_hwtstamps *hwtstamps,
		     struct sock *sk, int tstype);

/**
 * skb_tstamp_tx - queue clone of skb with send time stamps
 * @orig_skb:	the original outgoing packet
 * @hwtstamps:	hardware time stamps, may be NULL if not available
 *
 * If the skb has a socket associated, then this function clones the
 * skb (thus sharing the actual data and optional structures), stores
 * the optional hardware time stamping information (if non NULL) or
 * generates a software time stamp (otherwise), then queues the clone
 * to the error queue of the socket.  Errors are silently ignored.
 */
void skb_tstamp_tx(struct sk_buff *orig_skb,
		   struct skb_shared_hwtstamps *hwtstamps);

/**
 * skb_tx_timestamp() - Driver hook for transmit timestamping
 *
 * Ethernet MAC Drivers should call this function in their hard_xmit()
 * function immediately before giving the sk_buff to the MAC hardware.
 *
 * Specifically, one should make absolutely sure that this function is
 * called before TX completion of this packet can trigger.  Otherwise
 * the packet could potentially already be freed.
 *
 * @skb: A socket buffer.
 */
static inline void skb_tx_timestamp(struct sk_buff *skb)
{
	skb_clone_tx_timestamp(skb);
	if (skb_shinfo(skb)->tx_flags & SKBTX_SW_TSTAMP)
		skb_tstamp_tx(skb, NULL);
}

/**
 * skb_complete_wifi_ack - deliver skb with wifi status
 *
 * @skb: the original outgoing packet
 * @acked: ack status
 *
 */
void skb_complete_wifi_ack(struct sk_buff *skb, bool acked);

__sum16 __skb_checksum_complete_head(struct sk_buff *skb, int len);
__sum16 __skb_checksum_complete(struct sk_buff *skb);

static inline int skb_csum_unnecessary(const struct sk_buff *skb)
{
	return ((skb->ip_summed == CHECKSUM_UNNECESSARY) ||
		skb->csum_valid ||
		(skb->ip_summed == CHECKSUM_PARTIAL &&
		 skb_checksum_start_offset(skb) >= 0));
}

/**
 *	skb_checksum_complete - Calculate checksum of an entire packet
 *	@skb: packet to process
 *
 *	This function calculates the checksum over the entire packet plus
 *	the value of skb->csum.  The latter can be used to supply the
 *	checksum of a pseudo header as used by TCP/UDP.  It returns the
 *	checksum.
 *
 *	For protocols that contain complete checksums such as ICMP/TCP/UDP,
 *	this function can be used to verify that checksum on received
 *	packets.  In that case the function should return zero if the
 *	checksum is correct.  In particular, this function will return zero
 *	if skb->ip_summed is CHECKSUM_UNNECESSARY which indicates that the
 *	hardware has already verified the correctness of the checksum.
 */
static inline __sum16 skb_checksum_complete(struct sk_buff *skb)
{
	return skb_csum_unnecessary(skb) ?
	       0 : __skb_checksum_complete(skb);
}

static inline void __skb_decr_checksum_unnecessary(struct sk_buff *skb)
{
	if (skb->ip_summed == CHECKSUM_UNNECESSARY) {
		if (skb->csum_level == 0)
			skb->ip_summed = CHECKSUM_NONE;
		else
			skb->csum_level--;
	}
}

static inline void __skb_incr_checksum_unnecessary(struct sk_buff *skb)
{
	if (skb->ip_summed == CHECKSUM_UNNECESSARY) {
		if (skb->csum_level < SKB_MAX_CSUM_LEVEL)
			skb->csum_level++;
	} else if (skb->ip_summed == CHECKSUM_NONE) {
		skb->ip_summed = CHECKSUM_UNNECESSARY;
		skb->csum_level = 0;
	}
}

static inline void __skb_reset_checksum_unnecessary(struct sk_buff *skb)
{
	if (skb->ip_summed == CHECKSUM_UNNECESSARY) {
		skb->ip_summed = CHECKSUM_NONE;
		skb->csum_level = 0;
	}
}

/* Check if we need to perform checksum complete validation.
 *
 * Returns true if checksum complete is needed, false otherwise
 * (either checksum is unnecessary or zero checksum is allowed).
 */
static inline bool __skb_checksum_validate_needed(struct sk_buff *skb,
						  bool zero_okay,
						  __sum16 check)
{
	if (skb_csum_unnecessary(skb) || (zero_okay && !check)) {
		skb->csum_valid = 1;
		__skb_decr_checksum_unnecessary(skb);
		return false;
	}

	return true;
}

/* For small packets <= CHECKSUM_BREAK perform checksum complete directly
 * in checksum_init.
 */
#define CHECKSUM_BREAK 76

/* Unset checksum-complete
 *
 * Unset checksum complete can be done when packet is being modified
 * (uncompressed for instance) and checksum-complete value is
 * invalidated.
 */
static inline void skb_checksum_complete_unset(struct sk_buff *skb)
{
	if (skb->ip_summed == CHECKSUM_COMPLETE)
		skb->ip_summed = CHECKSUM_NONE;
}

/* Validate (init) checksum based on checksum complete.
 *
 * Return values:
 *   0: checksum is validated or try to in skb_checksum_complete. In the latter
 *	case the ip_summed will not be CHECKSUM_UNNECESSARY and the pseudo
 *	checksum is stored in skb->csum for use in __skb_checksum_complete
 *   non-zero: value of invalid checksum
 *
 */
static inline __sum16 __skb_checksum_validate_complete(struct sk_buff *skb,
						       bool complete,
						       __wsum psum)
{
	if (skb->ip_summed == CHECKSUM_COMPLETE) {
		if (!csum_fold(csum_add(psum, skb->csum))) {
			skb->csum_valid = 1;
			return 0;
		}
	}

	skb->csum = psum;

	if (complete || skb->len <= CHECKSUM_BREAK) {
		__sum16 csum;

		csum = __skb_checksum_complete(skb);
		skb->csum_valid = !csum;
		return csum;
	}

	return 0;
}

static inline __wsum null_compute_pseudo(struct sk_buff *skb, int proto)
{
	return 0;
}

/* Perform checksum validate (init). Note that this is a macro since we only
 * want to calculate the pseudo header which is an input function if necessary.
 * First we try to validate without any computation (checksum unnecessary) and
 * then calculate based on checksum complete calling the function to compute
 * pseudo header.
 *
 * Return values:
 *   0: checksum is validated or try to in skb_checksum_complete
 *   non-zero: value of invalid checksum
 */
#define __skb_checksum_validate(skb, proto, complete,			\
				zero_okay, check, compute_pseudo)	\
({									\
	__sum16 __ret = 0;						\
	skb->csum_valid = 0;						\
	if (__skb_checksum_validate_needed(skb, zero_okay, check))	\
		__ret = __skb_checksum_validate_complete(skb,		\
				complete, compute_pseudo(skb, proto));	\
	__ret;								\
})

#define skb_checksum_init(skb, proto, compute_pseudo)			\
	__skb_checksum_validate(skb, proto, false, false, 0, compute_pseudo)

#define skb_checksum_init_zero_check(skb, proto, check, compute_pseudo)	\
	__skb_checksum_validate(skb, proto, false, true, check, compute_pseudo)

#define skb_checksum_validate(skb, proto, compute_pseudo)		\
	__skb_checksum_validate(skb, proto, true, false, 0, compute_pseudo)

#define skb_checksum_validate_zero_check(skb, proto, check,		\
					 compute_pseudo)		\
	__skb_checksum_validate(skb, proto, true, true, check, compute_pseudo)

#define skb_checksum_simple_validate(skb)				\
	__skb_checksum_validate(skb, 0, true, false, 0, null_compute_pseudo)

static inline bool __skb_checksum_convert_check(struct sk_buff *skb)
{
	return (skb->ip_summed == CHECKSUM_NONE && skb->csum_valid);
}

static inline void __skb_checksum_convert(struct sk_buff *skb, __wsum pseudo)
{
	skb->csum = ~pseudo;
	skb->ip_summed = CHECKSUM_COMPLETE;
}

#define skb_checksum_try_convert(skb, proto, compute_pseudo)	\
do {									\
	if (__skb_checksum_convert_check(skb))				\
		__skb_checksum_convert(skb, compute_pseudo(skb, proto)); \
} while (0)

static inline void skb_remcsum_adjust_partial(struct sk_buff *skb, void *ptr,
					      u16 start, u16 offset)
{
	skb->ip_summed = CHECKSUM_PARTIAL;
	skb->csum_start = ((unsigned char *)ptr + start) - skb->head;
	skb->csum_offset = offset - start;
}

/* Update skbuf and packet to reflect the remote checksum offload operation.
 * When called, ptr indicates the starting point for skb->csum when
 * ip_summed is CHECKSUM_COMPLETE. If we need create checksum complete
 * here, skb_postpull_rcsum is done so skb->csum start is ptr.
 */
static inline void skb_remcsum_process(struct sk_buff *skb, void *ptr,
				       int start, int offset, bool nopartial)
{
	__wsum delta;

	if (!nopartial) {
		skb_remcsum_adjust_partial(skb, ptr, start, offset);
		return;
	}

	if (unlikely(skb->ip_summed != CHECKSUM_COMPLETE)) {
		__skb_checksum_complete(skb);
		skb_postpull_rcsum(skb, skb->data, ptr - (void *)skb->data);
	}

	delta = remcsum_adjust(ptr, skb->csum, start, offset);

	/* Adjust skb->csum since we changed the packet */
	skb->csum = csum_add(skb->csum, delta);
}

static inline struct nf_conntrack *skb_nfct(const struct sk_buff *skb)
{
#if IS_ENABLED(CONFIG_NF_CONNTRACK)
	return (void *)(skb->_nfct & NFCT_PTRMASK);
#else
	return NULL;
#endif
}

static inline unsigned long skb_get_nfct(const struct sk_buff *skb)
{
#if IS_ENABLED(CONFIG_NF_CONNTRACK)
	return skb->_nfct;
#else
	return 0UL;
#endif
}

static inline void skb_set_nfct(struct sk_buff *skb, unsigned long nfct)
{
#if IS_ENABLED(CONFIG_NF_CONNTRACK)
	skb->slow_gro |= !!nfct;
	skb->_nfct = nfct;
#endif
}

#ifdef CONFIG_SKB_EXTENSIONS
enum skb_ext_id {
#if IS_ENABLED(CONFIG_BRIDGE_NETFILTER)
	SKB_EXT_BRIDGE_NF,
#endif
#ifdef CONFIG_XFRM
	SKB_EXT_SEC_PATH,
#endif
#if IS_ENABLED(CONFIG_NET_TC_SKB_EXT)
	TC_SKB_EXT,
#endif
#if IS_ENABLED(CONFIG_MPTCP)
	SKB_EXT_MPTCP,
#endif
#if IS_ENABLED(CONFIG_MCTP_FLOWS)
	SKB_EXT_MCTP,
#endif
	SKB_EXT_NUM, /* must be last */
};

/**
 *	struct skb_ext - sk_buff extensions
 *	@refcnt: 1 on allocation, deallocated on 0
 *	@offset: offset to add to @data to obtain extension address
 *	@chunks: size currently allocated, stored in SKB_EXT_ALIGN_SHIFT units
 *	@data: start of extension data, variable sized
 *
 *	Note: offsets/lengths are stored in chunks of 8 bytes, this allows
 *	to use 'u8' types while allowing up to 2kb worth of extension data.
 */
struct skb_ext {
	refcount_t refcnt;
	u8 offset[SKB_EXT_NUM]; /* in chunks of 8 bytes */
	u8 chunks;		/* same */
	char data[] __aligned(8);
};

struct skb_ext *__skb_ext_alloc(gfp_t flags);
void *__skb_ext_set(struct sk_buff *skb, enum skb_ext_id id,
		    struct skb_ext *ext);
void *skb_ext_add(struct sk_buff *skb, enum skb_ext_id id);
void __skb_ext_del(struct sk_buff *skb, enum skb_ext_id id);
void __skb_ext_put(struct skb_ext *ext);

static inline void skb_ext_put(struct sk_buff *skb)
{
	if (skb->active_extensions)
		__skb_ext_put(skb->extensions);
}

static inline void __skb_ext_copy(struct sk_buff *dst,
				  const struct sk_buff *src)
{
	dst->active_extensions = src->active_extensions;

	if (src->active_extensions) {
		struct skb_ext *ext = src->extensions;

		refcount_inc(&ext->refcnt);
		dst->extensions = ext;
	}
}

static inline void skb_ext_copy(struct sk_buff *dst, const struct sk_buff *src)
{
	skb_ext_put(dst);
	__skb_ext_copy(dst, src);
}

static inline bool __skb_ext_exist(const struct skb_ext *ext, enum skb_ext_id i)
{
	return !!ext->offset[i];
}

static inline bool skb_ext_exist(const struct sk_buff *skb, enum skb_ext_id id)
{
	return skb->active_extensions & (1 << id);
}

static inline void skb_ext_del(struct sk_buff *skb, enum skb_ext_id id)
{
	if (skb_ext_exist(skb, id))
		__skb_ext_del(skb, id);
}

static inline void *skb_ext_find(const struct sk_buff *skb, enum skb_ext_id id)
{
	if (skb_ext_exist(skb, id)) {
		struct skb_ext *ext = skb->extensions;

		return (void *)ext + (ext->offset[id] << 3);
	}

	return NULL;
}

static inline void skb_ext_reset(struct sk_buff *skb)
{
	if (unlikely(skb->active_extensions)) {
		__skb_ext_put(skb->extensions);
		skb->active_extensions = 0;
	}
}

static inline bool skb_has_extensions(struct sk_buff *skb)
{
	return unlikely(skb->active_extensions);
}
#else
static inline void skb_ext_put(struct sk_buff *skb) {}
static inline void skb_ext_reset(struct sk_buff *skb) {}
static inline void skb_ext_del(struct sk_buff *skb, int unused) {}
static inline void __skb_ext_copy(struct sk_buff *d, const struct sk_buff *s) {}
static inline void skb_ext_copy(struct sk_buff *dst, const struct sk_buff *s) {}
static inline bool skb_has_extensions(struct sk_buff *skb) { return false; }
#endif /* CONFIG_SKB_EXTENSIONS */

static inline void nf_reset_ct(struct sk_buff *skb)
{
#if defined(CONFIG_NF_CONNTRACK) || defined(CONFIG_NF_CONNTRACK_MODULE)
	nf_conntrack_put(skb_nfct(skb));
	skb->_nfct = 0;
#endif
}

static inline void nf_reset_trace(struct sk_buff *skb)
{
#if IS_ENABLED(CONFIG_NETFILTER_XT_TARGET_TRACE) || defined(CONFIG_NF_TABLES)
	skb->nf_trace = 0;
#endif
}

static inline void ipvs_reset(struct sk_buff *skb)
{
#if IS_ENABLED(CONFIG_IP_VS)
	skb->ipvs_property = 0;
#endif
}

/* Note: This doesn't put any conntrack info in dst. */
static inline void __nf_copy(struct sk_buff *dst, const struct sk_buff *src,
			     bool copy)
{
#if defined(CONFIG_NF_CONNTRACK) || defined(CONFIG_NF_CONNTRACK_MODULE)
	dst->_nfct = src->_nfct;
	nf_conntrack_get(skb_nfct(src));
#endif
#if IS_ENABLED(CONFIG_NETFILTER_XT_TARGET_TRACE) || defined(CONFIG_NF_TABLES)
	if (copy)
		dst->nf_trace = src->nf_trace;
#endif
}

static inline void nf_copy(struct sk_buff *dst, const struct sk_buff *src)
{
#if defined(CONFIG_NF_CONNTRACK) || defined(CONFIG_NF_CONNTRACK_MODULE)
	nf_conntrack_put(skb_nfct(dst));
#endif
	dst->slow_gro = src->slow_gro;
	__nf_copy(dst, src, true);
}

#ifdef CONFIG_NETWORK_SECMARK
static inline void skb_copy_secmark(struct sk_buff *to, const struct sk_buff *from)
{
	to->secmark = from->secmark;
}

static inline void skb_init_secmark(struct sk_buff *skb)
{
	skb->secmark = 0;
}
#else
static inline void skb_copy_secmark(struct sk_buff *to, const struct sk_buff *from)
{ }

static inline void skb_init_secmark(struct sk_buff *skb)
{ }
#endif

static inline int secpath_exists(const struct sk_buff *skb)
{
#ifdef CONFIG_XFRM
	return skb_ext_exist(skb, SKB_EXT_SEC_PATH);
#else
	return 0;
#endif
}

static inline bool skb_irq_freeable(const struct sk_buff *skb)
{
	return !skb->destructor &&
		!secpath_exists(skb) &&
		!skb_nfct(skb) &&
		!skb->_skb_refdst &&
		!skb_has_frag_list(skb);
}

static inline void skb_set_queue_mapping(struct sk_buff *skb, u16 queue_mapping)
{
	skb->queue_mapping = queue_mapping;
}

static inline u16 skb_get_queue_mapping(const struct sk_buff *skb)
{
	return skb->queue_mapping;
}

static inline void skb_copy_queue_mapping(struct sk_buff *to, const struct sk_buff *from)
{
	to->queue_mapping = from->queue_mapping;
}

static inline void skb_record_rx_queue(struct sk_buff *skb, u16 rx_queue)
{
	skb->queue_mapping = rx_queue + 1;
}

static inline u16 skb_get_rx_queue(const struct sk_buff *skb)
{
	return skb->queue_mapping - 1;
}

static inline bool skb_rx_queue_recorded(const struct sk_buff *skb)
{
	return skb->queue_mapping != 0;
}

static inline void skb_set_dst_pending_confirm(struct sk_buff *skb, u32 val)
{
	skb->dst_pending_confirm = val;
}

static inline bool skb_get_dst_pending_confirm(const struct sk_buff *skb)
{
	return skb->dst_pending_confirm != 0;
}

static inline struct sec_path *skb_sec_path(const struct sk_buff *skb)
{
#ifdef CONFIG_XFRM
	return skb_ext_find(skb, SKB_EXT_SEC_PATH);
#else
	return NULL;
#endif
}

/* Keeps track of mac header offset relative to skb->head.
 * It is useful for TSO of Tunneling protocol. e.g. GRE.
 * For non-tunnel skb it points to skb_mac_header() and for
 * tunnel skb it points to outer mac header.
 * Keeps track of level of encapsulation of network headers.
 */
struct skb_gso_cb {
	union {
		int	mac_offset;
		int	data_offset;
	};
	int	encap_level;
	__wsum	csum;
	__u16	csum_start;
};
#define SKB_GSO_CB_OFFSET	32
#define SKB_GSO_CB(skb) ((struct skb_gso_cb *)((skb)->cb + SKB_GSO_CB_OFFSET))

static inline int skb_tnl_header_len(const struct sk_buff *inner_skb)
{
	return (skb_mac_header(inner_skb) - inner_skb->head) -
		SKB_GSO_CB(inner_skb)->mac_offset;
}

static inline int gso_pskb_expand_head(struct sk_buff *skb, int extra)
{
	int new_headroom, headroom;
	int ret;

	headroom = skb_headroom(skb);
	ret = pskb_expand_head(skb, extra, 0, GFP_ATOMIC);
	if (ret)
		return ret;

	new_headroom = skb_headroom(skb);
	SKB_GSO_CB(skb)->mac_offset += (new_headroom - headroom);
	return 0;
}

static inline void gso_reset_checksum(struct sk_buff *skb, __wsum res)
{
	/* Do not update partial checksums if remote checksum is enabled. */
	if (skb->remcsum_offload)
		return;

	SKB_GSO_CB(skb)->csum = res;
	SKB_GSO_CB(skb)->csum_start = skb_checksum_start(skb) - skb->head;
}

/* Compute the checksum for a gso segment. First compute the checksum value
 * from the start of transport header to SKB_GSO_CB(skb)->csum_start, and
 * then add in skb->csum (checksum from csum_start to end of packet).
 * skb->csum and csum_start are then updated to reflect the checksum of the
 * resultant packet starting from the transport header-- the resultant checksum
 * is in the res argument (i.e. normally zero or ~ of checksum of a pseudo
 * header.
 */
static inline __sum16 gso_make_checksum(struct sk_buff *skb, __wsum res)
{
	unsigned char *csum_start = skb_transport_header(skb);
	int plen = (skb->head + SKB_GSO_CB(skb)->csum_start) - csum_start;
	__wsum partial = SKB_GSO_CB(skb)->csum;

	SKB_GSO_CB(skb)->csum = res;
	SKB_GSO_CB(skb)->csum_start = csum_start - skb->head;

	return csum_fold(csum_partial(csum_start, plen, partial));
}

static inline bool skb_is_gso(const struct sk_buff *skb)
{
	return skb_shinfo(skb)->gso_size;
}

/* Note: Should be called only if skb_is_gso(skb) is true */
static inline bool skb_is_gso_v6(const struct sk_buff *skb)
{
	return skb_shinfo(skb)->gso_type & SKB_GSO_TCPV6;
}

/* Note: Should be called only if skb_is_gso(skb) is true */
static inline bool skb_is_gso_sctp(const struct sk_buff *skb)
{
	return skb_shinfo(skb)->gso_type & SKB_GSO_SCTP;
}

/* Note: Should be called only if skb_is_gso(skb) is true */
static inline bool skb_is_gso_tcp(const struct sk_buff *skb)
{
	return skb_shinfo(skb)->gso_type & (SKB_GSO_TCPV4 | SKB_GSO_TCPV6);
}

static inline void skb_gso_reset(struct sk_buff *skb)
{
	skb_shinfo(skb)->gso_size = 0;
	skb_shinfo(skb)->gso_segs = 0;
	skb_shinfo(skb)->gso_type = 0;
}

static inline void skb_increase_gso_size(struct skb_shared_info *shinfo,
					 u16 increment)
{
	if (WARN_ON_ONCE(shinfo->gso_size == GSO_BY_FRAGS))
		return;
	shinfo->gso_size += increment;
}

static inline void skb_decrease_gso_size(struct skb_shared_info *shinfo,
					 u16 decrement)
{
	if (WARN_ON_ONCE(shinfo->gso_size == GSO_BY_FRAGS))
		return;
	shinfo->gso_size -= decrement;
}

void __skb_warn_lro_forwarding(const struct sk_buff *skb);

static inline bool skb_warn_if_lro(const struct sk_buff *skb)
{
	/* LRO sets gso_size but not gso_type, whereas if GSO is really
	 * wanted then gso_type will be set. */
	const struct skb_shared_info *shinfo = skb_shinfo(skb);

	if (skb_is_nonlinear(skb) && shinfo->gso_size != 0 &&
	    unlikely(shinfo->gso_type == 0)) {
		__skb_warn_lro_forwarding(skb);
		return true;
	}
	return false;
}

static inline void skb_forward_csum(struct sk_buff *skb)
{
	/* Unfortunately we don't support this one.  Any brave souls? */
	if (skb->ip_summed == CHECKSUM_COMPLETE)
		skb->ip_summed = CHECKSUM_NONE;
}

/**
 * skb_checksum_none_assert - make sure skb ip_summed is CHECKSUM_NONE
 * @skb: skb to check
 *
 * fresh skbs have their ip_summed set to CHECKSUM_NONE.
 * Instead of forcing ip_summed to CHECKSUM_NONE, we can
 * use this helper, to document places where we make this assertion.
 */
static inline void skb_checksum_none_assert(const struct sk_buff *skb)
{
	DEBUG_NET_WARN_ON_ONCE(skb->ip_summed != CHECKSUM_NONE);
}

bool skb_partial_csum_set(struct sk_buff *skb, u16 start, u16 off);

int skb_checksum_setup(struct sk_buff *skb, bool recalculate);
struct sk_buff *skb_checksum_trimmed(struct sk_buff *skb,
				     unsigned int transport_len,
				     __sum16(*skb_chkf)(struct sk_buff *skb));

/**
 * skb_head_is_locked - Determine if the skb->head is locked down
 * @skb: skb to check
 *
 * The head on skbs build around a head frag can be removed if they are
 * not cloned.  This function returns true if the skb head is locked down
 * due to either being allocated via kmalloc, or by being a clone with
 * multiple references to the head.
 */
static inline bool skb_head_is_locked(const struct sk_buff *skb)
{
	return !skb->head_frag || skb_cloned(skb);
}

/* Local Checksum Offload.
 * Compute outer checksum based on the assumption that the
 * inner checksum will be offloaded later.
 * See Documentation/networking/checksum-offloads.rst for
 * explanation of how this works.
 * Fill in outer checksum adjustment (e.g. with sum of outer
 * pseudo-header) before calling.
 * Also ensure that inner checksum is in linear data area.
 */
static inline __wsum lco_csum(struct sk_buff *skb)
{
	unsigned char *csum_start = skb_checksum_start(skb);
	unsigned char *l4_hdr = skb_transport_header(skb);
	__wsum partial;

	/* Start with complement of inner checksum adjustment */
	partial = ~csum_unfold(*(__force __sum16 *)(csum_start +
						    skb->csum_offset));

	/* Add in checksum of our headers (incl. outer checksum
	 * adjustment filled in by caller) and return result.
	 */
	return csum_partial(l4_hdr, csum_start - l4_hdr, partial);
}

static inline bool skb_is_redirected(const struct sk_buff *skb)
{
	return skb->redirected;
}

static inline void skb_set_redirected(struct sk_buff *skb, bool from_ingress)
{
	skb->redirected = 1;
#ifdef CONFIG_NET_REDIRECT
	skb->from_ingress = from_ingress;
	if (skb->from_ingress)
		skb_clear_tstamp(skb);
#endif
}

static inline void skb_reset_redirect(struct sk_buff *skb)
{
	skb->redirected = 0;
}

static inline bool skb_csum_is_sctp(struct sk_buff *skb)
{
	return skb->csum_not_inet;
}

static inline void skb_set_kcov_handle(struct sk_buff *skb,
				       const u64 kcov_handle)
{
#ifdef CONFIG_KCOV
	skb->kcov_handle = kcov_handle;
#endif
}

static inline u64 skb_get_kcov_handle(struct sk_buff *skb)
{
#ifdef CONFIG_KCOV
	return skb->kcov_handle;
#else
	return 0;
#endif
}

#ifdef CONFIG_PAGE_POOL
static inline void skb_mark_for_recycle(struct sk_buff *skb)
{
	skb->pp_recycle = 1;
}
#endif

static inline bool skb_pp_recycle(struct sk_buff *skb, void *data)
{
	if (!IS_ENABLED(CONFIG_PAGE_POOL) || !skb->pp_recycle)
		return false;
	return page_pool_return_skb_page(virt_to_page(data));
}

#endif	/* __KERNEL__ */
#endif	/* _LINUX_SKBUFF_H */<|MERGE_RESOLUTION|>--- conflicted
+++ resolved
@@ -2391,8 +2391,6 @@
 	skb_frag_size_set(frag, size);
 }
 
-<<<<<<< HEAD
-=======
 /**
  * skb_len_add - adds a number to len fields of skb
  * @skb: buffer to add len to
@@ -2405,7 +2403,6 @@
 	skb->truesize += delta;
 }
 
->>>>>>> e6f4ff3f
 /**
  * __skb_fill_page_desc - initialise a paged fragment in an skb
  * @skb: buffer containing fragment to be initialised
