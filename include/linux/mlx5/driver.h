/*
 * Copyright (c) 2013-2015, Mellanox Technologies. All rights reserved.
 *
 * This software is available to you under a choice of one of two
 * licenses.  You may choose to be licensed under the terms of the GNU
 * General Public License (GPL) Version 2, available from the file
 * COPYING in the main directory of this source tree, or the
 * OpenIB.org BSD license below:
 *
 *     Redistribution and use in source and binary forms, with or
 *     without modification, are permitted provided that the following
 *     conditions are met:
 *
 *      - Redistributions of source code must retain the above
 *        copyright notice, this list of conditions and the following
 *        disclaimer.
 *
 *      - Redistributions in binary form must reproduce the above
 *        copyright notice, this list of conditions and the following
 *        disclaimer in the documentation and/or other materials
 *        provided with the distribution.
 *
 * THE SOFTWARE IS PROVIDED "AS IS", WITHOUT WARRANTY OF ANY KIND,
 * EXPRESS OR IMPLIED, INCLUDING BUT NOT LIMITED TO THE WARRANTIES OF
 * MERCHANTABILITY, FITNESS FOR A PARTICULAR PURPOSE AND
 * NONINFRINGEMENT. IN NO EVENT SHALL THE AUTHORS OR COPYRIGHT HOLDERS
 * BE LIABLE FOR ANY CLAIM, DAMAGES OR OTHER LIABILITY, WHETHER IN AN
 * ACTION OF CONTRACT, TORT OR OTHERWISE, ARISING FROM, OUT OF OR IN
 * CONNECTION WITH THE SOFTWARE OR THE USE OR OTHER DEALINGS IN THE
 * SOFTWARE.
 */

#ifndef MLX5_DRIVER_H
#define MLX5_DRIVER_H

#include <linux/kernel.h>
#include <linux/completion.h>
#include <linux/pci.h>
#include <linux/irq.h>
#include <linux/spinlock_types.h>
#include <linux/semaphore.h>
#include <linux/slab.h>
#include <linux/vmalloc.h>
#include <linux/xarray.h>
#include <linux/workqueue.h>
#include <linux/mempool.h>
#include <linux/interrupt.h>
#include <linux/idr.h>
#include <linux/notifier.h>
#include <linux/refcount.h>
#include <linux/auxiliary_bus.h>
#include <linux/mutex.h>

#include <linux/mlx5/device.h>
#include <linux/mlx5/doorbell.h>
#include <linux/mlx5/eq.h>
#include <linux/timecounter.h>
#include <linux/ptp_clock_kernel.h>
#include <net/devlink.h>

#define MLX5_ADEV_NAME "mlx5_core"

#define MLX5_IRQ_EQ_CTRL (U8_MAX)

enum {
	MLX5_BOARD_ID_LEN = 64,
};

enum {
	MLX5_CMD_WQ_MAX_NAME	= 32,
};

enum {
	CMD_OWNER_SW		= 0x0,
	CMD_OWNER_HW		= 0x1,
	CMD_STATUS_SUCCESS	= 0,
};

enum mlx5_sqp_t {
	MLX5_SQP_SMI		= 0,
	MLX5_SQP_GSI		= 1,
	MLX5_SQP_IEEE_1588	= 2,
	MLX5_SQP_SNIFFER	= 3,
	MLX5_SQP_SYNC_UMR	= 4,
};

enum {
	MLX5_MAX_PORTS	= 4,
};

enum {
	MLX5_ATOMIC_MODE_OFFSET = 16,
	MLX5_ATOMIC_MODE_IB_COMP = 1,
	MLX5_ATOMIC_MODE_CX = 2,
	MLX5_ATOMIC_MODE_8B = 3,
	MLX5_ATOMIC_MODE_16B = 4,
	MLX5_ATOMIC_MODE_32B = 5,
	MLX5_ATOMIC_MODE_64B = 6,
	MLX5_ATOMIC_MODE_128B = 7,
	MLX5_ATOMIC_MODE_256B = 8,
};

enum {
	MLX5_REG_SBPR            = 0xb001,
	MLX5_REG_SBCM            = 0xb002,
	MLX5_REG_QPTS            = 0x4002,
	MLX5_REG_QETCR		 = 0x4005,
	MLX5_REG_QTCT		 = 0x400a,
	MLX5_REG_QPDPM           = 0x4013,
	MLX5_REG_QCAM            = 0x4019,
	MLX5_REG_DCBX_PARAM      = 0x4020,
	MLX5_REG_DCBX_APP        = 0x4021,
	MLX5_REG_FPGA_CAP	 = 0x4022,
	MLX5_REG_FPGA_CTRL	 = 0x4023,
	MLX5_REG_FPGA_ACCESS_REG = 0x4024,
	MLX5_REG_CORE_DUMP	 = 0x402e,
	MLX5_REG_PCAP		 = 0x5001,
	MLX5_REG_PMTU		 = 0x5003,
	MLX5_REG_PTYS		 = 0x5004,
	MLX5_REG_PAOS		 = 0x5006,
	MLX5_REG_PFCC            = 0x5007,
	MLX5_REG_PPCNT		 = 0x5008,
	MLX5_REG_PPTB            = 0x500b,
	MLX5_REG_PBMC            = 0x500c,
	MLX5_REG_PMAOS		 = 0x5012,
	MLX5_REG_PUDE		 = 0x5009,
	MLX5_REG_PMPE		 = 0x5010,
	MLX5_REG_PELC		 = 0x500e,
	MLX5_REG_PVLC		 = 0x500f,
	MLX5_REG_PCMR		 = 0x5041,
	MLX5_REG_PDDR		 = 0x5031,
	MLX5_REG_PMLP		 = 0x5002,
	MLX5_REG_PPLM		 = 0x5023,
	MLX5_REG_PCAM		 = 0x507f,
	MLX5_REG_NODE_DESC	 = 0x6001,
	MLX5_REG_HOST_ENDIANNESS = 0x7004,
	MLX5_REG_MTCAP		 = 0x9009,
	MLX5_REG_MTMP		 = 0x900A,
	MLX5_REG_MCIA		 = 0x9014,
	MLX5_REG_MFRL		 = 0x9028,
	MLX5_REG_MLCR		 = 0x902b,
	MLX5_REG_MRTC		 = 0x902d,
	MLX5_REG_MTRC_CAP	 = 0x9040,
	MLX5_REG_MTRC_CONF	 = 0x9041,
	MLX5_REG_MTRC_STDB	 = 0x9042,
	MLX5_REG_MTRC_CTRL	 = 0x9043,
	MLX5_REG_MPEIN		 = 0x9050,
	MLX5_REG_MPCNT		 = 0x9051,
	MLX5_REG_MTPPS		 = 0x9053,
	MLX5_REG_MTPPSE		 = 0x9054,
	MLX5_REG_MTUTC		 = 0x9055,
	MLX5_REG_MPEGC		 = 0x9056,
	MLX5_REG_MCQS		 = 0x9060,
	MLX5_REG_MCQI		 = 0x9061,
	MLX5_REG_MCC		 = 0x9062,
	MLX5_REG_MCDA		 = 0x9063,
	MLX5_REG_MCAM		 = 0x907f,
	MLX5_REG_MIRC		 = 0x9162,
	MLX5_REG_SBCAM		 = 0xB01F,
	MLX5_REG_RESOURCE_DUMP   = 0xC000,
	MLX5_REG_DTOR            = 0xC00E,
};

enum mlx5_qpts_trust_state {
	MLX5_QPTS_TRUST_PCP  = 1,
	MLX5_QPTS_TRUST_DSCP = 2,
};

enum mlx5_dcbx_oper_mode {
	MLX5E_DCBX_PARAM_VER_OPER_HOST  = 0x0,
	MLX5E_DCBX_PARAM_VER_OPER_AUTO  = 0x3,
};

enum {
	MLX5_ATOMIC_OPS_CMP_SWAP	= 1 << 0,
	MLX5_ATOMIC_OPS_FETCH_ADD	= 1 << 1,
	MLX5_ATOMIC_OPS_EXTENDED_CMP_SWAP = 1 << 2,
	MLX5_ATOMIC_OPS_EXTENDED_FETCH_ADD = 1 << 3,
};

enum mlx5_page_fault_resume_flags {
	MLX5_PAGE_FAULT_RESUME_REQUESTOR = 1 << 0,
	MLX5_PAGE_FAULT_RESUME_WRITE	 = 1 << 1,
	MLX5_PAGE_FAULT_RESUME_RDMA	 = 1 << 2,
	MLX5_PAGE_FAULT_RESUME_ERROR	 = 1 << 7,
};

enum dbg_rsc_type {
	MLX5_DBG_RSC_QP,
	MLX5_DBG_RSC_EQ,
	MLX5_DBG_RSC_CQ,
};

enum port_state_policy {
	MLX5_POLICY_DOWN	= 0,
	MLX5_POLICY_UP		= 1,
	MLX5_POLICY_FOLLOW	= 2,
	MLX5_POLICY_INVALID	= 0xffffffff
};

enum mlx5_coredev_type {
	MLX5_COREDEV_PF,
	MLX5_COREDEV_VF,
	MLX5_COREDEV_SF,
};

struct mlx5_field_desc {
	int			i;
};

struct mlx5_rsc_debug {
	struct mlx5_core_dev   *dev;
	void		       *object;
	enum dbg_rsc_type	type;
	struct dentry	       *root;
	struct mlx5_field_desc	fields[];
};

enum mlx5_dev_event {
	MLX5_DEV_EVENT_SYS_ERROR = 128, /* 0 - 127 are FW events */
	MLX5_DEV_EVENT_PORT_AFFINITY = 129,
	MLX5_DEV_EVENT_MULTIPORT_ESW = 130,
};

enum mlx5_port_status {
	MLX5_PORT_UP        = 1,
	MLX5_PORT_DOWN      = 2,
};

enum mlx5_cmdif_state {
	MLX5_CMDIF_STATE_UNINITIALIZED,
	MLX5_CMDIF_STATE_UP,
	MLX5_CMDIF_STATE_DOWN,
};

struct mlx5_cmd_first {
	__be32		data[4];
};

struct mlx5_cmd_msg {
	struct list_head		list;
	struct cmd_msg_cache	       *parent;
	u32				len;
	struct mlx5_cmd_first		first;
	struct mlx5_cmd_mailbox	       *next;
};

struct mlx5_cmd_debug {
	struct dentry	       *dbg_root;
	void		       *in_msg;
	void		       *out_msg;
	u8			status;
	u16			inlen;
	u16			outlen;
};

struct cmd_msg_cache {
	/* protect block chain allocations
	 */
	spinlock_t		lock;
	struct list_head	head;
	unsigned int		max_inbox_size;
	unsigned int		num_ent;
};

enum {
	MLX5_NUM_COMMAND_CACHES = 5,
};

struct mlx5_cmd_stats {
	u64		sum;
	u64		n;
	/* number of times command failed */
	u64		failed;
	/* number of times command failed on bad status returned by FW */
	u64		failed_mbox_status;
	/* last command failed returned errno */
	u32		last_failed_errno;
	/* last bad status returned by FW */
	u8		last_failed_mbox_status;
	/* last command failed syndrome returned by FW */
	u32		last_failed_syndrome;
	struct dentry  *root;
	/* protect command average calculations */
	spinlock_t	lock;
};

struct mlx5_cmd {
	struct mlx5_nb    nb;

	/* members which needs to be queried or reinitialized each reload */
	struct {
		u16		cmdif_rev;
		u8		log_sz;
		u8		log_stride;
		int		max_reg_cmds;
		unsigned long	bitmask;
		struct semaphore sem;
		struct semaphore pages_sem;
		struct semaphore throttle_sem;
	} vars;
	enum mlx5_cmdif_state	state;
	void	       *cmd_alloc_buf;
	dma_addr_t	alloc_dma;
	int		alloc_size;
	void	       *cmd_buf;
	dma_addr_t	dma;

	/* protect command queue allocations
	 */
	spinlock_t	alloc_lock;

	/* protect token allocations
	 */
	spinlock_t	token_lock;
	u8		token;
	char		wq_name[MLX5_CMD_WQ_MAX_NAME];
	struct workqueue_struct *wq;
	int	mode;
	u16     allowed_opcode;
	struct mlx5_cmd_work_ent *ent_arr[MLX5_MAX_COMMANDS];
	struct dma_pool *pool;
	struct mlx5_cmd_debug dbg;
	struct cmd_msg_cache cache[MLX5_NUM_COMMAND_CACHES];
	int checksum_disabled;
<<<<<<< HEAD
	struct mlx5_cmd_stats stats[MLX5_CMD_OP_MAX];
=======
	struct xarray stats;
>>>>>>> 98817289
};

struct mlx5_cmd_mailbox {
	void	       *buf;
	dma_addr_t	dma;
	struct mlx5_cmd_mailbox *next;
};

struct mlx5_buf_list {
	void		       *buf;
	dma_addr_t		map;
};

struct mlx5_frag_buf {
	struct mlx5_buf_list	*frags;
	int			npages;
	int			size;
	u8			page_shift;
};

struct mlx5_frag_buf_ctrl {
	struct mlx5_buf_list   *frags;
	u32			sz_m1;
	u16			frag_sz_m1;
	u16			strides_offset;
	u8			log_sz;
	u8			log_stride;
	u8			log_frag_strides;
};

struct mlx5_core_psv {
	u32	psv_idx;
	struct psv_layout {
		u32	pd;
		u16	syndrome;
		u16	reserved;
		u16	bg;
		u16	app_tag;
		u32	ref_tag;
	} psv;
};

struct mlx5_core_sig_ctx {
	struct mlx5_core_psv	psv_memory;
	struct mlx5_core_psv	psv_wire;
	struct ib_sig_err       err_item;
	bool			sig_status_checked;
	bool			sig_err_exists;
	u32			sigerr_count;
};

#define MLX5_24BIT_MASK		((1 << 24) - 1)

enum mlx5_res_type {
	MLX5_RES_QP	= MLX5_EVENT_QUEUE_TYPE_QP,
	MLX5_RES_RQ	= MLX5_EVENT_QUEUE_TYPE_RQ,
	MLX5_RES_SQ	= MLX5_EVENT_QUEUE_TYPE_SQ,
	MLX5_RES_SRQ	= 3,
	MLX5_RES_XSRQ	= 4,
	MLX5_RES_XRQ	= 5,
};

struct mlx5_core_rsc_common {
	enum mlx5_res_type	res;
	refcount_t		refcount;
	struct completion	free;
};

struct mlx5_uars_page {
	void __iomem	       *map;
	bool			wc;
	u32			index;
	struct list_head	list;
	unsigned int		bfregs;
	unsigned long	       *reg_bitmap; /* for non fast path bf regs */
	unsigned long	       *fp_bitmap;
	unsigned int		reg_avail;
	unsigned int		fp_avail;
	struct kref		ref_count;
	struct mlx5_core_dev   *mdev;
};

struct mlx5_bfreg_head {
	/* protect blue flame registers allocations */
	struct mutex		lock;
	struct list_head	list;
};

struct mlx5_bfreg_data {
	struct mlx5_bfreg_head	reg_head;
	struct mlx5_bfreg_head	wc_head;
};

struct mlx5_sq_bfreg {
	void __iomem	       *map;
	struct mlx5_uars_page  *up;
	bool			wc;
	u32			index;
	unsigned int		offset;
};

struct mlx5_core_health {
	struct health_buffer __iomem   *health;
	__be32 __iomem		       *health_counter;
	struct timer_list		timer;
	u32				prev;
	int				miss_counter;
	u8				synd;
	u32				fatal_error;
	u32				crdump_size;
	struct workqueue_struct	       *wq;
	unsigned long			flags;
	struct work_struct		fatal_report_work;
	struct work_struct		report_work;
	struct devlink_health_reporter *fw_reporter;
	struct devlink_health_reporter *fw_fatal_reporter;
	struct devlink_health_reporter *vnic_reporter;
	struct delayed_work		update_fw_log_ts_work;
};

enum {
	MLX5_PF_NOTIFY_DISABLE_VF,
	MLX5_PF_NOTIFY_ENABLE_VF,
};

struct mlx5_vf_context {
	int	enabled;
	u64	port_guid;
	u64	node_guid;
	/* Valid bits are used to validate administrative guid only.
	 * Enabled after ndo_set_vf_guid
	 */
	u8	port_guid_valid:1;
	u8	node_guid_valid:1;
	enum port_state_policy	policy;
	struct blocking_notifier_head notifier;
};

struct mlx5_core_sriov {
	struct mlx5_vf_context	*vfs_ctx;
	int			num_vfs;
	u16			max_vfs;
	u16			max_ec_vfs;
};

struct mlx5_fc_pool {
	struct mlx5_core_dev *dev;
	struct mutex pool_lock; /* protects pool lists */
	struct list_head fully_used;
	struct list_head partially_used;
	struct list_head unused;
	int available_fcs;
	int used_fcs;
	int threshold;
};

struct mlx5_fc_stats {
	spinlock_t counters_idr_lock; /* protects counters_idr */
	struct idr counters_idr;
	struct list_head counters;
	struct llist_head addlist;
	struct llist_head dellist;

	struct workqueue_struct *wq;
	struct delayed_work work;
	unsigned long next_query;
	unsigned long sampling_interval; /* jiffies */
	u32 *bulk_query_out;
	int bulk_query_len;
	size_t num_counters;
	bool bulk_query_alloc_failed;
	unsigned long next_bulk_query_alloc;
	struct mlx5_fc_pool fc_pool;
};

struct mlx5_events;
struct mlx5_mpfs;
struct mlx5_eswitch;
struct mlx5_lag;
struct mlx5_devcom_dev;
struct mlx5_fw_reset;
struct mlx5_eq_table;
struct mlx5_irq_table;
struct mlx5_vhca_state_notifier;
struct mlx5_sf_dev_table;
struct mlx5_sf_hw_table;
struct mlx5_sf_table;
struct mlx5_crypto_dek_priv;

struct mlx5_rate_limit {
	u32			rate;
	u32			max_burst_sz;
	u16			typical_pkt_sz;
};

struct mlx5_rl_entry {
	u8 rl_raw[MLX5_ST_SZ_BYTES(set_pp_rate_limit_context)];
	u64 refcount;
	u16 index;
	u16 uid;
	u8 dedicated : 1;
};

struct mlx5_rl_table {
	/* protect rate limit table */
	struct mutex            rl_lock;
	u16                     max_size;
	u32                     max_rate;
	u32                     min_rate;
	struct mlx5_rl_entry   *rl_entry;
	u64 refcount;
};

struct mlx5_core_roce {
	struct mlx5_flow_table *ft;
	struct mlx5_flow_group *fg;
	struct mlx5_flow_handle *allow_rule;
};

enum {
	MLX5_PRIV_FLAGS_DISABLE_IB_ADEV = 1 << 0,
	MLX5_PRIV_FLAGS_DISABLE_ALL_ADEV = 1 << 1,
	/* Set during device detach to block any further devices
	 * creation/deletion on drivers rescan. Unset during device attach.
	 */
	MLX5_PRIV_FLAGS_DETACH = 1 << 2,
};

struct mlx5_adev {
	struct auxiliary_device adev;
	struct mlx5_core_dev *mdev;
	int idx;
};

struct mlx5_debugfs_entries {
	struct dentry *dbg_root;
	struct dentry *qp_debugfs;
	struct dentry *eq_debugfs;
	struct dentry *cq_debugfs;
	struct dentry *cmdif_debugfs;
	struct dentry *pages_debugfs;
	struct dentry *lag_debugfs;
};

enum mlx5_func_type {
	MLX5_PF,
	MLX5_VF,
	MLX5_SF,
	MLX5_HOST_PF,
<<<<<<< HEAD
=======
	MLX5_EC_VF,
>>>>>>> 98817289
	MLX5_FUNC_TYPE_NUM,
};

struct mlx5_ft_pool;
struct mlx5_priv {
	/* IRQ table valid only for real pci devices PF or VF */
	struct mlx5_irq_table   *irq_table;
	struct mlx5_eq_table	*eq_table;

	/* pages stuff */
	struct mlx5_nb          pg_nb;
	struct workqueue_struct *pg_wq;
	struct xarray           page_root_xa;
	atomic_t		reg_pages;
	struct list_head	free_list;
	u32			fw_pages;
	u32			page_counters[MLX5_FUNC_TYPE_NUM];
	u32			fw_pages_alloc_failed;
	u32			give_pages_dropped;
	u32			reclaim_pages_discard;

	struct mlx5_core_health health;
	struct list_head	traps;

	struct mlx5_debugfs_entries dbg;

	/* start: alloc staff */
	/* protect buffer allocation according to numa node */
	struct mutex            alloc_mutex;
	int                     numa_node;

	struct mutex            pgdir_mutex;
	struct list_head        pgdir_list;
	/* end: alloc staff */

	struct mlx5_adev       **adev;
	int			adev_idx;
	int			sw_vhca_id;
	struct mlx5_events      *events;

	struct mlx5_flow_steering *steering;
	struct mlx5_mpfs        *mpfs;
	struct mlx5_eswitch     *eswitch;
	struct mlx5_core_sriov	sriov;
	struct mlx5_lag		*lag;
	u32			flags;
	struct mlx5_devcom_dev	*devc;
	struct mlx5_fw_reset	*fw_reset;
	struct mlx5_core_roce	roce;
	struct mlx5_fc_stats		fc_stats;
	struct mlx5_rl_table            rl_table;
	struct mlx5_ft_pool		*ft_pool;

	struct mlx5_bfreg_data		bfregs;
	struct mlx5_uars_page	       *uar;
#ifdef CONFIG_MLX5_SF
	struct mlx5_vhca_state_notifier *vhca_state_notifier;
	struct mlx5_sf_dev_table *sf_dev_table;
	struct mlx5_core_dev *parent_mdev;
#endif
#ifdef CONFIG_MLX5_SF_MANAGER
	struct mlx5_sf_hw_table *sf_hw_table;
	struct mlx5_sf_table *sf_table;
#endif
};

enum mlx5_device_state {
	MLX5_DEVICE_STATE_UP = 1,
	MLX5_DEVICE_STATE_INTERNAL_ERROR,
};

enum mlx5_interface_state {
	MLX5_INTERFACE_STATE_UP = BIT(0),
	MLX5_BREAK_FW_WAIT = BIT(1),
};

enum mlx5_pci_status {
	MLX5_PCI_STATUS_DISABLED,
	MLX5_PCI_STATUS_ENABLED,
};

enum mlx5_pagefault_type_flags {
	MLX5_PFAULT_REQUESTOR = 1 << 0,
	MLX5_PFAULT_WRITE     = 1 << 1,
	MLX5_PFAULT_RDMA      = 1 << 2,
};

struct mlx5_td {
	/* protects tirs list changes while tirs refresh */
	struct mutex     list_lock;
	struct list_head tirs_list;
	u32              tdn;
};

struct mlx5e_resources {
	struct mlx5e_hw_objs {
		u32                        pdn;
		struct mlx5_td             td;
		u32			   mkey;
		struct mlx5_sq_bfreg       bfreg;
	} hw_objs;
	struct net_device *uplink_netdev;
	struct mutex uplink_netdev_lock;
	struct mlx5_crypto_dek_priv *dek_priv;
};

enum mlx5_sw_icm_type {
	MLX5_SW_ICM_TYPE_STEERING,
	MLX5_SW_ICM_TYPE_HEADER_MODIFY,
	MLX5_SW_ICM_TYPE_HEADER_MODIFY_PATTERN,
};

#define MLX5_MAX_RESERVED_GIDS 8

struct mlx5_rsvd_gids {
	unsigned int start;
	unsigned int count;
	struct ida ida;
};

#define MAX_PIN_NUM	8
struct mlx5_pps {
	u8                         pin_caps[MAX_PIN_NUM];
	struct work_struct         out_work;
	u64                        start[MAX_PIN_NUM];
	u8                         enabled;
	u64                        min_npps_period;
	u64                        min_out_pulse_duration_ns;
};

struct mlx5_timer {
	struct cyclecounter        cycles;
	struct timecounter         tc;
	u32                        nominal_c_mult;
	unsigned long              overflow_period;
	struct delayed_work        overflow_work;
};

struct mlx5_clock {
	struct mlx5_nb             pps_nb;
	seqlock_t                  lock;
	struct hwtstamp_config     hwtstamp_config;
	struct ptp_clock          *ptp;
	struct ptp_clock_info      ptp_info;
	struct mlx5_pps            pps_info;
	struct mlx5_timer          timer;
};

struct mlx5_dm;
struct mlx5_fw_tracer;
struct mlx5_vxlan;
struct mlx5_geneve;
struct mlx5_hv_vhca;

#define MLX5_LOG_SW_ICM_BLOCK_SIZE(dev) (MLX5_CAP_DEV_MEM(dev, log_sw_icm_alloc_granularity))
#define MLX5_SW_ICM_BLOCK_SIZE(dev) (1 << MLX5_LOG_SW_ICM_BLOCK_SIZE(dev))

enum {
	MLX5_PROF_MASK_QP_SIZE		= (u64)1 << 0,
	MLX5_PROF_MASK_MR_CACHE		= (u64)1 << 1,
};

enum {
	MKEY_CACHE_LAST_STD_ENTRY = 20,
	MLX5_IMR_KSM_CACHE_ENTRY,
	MAX_MKEY_CACHE_ENTRIES
};

struct mlx5_profile {
	u64	mask;
	u8	log_max_qp;
	u8	num_cmd_caches;
	struct {
		int	size;
		int	limit;
	} mr_cache[MAX_MKEY_CACHE_ENTRIES];
};

struct mlx5_hca_cap {
	u32 cur[MLX5_UN_SZ_DW(hca_cap_union)];
	u32 max[MLX5_UN_SZ_DW(hca_cap_union)];
};

struct mlx5_core_dev {
	struct device *device;
	enum mlx5_coredev_type coredev_type;
	struct pci_dev	       *pdev;
	/* sync pci state */
	struct mutex		pci_status_mutex;
	enum mlx5_pci_status	pci_status;
	u8			rev_id;
	char			board_id[MLX5_BOARD_ID_LEN];
	struct mlx5_cmd		cmd;
	struct {
		struct mlx5_hca_cap *hca[MLX5_CAP_NUM];
		u32 pcam[MLX5_ST_SZ_DW(pcam_reg)];
		u32 mcam[MLX5_MCAM_REGS_NUM][MLX5_ST_SZ_DW(mcam_reg)];
		u32 fpga[MLX5_ST_SZ_DW(fpga_cap)];
		u32 qcam[MLX5_ST_SZ_DW(qcam_reg)];
		u8  embedded_cpu;
	} caps;
	struct mlx5_timeouts	*timeouts;
	u64			sys_image_guid;
	phys_addr_t		iseg_base;
	struct mlx5_init_seg __iomem *iseg;
	phys_addr_t             bar_addr;
	enum mlx5_device_state	state;
	/* sync interface state */
	struct mutex		intf_state_mutex;
	struct lock_class_key	lock_key;
	unsigned long		intf_state;
	struct mlx5_priv	priv;
	struct mlx5_profile	profile;
	u32			issi;
	struct mlx5e_resources  mlx5e_res;
	struct mlx5_dm          *dm;
	struct mlx5_vxlan       *vxlan;
	struct mlx5_geneve      *geneve;
	struct {
		struct mlx5_rsvd_gids	reserved_gids;
		u32			roce_en;
	} roce;
#ifdef CONFIG_MLX5_FPGA
	struct mlx5_fpga_device *fpga;
#endif
	struct mlx5_clock        clock;
	struct mlx5_ib_clock_info  *clock_info;
	struct mlx5_fw_tracer   *tracer;
	struct mlx5_rsc_dump    *rsc_dump;
	u32                      vsc_addr;
	struct mlx5_hv_vhca	*hv_vhca;
	struct mlx5_hwmon	*hwmon;
	u64			num_block_tc;
	u64			num_block_ipsec;
#ifdef CONFIG_MLX5_MACSEC
	struct mlx5_macsec_fs *macsec_fs;
	/* MACsec notifier chain to sync MACsec core and IB database */
	struct blocking_notifier_head macsec_nh;
#endif
	u64 num_ipsec_offloads;
};

struct mlx5_db {
	__be32			*db;
	union {
		struct mlx5_db_pgdir		*pgdir;
		struct mlx5_ib_user_db_page	*user_page;
	}			u;
	dma_addr_t		dma;
	int			index;
};

enum {
	MLX5_COMP_EQ_SIZE = 1024,
};

enum {
	MLX5_PTYS_IB = 1 << 0,
	MLX5_PTYS_EN = 1 << 2,
};

typedef void (*mlx5_cmd_cbk_t)(int status, void *context);

enum {
	MLX5_CMD_ENT_STATE_PENDING_COMP,
};

struct mlx5_cmd_work_ent {
	unsigned long		state;
	struct mlx5_cmd_msg    *in;
	struct mlx5_cmd_msg    *out;
	void		       *uout;
	int			uout_size;
	mlx5_cmd_cbk_t		callback;
	struct delayed_work	cb_timeout_work;
	void		       *context;
	int			idx;
	struct completion	handling;
	struct completion	done;
	struct mlx5_cmd        *cmd;
	struct work_struct	work;
	struct mlx5_cmd_layout *lay;
	int			ret;
	int			page_queue;
	u8			status;
	u8			token;
	u64			ts1;
	u64			ts2;
	u16			op;
	bool			polling;
	/* Track the max comp handlers */
	refcount_t              refcnt;
};

enum phy_port_state {
	MLX5_AAA_111
};

struct mlx5_hca_vport_context {
	u32			field_select;
	bool			sm_virt_aware;
	bool			has_smi;
	bool			has_raw;
	enum port_state_policy	policy;
	enum phy_port_state	phys_state;
	enum ib_port_state	vport_state;
	u8			port_physical_state;
	u64			sys_image_guid;
	u64			port_guid;
	u64			node_guid;
	u32			cap_mask1;
	u32			cap_mask1_perm;
	u16			cap_mask2;
	u16			cap_mask2_perm;
	u16			lid;
	u8			init_type_reply; /* bitmask: see ib spec 14.2.5.6 InitTypeReply */
	u8			lmc;
	u8			subnet_timeout;
	u16			sm_lid;
	u8			sm_sl;
	u16			qkey_violation_counter;
	u16			pkey_violation_counter;
	bool			grh_required;
};

#define STRUCT_FIELD(header, field) \
	.struct_offset_bytes = offsetof(struct ib_unpacked_ ## header, field),      \
	.struct_size_bytes   = sizeof((struct ib_unpacked_ ## header *)0)->field

extern struct dentry *mlx5_debugfs_root;

static inline u16 fw_rev_maj(struct mlx5_core_dev *dev)
{
	return ioread32be(&dev->iseg->fw_rev) & 0xffff;
}

static inline u16 fw_rev_min(struct mlx5_core_dev *dev)
{
	return ioread32be(&dev->iseg->fw_rev) >> 16;
}

static inline u16 fw_rev_sub(struct mlx5_core_dev *dev)
{
	return ioread32be(&dev->iseg->cmdif_rev_fw_sub) & 0xffff;
}

static inline u32 mlx5_base_mkey(const u32 key)
{
	return key & 0xffffff00u;
}

static inline u32 wq_get_byte_sz(u8 log_sz, u8 log_stride)
{
	return ((u32)1 << log_sz) << log_stride;
}

static inline void mlx5_init_fbc_offset(struct mlx5_buf_list *frags,
					u8 log_stride, u8 log_sz,
					u16 strides_offset,
					struct mlx5_frag_buf_ctrl *fbc)
{
	fbc->frags      = frags;
	fbc->log_stride = log_stride;
	fbc->log_sz     = log_sz;
	fbc->sz_m1	= (1 << fbc->log_sz) - 1;
	fbc->log_frag_strides = PAGE_SHIFT - fbc->log_stride;
	fbc->frag_sz_m1	= (1 << fbc->log_frag_strides) - 1;
	fbc->strides_offset = strides_offset;
}

static inline void mlx5_init_fbc(struct mlx5_buf_list *frags,
				 u8 log_stride, u8 log_sz,
				 struct mlx5_frag_buf_ctrl *fbc)
{
	mlx5_init_fbc_offset(frags, log_stride, log_sz, 0, fbc);
}

static inline void *mlx5_frag_buf_get_wqe(struct mlx5_frag_buf_ctrl *fbc,
					  u32 ix)
{
	unsigned int frag;

	ix  += fbc->strides_offset;
	frag = ix >> fbc->log_frag_strides;

	return fbc->frags[frag].buf + ((fbc->frag_sz_m1 & ix) << fbc->log_stride);
}

static inline u32
mlx5_frag_buf_get_idx_last_contig_stride(struct mlx5_frag_buf_ctrl *fbc, u32 ix)
{
	u32 last_frag_stride_idx = (ix + fbc->strides_offset) | fbc->frag_sz_m1;

	return min_t(u32, last_frag_stride_idx - fbc->strides_offset, fbc->sz_m1);
}

enum {
	CMD_ALLOWED_OPCODE_ALL,
};

void mlx5_cmd_use_events(struct mlx5_core_dev *dev);
void mlx5_cmd_use_polling(struct mlx5_core_dev *dev);
void mlx5_cmd_allowed_opcode(struct mlx5_core_dev *dev, u16 opcode);

struct mlx5_async_ctx {
	struct mlx5_core_dev *dev;
	atomic_t num_inflight;
	struct completion inflight_done;
};

struct mlx5_async_work;

typedef void (*mlx5_async_cbk_t)(int status, struct mlx5_async_work *context);

struct mlx5_async_work {
	struct mlx5_async_ctx *ctx;
	mlx5_async_cbk_t user_callback;
	u16 opcode; /* cmd opcode */
	u16 op_mod; /* cmd op_mod */
	void *out; /* pointer to the cmd output buffer */
};

void mlx5_cmd_init_async_ctx(struct mlx5_core_dev *dev,
			     struct mlx5_async_ctx *ctx);
void mlx5_cmd_cleanup_async_ctx(struct mlx5_async_ctx *ctx);
int mlx5_cmd_exec_cb(struct mlx5_async_ctx *ctx, void *in, int in_size,
		     void *out, int out_size, mlx5_async_cbk_t callback,
		     struct mlx5_async_work *work);
void mlx5_cmd_out_err(struct mlx5_core_dev *dev, u16 opcode, u16 op_mod, void *out);
int mlx5_cmd_do(struct mlx5_core_dev *dev, void *in, int in_size, void *out, int out_size);
int mlx5_cmd_check(struct mlx5_core_dev *dev, int err, void *in, void *out);
int mlx5_cmd_exec(struct mlx5_core_dev *dev, void *in, int in_size, void *out,
		  int out_size);

#define mlx5_cmd_exec_inout(dev, ifc_cmd, in, out)                             \
	({                                                                     \
		mlx5_cmd_exec(dev, in, MLX5_ST_SZ_BYTES(ifc_cmd##_in), out,    \
			      MLX5_ST_SZ_BYTES(ifc_cmd##_out));                \
	})

#define mlx5_cmd_exec_in(dev, ifc_cmd, in)                                     \
	({                                                                     \
		u32 _out[MLX5_ST_SZ_DW(ifc_cmd##_out)] = {};                   \
		mlx5_cmd_exec_inout(dev, ifc_cmd, in, _out);                   \
	})

int mlx5_cmd_exec_polling(struct mlx5_core_dev *dev, void *in, int in_size,
			  void *out, int out_size);
bool mlx5_cmd_is_down(struct mlx5_core_dev *dev);

void mlx5_core_uplink_netdev_set(struct mlx5_core_dev *mdev, struct net_device *netdev);
void mlx5_core_uplink_netdev_event_replay(struct mlx5_core_dev *mdev);

void mlx5_core_mp_event_replay(struct mlx5_core_dev *dev, u32 event, void *data);

void mlx5_health_cleanup(struct mlx5_core_dev *dev);
int mlx5_health_init(struct mlx5_core_dev *dev);
void mlx5_start_health_poll(struct mlx5_core_dev *dev);
void mlx5_stop_health_poll(struct mlx5_core_dev *dev, bool disable_health);
void mlx5_start_health_fw_log_up(struct mlx5_core_dev *dev);
void mlx5_drain_health_wq(struct mlx5_core_dev *dev);
void mlx5_trigger_health_work(struct mlx5_core_dev *dev);
int mlx5_frag_buf_alloc_node(struct mlx5_core_dev *dev, int size,
			     struct mlx5_frag_buf *buf, int node);
void mlx5_frag_buf_free(struct mlx5_core_dev *dev, struct mlx5_frag_buf *buf);
struct mlx5_cmd_mailbox *mlx5_alloc_cmd_mailbox_chain(struct mlx5_core_dev *dev,
						      gfp_t flags, int npages);
void mlx5_free_cmd_mailbox_chain(struct mlx5_core_dev *dev,
				 struct mlx5_cmd_mailbox *head);
int mlx5_core_create_mkey(struct mlx5_core_dev *dev, u32 *mkey, u32 *in,
			  int inlen);
int mlx5_core_destroy_mkey(struct mlx5_core_dev *dev, u32 mkey);
int mlx5_core_query_mkey(struct mlx5_core_dev *dev, u32 mkey, u32 *out,
			 int outlen);
int mlx5_core_alloc_pd(struct mlx5_core_dev *dev, u32 *pdn);
int mlx5_core_dealloc_pd(struct mlx5_core_dev *dev, u32 pdn);
int mlx5_pagealloc_init(struct mlx5_core_dev *dev);
void mlx5_pagealloc_cleanup(struct mlx5_core_dev *dev);
void mlx5_pagealloc_start(struct mlx5_core_dev *dev);
void mlx5_pagealloc_stop(struct mlx5_core_dev *dev);
void mlx5_pages_debugfs_init(struct mlx5_core_dev *dev);
void mlx5_pages_debugfs_cleanup(struct mlx5_core_dev *dev);
void mlx5_core_req_pages_handler(struct mlx5_core_dev *dev, u16 func_id,
				 s32 npages, bool ec_function);
int mlx5_satisfy_startup_pages(struct mlx5_core_dev *dev, int boot);
int mlx5_reclaim_startup_pages(struct mlx5_core_dev *dev);
void mlx5_register_debugfs(void);
void mlx5_unregister_debugfs(void);

void mlx5_fill_page_frag_array_perm(struct mlx5_frag_buf *buf, __be64 *pas, u8 perm);
void mlx5_fill_page_frag_array(struct mlx5_frag_buf *frag_buf, __be64 *pas);
int mlx5_comp_eqn_get(struct mlx5_core_dev *dev, u16 vecidx, int *eqn);
int mlx5_core_attach_mcg(struct mlx5_core_dev *dev, union ib_gid *mgid, u32 qpn);
int mlx5_core_detach_mcg(struct mlx5_core_dev *dev, union ib_gid *mgid, u32 qpn);

struct dentry *mlx5_debugfs_get_dev_root(struct mlx5_core_dev *dev);
void mlx5_qp_debugfs_init(struct mlx5_core_dev *dev);
void mlx5_qp_debugfs_cleanup(struct mlx5_core_dev *dev);
int mlx5_access_reg(struct mlx5_core_dev *dev, void *data_in, int size_in,
		    void *data_out, int size_out, u16 reg_id, int arg,
		    int write, bool verbose);
int mlx5_core_access_reg(struct mlx5_core_dev *dev, void *data_in,
			 int size_in, void *data_out, int size_out,
			 u16 reg_num, int arg, int write);

int mlx5_db_alloc_node(struct mlx5_core_dev *dev, struct mlx5_db *db,
		       int node);

static inline int mlx5_db_alloc(struct mlx5_core_dev *dev, struct mlx5_db *db)
{
	return mlx5_db_alloc_node(dev, db, dev->priv.numa_node);
}

void mlx5_db_free(struct mlx5_core_dev *dev, struct mlx5_db *db);

const char *mlx5_command_str(int command);
void mlx5_cmdif_debugfs_init(struct mlx5_core_dev *dev);
void mlx5_cmdif_debugfs_cleanup(struct mlx5_core_dev *dev);
int mlx5_core_create_psv(struct mlx5_core_dev *dev, u32 pdn,
			 int npsvs, u32 *sig_index);
int mlx5_core_destroy_psv(struct mlx5_core_dev *dev, int psv_num);
__be32 mlx5_core_get_terminate_scatter_list_mkey(struct mlx5_core_dev *dev);
void mlx5_core_put_rsc(struct mlx5_core_rsc_common *common);
int mlx5_query_odp_caps(struct mlx5_core_dev *dev,
			struct mlx5_odp_caps *odp_caps);

int mlx5_init_rl_table(struct mlx5_core_dev *dev);
void mlx5_cleanup_rl_table(struct mlx5_core_dev *dev);
int mlx5_rl_add_rate(struct mlx5_core_dev *dev, u16 *index,
		     struct mlx5_rate_limit *rl);
void mlx5_rl_remove_rate(struct mlx5_core_dev *dev, struct mlx5_rate_limit *rl);
bool mlx5_rl_is_in_range(struct mlx5_core_dev *dev, u32 rate);
int mlx5_rl_add_rate_raw(struct mlx5_core_dev *dev, void *rl_in, u16 uid,
			 bool dedicated_entry, u16 *index);
void mlx5_rl_remove_rate_raw(struct mlx5_core_dev *dev, u16 index);
bool mlx5_rl_are_equal(struct mlx5_rate_limit *rl_0,
		       struct mlx5_rate_limit *rl_1);
int mlx5_alloc_bfreg(struct mlx5_core_dev *mdev, struct mlx5_sq_bfreg *bfreg,
		     bool map_wc, bool fast_path);
void mlx5_free_bfreg(struct mlx5_core_dev *mdev, struct mlx5_sq_bfreg *bfreg);

unsigned int mlx5_comp_vectors_max(struct mlx5_core_dev *dev);
int mlx5_comp_vector_get_cpu(struct mlx5_core_dev *dev, int vector);
unsigned int mlx5_core_reserved_gids_count(struct mlx5_core_dev *dev);
int mlx5_core_roce_gid_set(struct mlx5_core_dev *dev, unsigned int index,
			   u8 roce_version, u8 roce_l3_type, const u8 *gid,
			   const u8 *mac, bool vlan, u16 vlan_id, u8 port_num);

static inline u32 mlx5_mkey_to_idx(u32 mkey)
{
	return mkey >> 8;
}

static inline u32 mlx5_idx_to_mkey(u32 mkey_idx)
{
	return mkey_idx << 8;
}

static inline u8 mlx5_mkey_variant(u32 mkey)
{
	return mkey & 0xff;
}

/* Async-atomic event notifier used by mlx5 core to forward FW
 * evetns received from event queue to mlx5 consumers.
 * Optimise event queue dipatching.
 */
int mlx5_notifier_register(struct mlx5_core_dev *dev, struct notifier_block *nb);
int mlx5_notifier_unregister(struct mlx5_core_dev *dev, struct notifier_block *nb);

/* Async-atomic event notifier used for forwarding
 * evetns from the event queue into the to mlx5 events dispatcher,
 * eswitch, clock and others.
 */
int mlx5_eq_notifier_register(struct mlx5_core_dev *dev, struct mlx5_nb *nb);
int mlx5_eq_notifier_unregister(struct mlx5_core_dev *dev, struct mlx5_nb *nb);

/* Blocking event notifier used to forward SW events, used for slow path */
int mlx5_blocking_notifier_register(struct mlx5_core_dev *dev, struct notifier_block *nb);
int mlx5_blocking_notifier_unregister(struct mlx5_core_dev *dev, struct notifier_block *nb);
int mlx5_blocking_notifier_call_chain(struct mlx5_core_dev *dev, unsigned int event,
				      void *data);

int mlx5_core_query_vendor_id(struct mlx5_core_dev *mdev, u32 *vendor_id);

int mlx5_cmd_create_vport_lag(struct mlx5_core_dev *dev);
int mlx5_cmd_destroy_vport_lag(struct mlx5_core_dev *dev);
bool mlx5_lag_is_roce(struct mlx5_core_dev *dev);
bool mlx5_lag_is_sriov(struct mlx5_core_dev *dev);
bool mlx5_lag_is_active(struct mlx5_core_dev *dev);
bool mlx5_lag_mode_is_hash(struct mlx5_core_dev *dev);
bool mlx5_lag_is_master(struct mlx5_core_dev *dev);
bool mlx5_lag_is_shared_fdb(struct mlx5_core_dev *dev);
bool mlx5_lag_is_mpesw(struct mlx5_core_dev *dev);
struct net_device *mlx5_lag_get_roce_netdev(struct mlx5_core_dev *dev);
u8 mlx5_lag_get_slave_port(struct mlx5_core_dev *dev,
			   struct net_device *slave);
int mlx5_lag_query_cong_counters(struct mlx5_core_dev *dev,
				 u64 *values,
				 int num_counters,
				 size_t *offsets);
struct mlx5_core_dev *mlx5_lag_get_next_peer_mdev(struct mlx5_core_dev *dev, int *i);

#define mlx5_lag_for_each_peer_mdev(dev, peer, i)				\
	for (i = 0, peer = mlx5_lag_get_next_peer_mdev(dev, &i);		\
	     peer;								\
	     peer = mlx5_lag_get_next_peer_mdev(dev, &i))

u8 mlx5_lag_get_num_ports(struct mlx5_core_dev *dev);
struct mlx5_uars_page *mlx5_get_uars_page(struct mlx5_core_dev *mdev);
void mlx5_put_uars_page(struct mlx5_core_dev *mdev, struct mlx5_uars_page *up);
int mlx5_dm_sw_icm_alloc(struct mlx5_core_dev *dev, enum mlx5_sw_icm_type type,
			 u64 length, u32 log_alignment, u16 uid,
			 phys_addr_t *addr, u32 *obj_id);
int mlx5_dm_sw_icm_dealloc(struct mlx5_core_dev *dev, enum mlx5_sw_icm_type type,
			   u64 length, u16 uid, phys_addr_t addr, u32 obj_id);

struct mlx5_core_dev *mlx5_vf_get_core_dev(struct pci_dev *pdev);
void mlx5_vf_put_core_dev(struct mlx5_core_dev *mdev);

int mlx5_sriov_blocking_notifier_register(struct mlx5_core_dev *mdev,
					  int vf_id,
					  struct notifier_block *nb);
void mlx5_sriov_blocking_notifier_unregister(struct mlx5_core_dev *mdev,
					     int vf_id,
					     struct notifier_block *nb);
#ifdef CONFIG_MLX5_CORE_IPOIB
struct net_device *mlx5_rdma_netdev_alloc(struct mlx5_core_dev *mdev,
					  struct ib_device *ibdev,
					  const char *name,
					  void (*setup)(struct net_device *));
#endif /* CONFIG_MLX5_CORE_IPOIB */
int mlx5_rdma_rn_get_params(struct mlx5_core_dev *mdev,
			    struct ib_device *device,
			    struct rdma_netdev_alloc_params *params);

enum {
	MLX5_PCI_DEV_IS_VF		= 1 << 0,
};

static inline bool mlx5_core_is_pf(const struct mlx5_core_dev *dev)
{
	return dev->coredev_type == MLX5_COREDEV_PF;
}

static inline bool mlx5_core_is_vf(const struct mlx5_core_dev *dev)
{
	return dev->coredev_type == MLX5_COREDEV_VF;
}

static inline bool mlx5_core_is_ecpf(const struct mlx5_core_dev *dev)
{
	return dev->caps.embedded_cpu;
}

static inline bool
mlx5_core_is_ecpf_esw_manager(const struct mlx5_core_dev *dev)
{
	return dev->caps.embedded_cpu && MLX5_CAP_GEN(dev, eswitch_manager);
}

static inline bool mlx5_ecpf_vport_exists(const struct mlx5_core_dev *dev)
{
	return mlx5_core_is_pf(dev) && MLX5_CAP_ESW(dev, ecpf_vport_exists);
}

static inline u16 mlx5_core_max_vfs(const struct mlx5_core_dev *dev)
{
	return dev->priv.sriov.max_vfs;
}

static inline int mlx5_lag_is_lacp_owner(struct mlx5_core_dev *dev)
{
	/* LACP owner conditions:
	 * 1) Function is physical.
	 * 2) LAG is supported by FW.
	 * 3) LAG is managed by driver (currently the only option).
	 */
	return  MLX5_CAP_GEN(dev, vport_group_manager) &&
		   (MLX5_CAP_GEN(dev, num_lag_ports) > 1) &&
		    MLX5_CAP_GEN(dev, lag_master);
}

<<<<<<< HEAD
=======
static inline u16 mlx5_core_max_ec_vfs(const struct mlx5_core_dev *dev)
{
	return dev->priv.sriov.max_ec_vfs;
}

>>>>>>> 98817289
static inline int mlx5_get_gid_table_len(u16 param)
{
	if (param > 4) {
		pr_warn("gid table length is zero\n");
		return 0;
	}

	return 8 * (1 << param);
}

static inline bool mlx5_rl_is_supported(struct mlx5_core_dev *dev)
{
	return !!(dev->priv.rl_table.max_size);
}

static inline int mlx5_core_is_mp_slave(struct mlx5_core_dev *dev)
{
	return MLX5_CAP_GEN(dev, affiliate_nic_vport_criteria) &&
	       MLX5_CAP_GEN(dev, num_vhca_ports) <= 1;
}

static inline int mlx5_core_is_mp_master(struct mlx5_core_dev *dev)
{
	return MLX5_CAP_GEN(dev, num_vhca_ports) > 1;
}

static inline int mlx5_core_mp_enabled(struct mlx5_core_dev *dev)
{
	return mlx5_core_is_mp_slave(dev) ||
	       mlx5_core_is_mp_master(dev);
}

static inline int mlx5_core_native_port_num(struct mlx5_core_dev *dev)
{
	if (!mlx5_core_mp_enabled(dev))
		return 1;

	return MLX5_CAP_GEN(dev, native_port_num);
}

static inline int mlx5_get_dev_index(struct mlx5_core_dev *dev)
{
	int idx = MLX5_CAP_GEN(dev, native_port_num);

	if (idx >= 1 && idx <= MLX5_MAX_PORTS)
		return idx - 1;
	else
		return PCI_FUNC(dev->pdev->devfn);
}

enum {
	MLX5_TRIGGERED_CMD_COMP = (u64)1 << 32,
};

bool mlx5_is_roce_on(struct mlx5_core_dev *dev);

static inline bool mlx5_get_roce_state(struct mlx5_core_dev *dev)
{
	if (MLX5_CAP_GEN(dev, roce_rw_supported))
		return MLX5_CAP_GEN(dev, roce);

	/* If RoCE cap is read-only in FW, get RoCE state from devlink
	 * in order to support RoCE enable/disable feature
	 */
	return mlx5_is_roce_on(dev);
}

#ifdef CONFIG_MLX5_MACSEC
static inline bool mlx5e_is_macsec_device(const struct mlx5_core_dev *mdev)
{
	if (!(MLX5_CAP_GEN_64(mdev, general_obj_types) &
	    MLX5_GENERAL_OBJ_TYPES_CAP_MACSEC_OFFLOAD))
		return false;

	if (!MLX5_CAP_GEN(mdev, log_max_dek))
		return false;

	if (!MLX5_CAP_MACSEC(mdev, log_max_macsec_offload))
		return false;

	if (!MLX5_CAP_FLOWTABLE_NIC_RX(mdev, macsec_decrypt) ||
	    !MLX5_CAP_FLOWTABLE_NIC_RX(mdev, reformat_remove_macsec))
		return false;

	if (!MLX5_CAP_FLOWTABLE_NIC_TX(mdev, macsec_encrypt) ||
	    !MLX5_CAP_FLOWTABLE_NIC_TX(mdev, reformat_add_macsec))
		return false;

	if (!MLX5_CAP_MACSEC(mdev, macsec_crypto_esp_aes_gcm_128_encrypt) &&
	    !MLX5_CAP_MACSEC(mdev, macsec_crypto_esp_aes_gcm_256_encrypt))
		return false;

	if (!MLX5_CAP_MACSEC(mdev, macsec_crypto_esp_aes_gcm_128_decrypt) &&
	    !MLX5_CAP_MACSEC(mdev, macsec_crypto_esp_aes_gcm_256_decrypt))
		return false;

	return true;
}

#define NIC_RDMA_BOTH_DIRS_CAPS (MLX5_FT_NIC_RX_2_NIC_RX_RDMA | MLX5_FT_NIC_TX_RDMA_2_NIC_TX)

static inline bool mlx5_is_macsec_roce_supported(struct mlx5_core_dev *mdev)
{
	if (((MLX5_CAP_GEN_2(mdev, flow_table_type_2_type) &
	     NIC_RDMA_BOTH_DIRS_CAPS) != NIC_RDMA_BOTH_DIRS_CAPS) ||
	     !MLX5_CAP_FLOWTABLE_RDMA_TX(mdev, max_modify_header_actions) ||
	     !mlx5e_is_macsec_device(mdev) || !mdev->macsec_fs)
		return false;

	return true;
}
#endif

enum {
	MLX5_OCTWORD = 16,
};

struct msi_map mlx5_msix_alloc(struct mlx5_core_dev *dev,
			       irqreturn_t (*handler)(int, void *),
			       const struct irq_affinity_desc *affdesc,
			       const char *name);
void mlx5_msix_free(struct mlx5_core_dev *dev, struct msi_map map);

#endif /* MLX5_DRIVER_H */<|MERGE_RESOLUTION|>--- conflicted
+++ resolved
@@ -323,11 +323,7 @@
 	struct mlx5_cmd_debug dbg;
 	struct cmd_msg_cache cache[MLX5_NUM_COMMAND_CACHES];
 	int checksum_disabled;
-<<<<<<< HEAD
-	struct mlx5_cmd_stats stats[MLX5_CMD_OP_MAX];
-=======
 	struct xarray stats;
->>>>>>> 98817289
 };
 
 struct mlx5_cmd_mailbox {
@@ -577,10 +573,7 @@
 	MLX5_VF,
 	MLX5_SF,
 	MLX5_HOST_PF,
-<<<<<<< HEAD
-=======
 	MLX5_EC_VF,
->>>>>>> 98817289
 	MLX5_FUNC_TYPE_NUM,
 };
 
@@ -1264,14 +1257,11 @@
 		    MLX5_CAP_GEN(dev, lag_master);
 }
 
-<<<<<<< HEAD
-=======
 static inline u16 mlx5_core_max_ec_vfs(const struct mlx5_core_dev *dev)
 {
 	return dev->priv.sriov.max_ec_vfs;
 }
 
->>>>>>> 98817289
 static inline int mlx5_get_gid_table_len(u16 param)
 {
 	if (param > 4) {
