/* SPDX-License-Identifier: GPL-2.0 */
#ifndef _LINUX_STRING_H_
#define _LINUX_STRING_H_

#include <linux/compiler.h>	/* for inline */
#include <linux/types.h>	/* for size_t */
#include <linux/stddef.h>	/* for NULL */
#include <linux/errno.h>	/* for E2BIG */
#include <linux/stdarg.h>
#include <uapi/linux/string.h>

extern char *strndup_user(const char __user *, long);
extern void *memdup_user(const void __user *, size_t);
extern void *vmemdup_user(const void __user *, size_t);
extern void *memdup_user_nul(const void __user *, size_t);

/*
 * Include machine specific inline routines
 */
#include <asm/string.h>

#ifndef __HAVE_ARCH_STRCPY
extern char * strcpy(char *,const char *);
#endif
#ifndef __HAVE_ARCH_STRNCPY
extern char * strncpy(char *,const char *, __kernel_size_t);
#endif
#ifndef __HAVE_ARCH_STRLCPY
size_t strlcpy(char *, const char *, size_t);
#endif
#ifndef __HAVE_ARCH_STRSCPY
ssize_t strscpy(char *, const char *, size_t);
#endif

/* Wraps calls to strscpy()/memset(), no arch specific code required */
ssize_t strscpy_pad(char *dest, const char *src, size_t count);

#ifndef __HAVE_ARCH_STRCAT
extern char * strcat(char *, const char *);
#endif
#ifndef __HAVE_ARCH_STRNCAT
extern char * strncat(char *, const char *, __kernel_size_t);
#endif
#ifndef __HAVE_ARCH_STRLCAT
extern size_t strlcat(char *, const char *, __kernel_size_t);
#endif
#ifndef __HAVE_ARCH_STRCMP
extern int strcmp(const char *,const char *);
#endif
#ifndef __HAVE_ARCH_STRNCMP
extern int strncmp(const char *,const char *,__kernel_size_t);
#endif
#ifndef __HAVE_ARCH_STRCASECMP
extern int strcasecmp(const char *s1, const char *s2);
#endif
#ifndef __HAVE_ARCH_STRNCASECMP
extern int strncasecmp(const char *s1, const char *s2, size_t n);
#endif
#ifndef __HAVE_ARCH_STRCHR
extern char * strchr(const char *,int);
#endif
#ifndef __HAVE_ARCH_STRCHRNUL
extern char * strchrnul(const char *,int);
#endif
extern char * strnchrnul(const char *, size_t, int);
#ifndef __HAVE_ARCH_STRNCHR
extern char * strnchr(const char *, size_t, int);
#endif
#ifndef __HAVE_ARCH_STRRCHR
extern char * strrchr(const char *,int);
#endif
extern char * __must_check skip_spaces(const char *);

extern char *strim(char *);

static inline __must_check char *strstrip(char *str)
{
	return strim(str);
}

#ifndef __HAVE_ARCH_STRSTR
extern char * strstr(const char *, const char *);
#endif
#ifndef __HAVE_ARCH_STRNSTR
extern char * strnstr(const char *, const char *, size_t);
#endif
#ifndef __HAVE_ARCH_STRLEN
extern __kernel_size_t strlen(const char *);
#endif
#ifndef __HAVE_ARCH_STRNLEN
extern __kernel_size_t strnlen(const char *,__kernel_size_t);
#endif
#ifndef __HAVE_ARCH_STRPBRK
extern char * strpbrk(const char *,const char *);
#endif
#ifndef __HAVE_ARCH_STRSEP
extern char * strsep(char **,const char *);
#endif
#ifndef __HAVE_ARCH_STRSPN
extern __kernel_size_t strspn(const char *,const char *);
#endif
#ifndef __HAVE_ARCH_STRCSPN
extern __kernel_size_t strcspn(const char *,const char *);
#endif

#ifndef __HAVE_ARCH_MEMSET
extern void * memset(void *,int,__kernel_size_t);
#endif

#ifndef __HAVE_ARCH_MEMSET16
extern void *memset16(uint16_t *, uint16_t, __kernel_size_t);
#endif

#ifndef __HAVE_ARCH_MEMSET32
extern void *memset32(uint32_t *, uint32_t, __kernel_size_t);
#endif

#ifndef __HAVE_ARCH_MEMSET64
extern void *memset64(uint64_t *, uint64_t, __kernel_size_t);
#endif

static inline void *memset_l(unsigned long *p, unsigned long v,
		__kernel_size_t n)
{
	if (BITS_PER_LONG == 32)
		return memset32((uint32_t *)p, v, n);
	else
		return memset64((uint64_t *)p, v, n);
}

static inline void *memset_p(void **p, void *v, __kernel_size_t n)
{
	if (BITS_PER_LONG == 32)
		return memset32((uint32_t *)p, (uintptr_t)v, n);
	else
		return memset64((uint64_t *)p, (uintptr_t)v, n);
}

extern void **__memcat_p(void **a, void **b);
#define memcat_p(a, b) ({					\
	BUILD_BUG_ON_MSG(!__same_type(*(a), *(b)),		\
			 "type mismatch in memcat_p()");	\
	(typeof(*a) *)__memcat_p((void **)(a), (void **)(b));	\
})

#ifndef __HAVE_ARCH_MEMCPY
extern void * memcpy(void *,const void *,__kernel_size_t);
#endif
#ifndef __HAVE_ARCH_MEMMOVE
extern void * memmove(void *,const void *,__kernel_size_t);
#endif
#ifndef __HAVE_ARCH_MEMSCAN
extern void * memscan(void *,int,__kernel_size_t);
#endif
#ifndef __HAVE_ARCH_MEMCMP
extern int memcmp(const void *,const void *,__kernel_size_t);
#endif
#ifndef __HAVE_ARCH_BCMP
extern int bcmp(const void *,const void *,__kernel_size_t);
#endif
#ifndef __HAVE_ARCH_MEMCHR
extern void * memchr(const void *,int,__kernel_size_t);
#endif
#ifndef __HAVE_ARCH_MEMCPY_FLUSHCACHE
static inline void memcpy_flushcache(void *dst, const void *src, size_t cnt)
{
	memcpy(dst, src, cnt);
}
#endif

void *memchr_inv(const void *s, int c, size_t n);
char *strreplace(char *s, char old, char new);

extern void kfree_const(const void *x);

extern char *kstrdup(const char *s, gfp_t gfp) __malloc;
extern const char *kstrdup_const(const char *s, gfp_t gfp);
extern char *kstrndup(const char *s, size_t len, gfp_t gfp);
extern void *kmemdup(const void *src, size_t len, gfp_t gfp);
extern char *kmemdup_nul(const char *s, size_t len, gfp_t gfp);

extern char **argv_split(gfp_t gfp, const char *str, int *argcp);
extern void argv_free(char **argv);

extern bool sysfs_streq(const char *s1, const char *s2);
int match_string(const char * const *array, size_t n, const char *string);
int __sysfs_match_string(const char * const *array, size_t n, const char *s);

/**
 * sysfs_match_string - matches given string in an array
 * @_a: array of strings
 * @_s: string to match with
 *
 * Helper for __sysfs_match_string(). Calculates the size of @a automatically.
 */
#define sysfs_match_string(_a, _s) __sysfs_match_string(_a, ARRAY_SIZE(_a), _s)

#ifdef CONFIG_BINARY_PRINTF
int vbin_printf(u32 *bin_buf, size_t size, const char *fmt, va_list args);
int bstr_printf(char *buf, size_t size, const char *fmt, const u32 *bin_buf);
int bprintf(u32 *bin_buf, size_t size, const char *fmt, ...) __printf(3, 4);
#endif

extern ssize_t memory_read_from_buffer(void *to, size_t count, loff_t *ppos,
				       const void *from, size_t available);

int ptr_to_hashval(const void *ptr, unsigned long *hashval_out);

/**
 * strstarts - does @str start with @prefix?
 * @str: string to examine
 * @prefix: prefix to look for.
 */
static inline bool strstarts(const char *str, const char *prefix)
{
	return strncmp(str, prefix, strlen(prefix)) == 0;
}

size_t memweight(const void *ptr, size_t bytes);

/**
 * memzero_explicit - Fill a region of memory (e.g. sensitive
 *		      keying data) with 0s.
 * @s: Pointer to the start of the area.
 * @count: The size of the area.
 *
 * Note: usually using memset() is just fine (!), but in cases
 * where clearing out _local_ data at the end of a scope is
 * necessary, memzero_explicit() should be used instead in
 * order to prevent the compiler from optimising away zeroing.
 *
 * memzero_explicit() doesn't need an arch-specific version as
 * it just invokes the one of memset() implicitly.
 */
static inline void memzero_explicit(void *s, size_t count)
{
	memset(s, 0, count);
	barrier_data(s);
}

/**
 * kbasename - return the last part of a pathname.
 *
 * @path: path to extract the filename from.
 */
static inline const char *kbasename(const char *path)
{
	const char *tail = strrchr(path, '/');
	return tail ? tail + 1 : path;
}

#if !defined(__NO_FORTIFY) && defined(__OPTIMIZE__) && defined(CONFIG_FORTIFY_SOURCE)
#include <linux/fortify-string.h>
#endif
#ifndef unsafe_memcpy
#define unsafe_memcpy(dst, src, bytes, justification)		\
	memcpy(dst, src, bytes)
#endif

void memcpy_and_pad(void *dest, size_t dest_len, const void *src, size_t count,
		    int pad);

<<<<<<< HEAD
void memcpy_and_pad(void *dest, size_t dest_len, const void *src, size_t count,
		    int pad);
=======
/**
 * strtomem_pad - Copy NUL-terminated string to non-NUL-terminated buffer
 *
 * @dest: Pointer of destination character array (marked as __nonstring)
 * @src: Pointer to NUL-terminated string
 * @pad: Padding character to fill any remaining bytes of @dest after copy
 *
 * This is a replacement for strncpy() uses where the destination is not
 * a NUL-terminated string, but with bounds checking on the source size, and
 * an explicit padding character. If padding is not required, use strtomem().
 *
 * Note that the size of @dest is not an argument, as the length of @dest
 * must be discoverable by the compiler.
 */
#define strtomem_pad(dest, src, pad)	do {				\
	const size_t _dest_len = __builtin_object_size(dest, 1);	\
									\
	BUILD_BUG_ON(!__builtin_constant_p(_dest_len) ||		\
		     _dest_len == (size_t)-1);				\
	memcpy_and_pad(dest, _dest_len, src, strnlen(src, _dest_len), pad); \
} while (0)

/**
 * strtomem - Copy NUL-terminated string to non-NUL-terminated buffer
 *
 * @dest: Pointer of destination character array (marked as __nonstring)
 * @src: Pointer to NUL-terminated string
 *
 * This is a replacement for strncpy() uses where the destination is not
 * a NUL-terminated string, but with bounds checking on the source size, and
 * without trailing padding. If padding is required, use strtomem_pad().
 *
 * Note that the size of @dest is not an argument, as the length of @dest
 * must be discoverable by the compiler.
 */
#define strtomem(dest, src)	do {					\
	const size_t _dest_len = __builtin_object_size(dest, 1);	\
									\
	BUILD_BUG_ON(!__builtin_constant_p(_dest_len) ||		\
		     _dest_len == (size_t)-1);				\
	memcpy(dest, src, min(_dest_len, strnlen(src, _dest_len)));	\
} while (0)

/**
 * memset_after - Set a value after a struct member to the end of a struct
 *
 * @obj: Address of target struct instance
 * @v: Byte value to repeatedly write
 * @member: after which struct member to start writing bytes
 *
 * This is good for clearing padding following the given member.
 */
#define memset_after(obj, v, member)					\
({									\
	u8 *__ptr = (u8 *)(obj);					\
	typeof(v) __val = (v);						\
	memset(__ptr + offsetofend(typeof(*(obj)), member), __val,	\
	       sizeof(*(obj)) - offsetofend(typeof(*(obj)), member));	\
})

/**
 * memset_startat - Set a value starting at a member to the end of a struct
 *
 * @obj: Address of target struct instance
 * @v: Byte value to repeatedly write
 * @member: struct member to start writing at
 *
 * Note that if there is padding between the prior member and the target
 * member, memset_after() should be used to clear the prior padding.
 */
#define memset_startat(obj, v, member)					\
({									\
	u8 *__ptr = (u8 *)(obj);					\
	typeof(v) __val = (v);						\
	memset(__ptr + offsetof(typeof(*(obj)), member), __val,		\
	       sizeof(*(obj)) - offsetof(typeof(*(obj)), member));	\
})
>>>>>>> d60c95ef

/**
 * str_has_prefix - Test if a string has a given prefix
 * @str: The string to test
 * @prefix: The string to see if @str starts with
 *
 * A common way to test a prefix of a string is to do:
 *  strncmp(str, prefix, sizeof(prefix) - 1)
 *
 * But this can lead to bugs due to typos, or if prefix is a pointer
 * and not a constant. Instead use str_has_prefix().
 *
 * Returns:
 * * strlen(@prefix) if @str starts with @prefix
 * * 0 if @str does not start with @prefix
 */
static __always_inline size_t str_has_prefix(const char *str, const char *prefix)
{
	size_t len = strlen(prefix);
	return strncmp(str, prefix, len) == 0 ? len : 0;
}

#endif /* _LINUX_STRING_H_ */<|MERGE_RESOLUTION|>--- conflicted
+++ resolved
@@ -260,10 +260,6 @@
 void memcpy_and_pad(void *dest, size_t dest_len, const void *src, size_t count,
 		    int pad);
 
-<<<<<<< HEAD
-void memcpy_and_pad(void *dest, size_t dest_len, const void *src, size_t count,
-		    int pad);
-=======
 /**
  * strtomem_pad - Copy NUL-terminated string to non-NUL-terminated buffer
  *
@@ -341,7 +337,6 @@
 	memset(__ptr + offsetof(typeof(*(obj)), member), __val,		\
 	       sizeof(*(obj)) - offsetof(typeof(*(obj)), member));	\
 })
->>>>>>> d60c95ef
 
 /**
  * str_has_prefix - Test if a string has a given prefix
