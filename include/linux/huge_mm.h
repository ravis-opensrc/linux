/* SPDX-License-Identifier: GPL-2.0 */
#ifndef _LINUX_HUGE_MM_H
#define _LINUX_HUGE_MM_H

#include <linux/sched/coredump.h>
#include <linux/mm_types.h>

#include <linux/fs.h> /* only for vma_is_dax() */
#include <linux/kobject.h>

vm_fault_t do_huge_pmd_anonymous_page(struct vm_fault *vmf);
int copy_huge_pmd(struct mm_struct *dst_mm, struct mm_struct *src_mm,
		  pmd_t *dst_pmd, pmd_t *src_pmd, unsigned long addr,
		  struct vm_area_struct *dst_vma, struct vm_area_struct *src_vma);
void huge_pmd_set_accessed(struct vm_fault *vmf);
int copy_huge_pud(struct mm_struct *dst_mm, struct mm_struct *src_mm,
		  pud_t *dst_pud, pud_t *src_pud, unsigned long addr,
		  struct vm_area_struct *vma);

#ifdef CONFIG_HAVE_ARCH_TRANSPARENT_HUGEPAGE_PUD
void huge_pud_set_accessed(struct vm_fault *vmf, pud_t orig_pud);
#else
static inline void huge_pud_set_accessed(struct vm_fault *vmf, pud_t orig_pud)
{
}
#endif

vm_fault_t do_huge_pmd_wp_page(struct vm_fault *vmf);
bool madvise_free_huge_pmd(struct mmu_gather *tlb, struct vm_area_struct *vma,
			   pmd_t *pmd, unsigned long addr, unsigned long next);
int zap_huge_pmd(struct mmu_gather *tlb, struct vm_area_struct *vma, pmd_t *pmd,
		 unsigned long addr);
int zap_huge_pud(struct mmu_gather *tlb, struct vm_area_struct *vma, pud_t *pud,
		 unsigned long addr);
bool move_huge_pmd(struct vm_area_struct *vma, unsigned long old_addr,
		   unsigned long new_addr, pmd_t *old_pmd, pmd_t *new_pmd);
int change_huge_pmd(struct mmu_gather *tlb, struct vm_area_struct *vma,
		    pmd_t *pmd, unsigned long addr, pgprot_t newprot,
		    unsigned long cp_flags);

vm_fault_t vmf_insert_pfn_pmd(struct vm_fault *vmf, pfn_t pfn, bool write);
vm_fault_t vmf_insert_pfn_pud(struct vm_fault *vmf, pfn_t pfn, bool write);

enum transparent_hugepage_flag {
	TRANSPARENT_HUGEPAGE_UNSUPPORTED,
	TRANSPARENT_HUGEPAGE_FLAG,
	TRANSPARENT_HUGEPAGE_REQ_MADV_FLAG,
	TRANSPARENT_HUGEPAGE_DEFRAG_DIRECT_FLAG,
	TRANSPARENT_HUGEPAGE_DEFRAG_KSWAPD_FLAG,
	TRANSPARENT_HUGEPAGE_DEFRAG_KSWAPD_OR_MADV_FLAG,
	TRANSPARENT_HUGEPAGE_DEFRAG_REQ_MADV_FLAG,
	TRANSPARENT_HUGEPAGE_DEFRAG_KHUGEPAGED_FLAG,
	TRANSPARENT_HUGEPAGE_USE_ZERO_PAGE_FLAG,
};

struct kobject;
struct kobj_attribute;

ssize_t single_hugepage_flag_store(struct kobject *kobj,
				   struct kobj_attribute *attr,
				   const char *buf, size_t count,
				   enum transparent_hugepage_flag flag);
ssize_t single_hugepage_flag_show(struct kobject *kobj,
				  struct kobj_attribute *attr, char *buf,
				  enum transparent_hugepage_flag flag);
extern struct kobj_attribute shmem_enabled_attr;
extern struct kobj_attribute thpsize_shmem_enabled_attr;

/*
 * Mask of all large folio orders supported for anonymous THP; all orders up to
 * and including PMD_ORDER, except order-0 (which is not "huge") and order-1
 * (which is a limitation of the THP implementation).
 */
#define THP_ORDERS_ALL_ANON	((BIT(PMD_ORDER + 1) - 1) & ~(BIT(0) | BIT(1)))

/*
 * Mask of all large folio orders supported for file THP. Folios in a DAX
 * file is never split and the MAX_PAGECACHE_ORDER limit does not apply to
 * it.  Same to PFNMAPs where there's neither page* nor pagecache.
 */
#define THP_ORDERS_ALL_SPECIAL		\
	(BIT(PMD_ORDER) | BIT(PUD_ORDER))
#define THP_ORDERS_ALL_FILE_DEFAULT	\
	((BIT(MAX_PAGECACHE_ORDER + 1) - 1) & ~BIT(0))

/*
 * Mask of all large folio orders supported for THP.
 */
#define THP_ORDERS_ALL	\
	(THP_ORDERS_ALL_ANON | THP_ORDERS_ALL_SPECIAL | THP_ORDERS_ALL_FILE_DEFAULT)

#define TVA_SMAPS		(1 << 0)	/* Will be used for procfs */
#define TVA_IN_PF		(1 << 1)	/* Page fault handler */
#define TVA_ENFORCE_SYSFS	(1 << 2)	/* Obey sysfs configuration */

#define thp_vma_allowable_order(vma, vm_flags, tva_flags, order) \
	(!!thp_vma_allowable_orders(vma, vm_flags, tva_flags, BIT(order)))

#define split_folio(f) split_folio_to_list(f, NULL)

#ifdef CONFIG_PGTABLE_HAS_HUGE_LEAVES
#define HPAGE_PMD_SHIFT PMD_SHIFT
#define HPAGE_PUD_SHIFT PUD_SHIFT
#else
#define HPAGE_PMD_SHIFT ({ BUILD_BUG(); 0; })
#define HPAGE_PUD_SHIFT ({ BUILD_BUG(); 0; })
#endif

#define HPAGE_PMD_ORDER (HPAGE_PMD_SHIFT-PAGE_SHIFT)
#define HPAGE_PMD_NR (1<<HPAGE_PMD_ORDER)
#define HPAGE_PMD_MASK	(~(HPAGE_PMD_SIZE - 1))
#define HPAGE_PMD_SIZE	((1UL) << HPAGE_PMD_SHIFT)

#define HPAGE_PUD_ORDER (HPAGE_PUD_SHIFT-PAGE_SHIFT)
#define HPAGE_PUD_NR (1<<HPAGE_PUD_ORDER)
#define HPAGE_PUD_MASK	(~(HPAGE_PUD_SIZE - 1))
#define HPAGE_PUD_SIZE	((1UL) << HPAGE_PUD_SHIFT)

enum mthp_stat_item {
	MTHP_STAT_ANON_FAULT_ALLOC,
	MTHP_STAT_ANON_FAULT_FALLBACK,
	MTHP_STAT_ANON_FAULT_FALLBACK_CHARGE,
	MTHP_STAT_SWPOUT,
	MTHP_STAT_SWPOUT_FALLBACK,
	MTHP_STAT_SHMEM_ALLOC,
	MTHP_STAT_SHMEM_FALLBACK,
	MTHP_STAT_SHMEM_FALLBACK_CHARGE,
	MTHP_STAT_SPLIT,
	MTHP_STAT_SPLIT_FAILED,
	MTHP_STAT_SPLIT_DEFERRED,
	MTHP_STAT_NR_ANON,
	MTHP_STAT_NR_ANON_PARTIALLY_MAPPED,
	__MTHP_STAT_COUNT
};

#if defined(CONFIG_TRANSPARENT_HUGEPAGE) && defined(CONFIG_SYSFS)
struct mthp_stat {
	unsigned long stats[ilog2(MAX_PTRS_PER_PTE) + 1][__MTHP_STAT_COUNT];
};

DECLARE_PER_CPU(struct mthp_stat, mthp_stats);

static inline void mod_mthp_stat(int order, enum mthp_stat_item item, int delta)
{
	if (order <= 0 || order > PMD_ORDER)
		return;

	this_cpu_add(mthp_stats.stats[order][item], delta);
}

static inline void count_mthp_stat(int order, enum mthp_stat_item item)
{
	mod_mthp_stat(order, item, 1);
}

#else
static inline void mod_mthp_stat(int order, enum mthp_stat_item item, int delta)
{
}

static inline void count_mthp_stat(int order, enum mthp_stat_item item)
{
}
#endif

#ifdef CONFIG_TRANSPARENT_HUGEPAGE

extern unsigned long transparent_hugepage_flags;
extern unsigned long huge_anon_orders_always;
extern unsigned long huge_anon_orders_madvise;
extern unsigned long huge_anon_orders_inherit;

static inline bool hugepage_global_enabled(void)
{
	return transparent_hugepage_flags &
			((1<<TRANSPARENT_HUGEPAGE_FLAG) |
			(1<<TRANSPARENT_HUGEPAGE_REQ_MADV_FLAG));
}

static inline bool hugepage_global_always(void)
{
	return transparent_hugepage_flags &
			(1<<TRANSPARENT_HUGEPAGE_FLAG);
}

static inline int highest_order(unsigned long orders)
{
	return fls_long(orders) - 1;
}

static inline int next_order(unsigned long *orders, int prev)
{
	*orders &= ~BIT(prev);
	return highest_order(*orders);
}

/*
 * Do the below checks:
 *   - For file vma, check if the linear page offset of vma is
 *     order-aligned within the file.  The hugepage is
 *     guaranteed to be order-aligned within the file, but we must
 *     check that the order-aligned addresses in the VMA map to
 *     order-aligned offsets within the file, else the hugepage will
 *     not be mappable.
 *   - For all vmas, check if the haddr is in an aligned hugepage
 *     area.
 */
static inline bool thp_vma_suitable_order(struct vm_area_struct *vma,
		unsigned long addr, int order)
{
	unsigned long hpage_size = PAGE_SIZE << order;
	unsigned long haddr;

	/* Don't have to check pgoff for anonymous vma */
	if (!vma_is_anonymous(vma)) {
		if (!IS_ALIGNED((vma->vm_start >> PAGE_SHIFT) - vma->vm_pgoff,
				hpage_size >> PAGE_SHIFT))
			return false;
	}

	haddr = ALIGN_DOWN(addr, hpage_size);

	if (haddr < vma->vm_start || haddr + hpage_size > vma->vm_end)
		return false;
	return true;
}

/*
 * Filter the bitfield of input orders to the ones suitable for use in the vma.
 * See thp_vma_suitable_order().
 * All orders that pass the checks are returned as a bitfield.
 */
static inline unsigned long thp_vma_suitable_orders(struct vm_area_struct *vma,
		unsigned long addr, unsigned long orders)
{
	int order;

	/*
	 * Iterate over orders, highest to lowest, removing orders that don't
	 * meet alignment requirements from the set. Exit loop at first order
	 * that meets requirements, since all lower orders must also meet
	 * requirements.
	 */

	order = highest_order(orders);

	while (orders) {
		if (thp_vma_suitable_order(vma, addr, order))
			break;
		order = next_order(&orders, order);
	}

	return orders;
}

static inline bool file_thp_enabled(struct vm_area_struct *vma)
{
	struct inode *inode;

	if (!vma->vm_file)
		return false;

	inode = vma->vm_file->f_inode;

	return (IS_ENABLED(CONFIG_READ_ONLY_THP_FOR_FS)) &&
	       !inode_is_open_for_write(inode) && S_ISREG(inode->i_mode);
}

unsigned long __thp_vma_allowable_orders(struct vm_area_struct *vma,
					 unsigned long vm_flags,
					 unsigned long tva_flags,
					 unsigned long orders);

/**
 * thp_vma_allowable_orders - determine hugepage orders that are allowed for vma
 * @vma:  the vm area to check
 * @vm_flags: use these vm_flags instead of vma->vm_flags
 * @tva_flags: Which TVA flags to honour
 * @orders: bitfield of all orders to consider
 *
 * Calculates the intersection of the requested hugepage orders and the allowed
 * hugepage orders for the provided vma. Permitted orders are encoded as a set
 * bit at the corresponding bit position (bit-2 corresponds to order-2, bit-3
 * corresponds to order-3, etc). Order-0 is never considered a hugepage order.
 *
 * Return: bitfield of orders allowed for hugepage in the vma. 0 if no hugepage
 * orders are allowed.
 */
static inline
unsigned long thp_vma_allowable_orders(struct vm_area_struct *vma,
				       unsigned long vm_flags,
				       unsigned long tva_flags,
				       unsigned long orders)
{
	/* Optimization to check if required orders are enabled early. */
	if ((tva_flags & TVA_ENFORCE_SYSFS) && vma_is_anonymous(vma)) {
		unsigned long mask = READ_ONCE(huge_anon_orders_always);

		if (vm_flags & VM_HUGEPAGE)
			mask |= READ_ONCE(huge_anon_orders_madvise);
		if (hugepage_global_always() ||
		    ((vm_flags & VM_HUGEPAGE) && hugepage_global_enabled()))
			mask |= READ_ONCE(huge_anon_orders_inherit);

		orders &= mask;
		if (!orders)
			return 0;
	}

	return __thp_vma_allowable_orders(vma, vm_flags, tva_flags, orders);
}

struct thpsize {
	struct kobject kobj;
	struct list_head node;
	int order;
};

#define to_thpsize(kobj) container_of(kobj, struct thpsize, kobj)

#define transparent_hugepage_use_zero_page()				\
	(transparent_hugepage_flags &					\
	 (1<<TRANSPARENT_HUGEPAGE_USE_ZERO_PAGE_FLAG))
<<<<<<< HEAD
=======

static inline bool vma_thp_disabled(struct vm_area_struct *vma,
		unsigned long vm_flags)
{
	/*
	 * Explicitly disabled through madvise or prctl, or some
	 * architectures may disable THP for some mappings, for
	 * example, s390 kvm.
	 */
	return (vm_flags & VM_NOHUGEPAGE) ||
	       test_bit(MMF_DISABLE_THP, &vma->vm_mm->flags);
}

static inline bool thp_disabled_by_hw(void)
{
	/* If the hardware/firmware marked hugepage support disabled. */
	return transparent_hugepage_flags & (1 << TRANSPARENT_HUGEPAGE_UNSUPPORTED);
}
>>>>>>> 8ee0f23e

unsigned long thp_get_unmapped_area(struct file *filp, unsigned long addr,
		unsigned long len, unsigned long pgoff, unsigned long flags);
unsigned long thp_get_unmapped_area_vmflags(struct file *filp, unsigned long addr,
		unsigned long len, unsigned long pgoff, unsigned long flags,
		vm_flags_t vm_flags);

bool can_split_folio(struct folio *folio, int caller_pins, int *pextra_pins);
int split_huge_page_to_list_to_order(struct page *page, struct list_head *list,
		unsigned int new_order);
int min_order_for_split(struct folio *folio);
int split_folio_to_list(struct folio *folio, struct list_head *list);
static inline int split_huge_page(struct page *page)
{
	struct folio *folio = page_folio(page);
	int ret = min_order_for_split(folio);

	if (ret < 0)
		return ret;

	/*
	 * split_huge_page() locks the page before splitting and
	 * expects the same page that has been split to be locked when
	 * returned. split_folio(page_folio(page)) cannot be used here
	 * because it converts the page to folio and passes the head
	 * page to be split.
	 */
	return split_huge_page_to_list_to_order(page, NULL, ret);
}
void deferred_split_folio(struct folio *folio, bool partially_mapped);

void __split_huge_pmd(struct vm_area_struct *vma, pmd_t *pmd,
		unsigned long address, bool freeze, struct folio *folio);

#define split_huge_pmd(__vma, __pmd, __address)				\
	do {								\
		pmd_t *____pmd = (__pmd);				\
		if (is_swap_pmd(*____pmd) || pmd_trans_huge(*____pmd)	\
					|| pmd_devmap(*____pmd))	\
			__split_huge_pmd(__vma, __pmd, __address,	\
						false, NULL);		\
	}  while (0)


void split_huge_pmd_address(struct vm_area_struct *vma, unsigned long address,
		bool freeze, struct folio *folio);

void __split_huge_pud(struct vm_area_struct *vma, pud_t *pud,
		unsigned long address);

#ifdef CONFIG_HAVE_ARCH_TRANSPARENT_HUGEPAGE_PUD
int change_huge_pud(struct mmu_gather *tlb, struct vm_area_struct *vma,
		    pud_t *pudp, unsigned long addr, pgprot_t newprot,
		    unsigned long cp_flags);
#else
static inline int
change_huge_pud(struct mmu_gather *tlb, struct vm_area_struct *vma,
		pud_t *pudp, unsigned long addr, pgprot_t newprot,
		unsigned long cp_flags) { return 0; }
#endif

#define split_huge_pud(__vma, __pud, __address)				\
	do {								\
		pud_t *____pud = (__pud);				\
		if (pud_trans_huge(*____pud)				\
					|| pud_devmap(*____pud))	\
			__split_huge_pud(__vma, __pud, __address);	\
	}  while (0)

int hugepage_madvise(struct vm_area_struct *vma, unsigned long *vm_flags,
		     int advice);
int madvise_collapse(struct vm_area_struct *vma,
		     struct vm_area_struct **prev,
		     unsigned long start, unsigned long end);
void vma_adjust_trans_huge(struct vm_area_struct *vma, unsigned long start,
			   unsigned long end, long adjust_next);
spinlock_t *__pmd_trans_huge_lock(pmd_t *pmd, struct vm_area_struct *vma);
spinlock_t *__pud_trans_huge_lock(pud_t *pud, struct vm_area_struct *vma);

static inline int is_swap_pmd(pmd_t pmd)
{
	return !pmd_none(pmd) && !pmd_present(pmd);
}

/* mmap_lock must be held on entry */
static inline spinlock_t *pmd_trans_huge_lock(pmd_t *pmd,
		struct vm_area_struct *vma)
{
	if (is_swap_pmd(*pmd) || pmd_trans_huge(*pmd) || pmd_devmap(*pmd))
		return __pmd_trans_huge_lock(pmd, vma);
	else
		return NULL;
}
static inline spinlock_t *pud_trans_huge_lock(pud_t *pud,
		struct vm_area_struct *vma)
{
	if (pud_trans_huge(*pud) || pud_devmap(*pud))
		return __pud_trans_huge_lock(pud, vma);
	else
		return NULL;
}

/**
 * folio_test_pmd_mappable - Can we map this folio with a PMD?
 * @folio: The folio to test
 */
static inline bool folio_test_pmd_mappable(struct folio *folio)
{
	return folio_order(folio) >= HPAGE_PMD_ORDER;
}

struct page *follow_devmap_pmd(struct vm_area_struct *vma, unsigned long addr,
		pmd_t *pmd, int flags, struct dev_pagemap **pgmap);

vm_fault_t do_huge_pmd_numa_page(struct vm_fault *vmf);

extern struct folio *huge_zero_folio;
extern unsigned long huge_zero_pfn;

static inline bool is_huge_zero_folio(const struct folio *folio)
{
	return READ_ONCE(huge_zero_folio) == folio;
}

static inline bool is_huge_zero_pmd(pmd_t pmd)
{
	return pmd_present(pmd) && READ_ONCE(huge_zero_pfn) == pmd_pfn(pmd);
}

struct folio *mm_get_huge_zero_folio(struct mm_struct *mm);
void mm_put_huge_zero_folio(struct mm_struct *mm);

#define mk_huge_pmd(page, prot) pmd_mkhuge(mk_pmd(page, prot))

static inline bool thp_migration_supported(void)
{
	return IS_ENABLED(CONFIG_ARCH_ENABLE_THP_MIGRATION);
}

void split_huge_pmd_locked(struct vm_area_struct *vma, unsigned long address,
			   pmd_t *pmd, bool freeze, struct folio *folio);
bool unmap_huge_pmd_locked(struct vm_area_struct *vma, unsigned long addr,
			   pmd_t *pmdp, struct folio *folio);

#else /* CONFIG_TRANSPARENT_HUGEPAGE */

static inline bool folio_test_pmd_mappable(struct folio *folio)
{
	return false;
}

static inline bool thp_vma_suitable_order(struct vm_area_struct *vma,
		unsigned long addr, int order)
{
	return false;
}

static inline unsigned long thp_vma_suitable_orders(struct vm_area_struct *vma,
		unsigned long addr, unsigned long orders)
{
	return 0;
}

static inline unsigned long thp_vma_allowable_orders(struct vm_area_struct *vma,
					unsigned long vm_flags,
					unsigned long tva_flags,
					unsigned long orders)
{
	return 0;
}

#define transparent_hugepage_flags 0UL

#define thp_get_unmapped_area	NULL

static inline unsigned long
thp_get_unmapped_area_vmflags(struct file *filp, unsigned long addr,
			      unsigned long len, unsigned long pgoff,
			      unsigned long flags, vm_flags_t vm_flags)
{
	return 0;
}

static inline bool
can_split_folio(struct folio *folio, int caller_pins, int *pextra_pins)
{
	return false;
}
static inline int
split_huge_page_to_list_to_order(struct page *page, struct list_head *list,
		unsigned int new_order)
{
	return 0;
}
static inline int split_huge_page(struct page *page)
{
	return 0;
}

static inline int split_folio_to_list(struct folio *folio, struct list_head *list)
{
	return 0;
}

static inline void deferred_split_folio(struct folio *folio, bool partially_mapped) {}
#define split_huge_pmd(__vma, __pmd, __address)	\
	do { } while (0)

static inline void __split_huge_pmd(struct vm_area_struct *vma, pmd_t *pmd,
		unsigned long address, bool freeze, struct folio *folio) {}
static inline void split_huge_pmd_address(struct vm_area_struct *vma,
		unsigned long address, bool freeze, struct folio *folio) {}
static inline void split_huge_pmd_locked(struct vm_area_struct *vma,
					 unsigned long address, pmd_t *pmd,
					 bool freeze, struct folio *folio) {}

static inline bool unmap_huge_pmd_locked(struct vm_area_struct *vma,
					 unsigned long addr, pmd_t *pmdp,
					 struct folio *folio)
{
	return false;
}

#define split_huge_pud(__vma, __pmd, __address)	\
	do { } while (0)

static inline int hugepage_madvise(struct vm_area_struct *vma,
				   unsigned long *vm_flags, int advice)
{
	return -EINVAL;
}

static inline int madvise_collapse(struct vm_area_struct *vma,
				   struct vm_area_struct **prev,
				   unsigned long start, unsigned long end)
{
	return -EINVAL;
}

static inline void vma_adjust_trans_huge(struct vm_area_struct *vma,
					 unsigned long start,
					 unsigned long end,
					 long adjust_next)
{
}
static inline int is_swap_pmd(pmd_t pmd)
{
	return 0;
}
static inline spinlock_t *pmd_trans_huge_lock(pmd_t *pmd,
		struct vm_area_struct *vma)
{
	return NULL;
}
static inline spinlock_t *pud_trans_huge_lock(pud_t *pud,
		struct vm_area_struct *vma)
{
	return NULL;
}

static inline vm_fault_t do_huge_pmd_numa_page(struct vm_fault *vmf)
{
	return 0;
}

static inline bool is_huge_zero_folio(const struct folio *folio)
{
	return false;
}

static inline bool is_huge_zero_pmd(pmd_t pmd)
{
	return false;
}

static inline void mm_put_huge_zero_folio(struct mm_struct *mm)
{
	return;
}

static inline struct page *follow_devmap_pmd(struct vm_area_struct *vma,
	unsigned long addr, pmd_t *pmd, int flags, struct dev_pagemap **pgmap)
{
	return NULL;
}

static inline bool thp_migration_supported(void)
{
	return false;
}

static inline int highest_order(unsigned long orders)
{
	return 0;
}

static inline int next_order(unsigned long *orders, int prev)
{
	return 0;
}

static inline void __split_huge_pud(struct vm_area_struct *vma, pud_t *pud,
				    unsigned long address)
{
}

static inline int change_huge_pud(struct mmu_gather *tlb,
				  struct vm_area_struct *vma, pud_t *pudp,
				  unsigned long addr, pgprot_t newprot,
				  unsigned long cp_flags)
{
	return 0;
}
#endif /* CONFIG_TRANSPARENT_HUGEPAGE */

static inline int split_folio_to_list_to_order(struct folio *folio,
		struct list_head *list, int new_order)
{
	return split_huge_page_to_list_to_order(&folio->page, list, new_order);
}

static inline int split_folio_to_order(struct folio *folio, int new_order)
{
	return split_folio_to_list_to_order(folio, NULL, new_order);
}

#endif /* _LINUX_HUGE_MM_H */<|MERGE_RESOLUTION|>--- conflicted
+++ resolved
@@ -321,8 +321,6 @@
 #define transparent_hugepage_use_zero_page()				\
 	(transparent_hugepage_flags &					\
 	 (1<<TRANSPARENT_HUGEPAGE_USE_ZERO_PAGE_FLAG))
-<<<<<<< HEAD
-=======
 
 static inline bool vma_thp_disabled(struct vm_area_struct *vma,
 		unsigned long vm_flags)
@@ -341,7 +339,6 @@
 	/* If the hardware/firmware marked hugepage support disabled. */
 	return transparent_hugepage_flags & (1 << TRANSPARENT_HUGEPAGE_UNSUPPORTED);
 }
->>>>>>> 8ee0f23e
 
 unsigned long thp_get_unmapped_area(struct file *filp, unsigned long addr,
 		unsigned long len, unsigned long pgoff, unsigned long flags);
