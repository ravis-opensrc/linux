--- conflicted
+++ resolved
@@ -298,8 +298,6 @@
 	bool free_after_mult_rcu_gp;
 	s64 __percpu *elem_count;
 };
-<<<<<<< HEAD
-=======
 
 static inline const char *btf_field_type_name(enum btf_field_type type)
 {
@@ -326,7 +324,6 @@
 		return "unknown";
 	}
 }
->>>>>>> 98817289
 
 static inline u32 btf_field_type_size(enum btf_field_type type)
 {
@@ -2132,34 +2129,6 @@
 {
 	size_t size = sizeof(*map->elem_count), align = size;
 	gfp_t flags = GFP_USER | __GFP_NOWARN;
-<<<<<<< HEAD
-
-	map->elem_count = bpf_map_alloc_percpu(map, size, align, flags);
-	if (!map->elem_count)
-		return -ENOMEM;
-
-	return 0;
-}
-
-static inline void
-bpf_map_free_elem_count(struct bpf_map *map)
-{
-	free_percpu(map->elem_count);
-}
-
-static inline void bpf_map_inc_elem_count(struct bpf_map *map)
-{
-	this_cpu_inc(*map->elem_count);
-}
-
-static inline void bpf_map_dec_elem_count(struct bpf_map *map)
-{
-	this_cpu_dec(*map->elem_count);
-}
-
-extern int sysctl_unprivileged_bpf_disabled;
-=======
->>>>>>> 98817289
 
 	map->elem_count = bpf_map_alloc_percpu(map, size, align, flags);
 	if (!map->elem_count)
