/* SPDX-License-Identifier: GPL-2.0-or-later */
/*
 * Scatterlist Cryptographic API.
 *
 * Copyright (c) 2002 James Morris <jmorris@intercode.com.au>
 * Copyright (c) 2002 David S. Miller (davem@redhat.com)
 * Copyright (c) 2005 Herbert Xu <herbert@gondor.apana.org.au>
 *
 * Portions derived from Cryptoapi, by Alexander Kjeldaas <astor@fast.no>
 * and Nettle, by Niels Möller.
 */
#ifndef _LINUX_CRYPTO_H
#define _LINUX_CRYPTO_H

#include <linux/completion.h>
#include <linux/refcount.h>
#include <linux/slab.h>
#include <linux/types.h>

/*
 * Algorithm masks and types.
 */
#define CRYPTO_ALG_TYPE_MASK		0x0000000f
#define CRYPTO_ALG_TYPE_CIPHER		0x00000001
#define CRYPTO_ALG_TYPE_COMPRESS	0x00000002
#define CRYPTO_ALG_TYPE_AEAD		0x00000003
#define CRYPTO_ALG_TYPE_SKCIPHER	0x00000005
#define CRYPTO_ALG_TYPE_AKCIPHER	0x00000006
#define CRYPTO_ALG_TYPE_SIG		0x00000007
#define CRYPTO_ALG_TYPE_KPP		0x00000008
#define CRYPTO_ALG_TYPE_ACOMPRESS	0x0000000a
#define CRYPTO_ALG_TYPE_SCOMPRESS	0x0000000b
#define CRYPTO_ALG_TYPE_RNG		0x0000000c
#define CRYPTO_ALG_TYPE_HASH		0x0000000e
#define CRYPTO_ALG_TYPE_SHASH		0x0000000e
#define CRYPTO_ALG_TYPE_AHASH		0x0000000f

#define CRYPTO_ALG_TYPE_HASH_MASK	0x0000000e
#define CRYPTO_ALG_TYPE_AHASH_MASK	0x0000000e
#define CRYPTO_ALG_TYPE_ACOMPRESS_MASK	0x0000000e

#define CRYPTO_ALG_LARVAL		0x00000010
#define CRYPTO_ALG_DEAD			0x00000020
#define CRYPTO_ALG_DYING		0x00000040
#define CRYPTO_ALG_ASYNC		0x00000080

/*
 * Set if the algorithm (or an algorithm which it uses) requires another
 * algorithm of the same type to handle corner cases.
 */
#define CRYPTO_ALG_NEED_FALLBACK	0x00000100

/*
 * Set if the algorithm has passed automated run-time testing.  Note that
 * if there is no run-time testing for a given algorithm it is considered
 * to have passed.
 */

#define CRYPTO_ALG_TESTED		0x00000400

/*
 * Set if the algorithm is an instance that is built from templates.
 */
#define CRYPTO_ALG_INSTANCE		0x00000800

/* Set this bit if the algorithm provided is hardware accelerated but
 * not available to userspace via instruction set or so.
 */
#define CRYPTO_ALG_KERN_DRIVER_ONLY	0x00001000

/*
 * Mark a cipher as a service implementation only usable by another
 * cipher and never by a normal user of the kernel crypto API
 */
#define CRYPTO_ALG_INTERNAL		0x00002000

/*
 * Set if the algorithm has a ->setkey() method but can be used without
 * calling it first, i.e. there is a default key.
 */
#define CRYPTO_ALG_OPTIONAL_KEY		0x00004000

/*
 * Don't trigger module loading
 */
#define CRYPTO_NOLOAD			0x00008000

/*
 * The algorithm may allocate memory during request processing, i.e. during
 * encryption, decryption, or hashing.  Users can request an algorithm with this
 * flag unset if they can't handle memory allocation failures.
 *
 * This flag is currently only implemented for algorithms of type "skcipher",
 * "aead", "ahash", "shash", and "cipher".  Algorithms of other types might not
 * have this flag set even if they allocate memory.
 *
 * In some edge cases, algorithms can allocate memory regardless of this flag.
 * To avoid these cases, users must obey the following usage constraints:
 *    skcipher:
 *	- The IV buffer and all scatterlist elements must be aligned to the
 *	  algorithm's alignmask.
 *	- If the data were to be divided into chunks of size
 *	  crypto_skcipher_walksize() (with any remainder going at the end), no
 *	  chunk can cross a page boundary or a scatterlist element boundary.
 *    aead:
 *	- The IV buffer and all scatterlist elements must be aligned to the
 *	  algorithm's alignmask.
 *	- The first scatterlist element must contain all the associated data,
 *	  and its pages must be !PageHighMem.
 *	- If the plaintext/ciphertext were to be divided into chunks of size
 *	  crypto_aead_walksize() (with the remainder going at the end), no chunk
 *	  can cross a page boundary or a scatterlist element boundary.
 *    ahash:
 *	- The result buffer must be aligned to the algorithm's alignmask.
 *	- crypto_ahash_finup() must not be used unless the algorithm implements
 *	  ->finup() natively.
 */
#define CRYPTO_ALG_ALLOCATES_MEMORY	0x00010000

/*
 * Mark an algorithm as a service implementation only usable by a
 * template and never by a normal user of the kernel crypto API.
 * This is intended to be used by algorithms that are themselves
 * not FIPS-approved but may instead be used to implement parts of
 * a FIPS-approved algorithm (e.g., dh vs. ffdhe2048(dh)).
 */
#define CRYPTO_ALG_FIPS_INTERNAL	0x00020000

/*
 * Transform masks and values (for crt_flags).
 */
#define CRYPTO_TFM_NEED_KEY		0x00000001

#define CRYPTO_TFM_REQ_MASK		0x000fff00
#define CRYPTO_TFM_REQ_FORBID_WEAK_KEYS	0x00000100
#define CRYPTO_TFM_REQ_MAY_SLEEP	0x00000200
#define CRYPTO_TFM_REQ_MAY_BACKLOG	0x00000400

/*
 * Miscellaneous stuff.
 */
#define CRYPTO_MAX_ALG_NAME		128

/*
 * The macro CRYPTO_MINALIGN_ATTR (along with the void * type in the actual
 * declaration) is used to ensure that the crypto_tfm context structure is
 * aligned correctly for the given architecture so that there are no alignment
 * faults for C data types.  On architectures that support non-cache coherent
 * DMA, such as ARM or arm64, it also takes into account the minimal alignment
 * that is required to ensure that the context struct member does not share any
 * cachelines with the rest of the struct. This is needed to ensure that cache
 * maintenance for non-coherent DMA (cache invalidation in particular) does not
 * affect data that may be accessed by the CPU concurrently.
 */
#define CRYPTO_MINALIGN ARCH_KMALLOC_MINALIGN

#define CRYPTO_MINALIGN_ATTR __attribute__ ((__aligned__(CRYPTO_MINALIGN)))

struct crypto_tfm;
struct crypto_type;
struct module;

<<<<<<< HEAD
typedef struct crypto_async_request crypto_completion_data_t;
typedef void (*crypto_completion_t)(struct crypto_async_request *req, int err);
=======
typedef void (*crypto_completion_t)(void *req, int err);
>>>>>>> 98817289

/**
 * DOC: Block Cipher Context Data Structures
 *
 * These data structures define the operating context for each block cipher
 * type.
 */

struct crypto_async_request {
	struct list_head list;
	crypto_completion_t complete;
	void *data;
	struct crypto_tfm *tfm;

	u32 flags;
};

/**
 * DOC: Block Cipher Algorithm Definitions
 *
 * These data structures define modular crypto algorithm implementations,
 * managed via crypto_register_alg() and crypto_unregister_alg().
 */

/**
 * struct cipher_alg - single-block symmetric ciphers definition
 * @cia_min_keysize: Minimum key size supported by the transformation. This is
 *		     the smallest key length supported by this transformation
 *		     algorithm. This must be set to one of the pre-defined
 *		     values as this is not hardware specific. Possible values
 *		     for this field can be found via git grep "_MIN_KEY_SIZE"
 *		     include/crypto/
 * @cia_max_keysize: Maximum key size supported by the transformation. This is
 *		    the largest key length supported by this transformation
 *		    algorithm. This must be set to one of the pre-defined values
 *		    as this is not hardware specific. Possible values for this
 *		    field can be found via git grep "_MAX_KEY_SIZE"
 *		    include/crypto/
 * @cia_setkey: Set key for the transformation. This function is used to either
 *	        program a supplied key into the hardware or store the key in the
 *	        transformation context for programming it later. Note that this
 *	        function does modify the transformation context. This function
 *	        can be called multiple times during the existence of the
 *	        transformation object, so one must make sure the key is properly
 *	        reprogrammed into the hardware. This function is also
 *	        responsible for checking the key length for validity.
 * @cia_encrypt: Encrypt a single block. This function is used to encrypt a
 *		 single block of data, which must be @cra_blocksize big. This
 *		 always operates on a full @cra_blocksize and it is not possible
 *		 to encrypt a block of smaller size. The supplied buffers must
 *		 therefore also be at least of @cra_blocksize size. Both the
 *		 input and output buffers are always aligned to @cra_alignmask.
 *		 In case either of the input or output buffer supplied by user
 *		 of the crypto API is not aligned to @cra_alignmask, the crypto
 *		 API will re-align the buffers. The re-alignment means that a
 *		 new buffer will be allocated, the data will be copied into the
 *		 new buffer, then the processing will happen on the new buffer,
 *		 then the data will be copied back into the original buffer and
 *		 finally the new buffer will be freed. In case a software
 *		 fallback was put in place in the @cra_init call, this function
 *		 might need to use the fallback if the algorithm doesn't support
 *		 all of the key sizes. In case the key was stored in
 *		 transformation context, the key might need to be re-programmed
 *		 into the hardware in this function. This function shall not
 *		 modify the transformation context, as this function may be
 *		 called in parallel with the same transformation object.
 * @cia_decrypt: Decrypt a single block. This is a reverse counterpart to
 *		 @cia_encrypt, and the conditions are exactly the same.
 *
 * All fields are mandatory and must be filled.
 */
struct cipher_alg {
	unsigned int cia_min_keysize;
	unsigned int cia_max_keysize;
	int (*cia_setkey)(struct crypto_tfm *tfm, const u8 *key,
	                  unsigned int keylen);
	void (*cia_encrypt)(struct crypto_tfm *tfm, u8 *dst, const u8 *src);
	void (*cia_decrypt)(struct crypto_tfm *tfm, u8 *dst, const u8 *src);
};

/**
 * struct compress_alg - compression/decompression algorithm
 * @coa_compress: Compress a buffer of specified length, storing the resulting
 *		  data in the specified buffer. Return the length of the
 *		  compressed data in dlen.
 * @coa_decompress: Decompress the source buffer, storing the uncompressed
 *		    data in the specified buffer. The length of the data is
 *		    returned in dlen.
 *
 * All fields are mandatory.
 */
struct compress_alg {
	int (*coa_compress)(struct crypto_tfm *tfm, const u8 *src,
			    unsigned int slen, u8 *dst, unsigned int *dlen);
	int (*coa_decompress)(struct crypto_tfm *tfm, const u8 *src,
			      unsigned int slen, u8 *dst, unsigned int *dlen);
};

#define cra_cipher	cra_u.cipher
#define cra_compress	cra_u.compress

/**
 * struct crypto_alg - definition of a cryptograpic cipher algorithm
 * @cra_flags: Flags describing this transformation. See include/linux/crypto.h
 *	       CRYPTO_ALG_* flags for the flags which go in here. Those are
 *	       used for fine-tuning the description of the transformation
 *	       algorithm.
 * @cra_blocksize: Minimum block size of this transformation. The size in bytes
 *		   of the smallest possible unit which can be transformed with
 *		   this algorithm. The users must respect this value.
 *		   In case of HASH transformation, it is possible for a smaller
 *		   block than @cra_blocksize to be passed to the crypto API for
 *		   transformation, in case of any other transformation type, an
 * 		   error will be returned upon any attempt to transform smaller
 *		   than @cra_blocksize chunks.
 * @cra_ctxsize: Size of the operational context of the transformation. This
 *		 value informs the kernel crypto API about the memory size
 *		 needed to be allocated for the transformation context.
 * @cra_alignmask: Alignment mask for the input and output data buffer. The data
 *		   buffer containing the input data for the algorithm must be
 *		   aligned to this alignment mask. The data buffer for the
 *		   output data must be aligned to this alignment mask. Note that
 *		   the Crypto API will do the re-alignment in software, but
 *		   only under special conditions and there is a performance hit.
 *		   The re-alignment happens at these occasions for different
 *		   @cra_u types: cipher -- For both input data and output data
 *		   buffer; ahash -- For output hash destination buf; shash --
 *		   For output hash destination buf.
 *		   This is needed on hardware which is flawed by design and
 *		   cannot pick data from arbitrary addresses.
 * @cra_priority: Priority of this transformation implementation. In case
 *		  multiple transformations with same @cra_name are available to
 *		  the Crypto API, the kernel will use the one with highest
 *		  @cra_priority.
 * @cra_name: Generic name (usable by multiple implementations) of the
 *	      transformation algorithm. This is the name of the transformation
 *	      itself. This field is used by the kernel when looking up the
 *	      providers of particular transformation.
 * @cra_driver_name: Unique name of the transformation provider. This is the
 *		     name of the provider of the transformation. This can be any
 *		     arbitrary value, but in the usual case, this contains the
 *		     name of the chip or provider and the name of the
 *		     transformation algorithm.
 * @cra_type: Type of the cryptographic transformation. This is a pointer to
 *	      struct crypto_type, which implements callbacks common for all
 *	      transformation types. There are multiple options, such as
 *	      &crypto_skcipher_type, &crypto_ahash_type, &crypto_rng_type.
 *	      This field might be empty. In that case, there are no common
 *	      callbacks. This is the case for: cipher, compress, shash.
 * @cra_u: Callbacks implementing the transformation. This is a union of
 *	   multiple structures. Depending on the type of transformation selected
 *	   by @cra_type and @cra_flags above, the associated structure must be
 *	   filled with callbacks. This field might be empty. This is the case
 *	   for ahash, shash.
 * @cra_init: Initialize the cryptographic transformation object. This function
 *	      is used to initialize the cryptographic transformation object.
 *	      This function is called only once at the instantiation time, right
 *	      after the transformation context was allocated. In case the
 *	      cryptographic hardware has some special requirements which need to
 *	      be handled by software, this function shall check for the precise
 *	      requirement of the transformation and put any software fallbacks
 *	      in place.
 * @cra_exit: Deinitialize the cryptographic transformation object. This is a
 *	      counterpart to @cra_init, used to remove various changes set in
 *	      @cra_init.
 * @cra_u.cipher: Union member which contains a single-block symmetric cipher
 *		  definition. See @struct @cipher_alg.
 * @cra_u.compress: Union member which contains a (de)compression algorithm.
 *		    See @struct @compress_alg.
 * @cra_module: Owner of this transformation implementation. Set to THIS_MODULE
 * @cra_list: internally used
 * @cra_users: internally used
 * @cra_refcnt: internally used
 * @cra_destroy: internally used
 *
 * The struct crypto_alg describes a generic Crypto API algorithm and is common
 * for all of the transformations. Any variable not documented here shall not
 * be used by a cipher implementation as it is internal to the Crypto API.
 */
struct crypto_alg {
	struct list_head cra_list;
	struct list_head cra_users;

	u32 cra_flags;
	unsigned int cra_blocksize;
	unsigned int cra_ctxsize;
	unsigned int cra_alignmask;

	int cra_priority;
	refcount_t cra_refcnt;

	char cra_name[CRYPTO_MAX_ALG_NAME];
	char cra_driver_name[CRYPTO_MAX_ALG_NAME];

	const struct crypto_type *cra_type;

	union {
		struct cipher_alg cipher;
		struct compress_alg compress;
	} cra_u;

	int (*cra_init)(struct crypto_tfm *tfm);
	void (*cra_exit)(struct crypto_tfm *tfm);
	void (*cra_destroy)(struct crypto_alg *alg);
	
	struct module *cra_module;
} CRYPTO_MINALIGN_ATTR;

/*
 * A helper struct for waiting for completion of async crypto ops
 */
struct crypto_wait {
	struct completion completion;
	int err;
};

/*
 * Macro for declaring a crypto op async wait object on stack
 */
#define DECLARE_CRYPTO_WAIT(_wait) \
	struct crypto_wait _wait = { \
		COMPLETION_INITIALIZER_ONSTACK((_wait).completion), 0 }

/*
 * Async ops completion helper functioons
 */
<<<<<<< HEAD
static inline void *crypto_get_completion_data(crypto_completion_data_t *req)
{
	return req->data;
}

void crypto_req_done(struct crypto_async_request *req, int err);
=======
void crypto_req_done(void *req, int err);
>>>>>>> 98817289

static inline int crypto_wait_req(int err, struct crypto_wait *wait)
{
	switch (err) {
	case -EINPROGRESS:
	case -EBUSY:
		wait_for_completion(&wait->completion);
		reinit_completion(&wait->completion);
		err = wait->err;
		break;
	}

	return err;
}

static inline void crypto_init_wait(struct crypto_wait *wait)
{
	init_completion(&wait->completion);
}

/*
 * Algorithm query interface.
 */
int crypto_has_alg(const char *name, u32 type, u32 mask);

/*
 * Transforms: user-instantiated objects which encapsulate algorithms
 * and core processing logic.  Managed via crypto_alloc_*() and
 * crypto_free_*(), as well as the various helpers below.
 */

struct crypto_tfm {
	refcount_t refcnt;

	u32 crt_flags;

	int node;
	
	void (*exit)(struct crypto_tfm *tfm);
	
	struct crypto_alg *__crt_alg;

	void *__crt_ctx[] CRYPTO_MINALIGN_ATTR;
};

struct crypto_comp {
	struct crypto_tfm base;
};

/* 
 * Transform user interface.
 */
 
struct crypto_tfm *crypto_alloc_base(const char *alg_name, u32 type, u32 mask);
void crypto_destroy_tfm(void *mem, struct crypto_tfm *tfm);

static inline void crypto_free_tfm(struct crypto_tfm *tfm)
{
	return crypto_destroy_tfm(tfm, tfm);
}

/*
 * Transform helpers which query the underlying algorithm.
 */
static inline const char *crypto_tfm_alg_name(struct crypto_tfm *tfm)
{
	return tfm->__crt_alg->cra_name;
}

static inline const char *crypto_tfm_alg_driver_name(struct crypto_tfm *tfm)
{
	return tfm->__crt_alg->cra_driver_name;
}

static inline unsigned int crypto_tfm_alg_blocksize(struct crypto_tfm *tfm)
{
	return tfm->__crt_alg->cra_blocksize;
}

static inline unsigned int crypto_tfm_alg_alignmask(struct crypto_tfm *tfm)
{
	return tfm->__crt_alg->cra_alignmask;
}

static inline u32 crypto_tfm_get_flags(struct crypto_tfm *tfm)
{
	return tfm->crt_flags;
}

static inline void crypto_tfm_set_flags(struct crypto_tfm *tfm, u32 flags)
{
	tfm->crt_flags |= flags;
}

static inline void crypto_tfm_clear_flags(struct crypto_tfm *tfm, u32 flags)
{
	tfm->crt_flags &= ~flags;
}

static inline unsigned int crypto_tfm_ctx_alignment(void)
{
	struct crypto_tfm *tfm;
	return __alignof__(tfm->__crt_ctx);
}

static inline struct crypto_comp *__crypto_comp_cast(struct crypto_tfm *tfm)
{
	return (struct crypto_comp *)tfm;
}

static inline struct crypto_comp *crypto_alloc_comp(const char *alg_name,
						    u32 type, u32 mask)
{
	type &= ~CRYPTO_ALG_TYPE_MASK;
	type |= CRYPTO_ALG_TYPE_COMPRESS;
	mask |= CRYPTO_ALG_TYPE_MASK;

	return __crypto_comp_cast(crypto_alloc_base(alg_name, type, mask));
}

static inline struct crypto_tfm *crypto_comp_tfm(struct crypto_comp *tfm)
{
	return &tfm->base;
}

static inline void crypto_free_comp(struct crypto_comp *tfm)
{
	crypto_free_tfm(crypto_comp_tfm(tfm));
}

static inline int crypto_has_comp(const char *alg_name, u32 type, u32 mask)
{
	type &= ~CRYPTO_ALG_TYPE_MASK;
	type |= CRYPTO_ALG_TYPE_COMPRESS;
	mask |= CRYPTO_ALG_TYPE_MASK;

	return crypto_has_alg(alg_name, type, mask);
}

static inline const char *crypto_comp_name(struct crypto_comp *tfm)
{
	return crypto_tfm_alg_name(crypto_comp_tfm(tfm));
}

int crypto_comp_compress(struct crypto_comp *tfm,
			 const u8 *src, unsigned int slen,
			 u8 *dst, unsigned int *dlen);

int crypto_comp_decompress(struct crypto_comp *tfm,
			   const u8 *src, unsigned int slen,
			   u8 *dst, unsigned int *dlen);

#endif	/* _LINUX_CRYPTO_H */
<|MERGE_RESOLUTION|>--- conflicted
+++ resolved
@@ -160,12 +160,7 @@
 struct crypto_type;
 struct module;
 
-<<<<<<< HEAD
-typedef struct crypto_async_request crypto_completion_data_t;
-typedef void (*crypto_completion_t)(struct crypto_async_request *req, int err);
-=======
 typedef void (*crypto_completion_t)(void *req, int err);
->>>>>>> 98817289
 
 /**
  * DOC: Block Cipher Context Data Structures
@@ -392,16 +387,7 @@
 /*
  * Async ops completion helper functioons
  */
-<<<<<<< HEAD
-static inline void *crypto_get_completion_data(crypto_completion_data_t *req)
-{
-	return req->data;
-}
-
-void crypto_req_done(struct crypto_async_request *req, int err);
-=======
 void crypto_req_done(void *req, int err);
->>>>>>> 98817289
 
 static inline int crypto_wait_req(int err, struct crypto_wait *wait)
 {
