/* SPDX-License-Identifier: GPL-2.0 */
/*
 * KMSAN API for subsystems.
 *
 * Copyright (C) 2017-2022 Google LLC
 * Author: Alexander Potapenko <glider@google.com>
 *
 */
#ifndef _LINUX_KMSAN_H
#define _LINUX_KMSAN_H

#include <linux/dma-direction.h>
#include <linux/gfp.h>
#include <linux/kmsan-checks.h>
#include <linux/types.h>

struct page;
struct kmem_cache;
struct task_struct;
struct scatterlist;
struct urb;

#ifdef CONFIG_KMSAN

/**
 * kmsan_task_create() - Initialize KMSAN state for the task.
 * @task: task to initialize.
 */
void kmsan_task_create(struct task_struct *task);

/**
 * kmsan_task_exit() - Notify KMSAN that a task has exited.
 * @task: task about to finish.
 */
void kmsan_task_exit(struct task_struct *task);

/**
 * kmsan_init_shadow() - Initialize KMSAN shadow at boot time.
 *
 * Allocate and initialize KMSAN metadata for early allocations.
 */
void __init kmsan_init_shadow(void);

/**
 * kmsan_init_runtime() - Initialize KMSAN state and enable KMSAN.
 */
void __init kmsan_init_runtime(void);

/**
 * kmsan_memblock_free_pages() - handle freeing of memblock pages.
 * @page:	struct page to free.
 * @order:	order of @page.
 *
 * Freed pages are either returned to buddy allocator or held back to be used
 * as metadata pages.
 */
bool __init __must_check kmsan_memblock_free_pages(struct page *page,
						   unsigned int order);

/**
 * kmsan_alloc_page() - Notify KMSAN about an alloc_pages() call.
 * @page:  struct page pointer returned by alloc_pages().
 * @order: order of allocated struct page.
 * @flags: GFP flags used by alloc_pages()
 *
 * KMSAN marks 1<<@order pages starting at @page as uninitialized, unless
 * @flags contain __GFP_ZERO.
 */
void kmsan_alloc_page(struct page *page, unsigned int order, gfp_t flags);

/**
 * kmsan_free_page() - Notify KMSAN about a free_pages() call.
 * @page:  struct page pointer passed to free_pages().
 * @order: order of deallocated struct page.
 *
 * KMSAN marks freed memory as uninitialized.
 */
void kmsan_free_page(struct page *page, unsigned int order);

/**
 * kmsan_copy_page_meta() - Copy KMSAN metadata between two pages.
 * @dst: destination page.
 * @src: source page.
 *
 * KMSAN copies the contents of metadata pages for @src into the metadata pages
 * for @dst. If @dst has no associated metadata pages, nothing happens.
 * If @src has no associated metadata pages, @dst metadata pages are unpoisoned.
 */
void kmsan_copy_page_meta(struct page *dst, struct page *src);

/**
 * kmsan_slab_alloc() - Notify KMSAN about a slab allocation.
 * @s:      slab cache the object belongs to.
 * @object: object pointer.
 * @flags:  GFP flags passed to the allocator.
 *
 * Depending on cache flags and GFP flags, KMSAN sets up the metadata of the
 * newly created object, marking it as initialized or uninitialized.
 */
void kmsan_slab_alloc(struct kmem_cache *s, void *object, gfp_t flags);

/**
 * kmsan_slab_free() - Notify KMSAN about a slab deallocation.
 * @s:      slab cache the object belongs to.
 * @object: object pointer.
 *
 * KMSAN marks the freed object as uninitialized.
 */
void kmsan_slab_free(struct kmem_cache *s, void *object);

/**
 * kmsan_kmalloc_large() - Notify KMSAN about a large slab allocation.
 * @ptr:   object pointer.
 * @size:  object size.
 * @flags: GFP flags passed to the allocator.
 *
 * Similar to kmsan_slab_alloc(), but for large allocations.
 */
void kmsan_kmalloc_large(const void *ptr, size_t size, gfp_t flags);

/**
 * kmsan_kfree_large() - Notify KMSAN about a large slab deallocation.
 * @ptr: object pointer.
 *
 * Similar to kmsan_slab_free(), but for large allocations.
 */
void kmsan_kfree_large(const void *ptr);

/**
 * kmsan_map_kernel_range_noflush() - Notify KMSAN about a vmap.
 * @start:	start of vmapped range.
 * @end:	end of vmapped range.
 * @prot:	page protection flags used for vmap.
 * @pages:	array of pages.
 * @page_shift:	page_shift passed to vmap_range_noflush().
 *
 * KMSAN maps shadow and origin pages of @pages into contiguous ranges in
 * vmalloc metadata address range. Returns 0 on success, callers must check
 * for non-zero return value.
 */
<<<<<<< HEAD
int kmsan_vmap_pages_range_noflush(unsigned long start, unsigned long end,
				   pgprot_t prot, struct page **pages,
				   unsigned int page_shift);
=======
int __must_check kmsan_vmap_pages_range_noflush(unsigned long start,
						unsigned long end,
						pgprot_t prot,
						struct page **pages,
						unsigned int page_shift);
>>>>>>> 98817289

/**
 * kmsan_vunmap_kernel_range_noflush() - Notify KMSAN about a vunmap.
 * @start: start of vunmapped range.
 * @end:   end of vunmapped range.
 *
 * KMSAN unmaps the contiguous metadata ranges created by
 * kmsan_map_kernel_range_noflush().
 */
void kmsan_vunmap_range_noflush(unsigned long start, unsigned long end);

/**
 * kmsan_ioremap_page_range() - Notify KMSAN about a ioremap_page_range() call.
 * @addr:	range start.
 * @end:	range end.
 * @phys_addr:	physical range start.
 * @prot:	page protection flags used for ioremap_page_range().
 * @page_shift:	page_shift argument passed to vmap_range_noflush().
 *
 * KMSAN creates new metadata pages for the physical pages mapped into the
 * virtual memory. Returns 0 on success, callers must check for non-zero return
 * value.
 */
<<<<<<< HEAD
int kmsan_ioremap_page_range(unsigned long addr, unsigned long end,
			     phys_addr_t phys_addr, pgprot_t prot,
			     unsigned int page_shift);
=======
int __must_check kmsan_ioremap_page_range(unsigned long addr, unsigned long end,
					  phys_addr_t phys_addr, pgprot_t prot,
					  unsigned int page_shift);
>>>>>>> 98817289

/**
 * kmsan_iounmap_page_range() - Notify KMSAN about a iounmap_page_range() call.
 * @start: range start.
 * @end:   range end.
 *
 * KMSAN unmaps the metadata pages for the given range and, unlike for
 * vunmap_page_range(), also deallocates them.
 */
void kmsan_iounmap_page_range(unsigned long start, unsigned long end);

/**
 * kmsan_handle_dma() - Handle a DMA data transfer.
 * @page:   first page of the buffer.
 * @offset: offset of the buffer within the first page.
 * @size:   buffer size.
 * @dir:    one of possible dma_data_direction values.
 *
 * Depending on @direction, KMSAN:
 * * checks the buffer, if it is copied to device;
 * * initializes the buffer, if it is copied from device;
 * * does both, if this is a DMA_BIDIRECTIONAL transfer.
 */
void kmsan_handle_dma(struct page *page, size_t offset, size_t size,
		      enum dma_data_direction dir);

/**
 * kmsan_handle_dma_sg() - Handle a DMA transfer using scatterlist.
 * @sg:    scatterlist holding DMA buffers.
 * @nents: number of scatterlist entries.
 * @dir:   one of possible dma_data_direction values.
 *
 * Depending on @direction, KMSAN:
 * * checks the buffers in the scatterlist, if they are copied to device;
 * * initializes the buffers, if they are copied from device;
 * * does both, if this is a DMA_BIDIRECTIONAL transfer.
 */
void kmsan_handle_dma_sg(struct scatterlist *sg, int nents,
			 enum dma_data_direction dir);

/**
 * kmsan_handle_urb() - Handle a USB data transfer.
 * @urb:    struct urb pointer.
 * @is_out: data transfer direction (true means output to hardware).
 *
 * If @is_out is true, KMSAN checks the transfer buffer of @urb. Otherwise,
 * KMSAN initializes the transfer buffer.
 */
void kmsan_handle_urb(const struct urb *urb, bool is_out);

/**
 * kmsan_unpoison_entry_regs() - Handle pt_regs in low-level entry code.
 * @regs:	struct pt_regs pointer received from assembly code.
 *
 * KMSAN unpoisons the contents of the passed pt_regs, preventing potential
 * false positive reports. Unlike kmsan_unpoison_memory(),
 * kmsan_unpoison_entry_regs() can be called from the regions where
 * kmsan_in_runtime() returns true, which is the case in early entry code.
 */
void kmsan_unpoison_entry_regs(const struct pt_regs *regs);

#else

static inline void kmsan_init_shadow(void)
{
}

static inline void kmsan_init_runtime(void)
{
}

static inline bool __must_check kmsan_memblock_free_pages(struct page *page,
							  unsigned int order)
{
	return true;
}

static inline void kmsan_task_create(struct task_struct *task)
{
}

static inline void kmsan_task_exit(struct task_struct *task)
{
}

static inline void kmsan_alloc_page(struct page *page, unsigned int order,
				    gfp_t flags)
{
}

static inline void kmsan_free_page(struct page *page, unsigned int order)
{
}

static inline void kmsan_copy_page_meta(struct page *dst, struct page *src)
{
}

static inline void kmsan_slab_alloc(struct kmem_cache *s, void *object,
				    gfp_t flags)
{
}

static inline void kmsan_slab_free(struct kmem_cache *s, void *object)
{
}

static inline void kmsan_kmalloc_large(const void *ptr, size_t size,
				       gfp_t flags)
{
}

static inline void kmsan_kfree_large(const void *ptr)
{
}

<<<<<<< HEAD
static inline int kmsan_vmap_pages_range_noflush(unsigned long start,
						 unsigned long end,
						 pgprot_t prot,
						 struct page **pages,
						 unsigned int page_shift)
=======
static inline int __must_check kmsan_vmap_pages_range_noflush(
	unsigned long start, unsigned long end, pgprot_t prot,
	struct page **pages, unsigned int page_shift)
>>>>>>> 98817289
{
	return 0;
}

static inline void kmsan_vunmap_range_noflush(unsigned long start,
					      unsigned long end)
{
}

<<<<<<< HEAD
static inline int kmsan_ioremap_page_range(unsigned long start,
					   unsigned long end,
					   phys_addr_t phys_addr, pgprot_t prot,
					   unsigned int page_shift)
=======
static inline int __must_check kmsan_ioremap_page_range(unsigned long start,
							unsigned long end,
							phys_addr_t phys_addr,
							pgprot_t prot,
							unsigned int page_shift)
>>>>>>> 98817289
{
	return 0;
}

static inline void kmsan_iounmap_page_range(unsigned long start,
					    unsigned long end)
{
}

static inline void kmsan_handle_dma(struct page *page, size_t offset,
				    size_t size, enum dma_data_direction dir)
{
}

static inline void kmsan_handle_dma_sg(struct scatterlist *sg, int nents,
				       enum dma_data_direction dir)
{
}

static inline void kmsan_handle_urb(const struct urb *urb, bool is_out)
{
}

static inline void kmsan_unpoison_entry_regs(const struct pt_regs *regs)
{
}

#endif

#endif /* _LINUX_KMSAN_H */<|MERGE_RESOLUTION|>--- conflicted
+++ resolved
@@ -138,17 +138,11 @@
  * vmalloc metadata address range. Returns 0 on success, callers must check
  * for non-zero return value.
  */
-<<<<<<< HEAD
-int kmsan_vmap_pages_range_noflush(unsigned long start, unsigned long end,
-				   pgprot_t prot, struct page **pages,
-				   unsigned int page_shift);
-=======
 int __must_check kmsan_vmap_pages_range_noflush(unsigned long start,
 						unsigned long end,
 						pgprot_t prot,
 						struct page **pages,
 						unsigned int page_shift);
->>>>>>> 98817289
 
 /**
  * kmsan_vunmap_kernel_range_noflush() - Notify KMSAN about a vunmap.
@@ -172,15 +166,9 @@
  * virtual memory. Returns 0 on success, callers must check for non-zero return
  * value.
  */
-<<<<<<< HEAD
-int kmsan_ioremap_page_range(unsigned long addr, unsigned long end,
-			     phys_addr_t phys_addr, pgprot_t prot,
-			     unsigned int page_shift);
-=======
 int __must_check kmsan_ioremap_page_range(unsigned long addr, unsigned long end,
 					  phys_addr_t phys_addr, pgprot_t prot,
 					  unsigned int page_shift);
->>>>>>> 98817289
 
 /**
  * kmsan_iounmap_page_range() - Notify KMSAN about a iounmap_page_range() call.
@@ -297,17 +285,9 @@
 {
 }
 
-<<<<<<< HEAD
-static inline int kmsan_vmap_pages_range_noflush(unsigned long start,
-						 unsigned long end,
-						 pgprot_t prot,
-						 struct page **pages,
-						 unsigned int page_shift)
-=======
 static inline int __must_check kmsan_vmap_pages_range_noflush(
 	unsigned long start, unsigned long end, pgprot_t prot,
 	struct page **pages, unsigned int page_shift)
->>>>>>> 98817289
 {
 	return 0;
 }
@@ -317,18 +297,11 @@
 {
 }
 
-<<<<<<< HEAD
-static inline int kmsan_ioremap_page_range(unsigned long start,
-					   unsigned long end,
-					   phys_addr_t phys_addr, pgprot_t prot,
-					   unsigned int page_shift)
-=======
 static inline int __must_check kmsan_ioremap_page_range(unsigned long start,
 							unsigned long end,
 							phys_addr_t phys_addr,
 							pgprot_t prot,
 							unsigned int page_shift)
->>>>>>> 98817289
 {
 	return 0;
 }
