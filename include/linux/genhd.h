--- conflicted
+++ resolved
@@ -315,14 +315,8 @@
 extern void disk_block_events(struct gendisk *disk);
 extern void disk_unblock_events(struct gendisk *disk);
 extern void disk_flush_events(struct gendisk *disk, unsigned int mask);
-<<<<<<< HEAD
-extern bool set_capacity_revalidate_and_notify(struct gendisk *disk,
-			sector_t size, bool revalidate);
-extern unsigned int disk_clear_events(struct gendisk *disk, unsigned int mask);
-=======
 bool set_capacity_revalidate_and_notify(struct gendisk *disk, sector_t size,
 		bool update_bdev);
->>>>>>> d1988041
 
 /* drivers/char/random.c */
 extern void add_disk_randomness(struct gendisk *disk) __latent_entropy;
