/* SPDX-License-Identifier: GPL-2.0 */
#ifndef __LINUX_MEMORY_HOTPLUG_H
#define __LINUX_MEMORY_HOTPLUG_H

#include <linux/mmzone.h>
#include <linux/spinlock.h>
#include <linux/notifier.h>
#include <linux/bug.h>

struct page;
struct zone;
struct pglist_data;
struct mem_section;
struct memory_block;
struct resource;
struct vmem_altmap;

#ifdef CONFIG_MEMORY_HOTPLUG
/*
 * Return page for the valid pfn only if the page is online. All pfn
 * walkers which rely on the fully initialized page->flags and others
 * should use this rather than pfn_valid && pfn_to_page
 */
#define pfn_to_online_page(pfn)					   \
({								   \
	struct page *___page = NULL;				   \
	unsigned long ___pfn = pfn;				   \
	unsigned long ___nr = pfn_to_section_nr(___pfn);	   \
								   \
	if (___nr < NR_MEM_SECTIONS && online_section_nr(___nr) && \
	    pfn_valid_within(___pfn))				   \
		___page = pfn_to_page(___pfn);			   \
	___page;						   \
})

/*
 * Types for free bootmem stored in page->lru.next. These have to be in
 * some random range in unsigned long space for debugging purposes.
 */
enum {
	MEMORY_HOTPLUG_MIN_BOOTMEM_TYPE = 12,
	SECTION_INFO = MEMORY_HOTPLUG_MIN_BOOTMEM_TYPE,
	MIX_SECTION_INFO,
	NODE_INFO,
	MEMORY_HOTPLUG_MAX_BOOTMEM_TYPE = NODE_INFO,
};

/* Types for control the zone type of onlined and offlined memory */
enum {
	MMOP_OFFLINE = -1,
	MMOP_ONLINE_KEEP,
	MMOP_ONLINE_KERNEL,
	MMOP_ONLINE_MOVABLE,
};

/*
 * Restrictions for the memory hotplug:
 * flags:  MHP_ flags
 * altmap: alternative allocator for memmap array
 */
struct mhp_restrictions {
	unsigned long flags;
	struct vmem_altmap *altmap;
};

/*
 * Zone resizing functions
 *
 * Note: any attempt to resize a zone should has pgdat_resize_lock()
 * zone_span_writelock() both held. This ensure the size of a zone
 * can't be changed while pgdat_resize_lock() held.
 */
static inline unsigned zone_span_seqbegin(struct zone *zone)
{
	return read_seqbegin(&zone->span_seqlock);
}
static inline int zone_span_seqretry(struct zone *zone, unsigned iv)
{
	return read_seqretry(&zone->span_seqlock, iv);
}
static inline void zone_span_writelock(struct zone *zone)
{
	write_seqlock(&zone->span_seqlock);
}
static inline void zone_span_writeunlock(struct zone *zone)
{
	write_sequnlock(&zone->span_seqlock);
}
static inline void zone_seqlock_init(struct zone *zone)
{
	seqlock_init(&zone->span_seqlock);
}
extern int zone_grow_free_lists(struct zone *zone, unsigned long new_nr_pages);
extern int zone_grow_waitqueues(struct zone *zone, unsigned long nr_pages);
extern int add_one_highpage(struct page *page, int pfn, int bad_ppro);
/* VM interface that may be used by firmware interface */
extern int online_pages(unsigned long, unsigned long, int);
extern int test_pages_in_a_zone(unsigned long start_pfn, unsigned long end_pfn,
	unsigned long *valid_start, unsigned long *valid_end);
extern unsigned long __offline_isolated_pages(unsigned long start_pfn,
						unsigned long end_pfn);

typedef void (*online_page_callback_t)(struct page *page, unsigned int order);

extern int set_online_page_callback(online_page_callback_t callback);
extern int restore_online_page_callback(online_page_callback_t callback);

extern void __online_page_set_limits(struct page *page);
extern void __online_page_increment_counters(struct page *page);
extern void __online_page_free(struct page *page);

extern int try_online_node(int nid);

extern int arch_add_memory(int nid, u64 start, u64 size,
			struct mhp_restrictions *restrictions);
extern u64 max_mem_size;

extern bool memhp_auto_online;
/* If movable_node boot option specified */
extern bool movable_node_enabled;
static inline bool movable_node_is_enabled(void)
{
	return movable_node_enabled;
}

extern void arch_remove_memory(int nid, u64 start, u64 size,
			       struct vmem_altmap *altmap);
extern void __remove_pages(struct zone *zone, unsigned long start_pfn,
			   unsigned long nr_pages, struct vmem_altmap *altmap);

/* reasonably generic interface to expand the physical pages */
extern int __add_pages(int nid, unsigned long start_pfn, unsigned long nr_pages,
		       struct mhp_restrictions *restrictions);

#ifndef CONFIG_ARCH_HAS_ADD_PAGES
static inline int add_pages(int nid, unsigned long start_pfn,
		unsigned long nr_pages, struct mhp_restrictions *restrictions)
{
	return __add_pages(nid, start_pfn, nr_pages, restrictions);
}
#else /* ARCH_HAS_ADD_PAGES */
int add_pages(int nid, unsigned long start_pfn, unsigned long nr_pages,
	      struct mhp_restrictions *restrictions);
#endif /* ARCH_HAS_ADD_PAGES */

#ifdef CONFIG_NUMA
extern int memory_add_physaddr_to_nid(u64 start);
#else
static inline int memory_add_physaddr_to_nid(u64 start)
{
	return 0;
}
#endif

#ifdef CONFIG_HAVE_ARCH_NODEDATA_EXTENSION
/*
 * For supporting node-hotadd, we have to allocate a new pgdat.
 *
 * If an arch has generic style NODE_DATA(),
 * node_data[nid] = kzalloc() works well. But it depends on the architecture.
 *
 * In general, generic_alloc_nodedata() is used.
 * Now, arch_free_nodedata() is just defined for error path of node_hot_add.
 *
 */
extern pg_data_t *arch_alloc_nodedata(int nid);
extern void arch_free_nodedata(pg_data_t *pgdat);
extern void arch_refresh_nodedata(int nid, pg_data_t *pgdat);

#else /* CONFIG_HAVE_ARCH_NODEDATA_EXTENSION */

#define arch_alloc_nodedata(nid)	generic_alloc_nodedata(nid)
#define arch_free_nodedata(pgdat)	generic_free_nodedata(pgdat)

#ifdef CONFIG_NUMA
/*
 * If ARCH_HAS_NODEDATA_EXTENSION=n, this func is used to allocate pgdat.
 * XXX: kmalloc_node() can't work well to get new node's memory at this time.
 *	Because, pgdat for the new node is not allocated/initialized yet itself.
 *	To use new node's memory, more consideration will be necessary.
 */
#define generic_alloc_nodedata(nid)				\
({								\
	kzalloc(sizeof(pg_data_t), GFP_KERNEL);			\
})
/*
 * This definition is just for error path in node hotadd.
 * For node hotremove, we have to replace this.
 */
#define generic_free_nodedata(pgdat)	kfree(pgdat)

extern pg_data_t *node_data[];
static inline void arch_refresh_nodedata(int nid, pg_data_t *pgdat)
{
	node_data[nid] = pgdat;
}

#else /* !CONFIG_NUMA */

/* never called */
static inline pg_data_t *generic_alloc_nodedata(int nid)
{
	BUG();
	return NULL;
}
static inline void generic_free_nodedata(pg_data_t *pgdat)
{
}
static inline void arch_refresh_nodedata(int nid, pg_data_t *pgdat)
{
}
#endif /* CONFIG_NUMA */
#endif /* CONFIG_HAVE_ARCH_NODEDATA_EXTENSION */

#ifdef CONFIG_HAVE_BOOTMEM_INFO_NODE
extern void __init register_page_bootmem_info_node(struct pglist_data *pgdat);
#else
static inline void register_page_bootmem_info_node(struct pglist_data *pgdat)
{
}
#endif
extern void put_page_bootmem(struct page *page);
extern void get_page_bootmem(unsigned long ingo, struct page *page,
			     unsigned long type);

void get_online_mems(void);
void put_online_mems(void);

void mem_hotplug_begin(void);
void mem_hotplug_done(void);

extern void set_zone_contiguous(struct zone *zone);
extern void clear_zone_contiguous(struct zone *zone);

#else /* ! CONFIG_MEMORY_HOTPLUG */
#define pfn_to_online_page(pfn)			\
({						\
	struct page *___page = NULL;		\
	if (pfn_valid(pfn))			\
		___page = pfn_to_page(pfn);	\
	___page;				\
 })

static inline unsigned zone_span_seqbegin(struct zone *zone)
{
	return 0;
}
static inline int zone_span_seqretry(struct zone *zone, unsigned iv)
{
	return 0;
}
static inline void zone_span_writelock(struct zone *zone) {}
static inline void zone_span_writeunlock(struct zone *zone) {}
static inline void zone_seqlock_init(struct zone *zone) {}

static inline int mhp_notimplemented(const char *func)
{
	printk(KERN_WARNING "%s() called, with CONFIG_MEMORY_HOTPLUG disabled\n", func);
	dump_stack();
	return -ENOSYS;
}

static inline void register_page_bootmem_info_node(struct pglist_data *pgdat)
{
}

static inline int try_online_node(int nid)
{
	return 0;
}

static inline void get_online_mems(void) {}
static inline void put_online_mems(void) {}

static inline void mem_hotplug_begin(void) {}
static inline void mem_hotplug_done(void) {}

static inline bool movable_node_is_enabled(void)
{
	return false;
}
#endif /* ! CONFIG_MEMORY_HOTPLUG */

#if defined(CONFIG_MEMORY_HOTPLUG) || defined(CONFIG_DEFERRED_STRUCT_PAGE_INIT)
/*
 * pgdat resizing functions
 */
static inline
void pgdat_resize_lock(struct pglist_data *pgdat, unsigned long *flags)
{
	spin_lock_irqsave(&pgdat->node_size_lock, *flags);
}
static inline
void pgdat_resize_unlock(struct pglist_data *pgdat, unsigned long *flags)
{
	spin_unlock_irqrestore(&pgdat->node_size_lock, *flags);
}
static inline
void pgdat_resize_init(struct pglist_data *pgdat)
{
	spin_lock_init(&pgdat->node_size_lock);
}
#else /* !(CONFIG_MEMORY_HOTPLUG || CONFIG_DEFERRED_STRUCT_PAGE_INIT) */
/*
 * Stub functions for when hotplug is off
 */
static inline void pgdat_resize_lock(struct pglist_data *p, unsigned long *f) {}
static inline void pgdat_resize_unlock(struct pglist_data *p, unsigned long *f) {}
static inline void pgdat_resize_init(struct pglist_data *pgdat) {}
#endif /* !(CONFIG_MEMORY_HOTPLUG || CONFIG_DEFERRED_STRUCT_PAGE_INIT) */

#ifdef CONFIG_MEMORY_HOTREMOVE

extern bool is_mem_section_removable(unsigned long pfn, unsigned long nr_pages);
extern void try_offline_node(int nid);
extern int offline_pages(unsigned long start_pfn, unsigned long nr_pages);
extern int remove_memory(int nid, u64 start, u64 size);
extern void __remove_memory(int nid, u64 start, u64 size);

#else
static inline bool is_mem_section_removable(unsigned long pfn,
					unsigned long nr_pages)
{
	return false;
}

static inline void try_offline_node(int nid) {}

static inline int offline_pages(unsigned long start_pfn, unsigned long nr_pages)
{
	return -EINVAL;
}

static inline int remove_memory(int nid, u64 start, u64 size)
{
	return -EBUSY;
}

static inline void __remove_memory(int nid, u64 start, u64 size) {}
#endif /* CONFIG_MEMORY_HOTREMOVE */

extern void __ref free_area_init_core_hotplug(int nid);
<<<<<<< HEAD
extern int walk_memory_range(unsigned long start_pfn, unsigned long end_pfn,
		void *arg, int (*func)(struct memory_block *, void *));
=======
>>>>>>> f7688b48
extern int __add_memory(int nid, u64 start, u64 size);
extern int add_memory(int nid, u64 start, u64 size);
extern int add_memory_resource(int nid, struct resource *resource);
extern void move_pfn_range_to_zone(struct zone *zone, unsigned long start_pfn,
		unsigned long nr_pages, struct vmem_altmap *altmap);
extern bool is_memblock_offlined(struct memory_block *mem);
extern int sparse_add_section(int nid, unsigned long pfn,
		unsigned long nr_pages, struct vmem_altmap *altmap);
extern void sparse_remove_section(struct mem_section *ms,
		unsigned long pfn, unsigned long nr_pages,
		unsigned long map_offset, struct vmem_altmap *altmap);
extern struct page *sparse_decode_mem_map(unsigned long coded_mem_map,
					  unsigned long pnum);
extern bool allow_online_pfn_range(int nid, unsigned long pfn, unsigned long nr_pages,
		int online_type);
extern struct zone *zone_for_pfn_range(int online_type, int nid, unsigned start_pfn,
		unsigned long nr_pages);
#endif /* __LINUX_MEMORY_HOTPLUG_H */<|MERGE_RESOLUTION|>--- conflicted
+++ resolved
@@ -340,11 +340,6 @@
 #endif /* CONFIG_MEMORY_HOTREMOVE */
 
 extern void __ref free_area_init_core_hotplug(int nid);
-<<<<<<< HEAD
-extern int walk_memory_range(unsigned long start_pfn, unsigned long end_pfn,
-		void *arg, int (*func)(struct memory_block *, void *));
-=======
->>>>>>> f7688b48
 extern int __add_memory(int nid, u64 start, u64 size);
 extern int add_memory(int nid, u64 start, u64 size);
 extern int add_memory_resource(int nid, struct resource *resource);
