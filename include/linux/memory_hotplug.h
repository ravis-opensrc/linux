--- conflicted
+++ resolved
@@ -349,16 +349,12 @@
 extern struct page *sparse_decode_mem_map(unsigned long coded_mem_map,
 					  unsigned long pnum);
 extern struct zone *zone_for_pfn_range(int online_type, int nid,
-<<<<<<< HEAD
-		unsigned long start_pfn, unsigned long nr_pages);
-=======
 		struct memory_group *group, unsigned long start_pfn,
 		unsigned long nr_pages);
 extern int arch_create_linear_mapping(int nid, u64 start, u64 size,
 				      struct mhp_params *params);
 void arch_remove_linear_mapping(u64 start, u64 size);
 extern bool mhp_supports_memmap_on_memory(unsigned long size);
->>>>>>> 3b17187f
 #endif /* CONFIG_MEMORY_HOTPLUG */
 
 #endif /* __LINUX_MEMORY_HOTPLUG_H */