/* SPDX-License-Identifier: GPL-2.0 */
#ifndef _LINUX_DMA_MAPPING_H
#define _LINUX_DMA_MAPPING_H

#include <linux/sizes.h>
#include <linux/string.h>
#include <linux/device.h>
#include <linux/err.h>
#include <linux/dma-direction.h>
#include <linux/scatterlist.h>
#include <linux/bug.h>
#include <linux/mem_encrypt.h>

/**
 * List of possible attributes associated with a DMA mapping. The semantics
 * of each attribute should be defined in Documentation/core-api/dma-attributes.rst.
 */

/*
 * DMA_ATTR_WEAK_ORDERING: Specifies that reads and writes to the mapping
 * may be weakly ordered, that is that reads and writes may pass each other.
 */
#define DMA_ATTR_WEAK_ORDERING		(1UL << 1)
/*
 * DMA_ATTR_WRITE_COMBINE: Specifies that writes to the mapping may be
 * buffered to improve performance.
 */
#define DMA_ATTR_WRITE_COMBINE		(1UL << 2)
/*
 * DMA_ATTR_NO_KERNEL_MAPPING: Lets the platform to avoid creating a kernel
 * virtual mapping for the allocated buffer.
 */
#define DMA_ATTR_NO_KERNEL_MAPPING	(1UL << 4)
/*
 * DMA_ATTR_SKIP_CPU_SYNC: Allows platform code to skip synchronization of
 * the CPU cache for the given buffer assuming that it has been already
 * transferred to 'device' domain.
 */
#define DMA_ATTR_SKIP_CPU_SYNC		(1UL << 5)
/*
 * DMA_ATTR_FORCE_CONTIGUOUS: Forces contiguous allocation of the buffer
 * in physical memory.
 */
#define DMA_ATTR_FORCE_CONTIGUOUS	(1UL << 6)
/*
 * DMA_ATTR_ALLOC_SINGLE_PAGES: This is a hint to the DMA-mapping subsystem
 * that it's probably not worth the time to try to allocate memory to in a way
 * that gives better TLB efficiency.
 */
#define DMA_ATTR_ALLOC_SINGLE_PAGES	(1UL << 7)
/*
 * DMA_ATTR_NO_WARN: This tells the DMA-mapping subsystem to suppress
 * allocation failure reports (similarly to __GFP_NOWARN).
 */
#define DMA_ATTR_NO_WARN	(1UL << 8)

/*
 * DMA_ATTR_PRIVILEGED: used to indicate that the buffer is fully
 * accessible at an elevated privilege level (and ideally inaccessible or
 * at least read-only at lesser-privileged levels).
 */
#define DMA_ATTR_PRIVILEGED		(1UL << 9)

/*
 * A dma_addr_t can hold any valid DMA or bus address for the platform.  It can
 * be given to a device to use as a DMA source or target.  It is specific to a
 * given device and there may be a translation between the CPU physical address
 * space and the bus address space.
 *
 * DMA_MAPPING_ERROR is the magic error code if a mapping failed.  It should not
 * be used directly in drivers, but checked for using dma_mapping_error()
 * instead.
 */
#define DMA_MAPPING_ERROR		(~(dma_addr_t)0)

#define DMA_BIT_MASK(n)	(((n) == 64) ? ~0ULL : ((1ULL<<(n))-1))

<<<<<<< HEAD
#define DMA_MASK_NONE	0x0ULL

static inline int valid_dma_direction(int dma_direction)
{
	return ((dma_direction == DMA_BIDIRECTIONAL) ||
		(dma_direction == DMA_TO_DEVICE) ||
		(dma_direction == DMA_FROM_DEVICE));
}

#ifdef CONFIG_DMA_DECLARE_COHERENT
/*
 * These three functions are only for dma allocator.
 * Don't use them in device drivers.
 */
int dma_alloc_from_dev_coherent(struct device *dev, ssize_t size,
				       dma_addr_t *dma_handle, void **ret);
int dma_release_from_dev_coherent(struct device *dev, int order, void *vaddr);

int dma_mmap_from_dev_coherent(struct device *dev, struct vm_area_struct *vma,
			    void *cpu_addr, size_t size, int *ret);

void *dma_alloc_from_global_coherent(struct device *dev, ssize_t size, dma_addr_t *dma_handle);
int dma_release_from_global_coherent(int order, void *vaddr);
int dma_mmap_from_global_coherent(struct vm_area_struct *vma, void *cpu_addr,
				  size_t size, int *ret);

#else
#define dma_alloc_from_dev_coherent(dev, size, handle, ret) (0)
#define dma_release_from_dev_coherent(dev, order, vaddr) (0)
#define dma_mmap_from_dev_coherent(dev, vma, vaddr, order, ret) (0)

static inline void *dma_alloc_from_global_coherent(struct device *dev, ssize_t size,
						   dma_addr_t *dma_handle)
=======
#ifdef CONFIG_DMA_API_DEBUG
void debug_dma_mapping_error(struct device *dev, dma_addr_t dma_addr);
void debug_dma_map_single(struct device *dev, const void *addr,
		unsigned long len);
#else
static inline void debug_dma_mapping_error(struct device *dev,
		dma_addr_t dma_addr)
>>>>>>> d1988041
{
}
static inline void debug_dma_map_single(struct device *dev, const void *addr,
		unsigned long len)
{
}
#endif /* CONFIG_DMA_API_DEBUG */

#ifdef CONFIG_HAS_DMA
static inline int dma_mapping_error(struct device *dev, dma_addr_t dma_addr)
{
	debug_dma_mapping_error(dev, dma_addr);

	if (dma_addr == DMA_MAPPING_ERROR)
		return -ENOMEM;
	return 0;
}

dma_addr_t dma_map_page_attrs(struct device *dev, struct page *page,
		size_t offset, size_t size, enum dma_data_direction dir,
		unsigned long attrs);
void dma_unmap_page_attrs(struct device *dev, dma_addr_t addr, size_t size,
		enum dma_data_direction dir, unsigned long attrs);
int dma_map_sg_attrs(struct device *dev, struct scatterlist *sg, int nents,
		enum dma_data_direction dir, unsigned long attrs);
void dma_unmap_sg_attrs(struct device *dev, struct scatterlist *sg,
				      int nents, enum dma_data_direction dir,
				      unsigned long attrs);
dma_addr_t dma_map_resource(struct device *dev, phys_addr_t phys_addr,
		size_t size, enum dma_data_direction dir, unsigned long attrs);
void dma_unmap_resource(struct device *dev, dma_addr_t addr, size_t size,
		enum dma_data_direction dir, unsigned long attrs);
void dma_sync_single_for_cpu(struct device *dev, dma_addr_t addr, size_t size,
		enum dma_data_direction dir);
void dma_sync_single_for_device(struct device *dev, dma_addr_t addr,
		size_t size, enum dma_data_direction dir);
void dma_sync_sg_for_cpu(struct device *dev, struct scatterlist *sg,
		    int nelems, enum dma_data_direction dir);
void dma_sync_sg_for_device(struct device *dev, struct scatterlist *sg,
		       int nelems, enum dma_data_direction dir);
void *dma_alloc_attrs(struct device *dev, size_t size, dma_addr_t *dma_handle,
		gfp_t flag, unsigned long attrs);
void dma_free_attrs(struct device *dev, size_t size, void *cpu_addr,
		dma_addr_t dma_handle, unsigned long attrs);
void *dmam_alloc_attrs(struct device *dev, size_t size, dma_addr_t *dma_handle,
		gfp_t gfp, unsigned long attrs);
void dmam_free_coherent(struct device *dev, size_t size, void *vaddr,
		dma_addr_t dma_handle);
int dma_get_sgtable_attrs(struct device *dev, struct sg_table *sgt,
		void *cpu_addr, dma_addr_t dma_addr, size_t size,
		unsigned long attrs);
int dma_mmap_attrs(struct device *dev, struct vm_area_struct *vma,
		void *cpu_addr, dma_addr_t dma_addr, size_t size,
		unsigned long attrs);
bool dma_can_mmap(struct device *dev);
int dma_supported(struct device *dev, u64 mask);
int dma_set_mask(struct device *dev, u64 mask);
int dma_set_coherent_mask(struct device *dev, u64 mask);
u64 dma_get_required_mask(struct device *dev);
size_t dma_max_mapping_size(struct device *dev);
bool dma_need_sync(struct device *dev, dma_addr_t dma_addr);
unsigned long dma_get_merge_boundary(struct device *dev);
#else /* CONFIG_HAS_DMA */
static inline dma_addr_t dma_map_page_attrs(struct device *dev,
		struct page *page, size_t offset, size_t size,
		enum dma_data_direction dir, unsigned long attrs)
{
	return DMA_MAPPING_ERROR;
}
static inline void dma_unmap_page_attrs(struct device *dev, dma_addr_t addr,
		size_t size, enum dma_data_direction dir, unsigned long attrs)
{
}
static inline int dma_map_sg_attrs(struct device *dev, struct scatterlist *sg,
		int nents, enum dma_data_direction dir, unsigned long attrs)
{
	return 0;
}
static inline void dma_unmap_sg_attrs(struct device *dev,
		struct scatterlist *sg, int nents, enum dma_data_direction dir,
		unsigned long attrs)
{
}
static inline dma_addr_t dma_map_resource(struct device *dev,
		phys_addr_t phys_addr, size_t size, enum dma_data_direction dir,
		unsigned long attrs)
{
	return DMA_MAPPING_ERROR;
}
static inline void dma_unmap_resource(struct device *dev, dma_addr_t addr,
		size_t size, enum dma_data_direction dir, unsigned long attrs)
{
}
static inline void dma_sync_single_for_cpu(struct device *dev, dma_addr_t addr,
		size_t size, enum dma_data_direction dir)
{
}
static inline void dma_sync_single_for_device(struct device *dev,
		dma_addr_t addr, size_t size, enum dma_data_direction dir)
{
}
static inline void dma_sync_sg_for_cpu(struct device *dev,
		struct scatterlist *sg, int nelems, enum dma_data_direction dir)
{
}
static inline void dma_sync_sg_for_device(struct device *dev,
		struct scatterlist *sg, int nelems, enum dma_data_direction dir)
{
}
static inline int dma_mapping_error(struct device *dev, dma_addr_t dma_addr)
{
	return -ENOMEM;
}
static inline void *dma_alloc_attrs(struct device *dev, size_t size,
		dma_addr_t *dma_handle, gfp_t flag, unsigned long attrs)
{
	return NULL;
}
static void dma_free_attrs(struct device *dev, size_t size, void *cpu_addr,
		dma_addr_t dma_handle, unsigned long attrs)
{
}
static inline void *dmam_alloc_attrs(struct device *dev, size_t size,
		dma_addr_t *dma_handle, gfp_t gfp, unsigned long attrs)
{
	return NULL;
}
static inline void dmam_free_coherent(struct device *dev, size_t size,
		void *vaddr, dma_addr_t dma_handle)
{
}
static inline int dma_get_sgtable_attrs(struct device *dev,
		struct sg_table *sgt, void *cpu_addr, dma_addr_t dma_addr,
		size_t size, unsigned long attrs)
{
	return -ENXIO;
}
static inline int dma_mmap_attrs(struct device *dev, struct vm_area_struct *vma,
		void *cpu_addr, dma_addr_t dma_addr, size_t size,
		unsigned long attrs)
{
	return -ENXIO;
}
static inline bool dma_can_mmap(struct device *dev)
{
	return false;
}
static inline int dma_supported(struct device *dev, u64 mask)
{
	return 0;
}
static inline int dma_set_mask(struct device *dev, u64 mask)
{
	return -EIO;
}
static inline int dma_set_coherent_mask(struct device *dev, u64 mask)
{
	return -EIO;
}
static inline u64 dma_get_required_mask(struct device *dev)
{
	return 0;
}
static inline size_t dma_max_mapping_size(struct device *dev)
{
	return 0;
}
static inline bool dma_need_sync(struct device *dev, dma_addr_t dma_addr)
{
	return false;
}
static inline unsigned long dma_get_merge_boundary(struct device *dev)
{
	return 0;
}
#endif /* CONFIG_HAS_DMA */

struct page *dma_alloc_pages(struct device *dev, size_t size,
		dma_addr_t *dma_handle, enum dma_data_direction dir, gfp_t gfp);
void dma_free_pages(struct device *dev, size_t size, struct page *page,
		dma_addr_t dma_handle, enum dma_data_direction dir);
void *dma_alloc_noncoherent(struct device *dev, size_t size,
		dma_addr_t *dma_handle, enum dma_data_direction dir, gfp_t gfp);
void dma_free_noncoherent(struct device *dev, size_t size, void *vaddr,
		dma_addr_t dma_handle, enum dma_data_direction dir);

static inline dma_addr_t dma_map_single_attrs(struct device *dev, void *ptr,
		size_t size, enum dma_data_direction dir, unsigned long attrs)
{
	/* DMA must never operate on areas that might be remapped. */
	if (dev_WARN_ONCE(dev, is_vmalloc_addr(ptr),
			  "rejecting DMA map of vmalloc memory\n"))
		return DMA_MAPPING_ERROR;
	debug_dma_map_single(dev, ptr, size);
	return dma_map_page_attrs(dev, virt_to_page(ptr), offset_in_page(ptr),
			size, dir, attrs);
}

static inline void dma_unmap_single_attrs(struct device *dev, dma_addr_t addr,
		size_t size, enum dma_data_direction dir, unsigned long attrs)
{
	return dma_unmap_page_attrs(dev, addr, size, dir, attrs);
}

static inline void dma_sync_single_range_for_cpu(struct device *dev,
		dma_addr_t addr, unsigned long offset, size_t size,
		enum dma_data_direction dir)
{
	return dma_sync_single_for_cpu(dev, addr + offset, size, dir);
}

static inline void dma_sync_single_range_for_device(struct device *dev,
		dma_addr_t addr, unsigned long offset, size_t size,
		enum dma_data_direction dir)
{
	return dma_sync_single_for_device(dev, addr + offset, size, dir);
}

/**
 * dma_map_sgtable - Map the given buffer for DMA
 * @dev:	The device for which to perform the DMA operation
 * @sgt:	The sg_table object describing the buffer
 * @dir:	DMA direction
 * @attrs:	Optional DMA attributes for the map operation
 *
 * Maps a buffer described by a scatterlist stored in the given sg_table
 * object for the @dir DMA operation by the @dev device. After success the
 * ownership for the buffer is transferred to the DMA domain.  One has to
 * call dma_sync_sgtable_for_cpu() or dma_unmap_sgtable() to move the
 * ownership of the buffer back to the CPU domain before touching the
 * buffer by the CPU.
 *
 * Returns 0 on success or -EINVAL on error during mapping the buffer.
 */
static inline int dma_map_sgtable(struct device *dev, struct sg_table *sgt,
		enum dma_data_direction dir, unsigned long attrs)
{
	int nents;

	nents = dma_map_sg_attrs(dev, sgt->sgl, sgt->orig_nents, dir, attrs);
	if (nents <= 0)
		return -EINVAL;
	sgt->nents = nents;
	return 0;
}

/**
 * dma_unmap_sgtable - Unmap the given buffer for DMA
 * @dev:	The device for which to perform the DMA operation
 * @sgt:	The sg_table object describing the buffer
 * @dir:	DMA direction
 * @attrs:	Optional DMA attributes for the unmap operation
 *
 * Unmaps a buffer described by a scatterlist stored in the given sg_table
 * object for the @dir DMA operation by the @dev device. After this function
 * the ownership of the buffer is transferred back to the CPU domain.
 */
static inline void dma_unmap_sgtable(struct device *dev, struct sg_table *sgt,
		enum dma_data_direction dir, unsigned long attrs)
{
	dma_unmap_sg_attrs(dev, sgt->sgl, sgt->orig_nents, dir, attrs);
}

/**
 * dma_sync_sgtable_for_cpu - Synchronize the given buffer for CPU access
 * @dev:	The device for which to perform the DMA operation
 * @sgt:	The sg_table object describing the buffer
 * @dir:	DMA direction
 *
 * Performs the needed cache synchronization and moves the ownership of the
 * buffer back to the CPU domain, so it is safe to perform any access to it
 * by the CPU. Before doing any further DMA operations, one has to transfer
 * the ownership of the buffer back to the DMA domain by calling the
 * dma_sync_sgtable_for_device().
 */
static inline void dma_sync_sgtable_for_cpu(struct device *dev,
		struct sg_table *sgt, enum dma_data_direction dir)
{
	dma_sync_sg_for_cpu(dev, sgt->sgl, sgt->orig_nents, dir);
}

/**
 * dma_sync_sgtable_for_device - Synchronize the given buffer for DMA
 * @dev:	The device for which to perform the DMA operation
 * @sgt:	The sg_table object describing the buffer
 * @dir:	DMA direction
 *
 * Performs the needed cache synchronization and moves the ownership of the
 * buffer back to the DMA domain, so it is safe to perform the DMA operation.
 * Once finished, one has to call dma_sync_sgtable_for_cpu() or
 * dma_unmap_sgtable().
 */
static inline void dma_sync_sgtable_for_device(struct device *dev,
		struct sg_table *sgt, enum dma_data_direction dir)
{
	dma_sync_sg_for_device(dev, sgt->sgl, sgt->orig_nents, dir);
}

#define dma_map_single(d, a, s, r) dma_map_single_attrs(d, a, s, r, 0)
#define dma_unmap_single(d, a, s, r) dma_unmap_single_attrs(d, a, s, r, 0)
#define dma_map_sg(d, s, n, r) dma_map_sg_attrs(d, s, n, r, 0)
#define dma_unmap_sg(d, s, n, r) dma_unmap_sg_attrs(d, s, n, r, 0)
#define dma_map_page(d, p, o, s, r) dma_map_page_attrs(d, p, o, s, r, 0)
#define dma_unmap_page(d, a, s, r) dma_unmap_page_attrs(d, a, s, r, 0)
#define dma_get_sgtable(d, t, v, h, s) dma_get_sgtable_attrs(d, t, v, h, s, 0)
#define dma_mmap_coherent(d, v, c, h, s) dma_mmap_attrs(d, v, c, h, s, 0)

static inline void *dma_alloc_coherent(struct device *dev, size_t size,
		dma_addr_t *dma_handle, gfp_t gfp)
{

	return dma_alloc_attrs(dev, size, dma_handle, gfp,
			(gfp & __GFP_NOWARN) ? DMA_ATTR_NO_WARN : 0);
}

static inline void dma_free_coherent(struct device *dev, size_t size,
		void *cpu_addr, dma_addr_t dma_handle)
{
	return dma_free_attrs(dev, size, cpu_addr, dma_handle, 0);
}


static inline u64 dma_get_mask(struct device *dev)
{
	if (dev->dma_mask && *dev->dma_mask)
		return *dev->dma_mask;
	return DMA_BIT_MASK(32);
}

/*
 * Set both the DMA mask and the coherent DMA mask to the same thing.
 * Note that we don't check the return value from dma_set_coherent_mask()
 * as the DMA API guarantees that the coherent DMA mask can be set to
 * the same or smaller than the streaming DMA mask.
 */
static inline int dma_set_mask_and_coherent(struct device *dev, u64 mask)
{
	int rc = dma_set_mask(dev, mask);
	if (rc == 0)
		dma_set_coherent_mask(dev, mask);
	return rc;
}

/*
 * Similar to the above, except it deals with the case where the device
 * does not have dev->dma_mask appropriately setup.
 */
static inline int dma_coerce_mask_and_coherent(struct device *dev, u64 mask)
{
	dev->dma_mask = &dev->coherent_dma_mask;
	return dma_set_mask_and_coherent(dev, mask);
}

/**
 * dma_addressing_limited - return if the device is addressing limited
 * @dev:	device to check
 *
 * Return %true if the devices DMA mask is too small to address all memory in
 * the system, else %false.  Lack of addressing bits is the prime reason for
 * bounce buffering, but might not be the only one.
 */
static inline bool dma_addressing_limited(struct device *dev)
{
	return min_not_zero(dma_get_mask(dev), dev->bus_dma_limit) <
			    dma_get_required_mask(dev);
}

static inline unsigned int dma_get_max_seg_size(struct device *dev)
{
	if (dev->dma_parms && dev->dma_parms->max_segment_size)
		return dev->dma_parms->max_segment_size;
	return SZ_64K;
}

static inline int dma_set_max_seg_size(struct device *dev, unsigned int size)
{
	if (dev->dma_parms) {
		dev->dma_parms->max_segment_size = size;
		return 0;
	}
	return -EIO;
}

static inline unsigned long dma_get_seg_boundary(struct device *dev)
{
	if (dev->dma_parms && dev->dma_parms->segment_boundary_mask)
		return dev->dma_parms->segment_boundary_mask;
	return ULONG_MAX;
}

/**
 * dma_get_seg_boundary_nr_pages - return the segment boundary in "page" units
 * @dev: device to guery the boundary for
 * @page_shift: ilog() of the IOMMU page size
 *
 * Return the segment boundary in IOMMU page units (which may be different from
 * the CPU page size) for the passed in device.
 *
 * If @dev is NULL a boundary of U32_MAX is assumed, this case is just for
 * non-DMA API callers.
 */
static inline unsigned long dma_get_seg_boundary_nr_pages(struct device *dev,
		unsigned int page_shift)
{
	if (!dev)
		return (U32_MAX >> page_shift) + 1;
	return (dma_get_seg_boundary(dev) >> page_shift) + 1;
}

static inline int dma_set_seg_boundary(struct device *dev, unsigned long mask)
{
	if (dev->dma_parms) {
		dev->dma_parms->segment_boundary_mask = mask;
		return 0;
	}
	return -EIO;
}

static inline int dma_get_cache_alignment(void)
{
#ifdef ARCH_DMA_MINALIGN
	return ARCH_DMA_MINALIGN;
#endif
	return 1;
}

static inline void *dmam_alloc_coherent(struct device *dev, size_t size,
		dma_addr_t *dma_handle, gfp_t gfp)
{
	return dmam_alloc_attrs(dev, size, dma_handle, gfp,
			(gfp & __GFP_NOWARN) ? DMA_ATTR_NO_WARN : 0);
}

static inline void *dma_alloc_wc(struct device *dev, size_t size,
				 dma_addr_t *dma_addr, gfp_t gfp)
{
	unsigned long attrs = DMA_ATTR_WRITE_COMBINE;

	if (gfp & __GFP_NOWARN)
		attrs |= DMA_ATTR_NO_WARN;

	return dma_alloc_attrs(dev, size, dma_addr, gfp, attrs);
}

static inline void dma_free_wc(struct device *dev, size_t size,
			       void *cpu_addr, dma_addr_t dma_addr)
{
	return dma_free_attrs(dev, size, cpu_addr, dma_addr,
			      DMA_ATTR_WRITE_COMBINE);
}

static inline int dma_mmap_wc(struct device *dev,
			      struct vm_area_struct *vma,
			      void *cpu_addr, dma_addr_t dma_addr,
			      size_t size)
{
	return dma_mmap_attrs(dev, vma, cpu_addr, dma_addr, size,
			      DMA_ATTR_WRITE_COMBINE);
}

#ifdef CONFIG_NEED_DMA_MAP_STATE
#define DEFINE_DMA_UNMAP_ADDR(ADDR_NAME)        dma_addr_t ADDR_NAME
#define DEFINE_DMA_UNMAP_LEN(LEN_NAME)          __u32 LEN_NAME
#define dma_unmap_addr(PTR, ADDR_NAME)           ((PTR)->ADDR_NAME)
#define dma_unmap_addr_set(PTR, ADDR_NAME, VAL)  (((PTR)->ADDR_NAME) = (VAL))
#define dma_unmap_len(PTR, LEN_NAME)             ((PTR)->LEN_NAME)
#define dma_unmap_len_set(PTR, LEN_NAME, VAL)    (((PTR)->LEN_NAME) = (VAL))
#else
#define DEFINE_DMA_UNMAP_ADDR(ADDR_NAME)
#define DEFINE_DMA_UNMAP_LEN(LEN_NAME)
#define dma_unmap_addr(PTR, ADDR_NAME)           (0)
#define dma_unmap_addr_set(PTR, ADDR_NAME, VAL)  do { } while (0)
#define dma_unmap_len(PTR, LEN_NAME)             (0)
#define dma_unmap_len_set(PTR, LEN_NAME, VAL)    do { } while (0)
#endif

/*
 * Legacy interface to set up the dma offset map.  Drivers really should not
 * actually use it, but we have a few legacy cases left.
 */
int dma_direct_set_offset(struct device *dev, phys_addr_t cpu_start,
		dma_addr_t dma_start, u64 size);

extern const struct dma_map_ops dma_virt_ops;

#endif /* _LINUX_DMA_MAPPING_H */<|MERGE_RESOLUTION|>--- conflicted
+++ resolved
@@ -75,41 +75,6 @@
 
 #define DMA_BIT_MASK(n)	(((n) == 64) ? ~0ULL : ((1ULL<<(n))-1))
 
-<<<<<<< HEAD
-#define DMA_MASK_NONE	0x0ULL
-
-static inline int valid_dma_direction(int dma_direction)
-{
-	return ((dma_direction == DMA_BIDIRECTIONAL) ||
-		(dma_direction == DMA_TO_DEVICE) ||
-		(dma_direction == DMA_FROM_DEVICE));
-}
-
-#ifdef CONFIG_DMA_DECLARE_COHERENT
-/*
- * These three functions are only for dma allocator.
- * Don't use them in device drivers.
- */
-int dma_alloc_from_dev_coherent(struct device *dev, ssize_t size,
-				       dma_addr_t *dma_handle, void **ret);
-int dma_release_from_dev_coherent(struct device *dev, int order, void *vaddr);
-
-int dma_mmap_from_dev_coherent(struct device *dev, struct vm_area_struct *vma,
-			    void *cpu_addr, size_t size, int *ret);
-
-void *dma_alloc_from_global_coherent(struct device *dev, ssize_t size, dma_addr_t *dma_handle);
-int dma_release_from_global_coherent(int order, void *vaddr);
-int dma_mmap_from_global_coherent(struct vm_area_struct *vma, void *cpu_addr,
-				  size_t size, int *ret);
-
-#else
-#define dma_alloc_from_dev_coherent(dev, size, handle, ret) (0)
-#define dma_release_from_dev_coherent(dev, order, vaddr) (0)
-#define dma_mmap_from_dev_coherent(dev, vma, vaddr, order, ret) (0)
-
-static inline void *dma_alloc_from_global_coherent(struct device *dev, ssize_t size,
-						   dma_addr_t *dma_handle)
-=======
 #ifdef CONFIG_DMA_API_DEBUG
 void debug_dma_mapping_error(struct device *dev, dma_addr_t dma_addr);
 void debug_dma_map_single(struct device *dev, const void *addr,
@@ -117,7 +82,6 @@
 #else
 static inline void debug_dma_mapping_error(struct device *dev,
 		dma_addr_t dma_addr)
->>>>>>> d1988041
 {
 }
 static inline void debug_dma_map_single(struct device *dev, const void *addr,
