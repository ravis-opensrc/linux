/* SPDX-License-Identifier: GPL-2.0 */

#ifndef _LINUX_RANDOM_H
#define _LINUX_RANDOM_H

#include <linux/bug.h>
#include <linux/kernel.h>
#include <linux/list.h>
#include <linux/once.h>

#include <uapi/linux/random.h>

struct notifier_block;

void add_device_randomness(const void *buf, size_t len);
void add_bootloader_randomness(const void *buf, size_t len);
void add_input_randomness(unsigned int type, unsigned int code,
			  unsigned int value) __latent_entropy;
void add_interrupt_randomness(int irq) __latent_entropy;
void add_hwgenerator_randomness(const void *buf, size_t len, size_t entropy);

#if defined(LATENT_ENTROPY_PLUGIN) && !defined(__CHECKER__)
static inline void add_latent_entropy(void)
{
	add_device_randomness((const void *)&latent_entropy, sizeof(latent_entropy));
}
#else
static inline void add_latent_entropy(void) { }
<<<<<<< HEAD
=======
#endif

#if IS_ENABLED(CONFIG_VMGENID)
void add_vmfork_randomness(const void *unique_vm_id, size_t len);
int register_random_vmfork_notifier(struct notifier_block *nb);
int unregister_random_vmfork_notifier(struct notifier_block *nb);
#else
static inline int register_random_vmfork_notifier(struct notifier_block *nb) { return 0; }
static inline int unregister_random_vmfork_notifier(struct notifier_block *nb) { return 0; }
>>>>>>> 3a82f341
#endif

void get_random_bytes(void *buf, size_t len);
size_t __must_check get_random_bytes_arch(void *buf, size_t len);
u32 get_random_u32(void);
u64 get_random_u64(void);
static inline unsigned int get_random_int(void)
{
	return get_random_u32();
}
static inline unsigned long get_random_long(void)
{
#if BITS_PER_LONG == 64
	return get_random_u64();
#else
	return get_random_u32();
#endif
}

/*
 * On 64-bit architectures, protect against non-terminated C string overflows
 * by zeroing out the first byte of the canary; this leaves 56 bits of entropy.
 */
#ifdef CONFIG_64BIT
# ifdef __LITTLE_ENDIAN
#  define CANARY_MASK 0xffffffffffffff00UL
# else /* big endian, 64 bits: */
#  define CANARY_MASK 0x00ffffffffffffffUL
# endif
#else /* 32 bits: */
# define CANARY_MASK 0xffffffffUL
#endif

static inline unsigned long get_random_canary(void)
{
	return get_random_long() & CANARY_MASK;
}

int __init random_init(const char *command_line);
bool rng_is_initialized(void);
int wait_for_random_bytes(void);
int register_random_ready_notifier(struct notifier_block *nb);
int unregister_random_ready_notifier(struct notifier_block *nb);

/* Calls wait_for_random_bytes() and then calls get_random_bytes(buf, nbytes).
 * Returns the result of the call to wait_for_random_bytes. */
static inline int get_random_bytes_wait(void *buf, size_t nbytes)
{
	int ret = wait_for_random_bytes();
	get_random_bytes(buf, nbytes);
	return ret;
}

#define declare_get_random_var_wait(name, ret_type) \
	static inline int get_random_ ## name ## _wait(ret_type *out) { \
		int ret = wait_for_random_bytes(); \
		if (unlikely(ret)) \
			return ret; \
		*out = get_random_ ## name(); \
		return 0; \
	}
declare_get_random_var_wait(u32, u32)
declare_get_random_var_wait(u64, u32)
declare_get_random_var_wait(int, unsigned int)
declare_get_random_var_wait(long, unsigned long)
#undef declare_get_random_var

/*
 * This is designed to be standalone for just prandom
 * users, but for now we include it from <linux/random.h>
 * for legacy reasons.
 */
#include <linux/prandom.h>

#ifdef CONFIG_ARCH_RANDOM
# include <asm/archrandom.h>
#else
static inline bool __must_check arch_get_random_long(unsigned long *v) { return false; }
static inline bool __must_check arch_get_random_int(unsigned int *v) { return false; }
static inline bool __must_check arch_get_random_seed_long(unsigned long *v) { return false; }
static inline bool __must_check arch_get_random_seed_int(unsigned int *v) { return false; }
#endif

/*
 * Called from the boot CPU during startup; not valid to call once
 * secondary CPUs are up and preemption is possible.
 */
#ifndef arch_get_random_seed_long_early
static inline bool __init arch_get_random_seed_long_early(unsigned long *v)
{
	WARN_ON(system_state != SYSTEM_BOOTING);
	return arch_get_random_seed_long(v);
}
#endif

#ifndef arch_get_random_long_early
static inline bool __init arch_get_random_long_early(unsigned long *v)
{
	WARN_ON(system_state != SYSTEM_BOOTING);
	return arch_get_random_long(v);
}
#endif

#ifdef CONFIG_SMP
int random_prepare_cpu(unsigned int cpu);
int random_online_cpu(unsigned int cpu);
#endif

#ifndef MODULE
extern const struct file_operations random_fops, urandom_fops;
#endif

#endif /* _LINUX_RANDOM_H */<|MERGE_RESOLUTION|>--- conflicted
+++ resolved
@@ -26,8 +26,6 @@
 }
 #else
 static inline void add_latent_entropy(void) { }
-<<<<<<< HEAD
-=======
 #endif
 
 #if IS_ENABLED(CONFIG_VMGENID)
@@ -37,7 +35,6 @@
 #else
 static inline int register_random_vmfork_notifier(struct notifier_block *nb) { return 0; }
 static inline int unregister_random_vmfork_notifier(struct notifier_block *nb) { return 0; }
->>>>>>> 3a82f341
 #endif
 
 void get_random_bytes(void *buf, size_t len);
