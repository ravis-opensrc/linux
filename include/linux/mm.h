--- conflicted
+++ resolved
@@ -3427,7 +3427,6 @@
 	/*
 	 * If callers don't want to honor NUMA hinting faults, no need to
 	 * determine if we would actually have to trigger a NUMA hinting fault.
-<<<<<<< HEAD
 	 */
 	if (!(flags & FOLL_HONOR_NUMA_FAULT))
 		return true;
@@ -3439,19 +3438,6 @@
 	 * FOLL_FORCE cannot make any progress, because handle_mm_fault()
 	 * refuses to process NUMA hinting faults in inaccessible VMAs.
 	 */
-=======
-	 */
-	if (!(flags & FOLL_HONOR_NUMA_FAULT))
-		return true;
-
-	/*
-	 * NUMA hinting faults don't apply in inaccessible (PROT_NONE) VMAs.
-	 *
-	 * Requiring a fault here even for inaccessible VMAs would mean that
-	 * FOLL_FORCE cannot make any progress, because handle_mm_fault()
-	 * refuses to process NUMA hinting faults in inaccessible VMAs.
-	 */
->>>>>>> 238589d0
 	return !vma_is_accessible(vma);
 }
 
