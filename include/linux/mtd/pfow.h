/* SPDX-License-Identifier: GPL-2.0 */
/* Primary function overlay window definitions
 * and service functions used by LPDDR chips
 */
#ifndef __LINUX_MTD_PFOW_H
#define __LINUX_MTD_PFOW_H

#include <linux/mtd/qinfo.h>

/* PFOW registers addressing */
/* Address of symbol "P" */
#define PFOW_QUERY_STRING_P			0x0000
/* Address of symbol "F" */
#define PFOW_QUERY_STRING_F			0x0002
/* Address of symbol "O" */
#define PFOW_QUERY_STRING_O			0x0004
/* Address of symbol "W" */
#define PFOW_QUERY_STRING_W			0x0006
/* Identification info for LPDDR chip */
#define PFOW_MANUFACTURER_ID			0x0020
#define PFOW_DEVICE_ID				0x0022
/* Address in PFOW where prog buffer can be found */
#define PFOW_PROGRAM_BUFFER_OFFSET		0x0040
/* Size of program buffer in words */
#define PFOW_PROGRAM_BUFFER_SIZE		0x0042
/* Address command code register */
#define PFOW_COMMAND_CODE			0x0080
/* command data register */
#define PFOW_COMMAND_DATA			0x0084
/* command address register lower address bits */
#define PFOW_COMMAND_ADDRESS_L			0x0088
/* command address register upper address bits */
#define PFOW_COMMAND_ADDRESS_H			0x008a
/* number of bytes to be proggrammed lower address bits */
#define PFOW_DATA_COUNT_L			0x0090
/* number of bytes to be proggrammed higher address bits */
#define PFOW_DATA_COUNT_H			0x0092
/* command execution register, the only possible value is 0x01 */
#define PFOW_COMMAND_EXECUTE			0x00c0
/* 0x01 should be written at this address to clear buffer */
#define PFOW_CLEAR_PROGRAM_BUFFER		0x00c4
/* device program/erase suspend register */
#define PFOW_PROGRAM_ERASE_SUSPEND		0x00c8
/* device status register */
#define PFOW_DSR				0x00cc

/* LPDDR memory device command codes */
/* They are possible values of PFOW command code register */
#define LPDDR_WORD_PROGRAM		0x0041
#define LPDDR_BUFF_PROGRAM		0x00E9
#define LPDDR_BLOCK_ERASE		0x0020
#define LPDDR_LOCK_BLOCK		0x0061
#define LPDDR_UNLOCK_BLOCK		0x0062
#define LPDDR_READ_BLOCK_LOCK_STATUS	0x0065
#define LPDDR_INFO_QUERY		0x0098
#define LPDDR_READ_OTP			0x0097
#define LPDDR_PROG_OTP			0x00C0
#define LPDDR_RESUME			0x00D0

/* Defines possible value of PFOW command execution register */
#define LPDDR_START_EXECUTION			0x0001

/* Defines possible value of PFOW program/erase suspend register */
#define LPDDR_SUSPEND				0x0001

/* Possible values of PFOW device status register */
/* access R - read; RC read & clearable */
#define DSR_DPS			(1<<1) /* RC; device protect status
					* 0 - not protected 1 - locked */
#define DSR_PSS			(1<<2) /* R; program suspend status;
					* 0-prog in progress/completed,
					* 1- prog suspended */
#define DSR_VPPS		(1<<3) /* RC; 0-Vpp OK, * 1-Vpp low */
#define DSR_PROGRAM_STATUS	(1<<4) /* RC; 0-successful, 1-error */
#define DSR_ERASE_STATUS	(1<<5) /* RC; erase or blank check status;
					* 0-success erase/blank check,
					* 1 blank check error */
#define DSR_ESS			(1<<6) /* R; erase suspend status;
					* 0-erase in progress/complete,
					* 1 erase suspended */
#define DSR_READY_STATUS	(1<<7) /* R; Device status
					* 0-busy,
					* 1-ready */
#define DSR_RPS			(0x3<<8) /* RC;  region program status
					* 00 - Success,
					* 01-re-program attempt in region with
					* object mode data,
					* 10-object mode program w attempt in
					* region with control mode data
					* 11-attempt to program invalid half
					* with 0x41 command */
#define DSR_AOS			(1<<12) /* RC; 1- AO related failure */
#define DSR_AVAILABLE		(1<<15) /* R; Device availbility
					* 1 - Device available
					* 0 - not available */

/* The superset of all possible error bits in DSR */
#define DSR_ERR			0x133A

static inline void send_pfow_command(struct map_info *map,
				unsigned long cmd_code, unsigned long adr,
				unsigned long len, map_word *datum)
{
	int bits_per_chip = map_bankwidth(map) * 8;

	map_write(map, CMD(cmd_code), map->pfow_base + PFOW_COMMAND_CODE);
	map_write(map, CMD(adr & ((1<<bits_per_chip) - 1)),
				map->pfow_base + PFOW_COMMAND_ADDRESS_L);
	map_write(map, CMD(adr>>bits_per_chip),
				map->pfow_base + PFOW_COMMAND_ADDRESS_H);
	if (len) {
		map_write(map, CMD(len & ((1<<bits_per_chip) - 1)),
					map->pfow_base + PFOW_DATA_COUNT_L);
		map_write(map, CMD(len>>bits_per_chip),
					map->pfow_base + PFOW_DATA_COUNT_H);
	}
	if (datum)
		map_write(map, *datum, map->pfow_base + PFOW_COMMAND_DATA);

	/* Command execution start */
	map_write(map, CMD(LPDDR_START_EXECUTION),
			map->pfow_base + PFOW_COMMAND_EXECUTE);
}
<<<<<<< HEAD

static inline void print_drs_error(unsigned dsr)
{
	int prog_status = (dsr & DSR_RPS) >> 8;

	if (!(dsr & DSR_AVAILABLE))
		printk(KERN_NOTICE"DSR.15: (0) Device not Available\n");
	if ((prog_status & 0x03) == 0x03)
		printk(KERN_NOTICE"DSR.9,8: (11) Attempt to program invalid "
						"half with 41h command\n");
	else if (prog_status & 0x02)
		printk(KERN_NOTICE"DSR.9,8: (10) Object Mode Program attempt "
					"in region with Control Mode data\n");
	else if (prog_status &  0x01)
		printk(KERN_NOTICE"DSR.9,8: (01) Program attempt in region "
						"with Object Mode data\n");
	if (!(dsr & DSR_READY_STATUS))
		printk(KERN_NOTICE"DSR.7: (0) Device is Busy\n");
	if (dsr & DSR_ESS)
		printk(KERN_NOTICE"DSR.6: (1) Erase Suspended\n");
	if (dsr & DSR_ERASE_STATUS)
		printk(KERN_NOTICE"DSR.5: (1) Erase/Blank check error\n");
	if (dsr & DSR_PROGRAM_STATUS)
		printk(KERN_NOTICE"DSR.4: (1) Program Error\n");
	if (dsr & DSR_VPPS)
		printk(KERN_NOTICE"DSR.3: (1) Vpp low detect, operation "
					"aborted\n");
	if (dsr & DSR_PSS)
		printk(KERN_NOTICE"DSR.2: (1) Program suspended\n");
	if (dsr & DSR_DPS)
		printk(KERN_NOTICE"DSR.1: (1) Aborted Erase/Program attempt "
					"on locked block\n");
}
=======
>>>>>>> d1988041
#endif /* __LINUX_MTD_PFOW_H */<|MERGE_RESOLUTION|>--- conflicted
+++ resolved
@@ -121,40 +121,4 @@
 	map_write(map, CMD(LPDDR_START_EXECUTION),
 			map->pfow_base + PFOW_COMMAND_EXECUTE);
 }
-<<<<<<< HEAD
-
-static inline void print_drs_error(unsigned dsr)
-{
-	int prog_status = (dsr & DSR_RPS) >> 8;
-
-	if (!(dsr & DSR_AVAILABLE))
-		printk(KERN_NOTICE"DSR.15: (0) Device not Available\n");
-	if ((prog_status & 0x03) == 0x03)
-		printk(KERN_NOTICE"DSR.9,8: (11) Attempt to program invalid "
-						"half with 41h command\n");
-	else if (prog_status & 0x02)
-		printk(KERN_NOTICE"DSR.9,8: (10) Object Mode Program attempt "
-					"in region with Control Mode data\n");
-	else if (prog_status &  0x01)
-		printk(KERN_NOTICE"DSR.9,8: (01) Program attempt in region "
-						"with Object Mode data\n");
-	if (!(dsr & DSR_READY_STATUS))
-		printk(KERN_NOTICE"DSR.7: (0) Device is Busy\n");
-	if (dsr & DSR_ESS)
-		printk(KERN_NOTICE"DSR.6: (1) Erase Suspended\n");
-	if (dsr & DSR_ERASE_STATUS)
-		printk(KERN_NOTICE"DSR.5: (1) Erase/Blank check error\n");
-	if (dsr & DSR_PROGRAM_STATUS)
-		printk(KERN_NOTICE"DSR.4: (1) Program Error\n");
-	if (dsr & DSR_VPPS)
-		printk(KERN_NOTICE"DSR.3: (1) Vpp low detect, operation "
-					"aborted\n");
-	if (dsr & DSR_PSS)
-		printk(KERN_NOTICE"DSR.2: (1) Program suspended\n");
-	if (dsr & DSR_DPS)
-		printk(KERN_NOTICE"DSR.1: (1) Aborted Erase/Program attempt "
-					"on locked block\n");
-}
-=======
->>>>>>> d1988041
 #endif /* __LINUX_MTD_PFOW_H */