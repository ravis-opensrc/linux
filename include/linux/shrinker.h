--- conflicted
+++ resolved
@@ -107,14 +107,10 @@
 
 #ifdef CONFIG_SHRINKER_DEBUG
 extern int shrinker_debugfs_add(struct shrinker *shrinker);
-<<<<<<< HEAD
-extern struct dentry *shrinker_debugfs_remove(struct shrinker *shrinker);
-=======
 extern struct dentry *shrinker_debugfs_detach(struct shrinker *shrinker,
 					      int *debugfs_id);
 extern void shrinker_debugfs_remove(struct dentry *debugfs_entry,
 				    int debugfs_id);
->>>>>>> 98817289
 extern int __printf(2, 3) shrinker_debugfs_rename(struct shrinker *shrinker,
 						  const char *fmt, ...);
 #else /* CONFIG_SHRINKER_DEBUG */
@@ -122,9 +118,6 @@
 {
 	return 0;
 }
-<<<<<<< HEAD
-static inline struct dentry *shrinker_debugfs_remove(struct shrinker *shrinker)
-=======
 static inline struct dentry *shrinker_debugfs_detach(struct shrinker *shrinker,
 						     int *debugfs_id)
 {
@@ -133,9 +126,7 @@
 }
 static inline void shrinker_debugfs_remove(struct dentry *debugfs_entry,
 					   int debugfs_id)
->>>>>>> 98817289
 {
-	return NULL;
 }
 static inline __printf(2, 3)
 int shrinker_debugfs_rename(struct shrinker *shrinker, const char *fmt, ...)
