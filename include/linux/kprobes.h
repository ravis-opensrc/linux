/* SPDX-License-Identifier: GPL-2.0-or-later */
#ifndef _LINUX_KPROBES_H
#define _LINUX_KPROBES_H
/*
 *  Kernel Probes (KProbes)
 *
 * Copyright (C) IBM Corporation, 2002, 2004
 *
 * 2002-Oct	Created by Vamsi Krishna S <vamsi_krishna@in.ibm.com> Kernel
 *		Probes initial implementation ( includes suggestions from
 *		Rusty Russell).
 * 2004-July	Suparna Bhattacharya <suparna@in.ibm.com> added jumper probes
 *		interface to access function arguments.
 * 2005-May	Hien Nguyen <hien@us.ibm.com> and Jim Keniston
 *		<jkenisto@us.ibm.com>  and Prasanna S Panchamukhi
 *		<prasanna@in.ibm.com> added function-return probes.
 */
#include <linux/compiler.h>
#include <linux/linkage.h>
#include <linux/list.h>
#include <linux/notifier.h>
#include <linux/smp.h>
#include <linux/bug.h>
#include <linux/percpu.h>
#include <linux/spinlock.h>
#include <linux/rcupdate.h>
#include <linux/mutex.h>
#include <linux/ftrace.h>
#include <linux/objpool.h>
#include <linux/rethook.h>
#include <asm/kprobes.h>

#ifdef CONFIG_KPROBES

/* kprobe_status settings */
#define KPROBE_HIT_ACTIVE	0x00000001
#define KPROBE_HIT_SS		0x00000002
#define KPROBE_REENTER		0x00000004
#define KPROBE_HIT_SSDONE	0x00000008

#else /* !CONFIG_KPROBES */
#include <asm-generic/kprobes.h>
typedef int kprobe_opcode_t;
struct arch_specific_insn {
	int dummy;
};
#endif /* CONFIG_KPROBES */

struct kprobe;
struct pt_regs;
struct kretprobe;
struct kretprobe_instance;
typedef int (*kprobe_pre_handler_t) (struct kprobe *, struct pt_regs *);
typedef void (*kprobe_post_handler_t) (struct kprobe *, struct pt_regs *,
				       unsigned long flags);
typedef int (*kretprobe_handler_t) (struct kretprobe_instance *,
				    struct pt_regs *);

struct kprobe {
	struct hlist_node hlist;

	/* list of kprobes for multi-handler support */
	struct list_head list;

	/*count the number of times this probe was temporarily disarmed */
	unsigned long nmissed;

	/* location of the probe point */
	kprobe_opcode_t *addr;

	/* Allow user to indicate symbol name of the probe point */
	const char *symbol_name;

	/* Offset into the symbol */
	unsigned int offset;

	/* Called before addr is executed. */
	kprobe_pre_handler_t pre_handler;

	/* Called after addr is executed, unless... */
	kprobe_post_handler_t post_handler;

	/* Saved opcode (which has been replaced with breakpoint) */
	kprobe_opcode_t opcode;

	/* copy of the original instruction */
	struct arch_specific_insn ainsn;

	/*
	 * Indicates various status flags.
	 * Protected by kprobe_mutex after this kprobe is registered.
	 */
	u32 flags;
};

/* Kprobe status flags */
#define KPROBE_FLAG_GONE	1 /* breakpoint has already gone */
#define KPROBE_FLAG_DISABLED	2 /* probe is temporarily disabled */
#define KPROBE_FLAG_OPTIMIZED	4 /*
				   * probe is really optimized.
				   * NOTE:
				   * this flag is only for optimized_kprobe.
				   */
#define KPROBE_FLAG_FTRACE	8 /* probe is using ftrace */
#define KPROBE_FLAG_ON_FUNC_ENTRY	16 /* probe is on the function entry */

/* Has this kprobe gone ? */
static inline bool kprobe_gone(struct kprobe *p)
{
	return p->flags & KPROBE_FLAG_GONE;
}

/* Is this kprobe disabled ? */
static inline bool kprobe_disabled(struct kprobe *p)
{
	return p->flags & (KPROBE_FLAG_DISABLED | KPROBE_FLAG_GONE);
}

/* Is this kprobe really running optimized path ? */
static inline bool kprobe_optimized(struct kprobe *p)
{
	return p->flags & KPROBE_FLAG_OPTIMIZED;
}

/* Is this kprobe uses ftrace ? */
static inline bool kprobe_ftrace(struct kprobe *p)
{
	return p->flags & KPROBE_FLAG_FTRACE;
}

/*
 * Function-return probe -
 * Note:
 * User needs to provide a handler function, and initialize maxactive.
 * maxactive - The maximum number of instances of the probed function that
 * can be active concurrently.
 * nmissed - tracks the number of times the probed function's return was
 * ignored, due to maxactive being too low.
 *
 */
struct kretprobe_holder {
	struct kretprobe __rcu *rp;
<<<<<<< HEAD
	refcount_t		ref;
=======
	struct objpool_head	pool;
>>>>>>> 7bbf3b67
};

struct kretprobe {
	struct kprobe kp;
	kretprobe_handler_t handler;
	kretprobe_handler_t entry_handler;
	int maxactive;
	int nmissed;
	size_t data_size;
#ifdef CONFIG_KRETPROBE_ON_RETHOOK
	struct rethook *rh;
#else
	struct kretprobe_holder *rph;
#endif
};

#define KRETPROBE_MAX_DATA_SIZE	4096

struct kretprobe_instance {
#ifdef CONFIG_KRETPROBE_ON_RETHOOK
	struct rethook_node node;
#else
	struct rcu_head rcu;
	struct llist_node llist;
	struct kretprobe_holder *rph;
	kprobe_opcode_t *ret_addr;
	void *fp;
#endif
	char data[];
};

struct kretprobe_blackpoint {
	const char *name;
	void *addr;
};

struct kprobe_blacklist_entry {
	struct list_head list;
	unsigned long start_addr;
	unsigned long end_addr;
};

#ifdef CONFIG_KPROBES
DECLARE_PER_CPU(struct kprobe *, current_kprobe);
DECLARE_PER_CPU(struct kprobe_ctlblk, kprobe_ctlblk);

extern void kprobe_busy_begin(void);
extern void kprobe_busy_end(void);

#ifdef CONFIG_KRETPROBES
/* Check whether @p is used for implementing a trampoline. */
extern int arch_trampoline_kprobe(struct kprobe *p);

#ifdef CONFIG_KRETPROBE_ON_RETHOOK
static nokprobe_inline struct kretprobe *get_kretprobe(struct kretprobe_instance *ri)
{
	/* rethook::data is non-changed field, so that you can access it freely. */
	return (struct kretprobe *)ri->node.rethook->data;
}
static nokprobe_inline unsigned long get_kretprobe_retaddr(struct kretprobe_instance *ri)
{
	return ri->node.ret_addr;
}
#else
extern void arch_prepare_kretprobe(struct kretprobe_instance *ri,
				   struct pt_regs *regs);
void arch_kretprobe_fixup_return(struct pt_regs *regs,
				 kprobe_opcode_t *correct_ret_addr);

void __kretprobe_trampoline(void);
/*
 * Since some architecture uses structured function pointer,
 * use dereference_function_descriptor() to get real function address.
 */
static nokprobe_inline void *kretprobe_trampoline_addr(void)
{
	return dereference_kernel_function_descriptor(__kretprobe_trampoline);
}

/* If the trampoline handler called from a kprobe, use this version */
unsigned long __kretprobe_trampoline_handler(struct pt_regs *regs,
					     void *frame_pointer);

static nokprobe_inline
unsigned long kretprobe_trampoline_handler(struct pt_regs *regs,
					   void *frame_pointer)
{
	unsigned long ret;
	/*
	 * Set a dummy kprobe for avoiding kretprobe recursion.
	 * Since kretprobe never runs in kprobe handler, no kprobe must
	 * be running at this point.
	 */
	kprobe_busy_begin();
	ret = __kretprobe_trampoline_handler(regs, frame_pointer);
	kprobe_busy_end();

	return ret;
}

static nokprobe_inline struct kretprobe *get_kretprobe(struct kretprobe_instance *ri)
{
	return rcu_dereference_check(ri->rph->rp, rcu_read_lock_any_held());
}

static nokprobe_inline unsigned long get_kretprobe_retaddr(struct kretprobe_instance *ri)
{
	return (unsigned long)ri->ret_addr;
}
#endif /* CONFIG_KRETPROBE_ON_RETHOOK */

#else /* !CONFIG_KRETPROBES */
static inline void arch_prepare_kretprobe(struct kretprobe *rp,
					struct pt_regs *regs)
{
}
static inline int arch_trampoline_kprobe(struct kprobe *p)
{
	return 0;
}
#endif /* CONFIG_KRETPROBES */

/* Markers of '_kprobe_blacklist' section */
extern unsigned long __start_kprobe_blacklist[];
extern unsigned long __stop_kprobe_blacklist[];

extern struct kretprobe_blackpoint kretprobe_blacklist[];

#ifdef CONFIG_KPROBES_SANITY_TEST
extern int init_test_probes(void);
#else /* !CONFIG_KPROBES_SANITY_TEST */
static inline int init_test_probes(void)
{
	return 0;
}
#endif /* CONFIG_KPROBES_SANITY_TEST */

extern int arch_prepare_kprobe(struct kprobe *p);
extern void arch_arm_kprobe(struct kprobe *p);
extern void arch_disarm_kprobe(struct kprobe *p);
extern int arch_init_kprobes(void);
extern void kprobes_inc_nmissed_count(struct kprobe *p);
extern bool arch_within_kprobe_blacklist(unsigned long addr);
extern int arch_populate_kprobe_blacklist(void);
extern int kprobe_on_func_entry(kprobe_opcode_t *addr, const char *sym, unsigned long offset);

extern bool within_kprobe_blacklist(unsigned long addr);
extern int kprobe_add_ksym_blacklist(unsigned long entry);
extern int kprobe_add_area_blacklist(unsigned long start, unsigned long end);

struct kprobe_insn_cache {
	struct mutex mutex;
	void *(*alloc)(void);	/* allocate insn page */
	void (*free)(void *);	/* free insn page */
	const char *sym;	/* symbol for insn pages */
	struct list_head pages; /* list of kprobe_insn_page */
	size_t insn_size;	/* size of instruction slot */
	int nr_garbage;
};

#ifdef __ARCH_WANT_KPROBES_INSN_SLOT
extern kprobe_opcode_t *__get_insn_slot(struct kprobe_insn_cache *c);
extern void __free_insn_slot(struct kprobe_insn_cache *c,
			     kprobe_opcode_t *slot, int dirty);
/* sleep-less address checking routine  */
extern bool __is_insn_slot_addr(struct kprobe_insn_cache *c,
				unsigned long addr);

#define DEFINE_INSN_CACHE_OPS(__name)					\
extern struct kprobe_insn_cache kprobe_##__name##_slots;		\
									\
static inline kprobe_opcode_t *get_##__name##_slot(void)		\
{									\
	return __get_insn_slot(&kprobe_##__name##_slots);		\
}									\
									\
static inline void free_##__name##_slot(kprobe_opcode_t *slot, int dirty)\
{									\
	__free_insn_slot(&kprobe_##__name##_slots, slot, dirty);	\
}									\
									\
static inline bool is_kprobe_##__name##_slot(unsigned long addr)	\
{									\
	return __is_insn_slot_addr(&kprobe_##__name##_slots, addr);	\
}
#define KPROBE_INSN_PAGE_SYM		"kprobe_insn_page"
#define KPROBE_OPTINSN_PAGE_SYM		"kprobe_optinsn_page"
int kprobe_cache_get_kallsym(struct kprobe_insn_cache *c, unsigned int *symnum,
			     unsigned long *value, char *type, char *sym);
#else /* !__ARCH_WANT_KPROBES_INSN_SLOT */
#define DEFINE_INSN_CACHE_OPS(__name)					\
static inline bool is_kprobe_##__name##_slot(unsigned long addr)	\
{									\
	return 0;							\
}
#endif

DEFINE_INSN_CACHE_OPS(insn);

#ifdef CONFIG_OPTPROBES
/*
 * Internal structure for direct jump optimized probe
 */
struct optimized_kprobe {
	struct kprobe kp;
	struct list_head list;	/* list for optimizing queue */
	struct arch_optimized_insn optinsn;
};

/* Architecture dependent functions for direct jump optimization */
extern int arch_prepared_optinsn(struct arch_optimized_insn *optinsn);
extern int arch_check_optimized_kprobe(struct optimized_kprobe *op);
extern int arch_prepare_optimized_kprobe(struct optimized_kprobe *op,
					 struct kprobe *orig);
extern void arch_remove_optimized_kprobe(struct optimized_kprobe *op);
extern void arch_optimize_kprobes(struct list_head *oplist);
extern void arch_unoptimize_kprobes(struct list_head *oplist,
				    struct list_head *done_list);
extern void arch_unoptimize_kprobe(struct optimized_kprobe *op);
extern int arch_within_optimized_kprobe(struct optimized_kprobe *op,
					kprobe_opcode_t *addr);

extern void opt_pre_handler(struct kprobe *p, struct pt_regs *regs);

DEFINE_INSN_CACHE_OPS(optinsn);

extern void wait_for_kprobe_optimizer(void);
bool optprobe_queued_unopt(struct optimized_kprobe *op);
bool kprobe_disarmed(struct kprobe *p);
#else /* !CONFIG_OPTPROBES */
static inline void wait_for_kprobe_optimizer(void) { }
#endif /* CONFIG_OPTPROBES */

#ifdef CONFIG_KPROBES_ON_FTRACE
extern void kprobe_ftrace_handler(unsigned long ip, unsigned long parent_ip,
				  struct ftrace_ops *ops, struct ftrace_regs *fregs);
extern int arch_prepare_kprobe_ftrace(struct kprobe *p);
#else
static inline int arch_prepare_kprobe_ftrace(struct kprobe *p)
{
	return -EINVAL;
}
#endif /* CONFIG_KPROBES_ON_FTRACE */

/* Get the kprobe at this addr (if any) - called with preemption disabled */
struct kprobe *get_kprobe(void *addr);

/* kprobe_running() will just return the current_kprobe on this CPU */
static inline struct kprobe *kprobe_running(void)
{
	return __this_cpu_read(current_kprobe);
}

static inline void reset_current_kprobe(void)
{
	__this_cpu_write(current_kprobe, NULL);
}

static inline struct kprobe_ctlblk *get_kprobe_ctlblk(void)
{
	return this_cpu_ptr(&kprobe_ctlblk);
}

kprobe_opcode_t *kprobe_lookup_name(const char *name, unsigned int offset);
kprobe_opcode_t *arch_adjust_kprobe_addr(unsigned long addr, unsigned long offset, bool *on_func_entry);

int register_kprobe(struct kprobe *p);
void unregister_kprobe(struct kprobe *p);
int register_kprobes(struct kprobe **kps, int num);
void unregister_kprobes(struct kprobe **kps, int num);

int register_kretprobe(struct kretprobe *rp);
void unregister_kretprobe(struct kretprobe *rp);
int register_kretprobes(struct kretprobe **rps, int num);
void unregister_kretprobes(struct kretprobe **rps, int num);

#if defined(CONFIG_KRETPROBE_ON_RETHOOK) || !defined(CONFIG_KRETPROBES)
#define kprobe_flush_task(tk)	do {} while (0)
#else
void kprobe_flush_task(struct task_struct *tk);
#endif

void kprobe_free_init_mem(void);

int disable_kprobe(struct kprobe *kp);
int enable_kprobe(struct kprobe *kp);

void dump_kprobe(struct kprobe *kp);

void *alloc_insn_page(void);

void *alloc_optinsn_page(void);
void free_optinsn_page(void *page);

int kprobe_get_kallsym(unsigned int symnum, unsigned long *value, char *type,
		       char *sym);

int arch_kprobe_get_kallsym(unsigned int *symnum, unsigned long *value,
			    char *type, char *sym);

int kprobe_exceptions_notify(struct notifier_block *self,
			     unsigned long val, void *data);

#else /* !CONFIG_KPROBES: */

static inline int kprobe_fault_handler(struct pt_regs *regs, int trapnr)
{
	return 0;
}
static inline struct kprobe *get_kprobe(void *addr)
{
	return NULL;
}
static inline struct kprobe *kprobe_running(void)
{
	return NULL;
}
#define kprobe_busy_begin()	do {} while (0)
#define kprobe_busy_end()	do {} while (0)

static inline int register_kprobe(struct kprobe *p)
{
	return -EOPNOTSUPP;
}
static inline int register_kprobes(struct kprobe **kps, int num)
{
	return -EOPNOTSUPP;
}
static inline void unregister_kprobe(struct kprobe *p)
{
}
static inline void unregister_kprobes(struct kprobe **kps, int num)
{
}
static inline int register_kretprobe(struct kretprobe *rp)
{
	return -EOPNOTSUPP;
}
static inline int register_kretprobes(struct kretprobe **rps, int num)
{
	return -EOPNOTSUPP;
}
static inline void unregister_kretprobe(struct kretprobe *rp)
{
}
static inline void unregister_kretprobes(struct kretprobe **rps, int num)
{
}
static inline void kprobe_flush_task(struct task_struct *tk)
{
}
static inline void kprobe_free_init_mem(void)
{
}
static inline int disable_kprobe(struct kprobe *kp)
{
	return -EOPNOTSUPP;
}
static inline int enable_kprobe(struct kprobe *kp)
{
	return -EOPNOTSUPP;
}

static inline bool within_kprobe_blacklist(unsigned long addr)
{
	return true;
}
static inline int kprobe_get_kallsym(unsigned int symnum, unsigned long *value,
				     char *type, char *sym)
{
	return -ERANGE;
}
#endif /* CONFIG_KPROBES */

static inline int disable_kretprobe(struct kretprobe *rp)
{
	return disable_kprobe(&rp->kp);
}
static inline int enable_kretprobe(struct kretprobe *rp)
{
	return enable_kprobe(&rp->kp);
}

#ifndef CONFIG_KPROBES
static inline bool is_kprobe_insn_slot(unsigned long addr)
{
	return false;
}
#endif /* !CONFIG_KPROBES */

#ifndef CONFIG_OPTPROBES
static inline bool is_kprobe_optinsn_slot(unsigned long addr)
{
	return false;
}
#endif /* !CONFIG_OPTPROBES */

#ifdef CONFIG_KRETPROBES
#ifdef CONFIG_KRETPROBE_ON_RETHOOK
static nokprobe_inline bool is_kretprobe_trampoline(unsigned long addr)
{
	return is_rethook_trampoline(addr);
}

static nokprobe_inline
unsigned long kretprobe_find_ret_addr(struct task_struct *tsk, void *fp,
				      struct llist_node **cur)
{
	return rethook_find_ret_addr(tsk, (unsigned long)fp, cur);
}
#else
static nokprobe_inline bool is_kretprobe_trampoline(unsigned long addr)
{
	return (void *)addr == kretprobe_trampoline_addr();
}

unsigned long kretprobe_find_ret_addr(struct task_struct *tsk, void *fp,
				      struct llist_node **cur);
#endif
#else
static nokprobe_inline bool is_kretprobe_trampoline(unsigned long addr)
{
	return false;
}

static nokprobe_inline
unsigned long kretprobe_find_ret_addr(struct task_struct *tsk, void *fp,
				      struct llist_node **cur)
{
	return 0;
}
#endif

/* Returns true if kprobes handled the fault */
static nokprobe_inline bool kprobe_page_fault(struct pt_regs *regs,
					      unsigned int trap)
{
	if (!IS_ENABLED(CONFIG_KPROBES))
		return false;
	if (user_mode(regs))
		return false;
	/*
	 * To be potentially processing a kprobe fault and to be allowed
	 * to call kprobe_running(), we have to be non-preemptible.
	 */
	if (preemptible())
		return false;
	if (!kprobe_running())
		return false;
	return kprobe_fault_handler(regs, trap);
}

#endif /* _LINUX_KPROBES_H */<|MERGE_RESOLUTION|>--- conflicted
+++ resolved
@@ -140,11 +140,7 @@
  */
 struct kretprobe_holder {
 	struct kretprobe __rcu *rp;
-<<<<<<< HEAD
-	refcount_t		ref;
-=======
 	struct objpool_head	pool;
->>>>>>> 7bbf3b67
 };
 
 struct kretprobe {
