--- conflicted
+++ resolved
@@ -912,22 +912,9 @@
 #endif	/* CONFIG_MODULE_SIG */
 
 #if defined(CONFIG_MODULES) && defined(CONFIG_KALLSYMS)
-<<<<<<< HEAD
-int module_kallsyms_on_each_symbol(int (*fn)(void *, const char *,
-					     struct module *, unsigned long),
-=======
 int module_kallsyms_on_each_symbol(const char *modname,
 				   int (*fn)(void *, const char *, unsigned long),
->>>>>>> 98817289
 				   void *data);
-#else
-static inline int module_kallsyms_on_each_symbol(int (*fn)(void *, const char *,
-						 struct module *, unsigned long),
-						 void *data)
-{
-	return -EOPNOTSUPP;
-}
-#endif  /* CONFIG_MODULES && CONFIG_KALLSYMS */
 
 /* For kallsyms to ask for address resolution.  namebuf should be at
  * least KSYM_NAME_LEN long: a pointer to namebuf is returned if
