--- conflicted
+++ resolved
@@ -204,11 +204,7 @@
 
 #else
 
-<<<<<<< HEAD
-#define BTF_ID_LIST(name) static u32 __maybe_unused name[16];
-=======
 #define BTF_ID_LIST(name) static u32 __maybe_unused name[64];
->>>>>>> 98817289
 #define BTF_ID(prefix, name)
 #define BTF_ID_FLAGS(prefix, name, ...)
 #define BTF_ID_UNUSED
