--- conflicted
+++ resolved
@@ -33,23 +33,6 @@
 }
 
 #ifdef CONFIG_FS_POSIX_ACL
-<<<<<<< HEAD
-void posix_acl_fix_xattr_from_user(struct user_namespace *mnt_userns,
-				   struct inode *inode,
-				   void *value, size_t size);
-void posix_acl_fix_xattr_to_user(struct user_namespace *mnt_userns,
-				   struct inode *inode,
-				 void *value, size_t size);
-#else
-static inline void posix_acl_fix_xattr_from_user(struct user_namespace *mnt_userns,
-						 struct inode *inode,
-						 void *value, size_t size)
-{
-}
-static inline void posix_acl_fix_xattr_to_user(struct user_namespace *mnt_userns,
-					       struct inode *inode,
-					       void *value, size_t size)
-=======
 void posix_acl_fix_xattr_from_user(void *value, size_t size);
 void posix_acl_fix_xattr_to_user(void *value, size_t size);
 void posix_acl_getxattr_idmapped_mnt(struct user_namespace *mnt_userns,
@@ -66,7 +49,6 @@
 posix_acl_getxattr_idmapped_mnt(struct user_namespace *mnt_userns,
 				const struct inode *inode, void *value,
 				size_t size)
->>>>>>> d60c95ef
 {
 }
 #endif
