/* SPDX-License-Identifier: GPL-2.0 */
#ifndef _LINUX_OBJTOOL_H
#define _LINUX_OBJTOOL_H

#ifndef __ASSEMBLY__

#include <linux/types.h>

/*
 * This struct is used by asm and inline asm code to manually annotate the
 * location of registers on the stack.
 */
struct unwind_hint {
	u32		ip;
	s16		sp_offset;
	u8		sp_reg;
	u8		type;
	u8		end;
};
#endif

/*
 * UNWIND_HINT_TYPE_CALL: Indicates that sp_reg+sp_offset resolves to PREV_SP
 * (the caller's SP right before it made the call).  Used for all callable
 * functions, i.e. all C code and all callable asm functions.
 *
 * UNWIND_HINT_TYPE_REGS: Used in entry code to indicate that sp_reg+sp_offset
 * points to a fully populated pt_regs from a syscall, interrupt, or exception.
 *
 * UNWIND_HINT_TYPE_REGS_PARTIAL: Used in entry code to indicate that
 * sp_reg+sp_offset points to the iret return frame.
 *
 * UNWIND_HINT_FUNC: Generate the unwind metadata of a callable function.
 * Useful for code which doesn't have an ELF function annotation.
 *
 * UNWIND_HINT_ENTRY: machine entry without stack, SYSCALL/SYSENTER etc.
 */
#define UNWIND_HINT_TYPE_CALL		0
#define UNWIND_HINT_TYPE_REGS		1
#define UNWIND_HINT_TYPE_REGS_PARTIAL	2
#define UNWIND_HINT_TYPE_FUNC		3
#define UNWIND_HINT_TYPE_ENTRY		4
#define UNWIND_HINT_TYPE_SAVE		5
#define UNWIND_HINT_TYPE_RESTORE	6
<<<<<<< HEAD
=======

#ifdef CONFIG_OBJTOOL
>>>>>>> bf44eed7

#include <asm/asm.h>

#ifndef __ASSEMBLY__

#define UNWIND_HINT(sp_reg, sp_offset, type, end)		\
	"987: \n\t"						\
	".pushsection .discard.unwind_hints\n\t"		\
	/* struct unwind_hint */				\
	".long 987b - .\n\t"					\
	".short " __stringify(sp_offset) "\n\t"			\
	".byte " __stringify(sp_reg) "\n\t"			\
	".byte " __stringify(type) "\n\t"			\
	".byte " __stringify(end) "\n\t"			\
	".balign 4 \n\t"					\
	".popsection\n\t"

/*
 * This macro marks the given function's stack frame as "non-standard", which
 * tells objtool to ignore the function when doing stack metadata validation.
 * It should only be used in special cases where you're 100% sure it won't
 * affect the reliability of frame pointers and kernel stack traces.
 *
 * For more information, see tools/objtool/Documentation/stack-validation.txt.
 */
#define STACK_FRAME_NON_STANDARD(func) \
	static void __used __section(".discard.func_stack_frame_non_standard") \
		*__func_stack_frame_non_standard_##func = func

/*
 * STACK_FRAME_NON_STANDARD_FP() is a frame-pointer-specific function ignore
 * for the case where a function is intentionally missing frame pointer setup,
 * but otherwise needs objtool/ORC coverage when frame pointers are disabled.
 */
#ifdef CONFIG_FRAME_POINTER
#define STACK_FRAME_NON_STANDARD_FP(func) STACK_FRAME_NON_STANDARD(func)
#else
#define STACK_FRAME_NON_STANDARD_FP(func)
#endif

#define ANNOTATE_NOENDBR					\
	"986: \n\t"						\
	".pushsection .discard.noendbr\n\t"			\
	_ASM_PTR " 986b\n\t"					\
	".popsection\n\t"

#define ASM_REACHABLE							\
	"998:\n\t"							\
	".pushsection .discard.reachable\n\t"				\
	".long 998b - .\n\t"						\
	".popsection\n\t"

#else /* __ASSEMBLY__ */

/*
 * This macro indicates that the following intra-function call is valid.
 * Any non-annotated intra-function call will cause objtool to issue a warning.
 */
#define ANNOTATE_INTRA_FUNCTION_CALL				\
	999:							\
	.pushsection .discard.intra_function_calls;		\
	.long 999b;						\
	.popsection;

/*
 * In asm, there are two kinds of code: normal C-type callable functions and
 * the rest.  The normal callable functions can be called by other code, and
 * don't do anything unusual with the stack.  Such normal callable functions
 * are annotated with the ENTRY/ENDPROC macros.  Most asm code falls in this
 * category.  In this case, no special debugging annotations are needed because
 * objtool can automatically generate the ORC data for the ORC unwinder to read
 * at runtime.
 *
 * Anything which doesn't fall into the above category, such as syscall and
 * interrupt handlers, tends to not be called directly by other functions, and
 * often does unusual non-C-function-type things with the stack pointer.  Such
 * code needs to be annotated such that objtool can understand it.  The
 * following CFI hint macros are for this type of code.
 *
 * These macros provide hints to objtool about the state of the stack at each
 * instruction.  Objtool starts from the hints and follows the code flow,
 * making automatic CFI adjustments when it sees pushes and pops, filling out
 * the debuginfo as necessary.  It will also warn if it sees any
 * inconsistencies.
 */
.macro UNWIND_HINT type:req sp_reg=0 sp_offset=0 end=0
.Lunwind_hint_ip_\@:
	.pushsection .discard.unwind_hints
		/* struct unwind_hint */
		.long .Lunwind_hint_ip_\@ - .
		.short \sp_offset
		.byte \sp_reg
		.byte \type
		.byte \end
		.balign 4
	.popsection
.endm

.macro STACK_FRAME_NON_STANDARD func:req
	.pushsection .discard.func_stack_frame_non_standard, "aw"
	_ASM_PTR \func
	.popsection
.endm

.macro STACK_FRAME_NON_STANDARD_FP func:req
#ifdef CONFIG_FRAME_POINTER
	STACK_FRAME_NON_STANDARD \func
#endif
.endm

.macro ANNOTATE_NOENDBR
.Lhere_\@:
	.pushsection .discard.noendbr
	.quad	.Lhere_\@
	.popsection
.endm

.macro REACHABLE
.Lhere_\@:
	.pushsection .discard.reachable
	.long	.Lhere_\@ - .
	.popsection
.endm

#endif /* __ASSEMBLY__ */

#else /* !CONFIG_OBJTOOL */

#ifndef __ASSEMBLY__

#define UNWIND_HINT(sp_reg, sp_offset, type, end)	\
	"\n\t"
#define STACK_FRAME_NON_STANDARD(func)
#define STACK_FRAME_NON_STANDARD_FP(func)
#define ANNOTATE_NOENDBR
#define ASM_REACHABLE
#else
#define ANNOTATE_INTRA_FUNCTION_CALL
.macro UNWIND_HINT type:req sp_reg=0 sp_offset=0 end=0
.endm
.macro STACK_FRAME_NON_STANDARD func:req
.endm
.macro ANNOTATE_NOENDBR
.endm
.macro REACHABLE
.endm
#endif

#endif /* CONFIG_OBJTOOL */

#endif /* _LINUX_OBJTOOL_H */<|MERGE_RESOLUTION|>--- conflicted
+++ resolved
@@ -42,11 +42,8 @@
 #define UNWIND_HINT_TYPE_ENTRY		4
 #define UNWIND_HINT_TYPE_SAVE		5
 #define UNWIND_HINT_TYPE_RESTORE	6
-<<<<<<< HEAD
-=======
 
 #ifdef CONFIG_OBJTOOL
->>>>>>> bf44eed7
 
 #include <asm/asm.h>
 
