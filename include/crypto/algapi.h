--- conflicted
+++ resolved
@@ -13,11 +13,6 @@
 #include <linux/crypto.h>
 #include <linux/types.h>
 #include <linux/workqueue.h>
-<<<<<<< HEAD
-
-#include <asm/unaligned.h>
-=======
->>>>>>> 98817289
 
 /*
  * Maximum values for blocksize and alignmask, used to allocate
@@ -276,17 +271,12 @@
 static inline void crypto_request_complete(struct crypto_async_request *req,
 					   int err)
 {
-<<<<<<< HEAD
-	crypto_completion_t complete = req->complete;
-	complete(req, err);
-=======
 	req->complete(req->data, err);
 }
 
 static inline u32 crypto_tfm_alg_type(struct crypto_tfm *tfm)
 {
 	return tfm->__crt_alg->cra_flags & CRYPTO_ALG_TYPE_MASK;
->>>>>>> 98817289
 }
 
 #endif	/* _CRYPTO_ALGAPI_H */