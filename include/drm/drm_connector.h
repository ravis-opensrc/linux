/*
 * Copyright (c) 2016 Intel Corporation
 *
 * Permission to use, copy, modify, distribute, and sell this software and its
 * documentation for any purpose is hereby granted without fee, provided that
 * the above copyright notice appear in all copies and that both that copyright
 * notice and this permission notice appear in supporting documentation, and
 * that the name of the copyright holders not be used in advertising or
 * publicity pertaining to distribution of the software without specific,
 * written prior permission.  The copyright holders make no representations
 * about the suitability of this software for any purpose.  It is provided "as
 * is" without express or implied warranty.
 *
 * THE COPYRIGHT HOLDERS DISCLAIM ALL WARRANTIES WITH REGARD TO THIS SOFTWARE,
 * INCLUDING ALL IMPLIED WARRANTIES OF MERCHANTABILITY AND FITNESS, IN NO
 * EVENT SHALL THE COPYRIGHT HOLDERS BE LIABLE FOR ANY SPECIAL, INDIRECT OR
 * CONSEQUENTIAL DAMAGES OR ANY DAMAGES WHATSOEVER RESULTING FROM LOSS OF USE,
 * DATA OR PROFITS, WHETHER IN AN ACTION OF CONTRACT, NEGLIGENCE OR OTHER
 * TORTIOUS ACTION, ARISING OUT OF OR IN CONNECTION WITH THE USE OR PERFORMANCE
 * OF THIS SOFTWARE.
 */

#ifndef __DRM_CONNECTOR_H__
#define __DRM_CONNECTOR_H__

#include <linux/list.h>
#include <linux/llist.h>
#include <linux/ctype.h>
#include <linux/hdmi.h>
#include <linux/notifier.h>
#include <drm/drm_mode_object.h>
#include <drm/drm_util.h>
#include <drm/drm_property.h>

#include <uapi/drm/drm_mode.h>

struct drm_connector_helper_funcs;
struct drm_modeset_acquire_ctx;
struct drm_device;
struct drm_crtc;
struct drm_encoder;
struct drm_panel;
struct drm_property;
struct drm_property_blob;
struct drm_printer;
struct drm_privacy_screen;
struct edid;
struct i2c_adapter;

enum drm_connector_force {
	DRM_FORCE_UNSPECIFIED,
	DRM_FORCE_OFF,
	DRM_FORCE_ON,         /* force on analog part normally */
	DRM_FORCE_ON_DIGITAL, /* for DVI-I use digital connector */
};

/**
 * enum drm_connector_status - status for a &drm_connector
 *
 * This enum is used to track the connector status. There are no separate
 * #defines for the uapi!
 */
enum drm_connector_status {
	/**
	 * @connector_status_connected: The connector is definitely connected to
	 * a sink device, and can be enabled.
	 */
	connector_status_connected = 1,
	/**
	 * @connector_status_disconnected: The connector isn't connected to a
	 * sink device which can be autodetect. For digital outputs like DP or
	 * HDMI (which can be realiable probed) this means there's really
	 * nothing there. It is driver-dependent whether a connector with this
	 * status can be lit up or not.
	 */
	connector_status_disconnected = 2,
	/**
	 * @connector_status_unknown: The connector's status could not be
	 * reliably detected. This happens when probing would either cause
	 * flicker (like load-detection when the connector is in use), or when a
	 * hardware resource isn't available (like when load-detection needs a
	 * free CRTC). It should be possible to light up the connector with one
	 * of the listed fallback modes. For default configuration userspace
	 * should only try to light up connectors with unknown status when
	 * there's not connector with @connector_status_connected.
	 */
	connector_status_unknown = 3,
};

/**
 * enum drm_connector_registration_state - userspace registration status for
 * a &drm_connector
 *
 * This enum is used to track the status of initializing a connector and
 * registering it with userspace, so that DRM can prevent bogus modesets on
 * connectors that no longer exist.
 */
enum drm_connector_registration_state {
	/**
	 * @DRM_CONNECTOR_INITIALIZING: The connector has just been created,
	 * but has yet to be exposed to userspace. There should be no
	 * additional restrictions to how the state of this connector may be
	 * modified.
	 */
	DRM_CONNECTOR_INITIALIZING = 0,

	/**
	 * @DRM_CONNECTOR_REGISTERED: The connector has been fully initialized
	 * and registered with sysfs, as such it has been exposed to
	 * userspace. There should be no additional restrictions to how the
	 * state of this connector may be modified.
	 */
	DRM_CONNECTOR_REGISTERED = 1,

	/**
	 * @DRM_CONNECTOR_UNREGISTERED: The connector has either been exposed
	 * to userspace and has since been unregistered and removed from
	 * userspace, or the connector was unregistered before it had a chance
	 * to be exposed to userspace (e.g. still in the
	 * @DRM_CONNECTOR_INITIALIZING state). When a connector is
	 * unregistered, there are additional restrictions to how its state
	 * may be modified:
	 *
	 * - An unregistered connector may only have its DPMS changed from
	 *   On->Off. Once DPMS is changed to Off, it may not be switched back
	 *   to On.
	 * - Modesets are not allowed on unregistered connectors, unless they
	 *   would result in disabling its assigned CRTCs. This means
	 *   disabling a CRTC on an unregistered connector is OK, but enabling
	 *   one is not.
	 * - Removing a CRTC from an unregistered connector is OK, but new
	 *   CRTCs may never be assigned to an unregistered connector.
	 */
	DRM_CONNECTOR_UNREGISTERED = 2,
};

enum subpixel_order {
	SubPixelUnknown = 0,
	SubPixelHorizontalRGB,
	SubPixelHorizontalBGR,
	SubPixelVerticalRGB,
	SubPixelVerticalBGR,
	SubPixelNone,

};

/**
 * enum drm_connector_tv_mode - Analog TV output mode
 *
 * This enum is used to indicate the TV output mode used on an analog TV
 * connector.
 *
 * WARNING: The values of this enum is uABI since they're exposed in the
 * "TV mode" connector property.
 */
enum drm_connector_tv_mode {
	/**
	 * @DRM_MODE_TV_MODE_NTSC: CCIR System M (aka 525-lines)
	 * together with the NTSC Color Encoding.
	 */
	DRM_MODE_TV_MODE_NTSC,

	/**
	 * @DRM_MODE_TV_MODE_NTSC_443: Variant of
	 * @DRM_MODE_TV_MODE_NTSC. Uses a color subcarrier frequency
	 * of 4.43 MHz.
	 */
	DRM_MODE_TV_MODE_NTSC_443,

	/**
	 * @DRM_MODE_TV_MODE_NTSC_J: Variant of @DRM_MODE_TV_MODE_NTSC
	 * used in Japan. Uses a black level equals to the blanking
	 * level.
	 */
	DRM_MODE_TV_MODE_NTSC_J,

	/**
	 * @DRM_MODE_TV_MODE_PAL: CCIR System B together with the PAL
	 * color system.
	 */
	DRM_MODE_TV_MODE_PAL,

	/**
	 * @DRM_MODE_TV_MODE_PAL_M: CCIR System M (aka 525-lines)
	 * together with the PAL color encoding
	 */
	DRM_MODE_TV_MODE_PAL_M,

	/**
	 * @DRM_MODE_TV_MODE_PAL_N: CCIR System N together with the PAL
	 * color encoding. It uses 625 lines, but has a color subcarrier
	 * frequency of 3.58MHz, the SECAM color space, and narrower
	 * channels compared to most of the other PAL variants.
	 */
	DRM_MODE_TV_MODE_PAL_N,

	/**
	 * @DRM_MODE_TV_MODE_SECAM: CCIR System B together with the
	 * SECAM color system.
	 */
	DRM_MODE_TV_MODE_SECAM,

	/**
	 * @DRM_MODE_TV_MODE_MAX: Number of analog TV output modes.
	 *
	 * Internal implementation detail; this is not uABI.
	 */
	DRM_MODE_TV_MODE_MAX,
};

/**
 * struct drm_scrambling: sink's scrambling support.
 */
struct drm_scrambling {
	/**
	 * @supported: scrambling supported for rates > 340 Mhz.
	 */
	bool supported;
	/**
	 * @low_rates: scrambling supported for rates <= 340 Mhz.
	 */
	bool low_rates;
};

/*
 * struct drm_scdc - Information about scdc capabilities of a HDMI 2.0 sink
 *
 * Provides SCDC register support and capabilities related information on a
 * HDMI 2.0 sink. In case of a HDMI 1.4 sink, all parameter must be 0.
 */
struct drm_scdc {
	/**
	 * @supported: status control & data channel present.
	 */
	bool supported;
	/**
	 * @read_request: sink is capable of generating scdc read request.
	 */
	bool read_request;
	/**
	 * @scrambling: sink's scrambling capabilities
	 */
	struct drm_scrambling scrambling;
};

/**
 * struct drm_hdmi_dsc_cap - DSC capabilities of HDMI sink
 *
 * Describes the DSC support provided by HDMI 2.1 sink.
 * The information is fetched fom additional HFVSDB blocks defined
 * for HDMI 2.1.
 */
struct drm_hdmi_dsc_cap {
	/** @v_1p2: flag for dsc1.2 version support by sink */
	bool v_1p2;

	/** @native_420: Does sink support DSC with 4:2:0 compression */
	bool native_420;

	/**
	 * @all_bpp: Does sink support all bpp with 4:4:4: or 4:2:2
	 * compressed formats
	 */
	bool all_bpp;

	/**
	 * @bpc_supported: compressed bpc supported by sink : 10, 12 or 16 bpc
	 */
	u8 bpc_supported;

	/** @max_slices: maximum number of Horizontal slices supported by */
	u8 max_slices;

	/** @clk_per_slice : max pixel clock in MHz supported per slice */
	int clk_per_slice;

	/** @max_lanes : dsc max lanes supported for Fixed rate Link training */
	u8 max_lanes;

	/** @max_frl_rate_per_lane : maximum frl rate with DSC per lane */
	u8 max_frl_rate_per_lane;

	/** @total_chunk_kbytes: max size of chunks in KBs supported per line*/
	u8 total_chunk_kbytes;
};

/**
 * struct drm_hdmi_info - runtime information about the connected HDMI sink
 *
 * Describes if a given display supports advanced HDMI 2.0 features.
 * This information is available in CEA-861-F extension blocks (like HF-VSDB).
 */
struct drm_hdmi_info {
	/** @scdc: sink's scdc support and capabilities */
	struct drm_scdc scdc;

	/**
	 * @y420_vdb_modes: bitmap of modes which can support ycbcr420
	 * output only (not normal RGB/YCBCR444/422 outputs). The max VIC
	 * defined by the CEA-861-G spec is 219, so the size is 256 bits to map
	 * up to 256 VICs.
	 */
	unsigned long y420_vdb_modes[BITS_TO_LONGS(256)];

	/**
	 * @y420_cmdb_modes: bitmap of modes which can support ycbcr420
	 * output also, along with normal HDMI outputs. The max VIC defined by
	 * the CEA-861-G spec is 219, so the size is 256 bits to map up to 256
	 * VICs.
	 */
	unsigned long y420_cmdb_modes[BITS_TO_LONGS(256)];

	/** @y420_dc_modes: bitmap of deep color support index */
	u8 y420_dc_modes;

	/** @max_frl_rate_per_lane: support fixed rate link */
	u8 max_frl_rate_per_lane;

	/** @max_lanes: supported by sink */
	u8 max_lanes;

	/** @dsc_cap: DSC capabilities of the sink */
	struct drm_hdmi_dsc_cap dsc_cap;
};

/**
 * enum drm_link_status - connector's link_status property value
 *
 * This enum is used as the connector's link status property value.
 * It is set to the values defined in uapi.
 *
 * @DRM_LINK_STATUS_GOOD: DP Link is Good as a result of successful
 *                        link training
 * @DRM_LINK_STATUS_BAD: DP Link is BAD as a result of link training
 *                       failure
 */
enum drm_link_status {
	DRM_LINK_STATUS_GOOD = DRM_MODE_LINK_STATUS_GOOD,
	DRM_LINK_STATUS_BAD = DRM_MODE_LINK_STATUS_BAD,
};

/**
 * enum drm_panel_orientation - panel_orientation info for &drm_display_info
 *
 * This enum is used to track the (LCD) panel orientation. There are no
 * separate #defines for the uapi!
 *
 * @DRM_MODE_PANEL_ORIENTATION_UNKNOWN: The drm driver has not provided any
 *					panel orientation information (normal
 *					for non panels) in this case the "panel
 *					orientation" connector prop will not be
 *					attached.
 * @DRM_MODE_PANEL_ORIENTATION_NORMAL:	The top side of the panel matches the
 *					top side of the device's casing.
 * @DRM_MODE_PANEL_ORIENTATION_BOTTOM_UP: The top side of the panel matches the
 *					bottom side of the device's casing, iow
 *					the panel is mounted upside-down.
 * @DRM_MODE_PANEL_ORIENTATION_LEFT_UP:	The left side of the panel matches the
 *					top side of the device's casing.
 * @DRM_MODE_PANEL_ORIENTATION_RIGHT_UP: The right side of the panel matches the
 *					top side of the device's casing.
 */
enum drm_panel_orientation {
	DRM_MODE_PANEL_ORIENTATION_UNKNOWN = -1,
	DRM_MODE_PANEL_ORIENTATION_NORMAL = 0,
	DRM_MODE_PANEL_ORIENTATION_BOTTOM_UP,
	DRM_MODE_PANEL_ORIENTATION_LEFT_UP,
	DRM_MODE_PANEL_ORIENTATION_RIGHT_UP,
};

/**
 * struct drm_monitor_range_info - Panel's Monitor range in EDID for
 * &drm_display_info
 *
 * This struct is used to store a frequency range supported by panel
 * as parsed from EDID's detailed monitor range descriptor block.
 *
 * @min_vfreq: This is the min supported refresh rate in Hz from
 *             EDID's detailed monitor range.
 * @max_vfreq: This is the max supported refresh rate in Hz from
 *             EDID's detailed monitor range
 */
struct drm_monitor_range_info {
	u16 min_vfreq;
	u16 max_vfreq;
};

/**
 * struct drm_luminance_range_info - Panel's luminance range for
 * &drm_display_info. Calculated using data in EDID
 *
 * This struct is used to store a luminance range supported by panel
 * as calculated using data from EDID's static hdr metadata.
 *
 * @min_luminance: This is the min supported luminance value
 *
 * @max_luminance: This is the max supported luminance value
 */
struct drm_luminance_range_info {
	u32 min_luminance;
	u32 max_luminance;
};

/**
 * enum drm_privacy_screen_status - privacy screen status
 *
 * This enum is used to track and control the state of the integrated privacy
 * screen present on some display panels, via the "privacy-screen sw-state"
 * and "privacy-screen hw-state" properties. Note the _LOCKED enum values
 * are only valid for the "privacy-screen hw-state" property.
 *
 * @PRIVACY_SCREEN_DISABLED:
 *  The privacy-screen on the panel is disabled
 * @PRIVACY_SCREEN_ENABLED:
 *  The privacy-screen on the panel is enabled
 * @PRIVACY_SCREEN_DISABLED_LOCKED:
 *  The privacy-screen on the panel is disabled and locked (cannot be changed)
 * @PRIVACY_SCREEN_ENABLED_LOCKED:
 *  The privacy-screen on the panel is enabled and locked (cannot be changed)
 */
enum drm_privacy_screen_status {
	PRIVACY_SCREEN_DISABLED = 0,
	PRIVACY_SCREEN_ENABLED,
	PRIVACY_SCREEN_DISABLED_LOCKED,
	PRIVACY_SCREEN_ENABLED_LOCKED,
};

/**
 * enum drm_colorspace - color space
 *
 * This enum is a consolidated colorimetry list supported by HDMI and
 * DP protocol standard. The respective connectors will register
 * a property with the subset of this list (supported by that
 * respective protocol). Userspace will set the colorspace through
 * a colorspace property which will be created and exposed to
 * userspace.
 *
 * DP definitions come from the DP v2.0 spec
 * HDMI definitions come from the CTA-861-H spec
 *
 * A note on YCC and RGB variants:
 *
 * Since userspace is not aware of the encoding on the wire
 * (RGB or YCbCr), drivers are free to pick the appropriate
 * variant, regardless of what userspace selects. E.g., if
 * BT2020_RGB is selected by userspace a driver will pick
 * BT2020_YCC if the encoding on the wire is YUV444 or YUV420.
  *
 * @DRM_MODE_COLORIMETRY_DEFAULT:
 *   Driver specific behavior.
 * @DRM_MODE_COLORIMETRY_NO_DATA:
 *   Driver specific behavior.
 * @DRM_MODE_COLORIMETRY_SMPTE_170M_YCC:
 *   (HDMI)
 *   SMPTE ST 170M colorimetry format
 * @DRM_MODE_COLORIMETRY_BT709_YCC:
 *   (HDMI, DP)
 *   ITU-R BT.709 colorimetry format
 * @DRM_MODE_COLORIMETRY_XVYCC_601:
 *   (HDMI, DP)
 *   xvYCC601 colorimetry format
 * @DRM_MODE_COLORIMETRY_XVYCC_709:
 *   (HDMI, DP)
 *   xvYCC709 colorimetry format
 * @DRM_MODE_COLORIMETRY_SYCC_601:
 *   (HDMI, DP)
 *   sYCC601 colorimetry format
 * @DRM_MODE_COLORIMETRY_OPYCC_601:
 *   (HDMI, DP)
 *   opYCC601 colorimetry format
 * @DRM_MODE_COLORIMETRY_OPRGB:
 *   (HDMI, DP)
 *   opRGB colorimetry format
 * @DRM_MODE_COLORIMETRY_BT2020_CYCC:
 *   (HDMI, DP)
 *   ITU-R BT.2020 Y'c C'bc C'rc (constant luminance) colorimetry format
 * @DRM_MODE_COLORIMETRY_BT2020_RGB:
 *   (HDMI, DP)
 *   ITU-R BT.2020 R' G' B' colorimetry format
 * @DRM_MODE_COLORIMETRY_BT2020_YCC:
 *   (HDMI, DP)
 *   ITU-R BT.2020 Y' C'b C'r colorimetry format
 * @DRM_MODE_COLORIMETRY_DCI_P3_RGB_D65:
 *   (HDMI)
 *   SMPTE ST 2113 P3D65 colorimetry format
 * @DRM_MODE_COLORIMETRY_DCI_P3_RGB_THEATER:
 *   (HDMI)
 *   SMPTE ST 2113 P3DCI colorimetry format
 * @DRM_MODE_COLORIMETRY_RGB_WIDE_FIXED:
 *   (DP)
 *   RGB wide gamut fixed point colorimetry format
 * @DRM_MODE_COLORIMETRY_RGB_WIDE_FLOAT:
 *   (DP)
 *   RGB wide gamut floating point
 *   (scRGB (IEC 61966-2-2)) colorimetry format
 * @DRM_MODE_COLORIMETRY_BT601_YCC:
 *   (DP)
 *   ITU-R BT.601 colorimetry format
 *   The DP spec does not say whether this is the 525 or the 625
 *   line version.
 */
enum drm_colorspace {
	/* For Default case, driver will set the colorspace */
	DRM_MODE_COLORIMETRY_DEFAULT 		= 0,
	/* CEA 861 Normal Colorimetry options */
	DRM_MODE_COLORIMETRY_NO_DATA		= 0,
	DRM_MODE_COLORIMETRY_SMPTE_170M_YCC	= 1,
	DRM_MODE_COLORIMETRY_BT709_YCC		= 2,
	/* CEA 861 Extended Colorimetry Options */
	DRM_MODE_COLORIMETRY_XVYCC_601		= 3,
	DRM_MODE_COLORIMETRY_XVYCC_709		= 4,
	DRM_MODE_COLORIMETRY_SYCC_601		= 5,
	DRM_MODE_COLORIMETRY_OPYCC_601		= 6,
	DRM_MODE_COLORIMETRY_OPRGB		= 7,
	DRM_MODE_COLORIMETRY_BT2020_CYCC	= 8,
	DRM_MODE_COLORIMETRY_BT2020_RGB		= 9,
	DRM_MODE_COLORIMETRY_BT2020_YCC		= 10,
	/* Additional Colorimetry extension added as part of CTA 861.G */
	DRM_MODE_COLORIMETRY_DCI_P3_RGB_D65	= 11,
	DRM_MODE_COLORIMETRY_DCI_P3_RGB_THEATER	= 12,
	/* Additional Colorimetry Options added for DP 1.4a VSC Colorimetry Format */
	DRM_MODE_COLORIMETRY_RGB_WIDE_FIXED	= 13,
	DRM_MODE_COLORIMETRY_RGB_WIDE_FLOAT	= 14,
	DRM_MODE_COLORIMETRY_BT601_YCC		= 15,
	/* not a valid value; merely used for counting */
	DRM_MODE_COLORIMETRY_COUNT
};

/**
 * enum drm_bus_flags - bus_flags info for &drm_display_info
 *
 * This enum defines signal polarities and clock edge information for signals on
 * a bus as bitmask flags.
 *
 * The clock edge information is conveyed by two sets of symbols,
 * DRM_BUS_FLAGS_*_DRIVE_\* and DRM_BUS_FLAGS_*_SAMPLE_\*. When this enum is
 * used to describe a bus from the point of view of the transmitter, the
 * \*_DRIVE_\* flags should be used. When used from the point of view of the
 * receiver, the \*_SAMPLE_\* flags should be used. The \*_DRIVE_\* and
 * \*_SAMPLE_\* flags alias each other, with the \*_SAMPLE_POSEDGE and
 * \*_SAMPLE_NEGEDGE flags being equal to \*_DRIVE_NEGEDGE and \*_DRIVE_POSEDGE
 * respectively. This simplifies code as signals are usually sampled on the
 * opposite edge of the driving edge. Transmitters and receivers may however
 * need to take other signal timings into account to convert between driving
 * and sample edges.
 */
enum drm_bus_flags {
	/**
	 * @DRM_BUS_FLAG_DE_LOW:
	 *
	 * The Data Enable signal is active low
	 */
	DRM_BUS_FLAG_DE_LOW = BIT(0),

	/**
	 * @DRM_BUS_FLAG_DE_HIGH:
	 *
	 * The Data Enable signal is active high
	 */
	DRM_BUS_FLAG_DE_HIGH = BIT(1),

	/**
	 * @DRM_BUS_FLAG_PIXDATA_DRIVE_POSEDGE:
	 *
	 * Data is driven on the rising edge of the pixel clock
	 */
	DRM_BUS_FLAG_PIXDATA_DRIVE_POSEDGE = BIT(2),

	/**
	 * @DRM_BUS_FLAG_PIXDATA_DRIVE_NEGEDGE:
	 *
	 * Data is driven on the falling edge of the pixel clock
	 */
	DRM_BUS_FLAG_PIXDATA_DRIVE_NEGEDGE = BIT(3),

	/**
	 * @DRM_BUS_FLAG_PIXDATA_SAMPLE_POSEDGE:
	 *
	 * Data is sampled on the rising edge of the pixel clock
	 */
	DRM_BUS_FLAG_PIXDATA_SAMPLE_POSEDGE = DRM_BUS_FLAG_PIXDATA_DRIVE_NEGEDGE,

	/**
	 * @DRM_BUS_FLAG_PIXDATA_SAMPLE_NEGEDGE:
	 *
	 * Data is sampled on the falling edge of the pixel clock
	 */
	DRM_BUS_FLAG_PIXDATA_SAMPLE_NEGEDGE = DRM_BUS_FLAG_PIXDATA_DRIVE_POSEDGE,

	/**
	 * @DRM_BUS_FLAG_DATA_MSB_TO_LSB:
	 *
	 * Data is transmitted MSB to LSB on the bus
	 */
	DRM_BUS_FLAG_DATA_MSB_TO_LSB = BIT(4),

	/**
	 * @DRM_BUS_FLAG_DATA_LSB_TO_MSB:
	 *
	 * Data is transmitted LSB to MSB on the bus
	 */
	DRM_BUS_FLAG_DATA_LSB_TO_MSB = BIT(5),

	/**
	 * @DRM_BUS_FLAG_SYNC_DRIVE_POSEDGE:
	 *
	 * Sync signals are driven on the rising edge of the pixel clock
	 */
	DRM_BUS_FLAG_SYNC_DRIVE_POSEDGE = BIT(6),

	/**
	 * @DRM_BUS_FLAG_SYNC_DRIVE_NEGEDGE:
	 *
	 * Sync signals are driven on the falling edge of the pixel clock
	 */
	DRM_BUS_FLAG_SYNC_DRIVE_NEGEDGE = BIT(7),

	/**
	 * @DRM_BUS_FLAG_SYNC_SAMPLE_POSEDGE:
	 *
	 * Sync signals are sampled on the rising edge of the pixel clock
	 */
	DRM_BUS_FLAG_SYNC_SAMPLE_POSEDGE = DRM_BUS_FLAG_SYNC_DRIVE_NEGEDGE,

	/**
	 * @DRM_BUS_FLAG_SYNC_SAMPLE_NEGEDGE:
	 *
	 * Sync signals are sampled on the falling edge of the pixel clock
	 */
	DRM_BUS_FLAG_SYNC_SAMPLE_NEGEDGE = DRM_BUS_FLAG_SYNC_DRIVE_POSEDGE,

	/**
	 * @DRM_BUS_FLAG_SHARP_SIGNALS:
	 *
	 *  Set if the Sharp-specific signals (SPL, CLS, PS, REV) must be used
	 */
	DRM_BUS_FLAG_SHARP_SIGNALS = BIT(8),
};

/**
 * struct drm_display_info - runtime data about the connected sink
 *
 * Describes a given display (e.g. CRT or flat panel) and its limitations. For
 * fixed display sinks like built-in panels there's not much difference between
 * this and &struct drm_connector. But for sinks with a real cable this
 * structure is meant to describe all the things at the other end of the cable.
 *
 * For sinks which provide an EDID this can be filled out by calling
 * drm_add_edid_modes().
 */
struct drm_display_info {
	/**
	 * @width_mm: Physical width in mm.
	 */
	unsigned int width_mm;

	/**
	 * @height_mm: Physical height in mm.
	 */
	unsigned int height_mm;

	/**
	 * @bpc: Maximum bits per color channel. Used by HDMI and DP outputs.
	 */
	unsigned int bpc;

	/**
	 * @subpixel_order: Subpixel order of LCD panels.
	 */
	enum subpixel_order subpixel_order;

#define DRM_COLOR_FORMAT_RGB444		(1<<0)
#define DRM_COLOR_FORMAT_YCBCR444	(1<<1)
#define DRM_COLOR_FORMAT_YCBCR422	(1<<2)
#define DRM_COLOR_FORMAT_YCBCR420	(1<<3)

	/**
	 * @panel_orientation: Read only connector property for built-in panels,
	 * indicating the orientation of the panel vs the device's casing.
	 * drm_connector_init() sets this to DRM_MODE_PANEL_ORIENTATION_UNKNOWN.
	 * When not UNKNOWN this gets used by the drm_fb_helpers to rotate the
	 * fb to compensate and gets exported as prop to userspace.
	 */
	int panel_orientation;

	/**
	 * @color_formats: HDMI Color formats, selects between RGB and YCrCb
	 * modes. Used DRM_COLOR_FORMAT\_ defines, which are _not_ the same ones
	 * as used to describe the pixel format in framebuffers, and also don't
	 * match the formats in @bus_formats which are shared with v4l.
	 */
	u32 color_formats;

	/**
	 * @bus_formats: Pixel data format on the wire, somewhat redundant with
	 * @color_formats. Array of size @num_bus_formats encoded using
	 * MEDIA_BUS_FMT\_ defines shared with v4l and media drivers.
	 */
	const u32 *bus_formats;
	/**
	 * @num_bus_formats: Size of @bus_formats array.
	 */
	unsigned int num_bus_formats;

	/**
	 * @bus_flags: Additional information (like pixel signal polarity) for
	 * the pixel data on the bus, using &enum drm_bus_flags values
	 * DRM_BUS_FLAGS\_.
	 */
	u32 bus_flags;

	/**
	 * @max_tmds_clock: Maximum TMDS clock rate supported by the
	 * sink in kHz. 0 means undefined.
	 */
	int max_tmds_clock;

	/**
	 * @dvi_dual: Dual-link DVI sink?
	 */
	bool dvi_dual;

	/**
	 * @is_hdmi: True if the sink is an HDMI device.
	 *
	 * This field shall be used instead of calling
	 * drm_detect_hdmi_monitor() when possible.
	 */
	bool is_hdmi;

	/**
	 * @has_audio: True if the sink supports audio.
	 *
	 * This field shall be used instead of calling
	 * drm_detect_monitor_audio() when possible.
	 */
	bool has_audio;

	/**
	 * @has_hdmi_infoframe: Does the sink support the HDMI infoframe?
	 */
	bool has_hdmi_infoframe;

	/**
	 * @rgb_quant_range_selectable: Does the sink support selecting
	 * the RGB quantization range?
	 */
	bool rgb_quant_range_selectable;

	/**
	 * @edid_hdmi_rgb444_dc_modes: Mask of supported hdmi deep color modes
	 * in RGB 4:4:4. Even more stuff redundant with @bus_formats.
	 */
	u8 edid_hdmi_rgb444_dc_modes;

	/**
	 * @edid_hdmi_ycbcr444_dc_modes: Mask of supported hdmi deep color
	 * modes in YCbCr 4:4:4. Even more stuff redundant with @bus_formats.
	 */
	u8 edid_hdmi_ycbcr444_dc_modes;

	/**
	 * @cea_rev: CEA revision of the HDMI sink.
	 */
	u8 cea_rev;

	/**
	 * @hdmi: advance features of a HDMI sink.
	 */
	struct drm_hdmi_info hdmi;

	/**
	 * @non_desktop: Non desktop display (HMD).
	 */
	bool non_desktop;

	/**
	 * @monitor_range: Frequency range supported by monitor range descriptor
	 */
	struct drm_monitor_range_info monitor_range;

	/**
	 * @luminance_range: Luminance range supported by panel
	 */
	struct drm_luminance_range_info luminance_range;

	/**
	 * @mso_stream_count: eDP Multi-SST Operation (MSO) stream count from
	 * the DisplayID VESA vendor block. 0 for conventional Single-Stream
	 * Transport (SST), or 2 or 4 MSO streams.
	 */
	u8 mso_stream_count;

	/**
	 * @mso_pixel_overlap: eDP MSO segment pixel overlap, 0-8 pixels.
	 */
	u8 mso_pixel_overlap;

	/**
	 * @max_dsc_bpp: Maximum DSC target bitrate, if it is set to 0 the
	 * monitor's default value is used instead.
	 */
	u32 max_dsc_bpp;
<<<<<<< HEAD
=======

	/**
	 * @vics: Array of vics_len VICs. Internal to EDID parsing.
	 */
	u8 *vics;

	/**
	 * @vics_len: Number of elements in vics. Internal to EDID parsing.
	 */
	int vics_len;

	/**
	 * @quirks: EDID based quirks. Internal to EDID parsing.
	 */
	u32 quirks;
>>>>>>> 98817289
};

int drm_display_info_set_bus_formats(struct drm_display_info *info,
				     const u32 *formats,
				     unsigned int num_formats);

/**
 * struct drm_connector_tv_margins - TV connector related margins
 *
 * Describes the margins in pixels to put around the image on TV
 * connectors to deal with overscan.
 */
struct drm_connector_tv_margins {
	/**
	 * @bottom: Bottom margin in pixels.
	 */
	unsigned int bottom;

	/**
	 * @left: Left margin in pixels.
	 */
	unsigned int left;

	/**
	 * @right: Right margin in pixels.
	 */
	unsigned int right;

	/**
	 * @top: Top margin in pixels.
	 */
	unsigned int top;
};

/**
 * struct drm_tv_connector_state - TV connector related states
 * @select_subconnector: selected subconnector
 * @subconnector: detected subconnector
 * @margins: TV margins
 * @legacy_mode: Legacy TV mode, driver specific value
 * @mode: TV mode
 * @brightness: brightness in percent
 * @contrast: contrast in percent
 * @flicker_reduction: flicker reduction in percent
 * @overscan: overscan in percent
 * @saturation: saturation in percent
 * @hue: hue in percent
 */
struct drm_tv_connector_state {
	enum drm_mode_subconnector select_subconnector;
	enum drm_mode_subconnector subconnector;
	struct drm_connector_tv_margins margins;
	unsigned int legacy_mode;
	unsigned int mode;
	unsigned int brightness;
	unsigned int contrast;
	unsigned int flicker_reduction;
	unsigned int overscan;
	unsigned int saturation;
	unsigned int hue;
};

/**
 * struct drm_connector_state - mutable connector state
 */
struct drm_connector_state {
	/** @connector: backpointer to the connector */
	struct drm_connector *connector;

	/**
	 * @crtc: CRTC to connect connector to, NULL if disabled.
	 *
	 * Do not change this directly, use drm_atomic_set_crtc_for_connector()
	 * instead.
	 */
	struct drm_crtc *crtc;

	/**
	 * @best_encoder:
	 *
	 * Used by the atomic helpers to select the encoder, through the
	 * &drm_connector_helper_funcs.atomic_best_encoder or
	 * &drm_connector_helper_funcs.best_encoder callbacks.
	 *
	 * This is also used in the atomic helpers to map encoders to their
	 * current and previous connectors, see
	 * drm_atomic_get_old_connector_for_encoder() and
	 * drm_atomic_get_new_connector_for_encoder().
	 *
	 * NOTE: Atomic drivers must fill this out (either themselves or through
	 * helpers), for otherwise the GETCONNECTOR and GETENCODER IOCTLs will
	 * not return correct data to userspace.
	 */
	struct drm_encoder *best_encoder;

	/**
	 * @link_status: Connector link_status to keep track of whether link is
	 * GOOD or BAD to notify userspace if retraining is necessary.
	 */
	enum drm_link_status link_status;

	/** @state: backpointer to global drm_atomic_state */
	struct drm_atomic_state *state;

	/**
	 * @commit: Tracks the pending commit to prevent use-after-free conditions.
	 *
	 * Is only set when @crtc is NULL.
	 */
	struct drm_crtc_commit *commit;

	/** @tv: TV connector state */
	struct drm_tv_connector_state tv;

	/**
	 * @self_refresh_aware:
	 *
	 * This tracks whether a connector is aware of the self refresh state.
	 * It should be set to true for those connector implementations which
	 * understand the self refresh state. This is needed since the crtc
	 * registers the self refresh helpers and it doesn't know if the
	 * connectors downstream have implemented self refresh entry/exit.
	 *
	 * Drivers should set this to true in atomic_check if they know how to
	 * handle self_refresh requests.
	 */
	bool self_refresh_aware;

	/**
	 * @picture_aspect_ratio: Connector property to control the
	 * HDMI infoframe aspect ratio setting.
	 *
	 * The %DRM_MODE_PICTURE_ASPECT_\* values much match the
	 * values for &enum hdmi_picture_aspect
	 */
	enum hdmi_picture_aspect picture_aspect_ratio;

	/**
	 * @content_type: Connector property to control the
	 * HDMI infoframe content type setting.
	 * The %DRM_MODE_CONTENT_TYPE_\* values much
	 * match the values.
	 */
	unsigned int content_type;

	/**
	 * @hdcp_content_type: Connector property to pass the type of
	 * protected content. This is most commonly used for HDCP.
	 */
	unsigned int hdcp_content_type;

	/**
	 * @scaling_mode: Connector property to control the
	 * upscaling, mostly used for built-in panels.
	 */
	unsigned int scaling_mode;

	/**
	 * @content_protection: Connector property to request content
	 * protection. This is most commonly used for HDCP.
	 */
	unsigned int content_protection;

	/**
	 * @colorspace: State variable for Connector property to request
	 * colorspace change on Sink. This is most commonly used to switch
	 * to wider color gamuts like BT2020.
	 */
	enum drm_colorspace colorspace;

	/**
	 * @writeback_job: Writeback job for writeback connectors
	 *
	 * Holds the framebuffer and out-fence for a writeback connector. As
	 * the writeback completion may be asynchronous to the normal commit
	 * cycle, the writeback job lifetime is managed separately from the
	 * normal atomic state by this object.
	 *
	 * See also: drm_writeback_queue_job() and
	 * drm_writeback_signal_completion()
	 */
	struct drm_writeback_job *writeback_job;

	/**
	 * @max_requested_bpc: Connector property to limit the maximum bit
	 * depth of the pixels.
	 */
	u8 max_requested_bpc;

	/**
	 * @max_bpc: Connector max_bpc based on the requested max_bpc property
	 * and the connector bpc limitations obtained from edid.
	 */
	u8 max_bpc;

	/**
	 * @privacy_screen_sw_state: See :ref:`Standard Connector
	 * Properties<standard_connector_properties>`
	 */
	enum drm_privacy_screen_status privacy_screen_sw_state;

	/**
	 * @hdr_output_metadata:
	 * DRM blob property for HDR output metadata
	 */
	struct drm_property_blob *hdr_output_metadata;
};

/**
 * struct drm_connector_funcs - control connectors on a given device
 *
 * Each CRTC may have one or more connectors attached to it.  The functions
 * below allow the core DRM code to control connectors, enumerate available modes,
 * etc.
 */
struct drm_connector_funcs {
	/**
	 * @dpms:
	 *
	 * Legacy entry point to set the per-connector DPMS state. Legacy DPMS
	 * is exposed as a standard property on the connector, but diverted to
	 * this callback in the drm core. Note that atomic drivers don't
	 * implement the 4 level DPMS support on the connector any more, but
	 * instead only have an on/off "ACTIVE" property on the CRTC object.
	 *
	 * This hook is not used by atomic drivers, remapping of the legacy DPMS
	 * property is entirely handled in the DRM core.
	 *
	 * RETURNS:
	 *
	 * 0 on success or a negative error code on failure.
	 */
	int (*dpms)(struct drm_connector *connector, int mode);

	/**
	 * @reset:
	 *
	 * Reset connector hardware and software state to off. This function isn't
	 * called by the core directly, only through drm_mode_config_reset().
	 * It's not a helper hook only for historical reasons.
	 *
	 * Atomic drivers can use drm_atomic_helper_connector_reset() to reset
	 * atomic state using this hook.
	 */
	void (*reset)(struct drm_connector *connector);

	/**
	 * @detect:
	 *
	 * Check to see if anything is attached to the connector. The parameter
	 * force is set to false whilst polling, true when checking the
	 * connector due to a user request. force can be used by the driver to
	 * avoid expensive, destructive operations during automated probing.
	 *
	 * This callback is optional, if not implemented the connector will be
	 * considered as always being attached.
	 *
	 * FIXME:
	 *
	 * Note that this hook is only called by the probe helper. It's not in
	 * the helper library vtable purely for historical reasons. The only DRM
	 * core	entry point to probe connector state is @fill_modes.
	 *
	 * Note that the helper library will already hold
	 * &drm_mode_config.connection_mutex. Drivers which need to grab additional
	 * locks to avoid races with concurrent modeset changes need to use
	 * &drm_connector_helper_funcs.detect_ctx instead.
	 *
	 * Also note that this callback can be called no matter the
	 * state the connector is in. Drivers that need the underlying
	 * device to be powered to perform the detection will first need
	 * to make sure it's been properly enabled.
	 *
	 * RETURNS:
	 *
	 * drm_connector_status indicating the connector's status.
	 */
	enum drm_connector_status (*detect)(struct drm_connector *connector,
					    bool force);

	/**
	 * @force:
	 *
	 * This function is called to update internal encoder state when the
	 * connector is forced to a certain state by userspace, either through
	 * the sysfs interfaces or on the kernel cmdline. In that case the
	 * @detect callback isn't called.
	 *
	 * FIXME:
	 *
	 * Note that this hook is only called by the probe helper. It's not in
	 * the helper library vtable purely for historical reasons. The only DRM
	 * core	entry point to probe connector state is @fill_modes.
	 */
	void (*force)(struct drm_connector *connector);

	/**
	 * @fill_modes:
	 *
	 * Entry point for output detection and basic mode validation. The
	 * driver should reprobe the output if needed (e.g. when hotplug
	 * handling is unreliable), add all detected modes to &drm_connector.modes
	 * and filter out any the device can't support in any configuration. It
	 * also needs to filter out any modes wider or higher than the
	 * parameters max_width and max_height indicate.
	 *
	 * The drivers must also prune any modes no longer valid from
	 * &drm_connector.modes. Furthermore it must update
	 * &drm_connector.status and &drm_connector.edid.  If no EDID has been
	 * received for this output connector->edid must be NULL.
	 *
	 * Drivers using the probe helpers should use
	 * drm_helper_probe_single_connector_modes() to implement this
	 * function.
	 *
	 * RETURNS:
	 *
	 * The number of modes detected and filled into &drm_connector.modes.
	 */
	int (*fill_modes)(struct drm_connector *connector, uint32_t max_width, uint32_t max_height);

	/**
	 * @set_property:
	 *
	 * This is the legacy entry point to update a property attached to the
	 * connector.
	 *
	 * This callback is optional if the driver does not support any legacy
	 * driver-private properties. For atomic drivers it is not used because
	 * property handling is done entirely in the DRM core.
	 *
	 * RETURNS:
	 *
	 * 0 on success or a negative error code on failure.
	 */
	int (*set_property)(struct drm_connector *connector, struct drm_property *property,
			     uint64_t val);

	/**
	 * @late_register:
	 *
	 * This optional hook can be used to register additional userspace
	 * interfaces attached to the connector, light backlight control, i2c,
	 * DP aux or similar interfaces. It is called late in the driver load
	 * sequence from drm_connector_register() when registering all the
	 * core drm connector interfaces. Everything added from this callback
	 * should be unregistered in the early_unregister callback.
	 *
	 * This is called while holding &drm_connector.mutex.
	 *
	 * Returns:
	 *
	 * 0 on success, or a negative error code on failure.
	 */
	int (*late_register)(struct drm_connector *connector);

	/**
	 * @early_unregister:
	 *
	 * This optional hook should be used to unregister the additional
	 * userspace interfaces attached to the connector from
	 * late_register(). It is called from drm_connector_unregister(),
	 * early in the driver unload sequence to disable userspace access
	 * before data structures are torndown.
	 *
	 * This is called while holding &drm_connector.mutex.
	 */
	void (*early_unregister)(struct drm_connector *connector);

	/**
	 * @destroy:
	 *
	 * Clean up connector resources. This is called at driver unload time
	 * through drm_mode_config_cleanup(). It can also be called at runtime
	 * when a connector is being hot-unplugged for drivers that support
	 * connector hotplugging (e.g. DisplayPort MST).
	 */
	void (*destroy)(struct drm_connector *connector);

	/**
	 * @atomic_duplicate_state:
	 *
	 * Duplicate the current atomic state for this connector and return it.
	 * The core and helpers guarantee that any atomic state duplicated with
	 * this hook and still owned by the caller (i.e. not transferred to the
	 * driver by calling &drm_mode_config_funcs.atomic_commit) will be
	 * cleaned up by calling the @atomic_destroy_state hook in this
	 * structure.
	 *
	 * This callback is mandatory for atomic drivers.
	 *
	 * Atomic drivers which don't subclass &struct drm_connector_state should use
	 * drm_atomic_helper_connector_duplicate_state(). Drivers that subclass the
	 * state structure to extend it with driver-private state should use
	 * __drm_atomic_helper_connector_duplicate_state() to make sure shared state is
	 * duplicated in a consistent fashion across drivers.
	 *
	 * It is an error to call this hook before &drm_connector.state has been
	 * initialized correctly.
	 *
	 * NOTE:
	 *
	 * If the duplicate state references refcounted resources this hook must
	 * acquire a reference for each of them. The driver must release these
	 * references again in @atomic_destroy_state.
	 *
	 * RETURNS:
	 *
	 * Duplicated atomic state or NULL when the allocation failed.
	 */
	struct drm_connector_state *(*atomic_duplicate_state)(struct drm_connector *connector);

	/**
	 * @atomic_destroy_state:
	 *
	 * Destroy a state duplicated with @atomic_duplicate_state and release
	 * or unreference all resources it references
	 *
	 * This callback is mandatory for atomic drivers.
	 */
	void (*atomic_destroy_state)(struct drm_connector *connector,
				     struct drm_connector_state *state);

	/**
	 * @atomic_set_property:
	 *
	 * Decode a driver-private property value and store the decoded value
	 * into the passed-in state structure. Since the atomic core decodes all
	 * standardized properties (even for extensions beyond the core set of
	 * properties which might not be implemented by all drivers) this
	 * requires drivers to subclass the state structure.
	 *
	 * Such driver-private properties should really only be implemented for
	 * truly hardware/vendor specific state. Instead it is preferred to
	 * standardize atomic extension and decode the properties used to expose
	 * such an extension in the core.
	 *
	 * Do not call this function directly, use
	 * drm_atomic_connector_set_property() instead.
	 *
	 * This callback is optional if the driver does not support any
	 * driver-private atomic properties.
	 *
	 * NOTE:
	 *
	 * This function is called in the state assembly phase of atomic
	 * modesets, which can be aborted for any reason (including on
	 * userspace's request to just check whether a configuration would be
	 * possible). Drivers MUST NOT touch any persistent state (hardware or
	 * software) or data structures except the passed in @state parameter.
	 *
	 * Also since userspace controls in which order properties are set this
	 * function must not do any input validation (since the state update is
	 * incomplete and hence likely inconsistent). Instead any such input
	 * validation must be done in the various atomic_check callbacks.
	 *
	 * RETURNS:
	 *
	 * 0 if the property has been found, -EINVAL if the property isn't
	 * implemented by the driver (which shouldn't ever happen, the core only
	 * asks for properties attached to this connector). No other validation
	 * is allowed by the driver. The core already checks that the property
	 * value is within the range (integer, valid enum value, ...) the driver
	 * set when registering the property.
	 */
	int (*atomic_set_property)(struct drm_connector *connector,
				   struct drm_connector_state *state,
				   struct drm_property *property,
				   uint64_t val);

	/**
	 * @atomic_get_property:
	 *
	 * Reads out the decoded driver-private property. This is used to
	 * implement the GETCONNECTOR IOCTL.
	 *
	 * Do not call this function directly, use
	 * drm_atomic_connector_get_property() instead.
	 *
	 * This callback is optional if the driver does not support any
	 * driver-private atomic properties.
	 *
	 * RETURNS:
	 *
	 * 0 on success, -EINVAL if the property isn't implemented by the
	 * driver (which shouldn't ever happen, the core only asks for
	 * properties attached to this connector).
	 */
	int (*atomic_get_property)(struct drm_connector *connector,
				   const struct drm_connector_state *state,
				   struct drm_property *property,
				   uint64_t *val);

	/**
	 * @atomic_print_state:
	 *
	 * If driver subclasses &struct drm_connector_state, it should implement
	 * this optional hook for printing additional driver specific state.
	 *
	 * Do not call this directly, use drm_atomic_connector_print_state()
	 * instead.
	 */
	void (*atomic_print_state)(struct drm_printer *p,
				   const struct drm_connector_state *state);

	/**
	 * @oob_hotplug_event:
	 *
	 * This will get called when a hotplug-event for a drm-connector
	 * has been received from a source outside the display driver / device.
	 */
	void (*oob_hotplug_event)(struct drm_connector *connector);

	/**
	 * @debugfs_init:
	 *
	 * Allows connectors to create connector-specific debugfs files.
	 */
	void (*debugfs_init)(struct drm_connector *connector, struct dentry *root);
};

/**
 * struct drm_cmdline_mode - DRM Mode passed through the kernel command-line
 *
 * Each connector can have an initial mode with additional options
 * passed through the kernel command line. This structure allows to
 * express those parameters and will be filled by the command-line
 * parser.
 */
struct drm_cmdline_mode {
	/**
	 * @name:
	 *
	 * Name of the mode.
	 */
	char name[DRM_DISPLAY_MODE_LEN];

	/**
	 * @specified:
	 *
	 * Has a mode been read from the command-line?
	 */
	bool specified;

	/**
	 * @refresh_specified:
	 *
	 * Did the mode have a preferred refresh rate?
	 */
	bool refresh_specified;

	/**
	 * @bpp_specified:
	 *
	 * Did the mode have a preferred BPP?
	 */
	bool bpp_specified;

	/**
	 * @pixel_clock:
	 *
	 * Pixel Clock in kHz. Optional.
	 */
	unsigned int pixel_clock;

	/**
	 * @xres:
	 *
	 * Active resolution on the X axis, in pixels.
	 */
	int xres;

	/**
	 * @yres:
	 *
	 * Active resolution on the Y axis, in pixels.
	 */
	int yres;

	/**
	 * @bpp:
	 *
	 * Bits per pixels for the mode.
	 */
	int bpp;

	/**
	 * @refresh:
	 *
	 * Refresh rate, in Hertz.
	 */
	int refresh;

	/**
	 * @rb:
	 *
	 * Do we need to use reduced blanking?
	 */
	bool rb;

	/**
	 * @interlace:
	 *
	 * The mode is interlaced.
	 */
	bool interlace;

	/**
	 * @cvt:
	 *
	 * The timings will be calculated using the VESA Coordinated
	 * Video Timings instead of looking up the mode from a table.
	 */
	bool cvt;

	/**
	 * @margins:
	 *
	 * Add margins to the mode calculation (1.8% of xres rounded
	 * down to 8 pixels and 1.8% of yres).
	 */
	bool margins;

	/**
	 * @force:
	 *
	 * Ignore the hotplug state of the connector, and force its
	 * state to one of the DRM_FORCE_* values.
	 */
	enum drm_connector_force force;

	/**
	 * @rotation_reflection:
	 *
	 * Initial rotation and reflection of the mode setup from the
	 * command line. See DRM_MODE_ROTATE_* and
	 * DRM_MODE_REFLECT_*. The only rotations supported are
	 * DRM_MODE_ROTATE_0 and DRM_MODE_ROTATE_180.
	 */
	unsigned int rotation_reflection;

	/**
	 * @panel_orientation:
	 *
	 * drm-connector "panel orientation" property override value,
	 * DRM_MODE_PANEL_ORIENTATION_UNKNOWN if not set.
	 */
	enum drm_panel_orientation panel_orientation;

	/**
	 * @tv_margins: TV margins to apply to the mode.
	 */
	struct drm_connector_tv_margins tv_margins;

	/**
	 * @tv_mode: TV mode standard. See DRM_MODE_TV_MODE_*.
	 */
	enum drm_connector_tv_mode tv_mode;

	/**
	 * @tv_mode_specified:
	 *
	 * Did the mode have a preferred TV mode?
	 */
	bool tv_mode_specified;
};

/**
 * struct drm_connector - central DRM connector control structure
 *
 * Each connector may be connected to one or more CRTCs, or may be clonable by
 * another connector if they can share a CRTC.  Each connector also has a specific
 * position in the broader display (referred to as a 'screen' though it could
 * span multiple monitors).
 */
struct drm_connector {
	/** @dev: parent DRM device */
	struct drm_device *dev;
	/** @kdev: kernel device for sysfs attributes */
	struct device *kdev;
	/** @attr: sysfs attributes */
	struct device_attribute *attr;
	/**
	 * @fwnode: associated fwnode supplied by platform firmware
	 *
	 * Drivers can set this to associate a fwnode with a connector, drivers
	 * are expected to get a reference on the fwnode when setting this.
	 * drm_connector_cleanup() will call fwnode_handle_put() on this.
	 */
	struct fwnode_handle *fwnode;

	/**
	 * @head:
	 *
	 * List of all connectors on a @dev, linked from
	 * &drm_mode_config.connector_list. Protected by
	 * &drm_mode_config.connector_list_lock, but please only use
	 * &drm_connector_list_iter to walk this list.
	 */
	struct list_head head;

	/**
	 * @global_connector_list_entry:
	 *
	 * Connector entry in the global connector-list, used by
	 * drm_connector_find_by_fwnode().
	 */
	struct list_head global_connector_list_entry;

	/** @base: base KMS object */
	struct drm_mode_object base;

	/** @name: human readable name, can be overwritten by the driver */
	char *name;

	/**
	 * @mutex: Lock for general connector state, but currently only protects
	 * @registered. Most of the connector state is still protected by
	 * &drm_mode_config.mutex.
	 */
	struct mutex mutex;

	/**
	 * @index: Compacted connector index, which matches the position inside
	 * the mode_config.list for drivers not supporting hot-add/removing. Can
	 * be used as an array index. It is invariant over the lifetime of the
	 * connector.
	 */
	unsigned index;

	/**
	 * @connector_type:
	 * one of the DRM_MODE_CONNECTOR_<foo> types from drm_mode.h
	 */
	int connector_type;
	/** @connector_type_id: index into connector type enum */
	int connector_type_id;
	/**
	 * @interlace_allowed:
	 * Can this connector handle interlaced modes? Only used by
	 * drm_helper_probe_single_connector_modes() for mode filtering.
	 */
	bool interlace_allowed;
	/**
	 * @doublescan_allowed:
	 * Can this connector handle doublescan? Only used by
	 * drm_helper_probe_single_connector_modes() for mode filtering.
	 */
	bool doublescan_allowed;
	/**
	 * @stereo_allowed:
	 * Can this connector handle stereo modes? Only used by
	 * drm_helper_probe_single_connector_modes() for mode filtering.
	 */
	bool stereo_allowed;

	/**
	 * @ycbcr_420_allowed : This bool indicates if this connector is
	 * capable of handling YCBCR 420 output. While parsing the EDID
	 * blocks it's very helpful to know if the source is capable of
	 * handling YCBCR 420 outputs.
	 */
	bool ycbcr_420_allowed;

	/**
	 * @registration_state: Is this connector initializing, exposed
	 * (registered) with userspace, or unregistered?
	 *
	 * Protected by @mutex.
	 */
	enum drm_connector_registration_state registration_state;

	/**
	 * @modes:
	 * Modes available on this connector (from fill_modes() + user).
	 * Protected by &drm_mode_config.mutex.
	 */
	struct list_head modes;

	/**
	 * @status:
	 * One of the drm_connector_status enums (connected, not, or unknown).
	 * Protected by &drm_mode_config.mutex.
	 */
	enum drm_connector_status status;

	/**
	 * @probed_modes:
	 * These are modes added by probing with DDC or the BIOS, before
	 * filtering is applied. Used by the probe helpers. Protected by
	 * &drm_mode_config.mutex.
	 */
	struct list_head probed_modes;

	/**
	 * @display_info: Display information is filled from EDID information
	 * when a display is detected. For non hot-pluggable displays such as
	 * flat panels in embedded systems, the driver should initialize the
	 * &drm_display_info.width_mm and &drm_display_info.height_mm fields
	 * with the physical size of the display.
	 *
	 * Protected by &drm_mode_config.mutex.
	 */
	struct drm_display_info display_info;

	/** @funcs: connector control functions */
	const struct drm_connector_funcs *funcs;

	/**
	 * @edid_blob_ptr: DRM property containing EDID if present. Protected by
	 * &drm_mode_config.mutex. This should be updated only by calling
	 * drm_connector_update_edid_property().
	 */
	struct drm_property_blob *edid_blob_ptr;

	/** @properties: property tracking for this connector */
	struct drm_object_properties properties;

	/**
	 * @scaling_mode_property: Optional atomic property to control the
	 * upscaling. See drm_connector_attach_content_protection_property().
	 */
	struct drm_property *scaling_mode_property;

	/**
	 * @vrr_capable_property: Optional property to help userspace
	 * query hardware support for variable refresh rate on a connector.
	 * connector. Drivers can add the property to a connector by
	 * calling drm_connector_attach_vrr_capable_property().
	 *
	 * This should be updated only by calling
	 * drm_connector_set_vrr_capable_property().
	 */
	struct drm_property *vrr_capable_property;

	/**
	 * @colorspace_property: Connector property to set the suitable
	 * colorspace supported by the sink.
	 */
	struct drm_property *colorspace_property;

	/**
	 * @path_blob_ptr:
	 *
	 * DRM blob property data for the DP MST path property. This should only
	 * be updated by calling drm_connector_set_path_property().
	 */
	struct drm_property_blob *path_blob_ptr;

	/**
	 * @max_bpc_property: Default connector property for the max bpc to be
	 * driven out of the connector.
	 */
	struct drm_property *max_bpc_property;

	/** @privacy_screen: drm_privacy_screen for this connector, or NULL. */
	struct drm_privacy_screen *privacy_screen;

	/** @privacy_screen_notifier: privacy-screen notifier_block */
	struct notifier_block privacy_screen_notifier;

	/**
	 * @privacy_screen_sw_state_property: Optional atomic property for the
	 * connector to control the integrated privacy screen.
	 */
	struct drm_property *privacy_screen_sw_state_property;

	/**
	 * @privacy_screen_hw_state_property: Optional atomic property for the
	 * connector to report the actual integrated privacy screen state.
	 */
	struct drm_property *privacy_screen_hw_state_property;

#define DRM_CONNECTOR_POLL_HPD (1 << 0)
#define DRM_CONNECTOR_POLL_CONNECT (1 << 1)
#define DRM_CONNECTOR_POLL_DISCONNECT (1 << 2)

	/**
	 * @polled:
	 *
	 * Connector polling mode, a combination of
	 *
	 * DRM_CONNECTOR_POLL_HPD
	 *     The connector generates hotplug events and doesn't need to be
	 *     periodically polled. The CONNECT and DISCONNECT flags must not
	 *     be set together with the HPD flag.
	 *
	 * DRM_CONNECTOR_POLL_CONNECT
	 *     Periodically poll the connector for connection.
	 *
	 * DRM_CONNECTOR_POLL_DISCONNECT
	 *     Periodically poll the connector for disconnection, without
	 *     causing flickering even when the connector is in use. DACs should
	 *     rarely do this without a lot of testing.
	 *
	 * Set to 0 for connectors that don't support connection status
	 * discovery.
	 */
	uint8_t polled;

	/**
	 * @dpms: Current dpms state. For legacy drivers the
	 * &drm_connector_funcs.dpms callback must update this. For atomic
	 * drivers, this is handled by the core atomic code, and drivers must
	 * only take &drm_crtc_state.active into account.
	 */
	int dpms;

	/** @helper_private: mid-layer private data */
	const struct drm_connector_helper_funcs *helper_private;

	/** @cmdline_mode: mode line parsed from the kernel cmdline for this connector */
	struct drm_cmdline_mode cmdline_mode;
	/** @force: a DRM_FORCE_<foo> state for forced mode sets */
	enum drm_connector_force force;

	/**
	 * @edid_override: Override EDID set via debugfs.
	 *
	 * Do not modify or access outside of the drm_edid_override_* family of
	 * functions.
	 */
	const struct drm_edid *edid_override;

	/**
	 * @edid_override_mutex: Protect access to edid_override.
	 */
	struct mutex edid_override_mutex;

	/** @epoch_counter: used to detect any other changes in connector, besides status */
	u64 epoch_counter;

	/**
	 * @possible_encoders: Bit mask of encoders that can drive this
	 * connector, drm_encoder_index() determines the index into the bitfield
	 * and the bits are set with drm_connector_attach_encoder().
	 */
	u32 possible_encoders;

	/**
	 * @encoder: Currently bound encoder driving this connector, if any.
	 * Only really meaningful for non-atomic drivers. Atomic drivers should
	 * instead look at &drm_connector_state.best_encoder, and in case they
	 * need the CRTC driving this output, &drm_connector_state.crtc.
	 */
	struct drm_encoder *encoder;

#define MAX_ELD_BYTES	128
	/** @eld: EDID-like data, if present */
	uint8_t eld[MAX_ELD_BYTES];
	/** @latency_present: AV delay info from ELD, if found */
	bool latency_present[2];
	/**
	 * @video_latency: Video latency info from ELD, if found.
	 * [0]: progressive, [1]: interlaced
	 */
	int video_latency[2];
	/**
	 * @audio_latency: audio latency info from ELD, if found
	 * [0]: progressive, [1]: interlaced
	 */
	int audio_latency[2];

	/**
	 * @ddc: associated ddc adapter.
	 * A connector usually has its associated ddc adapter. If a driver uses
	 * this field, then an appropriate symbolic link is created in connector
	 * sysfs directory to make it easy for the user to tell which i2c
	 * adapter is for a particular display.
	 *
	 * The field should be set by calling drm_connector_init_with_ddc().
	 */
	struct i2c_adapter *ddc;

	/**
	 * @null_edid_counter: track sinks that give us all zeros for the EDID.
	 * Needed to workaround some HW bugs where we get all 0s
	 */
	int null_edid_counter;

	/** @bad_edid_counter: track sinks that give us an EDID with invalid checksum */
	unsigned bad_edid_counter;

	/**
	 * @edid_corrupt: Indicates whether the last read EDID was corrupt. Used
	 * in Displayport compliance testing - Displayport Link CTS Core 1.2
	 * rev1.1 4.2.2.6
	 */
	bool edid_corrupt;
	/**
	 * @real_edid_checksum: real edid checksum for corrupted edid block.
	 * Required in Displayport 1.4 compliance testing
	 * rev1.1 4.2.2.6
	 */
	u8 real_edid_checksum;

	/** @debugfs_entry: debugfs directory for this connector */
	struct dentry *debugfs_entry;

	/**
	 * @state:
	 *
	 * Current atomic state for this connector.
	 *
	 * This is protected by &drm_mode_config.connection_mutex. Note that
	 * nonblocking atomic commits access the current connector state without
	 * taking locks. Either by going through the &struct drm_atomic_state
	 * pointers, see for_each_oldnew_connector_in_state(),
	 * for_each_old_connector_in_state() and
	 * for_each_new_connector_in_state(). Or through careful ordering of
	 * atomic commit operations as implemented in the atomic helpers, see
	 * &struct drm_crtc_commit.
	 */
	struct drm_connector_state *state;

	/* DisplayID bits. FIXME: Extract into a substruct? */

	/**
	 * @tile_blob_ptr:
	 *
	 * DRM blob property data for the tile property (used mostly by DP MST).
	 * This is meant for screens which are driven through separate display
	 * pipelines represented by &drm_crtc, which might not be running with
	 * genlocked clocks. For tiled panels which are genlocked, like
	 * dual-link LVDS or dual-link DSI, the driver should try to not expose
	 * the tiling and virtualize both &drm_crtc and &drm_plane if needed.
	 *
	 * This should only be updated by calling
	 * drm_connector_set_tile_property().
	 */
	struct drm_property_blob *tile_blob_ptr;

	/** @has_tile: is this connector connected to a tiled monitor */
	bool has_tile;
	/** @tile_group: tile group for the connected monitor */
	struct drm_tile_group *tile_group;
	/** @tile_is_single_monitor: whether the tile is one monitor housing */
	bool tile_is_single_monitor;

	/** @num_h_tile: number of horizontal tiles in the tile group */
	/** @num_v_tile: number of vertical tiles in the tile group */
	uint8_t num_h_tile, num_v_tile;
	/** @tile_h_loc: horizontal location of this tile */
	/** @tile_v_loc: vertical location of this tile */
	uint8_t tile_h_loc, tile_v_loc;
	/** @tile_h_size: horizontal size of this tile. */
	/** @tile_v_size: vertical size of this tile. */
	uint16_t tile_h_size, tile_v_size;

	/**
	 * @free_node:
	 *
	 * List used only by &drm_connector_list_iter to be able to clean up a
	 * connector from any context, in conjunction with
	 * &drm_mode_config.connector_free_work.
	 */
	struct llist_node free_node;

	/** @hdr_sink_metadata: HDR Metadata Information read from sink */
	struct hdr_sink_metadata hdr_sink_metadata;
};

#define obj_to_connector(x) container_of(x, struct drm_connector, base)

int drm_connector_init(struct drm_device *dev,
		       struct drm_connector *connector,
		       const struct drm_connector_funcs *funcs,
		       int connector_type);
int drm_connector_init_with_ddc(struct drm_device *dev,
				struct drm_connector *connector,
				const struct drm_connector_funcs *funcs,
				int connector_type,
				struct i2c_adapter *ddc);
int drmm_connector_init(struct drm_device *dev,
			struct drm_connector *connector,
			const struct drm_connector_funcs *funcs,
			int connector_type,
			struct i2c_adapter *ddc);
void drm_connector_attach_edid_property(struct drm_connector *connector);
int drm_connector_register(struct drm_connector *connector);
void drm_connector_unregister(struct drm_connector *connector);
int drm_connector_attach_encoder(struct drm_connector *connector,
				      struct drm_encoder *encoder);

void drm_connector_cleanup(struct drm_connector *connector);

static inline unsigned int drm_connector_index(const struct drm_connector *connector)
{
	return connector->index;
}

static inline u32 drm_connector_mask(const struct drm_connector *connector)
{
	return 1 << connector->index;
}

/**
 * drm_connector_lookup - lookup connector object
 * @dev: DRM device
 * @file_priv: drm file to check for lease against.
 * @id: connector object id
 *
 * This function looks up the connector object specified by id
 * add takes a reference to it.
 */
static inline struct drm_connector *drm_connector_lookup(struct drm_device *dev,
		struct drm_file *file_priv,
		uint32_t id)
{
	struct drm_mode_object *mo;
	mo = drm_mode_object_find(dev, file_priv, id, DRM_MODE_OBJECT_CONNECTOR);
	return mo ? obj_to_connector(mo) : NULL;
}

/**
 * drm_connector_get - acquire a connector reference
 * @connector: DRM connector
 *
 * This function increments the connector's refcount.
 */
static inline void drm_connector_get(struct drm_connector *connector)
{
	drm_mode_object_get(&connector->base);
}

/**
 * drm_connector_put - release a connector reference
 * @connector: DRM connector
 *
 * This function decrements the connector's reference count and frees the
 * object if the reference count drops to zero.
 */
static inline void drm_connector_put(struct drm_connector *connector)
{
	drm_mode_object_put(&connector->base);
}

/**
 * drm_connector_is_unregistered - has the connector been unregistered from
 * userspace?
 * @connector: DRM connector
 *
 * Checks whether or not @connector has been unregistered from userspace.
 *
 * Returns:
 * True if the connector was unregistered, false if the connector is
 * registered or has not yet been registered with userspace.
 */
static inline bool
drm_connector_is_unregistered(struct drm_connector *connector)
{
	return READ_ONCE(connector->registration_state) ==
		DRM_CONNECTOR_UNREGISTERED;
}

void drm_connector_oob_hotplug_event(struct fwnode_handle *connector_fwnode);
const char *drm_get_connector_type_name(unsigned int connector_type);
const char *drm_get_connector_status_name(enum drm_connector_status status);
const char *drm_get_subpixel_order_name(enum subpixel_order order);
const char *drm_get_dpms_name(int val);
const char *drm_get_dvi_i_subconnector_name(int val);
const char *drm_get_dvi_i_select_name(int val);
const char *drm_get_tv_mode_name(int val);
const char *drm_get_tv_subconnector_name(int val);
const char *drm_get_tv_select_name(int val);
const char *drm_get_dp_subconnector_name(int val);
const char *drm_get_content_protection_name(int val);
const char *drm_get_hdcp_content_type_name(int val);

int drm_get_tv_mode_from_name(const char *name, size_t len);

int drm_mode_create_dvi_i_properties(struct drm_device *dev);
void drm_connector_attach_dp_subconnector_property(struct drm_connector *connector);

int drm_mode_create_tv_margin_properties(struct drm_device *dev);
int drm_mode_create_tv_properties_legacy(struct drm_device *dev,
					 unsigned int num_modes,
					 const char * const modes[]);
int drm_mode_create_tv_properties(struct drm_device *dev,
				  unsigned int supported_tv_modes);
void drm_connector_attach_tv_margin_properties(struct drm_connector *conn);
int drm_mode_create_scaling_mode_property(struct drm_device *dev);
int drm_connector_attach_content_type_property(struct drm_connector *dev);
int drm_connector_attach_scaling_mode_property(struct drm_connector *connector,
					       u32 scaling_mode_mask);
int drm_connector_attach_vrr_capable_property(
		struct drm_connector *connector);
int drm_connector_attach_colorspace_property(struct drm_connector *connector);
int drm_connector_attach_hdr_output_metadata_property(struct drm_connector *connector);
bool drm_connector_atomic_hdr_metadata_equal(struct drm_connector_state *old_state,
					     struct drm_connector_state *new_state);
int drm_mode_create_aspect_ratio_property(struct drm_device *dev);
int drm_mode_create_hdmi_colorspace_property(struct drm_connector *connector,
					     u32 supported_colorspaces);
int drm_mode_create_dp_colorspace_property(struct drm_connector *connector,
					   u32 supported_colorspaces);
int drm_mode_create_content_type_property(struct drm_device *dev);
int drm_mode_create_suggested_offset_properties(struct drm_device *dev);

int drm_connector_set_path_property(struct drm_connector *connector,
				    const char *path);
int drm_connector_set_tile_property(struct drm_connector *connector);
int drm_connector_update_edid_property(struct drm_connector *connector,
				       const struct edid *edid);
void drm_connector_set_link_status_property(struct drm_connector *connector,
					    uint64_t link_status);
void drm_connector_set_vrr_capable_property(
		struct drm_connector *connector, bool capable);
int drm_connector_set_panel_orientation(
	struct drm_connector *connector,
	enum drm_panel_orientation panel_orientation);
int drm_connector_set_panel_orientation_with_quirk(
	struct drm_connector *connector,
	enum drm_panel_orientation panel_orientation,
	int width, int height);
int drm_connector_set_orientation_from_panel(
	struct drm_connector *connector,
	struct drm_panel *panel);
int drm_connector_attach_max_bpc_property(struct drm_connector *connector,
					  int min, int max);
void drm_connector_create_privacy_screen_properties(struct drm_connector *conn);
void drm_connector_attach_privacy_screen_properties(struct drm_connector *conn);
void drm_connector_attach_privacy_screen_provider(
	struct drm_connector *connector, struct drm_privacy_screen *priv);
void drm_connector_update_privacy_screen(const struct drm_connector_state *connector_state);

/**
 * struct drm_tile_group - Tile group metadata
 * @refcount: reference count
 * @dev: DRM device
 * @id: tile group id exposed to userspace
 * @group_data: Sink-private data identifying this group
 *
 * @group_data corresponds to displayid vend/prod/serial for external screens
 * with an EDID.
 */
struct drm_tile_group {
	struct kref refcount;
	struct drm_device *dev;
	int id;
	u8 group_data[8];
};

struct drm_tile_group *drm_mode_create_tile_group(struct drm_device *dev,
						  const char topology[8]);
struct drm_tile_group *drm_mode_get_tile_group(struct drm_device *dev,
					       const char topology[8]);
void drm_mode_put_tile_group(struct drm_device *dev,
			     struct drm_tile_group *tg);

/**
 * struct drm_connector_list_iter - connector_list iterator
 *
 * This iterator tracks state needed to be able to walk the connector_list
 * within struct drm_mode_config. Only use together with
 * drm_connector_list_iter_begin(), drm_connector_list_iter_end() and
 * drm_connector_list_iter_next() respectively the convenience macro
 * drm_for_each_connector_iter().
 *
 * Note that the return value of drm_connector_list_iter_next() is only valid
 * up to the next drm_connector_list_iter_next() or
 * drm_connector_list_iter_end() call. If you want to use the connector later,
 * then you need to grab your own reference first using drm_connector_get().
 */
struct drm_connector_list_iter {
/* private: */
	struct drm_device *dev;
	struct drm_connector *conn;
};

void drm_connector_list_iter_begin(struct drm_device *dev,
				   struct drm_connector_list_iter *iter);
struct drm_connector *
drm_connector_list_iter_next(struct drm_connector_list_iter *iter);
void drm_connector_list_iter_end(struct drm_connector_list_iter *iter);

bool drm_connector_has_possible_encoder(struct drm_connector *connector,
					struct drm_encoder *encoder);
const char *drm_get_colorspace_name(enum drm_colorspace colorspace);

/**
 * drm_for_each_connector_iter - connector_list iterator macro
 * @connector: &struct drm_connector pointer used as cursor
 * @iter: &struct drm_connector_list_iter
 *
 * Note that @connector is only valid within the list body, if you want to use
 * @connector after calling drm_connector_list_iter_end() then you need to grab
 * your own reference first using drm_connector_get().
 */
#define drm_for_each_connector_iter(connector, iter) \
	while ((connector = drm_connector_list_iter_next(iter)))

/**
 * drm_connector_for_each_possible_encoder - iterate connector's possible encoders
 * @connector: &struct drm_connector pointer
 * @encoder: &struct drm_encoder pointer used as cursor
 */
#define drm_connector_for_each_possible_encoder(connector, encoder) \
	drm_for_each_encoder_mask(encoder, (connector)->dev, \
				  (connector)->possible_encoders)

#endif<|MERGE_RESOLUTION|>--- conflicted
+++ resolved
@@ -801,8 +801,6 @@
 	 * monitor's default value is used instead.
 	 */
 	u32 max_dsc_bpp;
-<<<<<<< HEAD
-=======
 
 	/**
 	 * @vics: Array of vics_len VICs. Internal to EDID parsing.
@@ -818,7 +816,6 @@
 	 * @quirks: EDID based quirks. Internal to EDID parsing.
 	 */
 	u32 quirks;
->>>>>>> 98817289
 };
 
 int drm_display_info_set_bus_formats(struct drm_display_info *info,
