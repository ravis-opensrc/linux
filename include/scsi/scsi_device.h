/* SPDX-License-Identifier: GPL-2.0 */
#ifndef _SCSI_SCSI_DEVICE_H
#define _SCSI_SCSI_DEVICE_H

#include <linux/list.h>
#include <linux/spinlock.h>
#include <linux/workqueue.h>
#include <linux/blk-mq.h>
#include <scsi/scsi.h>
#include <linux/atomic.h>
#include <linux/sbitmap.h>

struct bsg_device;
struct device;
struct request_queue;
struct scsi_cmnd;
struct scsi_lun;
struct scsi_sense_hdr;

typedef __u64 __bitwise blist_flags_t;

#define SCSI_SENSE_BUFFERSIZE	96

struct scsi_mode_data {
	__u32	length;
	__u16	block_descriptor_length;
	__u8	medium_type;
	__u8	device_specific;
	__u8	header_length;
	__u8	longlba:1;
};

/*
 * sdev state: If you alter this, you also need to alter scsi_sysfs.c
 * (for the ascii descriptions) and the state model enforcer:
 * scsi_lib:scsi_device_set_state().
 */
enum scsi_device_state {
	SDEV_CREATED = 1,	/* device created but not added to sysfs
				 * Only internal commands allowed (for inq) */
	SDEV_RUNNING,		/* device properly configured
				 * All commands allowed */
	SDEV_CANCEL,		/* beginning to delete device
				 * Only error handler commands allowed */
	SDEV_DEL,		/* device deleted 
				 * no commands allowed */
	SDEV_QUIESCE,		/* Device quiescent.  No block commands
				 * will be accepted, only specials (which
				 * originate in the mid-layer) */
	SDEV_OFFLINE,		/* Device offlined (by error handling or
				 * user request */
	SDEV_TRANSPORT_OFFLINE,	/* Offlined by transport class error handler */
	SDEV_BLOCK,		/* Device blocked by scsi lld.  No
				 * scsi commands from user or midlayer
				 * should be issued to the scsi
				 * lld. */
	SDEV_CREATED_BLOCK,	/* same as above but for created devices */
};

enum scsi_scan_mode {
	SCSI_SCAN_INITIAL = 0,
	SCSI_SCAN_RESCAN,
	SCSI_SCAN_MANUAL,
};

enum scsi_device_event {
	SDEV_EVT_MEDIA_CHANGE	= 1,	/* media has changed */
	SDEV_EVT_INQUIRY_CHANGE_REPORTED,		/* 3F 03  UA reported */
	SDEV_EVT_CAPACITY_CHANGE_REPORTED,		/* 2A 09  UA reported */
	SDEV_EVT_SOFT_THRESHOLD_REACHED_REPORTED,	/* 38 07  UA reported */
	SDEV_EVT_MODE_PARAMETER_CHANGE_REPORTED,	/* 2A 01  UA reported */
	SDEV_EVT_LUN_CHANGE_REPORTED,			/* 3F 0E  UA reported */
	SDEV_EVT_ALUA_STATE_CHANGE_REPORTED,		/* 2A 06  UA reported */
	SDEV_EVT_POWER_ON_RESET_OCCURRED,		/* 29 00  UA reported */

	SDEV_EVT_FIRST		= SDEV_EVT_MEDIA_CHANGE,
	SDEV_EVT_LAST		= SDEV_EVT_POWER_ON_RESET_OCCURRED,

	SDEV_EVT_MAXBITS	= SDEV_EVT_LAST + 1
};

struct scsi_event {
	enum scsi_device_event	evt_type;
	struct list_head	node;

	/* put union of data structures, for non-simple event types,
	 * here
	 */
};

/**
 * struct scsi_vpd - SCSI Vital Product Data
 * @rcu: For kfree_rcu().
 * @len: Length in bytes of @data.
 * @data: VPD data as defined in various T10 SCSI standard documents.
 */
struct scsi_vpd {
	struct rcu_head	rcu;
	int		len;
	unsigned char	data[];
};

enum scsi_vpd_parameters {
	SCSI_VPD_HEADER_SIZE = 4,
};

struct scsi_device {
	struct Scsi_Host *host;
	struct request_queue *request_queue;

	/* the next two are protected by the host->host_lock */
	struct list_head    siblings;   /* list of all devices on this host */
	struct list_head    same_target_siblings; /* just the devices sharing same target id */

	struct sbitmap budget_map;
	atomic_t device_blocked;	/* Device returned QUEUE_FULL. */

	atomic_t restarts;
	spinlock_t list_lock;
	struct list_head starved_entry;
	unsigned short queue_depth;	/* How deep of a queue we want */
	unsigned short max_queue_depth;	/* max queue depth */
	unsigned short last_queue_full_depth; /* These two are used by */
	unsigned short last_queue_full_count; /* scsi_track_queue_full() */
	unsigned long last_queue_full_time;	/* last queue full time */
	unsigned long queue_ramp_up_period;	/* ramp up period in jiffies */
#define SCSI_DEFAULT_RAMP_UP_PERIOD	(120 * HZ)

	unsigned long last_queue_ramp_up;	/* last queue ramp up time */

	unsigned int id, channel;
	u64 lun;
	unsigned int manufacturer;	/* Manufacturer of device, for using 
					 * vendor-specific cmd's */
	unsigned sector_size;	/* size in bytes */

	void *hostdata;		/* available to low-level driver */
	unsigned char type;
	char scsi_level;
	char inq_periph_qual;	/* PQ from INQUIRY data */	
	struct mutex inquiry_mutex;
	unsigned char inquiry_len;	/* valid bytes in 'inquiry' */
	unsigned char * inquiry;	/* INQUIRY response data */
	const char * vendor;		/* [back_compat] point into 'inquiry' ... */
	const char * model;		/* ... after scan; point to static string */
	const char * rev;		/* ... "nullnullnullnull" before scan */

#define SCSI_DEFAULT_VPD_LEN	255	/* default SCSI VPD page size (max) */
	struct scsi_vpd __rcu *vpd_pg0;
	struct scsi_vpd __rcu *vpd_pg83;
	struct scsi_vpd __rcu *vpd_pg80;
	struct scsi_vpd __rcu *vpd_pg89;
	struct scsi_vpd __rcu *vpd_pgb0;
	struct scsi_vpd __rcu *vpd_pgb1;
	struct scsi_vpd __rcu *vpd_pgb2;

	struct scsi_target      *sdev_target;

	blist_flags_t		sdev_bflags; /* black/white flags as also found in
				 * scsi_devinfo.[hc]. For now used only to
				 * pass settings from slave_alloc to scsi
				 * core. */
	unsigned int eh_timeout; /* Error handling timeout */

	/*
	 * If true, let the high-level device driver (sd) manage the device
	 * power state for system suspend/resume (suspend to RAM and
	 * hibernation) operations.
	 */
	unsigned manage_system_start_stop:1;

	/*
	 * If true, let the high-level device driver (sd) manage the device
	 * power state for runtime device suspand and resume operations.
	 */
	unsigned manage_runtime_start_stop:1;

	/*
	 * If true, let the high-level device driver (sd) manage the device
	 * power state for system shutdown (power off) operations.
	 */
	unsigned manage_shutdown:1;

	/*
	 * If set and if the device is runtime suspended, ask the high-level
	 * device driver (sd) to force a runtime resume of the device.
	 */
	unsigned force_runtime_start_on_system_start:1;

	unsigned removable:1;
	unsigned changed:1;	/* Data invalid due to media change */
	unsigned busy:1;	/* Used to prevent races */
	unsigned lockable:1;	/* Able to prevent media removal */
	unsigned locked:1;      /* Media removal disabled */
	unsigned borken:1;	/* Tell the Seagate driver to be 
				 * painfully slow on this device */
	unsigned disconnect:1;	/* can disconnect */
	unsigned soft_reset:1;	/* Uses soft reset option */
	unsigned sdtr:1;	/* Device supports SDTR messages */
	unsigned wdtr:1;	/* Device supports WDTR messages */
	unsigned ppr:1;		/* Device supports PPR messages */
	unsigned tagged_supported:1;	/* Supports SCSI-II tagged queuing */
	unsigned simple_tags:1;	/* simple queue tag messages are enabled */
	unsigned was_reset:1;	/* There was a bus reset on the bus for 
				 * this device */
	unsigned expecting_cc_ua:1; /* Expecting a CHECK_CONDITION/UNIT_ATTN
				     * because we did a bus reset. */
	unsigned use_10_for_rw:1; /* first try 10-byte read / write */
	unsigned use_10_for_ms:1; /* first try 10-byte mode sense/select */
	unsigned set_dbd_for_ms:1; /* Set "DBD" field in mode sense */
	unsigned no_report_opcodes:1;	/* no REPORT SUPPORTED OPERATION CODES */
	unsigned no_write_same:1;	/* no WRITE SAME command */
	unsigned use_16_for_rw:1; /* Use read/write(16) over read/write(10) */
	unsigned use_16_for_sync:1;	/* Use sync (16) over sync (10) */
	unsigned skip_ms_page_8:1;	/* do not use MODE SENSE page 0x08 */
	unsigned skip_ms_page_3f:1;	/* do not use MODE SENSE page 0x3f */
	unsigned skip_vpd_pages:1;	/* do not read VPD pages */
	unsigned try_vpd_pages:1;	/* attempt to read VPD pages */
	unsigned use_192_bytes_for_3f:1; /* ask for 192 bytes from page 0x3f */
	unsigned no_start_on_add:1;	/* do not issue start on add */
	unsigned allow_restart:1; /* issue START_UNIT in error handler */
	unsigned no_start_on_resume:1; /* Do not issue START_STOP_UNIT on resume */
	unsigned start_stop_pwr_cond:1;	/* Set power cond. in START_STOP_UNIT */
	unsigned no_uld_attach:1; /* disable connecting to upper level drivers */
	unsigned select_no_atn:1;
	unsigned fix_capacity:1;	/* READ_CAPACITY is too high by 1 */
	unsigned guess_capacity:1;	/* READ_CAPACITY might be too high by 1 */
	unsigned retry_hwerror:1;	/* Retry HARDWARE_ERROR */
	unsigned last_sector_bug:1;	/* do not use multisector accesses on
					   SD_LAST_BUGGY_SECTORS */
	unsigned no_read_disc_info:1;	/* Avoid READ_DISC_INFO cmds */
	unsigned no_read_capacity_16:1; /* Avoid READ_CAPACITY_16 cmds */
	unsigned try_rc_10_first:1;	/* Try READ_CAPACACITY_10 first */
	unsigned security_supported:1;	/* Supports Security Protocols */
	unsigned is_visible:1;	/* is the device visible in sysfs */
	unsigned wce_default_on:1;	/* Cache is ON by default */
	unsigned no_dif:1;	/* T10 PI (DIF) should be disabled */
	unsigned broken_fua:1;		/* Don't set FUA bit */
	unsigned lun_in_cdb:1;		/* Store LUN bits in CDB[1] */
	unsigned unmap_limit_for_ws:1;	/* Use the UNMAP limit for WRITE SAME */
	unsigned rpm_autosuspend:1;	/* Enable runtime autosuspend at device
					 * creation time */
	unsigned ignore_media_change:1; /* Ignore MEDIA CHANGE on resume */
	unsigned silence_suspend:1;	/* Do not print runtime PM related messages */
	unsigned no_vpd_size:1;		/* No VPD size reported in header */
<<<<<<< HEAD
=======

	unsigned cdl_supported:1;	/* Command duration limits supported */
	unsigned cdl_enable:1;		/* Enable/disable Command duration limits */
>>>>>>> 98817289

	unsigned int queue_stopped;	/* request queue is quiesced */
	bool offline_already;		/* Device offline message logged */

	atomic_t disk_events_disable_depth; /* disable depth for disk events */

	DECLARE_BITMAP(supported_events, SDEV_EVT_MAXBITS); /* supported events */
	DECLARE_BITMAP(pending_events, SDEV_EVT_MAXBITS); /* pending events */
	struct list_head event_list;	/* asserted events */
	struct work_struct event_work;

	unsigned int max_device_blocked; /* what device_blocked counts down from  */
#define SCSI_DEFAULT_DEVICE_BLOCKED	3

	atomic_t iorequest_cnt;
	atomic_t iodone_cnt;
	atomic_t ioerr_cnt;
	atomic_t iotmo_cnt;

	struct device		sdev_gendev,
				sdev_dev;

	struct work_struct	requeue_work;

	struct scsi_device_handler *handler;
	void			*handler_data;

	size_t			dma_drain_len;
	void			*dma_drain_buf;

	unsigned int		sg_timeout;
	unsigned int		sg_reserved_size;

	struct bsg_device	*bsg_dev;
	unsigned char		access_state;
	struct mutex		state_mutex;
	enum scsi_device_state sdev_state;
	struct task_struct	*quiesced_by;
	unsigned long		sdev_data[];
} __attribute__((aligned(sizeof(unsigned long))));

#define	to_scsi_device(d)	\
	container_of(d, struct scsi_device, sdev_gendev)
#define	class_to_sdev(d)	\
	container_of(d, struct scsi_device, sdev_dev)
#define transport_class_to_sdev(class_dev) \
	to_scsi_device(class_dev->parent)

#define sdev_dbg(sdev, fmt, a...) \
	dev_dbg(&(sdev)->sdev_gendev, fmt, ##a)

/*
 * like scmd_printk, but the device name is passed in
 * as a string pointer
 */
__printf(4, 5) void
sdev_prefix_printk(const char *, const struct scsi_device *, const char *,
		const char *, ...);

#define sdev_printk(l, sdev, fmt, a...)				\
	sdev_prefix_printk(l, sdev, NULL, fmt, ##a)

__printf(3, 4) void
scmd_printk(const char *, const struct scsi_cmnd *, const char *, ...);

#define scmd_dbg(scmd, fmt, a...)					\
	do {								\
		struct request *__rq = scsi_cmd_to_rq((scmd));		\
									\
		if (__rq->q->disk)					\
			sdev_dbg((scmd)->device, "[%s] " fmt,		\
				 __rq->q->disk->disk_name, ##a);	\
		else							\
			sdev_dbg((scmd)->device, fmt, ##a);		\
	} while (0)

enum scsi_target_state {
	STARGET_CREATED = 1,
	STARGET_RUNNING,
	STARGET_REMOVE,
	STARGET_CREATED_REMOVE,
	STARGET_DEL,
};

/*
 * scsi_target: representation of a scsi target, for now, this is only
 * used for single_lun devices. If no one has active IO to the target,
 * starget_sdev_user is NULL, else it points to the active sdev.
 */
struct scsi_target {
	struct scsi_device	*starget_sdev_user;
	struct list_head	siblings;
	struct list_head	devices;
	struct device		dev;
	struct kref		reap_ref; /* last put renders target invisible */
	unsigned int		channel;
	unsigned int		id; /* target id ... replace
				     * scsi_device.id eventually */
	unsigned int		create:1; /* signal that it needs to be added */
	unsigned int		single_lun:1;	/* Indicates we should only
						 * allow I/O to one of the luns
						 * for the device at a time. */
	unsigned int		pdt_1f_for_no_lun:1;	/* PDT = 0x1f
						 * means no lun present. */
	unsigned int		no_report_luns:1;	/* Don't use
						 * REPORT LUNS for scanning. */
	unsigned int		expecting_lun_change:1;	/* A device has reported
						 * a 3F/0E UA, other devices on
						 * the same target will also. */
	/* commands actually active on LLD. */
	atomic_t		target_busy;
	atomic_t		target_blocked;

	/*
	 * LLDs should set this in the slave_alloc host template callout.
	 * If set to zero then there is not limit.
	 */
	unsigned int		can_queue;
	unsigned int		max_target_blocked;
#define SCSI_DEFAULT_TARGET_BLOCKED	3

	char			scsi_level;
	enum scsi_target_state	state;
	void 			*hostdata; /* available to low-level driver */
	unsigned long		starget_data[]; /* for the transport */
	/* starget_data must be the last element!!!! */
} __attribute__((aligned(sizeof(unsigned long))));

#define to_scsi_target(d)	container_of(d, struct scsi_target, dev)
static inline struct scsi_target *scsi_target(struct scsi_device *sdev)
{
	return to_scsi_target(sdev->sdev_gendev.parent);
}
#define transport_class_to_starget(class_dev) \
	to_scsi_target(class_dev->parent)

#define starget_printk(prefix, starget, fmt, a...)	\
	dev_printk(prefix, &(starget)->dev, fmt, ##a)

extern struct scsi_device *__scsi_add_device(struct Scsi_Host *,
		uint, uint, u64, void *hostdata);
extern int scsi_add_device(struct Scsi_Host *host, uint channel,
			   uint target, u64 lun);
extern int scsi_register_device_handler(struct scsi_device_handler *scsi_dh);
extern void scsi_remove_device(struct scsi_device *);
extern int scsi_unregister_device_handler(struct scsi_device_handler *scsi_dh);
void scsi_attach_vpd(struct scsi_device *sdev);
void scsi_cdl_check(struct scsi_device *sdev);
int scsi_cdl_enable(struct scsi_device *sdev, bool enable);

extern struct scsi_device *scsi_device_from_queue(struct request_queue *q);
extern int __must_check scsi_device_get(struct scsi_device *);
extern void scsi_device_put(struct scsi_device *);
extern struct scsi_device *scsi_device_lookup(struct Scsi_Host *,
					      uint, uint, u64);
extern struct scsi_device *__scsi_device_lookup(struct Scsi_Host *,
						uint, uint, u64);
extern struct scsi_device *scsi_device_lookup_by_target(struct scsi_target *,
							u64);
extern struct scsi_device *__scsi_device_lookup_by_target(struct scsi_target *,
							  u64);
extern void starget_for_each_device(struct scsi_target *, void *,
		     void (*fn)(struct scsi_device *, void *));
extern void __starget_for_each_device(struct scsi_target *, void *,
				      void (*fn)(struct scsi_device *,
						 void *));

/* only exposed to implement shost_for_each_device */
extern struct scsi_device *__scsi_iterate_devices(struct Scsi_Host *,
						  struct scsi_device *);

/**
 * shost_for_each_device - iterate over all devices of a host
 * @sdev: the &struct scsi_device to use as a cursor
 * @shost: the &struct scsi_host to iterate over
 *
 * Iterator that returns each device attached to @shost.  This loop
 * takes a reference on each device and releases it at the end.  If
 * you break out of the loop, you must call scsi_device_put(sdev).
 */
#define shost_for_each_device(sdev, shost) \
	for ((sdev) = __scsi_iterate_devices((shost), NULL); \
	     (sdev); \
	     (sdev) = __scsi_iterate_devices((shost), (sdev)))

/**
 * __shost_for_each_device - iterate over all devices of a host (UNLOCKED)
 * @sdev: the &struct scsi_device to use as a cursor
 * @shost: the &struct scsi_host to iterate over
 *
 * Iterator that returns each device attached to @shost.  It does _not_
 * take a reference on the scsi_device, so the whole loop must be
 * protected by shost->host_lock.
 *
 * Note: The only reason to use this is because you need to access the
 * device list in interrupt context.  Otherwise you really want to use
 * shost_for_each_device instead.
 */
#define __shost_for_each_device(sdev, shost) \
	list_for_each_entry((sdev), &((shost)->__devices), siblings)

extern int scsi_change_queue_depth(struct scsi_device *, int);
extern int scsi_track_queue_full(struct scsi_device *, int);

extern int scsi_set_medium_removal(struct scsi_device *, char);

int scsi_mode_sense(struct scsi_device *sdev, int dbd, int modepage,
		    int subpage, unsigned char *buffer, int len, int timeout,
		    int retries, struct scsi_mode_data *data,
		    struct scsi_sense_hdr *);
extern int scsi_mode_select(struct scsi_device *sdev, int pf, int sp,
			    unsigned char *buffer, int len, int timeout,
			    int retries, struct scsi_mode_data *data,
			    struct scsi_sense_hdr *);
extern int scsi_test_unit_ready(struct scsi_device *sdev, int timeout,
				int retries, struct scsi_sense_hdr *sshdr);
extern int scsi_get_vpd_page(struct scsi_device *, u8 page, unsigned char *buf,
			     int buf_len);
int scsi_report_opcode(struct scsi_device *sdev, unsigned char *buffer,
		       unsigned int len, unsigned char opcode,
		       unsigned short sa);
extern int scsi_device_set_state(struct scsi_device *sdev,
				 enum scsi_device_state state);
extern struct scsi_event *sdev_evt_alloc(enum scsi_device_event evt_type,
					  gfp_t gfpflags);
extern void sdev_evt_send(struct scsi_device *sdev, struct scsi_event *evt);
extern void sdev_evt_send_simple(struct scsi_device *sdev,
			  enum scsi_device_event evt_type, gfp_t gfpflags);
extern int scsi_device_quiesce(struct scsi_device *sdev);
extern void scsi_device_resume(struct scsi_device *sdev);
extern void scsi_target_quiesce(struct scsi_target *);
extern void scsi_target_resume(struct scsi_target *);
extern void scsi_scan_target(struct device *parent, unsigned int channel,
			     unsigned int id, u64 lun,
			     enum scsi_scan_mode rescan);
extern void scsi_target_reap(struct scsi_target *);
void scsi_block_targets(struct Scsi_Host *shost, struct device *dev);
extern void scsi_target_unblock(struct device *, enum scsi_device_state);
extern void scsi_remove_target(struct device *);
extern const char *scsi_device_state_name(enum scsi_device_state);
extern int scsi_is_sdev_device(const struct device *);
extern int scsi_is_target_device(const struct device *);
extern void scsi_sanitize_inquiry_string(unsigned char *s, int len);

/* Optional arguments to scsi_execute_cmd */
struct scsi_exec_args {
	unsigned char *sense;		/* sense buffer */
	unsigned int sense_len;		/* sense buffer len */
	struct scsi_sense_hdr *sshdr;	/* decoded sense header */
	blk_mq_req_flags_t req_flags;	/* BLK_MQ_REQ flags */
	int scmd_flags;			/* SCMD flags */
	int *resid;			/* residual length */
};

int scsi_execute_cmd(struct scsi_device *sdev, const unsigned char *cmd,
		     blk_opf_t opf, void *buffer, unsigned int bufflen,
		     int timeout, int retries,
		     const struct scsi_exec_args *args);

extern void sdev_disable_disk_events(struct scsi_device *sdev);
extern void sdev_enable_disk_events(struct scsi_device *sdev);
extern int scsi_vpd_lun_id(struct scsi_device *, char *, size_t);
extern int scsi_vpd_tpg_id(struct scsi_device *, int *);

#ifdef CONFIG_PM
extern int scsi_autopm_get_device(struct scsi_device *);
extern void scsi_autopm_put_device(struct scsi_device *);
#else
static inline int scsi_autopm_get_device(struct scsi_device *d) { return 0; }
static inline void scsi_autopm_put_device(struct scsi_device *d) {}
#endif /* CONFIG_PM */

static inline int __must_check scsi_device_reprobe(struct scsi_device *sdev)
{
	return device_reprobe(&sdev->sdev_gendev);
}

static inline unsigned int sdev_channel(struct scsi_device *sdev)
{
	return sdev->channel;
}

static inline unsigned int sdev_id(struct scsi_device *sdev)
{
	return sdev->id;
}

#define scmd_id(scmd) sdev_id((scmd)->device)
#define scmd_channel(scmd) sdev_channel((scmd)->device)

/*
 * checks for positions of the SCSI state machine
 */
static inline int scsi_device_online(struct scsi_device *sdev)
{
	return (sdev->sdev_state != SDEV_OFFLINE &&
		sdev->sdev_state != SDEV_TRANSPORT_OFFLINE &&
		sdev->sdev_state != SDEV_DEL);
}
static inline int scsi_device_blocked(struct scsi_device *sdev)
{
	return sdev->sdev_state == SDEV_BLOCK ||
		sdev->sdev_state == SDEV_CREATED_BLOCK;
}
static inline int scsi_device_created(struct scsi_device *sdev)
{
	return sdev->sdev_state == SDEV_CREATED ||
		sdev->sdev_state == SDEV_CREATED_BLOCK;
}

int scsi_internal_device_block_nowait(struct scsi_device *sdev);
int scsi_internal_device_unblock_nowait(struct scsi_device *sdev,
					enum scsi_device_state new_state);

/* accessor functions for the SCSI parameters */
static inline int scsi_device_sync(struct scsi_device *sdev)
{
	return sdev->sdtr;
}
static inline int scsi_device_wide(struct scsi_device *sdev)
{
	return sdev->wdtr;
}
static inline int scsi_device_dt(struct scsi_device *sdev)
{
	return sdev->ppr;
}
static inline int scsi_device_dt_only(struct scsi_device *sdev)
{
	if (sdev->inquiry_len < 57)
		return 0;
	return (sdev->inquiry[56] & 0x0c) == 0x04;
}
static inline int scsi_device_ius(struct scsi_device *sdev)
{
	if (sdev->inquiry_len < 57)
		return 0;
	return sdev->inquiry[56] & 0x01;
}
static inline int scsi_device_qas(struct scsi_device *sdev)
{
	if (sdev->inquiry_len < 57)
		return 0;
	return sdev->inquiry[56] & 0x02;
}
static inline int scsi_device_enclosure(struct scsi_device *sdev)
{
	return sdev->inquiry ? (sdev->inquiry[6] & (1<<6)) : 1;
}

static inline int scsi_device_protection(struct scsi_device *sdev)
{
	if (sdev->no_dif)
		return 0;

	return sdev->scsi_level > SCSI_2 && sdev->inquiry[5] & (1<<0);
}

static inline int scsi_device_tpgs(struct scsi_device *sdev)
{
	return sdev->inquiry ? (sdev->inquiry[5] >> 4) & 0x3 : 0;
}

/**
 * scsi_device_supports_vpd - test if a device supports VPD pages
 * @sdev: the &struct scsi_device to test
 *
 * If the 'try_vpd_pages' flag is set it takes precedence.
 * Otherwise we will assume VPD pages are supported if the
 * SCSI level is at least SPC-3 and 'skip_vpd_pages' is not set.
 */
static inline int scsi_device_supports_vpd(struct scsi_device *sdev)
{
	/* Attempt VPD inquiry if the device blacklist explicitly calls
	 * for it.
	 */
	if (sdev->try_vpd_pages)
		return 1;
	/*
	 * Although VPD inquiries can go to SCSI-2 type devices,
	 * some USB ones crash on receiving them, and the pages
	 * we currently ask for are mandatory for SPC-2 and beyond
	 */
	if (sdev->scsi_level >= SCSI_SPC_2 && !sdev->skip_vpd_pages)
		return 1;
	return 0;
}

static inline int scsi_device_busy(struct scsi_device *sdev)
{
	return sbitmap_weight(&sdev->budget_map);
}

#define MODULE_ALIAS_SCSI_DEVICE(type) \
	MODULE_ALIAS("scsi:t-" __stringify(type) "*")
#define SCSI_DEVICE_MODALIAS_FMT "scsi:t-0x%02x"

#endif /* _SCSI_SCSI_DEVICE_H */<|MERGE_RESOLUTION|>--- conflicted
+++ resolved
@@ -243,12 +243,9 @@
 	unsigned ignore_media_change:1; /* Ignore MEDIA CHANGE on resume */
 	unsigned silence_suspend:1;	/* Do not print runtime PM related messages */
 	unsigned no_vpd_size:1;		/* No VPD size reported in header */
-<<<<<<< HEAD
-=======
 
 	unsigned cdl_supported:1;	/* Command duration limits supported */
 	unsigned cdl_enable:1;		/* Enable/disable Command duration limits */
->>>>>>> 98817289
 
 	unsigned int queue_stopped;	/* request queue is quiesced */
 	bool offline_already;		/* Device offline message logged */
