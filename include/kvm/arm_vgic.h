--- conflicted
+++ resolved
@@ -432,12 +432,9 @@
 int vgic_v4_load(struct kvm_vcpu *vcpu);
 void vgic_v4_commit(struct kvm_vcpu *vcpu);
 int vgic_v4_put(struct kvm_vcpu *vcpu);
-<<<<<<< HEAD
-=======
 
 /* CPU HP callbacks */
 void kvm_vgic_cpu_up(void);
 void kvm_vgic_cpu_down(void);
->>>>>>> 98817289
 
 #endif /* __KVM_ARM_VGIC_H */