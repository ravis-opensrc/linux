--- conflicted
+++ resolved
@@ -110,11 +110,7 @@
 				     struct ima_template_field ***fields,
 				     int *num_fields)
 {
-<<<<<<< HEAD
-	char *c, *template_fmt_copy;
-=======
 	char *c, *template_fmt_copy, *template_fmt_ptr;
->>>>>>> 319e2e3f
 	int template_num_fields = template_fmt_size(template_fmt);
 	int i, result = 0;
 
@@ -131,13 +127,9 @@
 		result = -ENOMEM;
 		goto out;
 	}
-<<<<<<< HEAD
-	for (i = 0; (c = strsep(&template_fmt_copy, "|")) != NULL &&
-=======
 
 	template_fmt_ptr = template_fmt_copy;
 	for (i = 0; (c = strsep(&template_fmt_ptr, "|")) != NULL &&
->>>>>>> 319e2e3f
 	     i < template_num_fields; i++) {
 		struct ima_template_field *f = lookup_template_field(c);
 
