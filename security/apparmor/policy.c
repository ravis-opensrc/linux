// SPDX-License-Identifier: GPL-2.0-only
/*
 * AppArmor security module
 *
 * This file contains AppArmor policy manipulation functions
 *
 * Copyright (C) 1998-2008 Novell/SUSE
 * Copyright 2009-2010 Canonical Ltd.
 *
 * AppArmor policy is based around profiles, which contain the rules a
 * task is confined by.  Every task in the system has a profile attached
 * to it determined either by matching "unconfined" tasks against the
 * visible set of profiles or by following a profiles attachment rules.
 *
 * Each profile exists in a profile namespace which is a container of
 * visible profiles.  Each namespace contains a special "unconfined" profile,
 * which doesn't enforce any confinement on a task beyond DAC.
 *
 * Namespace and profile names can be written together in either
 * of two syntaxes.
 *	:namespace:profile - used by kernel interfaces for easy detection
 *	namespace://profile - used by policy
 *
 * Profile names can not start with : or @ or ^ and may not contain \0
 *
 * Reserved profile names
 *	unconfined - special automatically generated unconfined profile
 *	inherit - special name to indicate profile inheritance
 *	null-XXXX-YYYY - special automatically generated learning profiles
 *
 * Namespace names may not start with / or @ and may not contain \0 or :
 * Reserved namespace names
 *	user-XXXX - user defined profiles
 *
 * a // in a profile or namespace name indicates a hierarchical name with the
 * name before the // being the parent and the name after the child.
 *
 * Profile and namespace hierarchies serve two different but similar purposes.
 * The namespace contains the set of visible profiles that are considered
 * for attachment.  The hierarchy of namespaces allows for virtualizing
 * the namespace so that for example a chroot can have its own set of profiles
 * which may define some local user namespaces.
 * The profile hierarchy severs two distinct purposes,
 * -  it allows for sub profiles or hats, which allows an application to run
 *    subprograms under its own profile with different restriction than it
 *    self, and not have it use the system profile.
 *    eg. if a mail program starts an editor, the policy might make the
 *        restrictions tighter on the editor tighter than the mail program,
 *        and definitely different than general editor restrictions
 * - it allows for binary hierarchy of profiles, so that execution history
 *   is preserved.  This feature isn't exploited by AppArmor reference policy
 *   but is allowed.  NOTE: this is currently suboptimal because profile
 *   aliasing is not currently implemented so that a profile for each
 *   level must be defined.
 *   eg. /bin/bash///bin/ls as a name would indicate /bin/ls was started
 *       from /bin/bash
 *
 *   A profile or namespace name that can contain one or more // separators
 *   is referred to as an hname (hierarchical).
 *   eg.  /bin/bash//bin/ls
 *
 *   An fqname is a name that may contain both namespace and profile hnames.
 *   eg. :ns:/bin/bash//bin/ls
 *
 * NOTES:
 *   - locking of profile lists is currently fairly coarse.  All profile
 *     lists within a namespace use the namespace lock.
 * FIXME: move profile lists to using rcu_lists
 */

#include <linux/slab.h>
#include <linux/spinlock.h>
#include <linux/string.h>
#include <linux/cred.h>
#include <linux/rculist.h>
#include <linux/user_namespace.h>

#include "include/apparmor.h"
#include "include/capability.h"
#include "include/cred.h"
#include "include/file.h"
#include "include/ipc.h"
#include "include/match.h"
#include "include/path.h"
#include "include/policy.h"
#include "include/policy_ns.h"
#include "include/policy_unpack.h"
#include "include/resource.h"

int unprivileged_userns_apparmor_policy = 1;
int aa_unprivileged_unconfined_restricted;

const char *const aa_profile_mode_names[] = {
	"enforce",
	"complain",
	"kill",
	"unconfined",
	"user",
};


static void aa_free_pdb(struct aa_policydb *pdb)
{
	if (pdb) {
		aa_put_dfa(pdb->dfa);
		if (pdb->perms)
			kvfree(pdb->perms);
		aa_free_str_table(&pdb->trans);
		kfree(pdb);
	}
}

/**
 * aa_pdb_free_kref - free aa_policydb by kref (called by aa_put_pdb)
 * @kref: kref callback for freeing of a dfa  (NOT NULL)
 */
void aa_pdb_free_kref(struct kref *kref)
{
	struct aa_policydb *pdb = container_of(kref, struct aa_policydb, count);

	aa_free_pdb(pdb);
}


struct aa_policydb *aa_alloc_pdb(gfp_t gfp)
{
	struct aa_policydb *pdb = kzalloc(sizeof(struct aa_policydb), gfp);

	if (!pdb)
		return NULL;

	kref_init(&pdb->count);

	return pdb;
}


/**
 * __add_profile - add a profiles to list and label tree
 * @list: list to add it to  (NOT NULL)
 * @profile: the profile to add  (NOT NULL)
 *
 * refcount @profile, should be put by __list_remove_profile
 *
 * Requires: namespace lock be held, or list not be shared
 */
static void __add_profile(struct list_head *list, struct aa_profile *profile)
{
	struct aa_label *l;

	AA_BUG(!list);
	AA_BUG(!profile);
	AA_BUG(!profile->ns);
	AA_BUG(!mutex_is_locked(&profile->ns->lock));

	list_add_rcu(&profile->base.list, list);
	/* get list reference */
	aa_get_profile(profile);
	l = aa_label_insert(&profile->ns->labels, &profile->label);
	AA_BUG(l != &profile->label);
	aa_put_label(l);
}

/**
 * __list_remove_profile - remove a profile from the list it is on
 * @profile: the profile to remove  (NOT NULL)
 *
 * remove a profile from the list, warning generally removal should
 * be done with __replace_profile as most profile removals are
 * replacements to the unconfined profile.
 *
 * put @profile list refcount
 *
 * Requires: namespace lock be held, or list not have been live
 */
static void __list_remove_profile(struct aa_profile *profile)
{
	AA_BUG(!profile);
	AA_BUG(!profile->ns);
	AA_BUG(!mutex_is_locked(&profile->ns->lock));

	list_del_rcu(&profile->base.list);
	aa_put_profile(profile);
}

/**
 * __remove_profile - remove old profile, and children
 * @profile: profile to be replaced  (NOT NULL)
 *
 * Requires: namespace list lock be held, or list not be shared
 */
static void __remove_profile(struct aa_profile *profile)
{
	AA_BUG(!profile);
	AA_BUG(!profile->ns);
	AA_BUG(!mutex_is_locked(&profile->ns->lock));

	/* release any children lists first */
	__aa_profile_list_release(&profile->base.profiles);
	/* released by free_profile */
	aa_label_remove(&profile->label);
	__aafs_profile_rmdir(profile);
	__list_remove_profile(profile);
}

/**
 * __aa_profile_list_release - remove all profiles on the list and put refs
 * @head: list of profiles  (NOT NULL)
 *
 * Requires: namespace lock be held
 */
void __aa_profile_list_release(struct list_head *head)
{
	struct aa_profile *profile, *tmp;
	list_for_each_entry_safe(profile, tmp, head, base.list)
		__remove_profile(profile);
}

/**
 * aa_free_data - free a data blob
 * @ptr: data to free
 * @arg: unused
 */
static void aa_free_data(void *ptr, void *arg)
{
	struct aa_data *data = ptr;

	kfree_sensitive(data->data);
	kfree_sensitive(data->key);
	kfree_sensitive(data);
}

static void free_attachment(struct aa_attachment *attach)
{
	int i;

	for (i = 0; i < attach->xattr_count; i++)
		kfree_sensitive(attach->xattrs[i]);
	kfree_sensitive(attach->xattrs);
	aa_put_pdb(attach->xmatch);
}

static void free_ruleset(struct aa_ruleset *rules)
{
	int i;

	aa_put_pdb(rules->file);
	aa_put_pdb(rules->policy);
	aa_free_cap_rules(&rules->caps);
	aa_free_rlimit_rules(&rules->rlimits);

	for (i = 0; i < rules->secmark_count; i++)
		kfree_sensitive(rules->secmark[i].label);
	kfree_sensitive(rules->secmark);
	kfree_sensitive(rules);
}

struct aa_ruleset *aa_alloc_ruleset(gfp_t gfp)
{
	struct aa_ruleset *rules;

	rules = kzalloc(sizeof(*rules), gfp);
	if (rules)
		INIT_LIST_HEAD(&rules->list);

	return rules;
}

/**
 * aa_free_profile - free a profile
 * @profile: the profile to free  (MAYBE NULL)
 *
 * Free a profile, its hats and null_profile. All references to the profile,
 * its hats and null_profile must have been put.
 *
 * If the profile was referenced from a task context, free_profile() will
 * be called from an rcu callback routine, so we must not sleep here.
 */
void aa_free_profile(struct aa_profile *profile)
{
	struct aa_ruleset *rule, *tmp;
	struct rhashtable *rht;

	AA_DEBUG("%s(%p)\n", __func__, profile);

	if (!profile)
		return;

	/* free children profiles */
	aa_policy_destroy(&profile->base);
	aa_put_profile(rcu_access_pointer(profile->parent));

	aa_put_ns(profile->ns);
	kfree_sensitive(profile->rename);
	kfree_sensitive(profile->disconnected);

	free_attachment(&profile->attach);

	/*
	 * at this point there are no tasks that can have a reference
	 * to rules
	 */
	list_for_each_entry_safe(rule, tmp, &profile->rules, list) {
		list_del_init(&rule->list);
		free_ruleset(rule);
	}
	kfree_sensitive(profile->dirname);

	if (profile->data) {
		rht = profile->data;
		profile->data = NULL;
		rhashtable_free_and_destroy(rht, aa_free_data, NULL);
		kfree_sensitive(rht);
	}

	kfree_sensitive(profile->hash);
	aa_put_loaddata(profile->rawdata);
	aa_label_destroy(&profile->label);

	kfree_sensitive(profile);
}

/**
 * aa_alloc_profile - allocate, initialize and return a new profile
 * @hname: name of the profile  (NOT NULL)
 * @proxy: proxy to use OR null if to allocate a new one
 * @gfp: allocation type
 *
 * Returns: refcount profile or NULL on failure
 */
struct aa_profile *aa_alloc_profile(const char *hname, struct aa_proxy *proxy,
				    gfp_t gfp)
{
	struct aa_profile *profile;
	struct aa_ruleset *rules;

	/* freed by free_profile - usually through aa_put_profile */
	profile = kzalloc(struct_size(profile, label.vec, 2), gfp);
	if (!profile)
		return NULL;

	if (!aa_policy_init(&profile->base, NULL, hname, gfp))
		goto fail;
	if (!aa_label_init(&profile->label, 1, gfp))
		goto fail;

	INIT_LIST_HEAD(&profile->rules);

	/* allocate the first ruleset, but leave it empty */
	rules = aa_alloc_ruleset(gfp);
	if (!rules)
		goto fail;
	list_add(&rules->list, &profile->rules);

	/* update being set needed by fs interface */
	if (!proxy) {
		proxy = aa_alloc_proxy(&profile->label, gfp);
		if (!proxy)
			goto fail;
	} else
		aa_get_proxy(proxy);
	profile->label.proxy = proxy;

	profile->label.hname = profile->base.hname;
	profile->label.flags |= FLAG_PROFILE;
	profile->label.vec[0] = profile;

	/* refcount released by caller */
	return profile;

fail:
	aa_free_profile(profile);

	return NULL;
}

/* TODO: profile accounting - setup in remove */

/**
 * __strn_find_child - find a profile on @head list using substring of @name
 * @head: list to search  (NOT NULL)
 * @name: name of profile (NOT NULL)
 * @len: length of @name substring to match
 *
 * Requires: rcu_read_lock be held
 *
 * Returns: unrefcounted profile ptr, or NULL if not found
 */
static struct aa_profile *__strn_find_child(struct list_head *head,
					    const char *name, int len)
{
	return (struct aa_profile *)__policy_strn_find(head, name, len);
}

/**
 * __find_child - find a profile on @head list with a name matching @name
 * @head: list to search  (NOT NULL)
 * @name: name of profile (NOT NULL)
 *
 * Requires: rcu_read_lock be held
 *
 * Returns: unrefcounted profile ptr, or NULL if not found
 */
static struct aa_profile *__find_child(struct list_head *head, const char *name)
{
	return __strn_find_child(head, name, strlen(name));
}

/**
 * aa_find_child - find a profile by @name in @parent
 * @parent: profile to search  (NOT NULL)
 * @name: profile name to search for  (NOT NULL)
 *
 * Returns: a refcounted profile or NULL if not found
 */
struct aa_profile *aa_find_child(struct aa_profile *parent, const char *name)
{
	struct aa_profile *profile;

	rcu_read_lock();
	do {
		profile = __find_child(&parent->base.profiles, name);
	} while (profile && !aa_get_profile_not0(profile));
	rcu_read_unlock();

	/* refcount released by caller */
	return profile;
}

/**
 * __lookup_parent - lookup the parent of a profile of name @hname
 * @ns: namespace to lookup profile in  (NOT NULL)
 * @hname: hierarchical profile name to find parent of  (NOT NULL)
 *
 * Lookups up the parent of a fully qualified profile name, the profile
 * that matches hname does not need to exist, in general this
 * is used to load a new profile.
 *
 * Requires: rcu_read_lock be held
 *
 * Returns: unrefcounted policy or NULL if not found
 */
static struct aa_policy *__lookup_parent(struct aa_ns *ns,
					 const char *hname)
{
	struct aa_policy *policy;
	struct aa_profile *profile = NULL;
	char *split;

	policy = &ns->base;

	for (split = strstr(hname, "//"); split;) {
		profile = __strn_find_child(&policy->profiles, hname,
					    split - hname);
		if (!profile)
			return NULL;
		policy = &profile->base;
		hname = split + 2;
		split = strstr(hname, "//");
	}
	if (!profile)
		return &ns->base;
	return &profile->base;
}

/**
 * __create_missing_ancestors - create place holders for missing ancestores
 * @ns: namespace to lookup profile in (NOT NULL)
 * @hname: hierarchical profile name to find parent of (NOT NULL)
 * @gfp: type of allocation.
 *
 * Requires: ns mutex lock held
 *
 * Return: unrefcounted parent policy on success or %NULL if error creating
 *          place holder profiles.
 */
static struct aa_policy *__create_missing_ancestors(struct aa_ns *ns,
						    const char *hname,
						    gfp_t gfp)
{
	struct aa_policy *policy;
	struct aa_profile *parent, *profile = NULL;
	char *split;

	AA_BUG(!ns);
	AA_BUG(!hname);

	policy = &ns->base;

	for (split = strstr(hname, "//"); split;) {
		parent = profile;
		profile = __strn_find_child(&policy->profiles, hname,
					    split - hname);
		if (!profile) {
			const char *name = kstrndup(hname, split - hname,
						    gfp);
			if (!name)
				return NULL;
			profile = aa_alloc_null(parent, name, gfp);
			kfree(name);
			if (!profile)
				return NULL;
			if (!parent)
				profile->ns = aa_get_ns(ns);
		}
		policy = &profile->base;
		hname = split + 2;
		split = strstr(hname, "//");
	}
	if (!profile)
		return &ns->base;
	return &profile->base;
}

/**
 * __lookupn_profile - lookup the profile matching @hname
 * @base: base list to start looking up profile name from  (NOT NULL)
 * @hname: hierarchical profile name  (NOT NULL)
 * @n: length of @hname
 *
 * Requires: rcu_read_lock be held
 *
 * Returns: unrefcounted profile pointer or NULL if not found
 *
 * Do a relative name lookup, recursing through profile tree.
 */
static struct aa_profile *__lookupn_profile(struct aa_policy *base,
					    const char *hname, size_t n)
{
	struct aa_profile *profile = NULL;
	const char *split;

	for (split = strnstr(hname, "//", n); split;
	     split = strnstr(hname, "//", n)) {
		profile = __strn_find_child(&base->profiles, hname,
					    split - hname);
		if (!profile)
			return NULL;

		base = &profile->base;
		n -= split + 2 - hname;
		hname = split + 2;
	}

	if (n)
		return __strn_find_child(&base->profiles, hname, n);
	return NULL;
}

static struct aa_profile *__lookup_profile(struct aa_policy *base,
					   const char *hname)
{
	return __lookupn_profile(base, hname, strlen(hname));
}

/**
 * aa_lookupn_profile - find a profile by its full or partial name
 * @ns: the namespace to start from (NOT NULL)
 * @hname: name to do lookup on.  Does not contain namespace prefix (NOT NULL)
 * @n: size of @hname
 *
 * Returns: refcounted profile or NULL if not found
 */
struct aa_profile *aa_lookupn_profile(struct aa_ns *ns, const char *hname,
				      size_t n)
{
	struct aa_profile *profile;

	rcu_read_lock();
	do {
		profile = __lookupn_profile(&ns->base, hname, n);
	} while (profile && !aa_get_profile_not0(profile));
	rcu_read_unlock();

	/* the unconfined profile is not in the regular profile list */
	if (!profile && strncmp(hname, "unconfined", n) == 0)
		profile = aa_get_newest_profile(ns->unconfined);

	/* refcount released by caller */
	return profile;
}

struct aa_profile *aa_lookup_profile(struct aa_ns *ns, const char *hname)
{
	return aa_lookupn_profile(ns, hname, strlen(hname));
}

struct aa_profile *aa_fqlookupn_profile(struct aa_label *base,
					const char *fqname, size_t n)
{
	struct aa_profile *profile;
	struct aa_ns *ns;
	const char *name, *ns_name;
	size_t ns_len;

	name = aa_splitn_fqname(fqname, n, &ns_name, &ns_len);
	if (ns_name) {
		ns = aa_lookupn_ns(labels_ns(base), ns_name, ns_len);
		if (!ns)
			return NULL;
	} else
		ns = aa_get_ns(labels_ns(base));

	if (name)
		profile = aa_lookupn_profile(ns, name, n - (name - fqname));
	else if (ns)
		/* default profile for ns, currently unconfined */
		profile = aa_get_newest_profile(ns->unconfined);
	else
		profile = NULL;
	aa_put_ns(ns);

	return profile;
}


struct aa_profile *aa_alloc_null(struct aa_profile *parent, const char *name,
				 gfp_t gfp)
{
	struct aa_profile *profile;
	struct aa_ruleset *rules;

	profile = aa_alloc_profile(name, NULL, gfp);
	if (!profile)
		return NULL;

	/* TODO: ideally we should inherit abi from parent */
	profile->label.flags |= FLAG_NULL;
	rules = list_first_entry(&profile->rules, typeof(*rules), list);
	rules->file = aa_get_pdb(nullpdb);
	rules->policy = aa_get_pdb(nullpdb);

	if (parent) {
		profile->path_flags = parent->path_flags;

		/* released on free_profile */
		rcu_assign_pointer(profile->parent, aa_get_profile(parent));
		profile->ns = aa_get_ns(parent->ns);
	}

	return profile;
}

/**
 * aa_new_learning_profile - create or find a null-X learning profile
 * @parent: profile that caused this profile to be created (NOT NULL)
 * @hat: true if the null- learning profile is a hat
 * @base: name to base the null profile off of
 * @gfp: type of allocation
 *
 * Find/Create a null- complain mode profile used in learning mode.  The
 * name of the profile is unique and follows the format of parent//null-XXX.
 * where XXX is based on the @name or if that fails or is not supplied
 * a unique number
 *
 * null profiles are added to the profile list but the list does not
 * hold a count on them so that they are automatically released when
 * not in use.
 *
 * Returns: new refcounted profile else NULL on failure
 */
struct aa_profile *aa_new_learning_profile(struct aa_profile *parent, bool hat,
					   const char *base, gfp_t gfp)
{
	struct aa_profile *p, *profile;
	const char *bname;
	char *name = NULL;

	AA_BUG(!parent);

	if (base) {
		name = kmalloc(strlen(parent->base.hname) + 8 + strlen(base),
			       gfp);
		if (name) {
			sprintf(name, "%s//null-%s", parent->base.hname, base);
			goto name;
		}
		/* fall through to try shorter uniq */
	}

	name = kmalloc(strlen(parent->base.hname) + 2 + 7 + 8, gfp);
	if (!name)
		return NULL;
	sprintf(name, "%s//null-%x", parent->base.hname,
		atomic_inc_return(&parent->ns->uniq_null));

name:
	/* lookup to see if this is a dup creation */
	bname = basename(name);
	profile = aa_find_child(parent, bname);
	if (profile)
		goto out;

	profile = aa_alloc_null(parent, name, gfp);
	if (!profile)
		goto fail;
	profile->mode = APPARMOR_COMPLAIN;
	if (hat)
		profile->label.flags |= FLAG_HAT;

	mutex_lock_nested(&profile->ns->lock, profile->ns->level);
	p = __find_child(&parent->base.profiles, bname);
	if (p) {
		aa_free_profile(profile);
		profile = aa_get_profile(p);
	} else {
		__add_profile(&parent->base.profiles, profile);
	}
	mutex_unlock(&profile->ns->lock);

	/* refcount released by caller */
out:
	kfree(name);

	return profile;

fail:
	kfree(name);
	aa_free_profile(profile);
	return NULL;
}

/**
 * replacement_allowed - test to see if replacement is allowed
 * @profile: profile to test if it can be replaced  (MAYBE NULL)
 * @noreplace: true if replacement shouldn't be allowed but addition is okay
 * @info: Returns - info about why replacement failed (NOT NULL)
 *
 * Returns: %0 if replacement allowed else error code
 */
static int replacement_allowed(struct aa_profile *profile, int noreplace,
			       const char **info)
{
	if (profile) {
		if (profile->label.flags & FLAG_IMMUTIBLE) {
			*info = "cannot replace immutable profile";
			return -EPERM;
		} else if (noreplace) {
			*info = "profile already exists";
			return -EEXIST;
		}
	}
	return 0;
}

/* audit callback for net specific fields */
static void audit_cb(struct audit_buffer *ab, void *va)
{
	struct common_audit_data *sa = va;
	struct apparmor_audit_data *ad = aad(sa);

	if (ad->iface.ns) {
		audit_log_format(ab, " ns=");
		audit_log_untrustedstring(ab, ad->iface.ns);
	}
}

/**
 * audit_policy - Do auditing of policy changes
 * @subj_label: label to check if it can manage policy
 * @op: policy operation being performed
 * @ns_name: name of namespace being manipulated
 * @name: name of profile being manipulated (NOT NULL)
 * @info: any extra information to be audited (MAYBE NULL)
 * @error: error code
 *
 * Returns: the error to be returned after audit is done
 */
static int audit_policy(struct aa_label *subj_label, const char *op,
			const char *ns_name, const char *name,
			const char *info, int error)
{
	DEFINE_AUDIT_DATA(ad, LSM_AUDIT_DATA_NONE, AA_CLASS_NONE, op);

	ad.iface.ns = ns_name;
	ad.name = name;
	ad.info = info;
	ad.error = error;
	ad.subj_label = subj_label;

	aa_audit_msg(AUDIT_APPARMOR_STATUS, &ad, audit_cb);

	return error;
}

/* don't call out to other LSMs in the stack for apparmor policy admin
 * permissions
 */
static int policy_ns_capable(const struct cred *subj_cred,
			     struct aa_label *label,
			     struct user_namespace *userns, int cap)
{
	int err;

	/* check for MAC_ADMIN cap in cred */
	err = cap_capable(subj_cred, userns, cap, CAP_OPT_NONE);
	if (!err)
		err = aa_capable(subj_cred, label, cap, CAP_OPT_NONE);

	return err;
}

/**
 * aa_policy_view_capable - check if viewing policy in at @ns is allowed
 * @subj_cred: cred of subject
 * @label: label that is trying to view policy in ns
 * @ns: namespace being viewed by @label (may be NULL if @label's ns)
 *
 * Returns: true if viewing policy is allowed
 *
 * If @ns is NULL then the namespace being viewed is assumed to be the
 * tasks current namespace.
 */
bool aa_policy_view_capable(const struct cred *subj_cred,
			     struct aa_label *label, struct aa_ns *ns)
{
	struct user_namespace *user_ns = subj_cred->user_ns;
	struct aa_ns *view_ns = labels_view(label);
	bool root_in_user_ns = uid_eq(current_euid(), make_kuid(user_ns, 0)) ||
			       in_egroup_p(make_kgid(user_ns, 0));
	bool response = false;
	if (!ns)
		ns = view_ns;

	if (root_in_user_ns && aa_ns_visible(view_ns, ns, true) &&
	    (user_ns == &init_user_ns ||
	     (unprivileged_userns_apparmor_policy != 0 &&
	      user_ns->level == view_ns->level)))
		response = true;

	return response;
}

bool aa_policy_admin_capable(const struct cred *subj_cred,
			     struct aa_label *label, struct aa_ns *ns)
{
	struct user_namespace *user_ns = subj_cred->user_ns;
	bool capable = policy_ns_capable(subj_cred, label, user_ns,
					 CAP_MAC_ADMIN) == 0;

	AA_DEBUG("cap_mac_admin? %d\n", capable);
	AA_DEBUG("policy locked? %d\n", aa_g_lock_policy);

	return aa_policy_view_capable(subj_cred, label, ns) && capable &&
		!aa_g_lock_policy;
}

bool aa_current_policy_view_capable(struct aa_ns *ns)
{
	struct aa_label *label;
	bool res;

	label = __begin_current_label_crit_section();
	res = aa_policy_view_capable(current_cred(), label, ns);
	__end_current_label_crit_section(label);

	return res;
}

bool aa_current_policy_admin_capable(struct aa_ns *ns)
{
	struct aa_label *label;
	bool res;

	label = __begin_current_label_crit_section();
	res = aa_policy_admin_capable(current_cred(), label, ns);
	__end_current_label_crit_section(label);

	return res;
}

/**
 * aa_may_manage_policy - can the current task manage policy
<<<<<<< HEAD
 * @subj_cred; subjects cred
=======
 * @subj_cred: subjects cred
>>>>>>> 7bbf3b67
 * @label: label to check if it can manage policy
 * @ns: namespace being managed by @label (may be NULL if @label's ns)
 * @mask: contains the policy manipulation operation being done
 *
 * Returns: 0 if the task is allowed to manipulate policy else error
 */
int aa_may_manage_policy(const struct cred *subj_cred, struct aa_label *label,
			 struct aa_ns *ns, u32 mask)
{
	const char *op;

	if (mask & AA_MAY_REMOVE_POLICY)
		op = OP_PROF_RM;
	else if (mask & AA_MAY_REPLACE_POLICY)
		op = OP_PROF_REPL;
	else
		op = OP_PROF_LOAD;

	/* check if loading policy is locked out */
	if (aa_g_lock_policy)
		return audit_policy(label, op, NULL, NULL, "policy_locked",
				    -EACCES);

	if (!aa_policy_admin_capable(subj_cred, label, ns))
		return audit_policy(label, op, NULL, NULL, "not policy admin",
				    -EACCES);

	/* TODO: add fine grained mediation of policy loads */
	return 0;
}

static struct aa_profile *__list_lookup_parent(struct list_head *lh,
					       struct aa_profile *profile)
{
	const char *base = basename(profile->base.hname);
	long len = base - profile->base.hname;
	struct aa_load_ent *ent;

	/* parent won't have trailing // so remove from len */
	if (len <= 2)
		return NULL;
	len -= 2;

	list_for_each_entry(ent, lh, list) {
		if (ent->new == profile)
			continue;
		if (strncmp(ent->new->base.hname, profile->base.hname, len) ==
		    0 && ent->new->base.hname[len] == 0)
			return ent->new;
	}

	return NULL;
}

/**
 * __replace_profile - replace @old with @new on a list
 * @old: profile to be replaced  (NOT NULL)
 * @new: profile to replace @old with  (NOT NULL)
 *
 * Will duplicate and refcount elements that @new inherits from @old
 * and will inherit @old children.
 *
 * refcount @new for list, put @old list refcount
 *
 * Requires: namespace list lock be held, or list not be shared
 */
static void __replace_profile(struct aa_profile *old, struct aa_profile *new)
{
	struct aa_profile *child, *tmp;

	if (!list_empty(&old->base.profiles)) {
		LIST_HEAD(lh);
		list_splice_init_rcu(&old->base.profiles, &lh, synchronize_rcu);

		list_for_each_entry_safe(child, tmp, &lh, base.list) {
			struct aa_profile *p;

			list_del_init(&child->base.list);
			p = __find_child(&new->base.profiles, child->base.name);
			if (p) {
				/* @p replaces @child  */
				__replace_profile(child, p);
				continue;
			}

			/* inherit @child and its children */
			/* TODO: update hname of inherited children */
			/* list refcount transferred to @new */
			p = aa_deref_parent(child);
			rcu_assign_pointer(child->parent, aa_get_profile(new));
			list_add_rcu(&child->base.list, &new->base.profiles);
			aa_put_profile(p);
		}
	}

	if (!rcu_access_pointer(new->parent)) {
		struct aa_profile *parent = aa_deref_parent(old);
		rcu_assign_pointer(new->parent, aa_get_profile(parent));
	}
	aa_label_replace(&old->label, &new->label);
	/* migrate dents must come after label replacement b/c update */
	__aafs_profile_migrate_dents(old, new);

	if (list_empty(&new->base.list)) {
		/* new is not on a list already */
		list_replace_rcu(&old->base.list, &new->base.list);
		aa_get_profile(new);
		aa_put_profile(old);
	} else
		__list_remove_profile(old);
}

/**
 * __lookup_replace - lookup replacement information for a profile
 * @ns: namespace the lookup occurs in
 * @hname: name of profile to lookup
 * @noreplace: true if not replacing an existing profile
 * @p: Returns - profile to be replaced
 * @info: Returns - info string on why lookup failed
 *
 * Returns: profile to replace (no ref) on success else ptr error
 */
static int __lookup_replace(struct aa_ns *ns, const char *hname,
			    bool noreplace, struct aa_profile **p,
			    const char **info)
{
	*p = aa_get_profile(__lookup_profile(&ns->base, hname));
	if (*p) {
		int error = replacement_allowed(*p, noreplace, info);
		if (error) {
			*info = "profile can not be replaced";
			return error;
		}
	}

	return 0;
}

static void share_name(struct aa_profile *old, struct aa_profile *new)
{
	aa_put_str(new->base.hname);
	aa_get_str(old->base.hname);
	new->base.hname = old->base.hname;
	new->base.name = old->base.name;
	new->label.hname = old->label.hname;
}

/* Update to newest version of parent after previous replacements
 * Returns: unrefcount newest version of parent
 */
static struct aa_profile *update_to_newest_parent(struct aa_profile *new)
{
	struct aa_profile *parent, *newest;

	parent = rcu_dereference_protected(new->parent,
					   mutex_is_locked(&new->ns->lock));
	newest = aa_get_newest_profile(parent);

	/* parent replaced in this atomic set? */
	if (newest != parent) {
		aa_put_profile(parent);
		rcu_assign_pointer(new->parent, newest);
	} else
		aa_put_profile(newest);

	return newest;
}

/**
 * aa_replace_profiles - replace profile(s) on the profile list
 * @policy_ns: namespace load is occurring on
 * @label: label that is attempting to load/replace policy
 * @mask: permission mask
 * @udata: serialized data stream  (NOT NULL)
 *
 * unpack and replace a profile on the profile list and uses of that profile
 * by any task creds via invalidating the old version of the profile, which
 * tasks will notice to update their own cred.  If the profile does not exist
 * on the profile list it is added.
 *
 * Returns: size of data consumed else error code on failure.
 */
ssize_t aa_replace_profiles(struct aa_ns *policy_ns, struct aa_label *label,
			    u32 mask, struct aa_loaddata *udata)
{
	const char *ns_name = NULL, *info = NULL;
	struct aa_ns *ns = NULL;
	struct aa_load_ent *ent, *tmp;
	struct aa_loaddata *rawdata_ent;
	const char *op;
	ssize_t count, error;
	LIST_HEAD(lh);

	op = mask & AA_MAY_REPLACE_POLICY ? OP_PROF_REPL : OP_PROF_LOAD;
	aa_get_loaddata(udata);
	/* released below */
	error = aa_unpack(udata, &lh, &ns_name);
	if (error)
		goto out;

	/* ensure that profiles are all for the same ns
	 * TODO: update locking to remove this constaint. All profiles in
	 *       the load set must succeed as a set or the load will
	 *       fail. Sort ent list and take ns locks in hierarchy order
	 */
	count = 0;
	list_for_each_entry(ent, &lh, list) {
		if (ns_name) {
			if (ent->ns_name &&
			    strcmp(ent->ns_name, ns_name) != 0) {
				info = "policy load has mixed namespaces";
				error = -EACCES;
				goto fail;
			}
		} else if (ent->ns_name) {
			if (count) {
				info = "policy load has mixed namespaces";
				error = -EACCES;
				goto fail;
			}
			ns_name = ent->ns_name;
		} else
			count++;
	}
	if (ns_name) {
		ns = aa_prepare_ns(policy_ns ? policy_ns : labels_ns(label),
				   ns_name);
		if (IS_ERR(ns)) {
			op = OP_PROF_LOAD;
			info = "failed to prepare namespace";
			error = PTR_ERR(ns);
			ns = NULL;
			ent = NULL;
			goto fail;
		}
	} else
		ns = aa_get_ns(policy_ns ? policy_ns : labels_ns(label));

	mutex_lock_nested(&ns->lock, ns->level);
	/* check for duplicate rawdata blobs: space and file dedup */
	if (!list_empty(&ns->rawdata_list)) {
		list_for_each_entry(rawdata_ent, &ns->rawdata_list, list) {
			if (aa_rawdata_eq(rawdata_ent, udata)) {
				struct aa_loaddata *tmp;

				tmp = __aa_get_loaddata(rawdata_ent);
				/* check we didn't fail the race */
				if (tmp) {
					aa_put_loaddata(udata);
					udata = tmp;
					break;
				}
			}
		}
	}
	/* setup parent and ns info */
	list_for_each_entry(ent, &lh, list) {
		struct aa_policy *policy;
		struct aa_profile *p;

		if (aa_g_export_binary)
			ent->new->rawdata = aa_get_loaddata(udata);
		error = __lookup_replace(ns, ent->new->base.hname,
					 !(mask & AA_MAY_REPLACE_POLICY),
					 &ent->old, &info);
		if (error)
			goto fail_lock;

		if (ent->new->rename) {
			error = __lookup_replace(ns, ent->new->rename,
						!(mask & AA_MAY_REPLACE_POLICY),
						&ent->rename, &info);
			if (error)
				goto fail_lock;
		}

		/* released when @new is freed */
		ent->new->ns = aa_get_ns(ns);

		if (ent->old || ent->rename)
			continue;

		/* no ref on policy only use inside lock */
		p = NULL;
		policy = __lookup_parent(ns, ent->new->base.hname);
		if (!policy) {
			/* first check for parent in the load set */
			p = __list_lookup_parent(&lh, ent->new);
			if (!p) {
				/*
				 * fill in missing parent with null
				 * profile that doesn't have
				 * permissions. This allows for
				 * individual profile loading where
				 * the child is loaded before the
				 * parent, and outside of the current
				 * atomic set. This unfortunately can
				 * happen with some userspaces.  The
				 * null profile will be replaced once
				 * the parent is loaded.
				 */
				policy = __create_missing_ancestors(ns,
							ent->new->base.hname,
							GFP_KERNEL);
				if (!policy) {
					error = -ENOENT;
					info = "parent does not exist";
					goto fail_lock;
				}
			}
		}
		if (!p && policy != &ns->base)
			/* released on profile replacement or free_profile */
			p = (struct aa_profile *) policy;
		rcu_assign_pointer(ent->new->parent, aa_get_profile(p));
	}

	/* create new fs entries for introspection if needed */
	if (!udata->dents[AAFS_LOADDATA_DIR] && aa_g_export_binary) {
		error = __aa_fs_create_rawdata(ns, udata);
		if (error) {
			info = "failed to create raw_data dir and files";
			ent = NULL;
			goto fail_lock;
		}
	}
	list_for_each_entry(ent, &lh, list) {
		if (!ent->old) {
			struct dentry *parent;
			if (rcu_access_pointer(ent->new->parent)) {
				struct aa_profile *p;
				p = aa_deref_parent(ent->new);
				parent = prof_child_dir(p);
			} else
				parent = ns_subprofs_dir(ent->new->ns);
			error = __aafs_profile_mkdir(ent->new, parent);
		}

		if (error) {
			info = "failed to create";
			goto fail_lock;
		}
	}

	/* Done with checks that may fail - do actual replacement */
	__aa_bump_ns_revision(ns);
	if (aa_g_export_binary)
		__aa_loaddata_update(udata, ns->revision);
	list_for_each_entry_safe(ent, tmp, &lh, list) {
		list_del_init(&ent->list);
		op = (!ent->old && !ent->rename) ? OP_PROF_LOAD : OP_PROF_REPL;

		if (ent->old && ent->old->rawdata == ent->new->rawdata &&
		    ent->new->rawdata) {
			/* dedup actual profile replacement */
			audit_policy(label, op, ns_name, ent->new->base.hname,
				     "same as current profile, skipping",
				     error);
			/* break refcount cycle with proxy. */
			aa_put_proxy(ent->new->label.proxy);
			ent->new->label.proxy = NULL;
			goto skip;
		}

		/*
		 * TODO: finer dedup based on profile range in data. Load set
		 * can differ but profile may remain unchanged
		 */
		audit_policy(label, op, ns_name, ent->new->base.hname, NULL,
			     error);

		if (ent->old) {
			share_name(ent->old, ent->new);
			__replace_profile(ent->old, ent->new);
		} else {
			struct list_head *lh;

			if (rcu_access_pointer(ent->new->parent)) {
				struct aa_profile *parent;

				parent = update_to_newest_parent(ent->new);
				lh = &parent->base.profiles;
			} else
				lh = &ns->base.profiles;
			__add_profile(lh, ent->new);
		}
	skip:
		aa_load_ent_free(ent);
	}
	__aa_labelset_update_subtree(ns);
	mutex_unlock(&ns->lock);

out:
	aa_put_ns(ns);
	aa_put_loaddata(udata);
	kfree(ns_name);

	if (error)
		return error;
	return udata->size;

fail_lock:
	mutex_unlock(&ns->lock);

	/* audit cause of failure */
	op = (ent && !ent->old) ? OP_PROF_LOAD : OP_PROF_REPL;
fail:
	  audit_policy(label, op, ns_name, ent ? ent->new->base.hname : NULL,
		       info, error);
	/* audit status that rest of profiles in the atomic set failed too */
	info = "valid profile in failed atomic policy load";
	list_for_each_entry(tmp, &lh, list) {
		if (tmp == ent) {
			info = "unchecked profile in failed atomic policy load";
			/* skip entry that caused failure */
			continue;
		}
		op = (!tmp->old) ? OP_PROF_LOAD : OP_PROF_REPL;
		audit_policy(label, op, ns_name, tmp->new->base.hname, info,
			     error);
	}
	list_for_each_entry_safe(ent, tmp, &lh, list) {
		list_del_init(&ent->list);
		aa_load_ent_free(ent);
	}

	goto out;
}

/**
 * aa_remove_profiles - remove profile(s) from the system
 * @policy_ns: namespace the remove is being done from
 * @subj: label attempting to remove policy
 * @fqname: name of the profile or namespace to remove  (NOT NULL)
 * @size: size of the name
 *
 * Remove a profile or sub namespace from the current namespace, so that
 * they can not be found anymore and mark them as replaced by unconfined
 *
 * NOTE: removing confinement does not restore rlimits to preconfinement values
 *
 * Returns: size of data consume else error code if fails
 */
ssize_t aa_remove_profiles(struct aa_ns *policy_ns, struct aa_label *subj,
			   char *fqname, size_t size)
{
	struct aa_ns *ns = NULL;
	struct aa_profile *profile = NULL;
	const char *name = fqname, *info = NULL;
	const char *ns_name = NULL;
	ssize_t error = 0;

	if (*fqname == 0) {
		info = "no profile specified";
		error = -ENOENT;
		goto fail;
	}

	if (fqname[0] == ':') {
		size_t ns_len;

		name = aa_splitn_fqname(fqname, size, &ns_name, &ns_len);
		/* released below */
		ns = aa_lookupn_ns(policy_ns ? policy_ns : labels_ns(subj),
				   ns_name, ns_len);
		if (!ns) {
			info = "namespace does not exist";
			error = -ENOENT;
			goto fail;
		}
	} else
		/* released below */
		ns = aa_get_ns(policy_ns ? policy_ns : labels_ns(subj));

	if (!name) {
		/* remove namespace - can only happen if fqname[0] == ':' */
		mutex_lock_nested(&ns->parent->lock, ns->parent->level);
		__aa_bump_ns_revision(ns);
		__aa_remove_ns(ns);
		mutex_unlock(&ns->parent->lock);
	} else {
		/* remove profile */
		mutex_lock_nested(&ns->lock, ns->level);
		profile = aa_get_profile(__lookup_profile(&ns->base, name));
		if (!profile) {
			error = -ENOENT;
			info = "profile does not exist";
			goto fail_ns_lock;
		}
		name = profile->base.hname;
		__aa_bump_ns_revision(ns);
		__remove_profile(profile);
		__aa_labelset_update_subtree(ns);
		mutex_unlock(&ns->lock);
	}

	/* don't fail removal if audit fails */
	(void) audit_policy(subj, OP_PROF_RM, ns_name, name, info,
			    error);
	aa_put_ns(ns);
	aa_put_profile(profile);
	return size;

fail_ns_lock:
	mutex_unlock(&ns->lock);
	aa_put_ns(ns);

fail:
	(void) audit_policy(subj, OP_PROF_RM, ns_name, name, info,
			    error);
	return error;
}<|MERGE_RESOLUTION|>--- conflicted
+++ resolved
@@ -871,11 +871,7 @@
 
 /**
  * aa_may_manage_policy - can the current task manage policy
-<<<<<<< HEAD
- * @subj_cred; subjects cred
-=======
  * @subj_cred: subjects cred
->>>>>>> 7bbf3b67
  * @label: label to check if it can manage policy
  * @ns: namespace being managed by @label (may be NULL if @label's ns)
  * @mask: contains the policy manipulation operation being done
