// SPDX-License-Identifier: GPL-2.0-only
/*
 *  NSA Security-Enhanced Linux (SELinux) security module
 *
 *  This file contains the SELinux hook function implementations.
 *
 *  Authors:  Stephen Smalley, <sds@tycho.nsa.gov>
 *	      Chris Vance, <cvance@nai.com>
 *	      Wayne Salamon, <wsalamon@nai.com>
 *	      James Morris <jmorris@redhat.com>
 *
 *  Copyright (C) 2001,2002 Networks Associates Technology, Inc.
 *  Copyright (C) 2003-2008 Red Hat, Inc., James Morris <jmorris@redhat.com>
 *					   Eric Paris <eparis@redhat.com>
 *  Copyright (C) 2004-2005 Trusted Computer Solutions, Inc.
 *			    <dgoeddel@trustedcs.com>
 *  Copyright (C) 2006, 2007, 2009 Hewlett-Packard Development Company, L.P.
 *	Paul Moore <paul@paul-moore.com>
 *  Copyright (C) 2007 Hitachi Software Engineering Co., Ltd.
 *		       Yuichi Nakamura <ynakam@hitachisoft.jp>
 *  Copyright (C) 2016 Mellanox Technologies
 */

#include <linux/init.h>
#include <linux/kd.h>
#include <linux/kernel.h>
#include <linux/kernel_read_file.h>
#include <linux/tracehook.h>
#include <linux/errno.h>
#include <linux/sched/signal.h>
#include <linux/sched/task.h>
#include <linux/lsm_hooks.h>
#include <linux/xattr.h>
#include <linux/capability.h>
#include <linux/unistd.h>
#include <linux/mm.h>
#include <linux/mman.h>
#include <linux/slab.h>
#include <linux/pagemap.h>
#include <linux/proc_fs.h>
#include <linux/swap.h>
#include <linux/spinlock.h>
#include <linux/syscalls.h>
#include <linux/dcache.h>
#include <linux/file.h>
#include <linux/fdtable.h>
#include <linux/namei.h>
#include <linux/mount.h>
#include <linux/fs_context.h>
#include <linux/fs_parser.h>
#include <linux/netfilter_ipv4.h>
#include <linux/netfilter_ipv6.h>
#include <linux/tty.h>
#include <net/icmp.h>
#include <net/ip.h>		/* for local_port_range[] */
#include <net/tcp.h>		/* struct or_callable used in sock_rcv_skb */
#include <net/inet_connection_sock.h>
#include <net/net_namespace.h>
#include <net/netlabel.h>
#include <linux/uaccess.h>
#include <asm/ioctls.h>
#include <linux/atomic.h>
#include <linux/bitops.h>
#include <linux/interrupt.h>
#include <linux/netdevice.h>	/* for network interface checks */
#include <net/netlink.h>
#include <linux/tcp.h>
#include <linux/udp.h>
#include <linux/dccp.h>
#include <linux/sctp.h>
#include <net/sctp/structs.h>
#include <linux/quota.h>
#include <linux/un.h>		/* for Unix socket types */
#include <net/af_unix.h>	/* for Unix socket types */
#include <linux/parser.h>
#include <linux/nfs_mount.h>
#include <net/ipv6.h>
#include <linux/hugetlb.h>
#include <linux/personality.h>
#include <linux/audit.h>
#include <linux/string.h>
#include <linux/mutex.h>
#include <linux/posix-timers.h>
#include <linux/syslog.h>
#include <linux/user_namespace.h>
#include <linux/export.h>
#include <linux/msg.h>
#include <linux/shm.h>
#include <linux/bpf.h>
#include <linux/kernfs.h>
#include <linux/stringhash.h>	/* for hashlen_string() */
#include <uapi/linux/mount.h>
#include <linux/fsnotify.h>
#include <linux/fanotify.h>

#include "avc.h"
#include "objsec.h"
#include "netif.h"
#include "netnode.h"
#include "netport.h"
#include "ibpkey.h"
#include "xfrm.h"
#include "netlabel.h"
#include "audit.h"
#include "avc_ss.h"

struct selinux_state selinux_state;

/* SECMARK reference count */
static atomic_t selinux_secmark_refcount = ATOMIC_INIT(0);

#ifdef CONFIG_SECURITY_SELINUX_DEVELOP
static int selinux_enforcing_boot __initdata;

static int __init enforcing_setup(char *str)
{
	unsigned long enforcing;
	if (!kstrtoul(str, 0, &enforcing))
		selinux_enforcing_boot = enforcing ? 1 : 0;
	return 1;
}
__setup("enforcing=", enforcing_setup);
#else
#define selinux_enforcing_boot 1
#endif

int selinux_enabled_boot __initdata = 1;
#ifdef CONFIG_SECURITY_SELINUX_BOOTPARAM
static int __init selinux_enabled_setup(char *str)
{
	unsigned long enabled;
	if (!kstrtoul(str, 0, &enabled))
		selinux_enabled_boot = enabled ? 1 : 0;
	return 1;
}
__setup("selinux=", selinux_enabled_setup);
#endif

static unsigned int selinux_checkreqprot_boot =
	CONFIG_SECURITY_SELINUX_CHECKREQPROT_VALUE;

static int __init checkreqprot_setup(char *str)
{
	unsigned long checkreqprot;

	if (!kstrtoul(str, 0, &checkreqprot)) {
		selinux_checkreqprot_boot = checkreqprot ? 1 : 0;
		if (checkreqprot)
			pr_warn("SELinux: checkreqprot set to 1 via kernel parameter.  This is deprecated and will be rejected in a future kernel release.\n");
	}
	return 1;
}
__setup("checkreqprot=", checkreqprot_setup);

/**
 * selinux_secmark_enabled - Check to see if SECMARK is currently enabled
 *
 * Description:
 * This function checks the SECMARK reference counter to see if any SECMARK
 * targets are currently configured, if the reference counter is greater than
 * zero SECMARK is considered to be enabled.  Returns true (1) if SECMARK is
 * enabled, false (0) if SECMARK is disabled.  If the always_check_network
 * policy capability is enabled, SECMARK is always considered enabled.
 *
 */
static int selinux_secmark_enabled(void)
{
	return (selinux_policycap_alwaysnetwork() ||
		atomic_read(&selinux_secmark_refcount));
}

/**
 * selinux_peerlbl_enabled - Check to see if peer labeling is currently enabled
 *
 * Description:
 * This function checks if NetLabel or labeled IPSEC is enabled.  Returns true
 * (1) if any are enabled or false (0) if neither are enabled.  If the
 * always_check_network policy capability is enabled, peer labeling
 * is always considered enabled.
 *
 */
static int selinux_peerlbl_enabled(void)
{
	return (selinux_policycap_alwaysnetwork() ||
		netlbl_enabled() || selinux_xfrm_enabled());
}

static int selinux_netcache_avc_callback(u32 event)
{
	if (event == AVC_CALLBACK_RESET) {
		sel_netif_flush();
		sel_netnode_flush();
		sel_netport_flush();
		synchronize_net();
	}
	return 0;
}

static int selinux_lsm_notifier_avc_callback(u32 event)
{
	if (event == AVC_CALLBACK_RESET) {
		sel_ib_pkey_flush();
		call_blocking_lsm_notifier(LSM_POLICY_CHANGE, NULL);
	}

	return 0;
}

/*
 * initialise the security for the init task
 */
static void cred_init_security(void)
{
	struct cred *cred = (struct cred *) current->real_cred;
	struct task_security_struct *tsec;

	tsec = selinux_cred(cred);
	tsec->osid = tsec->sid = SECINITSID_KERNEL;
}

/*
 * get the security ID of a set of credentials
 */
static inline u32 cred_sid(const struct cred *cred)
{
	const struct task_security_struct *tsec;

	tsec = selinux_cred(cred);
	return tsec->sid;
}

/*
 * get the objective security ID of a task
 */
static inline u32 task_sid_obj(const struct task_struct *task)
{
	u32 sid;

	rcu_read_lock();
	sid = cred_sid(__task_cred(task));
	rcu_read_unlock();
	return sid;
}

static int inode_doinit_with_dentry(struct inode *inode, struct dentry *opt_dentry);

/*
 * Try reloading inode security labels that have been marked as invalid.  The
 * @may_sleep parameter indicates when sleeping and thus reloading labels is
 * allowed; when set to false, returns -ECHILD when the label is
 * invalid.  The @dentry parameter should be set to a dentry of the inode.
 */
static int __inode_security_revalidate(struct inode *inode,
				       struct dentry *dentry,
				       bool may_sleep)
{
	struct inode_security_struct *isec = selinux_inode(inode);

	might_sleep_if(may_sleep);

	if (selinux_initialized(&selinux_state) &&
	    isec->initialized != LABEL_INITIALIZED) {
		if (!may_sleep)
			return -ECHILD;

		/*
		 * Try reloading the inode security label.  This will fail if
		 * @opt_dentry is NULL and no dentry for this inode can be
		 * found; in that case, continue using the old label.
		 */
		inode_doinit_with_dentry(inode, dentry);
	}
	return 0;
}

static struct inode_security_struct *inode_security_novalidate(struct inode *inode)
{
	return selinux_inode(inode);
}

static struct inode_security_struct *inode_security_rcu(struct inode *inode, bool rcu)
{
	int error;

	error = __inode_security_revalidate(inode, NULL, !rcu);
	if (error)
		return ERR_PTR(error);
	return selinux_inode(inode);
}

/*
 * Get the security label of an inode.
 */
static struct inode_security_struct *inode_security(struct inode *inode)
{
	__inode_security_revalidate(inode, NULL, true);
	return selinux_inode(inode);
}

static struct inode_security_struct *backing_inode_security_novalidate(struct dentry *dentry)
{
	struct inode *inode = d_backing_inode(dentry);

	return selinux_inode(inode);
}

/*
 * Get the security label of a dentry's backing inode.
 */
static struct inode_security_struct *backing_inode_security(struct dentry *dentry)
{
	struct inode *inode = d_backing_inode(dentry);

	__inode_security_revalidate(inode, dentry, true);
	return selinux_inode(inode);
}

static void inode_free_security(struct inode *inode)
{
	struct inode_security_struct *isec = selinux_inode(inode);
	struct superblock_security_struct *sbsec;

	if (!isec)
		return;
	sbsec = selinux_superblock(inode->i_sb);
	/*
	 * As not all inode security structures are in a list, we check for
	 * empty list outside of the lock to make sure that we won't waste
	 * time taking a lock doing nothing.
	 *
	 * The list_del_init() function can be safely called more than once.
	 * It should not be possible for this function to be called with
	 * concurrent list_add(), but for better safety against future changes
	 * in the code, we use list_empty_careful() here.
	 */
	if (!list_empty_careful(&isec->list)) {
		spin_lock(&sbsec->isec_lock);
		list_del_init(&isec->list);
		spin_unlock(&sbsec->isec_lock);
	}
}

struct selinux_mnt_opts {
	const char *fscontext, *context, *rootcontext, *defcontext;
	u32 fscontext_sid;
	u32 context_sid;
	u32 rootcontext_sid;
	u32 defcontext_sid;
};

static void selinux_free_mnt_opts(void *mnt_opts)
{
	struct selinux_mnt_opts *opts = mnt_opts;
	kfree(opts->fscontext);
	kfree(opts->context);
	kfree(opts->rootcontext);
	kfree(opts->defcontext);
	kfree(opts);
}

enum {
	Opt_error = -1,
	Opt_context = 0,
	Opt_defcontext = 1,
	Opt_fscontext = 2,
	Opt_rootcontext = 3,
	Opt_seclabel = 4,
};

#define A(s, has_arg) {#s, sizeof(#s) - 1, Opt_##s, has_arg}
static struct {
	const char *name;
	int len;
	int opt;
	bool has_arg;
} tokens[] = {
	A(context, true),
	A(fscontext, true),
	A(defcontext, true),
	A(rootcontext, true),
	A(seclabel, false),
};
#undef A

static int match_opt_prefix(char *s, int l, char **arg)
{
	int i;

	for (i = 0; i < ARRAY_SIZE(tokens); i++) {
		size_t len = tokens[i].len;
		if (len > l || memcmp(s, tokens[i].name, len))
			continue;
		if (tokens[i].has_arg) {
			if (len == l || s[len] != '=')
				continue;
			*arg = s + len + 1;
		} else if (len != l)
			continue;
		return tokens[i].opt;
	}
	return Opt_error;
}

#define SEL_MOUNT_FAIL_MSG "SELinux:  duplicate or incompatible mount options\n"

static int may_context_mount_sb_relabel(u32 sid,
			struct superblock_security_struct *sbsec,
			const struct cred *cred)
{
	const struct task_security_struct *tsec = selinux_cred(cred);
	int rc;

	rc = avc_has_perm(&selinux_state,
			  tsec->sid, sbsec->sid, SECCLASS_FILESYSTEM,
			  FILESYSTEM__RELABELFROM, NULL);
	if (rc)
		return rc;

	rc = avc_has_perm(&selinux_state,
			  tsec->sid, sid, SECCLASS_FILESYSTEM,
			  FILESYSTEM__RELABELTO, NULL);
	return rc;
}

static int may_context_mount_inode_relabel(u32 sid,
			struct superblock_security_struct *sbsec,
			const struct cred *cred)
{
	const struct task_security_struct *tsec = selinux_cred(cred);
	int rc;
	rc = avc_has_perm(&selinux_state,
			  tsec->sid, sbsec->sid, SECCLASS_FILESYSTEM,
			  FILESYSTEM__RELABELFROM, NULL);
	if (rc)
		return rc;

	rc = avc_has_perm(&selinux_state,
			  sid, sbsec->sid, SECCLASS_FILESYSTEM,
			  FILESYSTEM__ASSOCIATE, NULL);
	return rc;
}

static int selinux_is_genfs_special_handling(struct super_block *sb)
{
	/* Special handling. Genfs but also in-core setxattr handler */
	return	!strcmp(sb->s_type->name, "sysfs") ||
		!strcmp(sb->s_type->name, "pstore") ||
		!strcmp(sb->s_type->name, "debugfs") ||
		!strcmp(sb->s_type->name, "tracefs") ||
		!strcmp(sb->s_type->name, "rootfs") ||
		(selinux_policycap_cgroupseclabel() &&
		 (!strcmp(sb->s_type->name, "cgroup") ||
		  !strcmp(sb->s_type->name, "cgroup2")));
}

static int selinux_is_sblabel_mnt(struct super_block *sb)
{
	struct superblock_security_struct *sbsec = selinux_superblock(sb);

	/*
	 * IMPORTANT: Double-check logic in this function when adding a new
	 * SECURITY_FS_USE_* definition!
	 */
	BUILD_BUG_ON(SECURITY_FS_USE_MAX != 7);

	switch (sbsec->behavior) {
	case SECURITY_FS_USE_XATTR:
	case SECURITY_FS_USE_TRANS:
	case SECURITY_FS_USE_TASK:
	case SECURITY_FS_USE_NATIVE:
		return 1;

	case SECURITY_FS_USE_GENFS:
		return selinux_is_genfs_special_handling(sb);

	/* Never allow relabeling on context mounts */
	case SECURITY_FS_USE_MNTPOINT:
	case SECURITY_FS_USE_NONE:
	default:
		return 0;
	}
}

static int sb_check_xattr_support(struct super_block *sb)
{
	struct superblock_security_struct *sbsec = selinux_superblock(sb);
	struct dentry *root = sb->s_root;
	struct inode *root_inode = d_backing_inode(root);
	u32 sid;
	int rc;

	/*
	 * Make sure that the xattr handler exists and that no
	 * error other than -ENODATA is returned by getxattr on
	 * the root directory.  -ENODATA is ok, as this may be
	 * the first boot of the SELinux kernel before we have
	 * assigned xattr values to the filesystem.
	 */
	if (!(root_inode->i_opflags & IOP_XATTR)) {
		pr_warn("SELinux: (dev %s, type %s) has no xattr support\n",
			sb->s_id, sb->s_type->name);
		goto fallback;
	}

	rc = __vfs_getxattr(root, root_inode, XATTR_NAME_SELINUX, NULL, 0);
	if (rc < 0 && rc != -ENODATA) {
		if (rc == -EOPNOTSUPP) {
			pr_warn("SELinux: (dev %s, type %s) has no security xattr handler\n",
				sb->s_id, sb->s_type->name);
			goto fallback;
		} else {
			pr_warn("SELinux: (dev %s, type %s) getxattr errno %d\n",
				sb->s_id, sb->s_type->name, -rc);
			return rc;
		}
	}
	return 0;

fallback:
	/* No xattr support - try to fallback to genfs if possible. */
	rc = security_genfs_sid(&selinux_state, sb->s_type->name, "/",
				SECCLASS_DIR, &sid);
	if (rc)
		return -EOPNOTSUPP;

	pr_warn("SELinux: (dev %s, type %s) falling back to genfs\n",
		sb->s_id, sb->s_type->name);
	sbsec->behavior = SECURITY_FS_USE_GENFS;
	sbsec->sid = sid;
	return 0;
}

static int sb_finish_set_opts(struct super_block *sb)
{
	struct superblock_security_struct *sbsec = selinux_superblock(sb);
	struct dentry *root = sb->s_root;
	struct inode *root_inode = d_backing_inode(root);
	int rc = 0;

	if (sbsec->behavior == SECURITY_FS_USE_XATTR) {
		rc = sb_check_xattr_support(sb);
		if (rc)
			return rc;
	}

	sbsec->flags |= SE_SBINITIALIZED;

	/*
	 * Explicitly set or clear SBLABEL_MNT.  It's not sufficient to simply
	 * leave the flag untouched because sb_clone_mnt_opts might be handing
	 * us a superblock that needs the flag to be cleared.
	 */
	if (selinux_is_sblabel_mnt(sb))
		sbsec->flags |= SBLABEL_MNT;
	else
		sbsec->flags &= ~SBLABEL_MNT;

	/* Initialize the root inode. */
	rc = inode_doinit_with_dentry(root_inode, root);

	/* Initialize any other inodes associated with the superblock, e.g.
	   inodes created prior to initial policy load or inodes created
	   during get_sb by a pseudo filesystem that directly
	   populates itself. */
	spin_lock(&sbsec->isec_lock);
	while (!list_empty(&sbsec->isec_head)) {
		struct inode_security_struct *isec =
				list_first_entry(&sbsec->isec_head,
					   struct inode_security_struct, list);
		struct inode *inode = isec->inode;
		list_del_init(&isec->list);
		spin_unlock(&sbsec->isec_lock);
		inode = igrab(inode);
		if (inode) {
			if (!IS_PRIVATE(inode))
				inode_doinit_with_dentry(inode, NULL);
			iput(inode);
		}
		spin_lock(&sbsec->isec_lock);
	}
	spin_unlock(&sbsec->isec_lock);
	return rc;
}

static int bad_option(struct superblock_security_struct *sbsec, char flag,
		      u32 old_sid, u32 new_sid)
{
	char mnt_flags = sbsec->flags & SE_MNTMASK;

	/* check if the old mount command had the same options */
	if (sbsec->flags & SE_SBINITIALIZED)
		if (!(sbsec->flags & flag) ||
		    (old_sid != new_sid))
			return 1;

	/* check if we were passed the same options twice,
	 * aka someone passed context=a,context=b
	 */
	if (!(sbsec->flags & SE_SBINITIALIZED))
		if (mnt_flags & flag)
			return 1;
	return 0;
}

static int parse_sid(struct super_block *sb, const char *s, u32 *sid)
{
	int rc = security_context_str_to_sid(&selinux_state, s,
					     sid, GFP_KERNEL);
	if (rc)
		pr_warn("SELinux: security_context_str_to_sid"
		       "(%s) failed for (dev %s, type %s) errno=%d\n",
		       s, sb ? sb->s_id : "?", sb ? sb->s_type->name : "?", rc);
	return rc;
}

/*
 * Allow filesystems with binary mount data to explicitly set mount point
 * labeling information.
 */
static int selinux_set_mnt_opts(struct super_block *sb,
				void *mnt_opts,
				unsigned long kern_flags,
				unsigned long *set_kern_flags)
{
	const struct cred *cred = current_cred();
	struct superblock_security_struct *sbsec = selinux_superblock(sb);
	struct dentry *root = sb->s_root;
	struct selinux_mnt_opts *opts = mnt_opts;
	struct inode_security_struct *root_isec;
	u32 fscontext_sid = 0, context_sid = 0, rootcontext_sid = 0;
	u32 defcontext_sid = 0;
	int rc = 0;

	mutex_lock(&sbsec->lock);

	if (!selinux_initialized(&selinux_state)) {
		if (!opts) {
			/* Defer initialization until selinux_complete_init,
			   after the initial policy is loaded and the security
			   server is ready to handle calls. */
			goto out;
		}
		rc = -EINVAL;
		pr_warn("SELinux: Unable to set superblock options "
			"before the security server is initialized\n");
		goto out;
	}
	if (kern_flags && !set_kern_flags) {
		/* Specifying internal flags without providing a place to
		 * place the results is not allowed */
		rc = -EINVAL;
		goto out;
	}

	/*
	 * Binary mount data FS will come through this function twice.  Once
	 * from an explicit call and once from the generic calls from the vfs.
	 * Since the generic VFS calls will not contain any security mount data
	 * we need to skip the double mount verification.
	 *
	 * This does open a hole in which we will not notice if the first
	 * mount using this sb set explict options and a second mount using
	 * this sb does not set any security options.  (The first options
	 * will be used for both mounts)
	 */
	if ((sbsec->flags & SE_SBINITIALIZED) && (sb->s_type->fs_flags & FS_BINARY_MOUNTDATA)
	    && !opts)
		goto out;

	root_isec = backing_inode_security_novalidate(root);

	/*
	 * parse the mount options, check if they are valid sids.
	 * also check if someone is trying to mount the same sb more
	 * than once with different security options.
	 */
	if (opts) {
		if (opts->fscontext) {
			rc = parse_sid(sb, opts->fscontext, &fscontext_sid);
			if (rc)
				goto out;
			if (bad_option(sbsec, FSCONTEXT_MNT, sbsec->sid,
					fscontext_sid))
				goto out_double_mount;
			sbsec->flags |= FSCONTEXT_MNT;
		}
		if (opts->context) {
			rc = parse_sid(sb, opts->context, &context_sid);
			if (rc)
				goto out;
			if (bad_option(sbsec, CONTEXT_MNT, sbsec->mntpoint_sid,
					context_sid))
				goto out_double_mount;
			sbsec->flags |= CONTEXT_MNT;
		}
		if (opts->rootcontext) {
			rc = parse_sid(sb, opts->rootcontext, &rootcontext_sid);
			if (rc)
				goto out;
			if (bad_option(sbsec, ROOTCONTEXT_MNT, root_isec->sid,
					rootcontext_sid))
				goto out_double_mount;
			sbsec->flags |= ROOTCONTEXT_MNT;
		}
		if (opts->defcontext) {
			rc = parse_sid(sb, opts->defcontext, &defcontext_sid);
			if (rc)
				goto out;
			if (bad_option(sbsec, DEFCONTEXT_MNT, sbsec->def_sid,
					defcontext_sid))
				goto out_double_mount;
			sbsec->flags |= DEFCONTEXT_MNT;
		}
	}

	if (sbsec->flags & SE_SBINITIALIZED) {
		/* previously mounted with options, but not on this attempt? */
		if ((sbsec->flags & SE_MNTMASK) && !opts)
			goto out_double_mount;
		rc = 0;
		goto out;
	}

	if (strcmp(sb->s_type->name, "proc") == 0)
		sbsec->flags |= SE_SBPROC | SE_SBGENFS;

	if (!strcmp(sb->s_type->name, "debugfs") ||
	    !strcmp(sb->s_type->name, "tracefs") ||
	    !strcmp(sb->s_type->name, "binder") ||
	    !strcmp(sb->s_type->name, "bpf") ||
	    !strcmp(sb->s_type->name, "pstore") ||
	    !strcmp(sb->s_type->name, "securityfs"))
		sbsec->flags |= SE_SBGENFS;

	if (!strcmp(sb->s_type->name, "sysfs") ||
	    !strcmp(sb->s_type->name, "cgroup") ||
	    !strcmp(sb->s_type->name, "cgroup2"))
		sbsec->flags |= SE_SBGENFS | SE_SBGENFS_XATTR;

	if (!sbsec->behavior) {
		/*
		 * Determine the labeling behavior to use for this
		 * filesystem type.
		 */
		rc = security_fs_use(&selinux_state, sb);
		if (rc) {
			pr_warn("%s: security_fs_use(%s) returned %d\n",
					__func__, sb->s_type->name, rc);
			goto out;
		}
	}

	/*
	 * If this is a user namespace mount and the filesystem type is not
	 * explicitly whitelisted, then no contexts are allowed on the command
	 * line and security labels must be ignored.
	 */
	if (sb->s_user_ns != &init_user_ns &&
	    strcmp(sb->s_type->name, "tmpfs") &&
	    strcmp(sb->s_type->name, "ramfs") &&
	    strcmp(sb->s_type->name, "devpts") &&
	    strcmp(sb->s_type->name, "overlay")) {
		if (context_sid || fscontext_sid || rootcontext_sid ||
		    defcontext_sid) {
			rc = -EACCES;
			goto out;
		}
		if (sbsec->behavior == SECURITY_FS_USE_XATTR) {
			sbsec->behavior = SECURITY_FS_USE_MNTPOINT;
			rc = security_transition_sid(&selinux_state,
						     current_sid(),
						     current_sid(),
						     SECCLASS_FILE, NULL,
						     &sbsec->mntpoint_sid);
			if (rc)
				goto out;
		}
		goto out_set_opts;
	}

	/* sets the context of the superblock for the fs being mounted. */
	if (fscontext_sid) {
		rc = may_context_mount_sb_relabel(fscontext_sid, sbsec, cred);
		if (rc)
			goto out;

		sbsec->sid = fscontext_sid;
	}

	/*
	 * Switch to using mount point labeling behavior.
	 * sets the label used on all file below the mountpoint, and will set
	 * the superblock context if not already set.
	 */
	if (kern_flags & SECURITY_LSM_NATIVE_LABELS && !context_sid) {
		sbsec->behavior = SECURITY_FS_USE_NATIVE;
		*set_kern_flags |= SECURITY_LSM_NATIVE_LABELS;
	}

	if (context_sid) {
		if (!fscontext_sid) {
			rc = may_context_mount_sb_relabel(context_sid, sbsec,
							  cred);
			if (rc)
				goto out;
			sbsec->sid = context_sid;
		} else {
			rc = may_context_mount_inode_relabel(context_sid, sbsec,
							     cred);
			if (rc)
				goto out;
		}
		if (!rootcontext_sid)
			rootcontext_sid = context_sid;

		sbsec->mntpoint_sid = context_sid;
		sbsec->behavior = SECURITY_FS_USE_MNTPOINT;
	}

	if (rootcontext_sid) {
		rc = may_context_mount_inode_relabel(rootcontext_sid, sbsec,
						     cred);
		if (rc)
			goto out;

		root_isec->sid = rootcontext_sid;
		root_isec->initialized = LABEL_INITIALIZED;
	}

	if (defcontext_sid) {
		if (sbsec->behavior != SECURITY_FS_USE_XATTR &&
			sbsec->behavior != SECURITY_FS_USE_NATIVE) {
			rc = -EINVAL;
			pr_warn("SELinux: defcontext option is "
			       "invalid for this filesystem type\n");
			goto out;
		}

		if (defcontext_sid != sbsec->def_sid) {
			rc = may_context_mount_inode_relabel(defcontext_sid,
							     sbsec, cred);
			if (rc)
				goto out;
		}

		sbsec->def_sid = defcontext_sid;
	}

out_set_opts:
	rc = sb_finish_set_opts(sb);
out:
	mutex_unlock(&sbsec->lock);
	return rc;
out_double_mount:
	rc = -EINVAL;
	pr_warn("SELinux: mount invalid.  Same superblock, different "
	       "security settings for (dev %s, type %s)\n", sb->s_id,
	       sb->s_type->name);
	goto out;
}

static int selinux_cmp_sb_context(const struct super_block *oldsb,
				    const struct super_block *newsb)
{
	struct superblock_security_struct *old = selinux_superblock(oldsb);
	struct superblock_security_struct *new = selinux_superblock(newsb);
	char oldflags = old->flags & SE_MNTMASK;
	char newflags = new->flags & SE_MNTMASK;

	if (oldflags != newflags)
		goto mismatch;
	if ((oldflags & FSCONTEXT_MNT) && old->sid != new->sid)
		goto mismatch;
	if ((oldflags & CONTEXT_MNT) && old->mntpoint_sid != new->mntpoint_sid)
		goto mismatch;
	if ((oldflags & DEFCONTEXT_MNT) && old->def_sid != new->def_sid)
		goto mismatch;
	if (oldflags & ROOTCONTEXT_MNT) {
		struct inode_security_struct *oldroot = backing_inode_security(oldsb->s_root);
		struct inode_security_struct *newroot = backing_inode_security(newsb->s_root);
		if (oldroot->sid != newroot->sid)
			goto mismatch;
	}
	return 0;
mismatch:
	pr_warn("SELinux: mount invalid.  Same superblock, "
			    "different security settings for (dev %s, "
			    "type %s)\n", newsb->s_id, newsb->s_type->name);
	return -EBUSY;
}

static int selinux_sb_clone_mnt_opts(const struct super_block *oldsb,
					struct super_block *newsb,
					unsigned long kern_flags,
					unsigned long *set_kern_flags)
{
	int rc = 0;
	const struct superblock_security_struct *oldsbsec =
						selinux_superblock(oldsb);
	struct superblock_security_struct *newsbsec = selinux_superblock(newsb);

	int set_fscontext =	(oldsbsec->flags & FSCONTEXT_MNT);
	int set_context =	(oldsbsec->flags & CONTEXT_MNT);
	int set_rootcontext =	(oldsbsec->flags & ROOTCONTEXT_MNT);

	/*
	 * if the parent was able to be mounted it clearly had no special lsm
	 * mount options.  thus we can safely deal with this superblock later
	 */
	if (!selinux_initialized(&selinux_state))
		return 0;

	/*
	 * Specifying internal flags without providing a place to
	 * place the results is not allowed.
	 */
	if (kern_flags && !set_kern_flags)
		return -EINVAL;

	/* how can we clone if the old one wasn't set up?? */
	BUG_ON(!(oldsbsec->flags & SE_SBINITIALIZED));

	/* if fs is reusing a sb, make sure that the contexts match */
	if (newsbsec->flags & SE_SBINITIALIZED) {
		if ((kern_flags & SECURITY_LSM_NATIVE_LABELS) && !set_context)
			*set_kern_flags |= SECURITY_LSM_NATIVE_LABELS;
		return selinux_cmp_sb_context(oldsb, newsb);
	}

	mutex_lock(&newsbsec->lock);

	newsbsec->flags = oldsbsec->flags;

	newsbsec->sid = oldsbsec->sid;
	newsbsec->def_sid = oldsbsec->def_sid;
	newsbsec->behavior = oldsbsec->behavior;

	if (newsbsec->behavior == SECURITY_FS_USE_NATIVE &&
		!(kern_flags & SECURITY_LSM_NATIVE_LABELS) && !set_context) {
		rc = security_fs_use(&selinux_state, newsb);
		if (rc)
			goto out;
	}

	if (kern_flags & SECURITY_LSM_NATIVE_LABELS && !set_context) {
		newsbsec->behavior = SECURITY_FS_USE_NATIVE;
		*set_kern_flags |= SECURITY_LSM_NATIVE_LABELS;
	}

	if (set_context) {
		u32 sid = oldsbsec->mntpoint_sid;

		if (!set_fscontext)
			newsbsec->sid = sid;
		if (!set_rootcontext) {
			struct inode_security_struct *newisec = backing_inode_security(newsb->s_root);
			newisec->sid = sid;
		}
		newsbsec->mntpoint_sid = sid;
	}
	if (set_rootcontext) {
		const struct inode_security_struct *oldisec = backing_inode_security(oldsb->s_root);
		struct inode_security_struct *newisec = backing_inode_security(newsb->s_root);

		newisec->sid = oldisec->sid;
	}

	sb_finish_set_opts(newsb);
out:
	mutex_unlock(&newsbsec->lock);
	return rc;
}

static int selinux_add_opt(int token, const char *s, void **mnt_opts)
{
	struct selinux_mnt_opts *opts = *mnt_opts;
	bool is_alloc_opts = false;

	if (token == Opt_seclabel)
		/* eaten and completely ignored */
		return 0;
	if (!s)
		return -ENOMEM;

	if (!s)
		return -ENOMEM;

	if (!opts) {
		opts = kzalloc(sizeof(*opts), GFP_KERNEL);
		if (!opts)
			return -ENOMEM;
		*mnt_opts = opts;
		is_alloc_opts = true;
	}

	switch (token) {
	case Opt_context:
		if (opts->context || opts->defcontext)
			goto err;
		opts->context = s;
		if (selinux_initialized(&selinux_state))
			parse_sid(NULL, s, &opts->context_sid);
		break;
	case Opt_fscontext:
		if (opts->fscontext)
			goto err;
		opts->fscontext = s;
		if (selinux_initialized(&selinux_state))
			parse_sid(NULL, s, &opts->fscontext_sid);
		break;
	case Opt_rootcontext:
		if (opts->rootcontext)
			goto err;
		opts->rootcontext = s;
		if (selinux_initialized(&selinux_state))
			parse_sid(NULL, s, &opts->rootcontext_sid);
		break;
	case Opt_defcontext:
		if (opts->context || opts->defcontext)
			goto err;
		opts->defcontext = s;
		if (selinux_initialized(&selinux_state))
			parse_sid(NULL, s, &opts->defcontext_sid);
		break;
	}
<<<<<<< HEAD
	return 0;
Einval:
	if (is_alloc_opts) {
		kfree(opts);
		*mnt_opts = NULL;
	}
	pr_warn(SEL_MOUNT_FAIL_MSG);
	return -EINVAL;
}

static int selinux_add_mnt_opt(const char *option, const char *val, int len,
			       void **mnt_opts)
{
	int token = Opt_error;
	int rc, i;

	for (i = 0; i < ARRAY_SIZE(tokens); i++) {
		if (strcmp(option, tokens[i].name) == 0) {
			token = tokens[i].opt;
			break;
		}
	}
=======
>>>>>>> 77b5472d

	return 0;

err:
	if (is_alloc_opts) {
		kfree(opts);
		*mnt_opts = NULL;
	}
	pr_warn(SEL_MOUNT_FAIL_MSG);
	return -EINVAL;
}

static int show_sid(struct seq_file *m, u32 sid)
{
	char *context = NULL;
	u32 len;
	int rc;

	rc = security_sid_to_context(&selinux_state, sid,
					     &context, &len);
	if (!rc) {
		bool has_comma = context && strchr(context, ',');

		seq_putc(m, '=');
		if (has_comma)
			seq_putc(m, '\"');
		seq_escape(m, context, "\"\n\\");
		if (has_comma)
			seq_putc(m, '\"');
	}
	kfree(context);
	return rc;
}

static int selinux_sb_show_options(struct seq_file *m, struct super_block *sb)
{
	struct superblock_security_struct *sbsec = selinux_superblock(sb);
	int rc;

	if (!(sbsec->flags & SE_SBINITIALIZED))
		return 0;

	if (!selinux_initialized(&selinux_state))
		return 0;

	if (sbsec->flags & FSCONTEXT_MNT) {
		seq_putc(m, ',');
		seq_puts(m, FSCONTEXT_STR);
		rc = show_sid(m, sbsec->sid);
		if (rc)
			return rc;
	}
	if (sbsec->flags & CONTEXT_MNT) {
		seq_putc(m, ',');
		seq_puts(m, CONTEXT_STR);
		rc = show_sid(m, sbsec->mntpoint_sid);
		if (rc)
			return rc;
	}
	if (sbsec->flags & DEFCONTEXT_MNT) {
		seq_putc(m, ',');
		seq_puts(m, DEFCONTEXT_STR);
		rc = show_sid(m, sbsec->def_sid);
		if (rc)
			return rc;
	}
	if (sbsec->flags & ROOTCONTEXT_MNT) {
		struct dentry *root = sb->s_root;
		struct inode_security_struct *isec = backing_inode_security(root);
		seq_putc(m, ',');
		seq_puts(m, ROOTCONTEXT_STR);
		rc = show_sid(m, isec->sid);
		if (rc)
			return rc;
	}
	if (sbsec->flags & SBLABEL_MNT) {
		seq_putc(m, ',');
		seq_puts(m, SECLABEL_STR);
	}
	return 0;
}

static inline u16 inode_mode_to_security_class(umode_t mode)
{
	switch (mode & S_IFMT) {
	case S_IFSOCK:
		return SECCLASS_SOCK_FILE;
	case S_IFLNK:
		return SECCLASS_LNK_FILE;
	case S_IFREG:
		return SECCLASS_FILE;
	case S_IFBLK:
		return SECCLASS_BLK_FILE;
	case S_IFDIR:
		return SECCLASS_DIR;
	case S_IFCHR:
		return SECCLASS_CHR_FILE;
	case S_IFIFO:
		return SECCLASS_FIFO_FILE;

	}

	return SECCLASS_FILE;
}

static inline int default_protocol_stream(int protocol)
{
	return (protocol == IPPROTO_IP || protocol == IPPROTO_TCP ||
		protocol == IPPROTO_MPTCP);
}

static inline int default_protocol_dgram(int protocol)
{
	return (protocol == IPPROTO_IP || protocol == IPPROTO_UDP);
}

static inline u16 socket_type_to_security_class(int family, int type, int protocol)
{
	int extsockclass = selinux_policycap_extsockclass();

	switch (family) {
	case PF_UNIX:
		switch (type) {
		case SOCK_STREAM:
		case SOCK_SEQPACKET:
			return SECCLASS_UNIX_STREAM_SOCKET;
		case SOCK_DGRAM:
		case SOCK_RAW:
			return SECCLASS_UNIX_DGRAM_SOCKET;
		}
		break;
	case PF_INET:
	case PF_INET6:
		switch (type) {
		case SOCK_STREAM:
		case SOCK_SEQPACKET:
			if (default_protocol_stream(protocol))
				return SECCLASS_TCP_SOCKET;
			else if (extsockclass && protocol == IPPROTO_SCTP)
				return SECCLASS_SCTP_SOCKET;
			else
				return SECCLASS_RAWIP_SOCKET;
		case SOCK_DGRAM:
			if (default_protocol_dgram(protocol))
				return SECCLASS_UDP_SOCKET;
			else if (extsockclass && (protocol == IPPROTO_ICMP ||
						  protocol == IPPROTO_ICMPV6))
				return SECCLASS_ICMP_SOCKET;
			else
				return SECCLASS_RAWIP_SOCKET;
		case SOCK_DCCP:
			return SECCLASS_DCCP_SOCKET;
		default:
			return SECCLASS_RAWIP_SOCKET;
		}
		break;
	case PF_NETLINK:
		switch (protocol) {
		case NETLINK_ROUTE:
			return SECCLASS_NETLINK_ROUTE_SOCKET;
		case NETLINK_SOCK_DIAG:
			return SECCLASS_NETLINK_TCPDIAG_SOCKET;
		case NETLINK_NFLOG:
			return SECCLASS_NETLINK_NFLOG_SOCKET;
		case NETLINK_XFRM:
			return SECCLASS_NETLINK_XFRM_SOCKET;
		case NETLINK_SELINUX:
			return SECCLASS_NETLINK_SELINUX_SOCKET;
		case NETLINK_ISCSI:
			return SECCLASS_NETLINK_ISCSI_SOCKET;
		case NETLINK_AUDIT:
			return SECCLASS_NETLINK_AUDIT_SOCKET;
		case NETLINK_FIB_LOOKUP:
			return SECCLASS_NETLINK_FIB_LOOKUP_SOCKET;
		case NETLINK_CONNECTOR:
			return SECCLASS_NETLINK_CONNECTOR_SOCKET;
		case NETLINK_NETFILTER:
			return SECCLASS_NETLINK_NETFILTER_SOCKET;
		case NETLINK_DNRTMSG:
			return SECCLASS_NETLINK_DNRT_SOCKET;
		case NETLINK_KOBJECT_UEVENT:
			return SECCLASS_NETLINK_KOBJECT_UEVENT_SOCKET;
		case NETLINK_GENERIC:
			return SECCLASS_NETLINK_GENERIC_SOCKET;
		case NETLINK_SCSITRANSPORT:
			return SECCLASS_NETLINK_SCSITRANSPORT_SOCKET;
		case NETLINK_RDMA:
			return SECCLASS_NETLINK_RDMA_SOCKET;
		case NETLINK_CRYPTO:
			return SECCLASS_NETLINK_CRYPTO_SOCKET;
		default:
			return SECCLASS_NETLINK_SOCKET;
		}
	case PF_PACKET:
		return SECCLASS_PACKET_SOCKET;
	case PF_KEY:
		return SECCLASS_KEY_SOCKET;
	case PF_APPLETALK:
		return SECCLASS_APPLETALK_SOCKET;
	}

	if (extsockclass) {
		switch (family) {
		case PF_AX25:
			return SECCLASS_AX25_SOCKET;
		case PF_IPX:
			return SECCLASS_IPX_SOCKET;
		case PF_NETROM:
			return SECCLASS_NETROM_SOCKET;
		case PF_ATMPVC:
			return SECCLASS_ATMPVC_SOCKET;
		case PF_X25:
			return SECCLASS_X25_SOCKET;
		case PF_ROSE:
			return SECCLASS_ROSE_SOCKET;
		case PF_DECnet:
			return SECCLASS_DECNET_SOCKET;
		case PF_ATMSVC:
			return SECCLASS_ATMSVC_SOCKET;
		case PF_RDS:
			return SECCLASS_RDS_SOCKET;
		case PF_IRDA:
			return SECCLASS_IRDA_SOCKET;
		case PF_PPPOX:
			return SECCLASS_PPPOX_SOCKET;
		case PF_LLC:
			return SECCLASS_LLC_SOCKET;
		case PF_CAN:
			return SECCLASS_CAN_SOCKET;
		case PF_TIPC:
			return SECCLASS_TIPC_SOCKET;
		case PF_BLUETOOTH:
			return SECCLASS_BLUETOOTH_SOCKET;
		case PF_IUCV:
			return SECCLASS_IUCV_SOCKET;
		case PF_RXRPC:
			return SECCLASS_RXRPC_SOCKET;
		case PF_ISDN:
			return SECCLASS_ISDN_SOCKET;
		case PF_PHONET:
			return SECCLASS_PHONET_SOCKET;
		case PF_IEEE802154:
			return SECCLASS_IEEE802154_SOCKET;
		case PF_CAIF:
			return SECCLASS_CAIF_SOCKET;
		case PF_ALG:
			return SECCLASS_ALG_SOCKET;
		case PF_NFC:
			return SECCLASS_NFC_SOCKET;
		case PF_VSOCK:
			return SECCLASS_VSOCK_SOCKET;
		case PF_KCM:
			return SECCLASS_KCM_SOCKET;
		case PF_QIPCRTR:
			return SECCLASS_QIPCRTR_SOCKET;
		case PF_SMC:
			return SECCLASS_SMC_SOCKET;
		case PF_XDP:
			return SECCLASS_XDP_SOCKET;
		case PF_MCTP:
			return SECCLASS_MCTP_SOCKET;
#if PF_MAX > 46
#error New address family defined, please update this function.
#endif
		}
	}

	return SECCLASS_SOCKET;
}

static int selinux_genfs_get_sid(struct dentry *dentry,
				 u16 tclass,
				 u16 flags,
				 u32 *sid)
{
	int rc;
	struct super_block *sb = dentry->d_sb;
	char *buffer, *path;

	buffer = (char *)__get_free_page(GFP_KERNEL);
	if (!buffer)
		return -ENOMEM;

	path = dentry_path_raw(dentry, buffer, PAGE_SIZE);
	if (IS_ERR(path))
		rc = PTR_ERR(path);
	else {
		if (flags & SE_SBPROC) {
			/* each process gets a /proc/PID/ entry. Strip off the
			 * PID part to get a valid selinux labeling.
			 * e.g. /proc/1/net/rpc/nfs -> /net/rpc/nfs */
			while (path[1] >= '0' && path[1] <= '9') {
				path[1] = '/';
				path++;
			}
		}
		rc = security_genfs_sid(&selinux_state, sb->s_type->name,
					path, tclass, sid);
		if (rc == -ENOENT) {
			/* No match in policy, mark as unlabeled. */
			*sid = SECINITSID_UNLABELED;
			rc = 0;
		}
	}
	free_page((unsigned long)buffer);
	return rc;
}

static int inode_doinit_use_xattr(struct inode *inode, struct dentry *dentry,
				  u32 def_sid, u32 *sid)
{
#define INITCONTEXTLEN 255
	char *context;
	unsigned int len;
	int rc;

	len = INITCONTEXTLEN;
	context = kmalloc(len + 1, GFP_NOFS);
	if (!context)
		return -ENOMEM;

	context[len] = '\0';
	rc = __vfs_getxattr(dentry, inode, XATTR_NAME_SELINUX, context, len);
	if (rc == -ERANGE) {
		kfree(context);

		/* Need a larger buffer.  Query for the right size. */
		rc = __vfs_getxattr(dentry, inode, XATTR_NAME_SELINUX, NULL, 0);
		if (rc < 0)
			return rc;

		len = rc;
		context = kmalloc(len + 1, GFP_NOFS);
		if (!context)
			return -ENOMEM;

		context[len] = '\0';
		rc = __vfs_getxattr(dentry, inode, XATTR_NAME_SELINUX,
				    context, len);
	}
	if (rc < 0) {
		kfree(context);
		if (rc != -ENODATA) {
			pr_warn("SELinux: %s:  getxattr returned %d for dev=%s ino=%ld\n",
				__func__, -rc, inode->i_sb->s_id, inode->i_ino);
			return rc;
		}
		*sid = def_sid;
		return 0;
	}

	rc = security_context_to_sid_default(&selinux_state, context, rc, sid,
					     def_sid, GFP_NOFS);
	if (rc) {
		char *dev = inode->i_sb->s_id;
		unsigned long ino = inode->i_ino;

		if (rc == -EINVAL) {
			pr_notice_ratelimited("SELinux: inode=%lu on dev=%s was found to have an invalid context=%s.  This indicates you may need to relabel the inode or the filesystem in question.\n",
					      ino, dev, context);
		} else {
			pr_warn("SELinux: %s:  context_to_sid(%s) returned %d for dev=%s ino=%ld\n",
				__func__, context, -rc, dev, ino);
		}
	}
	kfree(context);
	return 0;
}

/* The inode's security attributes must be initialized before first use. */
static int inode_doinit_with_dentry(struct inode *inode, struct dentry *opt_dentry)
{
	struct superblock_security_struct *sbsec = NULL;
	struct inode_security_struct *isec = selinux_inode(inode);
	u32 task_sid, sid = 0;
	u16 sclass;
	struct dentry *dentry;
	int rc = 0;

	if (isec->initialized == LABEL_INITIALIZED)
		return 0;

	spin_lock(&isec->lock);
	if (isec->initialized == LABEL_INITIALIZED)
		goto out_unlock;

	if (isec->sclass == SECCLASS_FILE)
		isec->sclass = inode_mode_to_security_class(inode->i_mode);

	sbsec = selinux_superblock(inode->i_sb);
	if (!(sbsec->flags & SE_SBINITIALIZED)) {
		/* Defer initialization until selinux_complete_init,
		   after the initial policy is loaded and the security
		   server is ready to handle calls. */
		spin_lock(&sbsec->isec_lock);
		if (list_empty(&isec->list))
			list_add(&isec->list, &sbsec->isec_head);
		spin_unlock(&sbsec->isec_lock);
		goto out_unlock;
	}

	sclass = isec->sclass;
	task_sid = isec->task_sid;
	sid = isec->sid;
	isec->initialized = LABEL_PENDING;
	spin_unlock(&isec->lock);

	switch (sbsec->behavior) {
	case SECURITY_FS_USE_NATIVE:
		break;
	case SECURITY_FS_USE_XATTR:
		if (!(inode->i_opflags & IOP_XATTR)) {
			sid = sbsec->def_sid;
			break;
		}
		/* Need a dentry, since the xattr API requires one.
		   Life would be simpler if we could just pass the inode. */
		if (opt_dentry) {
			/* Called from d_instantiate or d_splice_alias. */
			dentry = dget(opt_dentry);
		} else {
			/*
			 * Called from selinux_complete_init, try to find a dentry.
			 * Some filesystems really want a connected one, so try
			 * that first.  We could split SECURITY_FS_USE_XATTR in
			 * two, depending upon that...
			 */
			dentry = d_find_alias(inode);
			if (!dentry)
				dentry = d_find_any_alias(inode);
		}
		if (!dentry) {
			/*
			 * this is can be hit on boot when a file is accessed
			 * before the policy is loaded.  When we load policy we
			 * may find inodes that have no dentry on the
			 * sbsec->isec_head list.  No reason to complain as these
			 * will get fixed up the next time we go through
			 * inode_doinit with a dentry, before these inodes could
			 * be used again by userspace.
			 */
			goto out_invalid;
		}

		rc = inode_doinit_use_xattr(inode, dentry, sbsec->def_sid,
					    &sid);
		dput(dentry);
		if (rc)
			goto out;
		break;
	case SECURITY_FS_USE_TASK:
		sid = task_sid;
		break;
	case SECURITY_FS_USE_TRANS:
		/* Default to the fs SID. */
		sid = sbsec->sid;

		/* Try to obtain a transition SID. */
		rc = security_transition_sid(&selinux_state, task_sid, sid,
					     sclass, NULL, &sid);
		if (rc)
			goto out;
		break;
	case SECURITY_FS_USE_MNTPOINT:
		sid = sbsec->mntpoint_sid;
		break;
	default:
		/* Default to the fs superblock SID. */
		sid = sbsec->sid;

		if ((sbsec->flags & SE_SBGENFS) &&
		     (!S_ISLNK(inode->i_mode) ||
		      selinux_policycap_genfs_seclabel_symlinks())) {
			/* We must have a dentry to determine the label on
			 * procfs inodes */
			if (opt_dentry) {
				/* Called from d_instantiate or
				 * d_splice_alias. */
				dentry = dget(opt_dentry);
			} else {
				/* Called from selinux_complete_init, try to
				 * find a dentry.  Some filesystems really want
				 * a connected one, so try that first.
				 */
				dentry = d_find_alias(inode);
				if (!dentry)
					dentry = d_find_any_alias(inode);
			}
			/*
			 * This can be hit on boot when a file is accessed
			 * before the policy is loaded.  When we load policy we
			 * may find inodes that have no dentry on the
			 * sbsec->isec_head list.  No reason to complain as
			 * these will get fixed up the next time we go through
			 * inode_doinit() with a dentry, before these inodes
			 * could be used again by userspace.
			 */
			if (!dentry)
				goto out_invalid;
			rc = selinux_genfs_get_sid(dentry, sclass,
						   sbsec->flags, &sid);
			if (rc) {
				dput(dentry);
				goto out;
			}

			if ((sbsec->flags & SE_SBGENFS_XATTR) &&
			    (inode->i_opflags & IOP_XATTR)) {
				rc = inode_doinit_use_xattr(inode, dentry,
							    sid, &sid);
				if (rc) {
					dput(dentry);
					goto out;
				}
			}
			dput(dentry);
		}
		break;
	}

out:
	spin_lock(&isec->lock);
	if (isec->initialized == LABEL_PENDING) {
		if (rc) {
			isec->initialized = LABEL_INVALID;
			goto out_unlock;
		}
		isec->initialized = LABEL_INITIALIZED;
		isec->sid = sid;
	}

out_unlock:
	spin_unlock(&isec->lock);
	return rc;

out_invalid:
	spin_lock(&isec->lock);
	if (isec->initialized == LABEL_PENDING) {
		isec->initialized = LABEL_INVALID;
		isec->sid = sid;
	}
	spin_unlock(&isec->lock);
	return 0;
}

/* Convert a Linux signal to an access vector. */
static inline u32 signal_to_av(int sig)
{
	u32 perm = 0;

	switch (sig) {
	case SIGCHLD:
		/* Commonly granted from child to parent. */
		perm = PROCESS__SIGCHLD;
		break;
	case SIGKILL:
		/* Cannot be caught or ignored */
		perm = PROCESS__SIGKILL;
		break;
	case SIGSTOP:
		/* Cannot be caught or ignored */
		perm = PROCESS__SIGSTOP;
		break;
	default:
		/* All other signals. */
		perm = PROCESS__SIGNAL;
		break;
	}

	return perm;
}

#if CAP_LAST_CAP > 63
#error Fix SELinux to handle capabilities > 63.
#endif

/* Check whether a task is allowed to use a capability. */
static int cred_has_capability(const struct cred *cred,
			       int cap, unsigned int opts, bool initns)
{
	struct common_audit_data ad;
	struct av_decision avd;
	u16 sclass;
	u32 sid = cred_sid(cred);
	u32 av = CAP_TO_MASK(cap);
	int rc;

	ad.type = LSM_AUDIT_DATA_CAP;
	ad.u.cap = cap;

	switch (CAP_TO_INDEX(cap)) {
	case 0:
		sclass = initns ? SECCLASS_CAPABILITY : SECCLASS_CAP_USERNS;
		break;
	case 1:
		sclass = initns ? SECCLASS_CAPABILITY2 : SECCLASS_CAP2_USERNS;
		break;
	default:
		pr_err("SELinux:  out of range capability %d\n", cap);
		BUG();
		return -EINVAL;
	}

	rc = avc_has_perm_noaudit(&selinux_state,
				  sid, sid, sclass, av, 0, &avd);
	if (!(opts & CAP_OPT_NOAUDIT)) {
		int rc2 = avc_audit(&selinux_state,
				    sid, sid, sclass, av, &avd, rc, &ad);
		if (rc2)
			return rc2;
	}
	return rc;
}

/* Check whether a task has a particular permission to an inode.
   The 'adp' parameter is optional and allows other audit
   data to be passed (e.g. the dentry). */
static int inode_has_perm(const struct cred *cred,
			  struct inode *inode,
			  u32 perms,
			  struct common_audit_data *adp)
{
	struct inode_security_struct *isec;
	u32 sid;

	validate_creds(cred);

	if (unlikely(IS_PRIVATE(inode)))
		return 0;

	sid = cred_sid(cred);
	isec = selinux_inode(inode);

	return avc_has_perm(&selinux_state,
			    sid, isec->sid, isec->sclass, perms, adp);
}

/* Same as inode_has_perm, but pass explicit audit data containing
   the dentry to help the auditing code to more easily generate the
   pathname if needed. */
static inline int dentry_has_perm(const struct cred *cred,
				  struct dentry *dentry,
				  u32 av)
{
	struct inode *inode = d_backing_inode(dentry);
	struct common_audit_data ad;

	ad.type = LSM_AUDIT_DATA_DENTRY;
	ad.u.dentry = dentry;
	__inode_security_revalidate(inode, dentry, true);
	return inode_has_perm(cred, inode, av, &ad);
}

/* Same as inode_has_perm, but pass explicit audit data containing
   the path to help the auditing code to more easily generate the
   pathname if needed. */
static inline int path_has_perm(const struct cred *cred,
				const struct path *path,
				u32 av)
{
	struct inode *inode = d_backing_inode(path->dentry);
	struct common_audit_data ad;

	ad.type = LSM_AUDIT_DATA_PATH;
	ad.u.path = *path;
	__inode_security_revalidate(inode, path->dentry, true);
	return inode_has_perm(cred, inode, av, &ad);
}

/* Same as path_has_perm, but uses the inode from the file struct. */
static inline int file_path_has_perm(const struct cred *cred,
				     struct file *file,
				     u32 av)
{
	struct common_audit_data ad;

	ad.type = LSM_AUDIT_DATA_FILE;
	ad.u.file = file;
	return inode_has_perm(cred, file_inode(file), av, &ad);
}

#ifdef CONFIG_BPF_SYSCALL
static int bpf_fd_pass(struct file *file, u32 sid);
#endif

/* Check whether a task can use an open file descriptor to
   access an inode in a given way.  Check access to the
   descriptor itself, and then use dentry_has_perm to
   check a particular permission to the file.
   Access to the descriptor is implicitly granted if it
   has the same SID as the process.  If av is zero, then
   access to the file is not checked, e.g. for cases
   where only the descriptor is affected like seek. */
static int file_has_perm(const struct cred *cred,
			 struct file *file,
			 u32 av)
{
	struct file_security_struct *fsec = selinux_file(file);
	struct inode *inode = file_inode(file);
	struct common_audit_data ad;
	u32 sid = cred_sid(cred);
	int rc;

	ad.type = LSM_AUDIT_DATA_FILE;
	ad.u.file = file;

	if (sid != fsec->sid) {
		rc = avc_has_perm(&selinux_state,
				  sid, fsec->sid,
				  SECCLASS_FD,
				  FD__USE,
				  &ad);
		if (rc)
			goto out;
	}

#ifdef CONFIG_BPF_SYSCALL
	rc = bpf_fd_pass(file, cred_sid(cred));
	if (rc)
		return rc;
#endif

	/* av is zero if only checking access to the descriptor. */
	rc = 0;
	if (av)
		rc = inode_has_perm(cred, inode, av, &ad);

out:
	return rc;
}

/*
 * Determine the label for an inode that might be unioned.
 */
static int
selinux_determine_inode_label(const struct task_security_struct *tsec,
				 struct inode *dir,
				 const struct qstr *name, u16 tclass,
				 u32 *_new_isid)
{
	const struct superblock_security_struct *sbsec =
						selinux_superblock(dir->i_sb);

	if ((sbsec->flags & SE_SBINITIALIZED) &&
	    (sbsec->behavior == SECURITY_FS_USE_MNTPOINT)) {
		*_new_isid = sbsec->mntpoint_sid;
	} else if ((sbsec->flags & SBLABEL_MNT) &&
		   tsec->create_sid) {
		*_new_isid = tsec->create_sid;
	} else {
		const struct inode_security_struct *dsec = inode_security(dir);
		return security_transition_sid(&selinux_state, tsec->sid,
					       dsec->sid, tclass,
					       name, _new_isid);
	}

	return 0;
}

/* Check whether a task can create a file. */
static int may_create(struct inode *dir,
		      struct dentry *dentry,
		      u16 tclass)
{
	const struct task_security_struct *tsec = selinux_cred(current_cred());
	struct inode_security_struct *dsec;
	struct superblock_security_struct *sbsec;
	u32 sid, newsid;
	struct common_audit_data ad;
	int rc;

	dsec = inode_security(dir);
	sbsec = selinux_superblock(dir->i_sb);

	sid = tsec->sid;

	ad.type = LSM_AUDIT_DATA_DENTRY;
	ad.u.dentry = dentry;

	rc = avc_has_perm(&selinux_state,
			  sid, dsec->sid, SECCLASS_DIR,
			  DIR__ADD_NAME | DIR__SEARCH,
			  &ad);
	if (rc)
		return rc;

	rc = selinux_determine_inode_label(tsec, dir, &dentry->d_name, tclass,
					   &newsid);
	if (rc)
		return rc;

	rc = avc_has_perm(&selinux_state,
			  sid, newsid, tclass, FILE__CREATE, &ad);
	if (rc)
		return rc;

	return avc_has_perm(&selinux_state,
			    newsid, sbsec->sid,
			    SECCLASS_FILESYSTEM,
			    FILESYSTEM__ASSOCIATE, &ad);
}

#define MAY_LINK	0
#define MAY_UNLINK	1
#define MAY_RMDIR	2

/* Check whether a task can link, unlink, or rmdir a file/directory. */
static int may_link(struct inode *dir,
		    struct dentry *dentry,
		    int kind)

{
	struct inode_security_struct *dsec, *isec;
	struct common_audit_data ad;
	u32 sid = current_sid();
	u32 av;
	int rc;

	dsec = inode_security(dir);
	isec = backing_inode_security(dentry);

	ad.type = LSM_AUDIT_DATA_DENTRY;
	ad.u.dentry = dentry;

	av = DIR__SEARCH;
	av |= (kind ? DIR__REMOVE_NAME : DIR__ADD_NAME);
	rc = avc_has_perm(&selinux_state,
			  sid, dsec->sid, SECCLASS_DIR, av, &ad);
	if (rc)
		return rc;

	switch (kind) {
	case MAY_LINK:
		av = FILE__LINK;
		break;
	case MAY_UNLINK:
		av = FILE__UNLINK;
		break;
	case MAY_RMDIR:
		av = DIR__RMDIR;
		break;
	default:
		pr_warn("SELinux: %s:  unrecognized kind %d\n",
			__func__, kind);
		return 0;
	}

	rc = avc_has_perm(&selinux_state,
			  sid, isec->sid, isec->sclass, av, &ad);
	return rc;
}

static inline int may_rename(struct inode *old_dir,
			     struct dentry *old_dentry,
			     struct inode *new_dir,
			     struct dentry *new_dentry)
{
	struct inode_security_struct *old_dsec, *new_dsec, *old_isec, *new_isec;
	struct common_audit_data ad;
	u32 sid = current_sid();
	u32 av;
	int old_is_dir, new_is_dir;
	int rc;

	old_dsec = inode_security(old_dir);
	old_isec = backing_inode_security(old_dentry);
	old_is_dir = d_is_dir(old_dentry);
	new_dsec = inode_security(new_dir);

	ad.type = LSM_AUDIT_DATA_DENTRY;

	ad.u.dentry = old_dentry;
	rc = avc_has_perm(&selinux_state,
			  sid, old_dsec->sid, SECCLASS_DIR,
			  DIR__REMOVE_NAME | DIR__SEARCH, &ad);
	if (rc)
		return rc;
	rc = avc_has_perm(&selinux_state,
			  sid, old_isec->sid,
			  old_isec->sclass, FILE__RENAME, &ad);
	if (rc)
		return rc;
	if (old_is_dir && new_dir != old_dir) {
		rc = avc_has_perm(&selinux_state,
				  sid, old_isec->sid,
				  old_isec->sclass, DIR__REPARENT, &ad);
		if (rc)
			return rc;
	}

	ad.u.dentry = new_dentry;
	av = DIR__ADD_NAME | DIR__SEARCH;
	if (d_is_positive(new_dentry))
		av |= DIR__REMOVE_NAME;
	rc = avc_has_perm(&selinux_state,
			  sid, new_dsec->sid, SECCLASS_DIR, av, &ad);
	if (rc)
		return rc;
	if (d_is_positive(new_dentry)) {
		new_isec = backing_inode_security(new_dentry);
		new_is_dir = d_is_dir(new_dentry);
		rc = avc_has_perm(&selinux_state,
				  sid, new_isec->sid,
				  new_isec->sclass,
				  (new_is_dir ? DIR__RMDIR : FILE__UNLINK), &ad);
		if (rc)
			return rc;
	}

	return 0;
}

/* Check whether a task can perform a filesystem operation. */
static int superblock_has_perm(const struct cred *cred,
			       struct super_block *sb,
			       u32 perms,
			       struct common_audit_data *ad)
{
	struct superblock_security_struct *sbsec;
	u32 sid = cred_sid(cred);

	sbsec = selinux_superblock(sb);
	return avc_has_perm(&selinux_state,
			    sid, sbsec->sid, SECCLASS_FILESYSTEM, perms, ad);
}

/* Convert a Linux mode and permission mask to an access vector. */
static inline u32 file_mask_to_av(int mode, int mask)
{
	u32 av = 0;

	if (!S_ISDIR(mode)) {
		if (mask & MAY_EXEC)
			av |= FILE__EXECUTE;
		if (mask & MAY_READ)
			av |= FILE__READ;

		if (mask & MAY_APPEND)
			av |= FILE__APPEND;
		else if (mask & MAY_WRITE)
			av |= FILE__WRITE;

	} else {
		if (mask & MAY_EXEC)
			av |= DIR__SEARCH;
		if (mask & MAY_WRITE)
			av |= DIR__WRITE;
		if (mask & MAY_READ)
			av |= DIR__READ;
	}

	return av;
}

/* Convert a Linux file to an access vector. */
static inline u32 file_to_av(struct file *file)
{
	u32 av = 0;

	if (file->f_mode & FMODE_READ)
		av |= FILE__READ;
	if (file->f_mode & FMODE_WRITE) {
		if (file->f_flags & O_APPEND)
			av |= FILE__APPEND;
		else
			av |= FILE__WRITE;
	}
	if (!av) {
		/*
		 * Special file opened with flags 3 for ioctl-only use.
		 */
		av = FILE__IOCTL;
	}

	return av;
}

/*
 * Convert a file to an access vector and include the correct
 * open permission.
 */
static inline u32 open_file_to_av(struct file *file)
{
	u32 av = file_to_av(file);
	struct inode *inode = file_inode(file);

	if (selinux_policycap_openperm() &&
	    inode->i_sb->s_magic != SOCKFS_MAGIC)
		av |= FILE__OPEN;

	return av;
}

/* Hook functions begin here. */

static int selinux_binder_set_context_mgr(const struct cred *mgr)
{
	return avc_has_perm(&selinux_state,
			    current_sid(), cred_sid(mgr), SECCLASS_BINDER,
			    BINDER__SET_CONTEXT_MGR, NULL);
}

static int selinux_binder_transaction(const struct cred *from,
				      const struct cred *to)
{
	u32 mysid = current_sid();
	u32 fromsid = cred_sid(from);
	u32 tosid = cred_sid(to);
	int rc;

	if (mysid != fromsid) {
		rc = avc_has_perm(&selinux_state,
				  mysid, fromsid, SECCLASS_BINDER,
				  BINDER__IMPERSONATE, NULL);
		if (rc)
			return rc;
	}

	return avc_has_perm(&selinux_state, fromsid, tosid,
			    SECCLASS_BINDER, BINDER__CALL, NULL);
}

static int selinux_binder_transfer_binder(const struct cred *from,
					  const struct cred *to)
{
	return avc_has_perm(&selinux_state,
			    cred_sid(from), cred_sid(to),
			    SECCLASS_BINDER, BINDER__TRANSFER,
			    NULL);
}

static int selinux_binder_transfer_file(const struct cred *from,
					const struct cred *to,
					struct file *file)
{
	u32 sid = cred_sid(to);
	struct file_security_struct *fsec = selinux_file(file);
	struct dentry *dentry = file->f_path.dentry;
	struct inode_security_struct *isec;
	struct common_audit_data ad;
	int rc;

	ad.type = LSM_AUDIT_DATA_PATH;
	ad.u.path = file->f_path;

	if (sid != fsec->sid) {
		rc = avc_has_perm(&selinux_state,
				  sid, fsec->sid,
				  SECCLASS_FD,
				  FD__USE,
				  &ad);
		if (rc)
			return rc;
	}

#ifdef CONFIG_BPF_SYSCALL
	rc = bpf_fd_pass(file, sid);
	if (rc)
		return rc;
#endif

	if (unlikely(IS_PRIVATE(d_backing_inode(dentry))))
		return 0;

	isec = backing_inode_security(dentry);
	return avc_has_perm(&selinux_state,
			    sid, isec->sid, isec->sclass, file_to_av(file),
			    &ad);
}

static int selinux_ptrace_access_check(struct task_struct *child,
				       unsigned int mode)
{
	u32 sid = current_sid();
	u32 csid = task_sid_obj(child);

	if (mode & PTRACE_MODE_READ)
		return avc_has_perm(&selinux_state,
				    sid, csid, SECCLASS_FILE, FILE__READ, NULL);

	return avc_has_perm(&selinux_state,
			    sid, csid, SECCLASS_PROCESS, PROCESS__PTRACE, NULL);
}

static int selinux_ptrace_traceme(struct task_struct *parent)
{
	return avc_has_perm(&selinux_state,
			    task_sid_obj(parent), task_sid_obj(current),
			    SECCLASS_PROCESS, PROCESS__PTRACE, NULL);
}

static int selinux_capget(struct task_struct *target, kernel_cap_t *effective,
			  kernel_cap_t *inheritable, kernel_cap_t *permitted)
{
	return avc_has_perm(&selinux_state,
			    current_sid(), task_sid_obj(target), SECCLASS_PROCESS,
			    PROCESS__GETCAP, NULL);
}

static int selinux_capset(struct cred *new, const struct cred *old,
			  const kernel_cap_t *effective,
			  const kernel_cap_t *inheritable,
			  const kernel_cap_t *permitted)
{
	return avc_has_perm(&selinux_state,
			    cred_sid(old), cred_sid(new), SECCLASS_PROCESS,
			    PROCESS__SETCAP, NULL);
}

/*
 * (This comment used to live with the selinux_task_setuid hook,
 * which was removed).
 *
 * Since setuid only affects the current process, and since the SELinux
 * controls are not based on the Linux identity attributes, SELinux does not
 * need to control this operation.  However, SELinux does control the use of
 * the CAP_SETUID and CAP_SETGID capabilities using the capable hook.
 */

static int selinux_capable(const struct cred *cred, struct user_namespace *ns,
			   int cap, unsigned int opts)
{
	return cred_has_capability(cred, cap, opts, ns == &init_user_ns);
}

static int selinux_quotactl(int cmds, int type, int id, struct super_block *sb)
{
	const struct cred *cred = current_cred();
	int rc = 0;

	if (!sb)
		return 0;

	switch (cmds) {
	case Q_SYNC:
	case Q_QUOTAON:
	case Q_QUOTAOFF:
	case Q_SETINFO:
	case Q_SETQUOTA:
	case Q_XQUOTAOFF:
	case Q_XQUOTAON:
	case Q_XSETQLIM:
		rc = superblock_has_perm(cred, sb, FILESYSTEM__QUOTAMOD, NULL);
		break;
	case Q_GETFMT:
	case Q_GETINFO:
	case Q_GETQUOTA:
	case Q_XGETQUOTA:
	case Q_XGETQSTAT:
	case Q_XGETQSTATV:
	case Q_XGETNEXTQUOTA:
		rc = superblock_has_perm(cred, sb, FILESYSTEM__QUOTAGET, NULL);
		break;
	default:
		rc = 0;  /* let the kernel handle invalid cmds */
		break;
	}
	return rc;
}

static int selinux_quota_on(struct dentry *dentry)
{
	const struct cred *cred = current_cred();

	return dentry_has_perm(cred, dentry, FILE__QUOTAON);
}

static int selinux_syslog(int type)
{
	switch (type) {
	case SYSLOG_ACTION_READ_ALL:	/* Read last kernel messages */
	case SYSLOG_ACTION_SIZE_BUFFER:	/* Return size of the log buffer */
		return avc_has_perm(&selinux_state,
				    current_sid(), SECINITSID_KERNEL,
				    SECCLASS_SYSTEM, SYSTEM__SYSLOG_READ, NULL);
	case SYSLOG_ACTION_CONSOLE_OFF:	/* Disable logging to console */
	case SYSLOG_ACTION_CONSOLE_ON:	/* Enable logging to console */
	/* Set level of messages printed to console */
	case SYSLOG_ACTION_CONSOLE_LEVEL:
		return avc_has_perm(&selinux_state,
				    current_sid(), SECINITSID_KERNEL,
				    SECCLASS_SYSTEM, SYSTEM__SYSLOG_CONSOLE,
				    NULL);
	}
	/* All other syslog types */
	return avc_has_perm(&selinux_state,
			    current_sid(), SECINITSID_KERNEL,
			    SECCLASS_SYSTEM, SYSTEM__SYSLOG_MOD, NULL);
}

/*
 * Check that a process has enough memory to allocate a new virtual
 * mapping. 0 means there is enough memory for the allocation to
 * succeed and -ENOMEM implies there is not.
 *
 * Do not audit the selinux permission check, as this is applied to all
 * processes that allocate mappings.
 */
static int selinux_vm_enough_memory(struct mm_struct *mm, long pages)
{
	int rc, cap_sys_admin = 0;

	rc = cred_has_capability(current_cred(), CAP_SYS_ADMIN,
				 CAP_OPT_NOAUDIT, true);
	if (rc == 0)
		cap_sys_admin = 1;

	return cap_sys_admin;
}

/* binprm security operations */

static u32 ptrace_parent_sid(void)
{
	u32 sid = 0;
	struct task_struct *tracer;

	rcu_read_lock();
	tracer = ptrace_parent(current);
	if (tracer)
		sid = task_sid_obj(tracer);
	rcu_read_unlock();

	return sid;
}

static int check_nnp_nosuid(const struct linux_binprm *bprm,
			    const struct task_security_struct *old_tsec,
			    const struct task_security_struct *new_tsec)
{
	int nnp = (bprm->unsafe & LSM_UNSAFE_NO_NEW_PRIVS);
	int nosuid = !mnt_may_suid(bprm->file->f_path.mnt);
	int rc;
	u32 av;

	if (!nnp && !nosuid)
		return 0; /* neither NNP nor nosuid */

	if (new_tsec->sid == old_tsec->sid)
		return 0; /* No change in credentials */

	/*
	 * If the policy enables the nnp_nosuid_transition policy capability,
	 * then we permit transitions under NNP or nosuid if the
	 * policy allows the corresponding permission between
	 * the old and new contexts.
	 */
	if (selinux_policycap_nnp_nosuid_transition()) {
		av = 0;
		if (nnp)
			av |= PROCESS2__NNP_TRANSITION;
		if (nosuid)
			av |= PROCESS2__NOSUID_TRANSITION;
		rc = avc_has_perm(&selinux_state,
				  old_tsec->sid, new_tsec->sid,
				  SECCLASS_PROCESS2, av, NULL);
		if (!rc)
			return 0;
	}

	/*
	 * We also permit NNP or nosuid transitions to bounded SIDs,
	 * i.e. SIDs that are guaranteed to only be allowed a subset
	 * of the permissions of the current SID.
	 */
	rc = security_bounded_transition(&selinux_state, old_tsec->sid,
					 new_tsec->sid);
	if (!rc)
		return 0;

	/*
	 * On failure, preserve the errno values for NNP vs nosuid.
	 * NNP:  Operation not permitted for caller.
	 * nosuid:  Permission denied to file.
	 */
	if (nnp)
		return -EPERM;
	return -EACCES;
}

static int selinux_bprm_creds_for_exec(struct linux_binprm *bprm)
{
	const struct task_security_struct *old_tsec;
	struct task_security_struct *new_tsec;
	struct inode_security_struct *isec;
	struct common_audit_data ad;
	struct inode *inode = file_inode(bprm->file);
	int rc;

	/* SELinux context only depends on initial program or script and not
	 * the script interpreter */

	old_tsec = selinux_cred(current_cred());
	new_tsec = selinux_cred(bprm->cred);
	isec = inode_security(inode);

	/* Default to the current task SID. */
	new_tsec->sid = old_tsec->sid;
	new_tsec->osid = old_tsec->sid;

	/* Reset fs, key, and sock SIDs on execve. */
	new_tsec->create_sid = 0;
	new_tsec->keycreate_sid = 0;
	new_tsec->sockcreate_sid = 0;

	if (old_tsec->exec_sid) {
		new_tsec->sid = old_tsec->exec_sid;
		/* Reset exec SID on execve. */
		new_tsec->exec_sid = 0;

		/* Fail on NNP or nosuid if not an allowed transition. */
		rc = check_nnp_nosuid(bprm, old_tsec, new_tsec);
		if (rc)
			return rc;
	} else {
		/* Check for a default transition on this program. */
		rc = security_transition_sid(&selinux_state, old_tsec->sid,
					     isec->sid, SECCLASS_PROCESS, NULL,
					     &new_tsec->sid);
		if (rc)
			return rc;

		/*
		 * Fallback to old SID on NNP or nosuid if not an allowed
		 * transition.
		 */
		rc = check_nnp_nosuid(bprm, old_tsec, new_tsec);
		if (rc)
			new_tsec->sid = old_tsec->sid;
	}

	ad.type = LSM_AUDIT_DATA_FILE;
	ad.u.file = bprm->file;

	if (new_tsec->sid == old_tsec->sid) {
		rc = avc_has_perm(&selinux_state,
				  old_tsec->sid, isec->sid,
				  SECCLASS_FILE, FILE__EXECUTE_NO_TRANS, &ad);
		if (rc)
			return rc;
	} else {
		/* Check permissions for the transition. */
		rc = avc_has_perm(&selinux_state,
				  old_tsec->sid, new_tsec->sid,
				  SECCLASS_PROCESS, PROCESS__TRANSITION, &ad);
		if (rc)
			return rc;

		rc = avc_has_perm(&selinux_state,
				  new_tsec->sid, isec->sid,
				  SECCLASS_FILE, FILE__ENTRYPOINT, &ad);
		if (rc)
			return rc;

		/* Check for shared state */
		if (bprm->unsafe & LSM_UNSAFE_SHARE) {
			rc = avc_has_perm(&selinux_state,
					  old_tsec->sid, new_tsec->sid,
					  SECCLASS_PROCESS, PROCESS__SHARE,
					  NULL);
			if (rc)
				return -EPERM;
		}

		/* Make sure that anyone attempting to ptrace over a task that
		 * changes its SID has the appropriate permit */
		if (bprm->unsafe & LSM_UNSAFE_PTRACE) {
			u32 ptsid = ptrace_parent_sid();
			if (ptsid != 0) {
				rc = avc_has_perm(&selinux_state,
						  ptsid, new_tsec->sid,
						  SECCLASS_PROCESS,
						  PROCESS__PTRACE, NULL);
				if (rc)
					return -EPERM;
			}
		}

		/* Clear any possibly unsafe personality bits on exec: */
		bprm->per_clear |= PER_CLEAR_ON_SETID;

		/* Enable secure mode for SIDs transitions unless
		   the noatsecure permission is granted between
		   the two SIDs, i.e. ahp returns 0. */
		rc = avc_has_perm(&selinux_state,
				  old_tsec->sid, new_tsec->sid,
				  SECCLASS_PROCESS, PROCESS__NOATSECURE,
				  NULL);
		bprm->secureexec |= !!rc;
	}

	return 0;
}

static int match_file(const void *p, struct file *file, unsigned fd)
{
	return file_has_perm(p, file, file_to_av(file)) ? fd + 1 : 0;
}

/* Derived from fs/exec.c:flush_old_files. */
static inline void flush_unauthorized_files(const struct cred *cred,
					    struct files_struct *files)
{
	struct file *file, *devnull = NULL;
	struct tty_struct *tty;
	int drop_tty = 0;
	unsigned n;

	tty = get_current_tty();
	if (tty) {
		spin_lock(&tty->files_lock);
		if (!list_empty(&tty->tty_files)) {
			struct tty_file_private *file_priv;

			/* Revalidate access to controlling tty.
			   Use file_path_has_perm on the tty path directly
			   rather than using file_has_perm, as this particular
			   open file may belong to another process and we are
			   only interested in the inode-based check here. */
			file_priv = list_first_entry(&tty->tty_files,
						struct tty_file_private, list);
			file = file_priv->file;
			if (file_path_has_perm(cred, file, FILE__READ | FILE__WRITE))
				drop_tty = 1;
		}
		spin_unlock(&tty->files_lock);
		tty_kref_put(tty);
	}
	/* Reset controlling tty. */
	if (drop_tty)
		no_tty();

	/* Revalidate access to inherited open files. */
	n = iterate_fd(files, 0, match_file, cred);
	if (!n) /* none found? */
		return;

	devnull = dentry_open(&selinux_null, O_RDWR, cred);
	if (IS_ERR(devnull))
		devnull = NULL;
	/* replace all the matching ones with this */
	do {
		replace_fd(n - 1, devnull, 0);
	} while ((n = iterate_fd(files, n, match_file, cred)) != 0);
	if (devnull)
		fput(devnull);
}

/*
 * Prepare a process for imminent new credential changes due to exec
 */
static void selinux_bprm_committing_creds(struct linux_binprm *bprm)
{
	struct task_security_struct *new_tsec;
	struct rlimit *rlim, *initrlim;
	int rc, i;

	new_tsec = selinux_cred(bprm->cred);
	if (new_tsec->sid == new_tsec->osid)
		return;

	/* Close files for which the new task SID is not authorized. */
	flush_unauthorized_files(bprm->cred, current->files);

	/* Always clear parent death signal on SID transitions. */
	current->pdeath_signal = 0;

	/* Check whether the new SID can inherit resource limits from the old
	 * SID.  If not, reset all soft limits to the lower of the current
	 * task's hard limit and the init task's soft limit.
	 *
	 * Note that the setting of hard limits (even to lower them) can be
	 * controlled by the setrlimit check.  The inclusion of the init task's
	 * soft limit into the computation is to avoid resetting soft limits
	 * higher than the default soft limit for cases where the default is
	 * lower than the hard limit, e.g. RLIMIT_CORE or RLIMIT_STACK.
	 */
	rc = avc_has_perm(&selinux_state,
			  new_tsec->osid, new_tsec->sid, SECCLASS_PROCESS,
			  PROCESS__RLIMITINH, NULL);
	if (rc) {
		/* protect against do_prlimit() */
		task_lock(current);
		for (i = 0; i < RLIM_NLIMITS; i++) {
			rlim = current->signal->rlim + i;
			initrlim = init_task.signal->rlim + i;
			rlim->rlim_cur = min(rlim->rlim_max, initrlim->rlim_cur);
		}
		task_unlock(current);
		if (IS_ENABLED(CONFIG_POSIX_TIMERS))
			update_rlimit_cpu(current, rlimit(RLIMIT_CPU));
	}
}

/*
 * Clean up the process immediately after the installation of new credentials
 * due to exec
 */
static void selinux_bprm_committed_creds(struct linux_binprm *bprm)
{
	const struct task_security_struct *tsec = selinux_cred(current_cred());
	u32 osid, sid;
	int rc;

	osid = tsec->osid;
	sid = tsec->sid;

	if (sid == osid)
		return;

	/* Check whether the new SID can inherit signal state from the old SID.
	 * If not, clear itimers to avoid subsequent signal generation and
	 * flush and unblock signals.
	 *
	 * This must occur _after_ the task SID has been updated so that any
	 * kill done after the flush will be checked against the new SID.
	 */
	rc = avc_has_perm(&selinux_state,
			  osid, sid, SECCLASS_PROCESS, PROCESS__SIGINH, NULL);
	if (rc) {
		clear_itimer();

		spin_lock_irq(&current->sighand->siglock);
		if (!fatal_signal_pending(current)) {
			flush_sigqueue(&current->pending);
			flush_sigqueue(&current->signal->shared_pending);
			flush_signal_handlers(current, 1);
			sigemptyset(&current->blocked);
			recalc_sigpending();
		}
		spin_unlock_irq(&current->sighand->siglock);
	}

	/* Wake up the parent if it is waiting so that it can recheck
	 * wait permission to the new task SID. */
	read_lock(&tasklist_lock);
	__wake_up_parent(current, current->real_parent);
	read_unlock(&tasklist_lock);
}

/* superblock security operations */

static int selinux_sb_alloc_security(struct super_block *sb)
{
	struct superblock_security_struct *sbsec = selinux_superblock(sb);

	mutex_init(&sbsec->lock);
	INIT_LIST_HEAD(&sbsec->isec_head);
	spin_lock_init(&sbsec->isec_lock);
	sbsec->sid = SECINITSID_UNLABELED;
	sbsec->def_sid = SECINITSID_FILE;
	sbsec->mntpoint_sid = SECINITSID_UNLABELED;

	return 0;
}

static inline int opt_len(const char *s)
{
	bool open_quote = false;
	int len;
	char c;

	for (len = 0; (c = s[len]) != '\0'; len++) {
		if (c == '"')
			open_quote = !open_quote;
		if (c == ',' && !open_quote)
			break;
	}
	return len;
}

static int selinux_sb_eat_lsm_opts(char *options, void **mnt_opts)
{
	char *from = options;
	char *to = options;
	bool first = true;
	int rc;

	while (1) {
		int len = opt_len(from);
		int token;
		char *arg = NULL;

		token = match_opt_prefix(from, len, &arg);

		if (token != Opt_error) {
			char *p, *q;

			/* strip quotes */
			if (arg) {
				for (p = q = arg; p < from + len; p++) {
					char c = *p;
					if (c != '"')
						*q++ = c;
				}
				arg = kmemdup_nul(arg, q - arg, GFP_KERNEL);
				if (!arg) {
					rc = -ENOMEM;
					goto free_opt;
				}
			}
			rc = selinux_add_opt(token, arg, mnt_opts);
			if (unlikely(rc)) {
				kfree(arg);
				goto free_opt;
			}
		} else {
			if (!first) {	// copy with preceding comma
				from--;
				len++;
			}
			if (to != from)
				memmove(to, from, len);
			to += len;
			first = false;
		}
		if (!from[len])
			break;
		from += len + 1;
	}
	*to = '\0';
	return 0;

free_opt:
	if (*mnt_opts) {
		selinux_free_mnt_opts(*mnt_opts);
		*mnt_opts = NULL;
	}
	return rc;
}

static int selinux_sb_mnt_opts_compat(struct super_block *sb, void *mnt_opts)
{
	struct selinux_mnt_opts *opts = mnt_opts;
	struct superblock_security_struct *sbsec = selinux_superblock(sb);

	/*
	 * Superblock not initialized (i.e. no options) - reject if any
	 * options specified, otherwise accept.
	 */
	if (!(sbsec->flags & SE_SBINITIALIZED))
		return opts ? 1 : 0;

	/*
	 * Superblock initialized and no options specified - reject if
	 * superblock has any options set, otherwise accept.
	 */
	if (!opts)
		return (sbsec->flags & SE_MNTMASK) ? 1 : 0;

	if (opts->fscontext) {
		if (opts->fscontext_sid == SECSID_NULL)
			return 1;
		else if (bad_option(sbsec, FSCONTEXT_MNT, sbsec->sid,
				       opts->fscontext_sid))
			return 1;
	}
	if (opts->context) {
		if (opts->context_sid == SECSID_NULL)
			return 1;
		else if (bad_option(sbsec, CONTEXT_MNT, sbsec->mntpoint_sid,
				       opts->context_sid))
			return 1;
	}
	if (opts->rootcontext) {
		if (opts->rootcontext_sid == SECSID_NULL)
			return 1;
		else {
			struct inode_security_struct *root_isec;

			root_isec = backing_inode_security(sb->s_root);
			if (bad_option(sbsec, ROOTCONTEXT_MNT, root_isec->sid,
				       opts->rootcontext_sid))
				return 1;
		}
	}
	if (opts->defcontext) {
		if (opts->defcontext_sid == SECSID_NULL)
			return 1;
		else if (bad_option(sbsec, DEFCONTEXT_MNT, sbsec->def_sid,
				       opts->defcontext_sid))
			return 1;
	}
	return 0;
}

static int selinux_sb_remount(struct super_block *sb, void *mnt_opts)
{
	struct selinux_mnt_opts *opts = mnt_opts;
	struct superblock_security_struct *sbsec = selinux_superblock(sb);
	u32 sid;
	int rc;

	if (!(sbsec->flags & SE_SBINITIALIZED))
		return 0;

	if (!opts)
		return 0;

	if (opts->fscontext) {
		rc = parse_sid(sb, opts->fscontext, &sid);
		if (rc)
			return rc;
		if (bad_option(sbsec, FSCONTEXT_MNT, sbsec->sid, sid))
			goto out_bad_option;
	}
	if (opts->context) {
		rc = parse_sid(sb, opts->context, &sid);
		if (rc)
			return rc;
		if (bad_option(sbsec, CONTEXT_MNT, sbsec->mntpoint_sid, sid))
			goto out_bad_option;
	}
	if (opts->rootcontext) {
		struct inode_security_struct *root_isec;
		root_isec = backing_inode_security(sb->s_root);
		rc = parse_sid(sb, opts->rootcontext, &sid);
		if (rc)
			return rc;
		if (bad_option(sbsec, ROOTCONTEXT_MNT, root_isec->sid, sid))
			goto out_bad_option;
	}
	if (opts->defcontext) {
		rc = parse_sid(sb, opts->defcontext, &sid);
		if (rc)
			return rc;
		if (bad_option(sbsec, DEFCONTEXT_MNT, sbsec->def_sid, sid))
			goto out_bad_option;
	}
	return 0;

out_bad_option:
	pr_warn("SELinux: unable to change security options "
	       "during remount (dev %s, type=%s)\n", sb->s_id,
	       sb->s_type->name);
	return -EINVAL;
}

static int selinux_sb_kern_mount(struct super_block *sb)
{
	const struct cred *cred = current_cred();
	struct common_audit_data ad;

	ad.type = LSM_AUDIT_DATA_DENTRY;
	ad.u.dentry = sb->s_root;
	return superblock_has_perm(cred, sb, FILESYSTEM__MOUNT, &ad);
}

static int selinux_sb_statfs(struct dentry *dentry)
{
	const struct cred *cred = current_cred();
	struct common_audit_data ad;

	ad.type = LSM_AUDIT_DATA_DENTRY;
	ad.u.dentry = dentry->d_sb->s_root;
	return superblock_has_perm(cred, dentry->d_sb, FILESYSTEM__GETATTR, &ad);
}

static int selinux_mount(const char *dev_name,
			 const struct path *path,
			 const char *type,
			 unsigned long flags,
			 void *data)
{
	const struct cred *cred = current_cred();

	if (flags & MS_REMOUNT)
		return superblock_has_perm(cred, path->dentry->d_sb,
					   FILESYSTEM__REMOUNT, NULL);
	else
		return path_has_perm(cred, path, FILE__MOUNTON);
}

static int selinux_move_mount(const struct path *from_path,
			      const struct path *to_path)
{
	const struct cred *cred = current_cred();

	return path_has_perm(cred, to_path, FILE__MOUNTON);
}

static int selinux_umount(struct vfsmount *mnt, int flags)
{
	const struct cred *cred = current_cred();

	return superblock_has_perm(cred, mnt->mnt_sb,
				   FILESYSTEM__UNMOUNT, NULL);
}

static int selinux_fs_context_dup(struct fs_context *fc,
				  struct fs_context *src_fc)
{
	const struct selinux_mnt_opts *src = src_fc->security;
	struct selinux_mnt_opts *opts;

	if (!src)
		return 0;

	fc->security = kzalloc(sizeof(struct selinux_mnt_opts), GFP_KERNEL);
	if (!fc->security)
		return -ENOMEM;

	opts = fc->security;

	if (src->fscontext) {
		opts->fscontext = kstrdup(src->fscontext, GFP_KERNEL);
		if (!opts->fscontext)
			return -ENOMEM;
	}
	if (src->context) {
		opts->context = kstrdup(src->context, GFP_KERNEL);
		if (!opts->context)
			return -ENOMEM;
	}
	if (src->rootcontext) {
		opts->rootcontext = kstrdup(src->rootcontext, GFP_KERNEL);
		if (!opts->rootcontext)
			return -ENOMEM;
	}
	if (src->defcontext) {
		opts->defcontext = kstrdup(src->defcontext, GFP_KERNEL);
		if (!opts->defcontext)
			return -ENOMEM;
	}
	return 0;
}

static const struct fs_parameter_spec selinux_fs_parameters[] = {
	fsparam_string(CONTEXT_STR,	Opt_context),
	fsparam_string(DEFCONTEXT_STR,	Opt_defcontext),
	fsparam_string(FSCONTEXT_STR,	Opt_fscontext),
	fsparam_string(ROOTCONTEXT_STR,	Opt_rootcontext),
	fsparam_flag  (SECLABEL_STR,	Opt_seclabel),
	{}
};

static int selinux_fs_context_parse_param(struct fs_context *fc,
					  struct fs_parameter *param)
{
	struct fs_parse_result result;
	int opt, rc;

	opt = fs_parse(fc, selinux_fs_parameters, param, &result);
	if (opt < 0)
		return opt;

	rc = selinux_add_opt(opt, param->string, &fc->security);
	if (!rc)
		param->string = NULL;

	return rc;
}

/* inode security operations */

static int selinux_inode_alloc_security(struct inode *inode)
{
	struct inode_security_struct *isec = selinux_inode(inode);
	u32 sid = current_sid();

	spin_lock_init(&isec->lock);
	INIT_LIST_HEAD(&isec->list);
	isec->inode = inode;
	isec->sid = SECINITSID_UNLABELED;
	isec->sclass = SECCLASS_FILE;
	isec->task_sid = sid;
	isec->initialized = LABEL_INVALID;

	return 0;
}

static void selinux_inode_free_security(struct inode *inode)
{
	inode_free_security(inode);
}

static int selinux_dentry_init_security(struct dentry *dentry, int mode,
					const struct qstr *name,
					const char **xattr_name, void **ctx,
					u32 *ctxlen)
{
	u32 newsid;
	int rc;

	rc = selinux_determine_inode_label(selinux_cred(current_cred()),
					   d_inode(dentry->d_parent), name,
					   inode_mode_to_security_class(mode),
					   &newsid);
	if (rc)
		return rc;

	if (xattr_name)
		*xattr_name = XATTR_NAME_SELINUX;

	return security_sid_to_context(&selinux_state, newsid, (char **)ctx,
				       ctxlen);
}

static int selinux_dentry_create_files_as(struct dentry *dentry, int mode,
					  struct qstr *name,
					  const struct cred *old,
					  struct cred *new)
{
	u32 newsid;
	int rc;
	struct task_security_struct *tsec;

	rc = selinux_determine_inode_label(selinux_cred(old),
					   d_inode(dentry->d_parent), name,
					   inode_mode_to_security_class(mode),
					   &newsid);
	if (rc)
		return rc;

	tsec = selinux_cred(new);
	tsec->create_sid = newsid;
	return 0;
}

static int selinux_inode_init_security(struct inode *inode, struct inode *dir,
				       const struct qstr *qstr,
				       const char **name,
				       void **value, size_t *len)
{
	const struct task_security_struct *tsec = selinux_cred(current_cred());
	struct superblock_security_struct *sbsec;
	u32 newsid, clen;
	int rc;
	char *context;

	sbsec = selinux_superblock(dir->i_sb);

	newsid = tsec->create_sid;

	rc = selinux_determine_inode_label(tsec, dir, qstr,
		inode_mode_to_security_class(inode->i_mode),
		&newsid);
	if (rc)
		return rc;

	/* Possibly defer initialization to selinux_complete_init. */
	if (sbsec->flags & SE_SBINITIALIZED) {
		struct inode_security_struct *isec = selinux_inode(inode);
		isec->sclass = inode_mode_to_security_class(inode->i_mode);
		isec->sid = newsid;
		isec->initialized = LABEL_INITIALIZED;
	}

	if (!selinux_initialized(&selinux_state) ||
	    !(sbsec->flags & SBLABEL_MNT))
		return -EOPNOTSUPP;

	if (name)
		*name = XATTR_SELINUX_SUFFIX;

	if (value && len) {
		rc = security_sid_to_context_force(&selinux_state, newsid,
						   &context, &clen);
		if (rc)
			return rc;
		*value = context;
		*len = clen;
	}

	return 0;
}

static int selinux_inode_init_security_anon(struct inode *inode,
					    const struct qstr *name,
					    const struct inode *context_inode)
{
	const struct task_security_struct *tsec = selinux_cred(current_cred());
	struct common_audit_data ad;
	struct inode_security_struct *isec;
	int rc;

	if (unlikely(!selinux_initialized(&selinux_state)))
		return 0;

	isec = selinux_inode(inode);

	/*
	 * We only get here once per ephemeral inode.  The inode has
	 * been initialized via inode_alloc_security but is otherwise
	 * untouched.
	 */

	if (context_inode) {
		struct inode_security_struct *context_isec =
			selinux_inode(context_inode);
		if (context_isec->initialized != LABEL_INITIALIZED) {
			pr_err("SELinux:  context_inode is not initialized");
			return -EACCES;
		}

		isec->sclass = context_isec->sclass;
		isec->sid = context_isec->sid;
	} else {
		isec->sclass = SECCLASS_ANON_INODE;
		rc = security_transition_sid(
			&selinux_state, tsec->sid, tsec->sid,
			isec->sclass, name, &isec->sid);
		if (rc)
			return rc;
	}

	isec->initialized = LABEL_INITIALIZED;
	/*
	 * Now that we've initialized security, check whether we're
	 * allowed to actually create this type of anonymous inode.
	 */

	ad.type = LSM_AUDIT_DATA_INODE;
	ad.u.inode = inode;

	return avc_has_perm(&selinux_state,
			    tsec->sid,
			    isec->sid,
			    isec->sclass,
			    FILE__CREATE,
			    &ad);
}

static int selinux_inode_create(struct inode *dir, struct dentry *dentry, umode_t mode)
{
	return may_create(dir, dentry, SECCLASS_FILE);
}

static int selinux_inode_link(struct dentry *old_dentry, struct inode *dir, struct dentry *new_dentry)
{
	return may_link(dir, old_dentry, MAY_LINK);
}

static int selinux_inode_unlink(struct inode *dir, struct dentry *dentry)
{
	return may_link(dir, dentry, MAY_UNLINK);
}

static int selinux_inode_symlink(struct inode *dir, struct dentry *dentry, const char *name)
{
	return may_create(dir, dentry, SECCLASS_LNK_FILE);
}

static int selinux_inode_mkdir(struct inode *dir, struct dentry *dentry, umode_t mask)
{
	return may_create(dir, dentry, SECCLASS_DIR);
}

static int selinux_inode_rmdir(struct inode *dir, struct dentry *dentry)
{
	return may_link(dir, dentry, MAY_RMDIR);
}

static int selinux_inode_mknod(struct inode *dir, struct dentry *dentry, umode_t mode, dev_t dev)
{
	return may_create(dir, dentry, inode_mode_to_security_class(mode));
}

static int selinux_inode_rename(struct inode *old_inode, struct dentry *old_dentry,
				struct inode *new_inode, struct dentry *new_dentry)
{
	return may_rename(old_inode, old_dentry, new_inode, new_dentry);
}

static int selinux_inode_readlink(struct dentry *dentry)
{
	const struct cred *cred = current_cred();

	return dentry_has_perm(cred, dentry, FILE__READ);
}

static int selinux_inode_follow_link(struct dentry *dentry, struct inode *inode,
				     bool rcu)
{
	const struct cred *cred = current_cred();
	struct common_audit_data ad;
	struct inode_security_struct *isec;
	u32 sid;

	validate_creds(cred);

	ad.type = LSM_AUDIT_DATA_DENTRY;
	ad.u.dentry = dentry;
	sid = cred_sid(cred);
	isec = inode_security_rcu(inode, rcu);
	if (IS_ERR(isec))
		return PTR_ERR(isec);

	return avc_has_perm(&selinux_state,
				  sid, isec->sid, isec->sclass, FILE__READ, &ad);
}

static noinline int audit_inode_permission(struct inode *inode,
					   u32 perms, u32 audited, u32 denied,
					   int result)
{
	struct common_audit_data ad;
	struct inode_security_struct *isec = selinux_inode(inode);

	ad.type = LSM_AUDIT_DATA_INODE;
	ad.u.inode = inode;

	return slow_avc_audit(&selinux_state,
			    current_sid(), isec->sid, isec->sclass, perms,
			    audited, denied, result, &ad);
}

static int selinux_inode_permission(struct inode *inode, int mask)
{
	const struct cred *cred = current_cred();
	u32 perms;
	bool from_access;
	bool no_block = mask & MAY_NOT_BLOCK;
	struct inode_security_struct *isec;
	u32 sid;
	struct av_decision avd;
	int rc, rc2;
	u32 audited, denied;

	from_access = mask & MAY_ACCESS;
	mask &= (MAY_READ|MAY_WRITE|MAY_EXEC|MAY_APPEND);

	/* No permission to check.  Existence test. */
	if (!mask)
		return 0;

	validate_creds(cred);

	if (unlikely(IS_PRIVATE(inode)))
		return 0;

	perms = file_mask_to_av(inode->i_mode, mask);

	sid = cred_sid(cred);
	isec = inode_security_rcu(inode, no_block);
	if (IS_ERR(isec))
		return PTR_ERR(isec);

	rc = avc_has_perm_noaudit(&selinux_state,
				  sid, isec->sid, isec->sclass, perms, 0,
				  &avd);
	audited = avc_audit_required(perms, &avd, rc,
				     from_access ? FILE__AUDIT_ACCESS : 0,
				     &denied);
	if (likely(!audited))
		return rc;

	rc2 = audit_inode_permission(inode, perms, audited, denied, rc);
	if (rc2)
		return rc2;
	return rc;
}

static int selinux_inode_setattr(struct dentry *dentry, struct iattr *iattr)
{
	const struct cred *cred = current_cred();
	struct inode *inode = d_backing_inode(dentry);
	unsigned int ia_valid = iattr->ia_valid;
	__u32 av = FILE__WRITE;

	/* ATTR_FORCE is just used for ATTR_KILL_S[UG]ID. */
	if (ia_valid & ATTR_FORCE) {
		ia_valid &= ~(ATTR_KILL_SUID | ATTR_KILL_SGID | ATTR_MODE |
			      ATTR_FORCE);
		if (!ia_valid)
			return 0;
	}

	if (ia_valid & (ATTR_MODE | ATTR_UID | ATTR_GID |
			ATTR_ATIME_SET | ATTR_MTIME_SET | ATTR_TIMES_SET))
		return dentry_has_perm(cred, dentry, FILE__SETATTR);

	if (selinux_policycap_openperm() &&
	    inode->i_sb->s_magic != SOCKFS_MAGIC &&
	    (ia_valid & ATTR_SIZE) &&
	    !(ia_valid & ATTR_FILE))
		av |= FILE__OPEN;

	return dentry_has_perm(cred, dentry, av);
}

static int selinux_inode_getattr(const struct path *path)
{
	return path_has_perm(current_cred(), path, FILE__GETATTR);
}

static bool has_cap_mac_admin(bool audit)
{
	const struct cred *cred = current_cred();
	unsigned int opts = audit ? CAP_OPT_NONE : CAP_OPT_NOAUDIT;

	if (cap_capable(cred, &init_user_ns, CAP_MAC_ADMIN, opts))
		return false;
	if (cred_has_capability(cred, CAP_MAC_ADMIN, opts, true))
		return false;
	return true;
}

static int selinux_inode_setxattr(struct user_namespace *mnt_userns,
				  struct dentry *dentry, const char *name,
				  const void *value, size_t size, int flags)
{
	struct inode *inode = d_backing_inode(dentry);
	struct inode_security_struct *isec;
	struct superblock_security_struct *sbsec;
	struct common_audit_data ad;
	u32 newsid, sid = current_sid();
	int rc = 0;

	if (strcmp(name, XATTR_NAME_SELINUX)) {
		rc = cap_inode_setxattr(dentry, name, value, size, flags);
		if (rc)
			return rc;

		/* Not an attribute we recognize, so just check the
		   ordinary setattr permission. */
		return dentry_has_perm(current_cred(), dentry, FILE__SETATTR);
	}

	if (!selinux_initialized(&selinux_state))
		return (inode_owner_or_capable(mnt_userns, inode) ? 0 : -EPERM);

	sbsec = selinux_superblock(inode->i_sb);
	if (!(sbsec->flags & SBLABEL_MNT))
		return -EOPNOTSUPP;

	if (!inode_owner_or_capable(mnt_userns, inode))
		return -EPERM;

	ad.type = LSM_AUDIT_DATA_DENTRY;
	ad.u.dentry = dentry;

	isec = backing_inode_security(dentry);
	rc = avc_has_perm(&selinux_state,
			  sid, isec->sid, isec->sclass,
			  FILE__RELABELFROM, &ad);
	if (rc)
		return rc;

	rc = security_context_to_sid(&selinux_state, value, size, &newsid,
				     GFP_KERNEL);
	if (rc == -EINVAL) {
		if (!has_cap_mac_admin(true)) {
			struct audit_buffer *ab;
			size_t audit_size;

			/* We strip a nul only if it is at the end, otherwise the
			 * context contains a nul and we should audit that */
			if (value) {
				const char *str = value;

				if (str[size - 1] == '\0')
					audit_size = size - 1;
				else
					audit_size = size;
			} else {
				audit_size = 0;
			}
			ab = audit_log_start(audit_context(),
					     GFP_ATOMIC, AUDIT_SELINUX_ERR);
			if (!ab)
				return rc;
			audit_log_format(ab, "op=setxattr invalid_context=");
			audit_log_n_untrustedstring(ab, value, audit_size);
			audit_log_end(ab);

			return rc;
		}
		rc = security_context_to_sid_force(&selinux_state, value,
						   size, &newsid);
	}
	if (rc)
		return rc;

	rc = avc_has_perm(&selinux_state,
			  sid, newsid, isec->sclass,
			  FILE__RELABELTO, &ad);
	if (rc)
		return rc;

	rc = security_validate_transition(&selinux_state, isec->sid, newsid,
					  sid, isec->sclass);
	if (rc)
		return rc;

	return avc_has_perm(&selinux_state,
			    newsid,
			    sbsec->sid,
			    SECCLASS_FILESYSTEM,
			    FILESYSTEM__ASSOCIATE,
			    &ad);
}

static void selinux_inode_post_setxattr(struct dentry *dentry, const char *name,
					const void *value, size_t size,
					int flags)
{
	struct inode *inode = d_backing_inode(dentry);
	struct inode_security_struct *isec;
	u32 newsid;
	int rc;

	if (strcmp(name, XATTR_NAME_SELINUX)) {
		/* Not an attribute we recognize, so nothing to do. */
		return;
	}

	if (!selinux_initialized(&selinux_state)) {
		/* If we haven't even been initialized, then we can't validate
		 * against a policy, so leave the label as invalid. It may
		 * resolve to a valid label on the next revalidation try if
		 * we've since initialized.
		 */
		return;
	}

	rc = security_context_to_sid_force(&selinux_state, value, size,
					   &newsid);
	if (rc) {
		pr_err("SELinux:  unable to map context to SID"
		       "for (%s, %lu), rc=%d\n",
		       inode->i_sb->s_id, inode->i_ino, -rc);
		return;
	}

	isec = backing_inode_security(dentry);
	spin_lock(&isec->lock);
	isec->sclass = inode_mode_to_security_class(inode->i_mode);
	isec->sid = newsid;
	isec->initialized = LABEL_INITIALIZED;
	spin_unlock(&isec->lock);

	return;
}

static int selinux_inode_getxattr(struct dentry *dentry, const char *name)
{
	const struct cred *cred = current_cred();

	return dentry_has_perm(cred, dentry, FILE__GETATTR);
}

static int selinux_inode_listxattr(struct dentry *dentry)
{
	const struct cred *cred = current_cred();

	return dentry_has_perm(cred, dentry, FILE__GETATTR);
}

static int selinux_inode_removexattr(struct user_namespace *mnt_userns,
				     struct dentry *dentry, const char *name)
{
	if (strcmp(name, XATTR_NAME_SELINUX)) {
		int rc = cap_inode_removexattr(mnt_userns, dentry, name);
		if (rc)
			return rc;

		/* Not an attribute we recognize, so just check the
		   ordinary setattr permission. */
		return dentry_has_perm(current_cred(), dentry, FILE__SETATTR);
	}

	if (!selinux_initialized(&selinux_state))
		return 0;

	/* No one is allowed to remove a SELinux security label.
	   You can change the label, but all data must be labeled. */
	return -EACCES;
}

static int selinux_path_notify(const struct path *path, u64 mask,
						unsigned int obj_type)
{
	int ret;
	u32 perm;

	struct common_audit_data ad;

	ad.type = LSM_AUDIT_DATA_PATH;
	ad.u.path = *path;

	/*
	 * Set permission needed based on the type of mark being set.
	 * Performs an additional check for sb watches.
	 */
	switch (obj_type) {
	case FSNOTIFY_OBJ_TYPE_VFSMOUNT:
		perm = FILE__WATCH_MOUNT;
		break;
	case FSNOTIFY_OBJ_TYPE_SB:
		perm = FILE__WATCH_SB;
		ret = superblock_has_perm(current_cred(), path->dentry->d_sb,
						FILESYSTEM__WATCH, &ad);
		if (ret)
			return ret;
		break;
	case FSNOTIFY_OBJ_TYPE_INODE:
		perm = FILE__WATCH;
		break;
	default:
		return -EINVAL;
	}

	/* blocking watches require the file:watch_with_perm permission */
	if (mask & (ALL_FSNOTIFY_PERM_EVENTS))
		perm |= FILE__WATCH_WITH_PERM;

	/* watches on read-like events need the file:watch_reads permission */
	if (mask & (FS_ACCESS | FS_ACCESS_PERM | FS_CLOSE_NOWRITE))
		perm |= FILE__WATCH_READS;

	return path_has_perm(current_cred(), path, perm);
}

/*
 * Copy the inode security context value to the user.
 *
 * Permission check is handled by selinux_inode_getxattr hook.
 */
static int selinux_inode_getsecurity(struct user_namespace *mnt_userns,
				     struct inode *inode, const char *name,
				     void **buffer, bool alloc)
{
	u32 size;
	int error;
	char *context = NULL;
	struct inode_security_struct *isec;

	/*
	 * If we're not initialized yet, then we can't validate contexts, so
	 * just let vfs_getxattr fall back to using the on-disk xattr.
	 */
	if (!selinux_initialized(&selinux_state) ||
	    strcmp(name, XATTR_SELINUX_SUFFIX))
		return -EOPNOTSUPP;

	/*
	 * If the caller has CAP_MAC_ADMIN, then get the raw context
	 * value even if it is not defined by current policy; otherwise,
	 * use the in-core value under current policy.
	 * Use the non-auditing forms of the permission checks since
	 * getxattr may be called by unprivileged processes commonly
	 * and lack of permission just means that we fall back to the
	 * in-core context value, not a denial.
	 */
	isec = inode_security(inode);
	if (has_cap_mac_admin(false))
		error = security_sid_to_context_force(&selinux_state,
						      isec->sid, &context,
						      &size);
	else
		error = security_sid_to_context(&selinux_state, isec->sid,
						&context, &size);
	if (error)
		return error;
	error = size;
	if (alloc) {
		*buffer = context;
		goto out_nofree;
	}
	kfree(context);
out_nofree:
	return error;
}

static int selinux_inode_setsecurity(struct inode *inode, const char *name,
				     const void *value, size_t size, int flags)
{
	struct inode_security_struct *isec = inode_security_novalidate(inode);
	struct superblock_security_struct *sbsec;
	u32 newsid;
	int rc;

	if (strcmp(name, XATTR_SELINUX_SUFFIX))
		return -EOPNOTSUPP;

	sbsec = selinux_superblock(inode->i_sb);
	if (!(sbsec->flags & SBLABEL_MNT))
		return -EOPNOTSUPP;

	if (!value || !size)
		return -EACCES;

	rc = security_context_to_sid(&selinux_state, value, size, &newsid,
				     GFP_KERNEL);
	if (rc)
		return rc;

	spin_lock(&isec->lock);
	isec->sclass = inode_mode_to_security_class(inode->i_mode);
	isec->sid = newsid;
	isec->initialized = LABEL_INITIALIZED;
	spin_unlock(&isec->lock);
	return 0;
}

static int selinux_inode_listsecurity(struct inode *inode, char *buffer, size_t buffer_size)
{
	const int len = sizeof(XATTR_NAME_SELINUX);

	if (!selinux_initialized(&selinux_state))
		return 0;

	if (buffer && len <= buffer_size)
		memcpy(buffer, XATTR_NAME_SELINUX, len);
	return len;
}

static void selinux_inode_getsecid(struct inode *inode, u32 *secid)
{
	struct inode_security_struct *isec = inode_security_novalidate(inode);
	*secid = isec->sid;
}

static int selinux_inode_copy_up(struct dentry *src, struct cred **new)
{
	u32 sid;
	struct task_security_struct *tsec;
	struct cred *new_creds = *new;

	if (new_creds == NULL) {
		new_creds = prepare_creds();
		if (!new_creds)
			return -ENOMEM;
	}

	tsec = selinux_cred(new_creds);
	/* Get label from overlay inode and set it in create_sid */
	selinux_inode_getsecid(d_inode(src), &sid);
	tsec->create_sid = sid;
	*new = new_creds;
	return 0;
}

static int selinux_inode_copy_up_xattr(const char *name)
{
	/* The copy_up hook above sets the initial context on an inode, but we
	 * don't then want to overwrite it by blindly copying all the lower
	 * xattrs up.  Instead, we have to filter out SELinux-related xattrs.
	 */
	if (strcmp(name, XATTR_NAME_SELINUX) == 0)
		return 1; /* Discard */
	/*
	 * Any other attribute apart from SELINUX is not claimed, supported
	 * by selinux.
	 */
	return -EOPNOTSUPP;
}

/* kernfs node operations */

static int selinux_kernfs_init_security(struct kernfs_node *kn_dir,
					struct kernfs_node *kn)
{
	const struct task_security_struct *tsec = selinux_cred(current_cred());
	u32 parent_sid, newsid, clen;
	int rc;
	char *context;

	rc = kernfs_xattr_get(kn_dir, XATTR_NAME_SELINUX, NULL, 0);
	if (rc == -ENODATA)
		return 0;
	else if (rc < 0)
		return rc;

	clen = (u32)rc;
	context = kmalloc(clen, GFP_KERNEL);
	if (!context)
		return -ENOMEM;

	rc = kernfs_xattr_get(kn_dir, XATTR_NAME_SELINUX, context, clen);
	if (rc < 0) {
		kfree(context);
		return rc;
	}

	rc = security_context_to_sid(&selinux_state, context, clen, &parent_sid,
				     GFP_KERNEL);
	kfree(context);
	if (rc)
		return rc;

	if (tsec->create_sid) {
		newsid = tsec->create_sid;
	} else {
		u16 secclass = inode_mode_to_security_class(kn->mode);
		struct qstr q;

		q.name = kn->name;
		q.hash_len = hashlen_string(kn_dir, kn->name);

		rc = security_transition_sid(&selinux_state, tsec->sid,
					     parent_sid, secclass, &q,
					     &newsid);
		if (rc)
			return rc;
	}

	rc = security_sid_to_context_force(&selinux_state, newsid,
					   &context, &clen);
	if (rc)
		return rc;

	rc = kernfs_xattr_set(kn, XATTR_NAME_SELINUX, context, clen,
			      XATTR_CREATE);
	kfree(context);
	return rc;
}


/* file security operations */

static int selinux_revalidate_file_permission(struct file *file, int mask)
{
	const struct cred *cred = current_cred();
	struct inode *inode = file_inode(file);

	/* file_mask_to_av won't add FILE__WRITE if MAY_APPEND is set */
	if ((file->f_flags & O_APPEND) && (mask & MAY_WRITE))
		mask |= MAY_APPEND;

	return file_has_perm(cred, file,
			     file_mask_to_av(inode->i_mode, mask));
}

static int selinux_file_permission(struct file *file, int mask)
{
	struct inode *inode = file_inode(file);
	struct file_security_struct *fsec = selinux_file(file);
	struct inode_security_struct *isec;
	u32 sid = current_sid();

	if (!mask)
		/* No permission to check.  Existence test. */
		return 0;

	isec = inode_security(inode);
	if (sid == fsec->sid && fsec->isid == isec->sid &&
	    fsec->pseqno == avc_policy_seqno(&selinux_state))
		/* No change since file_open check. */
		return 0;

	return selinux_revalidate_file_permission(file, mask);
}

static int selinux_file_alloc_security(struct file *file)
{
	struct file_security_struct *fsec = selinux_file(file);
	u32 sid = current_sid();

	fsec->sid = sid;
	fsec->fown_sid = sid;

	return 0;
}

/*
 * Check whether a task has the ioctl permission and cmd
 * operation to an inode.
 */
static int ioctl_has_perm(const struct cred *cred, struct file *file,
		u32 requested, u16 cmd)
{
	struct common_audit_data ad;
	struct file_security_struct *fsec = selinux_file(file);
	struct inode *inode = file_inode(file);
	struct inode_security_struct *isec;
	struct lsm_ioctlop_audit ioctl;
	u32 ssid = cred_sid(cred);
	int rc;
	u8 driver = cmd >> 8;
	u8 xperm = cmd & 0xff;

	ad.type = LSM_AUDIT_DATA_IOCTL_OP;
	ad.u.op = &ioctl;
	ad.u.op->cmd = cmd;
	ad.u.op->path = file->f_path;

	if (ssid != fsec->sid) {
		rc = avc_has_perm(&selinux_state,
				  ssid, fsec->sid,
				SECCLASS_FD,
				FD__USE,
				&ad);
		if (rc)
			goto out;
	}

	if (unlikely(IS_PRIVATE(inode)))
		return 0;

	isec = inode_security(inode);
	rc = avc_has_extended_perms(&selinux_state,
				    ssid, isec->sid, isec->sclass,
				    requested, driver, xperm, &ad);
out:
	return rc;
}

static int selinux_file_ioctl(struct file *file, unsigned int cmd,
			      unsigned long arg)
{
	const struct cred *cred = current_cred();
	int error = 0;

	switch (cmd) {
	case FIONREAD:
	case FIBMAP:
	case FIGETBSZ:
	case FS_IOC_GETFLAGS:
	case FS_IOC_GETVERSION:
		error = file_has_perm(cred, file, FILE__GETATTR);
		break;

	case FS_IOC_SETFLAGS:
	case FS_IOC_SETVERSION:
		error = file_has_perm(cred, file, FILE__SETATTR);
		break;

	/* sys_ioctl() checks */
	case FIONBIO:
	case FIOASYNC:
		error = file_has_perm(cred, file, 0);
		break;

	case KDSKBENT:
	case KDSKBSENT:
		error = cred_has_capability(cred, CAP_SYS_TTY_CONFIG,
					    CAP_OPT_NONE, true);
		break;

	case FIOCLEX:
	case FIONCLEX:
		if (!selinux_policycap_ioctl_skip_cloexec())
			error = ioctl_has_perm(cred, file, FILE__IOCTL, (u16) cmd);
		break;

	/* default case assumes that the command will go
	 * to the file's ioctl() function.
	 */
	default:
		error = ioctl_has_perm(cred, file, FILE__IOCTL, (u16) cmd);
	}
	return error;
}

static int default_noexec __ro_after_init;

static int file_map_prot_check(struct file *file, unsigned long prot, int shared)
{
	const struct cred *cred = current_cred();
	u32 sid = cred_sid(cred);
	int rc = 0;

	if (default_noexec &&
	    (prot & PROT_EXEC) && (!file || IS_PRIVATE(file_inode(file)) ||
				   (!shared && (prot & PROT_WRITE)))) {
		/*
		 * We are making executable an anonymous mapping or a
		 * private file mapping that will also be writable.
		 * This has an additional check.
		 */
		rc = avc_has_perm(&selinux_state,
				  sid, sid, SECCLASS_PROCESS,
				  PROCESS__EXECMEM, NULL);
		if (rc)
			goto error;
	}

	if (file) {
		/* read access is always possible with a mapping */
		u32 av = FILE__READ;

		/* write access only matters if the mapping is shared */
		if (shared && (prot & PROT_WRITE))
			av |= FILE__WRITE;

		if (prot & PROT_EXEC)
			av |= FILE__EXECUTE;

		return file_has_perm(cred, file, av);
	}

error:
	return rc;
}

static int selinux_mmap_addr(unsigned long addr)
{
	int rc = 0;

	if (addr < CONFIG_LSM_MMAP_MIN_ADDR) {
		u32 sid = current_sid();
		rc = avc_has_perm(&selinux_state,
				  sid, sid, SECCLASS_MEMPROTECT,
				  MEMPROTECT__MMAP_ZERO, NULL);
	}

	return rc;
}

static int selinux_mmap_file(struct file *file, unsigned long reqprot,
			     unsigned long prot, unsigned long flags)
{
	struct common_audit_data ad;
	int rc;

	if (file) {
		ad.type = LSM_AUDIT_DATA_FILE;
		ad.u.file = file;
		rc = inode_has_perm(current_cred(), file_inode(file),
				    FILE__MAP, &ad);
		if (rc)
			return rc;
	}

	if (checkreqprot_get(&selinux_state))
		prot = reqprot;

	return file_map_prot_check(file, prot,
				   (flags & MAP_TYPE) == MAP_SHARED);
}

static int selinux_file_mprotect(struct vm_area_struct *vma,
				 unsigned long reqprot,
				 unsigned long prot)
{
	const struct cred *cred = current_cred();
	u32 sid = cred_sid(cred);

	if (checkreqprot_get(&selinux_state))
		prot = reqprot;

	if (default_noexec &&
	    (prot & PROT_EXEC) && !(vma->vm_flags & VM_EXEC)) {
		int rc = 0;
		if (vma->vm_start >= vma->vm_mm->start_brk &&
		    vma->vm_end <= vma->vm_mm->brk) {
			rc = avc_has_perm(&selinux_state,
					  sid, sid, SECCLASS_PROCESS,
					  PROCESS__EXECHEAP, NULL);
		} else if (!vma->vm_file &&
			   ((vma->vm_start <= vma->vm_mm->start_stack &&
			     vma->vm_end >= vma->vm_mm->start_stack) ||
			    vma_is_stack_for_current(vma))) {
			rc = avc_has_perm(&selinux_state,
					  sid, sid, SECCLASS_PROCESS,
					  PROCESS__EXECSTACK, NULL);
		} else if (vma->vm_file && vma->anon_vma) {
			/*
			 * We are making executable a file mapping that has
			 * had some COW done. Since pages might have been
			 * written, check ability to execute the possibly
			 * modified content.  This typically should only
			 * occur for text relocations.
			 */
			rc = file_has_perm(cred, vma->vm_file, FILE__EXECMOD);
		}
		if (rc)
			return rc;
	}

	return file_map_prot_check(vma->vm_file, prot, vma->vm_flags&VM_SHARED);
}

static int selinux_file_lock(struct file *file, unsigned int cmd)
{
	const struct cred *cred = current_cred();

	return file_has_perm(cred, file, FILE__LOCK);
}

static int selinux_file_fcntl(struct file *file, unsigned int cmd,
			      unsigned long arg)
{
	const struct cred *cred = current_cred();
	int err = 0;

	switch (cmd) {
	case F_SETFL:
		if ((file->f_flags & O_APPEND) && !(arg & O_APPEND)) {
			err = file_has_perm(cred, file, FILE__WRITE);
			break;
		}
		fallthrough;
	case F_SETOWN:
	case F_SETSIG:
	case F_GETFL:
	case F_GETOWN:
	case F_GETSIG:
	case F_GETOWNER_UIDS:
		/* Just check FD__USE permission */
		err = file_has_perm(cred, file, 0);
		break;
	case F_GETLK:
	case F_SETLK:
	case F_SETLKW:
	case F_OFD_GETLK:
	case F_OFD_SETLK:
	case F_OFD_SETLKW:
#if BITS_PER_LONG == 32
	case F_GETLK64:
	case F_SETLK64:
	case F_SETLKW64:
#endif
		err = file_has_perm(cred, file, FILE__LOCK);
		break;
	}

	return err;
}

static void selinux_file_set_fowner(struct file *file)
{
	struct file_security_struct *fsec;

	fsec = selinux_file(file);
	fsec->fown_sid = current_sid();
}

static int selinux_file_send_sigiotask(struct task_struct *tsk,
				       struct fown_struct *fown, int signum)
{
	struct file *file;
	u32 sid = task_sid_obj(tsk);
	u32 perm;
	struct file_security_struct *fsec;

	/* struct fown_struct is never outside the context of a struct file */
	file = container_of(fown, struct file, f_owner);

	fsec = selinux_file(file);

	if (!signum)
		perm = signal_to_av(SIGIO); /* as per send_sigio_to_task */
	else
		perm = signal_to_av(signum);

	return avc_has_perm(&selinux_state,
			    fsec->fown_sid, sid,
			    SECCLASS_PROCESS, perm, NULL);
}

static int selinux_file_receive(struct file *file)
{
	const struct cred *cred = current_cred();

	return file_has_perm(cred, file, file_to_av(file));
}

static int selinux_file_open(struct file *file)
{
	struct file_security_struct *fsec;
	struct inode_security_struct *isec;

	fsec = selinux_file(file);
	isec = inode_security(file_inode(file));
	/*
	 * Save inode label and policy sequence number
	 * at open-time so that selinux_file_permission
	 * can determine whether revalidation is necessary.
	 * Task label is already saved in the file security
	 * struct as its SID.
	 */
	fsec->isid = isec->sid;
	fsec->pseqno = avc_policy_seqno(&selinux_state);
	/*
	 * Since the inode label or policy seqno may have changed
	 * between the selinux_inode_permission check and the saving
	 * of state above, recheck that access is still permitted.
	 * Otherwise, access might never be revalidated against the
	 * new inode label or new policy.
	 * This check is not redundant - do not remove.
	 */
	return file_path_has_perm(file->f_cred, file, open_file_to_av(file));
}

/* task security operations */

static int selinux_task_alloc(struct task_struct *task,
			      unsigned long clone_flags)
{
	u32 sid = current_sid();

	return avc_has_perm(&selinux_state,
			    sid, sid, SECCLASS_PROCESS, PROCESS__FORK, NULL);
}

/*
 * prepare a new set of credentials for modification
 */
static int selinux_cred_prepare(struct cred *new, const struct cred *old,
				gfp_t gfp)
{
	const struct task_security_struct *old_tsec = selinux_cred(old);
	struct task_security_struct *tsec = selinux_cred(new);

	*tsec = *old_tsec;
	return 0;
}

/*
 * transfer the SELinux data to a blank set of creds
 */
static void selinux_cred_transfer(struct cred *new, const struct cred *old)
{
	const struct task_security_struct *old_tsec = selinux_cred(old);
	struct task_security_struct *tsec = selinux_cred(new);

	*tsec = *old_tsec;
}

static void selinux_cred_getsecid(const struct cred *c, u32 *secid)
{
	*secid = cred_sid(c);
}

/*
 * set the security data for a kernel service
 * - all the creation contexts are set to unlabelled
 */
static int selinux_kernel_act_as(struct cred *new, u32 secid)
{
	struct task_security_struct *tsec = selinux_cred(new);
	u32 sid = current_sid();
	int ret;

	ret = avc_has_perm(&selinux_state,
			   sid, secid,
			   SECCLASS_KERNEL_SERVICE,
			   KERNEL_SERVICE__USE_AS_OVERRIDE,
			   NULL);
	if (ret == 0) {
		tsec->sid = secid;
		tsec->create_sid = 0;
		tsec->keycreate_sid = 0;
		tsec->sockcreate_sid = 0;
	}
	return ret;
}

/*
 * set the file creation context in a security record to the same as the
 * objective context of the specified inode
 */
static int selinux_kernel_create_files_as(struct cred *new, struct inode *inode)
{
	struct inode_security_struct *isec = inode_security(inode);
	struct task_security_struct *tsec = selinux_cred(new);
	u32 sid = current_sid();
	int ret;

	ret = avc_has_perm(&selinux_state,
			   sid, isec->sid,
			   SECCLASS_KERNEL_SERVICE,
			   KERNEL_SERVICE__CREATE_FILES_AS,
			   NULL);

	if (ret == 0)
		tsec->create_sid = isec->sid;
	return ret;
}

static int selinux_kernel_module_request(char *kmod_name)
{
	struct common_audit_data ad;

	ad.type = LSM_AUDIT_DATA_KMOD;
	ad.u.kmod_name = kmod_name;

	return avc_has_perm(&selinux_state,
			    current_sid(), SECINITSID_KERNEL, SECCLASS_SYSTEM,
			    SYSTEM__MODULE_REQUEST, &ad);
}

static int selinux_kernel_module_from_file(struct file *file)
{
	struct common_audit_data ad;
	struct inode_security_struct *isec;
	struct file_security_struct *fsec;
	u32 sid = current_sid();
	int rc;

	/* init_module */
	if (file == NULL)
		return avc_has_perm(&selinux_state,
				    sid, sid, SECCLASS_SYSTEM,
					SYSTEM__MODULE_LOAD, NULL);

	/* finit_module */

	ad.type = LSM_AUDIT_DATA_FILE;
	ad.u.file = file;

	fsec = selinux_file(file);
	if (sid != fsec->sid) {
		rc = avc_has_perm(&selinux_state,
				  sid, fsec->sid, SECCLASS_FD, FD__USE, &ad);
		if (rc)
			return rc;
	}

	isec = inode_security(file_inode(file));
	return avc_has_perm(&selinux_state,
			    sid, isec->sid, SECCLASS_SYSTEM,
				SYSTEM__MODULE_LOAD, &ad);
}

static int selinux_kernel_read_file(struct file *file,
				    enum kernel_read_file_id id,
				    bool contents)
{
	int rc = 0;

	switch (id) {
	case READING_MODULE:
		rc = selinux_kernel_module_from_file(contents ? file : NULL);
		break;
	default:
		break;
	}

	return rc;
}

static int selinux_kernel_load_data(enum kernel_load_data_id id, bool contents)
{
	int rc = 0;

	switch (id) {
	case LOADING_MODULE:
		rc = selinux_kernel_module_from_file(NULL);
		break;
	default:
		break;
	}

	return rc;
}

static int selinux_task_setpgid(struct task_struct *p, pid_t pgid)
{
	return avc_has_perm(&selinux_state,
			    current_sid(), task_sid_obj(p), SECCLASS_PROCESS,
			    PROCESS__SETPGID, NULL);
}

static int selinux_task_getpgid(struct task_struct *p)
{
	return avc_has_perm(&selinux_state,
			    current_sid(), task_sid_obj(p), SECCLASS_PROCESS,
			    PROCESS__GETPGID, NULL);
}

static int selinux_task_getsid(struct task_struct *p)
{
	return avc_has_perm(&selinux_state,
			    current_sid(), task_sid_obj(p), SECCLASS_PROCESS,
			    PROCESS__GETSESSION, NULL);
}

static void selinux_current_getsecid_subj(u32 *secid)
{
	*secid = current_sid();
}

static void selinux_task_getsecid_obj(struct task_struct *p, u32 *secid)
{
	*secid = task_sid_obj(p);
}

static int selinux_task_setnice(struct task_struct *p, int nice)
{
	return avc_has_perm(&selinux_state,
			    current_sid(), task_sid_obj(p), SECCLASS_PROCESS,
			    PROCESS__SETSCHED, NULL);
}

static int selinux_task_setioprio(struct task_struct *p, int ioprio)
{
	return avc_has_perm(&selinux_state,
			    current_sid(), task_sid_obj(p), SECCLASS_PROCESS,
			    PROCESS__SETSCHED, NULL);
}

static int selinux_task_getioprio(struct task_struct *p)
{
	return avc_has_perm(&selinux_state,
			    current_sid(), task_sid_obj(p), SECCLASS_PROCESS,
			    PROCESS__GETSCHED, NULL);
}

static int selinux_task_prlimit(const struct cred *cred, const struct cred *tcred,
				unsigned int flags)
{
	u32 av = 0;

	if (!flags)
		return 0;
	if (flags & LSM_PRLIMIT_WRITE)
		av |= PROCESS__SETRLIMIT;
	if (flags & LSM_PRLIMIT_READ)
		av |= PROCESS__GETRLIMIT;
	return avc_has_perm(&selinux_state,
			    cred_sid(cred), cred_sid(tcred),
			    SECCLASS_PROCESS, av, NULL);
}

static int selinux_task_setrlimit(struct task_struct *p, unsigned int resource,
		struct rlimit *new_rlim)
{
	struct rlimit *old_rlim = p->signal->rlim + resource;

	/* Control the ability to change the hard limit (whether
	   lowering or raising it), so that the hard limit can
	   later be used as a safe reset point for the soft limit
	   upon context transitions.  See selinux_bprm_committing_creds. */
	if (old_rlim->rlim_max != new_rlim->rlim_max)
		return avc_has_perm(&selinux_state,
				    current_sid(), task_sid_obj(p),
				    SECCLASS_PROCESS, PROCESS__SETRLIMIT, NULL);

	return 0;
}

static int selinux_task_setscheduler(struct task_struct *p)
{
	return avc_has_perm(&selinux_state,
			    current_sid(), task_sid_obj(p), SECCLASS_PROCESS,
			    PROCESS__SETSCHED, NULL);
}

static int selinux_task_getscheduler(struct task_struct *p)
{
	return avc_has_perm(&selinux_state,
			    current_sid(), task_sid_obj(p), SECCLASS_PROCESS,
			    PROCESS__GETSCHED, NULL);
}

static int selinux_task_movememory(struct task_struct *p)
{
	return avc_has_perm(&selinux_state,
			    current_sid(), task_sid_obj(p), SECCLASS_PROCESS,
			    PROCESS__SETSCHED, NULL);
}

static int selinux_task_kill(struct task_struct *p, struct kernel_siginfo *info,
				int sig, const struct cred *cred)
{
	u32 secid;
	u32 perm;

	if (!sig)
		perm = PROCESS__SIGNULL; /* null signal; existence test */
	else
		perm = signal_to_av(sig);
	if (!cred)
		secid = current_sid();
	else
		secid = cred_sid(cred);
	return avc_has_perm(&selinux_state,
			    secid, task_sid_obj(p), SECCLASS_PROCESS, perm, NULL);
}

static void selinux_task_to_inode(struct task_struct *p,
				  struct inode *inode)
{
	struct inode_security_struct *isec = selinux_inode(inode);
	u32 sid = task_sid_obj(p);

	spin_lock(&isec->lock);
	isec->sclass = inode_mode_to_security_class(inode->i_mode);
	isec->sid = sid;
	isec->initialized = LABEL_INITIALIZED;
	spin_unlock(&isec->lock);
}

/* Returns error only if unable to parse addresses */
static int selinux_parse_skb_ipv4(struct sk_buff *skb,
			struct common_audit_data *ad, u8 *proto)
{
	int offset, ihlen, ret = -EINVAL;
	struct iphdr _iph, *ih;

	offset = skb_network_offset(skb);
	ih = skb_header_pointer(skb, offset, sizeof(_iph), &_iph);
	if (ih == NULL)
		goto out;

	ihlen = ih->ihl * 4;
	if (ihlen < sizeof(_iph))
		goto out;

	ad->u.net->v4info.saddr = ih->saddr;
	ad->u.net->v4info.daddr = ih->daddr;
	ret = 0;

	if (proto)
		*proto = ih->protocol;

	switch (ih->protocol) {
	case IPPROTO_TCP: {
		struct tcphdr _tcph, *th;

		if (ntohs(ih->frag_off) & IP_OFFSET)
			break;

		offset += ihlen;
		th = skb_header_pointer(skb, offset, sizeof(_tcph), &_tcph);
		if (th == NULL)
			break;

		ad->u.net->sport = th->source;
		ad->u.net->dport = th->dest;
		break;
	}

	case IPPROTO_UDP: {
		struct udphdr _udph, *uh;

		if (ntohs(ih->frag_off) & IP_OFFSET)
			break;

		offset += ihlen;
		uh = skb_header_pointer(skb, offset, sizeof(_udph), &_udph);
		if (uh == NULL)
			break;

		ad->u.net->sport = uh->source;
		ad->u.net->dport = uh->dest;
		break;
	}

	case IPPROTO_DCCP: {
		struct dccp_hdr _dccph, *dh;

		if (ntohs(ih->frag_off) & IP_OFFSET)
			break;

		offset += ihlen;
		dh = skb_header_pointer(skb, offset, sizeof(_dccph), &_dccph);
		if (dh == NULL)
			break;

		ad->u.net->sport = dh->dccph_sport;
		ad->u.net->dport = dh->dccph_dport;
		break;
	}

#if IS_ENABLED(CONFIG_IP_SCTP)
	case IPPROTO_SCTP: {
		struct sctphdr _sctph, *sh;

		if (ntohs(ih->frag_off) & IP_OFFSET)
			break;

		offset += ihlen;
		sh = skb_header_pointer(skb, offset, sizeof(_sctph), &_sctph);
		if (sh == NULL)
			break;

		ad->u.net->sport = sh->source;
		ad->u.net->dport = sh->dest;
		break;
	}
#endif
	default:
		break;
	}
out:
	return ret;
}

#if IS_ENABLED(CONFIG_IPV6)

/* Returns error only if unable to parse addresses */
static int selinux_parse_skb_ipv6(struct sk_buff *skb,
			struct common_audit_data *ad, u8 *proto)
{
	u8 nexthdr;
	int ret = -EINVAL, offset;
	struct ipv6hdr _ipv6h, *ip6;
	__be16 frag_off;

	offset = skb_network_offset(skb);
	ip6 = skb_header_pointer(skb, offset, sizeof(_ipv6h), &_ipv6h);
	if (ip6 == NULL)
		goto out;

	ad->u.net->v6info.saddr = ip6->saddr;
	ad->u.net->v6info.daddr = ip6->daddr;
	ret = 0;

	nexthdr = ip6->nexthdr;
	offset += sizeof(_ipv6h);
	offset = ipv6_skip_exthdr(skb, offset, &nexthdr, &frag_off);
	if (offset < 0)
		goto out;

	if (proto)
		*proto = nexthdr;

	switch (nexthdr) {
	case IPPROTO_TCP: {
		struct tcphdr _tcph, *th;

		th = skb_header_pointer(skb, offset, sizeof(_tcph), &_tcph);
		if (th == NULL)
			break;

		ad->u.net->sport = th->source;
		ad->u.net->dport = th->dest;
		break;
	}

	case IPPROTO_UDP: {
		struct udphdr _udph, *uh;

		uh = skb_header_pointer(skb, offset, sizeof(_udph), &_udph);
		if (uh == NULL)
			break;

		ad->u.net->sport = uh->source;
		ad->u.net->dport = uh->dest;
		break;
	}

	case IPPROTO_DCCP: {
		struct dccp_hdr _dccph, *dh;

		dh = skb_header_pointer(skb, offset, sizeof(_dccph), &_dccph);
		if (dh == NULL)
			break;

		ad->u.net->sport = dh->dccph_sport;
		ad->u.net->dport = dh->dccph_dport;
		break;
	}

#if IS_ENABLED(CONFIG_IP_SCTP)
	case IPPROTO_SCTP: {
		struct sctphdr _sctph, *sh;

		sh = skb_header_pointer(skb, offset, sizeof(_sctph), &_sctph);
		if (sh == NULL)
			break;

		ad->u.net->sport = sh->source;
		ad->u.net->dport = sh->dest;
		break;
	}
#endif
	/* includes fragments */
	default:
		break;
	}
out:
	return ret;
}

#endif /* IPV6 */

static int selinux_parse_skb(struct sk_buff *skb, struct common_audit_data *ad,
			     char **_addrp, int src, u8 *proto)
{
	char *addrp;
	int ret;

	switch (ad->u.net->family) {
	case PF_INET:
		ret = selinux_parse_skb_ipv4(skb, ad, proto);
		if (ret)
			goto parse_error;
		addrp = (char *)(src ? &ad->u.net->v4info.saddr :
				       &ad->u.net->v4info.daddr);
		goto okay;

#if IS_ENABLED(CONFIG_IPV6)
	case PF_INET6:
		ret = selinux_parse_skb_ipv6(skb, ad, proto);
		if (ret)
			goto parse_error;
		addrp = (char *)(src ? &ad->u.net->v6info.saddr :
				       &ad->u.net->v6info.daddr);
		goto okay;
#endif	/* IPV6 */
	default:
		addrp = NULL;
		goto okay;
	}

parse_error:
	pr_warn(
	       "SELinux: failure in selinux_parse_skb(),"
	       " unable to parse packet\n");
	return ret;

okay:
	if (_addrp)
		*_addrp = addrp;
	return 0;
}

/**
 * selinux_skb_peerlbl_sid - Determine the peer label of a packet
 * @skb: the packet
 * @family: protocol family
 * @sid: the packet's peer label SID
 *
 * Description:
 * Check the various different forms of network peer labeling and determine
 * the peer label/SID for the packet; most of the magic actually occurs in
 * the security server function security_net_peersid_cmp().  The function
 * returns zero if the value in @sid is valid (although it may be SECSID_NULL)
 * or -EACCES if @sid is invalid due to inconsistencies with the different
 * peer labels.
 *
 */
static int selinux_skb_peerlbl_sid(struct sk_buff *skb, u16 family, u32 *sid)
{
	int err;
	u32 xfrm_sid;
	u32 nlbl_sid;
	u32 nlbl_type;

	err = selinux_xfrm_skb_sid(skb, &xfrm_sid);
	if (unlikely(err))
		return -EACCES;
	err = selinux_netlbl_skbuff_getsid(skb, family, &nlbl_type, &nlbl_sid);
	if (unlikely(err))
		return -EACCES;

	err = security_net_peersid_resolve(&selinux_state, nlbl_sid,
					   nlbl_type, xfrm_sid, sid);
	if (unlikely(err)) {
		pr_warn(
		       "SELinux: failure in selinux_skb_peerlbl_sid(),"
		       " unable to determine packet's peer label\n");
		return -EACCES;
	}

	return 0;
}

/**
 * selinux_conn_sid - Determine the child socket label for a connection
 * @sk_sid: the parent socket's SID
 * @skb_sid: the packet's SID
 * @conn_sid: the resulting connection SID
 *
 * If @skb_sid is valid then the user:role:type information from @sk_sid is
 * combined with the MLS information from @skb_sid in order to create
 * @conn_sid.  If @skb_sid is not valid then @conn_sid is simply a copy
 * of @sk_sid.  Returns zero on success, negative values on failure.
 *
 */
static int selinux_conn_sid(u32 sk_sid, u32 skb_sid, u32 *conn_sid)
{
	int err = 0;

	if (skb_sid != SECSID_NULL)
		err = security_sid_mls_copy(&selinux_state, sk_sid, skb_sid,
					    conn_sid);
	else
		*conn_sid = sk_sid;

	return err;
}

/* socket security operations */

static int socket_sockcreate_sid(const struct task_security_struct *tsec,
				 u16 secclass, u32 *socksid)
{
	if (tsec->sockcreate_sid > SECSID_NULL) {
		*socksid = tsec->sockcreate_sid;
		return 0;
	}

	return security_transition_sid(&selinux_state, tsec->sid, tsec->sid,
				       secclass, NULL, socksid);
}

static int sock_has_perm(struct sock *sk, u32 perms)
{
	struct sk_security_struct *sksec = sk->sk_security;
	struct common_audit_data ad;
	struct lsm_network_audit net = {0,};

	if (sksec->sid == SECINITSID_KERNEL)
		return 0;

	ad.type = LSM_AUDIT_DATA_NET;
	ad.u.net = &net;
	ad.u.net->sk = sk;

	return avc_has_perm(&selinux_state,
			    current_sid(), sksec->sid, sksec->sclass, perms,
			    &ad);
}

static int selinux_socket_create(int family, int type,
				 int protocol, int kern)
{
	const struct task_security_struct *tsec = selinux_cred(current_cred());
	u32 newsid;
	u16 secclass;
	int rc;

	if (kern)
		return 0;

	secclass = socket_type_to_security_class(family, type, protocol);
	rc = socket_sockcreate_sid(tsec, secclass, &newsid);
	if (rc)
		return rc;

	return avc_has_perm(&selinux_state,
			    tsec->sid, newsid, secclass, SOCKET__CREATE, NULL);
}

static int selinux_socket_post_create(struct socket *sock, int family,
				      int type, int protocol, int kern)
{
	const struct task_security_struct *tsec = selinux_cred(current_cred());
	struct inode_security_struct *isec = inode_security_novalidate(SOCK_INODE(sock));
	struct sk_security_struct *sksec;
	u16 sclass = socket_type_to_security_class(family, type, protocol);
	u32 sid = SECINITSID_KERNEL;
	int err = 0;

	if (!kern) {
		err = socket_sockcreate_sid(tsec, sclass, &sid);
		if (err)
			return err;
	}

	isec->sclass = sclass;
	isec->sid = sid;
	isec->initialized = LABEL_INITIALIZED;

	if (sock->sk) {
		sksec = sock->sk->sk_security;
		sksec->sclass = sclass;
		sksec->sid = sid;
		/* Allows detection of the first association on this socket */
		if (sksec->sclass == SECCLASS_SCTP_SOCKET)
			sksec->sctp_assoc_state = SCTP_ASSOC_UNSET;

		err = selinux_netlbl_socket_post_create(sock->sk, family);
	}

	return err;
}

static int selinux_socket_socketpair(struct socket *socka,
				     struct socket *sockb)
{
	struct sk_security_struct *sksec_a = socka->sk->sk_security;
	struct sk_security_struct *sksec_b = sockb->sk->sk_security;

	sksec_a->peer_sid = sksec_b->sid;
	sksec_b->peer_sid = sksec_a->sid;

	return 0;
}

/* Range of port numbers used to automatically bind.
   Need to determine whether we should perform a name_bind
   permission check between the socket and the port number. */

static int selinux_socket_bind(struct socket *sock, struct sockaddr *address, int addrlen)
{
	struct sock *sk = sock->sk;
	struct sk_security_struct *sksec = sk->sk_security;
	u16 family;
	int err;

	err = sock_has_perm(sk, SOCKET__BIND);
	if (err)
		goto out;

	/* If PF_INET or PF_INET6, check name_bind permission for the port. */
	family = sk->sk_family;
	if (family == PF_INET || family == PF_INET6) {
		char *addrp;
		struct common_audit_data ad;
		struct lsm_network_audit net = {0,};
		struct sockaddr_in *addr4 = NULL;
		struct sockaddr_in6 *addr6 = NULL;
		u16 family_sa;
		unsigned short snum;
		u32 sid, node_perm;

		/*
		 * sctp_bindx(3) calls via selinux_sctp_bind_connect()
		 * that validates multiple binding addresses. Because of this
		 * need to check address->sa_family as it is possible to have
		 * sk->sk_family = PF_INET6 with addr->sa_family = AF_INET.
		 */
		if (addrlen < offsetofend(struct sockaddr, sa_family))
			return -EINVAL;
		family_sa = address->sa_family;
		switch (family_sa) {
		case AF_UNSPEC:
		case AF_INET:
			if (addrlen < sizeof(struct sockaddr_in))
				return -EINVAL;
			addr4 = (struct sockaddr_in *)address;
			if (family_sa == AF_UNSPEC) {
				/* see __inet_bind(), we only want to allow
				 * AF_UNSPEC if the address is INADDR_ANY
				 */
				if (addr4->sin_addr.s_addr != htonl(INADDR_ANY))
					goto err_af;
				family_sa = AF_INET;
			}
			snum = ntohs(addr4->sin_port);
			addrp = (char *)&addr4->sin_addr.s_addr;
			break;
		case AF_INET6:
			if (addrlen < SIN6_LEN_RFC2133)
				return -EINVAL;
			addr6 = (struct sockaddr_in6 *)address;
			snum = ntohs(addr6->sin6_port);
			addrp = (char *)&addr6->sin6_addr.s6_addr;
			break;
		default:
			goto err_af;
		}

		ad.type = LSM_AUDIT_DATA_NET;
		ad.u.net = &net;
		ad.u.net->sport = htons(snum);
		ad.u.net->family = family_sa;

		if (snum) {
			int low, high;

			inet_get_local_port_range(sock_net(sk), &low, &high);

			if (inet_port_requires_bind_service(sock_net(sk), snum) ||
			    snum < low || snum > high) {
				err = sel_netport_sid(sk->sk_protocol,
						      snum, &sid);
				if (err)
					goto out;
				err = avc_has_perm(&selinux_state,
						   sksec->sid, sid,
						   sksec->sclass,
						   SOCKET__NAME_BIND, &ad);
				if (err)
					goto out;
			}
		}

		switch (sksec->sclass) {
		case SECCLASS_TCP_SOCKET:
			node_perm = TCP_SOCKET__NODE_BIND;
			break;

		case SECCLASS_UDP_SOCKET:
			node_perm = UDP_SOCKET__NODE_BIND;
			break;

		case SECCLASS_DCCP_SOCKET:
			node_perm = DCCP_SOCKET__NODE_BIND;
			break;

		case SECCLASS_SCTP_SOCKET:
			node_perm = SCTP_SOCKET__NODE_BIND;
			break;

		default:
			node_perm = RAWIP_SOCKET__NODE_BIND;
			break;
		}

		err = sel_netnode_sid(addrp, family_sa, &sid);
		if (err)
			goto out;

		if (family_sa == AF_INET)
			ad.u.net->v4info.saddr = addr4->sin_addr.s_addr;
		else
			ad.u.net->v6info.saddr = addr6->sin6_addr;

		err = avc_has_perm(&selinux_state,
				   sksec->sid, sid,
				   sksec->sclass, node_perm, &ad);
		if (err)
			goto out;
	}
out:
	return err;
err_af:
	/* Note that SCTP services expect -EINVAL, others -EAFNOSUPPORT. */
	if (sksec->sclass == SECCLASS_SCTP_SOCKET)
		return -EINVAL;
	return -EAFNOSUPPORT;
}

/* This supports connect(2) and SCTP connect services such as sctp_connectx(3)
 * and sctp_sendmsg(3) as described in Documentation/security/SCTP.rst
 */
static int selinux_socket_connect_helper(struct socket *sock,
					 struct sockaddr *address, int addrlen)
{
	struct sock *sk = sock->sk;
	struct sk_security_struct *sksec = sk->sk_security;
	int err;

	err = sock_has_perm(sk, SOCKET__CONNECT);
	if (err)
		return err;
	if (addrlen < offsetofend(struct sockaddr, sa_family))
		return -EINVAL;

	/* connect(AF_UNSPEC) has special handling, as it is a documented
	 * way to disconnect the socket
	 */
	if (address->sa_family == AF_UNSPEC)
		return 0;

	/*
	 * If a TCP, DCCP or SCTP socket, check name_connect permission
	 * for the port.
	 */
	if (sksec->sclass == SECCLASS_TCP_SOCKET ||
	    sksec->sclass == SECCLASS_DCCP_SOCKET ||
	    sksec->sclass == SECCLASS_SCTP_SOCKET) {
		struct common_audit_data ad;
		struct lsm_network_audit net = {0,};
		struct sockaddr_in *addr4 = NULL;
		struct sockaddr_in6 *addr6 = NULL;
		unsigned short snum;
		u32 sid, perm;

		/* sctp_connectx(3) calls via selinux_sctp_bind_connect()
		 * that validates multiple connect addresses. Because of this
		 * need to check address->sa_family as it is possible to have
		 * sk->sk_family = PF_INET6 with addr->sa_family = AF_INET.
		 */
		switch (address->sa_family) {
		case AF_INET:
			addr4 = (struct sockaddr_in *)address;
			if (addrlen < sizeof(struct sockaddr_in))
				return -EINVAL;
			snum = ntohs(addr4->sin_port);
			break;
		case AF_INET6:
			addr6 = (struct sockaddr_in6 *)address;
			if (addrlen < SIN6_LEN_RFC2133)
				return -EINVAL;
			snum = ntohs(addr6->sin6_port);
			break;
		default:
			/* Note that SCTP services expect -EINVAL, whereas
			 * others expect -EAFNOSUPPORT.
			 */
			if (sksec->sclass == SECCLASS_SCTP_SOCKET)
				return -EINVAL;
			else
				return -EAFNOSUPPORT;
		}

		err = sel_netport_sid(sk->sk_protocol, snum, &sid);
		if (err)
			return err;

		switch (sksec->sclass) {
		case SECCLASS_TCP_SOCKET:
			perm = TCP_SOCKET__NAME_CONNECT;
			break;
		case SECCLASS_DCCP_SOCKET:
			perm = DCCP_SOCKET__NAME_CONNECT;
			break;
		case SECCLASS_SCTP_SOCKET:
			perm = SCTP_SOCKET__NAME_CONNECT;
			break;
		}

		ad.type = LSM_AUDIT_DATA_NET;
		ad.u.net = &net;
		ad.u.net->dport = htons(snum);
		ad.u.net->family = address->sa_family;
		err = avc_has_perm(&selinux_state,
				   sksec->sid, sid, sksec->sclass, perm, &ad);
		if (err)
			return err;
	}

	return 0;
}

/* Supports connect(2), see comments in selinux_socket_connect_helper() */
static int selinux_socket_connect(struct socket *sock,
				  struct sockaddr *address, int addrlen)
{
	int err;
	struct sock *sk = sock->sk;

	err = selinux_socket_connect_helper(sock, address, addrlen);
	if (err)
		return err;

	return selinux_netlbl_socket_connect(sk, address);
}

static int selinux_socket_listen(struct socket *sock, int backlog)
{
	return sock_has_perm(sock->sk, SOCKET__LISTEN);
}

static int selinux_socket_accept(struct socket *sock, struct socket *newsock)
{
	int err;
	struct inode_security_struct *isec;
	struct inode_security_struct *newisec;
	u16 sclass;
	u32 sid;

	err = sock_has_perm(sock->sk, SOCKET__ACCEPT);
	if (err)
		return err;

	isec = inode_security_novalidate(SOCK_INODE(sock));
	spin_lock(&isec->lock);
	sclass = isec->sclass;
	sid = isec->sid;
	spin_unlock(&isec->lock);

	newisec = inode_security_novalidate(SOCK_INODE(newsock));
	newisec->sclass = sclass;
	newisec->sid = sid;
	newisec->initialized = LABEL_INITIALIZED;

	return 0;
}

static int selinux_socket_sendmsg(struct socket *sock, struct msghdr *msg,
				  int size)
{
	return sock_has_perm(sock->sk, SOCKET__WRITE);
}

static int selinux_socket_recvmsg(struct socket *sock, struct msghdr *msg,
				  int size, int flags)
{
	return sock_has_perm(sock->sk, SOCKET__READ);
}

static int selinux_socket_getsockname(struct socket *sock)
{
	return sock_has_perm(sock->sk, SOCKET__GETATTR);
}

static int selinux_socket_getpeername(struct socket *sock)
{
	return sock_has_perm(sock->sk, SOCKET__GETATTR);
}

static int selinux_socket_setsockopt(struct socket *sock, int level, int optname)
{
	int err;

	err = sock_has_perm(sock->sk, SOCKET__SETOPT);
	if (err)
		return err;

	return selinux_netlbl_socket_setsockopt(sock, level, optname);
}

static int selinux_socket_getsockopt(struct socket *sock, int level,
				     int optname)
{
	return sock_has_perm(sock->sk, SOCKET__GETOPT);
}

static int selinux_socket_shutdown(struct socket *sock, int how)
{
	return sock_has_perm(sock->sk, SOCKET__SHUTDOWN);
}

static int selinux_socket_unix_stream_connect(struct sock *sock,
					      struct sock *other,
					      struct sock *newsk)
{
	struct sk_security_struct *sksec_sock = sock->sk_security;
	struct sk_security_struct *sksec_other = other->sk_security;
	struct sk_security_struct *sksec_new = newsk->sk_security;
	struct common_audit_data ad;
	struct lsm_network_audit net = {0,};
	int err;

	ad.type = LSM_AUDIT_DATA_NET;
	ad.u.net = &net;
	ad.u.net->sk = other;

	err = avc_has_perm(&selinux_state,
			   sksec_sock->sid, sksec_other->sid,
			   sksec_other->sclass,
			   UNIX_STREAM_SOCKET__CONNECTTO, &ad);
	if (err)
		return err;

	/* server child socket */
	sksec_new->peer_sid = sksec_sock->sid;
	err = security_sid_mls_copy(&selinux_state, sksec_other->sid,
				    sksec_sock->sid, &sksec_new->sid);
	if (err)
		return err;

	/* connecting socket */
	sksec_sock->peer_sid = sksec_new->sid;

	return 0;
}

static int selinux_socket_unix_may_send(struct socket *sock,
					struct socket *other)
{
	struct sk_security_struct *ssec = sock->sk->sk_security;
	struct sk_security_struct *osec = other->sk->sk_security;
	struct common_audit_data ad;
	struct lsm_network_audit net = {0,};

	ad.type = LSM_AUDIT_DATA_NET;
	ad.u.net = &net;
	ad.u.net->sk = other->sk;

	return avc_has_perm(&selinux_state,
			    ssec->sid, osec->sid, osec->sclass, SOCKET__SENDTO,
			    &ad);
}

static int selinux_inet_sys_rcv_skb(struct net *ns, int ifindex,
				    char *addrp, u16 family, u32 peer_sid,
				    struct common_audit_data *ad)
{
	int err;
	u32 if_sid;
	u32 node_sid;

	err = sel_netif_sid(ns, ifindex, &if_sid);
	if (err)
		return err;
	err = avc_has_perm(&selinux_state,
			   peer_sid, if_sid,
			   SECCLASS_NETIF, NETIF__INGRESS, ad);
	if (err)
		return err;

	err = sel_netnode_sid(addrp, family, &node_sid);
	if (err)
		return err;
	return avc_has_perm(&selinux_state,
			    peer_sid, node_sid,
			    SECCLASS_NODE, NODE__RECVFROM, ad);
}

static int selinux_sock_rcv_skb_compat(struct sock *sk, struct sk_buff *skb,
				       u16 family)
{
	int err = 0;
	struct sk_security_struct *sksec = sk->sk_security;
	u32 sk_sid = sksec->sid;
	struct common_audit_data ad;
	struct lsm_network_audit net = {0,};
	char *addrp;

	ad.type = LSM_AUDIT_DATA_NET;
	ad.u.net = &net;
	ad.u.net->netif = skb->skb_iif;
	ad.u.net->family = family;
	err = selinux_parse_skb(skb, &ad, &addrp, 1, NULL);
	if (err)
		return err;

	if (selinux_secmark_enabled()) {
		err = avc_has_perm(&selinux_state,
				   sk_sid, skb->secmark, SECCLASS_PACKET,
				   PACKET__RECV, &ad);
		if (err)
			return err;
	}

	err = selinux_netlbl_sock_rcv_skb(sksec, skb, family, &ad);
	if (err)
		return err;
	err = selinux_xfrm_sock_rcv_skb(sksec->sid, skb, &ad);

	return err;
}

static int selinux_socket_sock_rcv_skb(struct sock *sk, struct sk_buff *skb)
{
	int err;
	struct sk_security_struct *sksec = sk->sk_security;
	u16 family = sk->sk_family;
	u32 sk_sid = sksec->sid;
	struct common_audit_data ad;
	struct lsm_network_audit net = {0,};
	char *addrp;
	u8 secmark_active;
	u8 peerlbl_active;

	if (family != PF_INET && family != PF_INET6)
		return 0;

	/* Handle mapped IPv4 packets arriving via IPv6 sockets */
	if (family == PF_INET6 && skb->protocol == htons(ETH_P_IP))
		family = PF_INET;

	/* If any sort of compatibility mode is enabled then handoff processing
	 * to the selinux_sock_rcv_skb_compat() function to deal with the
	 * special handling.  We do this in an attempt to keep this function
	 * as fast and as clean as possible. */
	if (!selinux_policycap_netpeer())
		return selinux_sock_rcv_skb_compat(sk, skb, family);

	secmark_active = selinux_secmark_enabled();
	peerlbl_active = selinux_peerlbl_enabled();
	if (!secmark_active && !peerlbl_active)
		return 0;

	ad.type = LSM_AUDIT_DATA_NET;
	ad.u.net = &net;
	ad.u.net->netif = skb->skb_iif;
	ad.u.net->family = family;
	err = selinux_parse_skb(skb, &ad, &addrp, 1, NULL);
	if (err)
		return err;

	if (peerlbl_active) {
		u32 peer_sid;

		err = selinux_skb_peerlbl_sid(skb, family, &peer_sid);
		if (err)
			return err;
		err = selinux_inet_sys_rcv_skb(sock_net(sk), skb->skb_iif,
					       addrp, family, peer_sid, &ad);
		if (err) {
			selinux_netlbl_err(skb, family, err, 0);
			return err;
		}
		err = avc_has_perm(&selinux_state,
				   sk_sid, peer_sid, SECCLASS_PEER,
				   PEER__RECV, &ad);
		if (err) {
			selinux_netlbl_err(skb, family, err, 0);
			return err;
		}
	}

	if (secmark_active) {
		err = avc_has_perm(&selinux_state,
				   sk_sid, skb->secmark, SECCLASS_PACKET,
				   PACKET__RECV, &ad);
		if (err)
			return err;
	}

	return err;
}

static int selinux_socket_getpeersec_stream(struct socket *sock, char __user *optval,
					    int __user *optlen, unsigned len)
{
	int err = 0;
	char *scontext;
	u32 scontext_len;
	struct sk_security_struct *sksec = sock->sk->sk_security;
	u32 peer_sid = SECSID_NULL;

	if (sksec->sclass == SECCLASS_UNIX_STREAM_SOCKET ||
	    sksec->sclass == SECCLASS_TCP_SOCKET ||
	    sksec->sclass == SECCLASS_SCTP_SOCKET)
		peer_sid = sksec->peer_sid;
	if (peer_sid == SECSID_NULL)
		return -ENOPROTOOPT;

	err = security_sid_to_context(&selinux_state, peer_sid, &scontext,
				      &scontext_len);
	if (err)
		return err;

	if (scontext_len > len) {
		err = -ERANGE;
		goto out_len;
	}

	if (copy_to_user(optval, scontext, scontext_len))
		err = -EFAULT;

out_len:
	if (put_user(scontext_len, optlen))
		err = -EFAULT;
	kfree(scontext);
	return err;
}

static int selinux_socket_getpeersec_dgram(struct socket *sock, struct sk_buff *skb, u32 *secid)
{
	u32 peer_secid = SECSID_NULL;
	u16 family;
	struct inode_security_struct *isec;

	if (skb && skb->protocol == htons(ETH_P_IP))
		family = PF_INET;
	else if (skb && skb->protocol == htons(ETH_P_IPV6))
		family = PF_INET6;
	else if (sock)
		family = sock->sk->sk_family;
	else
		goto out;

	if (sock && family == PF_UNIX) {
		isec = inode_security_novalidate(SOCK_INODE(sock));
		peer_secid = isec->sid;
	} else if (skb)
		selinux_skb_peerlbl_sid(skb, family, &peer_secid);

out:
	*secid = peer_secid;
	if (peer_secid == SECSID_NULL)
		return -EINVAL;
	return 0;
}

static int selinux_sk_alloc_security(struct sock *sk, int family, gfp_t priority)
{
	struct sk_security_struct *sksec;

	sksec = kzalloc(sizeof(*sksec), priority);
	if (!sksec)
		return -ENOMEM;

	sksec->peer_sid = SECINITSID_UNLABELED;
	sksec->sid = SECINITSID_UNLABELED;
	sksec->sclass = SECCLASS_SOCKET;
	selinux_netlbl_sk_security_reset(sksec);
	sk->sk_security = sksec;

	return 0;
}

static void selinux_sk_free_security(struct sock *sk)
{
	struct sk_security_struct *sksec = sk->sk_security;

	sk->sk_security = NULL;
	selinux_netlbl_sk_security_free(sksec);
	kfree(sksec);
}

static void selinux_sk_clone_security(const struct sock *sk, struct sock *newsk)
{
	struct sk_security_struct *sksec = sk->sk_security;
	struct sk_security_struct *newsksec = newsk->sk_security;

	newsksec->sid = sksec->sid;
	newsksec->peer_sid = sksec->peer_sid;
	newsksec->sclass = sksec->sclass;

	selinux_netlbl_sk_security_reset(newsksec);
}

static void selinux_sk_getsecid(struct sock *sk, u32 *secid)
{
	if (!sk)
		*secid = SECINITSID_ANY_SOCKET;
	else {
		struct sk_security_struct *sksec = sk->sk_security;

		*secid = sksec->sid;
	}
}

static void selinux_sock_graft(struct sock *sk, struct socket *parent)
{
	struct inode_security_struct *isec =
		inode_security_novalidate(SOCK_INODE(parent));
	struct sk_security_struct *sksec = sk->sk_security;

	if (sk->sk_family == PF_INET || sk->sk_family == PF_INET6 ||
	    sk->sk_family == PF_UNIX)
		isec->sid = sksec->sid;
	sksec->sclass = isec->sclass;
}

/*
 * Determines peer_secid for the asoc and updates socket's peer label
 * if it's the first association on the socket.
 */
static int selinux_sctp_process_new_assoc(struct sctp_association *asoc,
					  struct sk_buff *skb)
{
	struct sock *sk = asoc->base.sk;
	u16 family = sk->sk_family;
	struct sk_security_struct *sksec = sk->sk_security;
	struct common_audit_data ad;
	struct lsm_network_audit net = {0,};
	int err;

	/* handle mapped IPv4 packets arriving via IPv6 sockets */
	if (family == PF_INET6 && skb->protocol == htons(ETH_P_IP))
		family = PF_INET;

	if (selinux_peerlbl_enabled()) {
		asoc->peer_secid = SECSID_NULL;

		/* This will return peer_sid = SECSID_NULL if there are
		 * no peer labels, see security_net_peersid_resolve().
		 */
		err = selinux_skb_peerlbl_sid(skb, family, &asoc->peer_secid);
		if (err)
			return err;

		if (asoc->peer_secid == SECSID_NULL)
			asoc->peer_secid = SECINITSID_UNLABELED;
	} else {
		asoc->peer_secid = SECINITSID_UNLABELED;
	}

	if (sksec->sctp_assoc_state == SCTP_ASSOC_UNSET) {
		sksec->sctp_assoc_state = SCTP_ASSOC_SET;

		/* Here as first association on socket. As the peer SID
		 * was allowed by peer recv (and the netif/node checks),
		 * then it is approved by policy and used as the primary
		 * peer SID for getpeercon(3).
		 */
		sksec->peer_sid = asoc->peer_secid;
	} else if (sksec->peer_sid != asoc->peer_secid) {
		/* Other association peer SIDs are checked to enforce
		 * consistency among the peer SIDs.
		 */
		ad.type = LSM_AUDIT_DATA_NET;
		ad.u.net = &net;
		ad.u.net->sk = asoc->base.sk;
		err = avc_has_perm(&selinux_state,
				   sksec->peer_sid, asoc->peer_secid,
				   sksec->sclass, SCTP_SOCKET__ASSOCIATION,
				   &ad);
		if (err)
			return err;
	}
	return 0;
}

/* Called whenever SCTP receives an INIT or COOKIE ECHO chunk. This
 * happens on an incoming connect(2), sctp_connectx(3) or
 * sctp_sendmsg(3) (with no association already present).
 */
static int selinux_sctp_assoc_request(struct sctp_association *asoc,
				      struct sk_buff *skb)
{
	struct sk_security_struct *sksec = asoc->base.sk->sk_security;
	u32 conn_sid;
	int err;

	if (!selinux_policycap_extsockclass())
		return 0;

	err = selinux_sctp_process_new_assoc(asoc, skb);
	if (err)
		return err;

	/* Compute the MLS component for the connection and store
	 * the information in asoc. This will be used by SCTP TCP type
	 * sockets and peeled off connections as they cause a new
	 * socket to be generated. selinux_sctp_sk_clone() will then
	 * plug this into the new socket.
	 */
	err = selinux_conn_sid(sksec->sid, asoc->peer_secid, &conn_sid);
	if (err)
		return err;

	asoc->secid = conn_sid;

	/* Set any NetLabel labels including CIPSO/CALIPSO options. */
	return selinux_netlbl_sctp_assoc_request(asoc, skb);
}

/* Called when SCTP receives a COOKIE ACK chunk as the final
 * response to an association request (initited by us).
 */
static int selinux_sctp_assoc_established(struct sctp_association *asoc,
					  struct sk_buff *skb)
{
	struct sk_security_struct *sksec = asoc->base.sk->sk_security;

	if (!selinux_policycap_extsockclass())
		return 0;

	/* Inherit secid from the parent socket - this will be picked up
	 * by selinux_sctp_sk_clone() if the association gets peeled off
	 * into a new socket.
	 */
	asoc->secid = sksec->sid;

	return selinux_sctp_process_new_assoc(asoc, skb);
}

/* Check if sctp IPv4/IPv6 addresses are valid for binding or connecting
 * based on their @optname.
 */
static int selinux_sctp_bind_connect(struct sock *sk, int optname,
				     struct sockaddr *address,
				     int addrlen)
{
	int len, err = 0, walk_size = 0;
	void *addr_buf;
	struct sockaddr *addr;
	struct socket *sock;

	if (!selinux_policycap_extsockclass())
		return 0;

	/* Process one or more addresses that may be IPv4 or IPv6 */
	sock = sk->sk_socket;
	addr_buf = address;

	while (walk_size < addrlen) {
		if (walk_size + sizeof(sa_family_t) > addrlen)
			return -EINVAL;

		addr = addr_buf;
		switch (addr->sa_family) {
		case AF_UNSPEC:
		case AF_INET:
			len = sizeof(struct sockaddr_in);
			break;
		case AF_INET6:
			len = sizeof(struct sockaddr_in6);
			break;
		default:
			return -EINVAL;
		}

		if (walk_size + len > addrlen)
			return -EINVAL;

		err = -EINVAL;
		switch (optname) {
		/* Bind checks */
		case SCTP_PRIMARY_ADDR:
		case SCTP_SET_PEER_PRIMARY_ADDR:
		case SCTP_SOCKOPT_BINDX_ADD:
			err = selinux_socket_bind(sock, addr, len);
			break;
		/* Connect checks */
		case SCTP_SOCKOPT_CONNECTX:
		case SCTP_PARAM_SET_PRIMARY:
		case SCTP_PARAM_ADD_IP:
		case SCTP_SENDMSG_CONNECT:
			err = selinux_socket_connect_helper(sock, addr, len);
			if (err)
				return err;

			/* As selinux_sctp_bind_connect() is called by the
			 * SCTP protocol layer, the socket is already locked,
			 * therefore selinux_netlbl_socket_connect_locked()
			 * is called here. The situations handled are:
			 * sctp_connectx(3), sctp_sendmsg(3), sendmsg(2),
			 * whenever a new IP address is added or when a new
			 * primary address is selected.
			 * Note that an SCTP connect(2) call happens before
			 * the SCTP protocol layer and is handled via
			 * selinux_socket_connect().
			 */
			err = selinux_netlbl_socket_connect_locked(sk, addr);
			break;
		}

		if (err)
			return err;

		addr_buf += len;
		walk_size += len;
	}

	return 0;
}

/* Called whenever a new socket is created by accept(2) or sctp_peeloff(3). */
static void selinux_sctp_sk_clone(struct sctp_association *asoc, struct sock *sk,
				  struct sock *newsk)
{
	struct sk_security_struct *sksec = sk->sk_security;
	struct sk_security_struct *newsksec = newsk->sk_security;

	/* If policy does not support SECCLASS_SCTP_SOCKET then call
	 * the non-sctp clone version.
	 */
	if (!selinux_policycap_extsockclass())
		return selinux_sk_clone_security(sk, newsk);

	newsksec->sid = asoc->secid;
	newsksec->peer_sid = asoc->peer_secid;
	newsksec->sclass = sksec->sclass;
	selinux_netlbl_sctp_sk_clone(sk, newsk);
}

static int selinux_inet_conn_request(const struct sock *sk, struct sk_buff *skb,
				     struct request_sock *req)
{
	struct sk_security_struct *sksec = sk->sk_security;
	int err;
	u16 family = req->rsk_ops->family;
	u32 connsid;
	u32 peersid;

	err = selinux_skb_peerlbl_sid(skb, family, &peersid);
	if (err)
		return err;
	err = selinux_conn_sid(sksec->sid, peersid, &connsid);
	if (err)
		return err;
	req->secid = connsid;
	req->peer_secid = peersid;

	return selinux_netlbl_inet_conn_request(req, family);
}

static void selinux_inet_csk_clone(struct sock *newsk,
				   const struct request_sock *req)
{
	struct sk_security_struct *newsksec = newsk->sk_security;

	newsksec->sid = req->secid;
	newsksec->peer_sid = req->peer_secid;
	/* NOTE: Ideally, we should also get the isec->sid for the
	   new socket in sync, but we don't have the isec available yet.
	   So we will wait until sock_graft to do it, by which
	   time it will have been created and available. */

	/* We don't need to take any sort of lock here as we are the only
	 * thread with access to newsksec */
	selinux_netlbl_inet_csk_clone(newsk, req->rsk_ops->family);
}

static void selinux_inet_conn_established(struct sock *sk, struct sk_buff *skb)
{
	u16 family = sk->sk_family;
	struct sk_security_struct *sksec = sk->sk_security;

	/* handle mapped IPv4 packets arriving via IPv6 sockets */
	if (family == PF_INET6 && skb->protocol == htons(ETH_P_IP))
		family = PF_INET;

	selinux_skb_peerlbl_sid(skb, family, &sksec->peer_sid);
}

static int selinux_secmark_relabel_packet(u32 sid)
{
	const struct task_security_struct *__tsec;
	u32 tsid;

	__tsec = selinux_cred(current_cred());
	tsid = __tsec->sid;

	return avc_has_perm(&selinux_state,
			    tsid, sid, SECCLASS_PACKET, PACKET__RELABELTO,
			    NULL);
}

static void selinux_secmark_refcount_inc(void)
{
	atomic_inc(&selinux_secmark_refcount);
}

static void selinux_secmark_refcount_dec(void)
{
	atomic_dec(&selinux_secmark_refcount);
}

static void selinux_req_classify_flow(const struct request_sock *req,
				      struct flowi_common *flic)
{
	flic->flowic_secid = req->secid;
}

static int selinux_tun_dev_alloc_security(void **security)
{
	struct tun_security_struct *tunsec;

	tunsec = kzalloc(sizeof(*tunsec), GFP_KERNEL);
	if (!tunsec)
		return -ENOMEM;
	tunsec->sid = current_sid();

	*security = tunsec;
	return 0;
}

static void selinux_tun_dev_free_security(void *security)
{
	kfree(security);
}

static int selinux_tun_dev_create(void)
{
	u32 sid = current_sid();

	/* we aren't taking into account the "sockcreate" SID since the socket
	 * that is being created here is not a socket in the traditional sense,
	 * instead it is a private sock, accessible only to the kernel, and
	 * representing a wide range of network traffic spanning multiple
	 * connections unlike traditional sockets - check the TUN driver to
	 * get a better understanding of why this socket is special */

	return avc_has_perm(&selinux_state,
			    sid, sid, SECCLASS_TUN_SOCKET, TUN_SOCKET__CREATE,
			    NULL);
}

static int selinux_tun_dev_attach_queue(void *security)
{
	struct tun_security_struct *tunsec = security;

	return avc_has_perm(&selinux_state,
			    current_sid(), tunsec->sid, SECCLASS_TUN_SOCKET,
			    TUN_SOCKET__ATTACH_QUEUE, NULL);
}

static int selinux_tun_dev_attach(struct sock *sk, void *security)
{
	struct tun_security_struct *tunsec = security;
	struct sk_security_struct *sksec = sk->sk_security;

	/* we don't currently perform any NetLabel based labeling here and it
	 * isn't clear that we would want to do so anyway; while we could apply
	 * labeling without the support of the TUN user the resulting labeled
	 * traffic from the other end of the connection would almost certainly
	 * cause confusion to the TUN user that had no idea network labeling
	 * protocols were being used */

	sksec->sid = tunsec->sid;
	sksec->sclass = SECCLASS_TUN_SOCKET;

	return 0;
}

static int selinux_tun_dev_open(void *security)
{
	struct tun_security_struct *tunsec = security;
	u32 sid = current_sid();
	int err;

	err = avc_has_perm(&selinux_state,
			   sid, tunsec->sid, SECCLASS_TUN_SOCKET,
			   TUN_SOCKET__RELABELFROM, NULL);
	if (err)
		return err;
	err = avc_has_perm(&selinux_state,
			   sid, sid, SECCLASS_TUN_SOCKET,
			   TUN_SOCKET__RELABELTO, NULL);
	if (err)
		return err;
	tunsec->sid = sid;

	return 0;
}

#ifdef CONFIG_NETFILTER

static unsigned int selinux_ip_forward(void *priv, struct sk_buff *skb,
				       const struct nf_hook_state *state)
{
	int ifindex;
	u16 family;
	char *addrp;
	u32 peer_sid;
	struct common_audit_data ad;
	struct lsm_network_audit net = {0,};
	int secmark_active, peerlbl_active;

	if (!selinux_policycap_netpeer())
		return NF_ACCEPT;

	secmark_active = selinux_secmark_enabled();
	peerlbl_active = selinux_peerlbl_enabled();
	if (!secmark_active && !peerlbl_active)
		return NF_ACCEPT;

	family = state->pf;
	if (selinux_skb_peerlbl_sid(skb, family, &peer_sid) != 0)
		return NF_DROP;

	ifindex = state->in->ifindex;
	ad.type = LSM_AUDIT_DATA_NET;
	ad.u.net = &net;
	ad.u.net->netif = ifindex;
	ad.u.net->family = family;
	if (selinux_parse_skb(skb, &ad, &addrp, 1, NULL) != 0)
		return NF_DROP;

	if (peerlbl_active) {
		int err;

		err = selinux_inet_sys_rcv_skb(state->net, ifindex,
					       addrp, family, peer_sid, &ad);
		if (err) {
			selinux_netlbl_err(skb, family, err, 1);
			return NF_DROP;
		}
	}

	if (secmark_active)
		if (avc_has_perm(&selinux_state,
				 peer_sid, skb->secmark,
				 SECCLASS_PACKET, PACKET__FORWARD_IN, &ad))
			return NF_DROP;

	if (netlbl_enabled())
		/* we do this in the FORWARD path and not the POST_ROUTING
		 * path because we want to make sure we apply the necessary
		 * labeling before IPsec is applied so we can leverage AH
		 * protection */
		if (selinux_netlbl_skbuff_setsid(skb, family, peer_sid) != 0)
			return NF_DROP;

	return NF_ACCEPT;
}

static unsigned int selinux_ip_output(void *priv, struct sk_buff *skb,
				      const struct nf_hook_state *state)
{
	struct sock *sk;
	u32 sid;

	if (!netlbl_enabled())
		return NF_ACCEPT;

	/* we do this in the LOCAL_OUT path and not the POST_ROUTING path
	 * because we want to make sure we apply the necessary labeling
	 * before IPsec is applied so we can leverage AH protection */
	sk = skb->sk;
	if (sk) {
		struct sk_security_struct *sksec;

		if (sk_listener(sk))
			/* if the socket is the listening state then this
			 * packet is a SYN-ACK packet which means it needs to
			 * be labeled based on the connection/request_sock and
			 * not the parent socket.  unfortunately, we can't
			 * lookup the request_sock yet as it isn't queued on
			 * the parent socket until after the SYN-ACK is sent.
			 * the "solution" is to simply pass the packet as-is
			 * as any IP option based labeling should be copied
			 * from the initial connection request (in the IP
			 * layer).  it is far from ideal, but until we get a
			 * security label in the packet itself this is the
			 * best we can do. */
			return NF_ACCEPT;

		/* standard practice, label using the parent socket */
		sksec = sk->sk_security;
		sid = sksec->sid;
	} else
		sid = SECINITSID_KERNEL;
	if (selinux_netlbl_skbuff_setsid(skb, state->pf, sid) != 0)
		return NF_DROP;

	return NF_ACCEPT;
}


static unsigned int selinux_ip_postroute_compat(struct sk_buff *skb,
					const struct nf_hook_state *state)
{
	struct sock *sk;
	struct sk_security_struct *sksec;
	struct common_audit_data ad;
	struct lsm_network_audit net = {0,};
	u8 proto = 0;

	sk = skb_to_full_sk(skb);
	if (sk == NULL)
		return NF_ACCEPT;
	sksec = sk->sk_security;

	ad.type = LSM_AUDIT_DATA_NET;
	ad.u.net = &net;
	ad.u.net->netif = state->out->ifindex;
	ad.u.net->family = state->pf;
	if (selinux_parse_skb(skb, &ad, NULL, 0, &proto))
		return NF_DROP;

	if (selinux_secmark_enabled())
		if (avc_has_perm(&selinux_state,
				 sksec->sid, skb->secmark,
				 SECCLASS_PACKET, PACKET__SEND, &ad))
			return NF_DROP_ERR(-ECONNREFUSED);

	if (selinux_xfrm_postroute_last(sksec->sid, skb, &ad, proto))
		return NF_DROP_ERR(-ECONNREFUSED);

	return NF_ACCEPT;
}

static unsigned int selinux_ip_postroute(void *priv,
					 struct sk_buff *skb,
					 const struct nf_hook_state *state)
{
	u16 family;
	u32 secmark_perm;
	u32 peer_sid;
	int ifindex;
	struct sock *sk;
	struct common_audit_data ad;
	struct lsm_network_audit net = {0,};
	char *addrp;
	int secmark_active, peerlbl_active;

	/* If any sort of compatibility mode is enabled then handoff processing
	 * to the selinux_ip_postroute_compat() function to deal with the
	 * special handling.  We do this in an attempt to keep this function
	 * as fast and as clean as possible. */
	if (!selinux_policycap_netpeer())
		return selinux_ip_postroute_compat(skb, state);

	secmark_active = selinux_secmark_enabled();
	peerlbl_active = selinux_peerlbl_enabled();
	if (!secmark_active && !peerlbl_active)
		return NF_ACCEPT;

	sk = skb_to_full_sk(skb);

#ifdef CONFIG_XFRM
	/* If skb->dst->xfrm is non-NULL then the packet is undergoing an IPsec
	 * packet transformation so allow the packet to pass without any checks
	 * since we'll have another chance to perform access control checks
	 * when the packet is on it's final way out.
	 * NOTE: there appear to be some IPv6 multicast cases where skb->dst
	 *       is NULL, in this case go ahead and apply access control.
	 * NOTE: if this is a local socket (skb->sk != NULL) that is in the
	 *       TCP listening state we cannot wait until the XFRM processing
	 *       is done as we will miss out on the SA label if we do;
	 *       unfortunately, this means more work, but it is only once per
	 *       connection. */
	if (skb_dst(skb) != NULL && skb_dst(skb)->xfrm != NULL &&
	    !(sk && sk_listener(sk)))
		return NF_ACCEPT;
#endif

	family = state->pf;
	if (sk == NULL) {
		/* Without an associated socket the packet is either coming
		 * from the kernel or it is being forwarded; check the packet
		 * to determine which and if the packet is being forwarded
		 * query the packet directly to determine the security label. */
		if (skb->skb_iif) {
			secmark_perm = PACKET__FORWARD_OUT;
			if (selinux_skb_peerlbl_sid(skb, family, &peer_sid))
				return NF_DROP;
		} else {
			secmark_perm = PACKET__SEND;
			peer_sid = SECINITSID_KERNEL;
		}
	} else if (sk_listener(sk)) {
		/* Locally generated packet but the associated socket is in the
		 * listening state which means this is a SYN-ACK packet.  In
		 * this particular case the correct security label is assigned
		 * to the connection/request_sock but unfortunately we can't
		 * query the request_sock as it isn't queued on the parent
		 * socket until after the SYN-ACK packet is sent; the only
		 * viable choice is to regenerate the label like we do in
		 * selinux_inet_conn_request().  See also selinux_ip_output()
		 * for similar problems. */
		u32 skb_sid;
		struct sk_security_struct *sksec;

		sksec = sk->sk_security;
		if (selinux_skb_peerlbl_sid(skb, family, &skb_sid))
			return NF_DROP;
		/* At this point, if the returned skb peerlbl is SECSID_NULL
		 * and the packet has been through at least one XFRM
		 * transformation then we must be dealing with the "final"
		 * form of labeled IPsec packet; since we've already applied
		 * all of our access controls on this packet we can safely
		 * pass the packet. */
		if (skb_sid == SECSID_NULL) {
			switch (family) {
			case PF_INET:
				if (IPCB(skb)->flags & IPSKB_XFRM_TRANSFORMED)
					return NF_ACCEPT;
				break;
			case PF_INET6:
				if (IP6CB(skb)->flags & IP6SKB_XFRM_TRANSFORMED)
					return NF_ACCEPT;
				break;
			default:
				return NF_DROP_ERR(-ECONNREFUSED);
			}
		}
		if (selinux_conn_sid(sksec->sid, skb_sid, &peer_sid))
			return NF_DROP;
		secmark_perm = PACKET__SEND;
	} else {
		/* Locally generated packet, fetch the security label from the
		 * associated socket. */
		struct sk_security_struct *sksec = sk->sk_security;
		peer_sid = sksec->sid;
		secmark_perm = PACKET__SEND;
	}

	ifindex = state->out->ifindex;
	ad.type = LSM_AUDIT_DATA_NET;
	ad.u.net = &net;
	ad.u.net->netif = ifindex;
	ad.u.net->family = family;
	if (selinux_parse_skb(skb, &ad, &addrp, 0, NULL))
		return NF_DROP;

	if (secmark_active)
		if (avc_has_perm(&selinux_state,
				 peer_sid, skb->secmark,
				 SECCLASS_PACKET, secmark_perm, &ad))
			return NF_DROP_ERR(-ECONNREFUSED);

	if (peerlbl_active) {
		u32 if_sid;
		u32 node_sid;

		if (sel_netif_sid(state->net, ifindex, &if_sid))
			return NF_DROP;
		if (avc_has_perm(&selinux_state,
				 peer_sid, if_sid,
				 SECCLASS_NETIF, NETIF__EGRESS, &ad))
			return NF_DROP_ERR(-ECONNREFUSED);

		if (sel_netnode_sid(addrp, family, &node_sid))
			return NF_DROP;
		if (avc_has_perm(&selinux_state,
				 peer_sid, node_sid,
				 SECCLASS_NODE, NODE__SENDTO, &ad))
			return NF_DROP_ERR(-ECONNREFUSED);
	}

	return NF_ACCEPT;
}
#endif	/* CONFIG_NETFILTER */

static int selinux_netlink_send(struct sock *sk, struct sk_buff *skb)
{
	int rc = 0;
	unsigned int msg_len;
	unsigned int data_len = skb->len;
	unsigned char *data = skb->data;
	struct nlmsghdr *nlh;
	struct sk_security_struct *sksec = sk->sk_security;
	u16 sclass = sksec->sclass;
	u32 perm;

	while (data_len >= nlmsg_total_size(0)) {
		nlh = (struct nlmsghdr *)data;

		/* NOTE: the nlmsg_len field isn't reliably set by some netlink
		 *       users which means we can't reject skb's with bogus
		 *       length fields; our solution is to follow what
		 *       netlink_rcv_skb() does and simply skip processing at
		 *       messages with length fields that are clearly junk
		 */
		if (nlh->nlmsg_len < NLMSG_HDRLEN || nlh->nlmsg_len > data_len)
			return 0;

		rc = selinux_nlmsg_lookup(sclass, nlh->nlmsg_type, &perm);
		if (rc == 0) {
			rc = sock_has_perm(sk, perm);
			if (rc)
				return rc;
		} else if (rc == -EINVAL) {
			/* -EINVAL is a missing msg/perm mapping */
			pr_warn_ratelimited("SELinux: unrecognized netlink"
				" message: protocol=%hu nlmsg_type=%hu sclass=%s"
				" pid=%d comm=%s\n",
				sk->sk_protocol, nlh->nlmsg_type,
				secclass_map[sclass - 1].name,
				task_pid_nr(current), current->comm);
			if (enforcing_enabled(&selinux_state) &&
			    !security_get_allow_unknown(&selinux_state))
				return rc;
			rc = 0;
		} else if (rc == -ENOENT) {
			/* -ENOENT is a missing socket/class mapping, ignore */
			rc = 0;
		} else {
			return rc;
		}

		/* move to the next message after applying netlink padding */
		msg_len = NLMSG_ALIGN(nlh->nlmsg_len);
		if (msg_len >= data_len)
			return 0;
		data_len -= msg_len;
		data += msg_len;
	}

	return rc;
}

static void ipc_init_security(struct ipc_security_struct *isec, u16 sclass)
{
	isec->sclass = sclass;
	isec->sid = current_sid();
}

static int ipc_has_perm(struct kern_ipc_perm *ipc_perms,
			u32 perms)
{
	struct ipc_security_struct *isec;
	struct common_audit_data ad;
	u32 sid = current_sid();

	isec = selinux_ipc(ipc_perms);

	ad.type = LSM_AUDIT_DATA_IPC;
	ad.u.ipc_id = ipc_perms->key;

	return avc_has_perm(&selinux_state,
			    sid, isec->sid, isec->sclass, perms, &ad);
}

static int selinux_msg_msg_alloc_security(struct msg_msg *msg)
{
	struct msg_security_struct *msec;

	msec = selinux_msg_msg(msg);
	msec->sid = SECINITSID_UNLABELED;

	return 0;
}

/* message queue security operations */
static int selinux_msg_queue_alloc_security(struct kern_ipc_perm *msq)
{
	struct ipc_security_struct *isec;
	struct common_audit_data ad;
	u32 sid = current_sid();
	int rc;

	isec = selinux_ipc(msq);
	ipc_init_security(isec, SECCLASS_MSGQ);

	ad.type = LSM_AUDIT_DATA_IPC;
	ad.u.ipc_id = msq->key;

	rc = avc_has_perm(&selinux_state,
			  sid, isec->sid, SECCLASS_MSGQ,
			  MSGQ__CREATE, &ad);
	return rc;
}

static int selinux_msg_queue_associate(struct kern_ipc_perm *msq, int msqflg)
{
	struct ipc_security_struct *isec;
	struct common_audit_data ad;
	u32 sid = current_sid();

	isec = selinux_ipc(msq);

	ad.type = LSM_AUDIT_DATA_IPC;
	ad.u.ipc_id = msq->key;

	return avc_has_perm(&selinux_state,
			    sid, isec->sid, SECCLASS_MSGQ,
			    MSGQ__ASSOCIATE, &ad);
}

static int selinux_msg_queue_msgctl(struct kern_ipc_perm *msq, int cmd)
{
	int err;
	int perms;

	switch (cmd) {
	case IPC_INFO:
	case MSG_INFO:
		/* No specific object, just general system-wide information. */
		return avc_has_perm(&selinux_state,
				    current_sid(), SECINITSID_KERNEL,
				    SECCLASS_SYSTEM, SYSTEM__IPC_INFO, NULL);
	case IPC_STAT:
	case MSG_STAT:
	case MSG_STAT_ANY:
		perms = MSGQ__GETATTR | MSGQ__ASSOCIATE;
		break;
	case IPC_SET:
		perms = MSGQ__SETATTR;
		break;
	case IPC_RMID:
		perms = MSGQ__DESTROY;
		break;
	default:
		return 0;
	}

	err = ipc_has_perm(msq, perms);
	return err;
}

static int selinux_msg_queue_msgsnd(struct kern_ipc_perm *msq, struct msg_msg *msg, int msqflg)
{
	struct ipc_security_struct *isec;
	struct msg_security_struct *msec;
	struct common_audit_data ad;
	u32 sid = current_sid();
	int rc;

	isec = selinux_ipc(msq);
	msec = selinux_msg_msg(msg);

	/*
	 * First time through, need to assign label to the message
	 */
	if (msec->sid == SECINITSID_UNLABELED) {
		/*
		 * Compute new sid based on current process and
		 * message queue this message will be stored in
		 */
		rc = security_transition_sid(&selinux_state, sid, isec->sid,
					     SECCLASS_MSG, NULL, &msec->sid);
		if (rc)
			return rc;
	}

	ad.type = LSM_AUDIT_DATA_IPC;
	ad.u.ipc_id = msq->key;

	/* Can this process write to the queue? */
	rc = avc_has_perm(&selinux_state,
			  sid, isec->sid, SECCLASS_MSGQ,
			  MSGQ__WRITE, &ad);
	if (!rc)
		/* Can this process send the message */
		rc = avc_has_perm(&selinux_state,
				  sid, msec->sid, SECCLASS_MSG,
				  MSG__SEND, &ad);
	if (!rc)
		/* Can the message be put in the queue? */
		rc = avc_has_perm(&selinux_state,
				  msec->sid, isec->sid, SECCLASS_MSGQ,
				  MSGQ__ENQUEUE, &ad);

	return rc;
}

static int selinux_msg_queue_msgrcv(struct kern_ipc_perm *msq, struct msg_msg *msg,
				    struct task_struct *target,
				    long type, int mode)
{
	struct ipc_security_struct *isec;
	struct msg_security_struct *msec;
	struct common_audit_data ad;
	u32 sid = task_sid_obj(target);
	int rc;

	isec = selinux_ipc(msq);
	msec = selinux_msg_msg(msg);

	ad.type = LSM_AUDIT_DATA_IPC;
	ad.u.ipc_id = msq->key;

	rc = avc_has_perm(&selinux_state,
			  sid, isec->sid,
			  SECCLASS_MSGQ, MSGQ__READ, &ad);
	if (!rc)
		rc = avc_has_perm(&selinux_state,
				  sid, msec->sid,
				  SECCLASS_MSG, MSG__RECEIVE, &ad);
	return rc;
}

/* Shared Memory security operations */
static int selinux_shm_alloc_security(struct kern_ipc_perm *shp)
{
	struct ipc_security_struct *isec;
	struct common_audit_data ad;
	u32 sid = current_sid();
	int rc;

	isec = selinux_ipc(shp);
	ipc_init_security(isec, SECCLASS_SHM);

	ad.type = LSM_AUDIT_DATA_IPC;
	ad.u.ipc_id = shp->key;

	rc = avc_has_perm(&selinux_state,
			  sid, isec->sid, SECCLASS_SHM,
			  SHM__CREATE, &ad);
	return rc;
}

static int selinux_shm_associate(struct kern_ipc_perm *shp, int shmflg)
{
	struct ipc_security_struct *isec;
	struct common_audit_data ad;
	u32 sid = current_sid();

	isec = selinux_ipc(shp);

	ad.type = LSM_AUDIT_DATA_IPC;
	ad.u.ipc_id = shp->key;

	return avc_has_perm(&selinux_state,
			    sid, isec->sid, SECCLASS_SHM,
			    SHM__ASSOCIATE, &ad);
}

/* Note, at this point, shp is locked down */
static int selinux_shm_shmctl(struct kern_ipc_perm *shp, int cmd)
{
	int perms;
	int err;

	switch (cmd) {
	case IPC_INFO:
	case SHM_INFO:
		/* No specific object, just general system-wide information. */
		return avc_has_perm(&selinux_state,
				    current_sid(), SECINITSID_KERNEL,
				    SECCLASS_SYSTEM, SYSTEM__IPC_INFO, NULL);
	case IPC_STAT:
	case SHM_STAT:
	case SHM_STAT_ANY:
		perms = SHM__GETATTR | SHM__ASSOCIATE;
		break;
	case IPC_SET:
		perms = SHM__SETATTR;
		break;
	case SHM_LOCK:
	case SHM_UNLOCK:
		perms = SHM__LOCK;
		break;
	case IPC_RMID:
		perms = SHM__DESTROY;
		break;
	default:
		return 0;
	}

	err = ipc_has_perm(shp, perms);
	return err;
}

static int selinux_shm_shmat(struct kern_ipc_perm *shp,
			     char __user *shmaddr, int shmflg)
{
	u32 perms;

	if (shmflg & SHM_RDONLY)
		perms = SHM__READ;
	else
		perms = SHM__READ | SHM__WRITE;

	return ipc_has_perm(shp, perms);
}

/* Semaphore security operations */
static int selinux_sem_alloc_security(struct kern_ipc_perm *sma)
{
	struct ipc_security_struct *isec;
	struct common_audit_data ad;
	u32 sid = current_sid();
	int rc;

	isec = selinux_ipc(sma);
	ipc_init_security(isec, SECCLASS_SEM);

	ad.type = LSM_AUDIT_DATA_IPC;
	ad.u.ipc_id = sma->key;

	rc = avc_has_perm(&selinux_state,
			  sid, isec->sid, SECCLASS_SEM,
			  SEM__CREATE, &ad);
	return rc;
}

static int selinux_sem_associate(struct kern_ipc_perm *sma, int semflg)
{
	struct ipc_security_struct *isec;
	struct common_audit_data ad;
	u32 sid = current_sid();

	isec = selinux_ipc(sma);

	ad.type = LSM_AUDIT_DATA_IPC;
	ad.u.ipc_id = sma->key;

	return avc_has_perm(&selinux_state,
			    sid, isec->sid, SECCLASS_SEM,
			    SEM__ASSOCIATE, &ad);
}

/* Note, at this point, sma is locked down */
static int selinux_sem_semctl(struct kern_ipc_perm *sma, int cmd)
{
	int err;
	u32 perms;

	switch (cmd) {
	case IPC_INFO:
	case SEM_INFO:
		/* No specific object, just general system-wide information. */
		return avc_has_perm(&selinux_state,
				    current_sid(), SECINITSID_KERNEL,
				    SECCLASS_SYSTEM, SYSTEM__IPC_INFO, NULL);
	case GETPID:
	case GETNCNT:
	case GETZCNT:
		perms = SEM__GETATTR;
		break;
	case GETVAL:
	case GETALL:
		perms = SEM__READ;
		break;
	case SETVAL:
	case SETALL:
		perms = SEM__WRITE;
		break;
	case IPC_RMID:
		perms = SEM__DESTROY;
		break;
	case IPC_SET:
		perms = SEM__SETATTR;
		break;
	case IPC_STAT:
	case SEM_STAT:
	case SEM_STAT_ANY:
		perms = SEM__GETATTR | SEM__ASSOCIATE;
		break;
	default:
		return 0;
	}

	err = ipc_has_perm(sma, perms);
	return err;
}

static int selinux_sem_semop(struct kern_ipc_perm *sma,
			     struct sembuf *sops, unsigned nsops, int alter)
{
	u32 perms;

	if (alter)
		perms = SEM__READ | SEM__WRITE;
	else
		perms = SEM__READ;

	return ipc_has_perm(sma, perms);
}

static int selinux_ipc_permission(struct kern_ipc_perm *ipcp, short flag)
{
	u32 av = 0;

	av = 0;
	if (flag & S_IRUGO)
		av |= IPC__UNIX_READ;
	if (flag & S_IWUGO)
		av |= IPC__UNIX_WRITE;

	if (av == 0)
		return 0;

	return ipc_has_perm(ipcp, av);
}

static void selinux_ipc_getsecid(struct kern_ipc_perm *ipcp, u32 *secid)
{
	struct ipc_security_struct *isec = selinux_ipc(ipcp);
	*secid = isec->sid;
}

static void selinux_d_instantiate(struct dentry *dentry, struct inode *inode)
{
	if (inode)
		inode_doinit_with_dentry(inode, dentry);
}

static int selinux_getprocattr(struct task_struct *p,
			       char *name, char **value)
{
	const struct task_security_struct *__tsec;
	u32 sid;
	int error;
	unsigned len;

	rcu_read_lock();
	__tsec = selinux_cred(__task_cred(p));

	if (current != p) {
		error = avc_has_perm(&selinux_state,
				     current_sid(), __tsec->sid,
				     SECCLASS_PROCESS, PROCESS__GETATTR, NULL);
		if (error)
			goto bad;
	}

	if (!strcmp(name, "current"))
		sid = __tsec->sid;
	else if (!strcmp(name, "prev"))
		sid = __tsec->osid;
	else if (!strcmp(name, "exec"))
		sid = __tsec->exec_sid;
	else if (!strcmp(name, "fscreate"))
		sid = __tsec->create_sid;
	else if (!strcmp(name, "keycreate"))
		sid = __tsec->keycreate_sid;
	else if (!strcmp(name, "sockcreate"))
		sid = __tsec->sockcreate_sid;
	else {
		error = -EINVAL;
		goto bad;
	}
	rcu_read_unlock();

	if (!sid)
		return 0;

	error = security_sid_to_context(&selinux_state, sid, value, &len);
	if (error)
		return error;
	return len;

bad:
	rcu_read_unlock();
	return error;
}

static int selinux_setprocattr(const char *name, void *value, size_t size)
{
	struct task_security_struct *tsec;
	struct cred *new;
	u32 mysid = current_sid(), sid = 0, ptsid;
	int error;
	char *str = value;

	/*
	 * Basic control over ability to set these attributes at all.
	 */
	if (!strcmp(name, "exec"))
		error = avc_has_perm(&selinux_state,
				     mysid, mysid, SECCLASS_PROCESS,
				     PROCESS__SETEXEC, NULL);
	else if (!strcmp(name, "fscreate"))
		error = avc_has_perm(&selinux_state,
				     mysid, mysid, SECCLASS_PROCESS,
				     PROCESS__SETFSCREATE, NULL);
	else if (!strcmp(name, "keycreate"))
		error = avc_has_perm(&selinux_state,
				     mysid, mysid, SECCLASS_PROCESS,
				     PROCESS__SETKEYCREATE, NULL);
	else if (!strcmp(name, "sockcreate"))
		error = avc_has_perm(&selinux_state,
				     mysid, mysid, SECCLASS_PROCESS,
				     PROCESS__SETSOCKCREATE, NULL);
	else if (!strcmp(name, "current"))
		error = avc_has_perm(&selinux_state,
				     mysid, mysid, SECCLASS_PROCESS,
				     PROCESS__SETCURRENT, NULL);
	else
		error = -EINVAL;
	if (error)
		return error;

	/* Obtain a SID for the context, if one was specified. */
	if (size && str[0] && str[0] != '\n') {
		if (str[size-1] == '\n') {
			str[size-1] = 0;
			size--;
		}
		error = security_context_to_sid(&selinux_state, value, size,
						&sid, GFP_KERNEL);
		if (error == -EINVAL && !strcmp(name, "fscreate")) {
			if (!has_cap_mac_admin(true)) {
				struct audit_buffer *ab;
				size_t audit_size;

				/* We strip a nul only if it is at the end, otherwise the
				 * context contains a nul and we should audit that */
				if (str[size - 1] == '\0')
					audit_size = size - 1;
				else
					audit_size = size;
				ab = audit_log_start(audit_context(),
						     GFP_ATOMIC,
						     AUDIT_SELINUX_ERR);
				if (!ab)
					return error;
				audit_log_format(ab, "op=fscreate invalid_context=");
				audit_log_n_untrustedstring(ab, value, audit_size);
				audit_log_end(ab);

				return error;
			}
			error = security_context_to_sid_force(
						      &selinux_state,
						      value, size, &sid);
		}
		if (error)
			return error;
	}

	new = prepare_creds();
	if (!new)
		return -ENOMEM;

	/* Permission checking based on the specified context is
	   performed during the actual operation (execve,
	   open/mkdir/...), when we know the full context of the
	   operation.  See selinux_bprm_creds_for_exec for the execve
	   checks and may_create for the file creation checks. The
	   operation will then fail if the context is not permitted. */
	tsec = selinux_cred(new);
	if (!strcmp(name, "exec")) {
		tsec->exec_sid = sid;
	} else if (!strcmp(name, "fscreate")) {
		tsec->create_sid = sid;
	} else if (!strcmp(name, "keycreate")) {
		if (sid) {
			error = avc_has_perm(&selinux_state, mysid, sid,
					     SECCLASS_KEY, KEY__CREATE, NULL);
			if (error)
				goto abort_change;
		}
		tsec->keycreate_sid = sid;
	} else if (!strcmp(name, "sockcreate")) {
		tsec->sockcreate_sid = sid;
	} else if (!strcmp(name, "current")) {
		error = -EINVAL;
		if (sid == 0)
			goto abort_change;

		/* Only allow single threaded processes to change context */
		error = -EPERM;
		if (!current_is_single_threaded()) {
			error = security_bounded_transition(&selinux_state,
							    tsec->sid, sid);
			if (error)
				goto abort_change;
		}

		/* Check permissions for the transition. */
		error = avc_has_perm(&selinux_state,
				     tsec->sid, sid, SECCLASS_PROCESS,
				     PROCESS__DYNTRANSITION, NULL);
		if (error)
			goto abort_change;

		/* Check for ptracing, and update the task SID if ok.
		   Otherwise, leave SID unchanged and fail. */
		ptsid = ptrace_parent_sid();
		if (ptsid != 0) {
			error = avc_has_perm(&selinux_state,
					     ptsid, sid, SECCLASS_PROCESS,
					     PROCESS__PTRACE, NULL);
			if (error)
				goto abort_change;
		}

		tsec->sid = sid;
	} else {
		error = -EINVAL;
		goto abort_change;
	}

	commit_creds(new);
	return size;

abort_change:
	abort_creds(new);
	return error;
}

static int selinux_ismaclabel(const char *name)
{
	return (strcmp(name, XATTR_SELINUX_SUFFIX) == 0);
}

static int selinux_secid_to_secctx(u32 secid, char **secdata, u32 *seclen)
{
	return security_sid_to_context(&selinux_state, secid,
				       secdata, seclen);
}

static int selinux_secctx_to_secid(const char *secdata, u32 seclen, u32 *secid)
{
	return security_context_to_sid(&selinux_state, secdata, seclen,
				       secid, GFP_KERNEL);
}

static void selinux_release_secctx(char *secdata, u32 seclen)
{
	kfree(secdata);
}

static void selinux_inode_invalidate_secctx(struct inode *inode)
{
	struct inode_security_struct *isec = selinux_inode(inode);

	spin_lock(&isec->lock);
	isec->initialized = LABEL_INVALID;
	spin_unlock(&isec->lock);
}

/*
 *	called with inode->i_mutex locked
 */
static int selinux_inode_notifysecctx(struct inode *inode, void *ctx, u32 ctxlen)
{
	int rc = selinux_inode_setsecurity(inode, XATTR_SELINUX_SUFFIX,
					   ctx, ctxlen, 0);
	/* Do not return error when suppressing label (SBLABEL_MNT not set). */
	return rc == -EOPNOTSUPP ? 0 : rc;
}

/*
 *	called with inode->i_mutex locked
 */
static int selinux_inode_setsecctx(struct dentry *dentry, void *ctx, u32 ctxlen)
{
	return __vfs_setxattr_noperm(&init_user_ns, dentry, XATTR_NAME_SELINUX,
				     ctx, ctxlen, 0);
}

static int selinux_inode_getsecctx(struct inode *inode, void **ctx, u32 *ctxlen)
{
	int len = 0;
	len = selinux_inode_getsecurity(&init_user_ns, inode,
					XATTR_SELINUX_SUFFIX, ctx, true);
	if (len < 0)
		return len;
	*ctxlen = len;
	return 0;
}
#ifdef CONFIG_KEYS

static int selinux_key_alloc(struct key *k, const struct cred *cred,
			     unsigned long flags)
{
	const struct task_security_struct *tsec;
	struct key_security_struct *ksec;

	ksec = kzalloc(sizeof(struct key_security_struct), GFP_KERNEL);
	if (!ksec)
		return -ENOMEM;

	tsec = selinux_cred(cred);
	if (tsec->keycreate_sid)
		ksec->sid = tsec->keycreate_sid;
	else
		ksec->sid = tsec->sid;

	k->security = ksec;
	return 0;
}

static void selinux_key_free(struct key *k)
{
	struct key_security_struct *ksec = k->security;

	k->security = NULL;
	kfree(ksec);
}

static int selinux_key_permission(key_ref_t key_ref,
				  const struct cred *cred,
				  enum key_need_perm need_perm)
{
	struct key *key;
	struct key_security_struct *ksec;
	u32 perm, sid;

	switch (need_perm) {
	case KEY_NEED_VIEW:
		perm = KEY__VIEW;
		break;
	case KEY_NEED_READ:
		perm = KEY__READ;
		break;
	case KEY_NEED_WRITE:
		perm = KEY__WRITE;
		break;
	case KEY_NEED_SEARCH:
		perm = KEY__SEARCH;
		break;
	case KEY_NEED_LINK:
		perm = KEY__LINK;
		break;
	case KEY_NEED_SETATTR:
		perm = KEY__SETATTR;
		break;
	case KEY_NEED_UNLINK:
	case KEY_SYSADMIN_OVERRIDE:
	case KEY_AUTHTOKEN_OVERRIDE:
	case KEY_DEFER_PERM_CHECK:
		return 0;
	default:
		WARN_ON(1);
		return -EPERM;

	}

	sid = cred_sid(cred);
	key = key_ref_to_ptr(key_ref);
	ksec = key->security;

	return avc_has_perm(&selinux_state,
			    sid, ksec->sid, SECCLASS_KEY, perm, NULL);
}

static int selinux_key_getsecurity(struct key *key, char **_buffer)
{
	struct key_security_struct *ksec = key->security;
	char *context = NULL;
	unsigned len;
	int rc;

	rc = security_sid_to_context(&selinux_state, ksec->sid,
				     &context, &len);
	if (!rc)
		rc = len;
	*_buffer = context;
	return rc;
}

#ifdef CONFIG_KEY_NOTIFICATIONS
static int selinux_watch_key(struct key *key)
{
	struct key_security_struct *ksec = key->security;
	u32 sid = current_sid();

	return avc_has_perm(&selinux_state,
			    sid, ksec->sid, SECCLASS_KEY, KEY__VIEW, NULL);
}
#endif
#endif

#ifdef CONFIG_SECURITY_INFINIBAND
static int selinux_ib_pkey_access(void *ib_sec, u64 subnet_prefix, u16 pkey_val)
{
	struct common_audit_data ad;
	int err;
	u32 sid = 0;
	struct ib_security_struct *sec = ib_sec;
	struct lsm_ibpkey_audit ibpkey;

	err = sel_ib_pkey_sid(subnet_prefix, pkey_val, &sid);
	if (err)
		return err;

	ad.type = LSM_AUDIT_DATA_IBPKEY;
	ibpkey.subnet_prefix = subnet_prefix;
	ibpkey.pkey = pkey_val;
	ad.u.ibpkey = &ibpkey;
	return avc_has_perm(&selinux_state,
			    sec->sid, sid,
			    SECCLASS_INFINIBAND_PKEY,
			    INFINIBAND_PKEY__ACCESS, &ad);
}

static int selinux_ib_endport_manage_subnet(void *ib_sec, const char *dev_name,
					    u8 port_num)
{
	struct common_audit_data ad;
	int err;
	u32 sid = 0;
	struct ib_security_struct *sec = ib_sec;
	struct lsm_ibendport_audit ibendport;

	err = security_ib_endport_sid(&selinux_state, dev_name, port_num,
				      &sid);

	if (err)
		return err;

	ad.type = LSM_AUDIT_DATA_IBENDPORT;
	ibendport.dev_name = dev_name;
	ibendport.port = port_num;
	ad.u.ibendport = &ibendport;
	return avc_has_perm(&selinux_state,
			    sec->sid, sid,
			    SECCLASS_INFINIBAND_ENDPORT,
			    INFINIBAND_ENDPORT__MANAGE_SUBNET, &ad);
}

static int selinux_ib_alloc_security(void **ib_sec)
{
	struct ib_security_struct *sec;

	sec = kzalloc(sizeof(*sec), GFP_KERNEL);
	if (!sec)
		return -ENOMEM;
	sec->sid = current_sid();

	*ib_sec = sec;
	return 0;
}

static void selinux_ib_free_security(void *ib_sec)
{
	kfree(ib_sec);
}
#endif

#ifdef CONFIG_BPF_SYSCALL
static int selinux_bpf(int cmd, union bpf_attr *attr,
				     unsigned int size)
{
	u32 sid = current_sid();
	int ret;

	switch (cmd) {
	case BPF_MAP_CREATE:
		ret = avc_has_perm(&selinux_state,
				   sid, sid, SECCLASS_BPF, BPF__MAP_CREATE,
				   NULL);
		break;
	case BPF_PROG_LOAD:
		ret = avc_has_perm(&selinux_state,
				   sid, sid, SECCLASS_BPF, BPF__PROG_LOAD,
				   NULL);
		break;
	default:
		ret = 0;
		break;
	}

	return ret;
}

static u32 bpf_map_fmode_to_av(fmode_t fmode)
{
	u32 av = 0;

	if (fmode & FMODE_READ)
		av |= BPF__MAP_READ;
	if (fmode & FMODE_WRITE)
		av |= BPF__MAP_WRITE;
	return av;
}

/* This function will check the file pass through unix socket or binder to see
 * if it is a bpf related object. And apply correspinding checks on the bpf
 * object based on the type. The bpf maps and programs, not like other files and
 * socket, are using a shared anonymous inode inside the kernel as their inode.
 * So checking that inode cannot identify if the process have privilege to
 * access the bpf object and that's why we have to add this additional check in
 * selinux_file_receive and selinux_binder_transfer_files.
 */
static int bpf_fd_pass(struct file *file, u32 sid)
{
	struct bpf_security_struct *bpfsec;
	struct bpf_prog *prog;
	struct bpf_map *map;
	int ret;

	if (file->f_op == &bpf_map_fops) {
		map = file->private_data;
		bpfsec = map->security;
		ret = avc_has_perm(&selinux_state,
				   sid, bpfsec->sid, SECCLASS_BPF,
				   bpf_map_fmode_to_av(file->f_mode), NULL);
		if (ret)
			return ret;
	} else if (file->f_op == &bpf_prog_fops) {
		prog = file->private_data;
		bpfsec = prog->aux->security;
		ret = avc_has_perm(&selinux_state,
				   sid, bpfsec->sid, SECCLASS_BPF,
				   BPF__PROG_RUN, NULL);
		if (ret)
			return ret;
	}
	return 0;
}

static int selinux_bpf_map(struct bpf_map *map, fmode_t fmode)
{
	u32 sid = current_sid();
	struct bpf_security_struct *bpfsec;

	bpfsec = map->security;
	return avc_has_perm(&selinux_state,
			    sid, bpfsec->sid, SECCLASS_BPF,
			    bpf_map_fmode_to_av(fmode), NULL);
}

static int selinux_bpf_prog(struct bpf_prog *prog)
{
	u32 sid = current_sid();
	struct bpf_security_struct *bpfsec;

	bpfsec = prog->aux->security;
	return avc_has_perm(&selinux_state,
			    sid, bpfsec->sid, SECCLASS_BPF,
			    BPF__PROG_RUN, NULL);
}

static int selinux_bpf_map_alloc(struct bpf_map *map)
{
	struct bpf_security_struct *bpfsec;

	bpfsec = kzalloc(sizeof(*bpfsec), GFP_KERNEL);
	if (!bpfsec)
		return -ENOMEM;

	bpfsec->sid = current_sid();
	map->security = bpfsec;

	return 0;
}

static void selinux_bpf_map_free(struct bpf_map *map)
{
	struct bpf_security_struct *bpfsec = map->security;

	map->security = NULL;
	kfree(bpfsec);
}

static int selinux_bpf_prog_alloc(struct bpf_prog_aux *aux)
{
	struct bpf_security_struct *bpfsec;

	bpfsec = kzalloc(sizeof(*bpfsec), GFP_KERNEL);
	if (!bpfsec)
		return -ENOMEM;

	bpfsec->sid = current_sid();
	aux->security = bpfsec;

	return 0;
}

static void selinux_bpf_prog_free(struct bpf_prog_aux *aux)
{
	struct bpf_security_struct *bpfsec = aux->security;

	aux->security = NULL;
	kfree(bpfsec);
}
#endif

struct lsm_blob_sizes selinux_blob_sizes __lsm_ro_after_init = {
	.lbs_cred = sizeof(struct task_security_struct),
	.lbs_file = sizeof(struct file_security_struct),
	.lbs_inode = sizeof(struct inode_security_struct),
	.lbs_ipc = sizeof(struct ipc_security_struct),
	.lbs_msg_msg = sizeof(struct msg_security_struct),
	.lbs_superblock = sizeof(struct superblock_security_struct),
};

#ifdef CONFIG_PERF_EVENTS
static int selinux_perf_event_open(struct perf_event_attr *attr, int type)
{
	u32 requested, sid = current_sid();

	if (type == PERF_SECURITY_OPEN)
		requested = PERF_EVENT__OPEN;
	else if (type == PERF_SECURITY_CPU)
		requested = PERF_EVENT__CPU;
	else if (type == PERF_SECURITY_KERNEL)
		requested = PERF_EVENT__KERNEL;
	else if (type == PERF_SECURITY_TRACEPOINT)
		requested = PERF_EVENT__TRACEPOINT;
	else
		return -EINVAL;

	return avc_has_perm(&selinux_state, sid, sid, SECCLASS_PERF_EVENT,
			    requested, NULL);
}

static int selinux_perf_event_alloc(struct perf_event *event)
{
	struct perf_event_security_struct *perfsec;

	perfsec = kzalloc(sizeof(*perfsec), GFP_KERNEL);
	if (!perfsec)
		return -ENOMEM;

	perfsec->sid = current_sid();
	event->security = perfsec;

	return 0;
}

static void selinux_perf_event_free(struct perf_event *event)
{
	struct perf_event_security_struct *perfsec = event->security;

	event->security = NULL;
	kfree(perfsec);
}

static int selinux_perf_event_read(struct perf_event *event)
{
	struct perf_event_security_struct *perfsec = event->security;
	u32 sid = current_sid();

	return avc_has_perm(&selinux_state, sid, perfsec->sid,
			    SECCLASS_PERF_EVENT, PERF_EVENT__READ, NULL);
}

static int selinux_perf_event_write(struct perf_event *event)
{
	struct perf_event_security_struct *perfsec = event->security;
	u32 sid = current_sid();

	return avc_has_perm(&selinux_state, sid, perfsec->sid,
			    SECCLASS_PERF_EVENT, PERF_EVENT__WRITE, NULL);
}
#endif

#ifdef CONFIG_IO_URING
/**
 * selinux_uring_override_creds - check the requested cred override
 * @new: the target creds
 *
 * Check to see if the current task is allowed to override it's credentials
 * to service an io_uring operation.
 */
static int selinux_uring_override_creds(const struct cred *new)
{
	return avc_has_perm(&selinux_state, current_sid(), cred_sid(new),
			    SECCLASS_IO_URING, IO_URING__OVERRIDE_CREDS, NULL);
}

/**
 * selinux_uring_sqpoll - check if a io_uring polling thread can be created
 *
 * Check to see if the current task is allowed to create a new io_uring
 * kernel polling thread.
 */
static int selinux_uring_sqpoll(void)
{
	int sid = current_sid();

	return avc_has_perm(&selinux_state, sid, sid,
			    SECCLASS_IO_URING, IO_URING__SQPOLL, NULL);
}
#endif /* CONFIG_IO_URING */

/*
 * IMPORTANT NOTE: When adding new hooks, please be careful to keep this order:
 * 1. any hooks that don't belong to (2.) or (3.) below,
 * 2. hooks that both access structures allocated by other hooks, and allocate
 *    structures that can be later accessed by other hooks (mostly "cloning"
 *    hooks),
 * 3. hooks that only allocate structures that can be later accessed by other
 *    hooks ("allocating" hooks).
 *
 * Please follow block comment delimiters in the list to keep this order.
 *
 * This ordering is needed for SELinux runtime disable to work at least somewhat
 * safely. Breaking the ordering rules above might lead to NULL pointer derefs
 * when disabling SELinux at runtime.
 */
static struct security_hook_list selinux_hooks[] __lsm_ro_after_init = {
	LSM_HOOK_INIT(binder_set_context_mgr, selinux_binder_set_context_mgr),
	LSM_HOOK_INIT(binder_transaction, selinux_binder_transaction),
	LSM_HOOK_INIT(binder_transfer_binder, selinux_binder_transfer_binder),
	LSM_HOOK_INIT(binder_transfer_file, selinux_binder_transfer_file),

	LSM_HOOK_INIT(ptrace_access_check, selinux_ptrace_access_check),
	LSM_HOOK_INIT(ptrace_traceme, selinux_ptrace_traceme),
	LSM_HOOK_INIT(capget, selinux_capget),
	LSM_HOOK_INIT(capset, selinux_capset),
	LSM_HOOK_INIT(capable, selinux_capable),
	LSM_HOOK_INIT(quotactl, selinux_quotactl),
	LSM_HOOK_INIT(quota_on, selinux_quota_on),
	LSM_HOOK_INIT(syslog, selinux_syslog),
	LSM_HOOK_INIT(vm_enough_memory, selinux_vm_enough_memory),

	LSM_HOOK_INIT(netlink_send, selinux_netlink_send),

	LSM_HOOK_INIT(bprm_creds_for_exec, selinux_bprm_creds_for_exec),
	LSM_HOOK_INIT(bprm_committing_creds, selinux_bprm_committing_creds),
	LSM_HOOK_INIT(bprm_committed_creds, selinux_bprm_committed_creds),

	LSM_HOOK_INIT(sb_free_mnt_opts, selinux_free_mnt_opts),
	LSM_HOOK_INIT(sb_mnt_opts_compat, selinux_sb_mnt_opts_compat),
	LSM_HOOK_INIT(sb_remount, selinux_sb_remount),
	LSM_HOOK_INIT(sb_kern_mount, selinux_sb_kern_mount),
	LSM_HOOK_INIT(sb_show_options, selinux_sb_show_options),
	LSM_HOOK_INIT(sb_statfs, selinux_sb_statfs),
	LSM_HOOK_INIT(sb_mount, selinux_mount),
	LSM_HOOK_INIT(sb_umount, selinux_umount),
	LSM_HOOK_INIT(sb_set_mnt_opts, selinux_set_mnt_opts),
	LSM_HOOK_INIT(sb_clone_mnt_opts, selinux_sb_clone_mnt_opts),

	LSM_HOOK_INIT(move_mount, selinux_move_mount),

	LSM_HOOK_INIT(dentry_init_security, selinux_dentry_init_security),
	LSM_HOOK_INIT(dentry_create_files_as, selinux_dentry_create_files_as),

	LSM_HOOK_INIT(inode_free_security, selinux_inode_free_security),
	LSM_HOOK_INIT(inode_init_security, selinux_inode_init_security),
	LSM_HOOK_INIT(inode_init_security_anon, selinux_inode_init_security_anon),
	LSM_HOOK_INIT(inode_create, selinux_inode_create),
	LSM_HOOK_INIT(inode_link, selinux_inode_link),
	LSM_HOOK_INIT(inode_unlink, selinux_inode_unlink),
	LSM_HOOK_INIT(inode_symlink, selinux_inode_symlink),
	LSM_HOOK_INIT(inode_mkdir, selinux_inode_mkdir),
	LSM_HOOK_INIT(inode_rmdir, selinux_inode_rmdir),
	LSM_HOOK_INIT(inode_mknod, selinux_inode_mknod),
	LSM_HOOK_INIT(inode_rename, selinux_inode_rename),
	LSM_HOOK_INIT(inode_readlink, selinux_inode_readlink),
	LSM_HOOK_INIT(inode_follow_link, selinux_inode_follow_link),
	LSM_HOOK_INIT(inode_permission, selinux_inode_permission),
	LSM_HOOK_INIT(inode_setattr, selinux_inode_setattr),
	LSM_HOOK_INIT(inode_getattr, selinux_inode_getattr),
	LSM_HOOK_INIT(inode_setxattr, selinux_inode_setxattr),
	LSM_HOOK_INIT(inode_post_setxattr, selinux_inode_post_setxattr),
	LSM_HOOK_INIT(inode_getxattr, selinux_inode_getxattr),
	LSM_HOOK_INIT(inode_listxattr, selinux_inode_listxattr),
	LSM_HOOK_INIT(inode_removexattr, selinux_inode_removexattr),
	LSM_HOOK_INIT(inode_getsecurity, selinux_inode_getsecurity),
	LSM_HOOK_INIT(inode_setsecurity, selinux_inode_setsecurity),
	LSM_HOOK_INIT(inode_listsecurity, selinux_inode_listsecurity),
	LSM_HOOK_INIT(inode_getsecid, selinux_inode_getsecid),
	LSM_HOOK_INIT(inode_copy_up, selinux_inode_copy_up),
	LSM_HOOK_INIT(inode_copy_up_xattr, selinux_inode_copy_up_xattr),
	LSM_HOOK_INIT(path_notify, selinux_path_notify),

	LSM_HOOK_INIT(kernfs_init_security, selinux_kernfs_init_security),

	LSM_HOOK_INIT(file_permission, selinux_file_permission),
	LSM_HOOK_INIT(file_alloc_security, selinux_file_alloc_security),
	LSM_HOOK_INIT(file_ioctl, selinux_file_ioctl),
	LSM_HOOK_INIT(mmap_file, selinux_mmap_file),
	LSM_HOOK_INIT(mmap_addr, selinux_mmap_addr),
	LSM_HOOK_INIT(file_mprotect, selinux_file_mprotect),
	LSM_HOOK_INIT(file_lock, selinux_file_lock),
	LSM_HOOK_INIT(file_fcntl, selinux_file_fcntl),
	LSM_HOOK_INIT(file_set_fowner, selinux_file_set_fowner),
	LSM_HOOK_INIT(file_send_sigiotask, selinux_file_send_sigiotask),
	LSM_HOOK_INIT(file_receive, selinux_file_receive),

	LSM_HOOK_INIT(file_open, selinux_file_open),

	LSM_HOOK_INIT(task_alloc, selinux_task_alloc),
	LSM_HOOK_INIT(cred_prepare, selinux_cred_prepare),
	LSM_HOOK_INIT(cred_transfer, selinux_cred_transfer),
	LSM_HOOK_INIT(cred_getsecid, selinux_cred_getsecid),
	LSM_HOOK_INIT(kernel_act_as, selinux_kernel_act_as),
	LSM_HOOK_INIT(kernel_create_files_as, selinux_kernel_create_files_as),
	LSM_HOOK_INIT(kernel_module_request, selinux_kernel_module_request),
	LSM_HOOK_INIT(kernel_load_data, selinux_kernel_load_data),
	LSM_HOOK_INIT(kernel_read_file, selinux_kernel_read_file),
	LSM_HOOK_INIT(task_setpgid, selinux_task_setpgid),
	LSM_HOOK_INIT(task_getpgid, selinux_task_getpgid),
	LSM_HOOK_INIT(task_getsid, selinux_task_getsid),
	LSM_HOOK_INIT(current_getsecid_subj, selinux_current_getsecid_subj),
	LSM_HOOK_INIT(task_getsecid_obj, selinux_task_getsecid_obj),
	LSM_HOOK_INIT(task_setnice, selinux_task_setnice),
	LSM_HOOK_INIT(task_setioprio, selinux_task_setioprio),
	LSM_HOOK_INIT(task_getioprio, selinux_task_getioprio),
	LSM_HOOK_INIT(task_prlimit, selinux_task_prlimit),
	LSM_HOOK_INIT(task_setrlimit, selinux_task_setrlimit),
	LSM_HOOK_INIT(task_setscheduler, selinux_task_setscheduler),
	LSM_HOOK_INIT(task_getscheduler, selinux_task_getscheduler),
	LSM_HOOK_INIT(task_movememory, selinux_task_movememory),
	LSM_HOOK_INIT(task_kill, selinux_task_kill),
	LSM_HOOK_INIT(task_to_inode, selinux_task_to_inode),

	LSM_HOOK_INIT(ipc_permission, selinux_ipc_permission),
	LSM_HOOK_INIT(ipc_getsecid, selinux_ipc_getsecid),

	LSM_HOOK_INIT(msg_queue_associate, selinux_msg_queue_associate),
	LSM_HOOK_INIT(msg_queue_msgctl, selinux_msg_queue_msgctl),
	LSM_HOOK_INIT(msg_queue_msgsnd, selinux_msg_queue_msgsnd),
	LSM_HOOK_INIT(msg_queue_msgrcv, selinux_msg_queue_msgrcv),

	LSM_HOOK_INIT(shm_associate, selinux_shm_associate),
	LSM_HOOK_INIT(shm_shmctl, selinux_shm_shmctl),
	LSM_HOOK_INIT(shm_shmat, selinux_shm_shmat),

	LSM_HOOK_INIT(sem_associate, selinux_sem_associate),
	LSM_HOOK_INIT(sem_semctl, selinux_sem_semctl),
	LSM_HOOK_INIT(sem_semop, selinux_sem_semop),

	LSM_HOOK_INIT(d_instantiate, selinux_d_instantiate),

	LSM_HOOK_INIT(getprocattr, selinux_getprocattr),
	LSM_HOOK_INIT(setprocattr, selinux_setprocattr),

	LSM_HOOK_INIT(ismaclabel, selinux_ismaclabel),
	LSM_HOOK_INIT(secctx_to_secid, selinux_secctx_to_secid),
	LSM_HOOK_INIT(release_secctx, selinux_release_secctx),
	LSM_HOOK_INIT(inode_invalidate_secctx, selinux_inode_invalidate_secctx),
	LSM_HOOK_INIT(inode_notifysecctx, selinux_inode_notifysecctx),
	LSM_HOOK_INIT(inode_setsecctx, selinux_inode_setsecctx),

	LSM_HOOK_INIT(unix_stream_connect, selinux_socket_unix_stream_connect),
	LSM_HOOK_INIT(unix_may_send, selinux_socket_unix_may_send),

	LSM_HOOK_INIT(socket_create, selinux_socket_create),
	LSM_HOOK_INIT(socket_post_create, selinux_socket_post_create),
	LSM_HOOK_INIT(socket_socketpair, selinux_socket_socketpair),
	LSM_HOOK_INIT(socket_bind, selinux_socket_bind),
	LSM_HOOK_INIT(socket_connect, selinux_socket_connect),
	LSM_HOOK_INIT(socket_listen, selinux_socket_listen),
	LSM_HOOK_INIT(socket_accept, selinux_socket_accept),
	LSM_HOOK_INIT(socket_sendmsg, selinux_socket_sendmsg),
	LSM_HOOK_INIT(socket_recvmsg, selinux_socket_recvmsg),
	LSM_HOOK_INIT(socket_getsockname, selinux_socket_getsockname),
	LSM_HOOK_INIT(socket_getpeername, selinux_socket_getpeername),
	LSM_HOOK_INIT(socket_getsockopt, selinux_socket_getsockopt),
	LSM_HOOK_INIT(socket_setsockopt, selinux_socket_setsockopt),
	LSM_HOOK_INIT(socket_shutdown, selinux_socket_shutdown),
	LSM_HOOK_INIT(socket_sock_rcv_skb, selinux_socket_sock_rcv_skb),
	LSM_HOOK_INIT(socket_getpeersec_stream,
			selinux_socket_getpeersec_stream),
	LSM_HOOK_INIT(socket_getpeersec_dgram, selinux_socket_getpeersec_dgram),
	LSM_HOOK_INIT(sk_free_security, selinux_sk_free_security),
	LSM_HOOK_INIT(sk_clone_security, selinux_sk_clone_security),
	LSM_HOOK_INIT(sk_getsecid, selinux_sk_getsecid),
	LSM_HOOK_INIT(sock_graft, selinux_sock_graft),
	LSM_HOOK_INIT(sctp_assoc_request, selinux_sctp_assoc_request),
	LSM_HOOK_INIT(sctp_sk_clone, selinux_sctp_sk_clone),
	LSM_HOOK_INIT(sctp_bind_connect, selinux_sctp_bind_connect),
	LSM_HOOK_INIT(sctp_assoc_established, selinux_sctp_assoc_established),
	LSM_HOOK_INIT(inet_conn_request, selinux_inet_conn_request),
	LSM_HOOK_INIT(inet_csk_clone, selinux_inet_csk_clone),
	LSM_HOOK_INIT(inet_conn_established, selinux_inet_conn_established),
	LSM_HOOK_INIT(secmark_relabel_packet, selinux_secmark_relabel_packet),
	LSM_HOOK_INIT(secmark_refcount_inc, selinux_secmark_refcount_inc),
	LSM_HOOK_INIT(secmark_refcount_dec, selinux_secmark_refcount_dec),
	LSM_HOOK_INIT(req_classify_flow, selinux_req_classify_flow),
	LSM_HOOK_INIT(tun_dev_free_security, selinux_tun_dev_free_security),
	LSM_HOOK_INIT(tun_dev_create, selinux_tun_dev_create),
	LSM_HOOK_INIT(tun_dev_attach_queue, selinux_tun_dev_attach_queue),
	LSM_HOOK_INIT(tun_dev_attach, selinux_tun_dev_attach),
	LSM_HOOK_INIT(tun_dev_open, selinux_tun_dev_open),
#ifdef CONFIG_SECURITY_INFINIBAND
	LSM_HOOK_INIT(ib_pkey_access, selinux_ib_pkey_access),
	LSM_HOOK_INIT(ib_endport_manage_subnet,
		      selinux_ib_endport_manage_subnet),
	LSM_HOOK_INIT(ib_free_security, selinux_ib_free_security),
#endif
#ifdef CONFIG_SECURITY_NETWORK_XFRM
	LSM_HOOK_INIT(xfrm_policy_free_security, selinux_xfrm_policy_free),
	LSM_HOOK_INIT(xfrm_policy_delete_security, selinux_xfrm_policy_delete),
	LSM_HOOK_INIT(xfrm_state_free_security, selinux_xfrm_state_free),
	LSM_HOOK_INIT(xfrm_state_delete_security, selinux_xfrm_state_delete),
	LSM_HOOK_INIT(xfrm_policy_lookup, selinux_xfrm_policy_lookup),
	LSM_HOOK_INIT(xfrm_state_pol_flow_match,
			selinux_xfrm_state_pol_flow_match),
	LSM_HOOK_INIT(xfrm_decode_session, selinux_xfrm_decode_session),
#endif

#ifdef CONFIG_KEYS
	LSM_HOOK_INIT(key_free, selinux_key_free),
	LSM_HOOK_INIT(key_permission, selinux_key_permission),
	LSM_HOOK_INIT(key_getsecurity, selinux_key_getsecurity),
#ifdef CONFIG_KEY_NOTIFICATIONS
	LSM_HOOK_INIT(watch_key, selinux_watch_key),
#endif
#endif

#ifdef CONFIG_AUDIT
	LSM_HOOK_INIT(audit_rule_known, selinux_audit_rule_known),
	LSM_HOOK_INIT(audit_rule_match, selinux_audit_rule_match),
	LSM_HOOK_INIT(audit_rule_free, selinux_audit_rule_free),
#endif

#ifdef CONFIG_BPF_SYSCALL
	LSM_HOOK_INIT(bpf, selinux_bpf),
	LSM_HOOK_INIT(bpf_map, selinux_bpf_map),
	LSM_HOOK_INIT(bpf_prog, selinux_bpf_prog),
	LSM_HOOK_INIT(bpf_map_free_security, selinux_bpf_map_free),
	LSM_HOOK_INIT(bpf_prog_free_security, selinux_bpf_prog_free),
#endif

#ifdef CONFIG_PERF_EVENTS
	LSM_HOOK_INIT(perf_event_open, selinux_perf_event_open),
	LSM_HOOK_INIT(perf_event_free, selinux_perf_event_free),
	LSM_HOOK_INIT(perf_event_read, selinux_perf_event_read),
	LSM_HOOK_INIT(perf_event_write, selinux_perf_event_write),
#endif

#ifdef CONFIG_IO_URING
	LSM_HOOK_INIT(uring_override_creds, selinux_uring_override_creds),
	LSM_HOOK_INIT(uring_sqpoll, selinux_uring_sqpoll),
#endif

	/*
	 * PUT "CLONING" (ACCESSING + ALLOCATING) HOOKS HERE
	 */
	LSM_HOOK_INIT(fs_context_dup, selinux_fs_context_dup),
	LSM_HOOK_INIT(fs_context_parse_param, selinux_fs_context_parse_param),
	LSM_HOOK_INIT(sb_eat_lsm_opts, selinux_sb_eat_lsm_opts),
#ifdef CONFIG_SECURITY_NETWORK_XFRM
	LSM_HOOK_INIT(xfrm_policy_clone_security, selinux_xfrm_policy_clone),
#endif

	/*
	 * PUT "ALLOCATING" HOOKS HERE
	 */
	LSM_HOOK_INIT(msg_msg_alloc_security, selinux_msg_msg_alloc_security),
	LSM_HOOK_INIT(msg_queue_alloc_security,
		      selinux_msg_queue_alloc_security),
	LSM_HOOK_INIT(shm_alloc_security, selinux_shm_alloc_security),
	LSM_HOOK_INIT(sb_alloc_security, selinux_sb_alloc_security),
	LSM_HOOK_INIT(inode_alloc_security, selinux_inode_alloc_security),
	LSM_HOOK_INIT(sem_alloc_security, selinux_sem_alloc_security),
	LSM_HOOK_INIT(secid_to_secctx, selinux_secid_to_secctx),
	LSM_HOOK_INIT(inode_getsecctx, selinux_inode_getsecctx),
	LSM_HOOK_INIT(sk_alloc_security, selinux_sk_alloc_security),
	LSM_HOOK_INIT(tun_dev_alloc_security, selinux_tun_dev_alloc_security),
#ifdef CONFIG_SECURITY_INFINIBAND
	LSM_HOOK_INIT(ib_alloc_security, selinux_ib_alloc_security),
#endif
#ifdef CONFIG_SECURITY_NETWORK_XFRM
	LSM_HOOK_INIT(xfrm_policy_alloc_security, selinux_xfrm_policy_alloc),
	LSM_HOOK_INIT(xfrm_state_alloc, selinux_xfrm_state_alloc),
	LSM_HOOK_INIT(xfrm_state_alloc_acquire,
		      selinux_xfrm_state_alloc_acquire),
#endif
#ifdef CONFIG_KEYS
	LSM_HOOK_INIT(key_alloc, selinux_key_alloc),
#endif
#ifdef CONFIG_AUDIT
	LSM_HOOK_INIT(audit_rule_init, selinux_audit_rule_init),
#endif
#ifdef CONFIG_BPF_SYSCALL
	LSM_HOOK_INIT(bpf_map_alloc_security, selinux_bpf_map_alloc),
	LSM_HOOK_INIT(bpf_prog_alloc_security, selinux_bpf_prog_alloc),
#endif
#ifdef CONFIG_PERF_EVENTS
	LSM_HOOK_INIT(perf_event_alloc, selinux_perf_event_alloc),
#endif
};

static __init int selinux_init(void)
{
	pr_info("SELinux:  Initializing.\n");

	memset(&selinux_state, 0, sizeof(selinux_state));
	enforcing_set(&selinux_state, selinux_enforcing_boot);
	checkreqprot_set(&selinux_state, selinux_checkreqprot_boot);
	selinux_avc_init(&selinux_state.avc);
	mutex_init(&selinux_state.status_lock);
	mutex_init(&selinux_state.policy_mutex);

	/* Set the security state for the initial task. */
	cred_init_security();

	default_noexec = !(VM_DATA_DEFAULT_FLAGS & VM_EXEC);

	avc_init();

	avtab_cache_init();

	ebitmap_cache_init();

	hashtab_cache_init();

	security_add_hooks(selinux_hooks, ARRAY_SIZE(selinux_hooks), "selinux");

	if (avc_add_callback(selinux_netcache_avc_callback, AVC_CALLBACK_RESET))
		panic("SELinux: Unable to register AVC netcache callback\n");

	if (avc_add_callback(selinux_lsm_notifier_avc_callback, AVC_CALLBACK_RESET))
		panic("SELinux: Unable to register AVC LSM notifier callback\n");

	if (selinux_enforcing_boot)
		pr_debug("SELinux:  Starting in enforcing mode\n");
	else
		pr_debug("SELinux:  Starting in permissive mode\n");

	fs_validate_description("selinux", selinux_fs_parameters);

	return 0;
}

static void delayed_superblock_init(struct super_block *sb, void *unused)
{
	selinux_set_mnt_opts(sb, NULL, 0, NULL);
}

void selinux_complete_init(void)
{
	pr_debug("SELinux:  Completing initialization.\n");

	/* Set up any superblocks initialized prior to the policy load. */
	pr_debug("SELinux:  Setting up existing superblocks.\n");
	iterate_supers(delayed_superblock_init, NULL);
}

/* SELinux requires early initialization in order to label
   all processes and objects when they are created. */
DEFINE_LSM(selinux) = {
	.name = "selinux",
	.flags = LSM_FLAG_LEGACY_MAJOR | LSM_FLAG_EXCLUSIVE,
	.enabled = &selinux_enabled_boot,
	.blobs = &selinux_blob_sizes,
	.init = selinux_init,
};

#if defined(CONFIG_NETFILTER)

static const struct nf_hook_ops selinux_nf_ops[] = {
	{
		.hook =		selinux_ip_postroute,
		.pf =		NFPROTO_IPV4,
		.hooknum =	NF_INET_POST_ROUTING,
		.priority =	NF_IP_PRI_SELINUX_LAST,
	},
	{
		.hook =		selinux_ip_forward,
		.pf =		NFPROTO_IPV4,
		.hooknum =	NF_INET_FORWARD,
		.priority =	NF_IP_PRI_SELINUX_FIRST,
	},
	{
		.hook =		selinux_ip_output,
		.pf =		NFPROTO_IPV4,
		.hooknum =	NF_INET_LOCAL_OUT,
		.priority =	NF_IP_PRI_SELINUX_FIRST,
	},
#if IS_ENABLED(CONFIG_IPV6)
	{
		.hook =		selinux_ip_postroute,
		.pf =		NFPROTO_IPV6,
		.hooknum =	NF_INET_POST_ROUTING,
		.priority =	NF_IP6_PRI_SELINUX_LAST,
	},
	{
		.hook =		selinux_ip_forward,
		.pf =		NFPROTO_IPV6,
		.hooknum =	NF_INET_FORWARD,
		.priority =	NF_IP6_PRI_SELINUX_FIRST,
	},
	{
		.hook =		selinux_ip_output,
		.pf =		NFPROTO_IPV6,
		.hooknum =	NF_INET_LOCAL_OUT,
		.priority =	NF_IP6_PRI_SELINUX_FIRST,
	},
#endif	/* IPV6 */
};

static int __net_init selinux_nf_register(struct net *net)
{
	return nf_register_net_hooks(net, selinux_nf_ops,
				     ARRAY_SIZE(selinux_nf_ops));
}

static void __net_exit selinux_nf_unregister(struct net *net)
{
	nf_unregister_net_hooks(net, selinux_nf_ops,
				ARRAY_SIZE(selinux_nf_ops));
}

static struct pernet_operations selinux_net_ops = {
	.init = selinux_nf_register,
	.exit = selinux_nf_unregister,
};

static int __init selinux_nf_ip_init(void)
{
	int err;

	if (!selinux_enabled_boot)
		return 0;

	pr_debug("SELinux:  Registering netfilter hooks\n");

	err = register_pernet_subsys(&selinux_net_ops);
	if (err)
		panic("SELinux: register_pernet_subsys: error %d\n", err);

	return 0;
}
__initcall(selinux_nf_ip_init);

#ifdef CONFIG_SECURITY_SELINUX_DISABLE
static void selinux_nf_ip_exit(void)
{
	pr_debug("SELinux:  Unregistering netfilter hooks\n");

	unregister_pernet_subsys(&selinux_net_ops);
}
#endif

#else /* CONFIG_NETFILTER */

#ifdef CONFIG_SECURITY_SELINUX_DISABLE
#define selinux_nf_ip_exit()
#endif

#endif /* CONFIG_NETFILTER */

#ifdef CONFIG_SECURITY_SELINUX_DISABLE
int selinux_disable(struct selinux_state *state)
{
	if (selinux_initialized(state)) {
		/* Not permitted after initial policy load. */
		return -EINVAL;
	}

	if (selinux_disabled(state)) {
		/* Only do this once. */
		return -EINVAL;
	}

	selinux_mark_disabled(state);

	pr_info("SELinux:  Disabled at runtime.\n");

	/*
	 * Unregister netfilter hooks.
	 * Must be done before security_delete_hooks() to avoid breaking
	 * runtime disable.
	 */
	selinux_nf_ip_exit();

	security_delete_hooks(selinux_hooks, ARRAY_SIZE(selinux_hooks));

	/* Try to destroy the avc node cache */
	avc_disable();

	/* Unregister selinuxfs. */
	exit_sel_fs();

	return 0;
}
#endif<|MERGE_RESOLUTION|>--- conflicted
+++ resolved
@@ -982,9 +982,6 @@
 	if (!s)
 		return -ENOMEM;
 
-	if (!s)
-		return -ENOMEM;
-
 	if (!opts) {
 		opts = kzalloc(sizeof(*opts), GFP_KERNEL);
 		if (!opts)
@@ -1023,31 +1020,6 @@
 			parse_sid(NULL, s, &opts->defcontext_sid);
 		break;
 	}
-<<<<<<< HEAD
-	return 0;
-Einval:
-	if (is_alloc_opts) {
-		kfree(opts);
-		*mnt_opts = NULL;
-	}
-	pr_warn(SEL_MOUNT_FAIL_MSG);
-	return -EINVAL;
-}
-
-static int selinux_add_mnt_opt(const char *option, const char *val, int len,
-			       void **mnt_opts)
-{
-	int token = Opt_error;
-	int rc, i;
-
-	for (i = 0; i < ARRAY_SIZE(tokens); i++) {
-		if (strcmp(option, tokens[i].name) == 0) {
-			token = tokens[i].opt;
-			break;
-		}
-	}
-=======
->>>>>>> 77b5472d
 
 	return 0;
 
