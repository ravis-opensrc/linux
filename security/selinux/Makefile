# SPDX-License-Identifier: GPL-2.0
#
# Makefile for building the SELinux module as part of the kernel tree.
#

# NOTE: There are a number of improvements that can be made to this Makefile
# once the kernel requires make v4.3 or greater; the most important feature
# lacking in older versions of make is support for grouped targets.  These
# improvements are noted inline in the Makefile below ...

obj-$(CONFIG_SECURITY_SELINUX) := selinux.o

ccflags-y := -I$(srctree)/security/selinux -I$(srctree)/security/selinux/include

selinux-y := avc.o hooks.o selinuxfs.o netlink.o nlmsgtab.o netif.o \
	     netnode.o netport.o status.o \
	     ss/ebitmap.o ss/hashtab.o ss/symtab.o ss/sidtab.o ss/avtab.o \
	     ss/policydb.o ss/services.o ss/conditional.o ss/mls.o ss/context.o

selinux-$(CONFIG_SECURITY_NETWORK_XFRM) += xfrm.o
selinux-$(CONFIG_NETLABEL) += netlabel.o
selinux-$(CONFIG_SECURITY_INFINIBAND) += ibpkey.o
selinux-$(CONFIG_IMA) += ima.o

genhdrs := flask.h av_permissions.h

# see the note above, replace the dependency rule with the one below:
#  $(addprefix $(obj)/,$(selinux-y)): $(addprefix $(obj)/,$(genhdrs))
$(addprefix $(obj)/,$(selinux-y)): $(obj)/flask.h

<<<<<<< HEAD
quiet_cmd_flask = GEN     $(obj)/flask.h $(obj)/av_permissions.h
      cmd_flask = $< $(obj)/flask.h $(obj)/av_permissions.h

targets += flask.h av_permissions.h
# once make >= 4.3 is required, we can use grouped targets in the rule below,
# which basically involves adding both headers and a '&' before the colon, see
# the example below:
#   $(obj)/flask.h $(obj)/av_permissions.h &: scripts/selinux/...
$(obj)/flask.h: scripts/selinux/genheaders/genheaders FORCE
	$(call if_changed,flask)
=======
quiet_cmd_genhdrs = GEN     $(addprefix $(obj)/,$(genhdrs))
      cmd_genhdrs = $< $(addprefix $(obj)/,$(genhdrs))

# see the note above, replace the $targets and 'flask.h' rule with the lines
# below:
#  targets += $(genhdrs)
#  $(addprefix $(obj)/,$(genhdrs)) &: scripts/selinux/...
targets += flask.h
$(obj)/flask.h: scripts/selinux/genheaders/genheaders FORCE
	$(call if_changed,genhdrs)
>>>>>>> 98817289
<|MERGE_RESOLUTION|>--- conflicted
+++ resolved
@@ -28,18 +28,6 @@
 #  $(addprefix $(obj)/,$(selinux-y)): $(addprefix $(obj)/,$(genhdrs))
 $(addprefix $(obj)/,$(selinux-y)): $(obj)/flask.h
 
-<<<<<<< HEAD
-quiet_cmd_flask = GEN     $(obj)/flask.h $(obj)/av_permissions.h
-      cmd_flask = $< $(obj)/flask.h $(obj)/av_permissions.h
-
-targets += flask.h av_permissions.h
-# once make >= 4.3 is required, we can use grouped targets in the rule below,
-# which basically involves adding both headers and a '&' before the colon, see
-# the example below:
-#   $(obj)/flask.h $(obj)/av_permissions.h &: scripts/selinux/...
-$(obj)/flask.h: scripts/selinux/genheaders/genheaders FORCE
-	$(call if_changed,flask)
-=======
 quiet_cmd_genhdrs = GEN     $(addprefix $(obj)/,$(genhdrs))
       cmd_genhdrs = $< $(addprefix $(obj)/,$(genhdrs))
 
@@ -49,5 +37,4 @@
 #  $(addprefix $(obj)/,$(genhdrs)) &: scripts/selinux/...
 targets += flask.h
 $(obj)/flask.h: scripts/selinux/genheaders/genheaders FORCE
-	$(call if_changed,genhdrs)
->>>>>>> 98817289
+	$(call if_changed,genhdrs)