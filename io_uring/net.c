// SPDX-License-Identifier: GPL-2.0
#include <linux/kernel.h>
#include <linux/errno.h>
#include <linux/file.h>
#include <linux/slab.h>
#include <linux/net.h>
#include <linux/compat.h>
#include <net/compat.h>
#include <linux/io_uring.h>

#include <uapi/linux/io_uring.h>

#include "io_uring.h"
#include "kbuf.h"
#include "alloc_cache.h"
#include "net.h"
#include "notif.h"
#include "rsrc.h"

#if defined(CONFIG_NET)
struct io_shutdown {
	struct file			*file;
	int				how;
};

struct io_accept {
	struct file			*file;
	struct sockaddr __user		*addr;
	int __user			*addr_len;
	int				flags;
	u32				file_slot;
	unsigned long			nofile;
};

struct io_socket {
	struct file			*file;
	int				domain;
	int				type;
	int				protocol;
	int				flags;
	u32				file_slot;
	unsigned long			nofile;
};

struct io_connect {
	struct file			*file;
	struct sockaddr __user		*addr;
	int				addr_len;
	bool				in_progress;
	bool				seen_econnaborted;
};

struct io_sr_msg {
	struct file			*file;
	union {
		struct compat_msghdr __user	*umsg_compat;
		struct user_msghdr __user	*umsg;
		void __user			*buf;
	};
	unsigned			len;
	unsigned			done_io;
	unsigned			msg_flags;
	unsigned			nr_multishot_loops;
	u16				flags;
	/* initialised and used only by !msg send variants */
	u16				addr_len;
	u16				buf_group;
	void __user			*addr;
	void __user			*msg_control;
	/* used only for send zerocopy */
	struct io_kiocb 		*notif;
};

/*
 * Number of times we'll try and do receives if there's more data. If we
 * exceed this limit, then add us to the back of the queue and retry from
 * there. This helps fairness between flooding clients.
 */
#define MULTISHOT_MAX_RETRY	32

int io_shutdown_prep(struct io_kiocb *req, const struct io_uring_sqe *sqe)
{
	struct io_shutdown *shutdown = io_kiocb_to_cmd(req, struct io_shutdown);

	if (unlikely(sqe->off || sqe->addr || sqe->rw_flags ||
		     sqe->buf_index || sqe->splice_fd_in))
		return -EINVAL;

	shutdown->how = READ_ONCE(sqe->len);
	req->flags |= REQ_F_FORCE_ASYNC;
	return 0;
}

int io_shutdown(struct io_kiocb *req, unsigned int issue_flags)
{
	struct io_shutdown *shutdown = io_kiocb_to_cmd(req, struct io_shutdown);
	struct socket *sock;
	int ret;

	WARN_ON_ONCE(issue_flags & IO_URING_F_NONBLOCK);

	sock = sock_from_file(req->file);
	if (unlikely(!sock))
		return -ENOTSOCK;

	ret = __sys_shutdown_sock(sock, shutdown->how);
	io_req_set_res(req, ret, 0);
	return IOU_OK;
}

static bool io_net_retry(struct socket *sock, int flags)
{
	if (!(flags & MSG_WAITALL))
		return false;
	return sock->type == SOCK_STREAM || sock->type == SOCK_SEQPACKET;
}

static void io_netmsg_recycle(struct io_kiocb *req, unsigned int issue_flags)
{
	struct io_async_msghdr *hdr = req->async_data;

	if (!req_has_async_data(req) || issue_flags & IO_URING_F_UNLOCKED)
		return;

	/* Let normal cleanup path reap it if we fail adding to the cache */
	if (io_alloc_cache_put(&req->ctx->netmsg_cache, &hdr->cache)) {
		req->async_data = NULL;
		req->flags &= ~REQ_F_ASYNC_DATA;
	}
}

static struct io_async_msghdr *io_msg_alloc_async(struct io_kiocb *req,
						  unsigned int issue_flags)
{
	struct io_ring_ctx *ctx = req->ctx;
	struct io_cache_entry *entry;
	struct io_async_msghdr *hdr;

	if (!(issue_flags & IO_URING_F_UNLOCKED)) {
		entry = io_alloc_cache_get(&ctx->netmsg_cache);
		if (entry) {
			hdr = container_of(entry, struct io_async_msghdr, cache);
			hdr->free_iov = NULL;
			req->flags |= REQ_F_ASYNC_DATA;
			req->async_data = hdr;
			return hdr;
		}
	}

	if (!io_alloc_async_data(req)) {
		hdr = req->async_data;
		hdr->free_iov = NULL;
		return hdr;
	}
	return NULL;
}

static inline struct io_async_msghdr *io_msg_alloc_async_prep(struct io_kiocb *req)
{
	/* ->prep_async is always called from the submission context */
	return io_msg_alloc_async(req, 0);
}

static int io_setup_async_msg(struct io_kiocb *req,
			      struct io_async_msghdr *kmsg,
			      unsigned int issue_flags)
{
	struct io_async_msghdr *async_msg;

	if (req_has_async_data(req))
		return -EAGAIN;
	async_msg = io_msg_alloc_async(req, issue_flags);
	if (!async_msg) {
		kfree(kmsg->free_iov);
		return -ENOMEM;
	}
	req->flags |= REQ_F_NEED_CLEANUP;
	memcpy(async_msg, kmsg, sizeof(*kmsg));
	if (async_msg->msg.msg_name)
		async_msg->msg.msg_name = &async_msg->addr;

	if ((req->flags & REQ_F_BUFFER_SELECT) && !async_msg->msg.msg_iter.nr_segs)
		return -EAGAIN;

	/* if were using fast_iov, set it to the new one */
	if (iter_is_iovec(&kmsg->msg.msg_iter) && !kmsg->free_iov) {
		size_t fast_idx = iter_iov(&kmsg->msg.msg_iter) - kmsg->fast_iov;
		async_msg->msg.msg_iter.__iov = &async_msg->fast_iov[fast_idx];
	}

	return -EAGAIN;
}

#ifdef CONFIG_COMPAT
static int io_compat_msg_copy_hdr(struct io_kiocb *req,
				  struct io_async_msghdr *iomsg,
				  struct compat_msghdr *msg, int ddir)
{
	struct io_sr_msg *sr = io_kiocb_to_cmd(req, struct io_sr_msg);
	struct compat_iovec __user *uiov;
	int ret;

	if (copy_from_user(msg, sr->umsg_compat, sizeof(*msg)))
		return -EFAULT;

	uiov = compat_ptr(msg->msg_iov);
	if (req->flags & REQ_F_BUFFER_SELECT) {
		compat_ssize_t clen;

		iomsg->free_iov = NULL;
		if (msg->msg_iovlen == 0) {
			sr->len = 0;
		} else if (msg->msg_iovlen > 1) {
			return -EINVAL;
		} else {
			if (!access_ok(uiov, sizeof(*uiov)))
				return -EFAULT;
			if (__get_user(clen, &uiov->iov_len))
				return -EFAULT;
			if (clen < 0)
				return -EINVAL;
			sr->len = clen;
		}

		return 0;
	}

	iomsg->free_iov = iomsg->fast_iov;
	ret = __import_iovec(ddir, (struct iovec __user *)uiov, msg->msg_iovlen,
				UIO_FASTIOV, &iomsg->free_iov,
				&iomsg->msg.msg_iter, true);
	if (unlikely(ret < 0))
		return ret;

	return 0;
}
#endif

static int io_msg_copy_hdr(struct io_kiocb *req, struct io_async_msghdr *iomsg,
			   struct user_msghdr *msg, int ddir)
{
	struct io_sr_msg *sr = io_kiocb_to_cmd(req, struct io_sr_msg);
	int ret;

<<<<<<< HEAD
	if (copy_from_user(msg, sr->umsg, sizeof(*sr->umsg)))
		return -EFAULT;

=======
	if (!user_access_begin(sr->umsg, sizeof(*sr->umsg)))
		return -EFAULT;

	ret = -EFAULT;
	unsafe_get_user(msg->msg_name, &sr->umsg->msg_name, ua_end);
	unsafe_get_user(msg->msg_namelen, &sr->umsg->msg_namelen, ua_end);
	unsafe_get_user(msg->msg_iov, &sr->umsg->msg_iov, ua_end);
	unsafe_get_user(msg->msg_iovlen, &sr->umsg->msg_iovlen, ua_end);
	unsafe_get_user(msg->msg_control, &sr->umsg->msg_control, ua_end);
	unsafe_get_user(msg->msg_controllen, &sr->umsg->msg_controllen, ua_end);
	msg->msg_flags = 0;

>>>>>>> 1b4861e3
	if (req->flags & REQ_F_BUFFER_SELECT) {
		if (msg->msg_iovlen == 0) {
			sr->len = iomsg->fast_iov[0].iov_len = 0;
			iomsg->fast_iov[0].iov_base = NULL;
			iomsg->free_iov = NULL;
		} else if (msg->msg_iovlen > 1) {
<<<<<<< HEAD
			return -EINVAL;
		} else {
			if (copy_from_user(iomsg->fast_iov, msg->msg_iov,
					   sizeof(*msg->msg_iov)))
				return -EFAULT;
			sr->len = iomsg->fast_iov[0].iov_len;
			iomsg->free_iov = NULL;
		}

		return 0;
	}

=======
			ret = -EINVAL;
			goto ua_end;
		} else {
			/* we only need the length for provided buffers */
			if (!access_ok(&msg->msg_iov[0].iov_len, sizeof(__kernel_size_t)))
				goto ua_end;
			unsafe_get_user(iomsg->fast_iov[0].iov_len,
					&msg->msg_iov[0].iov_len, ua_end);
			sr->len = iomsg->fast_iov[0].iov_len;
			iomsg->free_iov = NULL;
		}
		ret = 0;
ua_end:
		user_access_end();
		return ret;
	}

	user_access_end();
>>>>>>> 1b4861e3
	iomsg->free_iov = iomsg->fast_iov;
	ret = __import_iovec(ddir, msg->msg_iov, msg->msg_iovlen, UIO_FASTIOV,
				&iomsg->free_iov, &iomsg->msg.msg_iter, false);
	if (unlikely(ret < 0))
		return ret;

	return 0;
}

static int io_sendmsg_copy_hdr(struct io_kiocb *req,
			       struct io_async_msghdr *iomsg)
{
	struct io_sr_msg *sr = io_kiocb_to_cmd(req, struct io_sr_msg);
	struct user_msghdr msg;
	int ret;

	iomsg->msg.msg_name = &iomsg->addr;
	iomsg->msg.msg_iter.nr_segs = 0;

#ifdef CONFIG_COMPAT
	if (unlikely(req->ctx->compat)) {
		struct compat_msghdr cmsg;

		ret = io_compat_msg_copy_hdr(req, iomsg, &cmsg, ITER_SOURCE);
		if (unlikely(ret))
			return ret;

		return __get_compat_msghdr(&iomsg->msg, &cmsg, NULL);
	}
#endif

	ret = io_msg_copy_hdr(req, iomsg, &msg, ITER_SOURCE);
	if (unlikely(ret))
		return ret;

	ret = __copy_msghdr(&iomsg->msg, &msg, NULL);

	/* save msg_control as sys_sendmsg() overwrites it */
	sr->msg_control = iomsg->msg.msg_control_user;
	return ret;
}

int io_send_prep_async(struct io_kiocb *req)
{
	struct io_sr_msg *zc = io_kiocb_to_cmd(req, struct io_sr_msg);
	struct io_async_msghdr *io;
	int ret;

	if (req_has_async_data(req))
		return 0;
	zc->done_io = 0;
	if (!zc->addr)
		return 0;
	io = io_msg_alloc_async_prep(req);
	if (!io)
		return -ENOMEM;
	ret = move_addr_to_kernel(zc->addr, zc->addr_len, &io->addr);
	return ret;
}

static int io_setup_async_addr(struct io_kiocb *req,
			      struct sockaddr_storage *addr_storage,
			      unsigned int issue_flags)
{
	struct io_sr_msg *sr = io_kiocb_to_cmd(req, struct io_sr_msg);
	struct io_async_msghdr *io;

	if (!sr->addr || req_has_async_data(req))
		return -EAGAIN;
	io = io_msg_alloc_async(req, issue_flags);
	if (!io)
		return -ENOMEM;
	memcpy(&io->addr, addr_storage, sizeof(io->addr));
	return -EAGAIN;
}

int io_sendmsg_prep_async(struct io_kiocb *req)
{
	struct io_sr_msg *sr = io_kiocb_to_cmd(req, struct io_sr_msg);
	int ret;

	sr->done_io = 0;
	if (!io_msg_alloc_async_prep(req))
		return -ENOMEM;
	ret = io_sendmsg_copy_hdr(req, req->async_data);
	if (!ret)
		req->flags |= REQ_F_NEED_CLEANUP;
	return ret;
}

void io_sendmsg_recvmsg_cleanup(struct io_kiocb *req)
{
	struct io_async_msghdr *io = req->async_data;

	kfree(io->free_iov);
}

int io_sendmsg_prep(struct io_kiocb *req, const struct io_uring_sqe *sqe)
{
	struct io_sr_msg *sr = io_kiocb_to_cmd(req, struct io_sr_msg);

	sr->done_io = 0;

	if (req->opcode == IORING_OP_SEND) {
		if (READ_ONCE(sqe->__pad3[0]))
			return -EINVAL;
		sr->addr = u64_to_user_ptr(READ_ONCE(sqe->addr2));
		sr->addr_len = READ_ONCE(sqe->addr_len);
	} else if (sqe->addr2 || sqe->file_index) {
		return -EINVAL;
	}

	sr->umsg = u64_to_user_ptr(READ_ONCE(sqe->addr));
	sr->len = READ_ONCE(sqe->len);
	sr->flags = READ_ONCE(sqe->ioprio);
	if (sr->flags & ~IORING_RECVSEND_POLL_FIRST)
		return -EINVAL;
	sr->msg_flags = READ_ONCE(sqe->msg_flags) | MSG_NOSIGNAL;
	if (sr->msg_flags & MSG_DONTWAIT)
		req->flags |= REQ_F_NOWAIT;

#ifdef CONFIG_COMPAT
	if (req->ctx->compat)
		sr->msg_flags |= MSG_CMSG_COMPAT;
#endif
	return 0;
}

static void io_req_msg_cleanup(struct io_kiocb *req,
			       struct io_async_msghdr *kmsg,
			       unsigned int issue_flags)
{
	req->flags &= ~REQ_F_NEED_CLEANUP;
	/* fast path, check for non-NULL to avoid function call */
	if (kmsg->free_iov)
		kfree(kmsg->free_iov);
	io_netmsg_recycle(req, issue_flags);
}

int io_sendmsg(struct io_kiocb *req, unsigned int issue_flags)
{
	struct io_sr_msg *sr = io_kiocb_to_cmd(req, struct io_sr_msg);
	struct io_async_msghdr iomsg, *kmsg;
	struct socket *sock;
	unsigned flags;
	int min_ret = 0;
	int ret;

	sock = sock_from_file(req->file);
	if (unlikely(!sock))
		return -ENOTSOCK;

	if (req_has_async_data(req)) {
		kmsg = req->async_data;
		kmsg->msg.msg_control_user = sr->msg_control;
	} else {
		ret = io_sendmsg_copy_hdr(req, &iomsg);
		if (ret)
			return ret;
		kmsg = &iomsg;
	}

	if (!(req->flags & REQ_F_POLLED) &&
	    (sr->flags & IORING_RECVSEND_POLL_FIRST))
		return io_setup_async_msg(req, kmsg, issue_flags);

	flags = sr->msg_flags;
	if (issue_flags & IO_URING_F_NONBLOCK)
		flags |= MSG_DONTWAIT;
	if (flags & MSG_WAITALL)
		min_ret = iov_iter_count(&kmsg->msg.msg_iter);

	ret = __sys_sendmsg_sock(sock, &kmsg->msg, flags);

	if (ret < min_ret) {
		if (ret == -EAGAIN && (issue_flags & IO_URING_F_NONBLOCK))
			return io_setup_async_msg(req, kmsg, issue_flags);
		if (ret > 0 && io_net_retry(sock, flags)) {
			kmsg->msg.msg_controllen = 0;
			kmsg->msg.msg_control = NULL;
			sr->done_io += ret;
			req->flags |= REQ_F_BL_NO_RECYCLE;
			return io_setup_async_msg(req, kmsg, issue_flags);
		}
		if (ret == -ERESTARTSYS)
			ret = -EINTR;
		req_set_fail(req);
	}
	io_req_msg_cleanup(req, kmsg, issue_flags);
	if (ret >= 0)
		ret += sr->done_io;
	else if (sr->done_io)
		ret = sr->done_io;
	io_req_set_res(req, ret, 0);
	return IOU_OK;
}

int io_send(struct io_kiocb *req, unsigned int issue_flags)
{
	struct sockaddr_storage __address;
	struct io_sr_msg *sr = io_kiocb_to_cmd(req, struct io_sr_msg);
	struct msghdr msg;
	struct socket *sock;
	unsigned flags;
	int min_ret = 0;
	int ret;

	msg.msg_name = NULL;
	msg.msg_control = NULL;
	msg.msg_controllen = 0;
	msg.msg_namelen = 0;
	msg.msg_ubuf = NULL;

	if (sr->addr) {
		if (req_has_async_data(req)) {
			struct io_async_msghdr *io = req->async_data;

			msg.msg_name = &io->addr;
		} else {
			ret = move_addr_to_kernel(sr->addr, sr->addr_len, &__address);
			if (unlikely(ret < 0))
				return ret;
			msg.msg_name = (struct sockaddr *)&__address;
		}
		msg.msg_namelen = sr->addr_len;
	}

	if (!(req->flags & REQ_F_POLLED) &&
	    (sr->flags & IORING_RECVSEND_POLL_FIRST))
		return io_setup_async_addr(req, &__address, issue_flags);

	sock = sock_from_file(req->file);
	if (unlikely(!sock))
		return -ENOTSOCK;

	ret = import_ubuf(ITER_SOURCE, sr->buf, sr->len, &msg.msg_iter);
	if (unlikely(ret))
		return ret;

	flags = sr->msg_flags;
	if (issue_flags & IO_URING_F_NONBLOCK)
		flags |= MSG_DONTWAIT;
	if (flags & MSG_WAITALL)
		min_ret = iov_iter_count(&msg.msg_iter);

	flags &= ~MSG_INTERNAL_SENDMSG_FLAGS;
	msg.msg_flags = flags;
	ret = sock_sendmsg(sock, &msg);
	if (ret < min_ret) {
		if (ret == -EAGAIN && (issue_flags & IO_URING_F_NONBLOCK))
			return io_setup_async_addr(req, &__address, issue_flags);

		if (ret > 0 && io_net_retry(sock, flags)) {
			sr->len -= ret;
			sr->buf += ret;
			sr->done_io += ret;
			req->flags |= REQ_F_BL_NO_RECYCLE;
			return io_setup_async_addr(req, &__address, issue_flags);
		}
		if (ret == -ERESTARTSYS)
			ret = -EINTR;
		req_set_fail(req);
	}
	if (ret >= 0)
		ret += sr->done_io;
	else if (sr->done_io)
		ret = sr->done_io;
	io_req_set_res(req, ret, 0);
	return IOU_OK;
}

static int io_recvmsg_mshot_prep(struct io_kiocb *req,
				 struct io_async_msghdr *iomsg,
				 int namelen, size_t controllen)
{
	if ((req->flags & (REQ_F_APOLL_MULTISHOT|REQ_F_BUFFER_SELECT)) ==
			  (REQ_F_APOLL_MULTISHOT|REQ_F_BUFFER_SELECT)) {
		int hdr;

		if (unlikely(namelen < 0))
			return -EOVERFLOW;
		if (check_add_overflow(sizeof(struct io_uring_recvmsg_out),
					namelen, &hdr))
			return -EOVERFLOW;
		if (check_add_overflow(hdr, controllen, &hdr))
			return -EOVERFLOW;

		iomsg->namelen = namelen;
		iomsg->controllen = controllen;
		return 0;
	}

	return 0;
}

static int io_recvmsg_copy_hdr(struct io_kiocb *req,
			       struct io_async_msghdr *iomsg)
{
	struct user_msghdr msg;
	int ret;

	iomsg->msg.msg_name = &iomsg->addr;
	iomsg->msg.msg_iter.nr_segs = 0;

#ifdef CONFIG_COMPAT
	if (unlikely(req->ctx->compat)) {
		struct compat_msghdr cmsg;

		ret = io_compat_msg_copy_hdr(req, iomsg, &cmsg, ITER_DEST);
		if (unlikely(ret))
			return ret;

		ret = __get_compat_msghdr(&iomsg->msg, &cmsg, &iomsg->uaddr);
		if (unlikely(ret))
			return ret;

		return io_recvmsg_mshot_prep(req, iomsg, cmsg.msg_namelen,
						cmsg.msg_controllen);
	}
#endif

	ret = io_msg_copy_hdr(req, iomsg, &msg, ITER_DEST);
	if (unlikely(ret))
		return ret;

	ret = __copy_msghdr(&iomsg->msg, &msg, &iomsg->uaddr);
	if (unlikely(ret))
		return ret;

	return io_recvmsg_mshot_prep(req, iomsg, msg.msg_namelen,
					msg.msg_controllen);
}

int io_recvmsg_prep_async(struct io_kiocb *req)
{
<<<<<<< HEAD
=======
	struct io_sr_msg *sr = io_kiocb_to_cmd(req, struct io_sr_msg);
>>>>>>> 1b4861e3
	struct io_async_msghdr *iomsg;
	int ret;

	sr->done_io = 0;
	if (!io_msg_alloc_async_prep(req))
		return -ENOMEM;
	iomsg = req->async_data;
	ret = io_recvmsg_copy_hdr(req, iomsg);
	if (!ret)
		req->flags |= REQ_F_NEED_CLEANUP;
	return ret;
}

#define RECVMSG_FLAGS (IORING_RECVSEND_POLL_FIRST | IORING_RECV_MULTISHOT)

int io_recvmsg_prep(struct io_kiocb *req, const struct io_uring_sqe *sqe)
{
	struct io_sr_msg *sr = io_kiocb_to_cmd(req, struct io_sr_msg);

	sr->done_io = 0;

	if (unlikely(sqe->file_index || sqe->addr2))
		return -EINVAL;

	sr->umsg = u64_to_user_ptr(READ_ONCE(sqe->addr));
	sr->len = READ_ONCE(sqe->len);
	sr->flags = READ_ONCE(sqe->ioprio);
	if (sr->flags & ~(RECVMSG_FLAGS))
		return -EINVAL;
	sr->msg_flags = READ_ONCE(sqe->msg_flags);
	if (sr->msg_flags & MSG_DONTWAIT)
		req->flags |= REQ_F_NOWAIT;
	if (sr->msg_flags & MSG_ERRQUEUE)
		req->flags |= REQ_F_CLEAR_POLLIN;
	if (sr->flags & IORING_RECV_MULTISHOT) {
		if (!(req->flags & REQ_F_BUFFER_SELECT))
			return -EINVAL;
		if (sr->msg_flags & MSG_WAITALL)
			return -EINVAL;
		if (req->opcode == IORING_OP_RECV && sr->len)
			return -EINVAL;
		req->flags |= REQ_F_APOLL_MULTISHOT;
		/*
		 * Store the buffer group for this multishot receive separately,
		 * as if we end up doing an io-wq based issue that selects a
		 * buffer, it has to be committed immediately and that will
		 * clear ->buf_list. This means we lose the link to the buffer
		 * list, and the eventual buffer put on completion then cannot
		 * restore it.
		 */
		sr->buf_group = req->buf_index;
	}

#ifdef CONFIG_COMPAT
	if (req->ctx->compat)
		sr->msg_flags |= MSG_CMSG_COMPAT;
#endif
	sr->nr_multishot_loops = 0;
	return 0;
}

static inline void io_recv_prep_retry(struct io_kiocb *req)
{
	struct io_sr_msg *sr = io_kiocb_to_cmd(req, struct io_sr_msg);

	req->flags &= ~REQ_F_BL_EMPTY;
	sr->done_io = 0;
	sr->len = 0; /* get from the provided buffer */
	req->buf_index = sr->buf_group;
}

/*
 * Finishes io_recv and io_recvmsg.
 *
 * Returns true if it is actually finished, or false if it should run
 * again (for multishot).
 */
static inline bool io_recv_finish(struct io_kiocb *req, int *ret,
				  struct msghdr *msg, bool mshot_finished,
				  unsigned issue_flags)
{
	unsigned int cflags;

	cflags = io_put_kbuf(req, issue_flags);
	if (msg->msg_inq > 0)
		cflags |= IORING_CQE_F_SOCK_NONEMPTY;

	/*
	 * Fill CQE for this receive and see if we should keep trying to
	 * receive from this socket.
	 */
	if ((req->flags & REQ_F_APOLL_MULTISHOT) && !mshot_finished &&
	    io_fill_cqe_req_aux(req, issue_flags & IO_URING_F_COMPLETE_DEFER,
				*ret, cflags | IORING_CQE_F_MORE)) {
		struct io_sr_msg *sr = io_kiocb_to_cmd(req, struct io_sr_msg);
		int mshot_retry_ret = IOU_ISSUE_SKIP_COMPLETE;

		io_recv_prep_retry(req);
		/* Known not-empty or unknown state, retry */
		if (cflags & IORING_CQE_F_SOCK_NONEMPTY || msg->msg_inq < 0) {
			if (sr->nr_multishot_loops++ < MULTISHOT_MAX_RETRY)
				return false;
			/* mshot retries exceeded, force a requeue */
			sr->nr_multishot_loops = 0;
			mshot_retry_ret = IOU_REQUEUE;
		}
		if (issue_flags & IO_URING_F_MULTISHOT)
			*ret = mshot_retry_ret;
		else
			*ret = -EAGAIN;
		return true;
	}

	/* Finish the request / stop multishot. */
	io_req_set_res(req, *ret, cflags);

	if (issue_flags & IO_URING_F_MULTISHOT)
		*ret = IOU_STOP_MULTISHOT;
	else
		*ret = IOU_OK;
	return true;
}

static int io_recvmsg_prep_multishot(struct io_async_msghdr *kmsg,
				     struct io_sr_msg *sr, void __user **buf,
				     size_t *len)
{
	unsigned long ubuf = (unsigned long) *buf;
	unsigned long hdr;

	hdr = sizeof(struct io_uring_recvmsg_out) + kmsg->namelen +
		kmsg->controllen;
	if (*len < hdr)
		return -EFAULT;

	if (kmsg->controllen) {
		unsigned long control = ubuf + hdr - kmsg->controllen;

		kmsg->msg.msg_control_user = (void __user *) control;
		kmsg->msg.msg_controllen = kmsg->controllen;
	}

	sr->buf = *buf; /* stash for later copy */
	*buf = (void __user *) (ubuf + hdr);
	kmsg->payloadlen = *len = *len - hdr;
	return 0;
}

struct io_recvmsg_multishot_hdr {
	struct io_uring_recvmsg_out msg;
	struct sockaddr_storage addr;
};

static int io_recvmsg_multishot(struct socket *sock, struct io_sr_msg *io,
				struct io_async_msghdr *kmsg,
				unsigned int flags, bool *finished)
{
	int err;
	int copy_len;
	struct io_recvmsg_multishot_hdr hdr;

	if (kmsg->namelen)
		kmsg->msg.msg_name = &hdr.addr;
	kmsg->msg.msg_flags = flags & (MSG_CMSG_CLOEXEC|MSG_CMSG_COMPAT);
	kmsg->msg.msg_namelen = 0;

	if (sock->file->f_flags & O_NONBLOCK)
		flags |= MSG_DONTWAIT;

	err = sock_recvmsg(sock, &kmsg->msg, flags);
	*finished = err <= 0;
	if (err < 0)
		return err;

	hdr.msg = (struct io_uring_recvmsg_out) {
		.controllen = kmsg->controllen - kmsg->msg.msg_controllen,
		.flags = kmsg->msg.msg_flags & ~MSG_CMSG_COMPAT
	};

	hdr.msg.payloadlen = err;
	if (err > kmsg->payloadlen)
		err = kmsg->payloadlen;

	copy_len = sizeof(struct io_uring_recvmsg_out);
	if (kmsg->msg.msg_namelen > kmsg->namelen)
		copy_len += kmsg->namelen;
	else
		copy_len += kmsg->msg.msg_namelen;

	/*
	 *      "fromlen shall refer to the value before truncation.."
	 *                      1003.1g
	 */
	hdr.msg.namelen = kmsg->msg.msg_namelen;

	/* ensure that there is no gap between hdr and sockaddr_storage */
	BUILD_BUG_ON(offsetof(struct io_recvmsg_multishot_hdr, addr) !=
		     sizeof(struct io_uring_recvmsg_out));
	if (copy_to_user(io->buf, &hdr, copy_len)) {
		*finished = true;
		return -EFAULT;
	}

	return sizeof(struct io_uring_recvmsg_out) + kmsg->namelen +
			kmsg->controllen + err;
}

int io_recvmsg(struct io_kiocb *req, unsigned int issue_flags)
{
	struct io_sr_msg *sr = io_kiocb_to_cmd(req, struct io_sr_msg);
	struct io_async_msghdr iomsg, *kmsg;
	struct socket *sock;
	unsigned flags;
	int ret, min_ret = 0;
	bool force_nonblock = issue_flags & IO_URING_F_NONBLOCK;
	bool mshot_finished = true;

	sock = sock_from_file(req->file);
	if (unlikely(!sock))
		return -ENOTSOCK;

	if (req_has_async_data(req)) {
		kmsg = req->async_data;
	} else {
		ret = io_recvmsg_copy_hdr(req, &iomsg);
		if (ret)
			return ret;
		kmsg = &iomsg;
	}

	if (!(req->flags & REQ_F_POLLED) &&
	    (sr->flags & IORING_RECVSEND_POLL_FIRST))
		return io_setup_async_msg(req, kmsg, issue_flags);

<<<<<<< HEAD
=======
	flags = sr->msg_flags;
	if (force_nonblock)
		flags |= MSG_DONTWAIT;

>>>>>>> 1b4861e3
retry_multishot:
	if (io_do_buffer_select(req)) {
		void __user *buf;
		size_t len = sr->len;

		buf = io_buffer_select(req, &len, issue_flags);
		if (!buf)
			return -ENOBUFS;

		if (req->flags & REQ_F_APOLL_MULTISHOT) {
			ret = io_recvmsg_prep_multishot(kmsg, sr, &buf, &len);
			if (ret) {
				io_kbuf_recycle(req, issue_flags);
				return ret;
			}
		}

		iov_iter_ubuf(&kmsg->msg.msg_iter, ITER_DEST, buf, len);
	}

	kmsg->msg.msg_get_inq = 1;
	kmsg->msg.msg_inq = -1;
	if (req->flags & REQ_F_APOLL_MULTISHOT) {
		ret = io_recvmsg_multishot(sock, sr, kmsg, flags,
					   &mshot_finished);
	} else {
		/* disable partial retry for recvmsg with cmsg attached */
		if (flags & MSG_WAITALL && !kmsg->msg.msg_controllen)
			min_ret = iov_iter_count(&kmsg->msg.msg_iter);

		ret = __sys_recvmsg_sock(sock, &kmsg->msg, sr->umsg,
					 kmsg->uaddr, flags);
	}

	if (ret < min_ret) {
		if (ret == -EAGAIN && force_nonblock) {
			ret = io_setup_async_msg(req, kmsg, issue_flags);
			if (ret == -EAGAIN && (issue_flags & IO_URING_F_MULTISHOT)) {
				io_kbuf_recycle(req, issue_flags);
				return IOU_ISSUE_SKIP_COMPLETE;
			}
			return ret;
		}
		if (ret > 0 && io_net_retry(sock, flags)) {
			sr->done_io += ret;
			req->flags |= REQ_F_BL_NO_RECYCLE;
			return io_setup_async_msg(req, kmsg, issue_flags);
		}
		if (ret == -ERESTARTSYS)
			ret = -EINTR;
		req_set_fail(req);
	} else if ((flags & MSG_WAITALL) && (kmsg->msg.msg_flags & (MSG_TRUNC | MSG_CTRUNC))) {
		req_set_fail(req);
	}

	if (ret > 0)
		ret += sr->done_io;
	else if (sr->done_io)
		ret = sr->done_io;
	else
		io_kbuf_recycle(req, issue_flags);

	if (!io_recv_finish(req, &ret, &kmsg->msg, mshot_finished, issue_flags))
		goto retry_multishot;

<<<<<<< HEAD
	if (mshot_finished) {
		/* fast path, check for non-NULL to avoid function call */
		if (kmsg->free_iov)
			kfree(kmsg->free_iov);
		io_netmsg_recycle(req, issue_flags);
		req->flags &= ~REQ_F_NEED_CLEANUP;
	} else if (ret == -EAGAIN)
=======
	if (mshot_finished)
		io_req_msg_cleanup(req, kmsg, issue_flags);
	else if (ret == -EAGAIN)
>>>>>>> 1b4861e3
		return io_setup_async_msg(req, kmsg, issue_flags);

	return ret;
}

int io_recv(struct io_kiocb *req, unsigned int issue_flags)
{
	struct io_sr_msg *sr = io_kiocb_to_cmd(req, struct io_sr_msg);
	struct msghdr msg;
	struct socket *sock;
	unsigned flags;
	int ret, min_ret = 0;
	bool force_nonblock = issue_flags & IO_URING_F_NONBLOCK;
	size_t len = sr->len;

	if (!(req->flags & REQ_F_POLLED) &&
	    (sr->flags & IORING_RECVSEND_POLL_FIRST))
		return -EAGAIN;

	sock = sock_from_file(req->file);
	if (unlikely(!sock))
		return -ENOTSOCK;

	msg.msg_name = NULL;
	msg.msg_namelen = 0;
	msg.msg_control = NULL;
	msg.msg_get_inq = 1;
	msg.msg_controllen = 0;
	msg.msg_iocb = NULL;
	msg.msg_ubuf = NULL;

	flags = sr->msg_flags;
	if (force_nonblock)
		flags |= MSG_DONTWAIT;

retry_multishot:
	if (io_do_buffer_select(req)) {
		void __user *buf;

		buf = io_buffer_select(req, &len, issue_flags);
		if (!buf)
			return -ENOBUFS;
		sr->buf = buf;
		sr->len = len;
	}

	ret = import_ubuf(ITER_DEST, sr->buf, len, &msg.msg_iter);
	if (unlikely(ret))
		goto out_free;

	msg.msg_inq = -1;
	msg.msg_flags = 0;

	if (flags & MSG_WAITALL)
		min_ret = iov_iter_count(&msg.msg_iter);

	ret = sock_recvmsg(sock, &msg, flags);
	if (ret < min_ret) {
		if (ret == -EAGAIN && force_nonblock) {
			if (issue_flags & IO_URING_F_MULTISHOT) {
				io_kbuf_recycle(req, issue_flags);
				return IOU_ISSUE_SKIP_COMPLETE;
			}

			return -EAGAIN;
		}
		if (ret > 0 && io_net_retry(sock, flags)) {
			sr->len -= ret;
			sr->buf += ret;
			sr->done_io += ret;
			req->flags |= REQ_F_BL_NO_RECYCLE;
			return -EAGAIN;
		}
		if (ret == -ERESTARTSYS)
			ret = -EINTR;
		req_set_fail(req);
	} else if ((flags & MSG_WAITALL) && (msg.msg_flags & (MSG_TRUNC | MSG_CTRUNC))) {
out_free:
		req_set_fail(req);
	}

	if (ret > 0)
		ret += sr->done_io;
	else if (sr->done_io)
		ret = sr->done_io;
	else
		io_kbuf_recycle(req, issue_flags);

	if (!io_recv_finish(req, &ret, &msg, ret <= 0, issue_flags))
		goto retry_multishot;

	return ret;
}

void io_send_zc_cleanup(struct io_kiocb *req)
{
	struct io_sr_msg *zc = io_kiocb_to_cmd(req, struct io_sr_msg);
	struct io_async_msghdr *io;

	if (req_has_async_data(req)) {
		io = req->async_data;
		/* might be ->fast_iov if *msg_copy_hdr failed */
		if (io->free_iov != io->fast_iov)
			kfree(io->free_iov);
	}
	if (zc->notif) {
		io_notif_flush(zc->notif);
		zc->notif = NULL;
	}
}

#define IO_ZC_FLAGS_COMMON (IORING_RECVSEND_POLL_FIRST | IORING_RECVSEND_FIXED_BUF)
#define IO_ZC_FLAGS_VALID  (IO_ZC_FLAGS_COMMON | IORING_SEND_ZC_REPORT_USAGE)

int io_send_zc_prep(struct io_kiocb *req, const struct io_uring_sqe *sqe)
{
	struct io_sr_msg *zc = io_kiocb_to_cmd(req, struct io_sr_msg);
	struct io_ring_ctx *ctx = req->ctx;
	struct io_kiocb *notif;

	zc->done_io = 0;
	req->flags |= REQ_F_POLL_NO_LAZY;

	if (unlikely(READ_ONCE(sqe->__pad2[0]) || READ_ONCE(sqe->addr3)))
		return -EINVAL;
	/* we don't support IOSQE_CQE_SKIP_SUCCESS just yet */
	if (req->flags & REQ_F_CQE_SKIP)
		return -EINVAL;

	notif = zc->notif = io_alloc_notif(ctx);
	if (!notif)
		return -ENOMEM;
	notif->cqe.user_data = req->cqe.user_data;
	notif->cqe.res = 0;
	notif->cqe.flags = IORING_CQE_F_NOTIF;
	req->flags |= REQ_F_NEED_CLEANUP;

	zc->flags = READ_ONCE(sqe->ioprio);
	if (unlikely(zc->flags & ~IO_ZC_FLAGS_COMMON)) {
		if (zc->flags & ~IO_ZC_FLAGS_VALID)
			return -EINVAL;
		if (zc->flags & IORING_SEND_ZC_REPORT_USAGE) {
			io_notif_set_extended(notif);
			io_notif_to_data(notif)->zc_report = true;
		}
	}

	if (zc->flags & IORING_RECVSEND_FIXED_BUF) {
		unsigned idx = READ_ONCE(sqe->buf_index);

		if (unlikely(idx >= ctx->nr_user_bufs))
			return -EFAULT;
		idx = array_index_nospec(idx, ctx->nr_user_bufs);
		req->imu = READ_ONCE(ctx->user_bufs[idx]);
		io_req_set_rsrc_node(notif, ctx, 0);
	}

	if (req->opcode == IORING_OP_SEND_ZC) {
		if (READ_ONCE(sqe->__pad3[0]))
			return -EINVAL;
		zc->addr = u64_to_user_ptr(READ_ONCE(sqe->addr2));
		zc->addr_len = READ_ONCE(sqe->addr_len);
	} else {
		if (unlikely(sqe->addr2 || sqe->file_index))
			return -EINVAL;
		if (unlikely(zc->flags & IORING_RECVSEND_FIXED_BUF))
			return -EINVAL;
	}

	zc->buf = u64_to_user_ptr(READ_ONCE(sqe->addr));
	zc->len = READ_ONCE(sqe->len);
	zc->msg_flags = READ_ONCE(sqe->msg_flags) | MSG_NOSIGNAL;
	if (zc->msg_flags & MSG_DONTWAIT)
		req->flags |= REQ_F_NOWAIT;

#ifdef CONFIG_COMPAT
	if (req->ctx->compat)
		zc->msg_flags |= MSG_CMSG_COMPAT;
#endif
	return 0;
}

static int io_sg_from_iter_iovec(struct sock *sk, struct sk_buff *skb,
				 struct iov_iter *from, size_t length)
{
	skb_zcopy_downgrade_managed(skb);
	return __zerocopy_sg_from_iter(NULL, sk, skb, from, length);
}

static int io_sg_from_iter(struct sock *sk, struct sk_buff *skb,
			   struct iov_iter *from, size_t length)
{
	struct skb_shared_info *shinfo = skb_shinfo(skb);
	int frag = shinfo->nr_frags;
	int ret = 0;
	struct bvec_iter bi;
	ssize_t copied = 0;
	unsigned long truesize = 0;

	if (!frag)
		shinfo->flags |= SKBFL_MANAGED_FRAG_REFS;
	else if (unlikely(!skb_zcopy_managed(skb)))
		return __zerocopy_sg_from_iter(NULL, sk, skb, from, length);

	bi.bi_size = min(from->count, length);
	bi.bi_bvec_done = from->iov_offset;
	bi.bi_idx = 0;

	while (bi.bi_size && frag < MAX_SKB_FRAGS) {
		struct bio_vec v = mp_bvec_iter_bvec(from->bvec, bi);

		copied += v.bv_len;
		truesize += PAGE_ALIGN(v.bv_len + v.bv_offset);
		__skb_fill_page_desc_noacc(shinfo, frag++, v.bv_page,
					   v.bv_offset, v.bv_len);
		bvec_iter_advance_single(from->bvec, &bi, v.bv_len);
	}
	if (bi.bi_size)
		ret = -EMSGSIZE;

	shinfo->nr_frags = frag;
	from->bvec += bi.bi_idx;
	from->nr_segs -= bi.bi_idx;
	from->count -= copied;
	from->iov_offset = bi.bi_bvec_done;

	skb->data_len += copied;
	skb->len += copied;
	skb->truesize += truesize;

	if (sk && sk->sk_type == SOCK_STREAM) {
		sk_wmem_queued_add(sk, truesize);
		if (!skb_zcopy_pure(skb))
			sk_mem_charge(sk, truesize);
	} else {
		refcount_add(truesize, &skb->sk->sk_wmem_alloc);
	}
	return ret;
}

int io_send_zc(struct io_kiocb *req, unsigned int issue_flags)
{
	struct sockaddr_storage __address;
	struct io_sr_msg *zc = io_kiocb_to_cmd(req, struct io_sr_msg);
	struct msghdr msg;
	struct socket *sock;
	unsigned msg_flags;
	int ret, min_ret = 0;

	sock = sock_from_file(req->file);
	if (unlikely(!sock))
		return -ENOTSOCK;
	if (!test_bit(SOCK_SUPPORT_ZC, &sock->flags))
		return -EOPNOTSUPP;

	msg.msg_name = NULL;
	msg.msg_control = NULL;
	msg.msg_controllen = 0;
	msg.msg_namelen = 0;

	if (zc->addr) {
		if (req_has_async_data(req)) {
			struct io_async_msghdr *io = req->async_data;

			msg.msg_name = &io->addr;
		} else {
			ret = move_addr_to_kernel(zc->addr, zc->addr_len, &__address);
			if (unlikely(ret < 0))
				return ret;
			msg.msg_name = (struct sockaddr *)&__address;
		}
		msg.msg_namelen = zc->addr_len;
	}

	if (!(req->flags & REQ_F_POLLED) &&
	    (zc->flags & IORING_RECVSEND_POLL_FIRST))
		return io_setup_async_addr(req, &__address, issue_flags);

	if (zc->flags & IORING_RECVSEND_FIXED_BUF) {
		ret = io_import_fixed(ITER_SOURCE, &msg.msg_iter, req->imu,
					(u64)(uintptr_t)zc->buf, zc->len);
		if (unlikely(ret))
			return ret;
		msg.sg_from_iter = io_sg_from_iter;
	} else {
		io_notif_set_extended(zc->notif);
		ret = import_ubuf(ITER_SOURCE, zc->buf, zc->len, &msg.msg_iter);
		if (unlikely(ret))
			return ret;
		ret = io_notif_account_mem(zc->notif, zc->len);
		if (unlikely(ret))
			return ret;
		msg.sg_from_iter = io_sg_from_iter_iovec;
	}

	msg_flags = zc->msg_flags | MSG_ZEROCOPY;
	if (issue_flags & IO_URING_F_NONBLOCK)
		msg_flags |= MSG_DONTWAIT;
	if (msg_flags & MSG_WAITALL)
		min_ret = iov_iter_count(&msg.msg_iter);
	msg_flags &= ~MSG_INTERNAL_SENDMSG_FLAGS;

	msg.msg_flags = msg_flags;
	msg.msg_ubuf = &io_notif_to_data(zc->notif)->uarg;
	ret = sock_sendmsg(sock, &msg);

	if (unlikely(ret < min_ret)) {
		if (ret == -EAGAIN && (issue_flags & IO_URING_F_NONBLOCK))
			return io_setup_async_addr(req, &__address, issue_flags);

		if (ret > 0 && io_net_retry(sock, msg.msg_flags)) {
			zc->len -= ret;
			zc->buf += ret;
			zc->done_io += ret;
			req->flags |= REQ_F_BL_NO_RECYCLE;
			return io_setup_async_addr(req, &__address, issue_flags);
		}
		if (ret == -ERESTARTSYS)
			ret = -EINTR;
		req_set_fail(req);
	}

	if (ret >= 0)
		ret += zc->done_io;
	else if (zc->done_io)
		ret = zc->done_io;

	/*
	 * If we're in io-wq we can't rely on tw ordering guarantees, defer
	 * flushing notif to io_send_zc_cleanup()
	 */
	if (!(issue_flags & IO_URING_F_UNLOCKED)) {
		io_notif_flush(zc->notif);
		req->flags &= ~REQ_F_NEED_CLEANUP;
	}
	io_req_set_res(req, ret, IORING_CQE_F_MORE);
	return IOU_OK;
}

int io_sendmsg_zc(struct io_kiocb *req, unsigned int issue_flags)
{
	struct io_sr_msg *sr = io_kiocb_to_cmd(req, struct io_sr_msg);
	struct io_async_msghdr iomsg, *kmsg;
	struct socket *sock;
	unsigned flags;
	int ret, min_ret = 0;

	io_notif_set_extended(sr->notif);

	sock = sock_from_file(req->file);
	if (unlikely(!sock))
		return -ENOTSOCK;
	if (!test_bit(SOCK_SUPPORT_ZC, &sock->flags))
		return -EOPNOTSUPP;

	if (req_has_async_data(req)) {
		kmsg = req->async_data;
		kmsg->msg.msg_control_user = sr->msg_control;
	} else {
		ret = io_sendmsg_copy_hdr(req, &iomsg);
		if (ret)
			return ret;
		kmsg = &iomsg;
	}

	if (!(req->flags & REQ_F_POLLED) &&
	    (sr->flags & IORING_RECVSEND_POLL_FIRST))
		return io_setup_async_msg(req, kmsg, issue_flags);

	flags = sr->msg_flags | MSG_ZEROCOPY;
	if (issue_flags & IO_URING_F_NONBLOCK)
		flags |= MSG_DONTWAIT;
	if (flags & MSG_WAITALL)
		min_ret = iov_iter_count(&kmsg->msg.msg_iter);

	kmsg->msg.msg_ubuf = &io_notif_to_data(sr->notif)->uarg;
	kmsg->msg.sg_from_iter = io_sg_from_iter_iovec;
	ret = __sys_sendmsg_sock(sock, &kmsg->msg, flags);

	if (unlikely(ret < min_ret)) {
		if (ret == -EAGAIN && (issue_flags & IO_URING_F_NONBLOCK))
			return io_setup_async_msg(req, kmsg, issue_flags);

		if (ret > 0 && io_net_retry(sock, flags)) {
			sr->done_io += ret;
			req->flags |= REQ_F_BL_NO_RECYCLE;
			return io_setup_async_msg(req, kmsg, issue_flags);
		}
		if (ret == -ERESTARTSYS)
			ret = -EINTR;
		req_set_fail(req);
	}
	/* fast path, check for non-NULL to avoid function call */
	if (kmsg->free_iov) {
		kfree(kmsg->free_iov);
		kmsg->free_iov = NULL;
	}

	io_netmsg_recycle(req, issue_flags);
	if (ret >= 0)
		ret += sr->done_io;
	else if (sr->done_io)
		ret = sr->done_io;

	/*
	 * If we're in io-wq we can't rely on tw ordering guarantees, defer
	 * flushing notif to io_send_zc_cleanup()
	 */
	if (!(issue_flags & IO_URING_F_UNLOCKED)) {
		io_notif_flush(sr->notif);
		req->flags &= ~REQ_F_NEED_CLEANUP;
	}
	io_req_set_res(req, ret, IORING_CQE_F_MORE);
	return IOU_OK;
}

void io_sendrecv_fail(struct io_kiocb *req)
{
	struct io_sr_msg *sr = io_kiocb_to_cmd(req, struct io_sr_msg);

	if (sr->done_io)
		req->cqe.res = sr->done_io;

	if ((req->flags & REQ_F_NEED_CLEANUP) &&
	    (req->opcode == IORING_OP_SEND_ZC || req->opcode == IORING_OP_SENDMSG_ZC))
		req->cqe.flags |= IORING_CQE_F_MORE;
}

int io_accept_prep(struct io_kiocb *req, const struct io_uring_sqe *sqe)
{
	struct io_accept *accept = io_kiocb_to_cmd(req, struct io_accept);
	unsigned flags;

	if (sqe->len || sqe->buf_index)
		return -EINVAL;

	accept->addr = u64_to_user_ptr(READ_ONCE(sqe->addr));
	accept->addr_len = u64_to_user_ptr(READ_ONCE(sqe->addr2));
	accept->flags = READ_ONCE(sqe->accept_flags);
	accept->nofile = rlimit(RLIMIT_NOFILE);
	flags = READ_ONCE(sqe->ioprio);
	if (flags & ~IORING_ACCEPT_MULTISHOT)
		return -EINVAL;

	accept->file_slot = READ_ONCE(sqe->file_index);
	if (accept->file_slot) {
		if (accept->flags & SOCK_CLOEXEC)
			return -EINVAL;
		if (flags & IORING_ACCEPT_MULTISHOT &&
		    accept->file_slot != IORING_FILE_INDEX_ALLOC)
			return -EINVAL;
	}
	if (accept->flags & ~(SOCK_CLOEXEC | SOCK_NONBLOCK))
		return -EINVAL;
	if (SOCK_NONBLOCK != O_NONBLOCK && (accept->flags & SOCK_NONBLOCK))
		accept->flags = (accept->flags & ~SOCK_NONBLOCK) | O_NONBLOCK;
	if (flags & IORING_ACCEPT_MULTISHOT)
		req->flags |= REQ_F_APOLL_MULTISHOT;
	return 0;
}

int io_accept(struct io_kiocb *req, unsigned int issue_flags)
{
	struct io_accept *accept = io_kiocb_to_cmd(req, struct io_accept);
	bool force_nonblock = issue_flags & IO_URING_F_NONBLOCK;
	unsigned int file_flags = force_nonblock ? O_NONBLOCK : 0;
	bool fixed = !!accept->file_slot;
	struct file *file;
	int ret, fd;

retry:
	if (!fixed) {
		fd = __get_unused_fd_flags(accept->flags, accept->nofile);
		if (unlikely(fd < 0))
			return fd;
	}
	file = do_accept(req->file, file_flags, accept->addr, accept->addr_len,
			 accept->flags);
	if (IS_ERR(file)) {
		if (!fixed)
			put_unused_fd(fd);
		ret = PTR_ERR(file);
		if (ret == -EAGAIN && force_nonblock) {
			/*
			 * if it's multishot and polled, we don't need to
			 * return EAGAIN to arm the poll infra since it
			 * has already been done
			 */
			if (issue_flags & IO_URING_F_MULTISHOT)
				return IOU_ISSUE_SKIP_COMPLETE;
			return ret;
		}
		if (ret == -ERESTARTSYS)
			ret = -EINTR;
		req_set_fail(req);
	} else if (!fixed) {
		fd_install(fd, file);
		ret = fd;
	} else {
		ret = io_fixed_fd_install(req, issue_flags, file,
						accept->file_slot);
	}

	if (!(req->flags & REQ_F_APOLL_MULTISHOT)) {
		io_req_set_res(req, ret, 0);
		return IOU_OK;
	}

	if (ret < 0)
		return ret;
	if (io_fill_cqe_req_aux(req, issue_flags & IO_URING_F_COMPLETE_DEFER,
				ret, IORING_CQE_F_MORE))
		goto retry;

	io_req_set_res(req, ret, 0);
	return IOU_STOP_MULTISHOT;
}

int io_socket_prep(struct io_kiocb *req, const struct io_uring_sqe *sqe)
{
	struct io_socket *sock = io_kiocb_to_cmd(req, struct io_socket);

	if (sqe->addr || sqe->rw_flags || sqe->buf_index)
		return -EINVAL;

	sock->domain = READ_ONCE(sqe->fd);
	sock->type = READ_ONCE(sqe->off);
	sock->protocol = READ_ONCE(sqe->len);
	sock->file_slot = READ_ONCE(sqe->file_index);
	sock->nofile = rlimit(RLIMIT_NOFILE);

	sock->flags = sock->type & ~SOCK_TYPE_MASK;
	if (sock->file_slot && (sock->flags & SOCK_CLOEXEC))
		return -EINVAL;
	if (sock->flags & ~(SOCK_CLOEXEC | SOCK_NONBLOCK))
		return -EINVAL;
	return 0;
}

int io_socket(struct io_kiocb *req, unsigned int issue_flags)
{
	struct io_socket *sock = io_kiocb_to_cmd(req, struct io_socket);
	bool fixed = !!sock->file_slot;
	struct file *file;
	int ret, fd;

	if (!fixed) {
		fd = __get_unused_fd_flags(sock->flags, sock->nofile);
		if (unlikely(fd < 0))
			return fd;
	}
	file = __sys_socket_file(sock->domain, sock->type, sock->protocol);
	if (IS_ERR(file)) {
		if (!fixed)
			put_unused_fd(fd);
		ret = PTR_ERR(file);
		if (ret == -EAGAIN && (issue_flags & IO_URING_F_NONBLOCK))
			return -EAGAIN;
		if (ret == -ERESTARTSYS)
			ret = -EINTR;
		req_set_fail(req);
	} else if (!fixed) {
		fd_install(fd, file);
		ret = fd;
	} else {
		ret = io_fixed_fd_install(req, issue_flags, file,
					    sock->file_slot);
	}
	io_req_set_res(req, ret, 0);
	return IOU_OK;
}

int io_connect_prep_async(struct io_kiocb *req)
{
	struct io_async_connect *io = req->async_data;
	struct io_connect *conn = io_kiocb_to_cmd(req, struct io_connect);

	return move_addr_to_kernel(conn->addr, conn->addr_len, &io->address);
}

int io_connect_prep(struct io_kiocb *req, const struct io_uring_sqe *sqe)
{
	struct io_connect *conn = io_kiocb_to_cmd(req, struct io_connect);

	if (sqe->len || sqe->buf_index || sqe->rw_flags || sqe->splice_fd_in)
		return -EINVAL;

	conn->addr = u64_to_user_ptr(READ_ONCE(sqe->addr));
	conn->addr_len =  READ_ONCE(sqe->addr2);
	conn->in_progress = conn->seen_econnaborted = false;
	return 0;
}

int io_connect(struct io_kiocb *req, unsigned int issue_flags)
{
	struct io_connect *connect = io_kiocb_to_cmd(req, struct io_connect);
	struct io_async_connect __io, *io;
	unsigned file_flags;
	int ret;
	bool force_nonblock = issue_flags & IO_URING_F_NONBLOCK;

	if (req_has_async_data(req)) {
		io = req->async_data;
	} else {
		ret = move_addr_to_kernel(connect->addr,
						connect->addr_len,
						&__io.address);
		if (ret)
			goto out;
		io = &__io;
	}

	file_flags = force_nonblock ? O_NONBLOCK : 0;

	ret = __sys_connect_file(req->file, &io->address,
					connect->addr_len, file_flags);
	if ((ret == -EAGAIN || ret == -EINPROGRESS || ret == -ECONNABORTED)
	    && force_nonblock) {
		if (ret == -EINPROGRESS) {
			connect->in_progress = true;
		} else if (ret == -ECONNABORTED) {
			if (connect->seen_econnaborted)
				goto out;
			connect->seen_econnaborted = true;
		}
		if (req_has_async_data(req))
			return -EAGAIN;
		if (io_alloc_async_data(req)) {
			ret = -ENOMEM;
			goto out;
		}
		memcpy(req->async_data, &__io, sizeof(__io));
		return -EAGAIN;
	}
	if (connect->in_progress) {
		/*
		 * At least bluetooth will return -EBADFD on a re-connect
		 * attempt, and it's (supposedly) also valid to get -EISCONN
		 * which means the previous result is good. For both of these,
		 * grab the sock_error() and use that for the completion.
		 */
		if (ret == -EBADFD || ret == -EISCONN)
			ret = sock_error(sock_from_file(req->file)->sk);
	}
	if (ret == -ERESTARTSYS)
		ret = -EINTR;
out:
	if (ret < 0)
		req_set_fail(req);
	io_req_set_res(req, ret, 0);
	return IOU_OK;
}

void io_netmsg_cache_free(struct io_cache_entry *entry)
{
	kfree(container_of(entry, struct io_async_msghdr, cache));
}
#endif<|MERGE_RESOLUTION|>--- conflicted
+++ resolved
@@ -242,11 +242,6 @@
 	struct io_sr_msg *sr = io_kiocb_to_cmd(req, struct io_sr_msg);
 	int ret;
 
-<<<<<<< HEAD
-	if (copy_from_user(msg, sr->umsg, sizeof(*sr->umsg)))
-		return -EFAULT;
-
-=======
 	if (!user_access_begin(sr->umsg, sizeof(*sr->umsg)))
 		return -EFAULT;
 
@@ -259,27 +254,12 @@
 	unsafe_get_user(msg->msg_controllen, &sr->umsg->msg_controllen, ua_end);
 	msg->msg_flags = 0;
 
->>>>>>> 1b4861e3
 	if (req->flags & REQ_F_BUFFER_SELECT) {
 		if (msg->msg_iovlen == 0) {
 			sr->len = iomsg->fast_iov[0].iov_len = 0;
 			iomsg->fast_iov[0].iov_base = NULL;
 			iomsg->free_iov = NULL;
 		} else if (msg->msg_iovlen > 1) {
-<<<<<<< HEAD
-			return -EINVAL;
-		} else {
-			if (copy_from_user(iomsg->fast_iov, msg->msg_iov,
-					   sizeof(*msg->msg_iov)))
-				return -EFAULT;
-			sr->len = iomsg->fast_iov[0].iov_len;
-			iomsg->free_iov = NULL;
-		}
-
-		return 0;
-	}
-
-=======
 			ret = -EINVAL;
 			goto ua_end;
 		} else {
@@ -298,7 +278,6 @@
 	}
 
 	user_access_end();
->>>>>>> 1b4861e3
 	iomsg->free_iov = iomsg->fast_iov;
 	ret = __import_iovec(ddir, msg->msg_iov, msg->msg_iovlen, UIO_FASTIOV,
 				&iomsg->free_iov, &iomsg->msg.msg_iter, false);
@@ -634,10 +613,7 @@
 
 int io_recvmsg_prep_async(struct io_kiocb *req)
 {
-<<<<<<< HEAD
-=======
 	struct io_sr_msg *sr = io_kiocb_to_cmd(req, struct io_sr_msg);
->>>>>>> 1b4861e3
 	struct io_async_msghdr *iomsg;
 	int ret;
 
@@ -872,13 +848,10 @@
 	    (sr->flags & IORING_RECVSEND_POLL_FIRST))
 		return io_setup_async_msg(req, kmsg, issue_flags);
 
-<<<<<<< HEAD
-=======
 	flags = sr->msg_flags;
 	if (force_nonblock)
 		flags |= MSG_DONTWAIT;
 
->>>>>>> 1b4861e3
 retry_multishot:
 	if (io_do_buffer_select(req)) {
 		void __user *buf;
@@ -944,19 +917,9 @@
 	if (!io_recv_finish(req, &ret, &kmsg->msg, mshot_finished, issue_flags))
 		goto retry_multishot;
 
-<<<<<<< HEAD
-	if (mshot_finished) {
-		/* fast path, check for non-NULL to avoid function call */
-		if (kmsg->free_iov)
-			kfree(kmsg->free_iov);
-		io_netmsg_recycle(req, issue_flags);
-		req->flags &= ~REQ_F_NEED_CLEANUP;
-	} else if (ret == -EAGAIN)
-=======
 	if (mshot_finished)
 		io_req_msg_cleanup(req, kmsg, issue_flags);
 	else if (ret == -EAGAIN)
->>>>>>> 1b4861e3
 		return io_setup_async_msg(req, kmsg, issue_flags);
 
 	return ret;
