--- conflicted
+++ resolved
@@ -240,10 +240,6 @@
  */
 static int io_poll_check_events(struct io_kiocb *req, struct io_tw_state *ts)
 {
-<<<<<<< HEAD
-	struct io_ring_ctx *ctx = req->ctx;
-=======
->>>>>>> 98817289
 	int v;
 
 	/* req->task == current here, checking PF_EXITING is safe */
@@ -310,11 +306,7 @@
 				return IOU_POLL_REMOVE_POLL_USE_RES;
 			}
 		} else {
-<<<<<<< HEAD
-			int ret = io_poll_issue(req, locked);
-=======
 			int ret = io_poll_issue(req, ts);
->>>>>>> 98817289
 			if (ret == IOU_STOP_MULTISHOT)
 				return IOU_POLL_REMOVE_POLL_USE_RES;
 			if (ret < 0)
@@ -341,23 +333,6 @@
 	ret = io_poll_check_events(req, ts);
 	if (ret == IOU_POLL_NO_ACTION)
 		return;
-<<<<<<< HEAD
-
-	if (ret == IOU_POLL_DONE) {
-		struct io_poll *poll = io_kiocb_to_cmd(req, struct io_poll);
-		req->cqe.res = mangle_poll(req->cqe.res & poll->events);
-	} else if (ret == IOU_POLL_REISSUE) {
-		io_poll_remove_entries(req);
-		io_poll_tw_hash_eject(req, locked);
-		io_req_task_submit(req, locked);
-		return;
-	} else if (ret != IOU_POLL_REMOVE_POLL_USE_RES) {
-		req->cqe.res = ret;
-		req_set_fail(req);
-	}
-
-=======
->>>>>>> 98817289
 	io_poll_remove_entries(req);
 	io_poll_tw_hash_eject(req, ts);
 
@@ -365,18 +340,6 @@
 		if (ret == IOU_POLL_DONE) {
 			struct io_poll *poll;
 
-<<<<<<< HEAD
-	io_tw_lock(req->ctx, locked);
-	io_poll_remove_entries(req);
-	io_poll_tw_hash_eject(req, locked);
-
-	if (ret == IOU_POLL_REMOVE_POLL_USE_RES)
-		io_req_task_complete(req, locked);
-	else if (ret == IOU_POLL_DONE || ret == IOU_POLL_REISSUE)
-		io_req_task_submit(req, locked);
-	else
-		io_req_complete_failed(req, ret);
-=======
 			poll = io_kiocb_to_cmd(req, struct io_poll);
 			req->cqe.res = mangle_poll(req->cqe.res & poll->events);
 		} else if (ret == IOU_POLL_REISSUE) {
@@ -399,7 +362,6 @@
 		else
 			io_req_defer_failed(req, ret);
 	}
->>>>>>> 98817289
 }
 
 static void __io_poll_execute(struct io_kiocb *req, int mask)
@@ -1012,11 +974,7 @@
 	struct io_hash_bucket *bucket;
 	struct io_kiocb *preq;
 	int ret2, ret = 0;
-<<<<<<< HEAD
-	bool locked = true;
-=======
 	struct io_tw_state ts = { .locked = true };
->>>>>>> 98817289
 
 	io_ring_submit_lock(ctx, issue_flags);
 	preq = io_poll_find(ctx, true, &cd, &ctx->cancel_table, &bucket);
@@ -1065,11 +1023,7 @@
 
 	req_set_fail(preq);
 	io_req_set_res(preq, -ECANCELED, 0);
-<<<<<<< HEAD
-	io_req_task_complete(preq, &locked);
-=======
 	io_req_task_complete(preq, &ts);
->>>>>>> 98817289
 out:
 	io_ring_submit_unlock(ctx, issue_flags);
 	if (ret < 0) {
