// SPDX-License-Identifier: GPL-2.0
/*
 * io_uring opcode handling table
 */
#include <linux/kernel.h>
#include <linux/errno.h>
#include <linux/fs.h>
#include <linux/file.h>
#include <linux/io_uring.h>

#include "io_uring.h"
#include "opdef.h"
#include "refs.h"
#include "tctx.h"
#include "sqpoll.h"
#include "fdinfo.h"
#include "kbuf.h"
#include "rsrc.h"

#include "xattr.h"
#include "nop.h"
#include "fs.h"
#include "splice.h"
#include "sync.h"
#include "advise.h"
#include "openclose.h"
#include "uring_cmd.h"
#include "epoll.h"
#include "statx.h"
#include "net.h"
#include "msg_ring.h"
#include "timeout.h"
#include "poll.h"
#include "cancel.h"
#include "rw.h"
#include "waitid.h"
#include "futex.h"
#include "truncate.h"

static int io_no_issue(struct io_kiocb *req, unsigned int issue_flags)
{
	WARN_ON_ONCE(1);
	return -ECANCELED;
}

static __maybe_unused int io_eopnotsupp_prep(struct io_kiocb *kiocb,
					     const struct io_uring_sqe *sqe)
{
	return -EOPNOTSUPP;
}

const struct io_issue_def io_issue_defs[] = {
	[IORING_OP_NOP] = {
		.audit_skip		= 1,
		.iopoll			= 1,
		.prep			= io_nop_prep,
		.issue			= io_nop,
	},
	[IORING_OP_READV] = {
		.needs_file		= 1,
		.unbound_nonreg_file	= 1,
		.pollin			= 1,
		.buffer_select		= 1,
		.plug			= 1,
		.audit_skip		= 1,
		.ioprio			= 1,
		.iopoll			= 1,
		.iopoll_queue		= 1,
		.vectored		= 1,
<<<<<<< HEAD
		.prep			= io_prep_rwv,
=======
		.async_size		= sizeof(struct io_async_rw),
		.prep			= io_prep_readv,
>>>>>>> 0c383648
		.issue			= io_read,
	},
	[IORING_OP_WRITEV] = {
		.needs_file		= 1,
		.hash_reg_file		= 1,
		.unbound_nonreg_file	= 1,
		.pollout		= 1,
		.plug			= 1,
		.audit_skip		= 1,
		.ioprio			= 1,
		.iopoll			= 1,
		.iopoll_queue		= 1,
		.vectored		= 1,
<<<<<<< HEAD
		.prep			= io_prep_rwv,
=======
		.async_size		= sizeof(struct io_async_rw),
		.prep			= io_prep_writev,
>>>>>>> 0c383648
		.issue			= io_write,
	},
	[IORING_OP_FSYNC] = {
		.needs_file		= 1,
		.audit_skip		= 1,
		.prep			= io_fsync_prep,
		.issue			= io_fsync,
	},
	[IORING_OP_READ_FIXED] = {
		.needs_file		= 1,
		.unbound_nonreg_file	= 1,
		.pollin			= 1,
		.plug			= 1,
		.audit_skip		= 1,
		.ioprio			= 1,
		.iopoll			= 1,
		.iopoll_queue		= 1,
<<<<<<< HEAD
		.prep			= io_prep_rw_fixed,
=======
		.async_size		= sizeof(struct io_async_rw),
		.prep			= io_prep_read_fixed,
>>>>>>> 0c383648
		.issue			= io_read,
	},
	[IORING_OP_WRITE_FIXED] = {
		.needs_file		= 1,
		.hash_reg_file		= 1,
		.unbound_nonreg_file	= 1,
		.pollout		= 1,
		.plug			= 1,
		.audit_skip		= 1,
		.ioprio			= 1,
		.iopoll			= 1,
		.iopoll_queue		= 1,
<<<<<<< HEAD
		.prep			= io_prep_rw_fixed,
=======
		.async_size		= sizeof(struct io_async_rw),
		.prep			= io_prep_write_fixed,
>>>>>>> 0c383648
		.issue			= io_write,
	},
	[IORING_OP_POLL_ADD] = {
		.needs_file		= 1,
		.unbound_nonreg_file	= 1,
		.audit_skip		= 1,
		.prep			= io_poll_add_prep,
		.issue			= io_poll_add,
	},
	[IORING_OP_POLL_REMOVE] = {
		.audit_skip		= 1,
		.prep			= io_poll_remove_prep,
		.issue			= io_poll_remove,
	},
	[IORING_OP_SYNC_FILE_RANGE] = {
		.needs_file		= 1,
		.audit_skip		= 1,
		.prep			= io_sfr_prep,
		.issue			= io_sync_file_range,
	},
	[IORING_OP_SENDMSG] = {
		.needs_file		= 1,
		.unbound_nonreg_file	= 1,
		.pollout		= 1,
		.ioprio			= 1,
#if defined(CONFIG_NET)
		.async_size		= sizeof(struct io_async_msghdr),
		.prep			= io_sendmsg_prep,
		.issue			= io_sendmsg,
#else
		.prep			= io_eopnotsupp_prep,
#endif
	},
	[IORING_OP_RECVMSG] = {
		.needs_file		= 1,
		.unbound_nonreg_file	= 1,
		.pollin			= 1,
		.buffer_select		= 1,
		.ioprio			= 1,
#if defined(CONFIG_NET)
		.async_size		= sizeof(struct io_async_msghdr),
		.prep			= io_recvmsg_prep,
		.issue			= io_recvmsg,
#else
		.prep			= io_eopnotsupp_prep,
#endif
	},
	[IORING_OP_TIMEOUT] = {
		.audit_skip		= 1,
		.async_size		= sizeof(struct io_timeout_data),
		.prep			= io_timeout_prep,
		.issue			= io_timeout,
	},
	[IORING_OP_TIMEOUT_REMOVE] = {
		/* used by timeout updates' prep() */
		.audit_skip		= 1,
		.prep			= io_timeout_remove_prep,
		.issue			= io_timeout_remove,
	},
	[IORING_OP_ACCEPT] = {
		.needs_file		= 1,
		.unbound_nonreg_file	= 1,
		.pollin			= 1,
		.poll_exclusive		= 1,
		.ioprio			= 1,	/* used for flags */
#if defined(CONFIG_NET)
		.prep			= io_accept_prep,
		.issue			= io_accept,
#else
		.prep			= io_eopnotsupp_prep,
#endif
	},
	[IORING_OP_ASYNC_CANCEL] = {
		.audit_skip		= 1,
		.prep			= io_async_cancel_prep,
		.issue			= io_async_cancel,
	},
	[IORING_OP_LINK_TIMEOUT] = {
		.audit_skip		= 1,
		.async_size		= sizeof(struct io_timeout_data),
		.prep			= io_link_timeout_prep,
		.issue			= io_no_issue,
	},
	[IORING_OP_CONNECT] = {
		.needs_file		= 1,
		.unbound_nonreg_file	= 1,
		.pollout		= 1,
#if defined(CONFIG_NET)
		.async_size		= sizeof(struct io_async_msghdr),
		.prep			= io_connect_prep,
		.issue			= io_connect,
#else
		.prep			= io_eopnotsupp_prep,
#endif
	},
	[IORING_OP_FALLOCATE] = {
		.needs_file		= 1,
		.prep			= io_fallocate_prep,
		.issue			= io_fallocate,
	},
	[IORING_OP_OPENAT] = {
		.prep			= io_openat_prep,
		.issue			= io_openat,
	},
	[IORING_OP_CLOSE] = {
		.prep			= io_close_prep,
		.issue			= io_close,
	},
	[IORING_OP_FILES_UPDATE] = {
		.audit_skip		= 1,
		.iopoll			= 1,
		.prep			= io_files_update_prep,
		.issue			= io_files_update,
	},
	[IORING_OP_STATX] = {
		.audit_skip		= 1,
		.prep			= io_statx_prep,
		.issue			= io_statx,
	},
	[IORING_OP_READ] = {
		.needs_file		= 1,
		.unbound_nonreg_file	= 1,
		.pollin			= 1,
		.buffer_select		= 1,
		.plug			= 1,
		.audit_skip		= 1,
		.ioprio			= 1,
		.iopoll			= 1,
		.iopoll_queue		= 1,
		.async_size		= sizeof(struct io_async_rw),
		.prep			= io_prep_read,
		.issue			= io_read,
	},
	[IORING_OP_WRITE] = {
		.needs_file		= 1,
		.hash_reg_file		= 1,
		.unbound_nonreg_file	= 1,
		.pollout		= 1,
		.plug			= 1,
		.audit_skip		= 1,
		.ioprio			= 1,
		.iopoll			= 1,
		.iopoll_queue		= 1,
		.async_size		= sizeof(struct io_async_rw),
		.prep			= io_prep_write,
		.issue			= io_write,
	},
	[IORING_OP_FADVISE] = {
		.needs_file		= 1,
		.audit_skip		= 1,
		.prep			= io_fadvise_prep,
		.issue			= io_fadvise,
	},
	[IORING_OP_MADVISE] = {
		.audit_skip		= 1,
		.prep			= io_madvise_prep,
		.issue			= io_madvise,
	},
	[IORING_OP_SEND] = {
		.needs_file		= 1,
		.unbound_nonreg_file	= 1,
		.pollout		= 1,
		.audit_skip		= 1,
		.ioprio			= 1,
		.buffer_select		= 1,
#if defined(CONFIG_NET)
		.async_size		= sizeof(struct io_async_msghdr),
		.prep			= io_sendmsg_prep,
		.issue			= io_send,
#else
		.prep			= io_eopnotsupp_prep,
#endif
	},
	[IORING_OP_RECV] = {
		.needs_file		= 1,
		.unbound_nonreg_file	= 1,
		.pollin			= 1,
		.buffer_select		= 1,
		.audit_skip		= 1,
		.ioprio			= 1,
#if defined(CONFIG_NET)
		.async_size		= sizeof(struct io_async_msghdr),
		.prep			= io_recvmsg_prep,
		.issue			= io_recv,
#else
		.prep			= io_eopnotsupp_prep,
#endif
	},
	[IORING_OP_OPENAT2] = {
		.prep			= io_openat2_prep,
		.issue			= io_openat2,
	},
	[IORING_OP_EPOLL_CTL] = {
		.unbound_nonreg_file	= 1,
		.audit_skip		= 1,
#if defined(CONFIG_EPOLL)
		.prep			= io_epoll_ctl_prep,
		.issue			= io_epoll_ctl,
#else
		.prep			= io_eopnotsupp_prep,
#endif
	},
	[IORING_OP_SPLICE] = {
		.needs_file		= 1,
		.hash_reg_file		= 1,
		.unbound_nonreg_file	= 1,
		.audit_skip		= 1,
		.prep			= io_splice_prep,
		.issue			= io_splice,
	},
	[IORING_OP_PROVIDE_BUFFERS] = {
		.audit_skip		= 1,
		.iopoll			= 1,
		.prep			= io_provide_buffers_prep,
		.issue			= io_provide_buffers,
	},
	[IORING_OP_REMOVE_BUFFERS] = {
		.audit_skip		= 1,
		.iopoll			= 1,
		.prep			= io_remove_buffers_prep,
		.issue			= io_remove_buffers,
	},
	[IORING_OP_TEE] = {
		.needs_file		= 1,
		.hash_reg_file		= 1,
		.unbound_nonreg_file	= 1,
		.audit_skip		= 1,
		.prep			= io_tee_prep,
		.issue			= io_tee,
	},
	[IORING_OP_SHUTDOWN] = {
		.needs_file		= 1,
#if defined(CONFIG_NET)
		.prep			= io_shutdown_prep,
		.issue			= io_shutdown,
#else
		.prep			= io_eopnotsupp_prep,
#endif
	},
	[IORING_OP_RENAMEAT] = {
		.prep			= io_renameat_prep,
		.issue			= io_renameat,
	},
	[IORING_OP_UNLINKAT] = {
		.prep			= io_unlinkat_prep,
		.issue			= io_unlinkat,
	},
	[IORING_OP_MKDIRAT] = {
		.prep			= io_mkdirat_prep,
		.issue			= io_mkdirat,
	},
	[IORING_OP_SYMLINKAT] = {
		.prep			= io_symlinkat_prep,
		.issue			= io_symlinkat,
	},
	[IORING_OP_LINKAT] = {
		.prep			= io_linkat_prep,
		.issue			= io_linkat,
	},
	[IORING_OP_MSG_RING] = {
		.needs_file		= 1,
		.iopoll			= 1,
		.prep			= io_msg_ring_prep,
		.issue			= io_msg_ring,
	},
	[IORING_OP_FSETXATTR] = {
		.needs_file = 1,
		.prep			= io_fsetxattr_prep,
		.issue			= io_fsetxattr,
	},
	[IORING_OP_SETXATTR] = {
		.prep			= io_setxattr_prep,
		.issue			= io_setxattr,
	},
	[IORING_OP_FGETXATTR] = {
		.needs_file = 1,
		.prep			= io_fgetxattr_prep,
		.issue			= io_fgetxattr,
	},
	[IORING_OP_GETXATTR] = {
		.prep			= io_getxattr_prep,
		.issue			= io_getxattr,
	},
	[IORING_OP_SOCKET] = {
		.audit_skip		= 1,
#if defined(CONFIG_NET)
		.prep			= io_socket_prep,
		.issue			= io_socket,
#else
		.prep			= io_eopnotsupp_prep,
#endif
	},
	[IORING_OP_URING_CMD] = {
		.needs_file		= 1,
		.plug			= 1,
		.iopoll			= 1,
		.iopoll_queue		= 1,
		.async_size		= 2 * sizeof(struct io_uring_sqe),
		.prep			= io_uring_cmd_prep,
		.issue			= io_uring_cmd,
	},
	[IORING_OP_SEND_ZC] = {
		.needs_file		= 1,
		.unbound_nonreg_file	= 1,
		.pollout		= 1,
		.audit_skip		= 1,
		.ioprio			= 1,
#if defined(CONFIG_NET)
		.async_size		= sizeof(struct io_async_msghdr),
		.prep			= io_send_zc_prep,
		.issue			= io_send_zc,
#else
		.prep			= io_eopnotsupp_prep,
#endif
	},
	[IORING_OP_SENDMSG_ZC] = {
		.needs_file		= 1,
		.unbound_nonreg_file	= 1,
		.pollout		= 1,
		.ioprio			= 1,
#if defined(CONFIG_NET)
		.async_size		= sizeof(struct io_async_msghdr),
		.prep			= io_send_zc_prep,
		.issue			= io_sendmsg_zc,
#else
		.prep			= io_eopnotsupp_prep,
#endif
	},
	[IORING_OP_READ_MULTISHOT] = {
		.needs_file		= 1,
		.unbound_nonreg_file	= 1,
		.pollin			= 1,
		.buffer_select		= 1,
		.audit_skip		= 1,
<<<<<<< HEAD
=======
		.async_size		= sizeof(struct io_async_rw),
>>>>>>> 0c383648
		.prep			= io_read_mshot_prep,
		.issue			= io_read_mshot,
	},
	[IORING_OP_WAITID] = {
<<<<<<< HEAD
=======
		.async_size		= sizeof(struct io_waitid_async),
>>>>>>> 0c383648
		.prep			= io_waitid_prep,
		.issue			= io_waitid,
	},
	[IORING_OP_FUTEX_WAIT] = {
#if defined(CONFIG_FUTEX)
		.prep			= io_futex_prep,
		.issue			= io_futex_wait,
#else
		.prep			= io_eopnotsupp_prep,
#endif
	},
	[IORING_OP_FUTEX_WAKE] = {
#if defined(CONFIG_FUTEX)
		.prep			= io_futex_prep,
		.issue			= io_futex_wake,
#else
		.prep			= io_eopnotsupp_prep,
#endif
	},
	[IORING_OP_FUTEX_WAITV] = {
#if defined(CONFIG_FUTEX)
		.prep			= io_futexv_prep,
		.issue			= io_futexv_wait,
#else
		.prep			= io_eopnotsupp_prep,
#endif
	},
	[IORING_OP_FIXED_FD_INSTALL] = {
		.needs_file		= 1,
		.prep			= io_install_fixed_fd_prep,
		.issue			= io_install_fixed_fd,
	},
	[IORING_OP_FTRUNCATE] = {
		.needs_file		= 1,
		.hash_reg_file		= 1,
		.prep			= io_ftruncate_prep,
		.issue			= io_ftruncate,
	},
};

const struct io_cold_def io_cold_defs[] = {
	[IORING_OP_NOP] = {
		.name			= "NOP",
	},
	[IORING_OP_READV] = {
		.name			= "READV",
		.cleanup		= io_readv_writev_cleanup,
		.fail			= io_rw_fail,
	},
	[IORING_OP_WRITEV] = {
		.name			= "WRITEV",
		.cleanup		= io_readv_writev_cleanup,
		.fail			= io_rw_fail,
	},
	[IORING_OP_FSYNC] = {
		.name			= "FSYNC",
	},
	[IORING_OP_READ_FIXED] = {
		.name			= "READ_FIXED",
		.cleanup		= io_readv_writev_cleanup,
		.fail			= io_rw_fail,
	},
	[IORING_OP_WRITE_FIXED] = {
		.name			= "WRITE_FIXED",
		.cleanup		= io_readv_writev_cleanup,
		.fail			= io_rw_fail,
	},
	[IORING_OP_POLL_ADD] = {
		.name			= "POLL_ADD",
	},
	[IORING_OP_POLL_REMOVE] = {
		.name			= "POLL_REMOVE",
	},
	[IORING_OP_SYNC_FILE_RANGE] = {
		.name			= "SYNC_FILE_RANGE",
	},
	[IORING_OP_SENDMSG] = {
		.name			= "SENDMSG",
#if defined(CONFIG_NET)
		.cleanup		= io_sendmsg_recvmsg_cleanup,
		.fail			= io_sendrecv_fail,
#endif
	},
	[IORING_OP_RECVMSG] = {
		.name			= "RECVMSG",
#if defined(CONFIG_NET)
		.cleanup		= io_sendmsg_recvmsg_cleanup,
		.fail			= io_sendrecv_fail,
#endif
	},
	[IORING_OP_TIMEOUT] = {
		.name			= "TIMEOUT",
	},
	[IORING_OP_TIMEOUT_REMOVE] = {
		.name			= "TIMEOUT_REMOVE",
	},
	[IORING_OP_ACCEPT] = {
		.name			= "ACCEPT",
	},
	[IORING_OP_ASYNC_CANCEL] = {
		.name			= "ASYNC_CANCEL",
	},
	[IORING_OP_LINK_TIMEOUT] = {
		.name			= "LINK_TIMEOUT",
	},
	[IORING_OP_CONNECT] = {
		.name			= "CONNECT",
	},
	[IORING_OP_FALLOCATE] = {
		.name			= "FALLOCATE",
	},
	[IORING_OP_OPENAT] = {
		.name			= "OPENAT",
		.cleanup		= io_open_cleanup,
	},
	[IORING_OP_CLOSE] = {
		.name			= "CLOSE",
	},
	[IORING_OP_FILES_UPDATE] = {
		.name			= "FILES_UPDATE",
	},
	[IORING_OP_STATX] = {
		.name			= "STATX",
		.cleanup		= io_statx_cleanup,
	},
	[IORING_OP_READ] = {
		.name			= "READ",
		.cleanup		= io_readv_writev_cleanup,
		.fail			= io_rw_fail,
	},
	[IORING_OP_WRITE] = {
		.name			= "WRITE",
		.cleanup		= io_readv_writev_cleanup,
		.fail			= io_rw_fail,
	},
	[IORING_OP_FADVISE] = {
		.name			= "FADVISE",
	},
	[IORING_OP_MADVISE] = {
		.name			= "MADVISE",
	},
	[IORING_OP_SEND] = {
		.name			= "SEND",
#if defined(CONFIG_NET)
		.cleanup		= io_sendmsg_recvmsg_cleanup,
		.fail			= io_sendrecv_fail,
#endif
	},
	[IORING_OP_RECV] = {
		.name			= "RECV",
#if defined(CONFIG_NET)
		.cleanup		= io_sendmsg_recvmsg_cleanup,
		.fail			= io_sendrecv_fail,
#endif
	},
	[IORING_OP_OPENAT2] = {
		.name			= "OPENAT2",
		.cleanup		= io_open_cleanup,
	},
	[IORING_OP_EPOLL_CTL] = {
		.name			= "EPOLL",
	},
	[IORING_OP_SPLICE] = {
		.name			= "SPLICE",
	},
	[IORING_OP_PROVIDE_BUFFERS] = {
		.name			= "PROVIDE_BUFFERS",
	},
	[IORING_OP_REMOVE_BUFFERS] = {
		.name			= "REMOVE_BUFFERS",
	},
	[IORING_OP_TEE] = {
		.name			= "TEE",
	},
	[IORING_OP_SHUTDOWN] = {
		.name			= "SHUTDOWN",
	},
	[IORING_OP_RENAMEAT] = {
		.name			= "RENAMEAT",
		.cleanup		= io_renameat_cleanup,
	},
	[IORING_OP_UNLINKAT] = {
		.name			= "UNLINKAT",
		.cleanup		= io_unlinkat_cleanup,
	},
	[IORING_OP_MKDIRAT] = {
		.name			= "MKDIRAT",
		.cleanup		= io_mkdirat_cleanup,
	},
	[IORING_OP_SYMLINKAT] = {
		.name			= "SYMLINKAT",
		.cleanup		= io_link_cleanup,
	},
	[IORING_OP_LINKAT] = {
		.name			= "LINKAT",
		.cleanup		= io_link_cleanup,
	},
	[IORING_OP_MSG_RING] = {
		.name			= "MSG_RING",
		.cleanup		= io_msg_ring_cleanup,
	},
	[IORING_OP_FSETXATTR] = {
		.name			= "FSETXATTR",
		.cleanup		= io_xattr_cleanup,
	},
	[IORING_OP_SETXATTR] = {
		.name			= "SETXATTR",
		.cleanup		= io_xattr_cleanup,
	},
	[IORING_OP_FGETXATTR] = {
		.name			= "FGETXATTR",
		.cleanup		= io_xattr_cleanup,
	},
	[IORING_OP_GETXATTR] = {
		.name			= "GETXATTR",
		.cleanup		= io_xattr_cleanup,
	},
	[IORING_OP_SOCKET] = {
		.name			= "SOCKET",
	},
	[IORING_OP_URING_CMD] = {
		.name			= "URING_CMD",
	},
	[IORING_OP_SEND_ZC] = {
		.name			= "SEND_ZC",
#if defined(CONFIG_NET)
		.cleanup		= io_send_zc_cleanup,
		.fail			= io_sendrecv_fail,
#endif
	},
	[IORING_OP_SENDMSG_ZC] = {
		.name			= "SENDMSG_ZC",
#if defined(CONFIG_NET)
		.cleanup		= io_send_zc_cleanup,
		.fail			= io_sendrecv_fail,
#endif
	},
	[IORING_OP_READ_MULTISHOT] = {
		.name			= "READ_MULTISHOT",
<<<<<<< HEAD
	},
	[IORING_OP_WAITID] = {
		.name			= "WAITID",
		.async_size		= sizeof(struct io_waitid_async),
=======
		.cleanup		= io_readv_writev_cleanup,
	},
	[IORING_OP_WAITID] = {
		.name			= "WAITID",
>>>>>>> 0c383648
	},
	[IORING_OP_FUTEX_WAIT] = {
		.name			= "FUTEX_WAIT",
	},
	[IORING_OP_FUTEX_WAKE] = {
		.name			= "FUTEX_WAKE",
	},
	[IORING_OP_FUTEX_WAITV] = {
		.name			= "FUTEX_WAITV",
	},
	[IORING_OP_FIXED_FD_INSTALL] = {
		.name			= "FIXED_FD_INSTALL",
	},
	[IORING_OP_FTRUNCATE] = {
		.name			= "FTRUNCATE",
	},
};

const char *io_uring_get_opcode(u8 opcode)
{
	if (opcode < IORING_OP_LAST)
		return io_cold_defs[opcode].name;
	return "INVALID";
}

void __init io_uring_optable_init(void)
{
	int i;

	BUILD_BUG_ON(ARRAY_SIZE(io_cold_defs) != IORING_OP_LAST);
	BUILD_BUG_ON(ARRAY_SIZE(io_issue_defs) != IORING_OP_LAST);

	for (i = 0; i < ARRAY_SIZE(io_issue_defs); i++) {
		BUG_ON(!io_issue_defs[i].prep);
		if (io_issue_defs[i].prep != io_eopnotsupp_prep)
			BUG_ON(!io_issue_defs[i].issue);
		WARN_ON_ONCE(!io_cold_defs[i].name);
	}
}<|MERGE_RESOLUTION|>--- conflicted
+++ resolved
@@ -67,12 +67,8 @@
 		.iopoll			= 1,
 		.iopoll_queue		= 1,
 		.vectored		= 1,
-<<<<<<< HEAD
-		.prep			= io_prep_rwv,
-=======
 		.async_size		= sizeof(struct io_async_rw),
 		.prep			= io_prep_readv,
->>>>>>> 0c383648
 		.issue			= io_read,
 	},
 	[IORING_OP_WRITEV] = {
@@ -86,12 +82,8 @@
 		.iopoll			= 1,
 		.iopoll_queue		= 1,
 		.vectored		= 1,
-<<<<<<< HEAD
-		.prep			= io_prep_rwv,
-=======
 		.async_size		= sizeof(struct io_async_rw),
 		.prep			= io_prep_writev,
->>>>>>> 0c383648
 		.issue			= io_write,
 	},
 	[IORING_OP_FSYNC] = {
@@ -109,12 +101,8 @@
 		.ioprio			= 1,
 		.iopoll			= 1,
 		.iopoll_queue		= 1,
-<<<<<<< HEAD
-		.prep			= io_prep_rw_fixed,
-=======
 		.async_size		= sizeof(struct io_async_rw),
 		.prep			= io_prep_read_fixed,
->>>>>>> 0c383648
 		.issue			= io_read,
 	},
 	[IORING_OP_WRITE_FIXED] = {
@@ -127,12 +115,8 @@
 		.ioprio			= 1,
 		.iopoll			= 1,
 		.iopoll_queue		= 1,
-<<<<<<< HEAD
-		.prep			= io_prep_rw_fixed,
-=======
 		.async_size		= sizeof(struct io_async_rw),
 		.prep			= io_prep_write_fixed,
->>>>>>> 0c383648
 		.issue			= io_write,
 	},
 	[IORING_OP_POLL_ADD] = {
@@ -467,18 +451,12 @@
 		.pollin			= 1,
 		.buffer_select		= 1,
 		.audit_skip		= 1,
-<<<<<<< HEAD
-=======
 		.async_size		= sizeof(struct io_async_rw),
->>>>>>> 0c383648
 		.prep			= io_read_mshot_prep,
 		.issue			= io_read_mshot,
 	},
 	[IORING_OP_WAITID] = {
-<<<<<<< HEAD
-=======
 		.async_size		= sizeof(struct io_waitid_async),
->>>>>>> 0c383648
 		.prep			= io_waitid_prep,
 		.issue			= io_waitid,
 	},
@@ -718,17 +696,10 @@
 	},
 	[IORING_OP_READ_MULTISHOT] = {
 		.name			= "READ_MULTISHOT",
-<<<<<<< HEAD
+		.cleanup		= io_readv_writev_cleanup,
 	},
 	[IORING_OP_WAITID] = {
 		.name			= "WAITID",
-		.async_size		= sizeof(struct io_waitid_async),
-=======
-		.cleanup		= io_readv_writev_cleanup,
-	},
-	[IORING_OP_WAITID] = {
-		.name			= "WAITID",
->>>>>>> 0c383648
 	},
 	[IORING_OP_FUTEX_WAIT] = {
 		.name			= "FUTEX_WAIT",
