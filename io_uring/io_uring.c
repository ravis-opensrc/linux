// SPDX-License-Identifier: GPL-2.0
/*
 * Shared application/kernel submission and completion ring pairs, for
 * supporting fast/efficient IO.
 *
 * A note on the read/write ordering memory barriers that are matched between
 * the application and kernel side.
 *
 * After the application reads the CQ ring tail, it must use an
 * appropriate smp_rmb() to pair with the smp_wmb() the kernel uses
 * before writing the tail (using smp_load_acquire to read the tail will
 * do). It also needs a smp_mb() before updating CQ head (ordering the
 * entry load(s) with the head store), pairing with an implicit barrier
 * through a control-dependency in io_get_cqe (smp_store_release to
 * store head will do). Failure to do so could lead to reading invalid
 * CQ entries.
 *
 * Likewise, the application must use an appropriate smp_wmb() before
 * writing the SQ tail (ordering SQ entry stores with the tail store),
 * which pairs with smp_load_acquire in io_get_sqring (smp_store_release
 * to store the tail will do). And it needs a barrier ordering the SQ
 * head load before writing new SQ entries (smp_load_acquire to read
 * head will do).
 *
 * When using the SQ poll thread (IORING_SETUP_SQPOLL), the application
 * needs to check the SQ flags for IORING_SQ_NEED_WAKEUP *after*
 * updating the SQ tail; a full memory barrier smp_mb() is needed
 * between.
 *
 * Also see the examples in the liburing library:
 *
 *	git://git.kernel.dk/liburing
 *
 * io_uring also uses READ/WRITE_ONCE() for _any_ store or load that happens
 * from data shared between the kernel and application. This is done both
 * for ordering purposes, but also to ensure that once a value is loaded from
 * data that the application could potentially modify, it remains stable.
 *
 * Copyright (C) 2018-2019 Jens Axboe
 * Copyright (c) 2018-2019 Christoph Hellwig
 */
#include <linux/kernel.h>
#include <linux/init.h>
#include <linux/errno.h>
#include <linux/syscalls.h>
#include <net/compat.h>
#include <linux/refcount.h>
#include <linux/uio.h>
#include <linux/bits.h>

#include <linux/sched/signal.h>
#include <linux/fs.h>
#include <linux/file.h>
#include <linux/fdtable.h>
#include <linux/mm.h>
#include <linux/mman.h>
#include <linux/percpu.h>
#include <linux/slab.h>
#include <linux/bvec.h>
#include <linux/net.h>
#include <net/sock.h>
#include <net/af_unix.h>
#include <net/scm.h>
#include <linux/anon_inodes.h>
#include <linux/sched/mm.h>
#include <linux/uaccess.h>
#include <linux/nospec.h>
#include <linux/highmem.h>
#include <linux/fsnotify.h>
#include <linux/fadvise.h>
#include <linux/task_work.h>
#include <linux/io_uring.h>
#include <linux/audit.h>
#include <linux/security.h>
#include <asm/shmparam.h>

#define CREATE_TRACE_POINTS
#include <trace/events/io_uring.h>

#include <uapi/linux/io_uring.h>

#include "io-wq.h"

#include "io_uring.h"
#include "opdef.h"
#include "refs.h"
#include "tctx.h"
#include "sqpoll.h"
#include "fdinfo.h"
#include "kbuf.h"
#include "rsrc.h"
#include "cancel.h"
#include "net.h"
#include "notif.h"

#include "timeout.h"
#include "poll.h"
#include "rw.h"
#include "alloc_cache.h"

#define IORING_MAX_ENTRIES	32768
#define IORING_MAX_CQ_ENTRIES	(2 * IORING_MAX_ENTRIES)

#define IORING_MAX_RESTRICTIONS	(IORING_RESTRICTION_LAST + \
				 IORING_REGISTER_LAST + IORING_OP_LAST)

#define SQE_COMMON_FLAGS (IOSQE_FIXED_FILE | IOSQE_IO_LINK | \
			  IOSQE_IO_HARDLINK | IOSQE_ASYNC)

#define SQE_VALID_FLAGS	(SQE_COMMON_FLAGS | IOSQE_BUFFER_SELECT | \
			IOSQE_IO_DRAIN | IOSQE_CQE_SKIP_SUCCESS)

#define IO_REQ_CLEAN_FLAGS (REQ_F_BUFFER_SELECTED | REQ_F_NEED_CLEANUP | \
				REQ_F_POLLED | REQ_F_INFLIGHT | REQ_F_CREDS | \
				REQ_F_ASYNC_DATA)

#define IO_REQ_CLEAN_SLOW_FLAGS (REQ_F_REFCOUNT | REQ_F_LINK | REQ_F_HARDLINK |\
				 IO_REQ_CLEAN_FLAGS)

#define IO_TCTX_REFS_CACHE_NR	(1U << 10)

#define IO_COMPL_BATCH			32
#define IO_REQ_ALLOC_BATCH		8

enum {
	IO_CHECK_CQ_OVERFLOW_BIT,
	IO_CHECK_CQ_DROPPED_BIT,
};

enum {
	IO_EVENTFD_OP_SIGNAL_BIT,
	IO_EVENTFD_OP_FREE_BIT,
};

struct io_defer_entry {
	struct list_head	list;
	struct io_kiocb		*req;
	u32			seq;
};

/* requests with any of those set should undergo io_disarm_next() */
#define IO_DISARM_MASK (REQ_F_ARM_LTIMEOUT | REQ_F_LINK_TIMEOUT | REQ_F_FAIL)
#define IO_REQ_LINK_FLAGS (REQ_F_LINK | REQ_F_HARDLINK)

static bool io_uring_try_cancel_requests(struct io_ring_ctx *ctx,
					 struct task_struct *task,
					 bool cancel_all);

static void io_queue_sqe(struct io_kiocb *req);

struct kmem_cache *req_cachep;

static int __read_mostly sysctl_io_uring_disabled;
static int __read_mostly sysctl_io_uring_group = -1;

#ifdef CONFIG_SYSCTL
static struct ctl_table kernel_io_uring_disabled_table[] = {
	{
		.procname	= "io_uring_disabled",
		.data		= &sysctl_io_uring_disabled,
		.maxlen		= sizeof(sysctl_io_uring_disabled),
		.mode		= 0644,
		.proc_handler	= proc_dointvec_minmax,
		.extra1		= SYSCTL_ZERO,
		.extra2		= SYSCTL_TWO,
	},
	{
		.procname	= "io_uring_group",
		.data		= &sysctl_io_uring_group,
		.maxlen		= sizeof(gid_t),
		.mode		= 0644,
		.proc_handler	= proc_dointvec,
	},
	{},
};
#endif

struct sock *io_uring_get_socket(struct file *file)
{
#if defined(CONFIG_UNIX)
	if (io_is_uring_fops(file)) {
		struct io_ring_ctx *ctx = file->private_data;

		return ctx->ring_sock->sk;
	}
#endif
	return NULL;
}
EXPORT_SYMBOL(io_uring_get_socket);

static inline void io_submit_flush_completions(struct io_ring_ctx *ctx)
{
	if (!wq_list_empty(&ctx->submit_state.compl_reqs) ||
	    ctx->submit_state.cqes_count)
		__io_submit_flush_completions(ctx);
}

static inline unsigned int __io_cqring_events(struct io_ring_ctx *ctx)
{
	return ctx->cached_cq_tail - READ_ONCE(ctx->rings->cq.head);
}

static inline unsigned int __io_cqring_events_user(struct io_ring_ctx *ctx)
{
	return READ_ONCE(ctx->rings->cq.tail) - READ_ONCE(ctx->rings->cq.head);
}

static bool io_match_linked(struct io_kiocb *head)
{
	struct io_kiocb *req;

	io_for_each_link(req, head) {
		if (req->flags & REQ_F_INFLIGHT)
			return true;
	}
	return false;
}

/*
 * As io_match_task() but protected against racing with linked timeouts.
 * User must not hold timeout_lock.
 */
bool io_match_task_safe(struct io_kiocb *head, struct task_struct *task,
			bool cancel_all)
{
	bool matched;

	if (task && head->task != task)
		return false;
	if (cancel_all)
		return true;

	if (head->flags & REQ_F_LINK_TIMEOUT) {
		struct io_ring_ctx *ctx = head->ctx;

		/* protect against races with linked timeouts */
		spin_lock_irq(&ctx->timeout_lock);
		matched = io_match_linked(head);
		spin_unlock_irq(&ctx->timeout_lock);
	} else {
		matched = io_match_linked(head);
	}
	return matched;
}

static inline void req_fail_link_node(struct io_kiocb *req, int res)
{
	req_set_fail(req);
	io_req_set_res(req, res, 0);
}

static inline void io_req_add_to_cache(struct io_kiocb *req, struct io_ring_ctx *ctx)
{
	wq_stack_add_head(&req->comp_list, &ctx->submit_state.free_list);
}

static __cold void io_ring_ctx_ref_free(struct percpu_ref *ref)
{
	struct io_ring_ctx *ctx = container_of(ref, struct io_ring_ctx, refs);

	complete(&ctx->ref_comp);
}

static __cold void io_fallback_req_func(struct work_struct *work)
{
	struct io_ring_ctx *ctx = container_of(work, struct io_ring_ctx,
						fallback_work.work);
	struct llist_node *node = llist_del_all(&ctx->fallback_llist);
	struct io_kiocb *req, *tmp;
	struct io_tw_state ts = { .locked = true, };

	mutex_lock(&ctx->uring_lock);
	llist_for_each_entry_safe(req, tmp, node, io_task_work.node)
		req->io_task_work.func(req, &ts);
	if (WARN_ON_ONCE(!ts.locked))
		return;
	io_submit_flush_completions(ctx);
	mutex_unlock(&ctx->uring_lock);
}

static int io_alloc_hash_table(struct io_hash_table *table, unsigned bits)
{
	unsigned hash_buckets = 1U << bits;
	size_t hash_size = hash_buckets * sizeof(table->hbs[0]);

	table->hbs = kmalloc(hash_size, GFP_KERNEL);
	if (!table->hbs)
		return -ENOMEM;

	table->hash_bits = bits;
	init_hash_table(table, hash_buckets);
	return 0;
}

static __cold struct io_ring_ctx *io_ring_ctx_alloc(struct io_uring_params *p)
{
	struct io_ring_ctx *ctx;
	int hash_bits;

	ctx = kzalloc(sizeof(*ctx), GFP_KERNEL);
	if (!ctx)
		return NULL;

	xa_init(&ctx->io_bl_xa);

	/*
	 * Use 5 bits less than the max cq entries, that should give us around
	 * 32 entries per hash list if totally full and uniformly spread, but
	 * don't keep too many buckets to not overconsume memory.
	 */
	hash_bits = ilog2(p->cq_entries) - 5;
	hash_bits = clamp(hash_bits, 1, 8);
	if (io_alloc_hash_table(&ctx->cancel_table, hash_bits))
		goto err;
	if (io_alloc_hash_table(&ctx->cancel_table_locked, hash_bits))
		goto err;
	if (percpu_ref_init(&ctx->refs, io_ring_ctx_ref_free,
			    0, GFP_KERNEL))
		goto err;

	ctx->flags = p->flags;
	init_waitqueue_head(&ctx->sqo_sq_wait);
	INIT_LIST_HEAD(&ctx->sqd_list);
	INIT_LIST_HEAD(&ctx->cq_overflow_list);
	INIT_LIST_HEAD(&ctx->io_buffers_cache);
	io_alloc_cache_init(&ctx->rsrc_node_cache, IO_NODE_ALLOC_CACHE_MAX,
			    sizeof(struct io_rsrc_node));
	io_alloc_cache_init(&ctx->apoll_cache, IO_ALLOC_CACHE_MAX,
			    sizeof(struct async_poll));
	io_alloc_cache_init(&ctx->netmsg_cache, IO_ALLOC_CACHE_MAX,
			    sizeof(struct io_async_msghdr));
	init_completion(&ctx->ref_comp);
	xa_init_flags(&ctx->personalities, XA_FLAGS_ALLOC1);
	mutex_init(&ctx->uring_lock);
	init_waitqueue_head(&ctx->cq_wait);
	init_waitqueue_head(&ctx->poll_wq);
	init_waitqueue_head(&ctx->rsrc_quiesce_wq);
	spin_lock_init(&ctx->completion_lock);
	spin_lock_init(&ctx->timeout_lock);
	INIT_WQ_LIST(&ctx->iopoll_list);
	INIT_LIST_HEAD(&ctx->io_buffers_pages);
	INIT_LIST_HEAD(&ctx->io_buffers_comp);
	INIT_LIST_HEAD(&ctx->defer_list);
	INIT_LIST_HEAD(&ctx->timeout_list);
	INIT_LIST_HEAD(&ctx->ltimeout_list);
	INIT_LIST_HEAD(&ctx->rsrc_ref_list);
	init_llist_head(&ctx->work_llist);
	INIT_LIST_HEAD(&ctx->tctx_list);
	ctx->submit_state.free_list.next = NULL;
	INIT_WQ_LIST(&ctx->locked_free_list);
	INIT_DELAYED_WORK(&ctx->fallback_work, io_fallback_req_func);
	INIT_WQ_LIST(&ctx->submit_state.compl_reqs);
	return ctx;
err:
	kfree(ctx->cancel_table.hbs);
	kfree(ctx->cancel_table_locked.hbs);
	kfree(ctx->io_bl);
	xa_destroy(&ctx->io_bl_xa);
	kfree(ctx);
	return NULL;
}

static void io_account_cq_overflow(struct io_ring_ctx *ctx)
{
	struct io_rings *r = ctx->rings;

	WRITE_ONCE(r->cq_overflow, READ_ONCE(r->cq_overflow) + 1);
	ctx->cq_extra--;
}

static bool req_need_defer(struct io_kiocb *req, u32 seq)
{
	if (unlikely(req->flags & REQ_F_IO_DRAIN)) {
		struct io_ring_ctx *ctx = req->ctx;

		return seq + READ_ONCE(ctx->cq_extra) != ctx->cached_cq_tail;
	}

	return false;
}

static void io_clean_op(struct io_kiocb *req)
{
	if (req->flags & REQ_F_BUFFER_SELECTED) {
		spin_lock(&req->ctx->completion_lock);
		io_put_kbuf_comp(req);
		spin_unlock(&req->ctx->completion_lock);
	}

	if (req->flags & REQ_F_NEED_CLEANUP) {
		const struct io_cold_def *def = &io_cold_defs[req->opcode];

		if (def->cleanup)
			def->cleanup(req);
	}
	if ((req->flags & REQ_F_POLLED) && req->apoll) {
		kfree(req->apoll->double_poll);
		kfree(req->apoll);
		req->apoll = NULL;
	}
	if (req->flags & REQ_F_INFLIGHT) {
		struct io_uring_task *tctx = req->task->io_uring;

		atomic_dec(&tctx->inflight_tracked);
	}
	if (req->flags & REQ_F_CREDS)
		put_cred(req->creds);
	if (req->flags & REQ_F_ASYNC_DATA) {
		kfree(req->async_data);
		req->async_data = NULL;
	}
	req->flags &= ~IO_REQ_CLEAN_FLAGS;
}

static inline void io_req_track_inflight(struct io_kiocb *req)
{
	if (!(req->flags & REQ_F_INFLIGHT)) {
		req->flags |= REQ_F_INFLIGHT;
		atomic_inc(&req->task->io_uring->inflight_tracked);
	}
}

static struct io_kiocb *__io_prep_linked_timeout(struct io_kiocb *req)
{
	if (WARN_ON_ONCE(!req->link))
		return NULL;

	req->flags &= ~REQ_F_ARM_LTIMEOUT;
	req->flags |= REQ_F_LINK_TIMEOUT;

	/* linked timeouts should have two refs once prep'ed */
	io_req_set_refcount(req);
	__io_req_set_refcount(req->link, 2);
	return req->link;
}

static inline struct io_kiocb *io_prep_linked_timeout(struct io_kiocb *req)
{
	if (likely(!(req->flags & REQ_F_ARM_LTIMEOUT)))
		return NULL;
	return __io_prep_linked_timeout(req);
}

static noinline void __io_arm_ltimeout(struct io_kiocb *req)
{
	io_queue_linked_timeout(__io_prep_linked_timeout(req));
}

static inline void io_arm_ltimeout(struct io_kiocb *req)
{
	if (unlikely(req->flags & REQ_F_ARM_LTIMEOUT))
		__io_arm_ltimeout(req);
}

static void io_prep_async_work(struct io_kiocb *req)
{
	const struct io_issue_def *def = &io_issue_defs[req->opcode];
	struct io_ring_ctx *ctx = req->ctx;

	if (!(req->flags & REQ_F_CREDS)) {
		req->flags |= REQ_F_CREDS;
		req->creds = get_current_cred();
	}

	req->work.list.next = NULL;
	req->work.flags = 0;
	req->work.cancel_seq = atomic_read(&ctx->cancel_seq);
	if (req->flags & REQ_F_FORCE_ASYNC)
		req->work.flags |= IO_WQ_WORK_CONCURRENT;

	if (req->file && !(req->flags & REQ_F_FIXED_FILE))
		req->flags |= io_file_get_flags(req->file);

	if (req->file && (req->flags & REQ_F_ISREG)) {
		bool should_hash = def->hash_reg_file;

		/* don't serialize this request if the fs doesn't need it */
		if (should_hash && (req->file->f_flags & O_DIRECT) &&
		    (req->file->f_mode & FMODE_DIO_PARALLEL_WRITE))
			should_hash = false;
		if (should_hash || (ctx->flags & IORING_SETUP_IOPOLL))
			io_wq_hash_work(&req->work, file_inode(req->file));
	} else if (!req->file || !S_ISBLK(file_inode(req->file)->i_mode)) {
		if (def->unbound_nonreg_file)
			req->work.flags |= IO_WQ_WORK_UNBOUND;
	}
}

static void io_prep_async_link(struct io_kiocb *req)
{
	struct io_kiocb *cur;

	if (req->flags & REQ_F_LINK_TIMEOUT) {
		struct io_ring_ctx *ctx = req->ctx;

		spin_lock_irq(&ctx->timeout_lock);
		io_for_each_link(cur, req)
			io_prep_async_work(cur);
		spin_unlock_irq(&ctx->timeout_lock);
	} else {
		io_for_each_link(cur, req)
			io_prep_async_work(cur);
	}
}

void io_queue_iowq(struct io_kiocb *req, struct io_tw_state *ts_dont_use)
{
	struct io_kiocb *link = io_prep_linked_timeout(req);
	struct io_uring_task *tctx = req->task->io_uring;

	BUG_ON(!tctx);
	BUG_ON(!tctx->io_wq);

	/* init ->work of the whole link before punting */
	io_prep_async_link(req);

	/*
	 * Not expected to happen, but if we do have a bug where this _can_
	 * happen, catch it here and ensure the request is marked as
	 * canceled. That will make io-wq go through the usual work cancel
	 * procedure rather than attempt to run this request (or create a new
	 * worker for it).
	 */
	if (WARN_ON_ONCE(!same_thread_group(req->task, current)))
		req->work.flags |= IO_WQ_WORK_CANCEL;

	trace_io_uring_queue_async_work(req, io_wq_is_hashed(&req->work));
	io_wq_enqueue(tctx->io_wq, &req->work);
	if (link)
		io_queue_linked_timeout(link);
}

static __cold void io_queue_deferred(struct io_ring_ctx *ctx)
{
	while (!list_empty(&ctx->defer_list)) {
		struct io_defer_entry *de = list_first_entry(&ctx->defer_list,
						struct io_defer_entry, list);

		if (req_need_defer(de->req, de->seq))
			break;
		list_del_init(&de->list);
		io_req_task_queue(de->req);
		kfree(de);
	}
}


static void io_eventfd_ops(struct rcu_head *rcu)
{
	struct io_ev_fd *ev_fd = container_of(rcu, struct io_ev_fd, rcu);
	int ops = atomic_xchg(&ev_fd->ops, 0);

	if (ops & BIT(IO_EVENTFD_OP_SIGNAL_BIT))
		eventfd_signal_mask(ev_fd->cq_ev_fd, 1, EPOLL_URING_WAKE);

	/* IO_EVENTFD_OP_FREE_BIT may not be set here depending on callback
	 * ordering in a race but if references are 0 we know we have to free
	 * it regardless.
	 */
	if (atomic_dec_and_test(&ev_fd->refs)) {
		eventfd_ctx_put(ev_fd->cq_ev_fd);
		kfree(ev_fd);
	}
}

static void io_eventfd_signal(struct io_ring_ctx *ctx)
{
	struct io_ev_fd *ev_fd = NULL;

	rcu_read_lock();
	/*
	 * rcu_dereference ctx->io_ev_fd once and use it for both for checking
	 * and eventfd_signal
	 */
	ev_fd = rcu_dereference(ctx->io_ev_fd);

	/*
	 * Check again if ev_fd exists incase an io_eventfd_unregister call
	 * completed between the NULL check of ctx->io_ev_fd at the start of
	 * the function and rcu_read_lock.
	 */
	if (unlikely(!ev_fd))
		goto out;
	if (READ_ONCE(ctx->rings->cq_flags) & IORING_CQ_EVENTFD_DISABLED)
		goto out;
	if (ev_fd->eventfd_async && !io_wq_current_is_worker())
		goto out;

	if (likely(eventfd_signal_allowed())) {
		eventfd_signal_mask(ev_fd->cq_ev_fd, 1, EPOLL_URING_WAKE);
	} else {
		atomic_inc(&ev_fd->refs);
		if (!atomic_fetch_or(BIT(IO_EVENTFD_OP_SIGNAL_BIT), &ev_fd->ops))
			call_rcu_hurry(&ev_fd->rcu, io_eventfd_ops);
		else
			atomic_dec(&ev_fd->refs);
	}

out:
	rcu_read_unlock();
}

static void io_eventfd_flush_signal(struct io_ring_ctx *ctx)
{
	bool skip;

	spin_lock(&ctx->completion_lock);

	/*
	 * Eventfd should only get triggered when at least one event has been
	 * posted. Some applications rely on the eventfd notification count
	 * only changing IFF a new CQE has been added to the CQ ring. There's
	 * no depedency on 1:1 relationship between how many times this
	 * function is called (and hence the eventfd count) and number of CQEs
	 * posted to the CQ ring.
	 */
	skip = ctx->cached_cq_tail == ctx->evfd_last_cq_tail;
	ctx->evfd_last_cq_tail = ctx->cached_cq_tail;
	spin_unlock(&ctx->completion_lock);
	if (skip)
		return;

	io_eventfd_signal(ctx);
}

void __io_commit_cqring_flush(struct io_ring_ctx *ctx)
{
	if (ctx->poll_activated)
		io_poll_wq_wake(ctx);
	if (ctx->off_timeout_used)
		io_flush_timeouts(ctx);
	if (ctx->drain_active) {
		spin_lock(&ctx->completion_lock);
		io_queue_deferred(ctx);
		spin_unlock(&ctx->completion_lock);
	}
	if (ctx->has_evfd)
		io_eventfd_flush_signal(ctx);
}

static inline void __io_cq_lock(struct io_ring_ctx *ctx)
{
	if (!ctx->lockless_cq)
		spin_lock(&ctx->completion_lock);
}

static inline void io_cq_lock(struct io_ring_ctx *ctx)
	__acquires(ctx->completion_lock)
{
	spin_lock(&ctx->completion_lock);
}

static inline void __io_cq_unlock_post(struct io_ring_ctx *ctx)
{
	io_commit_cqring(ctx);
	if (!ctx->task_complete) {
		if (!ctx->lockless_cq)
			spin_unlock(&ctx->completion_lock);
		/* IOPOLL rings only need to wake up if it's also SQPOLL */
		if (!ctx->syscall_iopoll)
			io_cqring_wake(ctx);
	}
	io_commit_cqring_flush(ctx);
}

static void io_cq_unlock_post(struct io_ring_ctx *ctx)
	__releases(ctx->completion_lock)
{
	io_commit_cqring(ctx);
	spin_unlock(&ctx->completion_lock);
	io_cqring_wake(ctx);
	io_commit_cqring_flush(ctx);
}

/* Returns true if there are no backlogged entries after the flush */
static void io_cqring_overflow_kill(struct io_ring_ctx *ctx)
{
	struct io_overflow_cqe *ocqe;
	LIST_HEAD(list);

	spin_lock(&ctx->completion_lock);
	list_splice_init(&ctx->cq_overflow_list, &list);
	clear_bit(IO_CHECK_CQ_OVERFLOW_BIT, &ctx->check_cq);
	spin_unlock(&ctx->completion_lock);

	while (!list_empty(&list)) {
		ocqe = list_first_entry(&list, struct io_overflow_cqe, list);
		list_del(&ocqe->list);
		kfree(ocqe);
	}
}

static void __io_cqring_overflow_flush(struct io_ring_ctx *ctx)
{
	size_t cqe_size = sizeof(struct io_uring_cqe);

	if (__io_cqring_events(ctx) == ctx->cq_entries)
		return;

	if (ctx->flags & IORING_SETUP_CQE32)
		cqe_size <<= 1;

	io_cq_lock(ctx);
	while (!list_empty(&ctx->cq_overflow_list)) {
		struct io_uring_cqe *cqe;
		struct io_overflow_cqe *ocqe;

		if (!io_get_cqe_overflow(ctx, &cqe, true))
			break;
		ocqe = list_first_entry(&ctx->cq_overflow_list,
					struct io_overflow_cqe, list);
		memcpy(cqe, &ocqe->cqe, cqe_size);
		list_del(&ocqe->list);
		kfree(ocqe);
	}

	if (list_empty(&ctx->cq_overflow_list)) {
		clear_bit(IO_CHECK_CQ_OVERFLOW_BIT, &ctx->check_cq);
		atomic_andnot(IORING_SQ_CQ_OVERFLOW, &ctx->rings->sq_flags);
	}
	io_cq_unlock_post(ctx);
}

static void io_cqring_do_overflow_flush(struct io_ring_ctx *ctx)
{
	/* iopoll syncs against uring_lock, not completion_lock */
	if (ctx->flags & IORING_SETUP_IOPOLL)
		mutex_lock(&ctx->uring_lock);
	__io_cqring_overflow_flush(ctx);
	if (ctx->flags & IORING_SETUP_IOPOLL)
		mutex_unlock(&ctx->uring_lock);
}

static void io_cqring_overflow_flush(struct io_ring_ctx *ctx)
{
	if (test_bit(IO_CHECK_CQ_OVERFLOW_BIT, &ctx->check_cq))
		io_cqring_do_overflow_flush(ctx);
}

/* can be called by any task */
static void io_put_task_remote(struct task_struct *task)
{
	struct io_uring_task *tctx = task->io_uring;

	percpu_counter_sub(&tctx->inflight, 1);
	if (unlikely(atomic_read(&tctx->in_cancel)))
		wake_up(&tctx->wait);
	put_task_struct(task);
}

/* used by a task to put its own references */
static void io_put_task_local(struct task_struct *task)
{
	task->io_uring->cached_refs++;
}

/* must to be called somewhat shortly after putting a request */
static inline void io_put_task(struct task_struct *task)
{
	if (likely(task == current))
		io_put_task_local(task);
	else
		io_put_task_remote(task);
}

void io_task_refs_refill(struct io_uring_task *tctx)
{
	unsigned int refill = -tctx->cached_refs + IO_TCTX_REFS_CACHE_NR;

	percpu_counter_add(&tctx->inflight, refill);
	refcount_add(refill, &current->usage);
	tctx->cached_refs += refill;
}

static __cold void io_uring_drop_tctx_refs(struct task_struct *task)
{
	struct io_uring_task *tctx = task->io_uring;
	unsigned int refs = tctx->cached_refs;

	if (refs) {
		tctx->cached_refs = 0;
		percpu_counter_sub(&tctx->inflight, refs);
		put_task_struct_many(task, refs);
	}
}

static bool io_cqring_event_overflow(struct io_ring_ctx *ctx, u64 user_data,
				     s32 res, u32 cflags, u64 extra1, u64 extra2)
{
	struct io_overflow_cqe *ocqe;
	size_t ocq_size = sizeof(struct io_overflow_cqe);
	bool is_cqe32 = (ctx->flags & IORING_SETUP_CQE32);

	lockdep_assert_held(&ctx->completion_lock);

	if (is_cqe32)
		ocq_size += sizeof(struct io_uring_cqe);

	ocqe = kmalloc(ocq_size, GFP_ATOMIC | __GFP_ACCOUNT);
	trace_io_uring_cqe_overflow(ctx, user_data, res, cflags, ocqe);
	if (!ocqe) {
		/*
		 * If we're in ring overflow flush mode, or in task cancel mode,
		 * or cannot allocate an overflow entry, then we need to drop it
		 * on the floor.
		 */
		io_account_cq_overflow(ctx);
		set_bit(IO_CHECK_CQ_DROPPED_BIT, &ctx->check_cq);
		return false;
	}
	if (list_empty(&ctx->cq_overflow_list)) {
		set_bit(IO_CHECK_CQ_OVERFLOW_BIT, &ctx->check_cq);
		atomic_or(IORING_SQ_CQ_OVERFLOW, &ctx->rings->sq_flags);

	}
	ocqe->cqe.user_data = user_data;
	ocqe->cqe.res = res;
	ocqe->cqe.flags = cflags;
	if (is_cqe32) {
		ocqe->cqe.big_cqe[0] = extra1;
		ocqe->cqe.big_cqe[1] = extra2;
	}
	list_add_tail(&ocqe->list, &ctx->cq_overflow_list);
	return true;
}

void io_req_cqe_overflow(struct io_kiocb *req)
{
	io_cqring_event_overflow(req->ctx, req->cqe.user_data,
				req->cqe.res, req->cqe.flags,
				req->big_cqe.extra1, req->big_cqe.extra2);
	memset(&req->big_cqe, 0, sizeof(req->big_cqe));
}

/*
 * writes to the cq entry need to come after reading head; the
 * control dependency is enough as we're using WRITE_ONCE to
 * fill the cq entry
 */
bool io_cqe_cache_refill(struct io_ring_ctx *ctx, bool overflow)
{
	struct io_rings *rings = ctx->rings;
	unsigned int off = ctx->cached_cq_tail & (ctx->cq_entries - 1);
	unsigned int free, queued, len;

	/*
	 * Posting into the CQ when there are pending overflowed CQEs may break
	 * ordering guarantees, which will affect links, F_MORE users and more.
	 * Force overflow the completion.
	 */
	if (!overflow && (ctx->check_cq & BIT(IO_CHECK_CQ_OVERFLOW_BIT)))
		return false;

	/* userspace may cheat modifying the tail, be safe and do min */
	queued = min(__io_cqring_events(ctx), ctx->cq_entries);
	free = ctx->cq_entries - queued;
	/* we need a contiguous range, limit based on the current array offset */
	len = min(free, ctx->cq_entries - off);
	if (!len)
		return false;

	if (ctx->flags & IORING_SETUP_CQE32) {
		off <<= 1;
		len <<= 1;
	}

	ctx->cqe_cached = &rings->cqes[off];
	ctx->cqe_sentinel = ctx->cqe_cached + len;
	return true;
}

static bool io_fill_cqe_aux(struct io_ring_ctx *ctx, u64 user_data, s32 res,
			      u32 cflags)
{
	struct io_uring_cqe *cqe;

	ctx->cq_extra++;

	/*
	 * If we can't get a cq entry, userspace overflowed the
	 * submission (by quite a lot). Increment the overflow count in
	 * the ring.
	 */
	if (likely(io_get_cqe(ctx, &cqe))) {
		trace_io_uring_complete(ctx, NULL, user_data, res, cflags, 0, 0);

		WRITE_ONCE(cqe->user_data, user_data);
		WRITE_ONCE(cqe->res, res);
		WRITE_ONCE(cqe->flags, cflags);

		if (ctx->flags & IORING_SETUP_CQE32) {
			WRITE_ONCE(cqe->big_cqe[0], 0);
			WRITE_ONCE(cqe->big_cqe[1], 0);
		}
		return true;
	}
	return false;
}

static void __io_flush_post_cqes(struct io_ring_ctx *ctx)
	__must_hold(&ctx->uring_lock)
{
	struct io_submit_state *state = &ctx->submit_state;
	unsigned int i;

	lockdep_assert_held(&ctx->uring_lock);
	for (i = 0; i < state->cqes_count; i++) {
		struct io_uring_cqe *cqe = &ctx->completion_cqes[i];

		if (!io_fill_cqe_aux(ctx, cqe->user_data, cqe->res, cqe->flags)) {
			if (ctx->lockless_cq) {
				spin_lock(&ctx->completion_lock);
				io_cqring_event_overflow(ctx, cqe->user_data,
							cqe->res, cqe->flags, 0, 0);
				spin_unlock(&ctx->completion_lock);
			} else {
				io_cqring_event_overflow(ctx, cqe->user_data,
							cqe->res, cqe->flags, 0, 0);
			}
		}
	}
	state->cqes_count = 0;
}

static bool __io_post_aux_cqe(struct io_ring_ctx *ctx, u64 user_data, s32 res, u32 cflags,
			      bool allow_overflow)
{
	bool filled;

	io_cq_lock(ctx);
	filled = io_fill_cqe_aux(ctx, user_data, res, cflags);
	if (!filled && allow_overflow)
		filled = io_cqring_event_overflow(ctx, user_data, res, cflags, 0, 0);

	io_cq_unlock_post(ctx);
	return filled;
}

bool io_post_aux_cqe(struct io_ring_ctx *ctx, u64 user_data, s32 res, u32 cflags)
{
	return __io_post_aux_cqe(ctx, user_data, res, cflags, true);
}

/*
 * A helper for multishot requests posting additional CQEs.
 * Should only be used from a task_work including IO_URING_F_MULTISHOT.
 */
bool io_fill_cqe_req_aux(struct io_kiocb *req, bool defer, s32 res, u32 cflags)
{
	struct io_ring_ctx *ctx = req->ctx;
	u64 user_data = req->cqe.user_data;
	struct io_uring_cqe *cqe;

	if (!defer)
		return __io_post_aux_cqe(ctx, user_data, res, cflags, false);

	lockdep_assert_held(&ctx->uring_lock);

	if (ctx->submit_state.cqes_count == ARRAY_SIZE(ctx->completion_cqes)) {
		__io_cq_lock(ctx);
		__io_flush_post_cqes(ctx);
		/* no need to flush - flush is deferred */
		__io_cq_unlock_post(ctx);
	}

	/* For defered completions this is not as strict as it is otherwise,
	 * however it's main job is to prevent unbounded posted completions,
	 * and in that it works just as well.
	 */
	if (test_bit(IO_CHECK_CQ_OVERFLOW_BIT, &ctx->check_cq))
		return false;

	cqe = &ctx->completion_cqes[ctx->submit_state.cqes_count++];
	cqe->user_data = user_data;
	cqe->res = res;
	cqe->flags = cflags;
	return true;
}

static void __io_req_complete_post(struct io_kiocb *req, unsigned issue_flags)
{
	struct io_ring_ctx *ctx = req->ctx;
	struct io_rsrc_node *rsrc_node = NULL;

	io_cq_lock(ctx);
	if (!(req->flags & REQ_F_CQE_SKIP)) {
		if (!io_fill_cqe_req(ctx, req))
			io_req_cqe_overflow(req);
	}

	/*
	 * If we're the last reference to this request, add to our locked
	 * free_list cache.
	 */
	if (req_ref_put_and_test(req)) {
		if (req->flags & IO_REQ_LINK_FLAGS) {
			if (req->flags & IO_DISARM_MASK)
				io_disarm_next(req);
			if (req->link) {
				io_req_task_queue(req->link);
				req->link = NULL;
			}
		}
		io_put_kbuf_comp(req);
		if (unlikely(req->flags & IO_REQ_CLEAN_FLAGS))
			io_clean_op(req);
		io_put_file(req);

		rsrc_node = req->rsrc_node;
		/*
		 * Selected buffer deallocation in io_clean_op() assumes that
		 * we don't hold ->completion_lock. Clean them here to avoid
		 * deadlocks.
		 */
		io_put_task_remote(req->task);
		wq_list_add_head(&req->comp_list, &ctx->locked_free_list);
		ctx->locked_free_nr++;
	}
	io_cq_unlock_post(ctx);

	if (rsrc_node) {
		io_ring_submit_lock(ctx, issue_flags);
		io_put_rsrc_node(ctx, rsrc_node);
		io_ring_submit_unlock(ctx, issue_flags);
	}
}

void io_req_complete_post(struct io_kiocb *req, unsigned issue_flags)
{
	if (req->ctx->task_complete && req->ctx->submitter_task != current) {
		req->io_task_work.func = io_req_task_complete;
		io_req_task_work_add(req);
	} else if (!(issue_flags & IO_URING_F_UNLOCKED) ||
		   !(req->ctx->flags & IORING_SETUP_IOPOLL)) {
		__io_req_complete_post(req, issue_flags);
	} else {
		struct io_ring_ctx *ctx = req->ctx;

		mutex_lock(&ctx->uring_lock);
		__io_req_complete_post(req, issue_flags & ~IO_URING_F_UNLOCKED);
		mutex_unlock(&ctx->uring_lock);
	}
}

void io_req_defer_failed(struct io_kiocb *req, s32 res)
	__must_hold(&ctx->uring_lock)
{
	const struct io_cold_def *def = &io_cold_defs[req->opcode];

	lockdep_assert_held(&req->ctx->uring_lock);

	req_set_fail(req);
	io_req_set_res(req, res, io_put_kbuf(req, IO_URING_F_UNLOCKED));
	if (def->fail)
		def->fail(req);
	io_req_complete_defer(req);
}

/*
 * Don't initialise the fields below on every allocation, but do that in
 * advance and keep them valid across allocations.
 */
static void io_preinit_req(struct io_kiocb *req, struct io_ring_ctx *ctx)
{
	req->ctx = ctx;
	req->link = NULL;
	req->async_data = NULL;
	/* not necessary, but safer to zero */
	memset(&req->cqe, 0, sizeof(req->cqe));
	memset(&req->big_cqe, 0, sizeof(req->big_cqe));
}

static void io_flush_cached_locked_reqs(struct io_ring_ctx *ctx,
					struct io_submit_state *state)
{
	spin_lock(&ctx->completion_lock);
	wq_list_splice(&ctx->locked_free_list, &state->free_list);
	ctx->locked_free_nr = 0;
	spin_unlock(&ctx->completion_lock);
}

/*
 * A request might get retired back into the request caches even before opcode
 * handlers and io_issue_sqe() are done with it, e.g. inline completion path.
 * Because of that, io_alloc_req() should be called only under ->uring_lock
 * and with extra caution to not get a request that is still worked on.
 */
__cold bool __io_alloc_req_refill(struct io_ring_ctx *ctx)
	__must_hold(&ctx->uring_lock)
{
	gfp_t gfp = GFP_KERNEL | __GFP_NOWARN;
	void *reqs[IO_REQ_ALLOC_BATCH];
	int ret, i;

	/*
	 * If we have more than a batch's worth of requests in our IRQ side
	 * locked cache, grab the lock and move them over to our submission
	 * side cache.
	 */
	if (data_race(ctx->locked_free_nr) > IO_COMPL_BATCH) {
		io_flush_cached_locked_reqs(ctx, &ctx->submit_state);
		if (!io_req_cache_empty(ctx))
			return true;
	}

	ret = kmem_cache_alloc_bulk(req_cachep, gfp, ARRAY_SIZE(reqs), reqs);

	/*
	 * Bulk alloc is all-or-nothing. If we fail to get a batch,
	 * retry single alloc to be on the safe side.
	 */
	if (unlikely(ret <= 0)) {
		reqs[0] = kmem_cache_alloc(req_cachep, gfp);
		if (!reqs[0])
			return false;
		ret = 1;
	}

	percpu_ref_get_many(&ctx->refs, ret);
	for (i = 0; i < ret; i++) {
		struct io_kiocb *req = reqs[i];

		io_preinit_req(req, ctx);
		io_req_add_to_cache(req, ctx);
	}
	return true;
}

__cold void io_free_req(struct io_kiocb *req)
{
	/* refs were already put, restore them for io_req_task_complete() */
	req->flags &= ~REQ_F_REFCOUNT;
	/* we only want to free it, don't post CQEs */
	req->flags |= REQ_F_CQE_SKIP;
	req->io_task_work.func = io_req_task_complete;
	io_req_task_work_add(req);
}

static void __io_req_find_next_prep(struct io_kiocb *req)
{
	struct io_ring_ctx *ctx = req->ctx;

	spin_lock(&ctx->completion_lock);
	io_disarm_next(req);
	spin_unlock(&ctx->completion_lock);
}

static inline struct io_kiocb *io_req_find_next(struct io_kiocb *req)
{
	struct io_kiocb *nxt;

	/*
	 * If LINK is set, we have dependent requests in this chain. If we
	 * didn't fail this request, queue the first one up, moving any other
	 * dependencies to the next request. In case of failure, fail the rest
	 * of the chain.
	 */
	if (unlikely(req->flags & IO_DISARM_MASK))
		__io_req_find_next_prep(req);
	nxt = req->link;
	req->link = NULL;
	return nxt;
}

static void ctx_flush_and_put(struct io_ring_ctx *ctx, struct io_tw_state *ts)
{
	if (!ctx)
		return;
	if (ctx->flags & IORING_SETUP_TASKRUN_FLAG)
		atomic_andnot(IORING_SQ_TASKRUN, &ctx->rings->sq_flags);
	if (ts->locked) {
		io_submit_flush_completions(ctx);
		mutex_unlock(&ctx->uring_lock);
		ts->locked = false;
	}
	percpu_ref_put(&ctx->refs);
}

static unsigned int handle_tw_list(struct llist_node *node,
				   struct io_ring_ctx **ctx,
				   struct io_tw_state *ts,
				   struct llist_node *last)
{
	unsigned int count = 0;

	while (node && node != last) {
		struct llist_node *next = node->next;
		struct io_kiocb *req = container_of(node, struct io_kiocb,
						    io_task_work.node);

		prefetch(container_of(next, struct io_kiocb, io_task_work.node));

		if (req->ctx != *ctx) {
			ctx_flush_and_put(*ctx, ts);
			*ctx = req->ctx;
			/* if not contended, grab and improve batching */
			ts->locked = mutex_trylock(&(*ctx)->uring_lock);
			percpu_ref_get(&(*ctx)->refs);
		}
		INDIRECT_CALL_2(req->io_task_work.func,
				io_poll_task_func, io_req_rw_complete,
				req, ts);
		node = next;
		count++;
		if (unlikely(need_resched())) {
			ctx_flush_and_put(*ctx, ts);
			*ctx = NULL;
			cond_resched();
		}
	}

	return count;
}

/**
 * io_llist_xchg - swap all entries in a lock-less list
 * @head:	the head of lock-less list to delete all entries
 * @new:	new entry as the head of the list
 *
 * If list is empty, return NULL, otherwise, return the pointer to the first entry.
 * The order of entries returned is from the newest to the oldest added one.
 */
static inline struct llist_node *io_llist_xchg(struct llist_head *head,
					       struct llist_node *new)
{
	return xchg(&head->first, new);
}

/**
 * io_llist_cmpxchg - possibly swap all entries in a lock-less list
 * @head:	the head of lock-less list to delete all entries
 * @old:	expected old value of the first entry of the list
 * @new:	new entry as the head of the list
 *
 * perform a cmpxchg on the first entry of the list.
 */

static inline struct llist_node *io_llist_cmpxchg(struct llist_head *head,
						  struct llist_node *old,
						  struct llist_node *new)
{
	return cmpxchg(&head->first, old, new);
}

static __cold void io_fallback_tw(struct io_uring_task *tctx, bool sync)
{
	struct llist_node *node = llist_del_all(&tctx->task_list);
	struct io_ring_ctx *last_ctx = NULL;
	struct io_kiocb *req;

	while (node) {
		req = container_of(node, struct io_kiocb, io_task_work.node);
		node = node->next;
		if (sync && last_ctx != req->ctx) {
			if (last_ctx) {
				flush_delayed_work(&last_ctx->fallback_work);
				percpu_ref_put(&last_ctx->refs);
			}
			last_ctx = req->ctx;
			percpu_ref_get(&last_ctx->refs);
		}
		if (llist_add(&req->io_task_work.node,
			      &req->ctx->fallback_llist))
			schedule_delayed_work(&req->ctx->fallback_work, 1);
	}

	if (last_ctx) {
		flush_delayed_work(&last_ctx->fallback_work);
		percpu_ref_put(&last_ctx->refs);
	}
}

void tctx_task_work(struct callback_head *cb)
{
	struct io_tw_state ts = {};
	struct io_ring_ctx *ctx = NULL;
	struct io_uring_task *tctx = container_of(cb, struct io_uring_task,
						  task_work);
	struct llist_node fake = {};
	struct llist_node *node;
	unsigned int loops = 0;
	unsigned int count = 0;

	if (unlikely(current->flags & PF_EXITING)) {
		io_fallback_tw(tctx, true);
		return;
	}

	do {
		loops++;
		node = io_llist_xchg(&tctx->task_list, &fake);
		count += handle_tw_list(node, &ctx, &ts, &fake);

		/* skip expensive cmpxchg if there are items in the list */
		if (READ_ONCE(tctx->task_list.first) != &fake)
			continue;
		if (ts.locked && !wq_list_empty(&ctx->submit_state.compl_reqs)) {
			io_submit_flush_completions(ctx);
			if (READ_ONCE(tctx->task_list.first) != &fake)
				continue;
		}
		node = io_llist_cmpxchg(&tctx->task_list, &fake, NULL);
	} while (node != &fake);

	ctx_flush_and_put(ctx, &ts);

	/* relaxed read is enough as only the task itself sets ->in_cancel */
	if (unlikely(atomic_read(&tctx->in_cancel)))
		io_uring_drop_tctx_refs(current);

	trace_io_uring_task_work_run(tctx, count, loops);
}

static inline void io_req_local_work_add(struct io_kiocb *req, unsigned flags)
{
	struct io_ring_ctx *ctx = req->ctx;
	unsigned nr_wait, nr_tw, nr_tw_prev;
	struct llist_node *first;

	if (req->flags & (REQ_F_LINK | REQ_F_HARDLINK))
		flags &= ~IOU_F_TWQ_LAZY_WAKE;

	first = READ_ONCE(ctx->work_llist.first);
	do {
		nr_tw_prev = 0;
		if (first) {
			struct io_kiocb *first_req = container_of(first,
							struct io_kiocb,
							io_task_work.node);
			/*
			 * Might be executed at any moment, rely on
			 * SLAB_TYPESAFE_BY_RCU to keep it alive.
			 */
			nr_tw_prev = READ_ONCE(first_req->nr_tw);
		}
		nr_tw = nr_tw_prev + 1;
		/* Large enough to fail the nr_wait comparison below */
		if (!(flags & IOU_F_TWQ_LAZY_WAKE))
			nr_tw = -1U;

		req->nr_tw = nr_tw;
		req->io_task_work.node.next = first;
	} while (!try_cmpxchg(&ctx->work_llist.first, &first,
			      &req->io_task_work.node));

	if (!first) {
		if (ctx->flags & IORING_SETUP_TASKRUN_FLAG)
			atomic_or(IORING_SQ_TASKRUN, &ctx->rings->sq_flags);
		if (ctx->has_evfd)
			io_eventfd_signal(ctx);
	}

	nr_wait = atomic_read(&ctx->cq_wait_nr);
	/* no one is waiting */
	if (!nr_wait)
		return;
	/* either not enough or the previous add has already woken it up */
	if (nr_wait > nr_tw || nr_tw_prev >= nr_wait)
		return;
	/* pairs with set_current_state() in io_cqring_wait() */
	smp_mb__after_atomic();
	wake_up_state(ctx->submitter_task, TASK_INTERRUPTIBLE);
}

static void io_req_normal_work_add(struct io_kiocb *req)
{
	struct io_uring_task *tctx = req->task->io_uring;
	struct io_ring_ctx *ctx = req->ctx;

	/* task_work already pending, we're done */
	if (!llist_add(&req->io_task_work.node, &tctx->task_list))
		return;

	if (ctx->flags & IORING_SETUP_TASKRUN_FLAG)
		atomic_or(IORING_SQ_TASKRUN, &ctx->rings->sq_flags);

	if (likely(!task_work_add(req->task, &tctx->task_work, ctx->notify_method)))
		return;

	io_fallback_tw(tctx, false);
}

void __io_req_task_work_add(struct io_kiocb *req, unsigned flags)
{
	if (req->ctx->flags & IORING_SETUP_DEFER_TASKRUN) {
		rcu_read_lock();
		io_req_local_work_add(req, flags);
		rcu_read_unlock();
	} else {
		io_req_normal_work_add(req);
	}
}

static void __cold io_move_task_work_from_local(struct io_ring_ctx *ctx)
{
	struct llist_node *node;

	node = llist_del_all(&ctx->work_llist);
	while (node) {
		struct io_kiocb *req = container_of(node, struct io_kiocb,
						    io_task_work.node);

		node = node->next;
		io_req_normal_work_add(req);
	}
}

static int __io_run_local_work(struct io_ring_ctx *ctx, struct io_tw_state *ts)
{
	struct llist_node *node;
	unsigned int loops = 0;
	int ret = 0;

	if (WARN_ON_ONCE(ctx->submitter_task != current))
		return -EEXIST;
	if (ctx->flags & IORING_SETUP_TASKRUN_FLAG)
		atomic_andnot(IORING_SQ_TASKRUN, &ctx->rings->sq_flags);
again:
	/*
	 * llists are in reverse order, flip it back the right way before
	 * running the pending items.
	 */
	node = llist_reverse_order(io_llist_xchg(&ctx->work_llist, NULL));
	while (node) {
		struct llist_node *next = node->next;
		struct io_kiocb *req = container_of(node, struct io_kiocb,
						    io_task_work.node);
		prefetch(container_of(next, struct io_kiocb, io_task_work.node));
		INDIRECT_CALL_2(req->io_task_work.func,
				io_poll_task_func, io_req_rw_complete,
				req, ts);
		ret++;
		node = next;
	}
	loops++;

	if (!llist_empty(&ctx->work_llist))
		goto again;
	if (ts->locked) {
		io_submit_flush_completions(ctx);
		if (!llist_empty(&ctx->work_llist))
			goto again;
	}
	trace_io_uring_local_work_run(ctx, ret, loops);
	return ret;
}

static inline int io_run_local_work_locked(struct io_ring_ctx *ctx)
{
	struct io_tw_state ts = { .locked = true, };
	int ret;

	if (llist_empty(&ctx->work_llist))
		return 0;

	ret = __io_run_local_work(ctx, &ts);
	/* shouldn't happen! */
	if (WARN_ON_ONCE(!ts.locked))
		mutex_lock(&ctx->uring_lock);
	return ret;
}

static int io_run_local_work(struct io_ring_ctx *ctx)
{
	struct io_tw_state ts = {};
	int ret;

	ts.locked = mutex_trylock(&ctx->uring_lock);
	ret = __io_run_local_work(ctx, &ts);
	if (ts.locked)
		mutex_unlock(&ctx->uring_lock);

	return ret;
}

static void io_req_task_cancel(struct io_kiocb *req, struct io_tw_state *ts)
{
	io_tw_lock(req->ctx, ts);
	io_req_defer_failed(req, req->cqe.res);
}

void io_req_task_submit(struct io_kiocb *req, struct io_tw_state *ts)
{
	io_tw_lock(req->ctx, ts);
	/* req->task == current here, checking PF_EXITING is safe */
	if (unlikely(req->task->flags & PF_EXITING))
		io_req_defer_failed(req, -EFAULT);
	else if (req->flags & REQ_F_FORCE_ASYNC)
		io_queue_iowq(req, ts);
	else
		io_queue_sqe(req);
}

void io_req_task_queue_fail(struct io_kiocb *req, int ret)
{
	io_req_set_res(req, ret, 0);
	req->io_task_work.func = io_req_task_cancel;
	io_req_task_work_add(req);
}

void io_req_task_queue(struct io_kiocb *req)
{
	req->io_task_work.func = io_req_task_submit;
	io_req_task_work_add(req);
}

void io_queue_next(struct io_kiocb *req)
{
	struct io_kiocb *nxt = io_req_find_next(req);

	if (nxt)
		io_req_task_queue(nxt);
}

static void io_free_batch_list(struct io_ring_ctx *ctx,
			       struct io_wq_work_node *node)
	__must_hold(&ctx->uring_lock)
{
	do {
		struct io_kiocb *req = container_of(node, struct io_kiocb,
						    comp_list);

		if (unlikely(req->flags & IO_REQ_CLEAN_SLOW_FLAGS)) {
			if (req->flags & REQ_F_REFCOUNT) {
				node = req->comp_list.next;
				if (!req_ref_put_and_test(req))
					continue;
			}
			if ((req->flags & REQ_F_POLLED) && req->apoll) {
				struct async_poll *apoll = req->apoll;

				if (apoll->double_poll)
					kfree(apoll->double_poll);
				if (!io_alloc_cache_put(&ctx->apoll_cache, &apoll->cache))
					kfree(apoll);
				req->flags &= ~REQ_F_POLLED;
			}
			if (req->flags & IO_REQ_LINK_FLAGS)
				io_queue_next(req);
			if (unlikely(req->flags & IO_REQ_CLEAN_FLAGS))
				io_clean_op(req);
		}
		io_put_file(req);

		io_req_put_rsrc_locked(req, ctx);

		io_put_task(req->task);
		node = req->comp_list.next;
		io_req_add_to_cache(req, ctx);
	} while (node);
}

void __io_submit_flush_completions(struct io_ring_ctx *ctx)
	__must_hold(&ctx->uring_lock)
{
	struct io_submit_state *state = &ctx->submit_state;
	struct io_wq_work_node *node;

	__io_cq_lock(ctx);
	/* must come first to preserve CQE ordering in failure cases */
	if (state->cqes_count)
		__io_flush_post_cqes(ctx);
	__wq_list_for_each(node, &state->compl_reqs) {
		struct io_kiocb *req = container_of(node, struct io_kiocb,
					    comp_list);

		if (!(req->flags & REQ_F_CQE_SKIP) &&
		    unlikely(!io_fill_cqe_req(ctx, req))) {
			if (ctx->lockless_cq) {
				spin_lock(&ctx->completion_lock);
				io_req_cqe_overflow(req);
				spin_unlock(&ctx->completion_lock);
			} else {
				io_req_cqe_overflow(req);
			}
		}
	}
	__io_cq_unlock_post(ctx);

	if (!wq_list_empty(&ctx->submit_state.compl_reqs)) {
		io_free_batch_list(ctx, state->compl_reqs.first);
		INIT_WQ_LIST(&state->compl_reqs);
	}
}

static unsigned io_cqring_events(struct io_ring_ctx *ctx)
{
	/* See comment at the top of this file */
	smp_rmb();
	return __io_cqring_events(ctx);
}

/*
 * We can't just wait for polled events to come to us, we have to actively
 * find and complete them.
 */
static __cold void io_iopoll_try_reap_events(struct io_ring_ctx *ctx)
{
	if (!(ctx->flags & IORING_SETUP_IOPOLL))
		return;

	mutex_lock(&ctx->uring_lock);
	while (!wq_list_empty(&ctx->iopoll_list)) {
		/* let it sleep and repeat later if can't complete a request */
		if (io_do_iopoll(ctx, true) == 0)
			break;
		/*
		 * Ensure we allow local-to-the-cpu processing to take place,
		 * in this case we need to ensure that we reap all events.
		 * Also let task_work, etc. to progress by releasing the mutex
		 */
		if (need_resched()) {
			mutex_unlock(&ctx->uring_lock);
			cond_resched();
			mutex_lock(&ctx->uring_lock);
		}
	}
	mutex_unlock(&ctx->uring_lock);
}

static int io_iopoll_check(struct io_ring_ctx *ctx, long min)
{
	unsigned int nr_events = 0;
	unsigned long check_cq;

	if (!io_allowed_run_tw(ctx))
		return -EEXIST;

	check_cq = READ_ONCE(ctx->check_cq);
	if (unlikely(check_cq)) {
		if (check_cq & BIT(IO_CHECK_CQ_OVERFLOW_BIT))
			__io_cqring_overflow_flush(ctx);
		/*
		 * Similarly do not spin if we have not informed the user of any
		 * dropped CQE.
		 */
		if (check_cq & BIT(IO_CHECK_CQ_DROPPED_BIT))
			return -EBADR;
	}
	/*
	 * Don't enter poll loop if we already have events pending.
	 * If we do, we can potentially be spinning for commands that
	 * already triggered a CQE (eg in error).
	 */
	if (io_cqring_events(ctx))
		return 0;

	do {
		int ret = 0;

		/*
		 * If a submit got punted to a workqueue, we can have the
		 * application entering polling for a command before it gets
		 * issued. That app will hold the uring_lock for the duration
		 * of the poll right here, so we need to take a breather every
		 * now and then to ensure that the issue has a chance to add
		 * the poll to the issued list. Otherwise we can spin here
		 * forever, while the workqueue is stuck trying to acquire the
		 * very same mutex.
		 */
		if (wq_list_empty(&ctx->iopoll_list) ||
		    io_task_work_pending(ctx)) {
			u32 tail = ctx->cached_cq_tail;

			(void) io_run_local_work_locked(ctx);

			if (task_work_pending(current) ||
			    wq_list_empty(&ctx->iopoll_list)) {
				mutex_unlock(&ctx->uring_lock);
				io_run_task_work();
				mutex_lock(&ctx->uring_lock);
			}
			/* some requests don't go through iopoll_list */
			if (tail != ctx->cached_cq_tail ||
			    wq_list_empty(&ctx->iopoll_list))
				break;
		}
		ret = io_do_iopoll(ctx, !min);
		if (unlikely(ret < 0))
			return ret;

		if (task_sigpending(current))
			return -EINTR;
		if (need_resched())
			break;

		nr_events += ret;
<<<<<<< HEAD
		ret = 0;

		if (task_sigpending(current))
			return -EINTR;
	} while (nr_events < min && !need_resched());
=======
	} while (nr_events < min);
>>>>>>> bd3a9e57

	return 0;
}

void io_req_task_complete(struct io_kiocb *req, struct io_tw_state *ts)
{
	if (ts->locked)
		io_req_complete_defer(req);
	else
		io_req_complete_post(req, IO_URING_F_UNLOCKED);
}

/*
 * After the iocb has been issued, it's safe to be found on the poll list.
 * Adding the kiocb to the list AFTER submission ensures that we don't
 * find it from a io_do_iopoll() thread before the issuer is done
 * accessing the kiocb cookie.
 */
static void io_iopoll_req_issued(struct io_kiocb *req, unsigned int issue_flags)
{
	struct io_ring_ctx *ctx = req->ctx;
	const bool needs_lock = issue_flags & IO_URING_F_UNLOCKED;

	/* workqueue context doesn't hold uring_lock, grab it now */
	if (unlikely(needs_lock))
		mutex_lock(&ctx->uring_lock);

	/*
	 * Track whether we have multiple files in our lists. This will impact
	 * how we do polling eventually, not spinning if we're on potentially
	 * different devices.
	 */
	if (wq_list_empty(&ctx->iopoll_list)) {
		ctx->poll_multi_queue = false;
	} else if (!ctx->poll_multi_queue) {
		struct io_kiocb *list_req;

		list_req = container_of(ctx->iopoll_list.first, struct io_kiocb,
					comp_list);
		if (list_req->file != req->file)
			ctx->poll_multi_queue = true;
	}

	/*
	 * For fast devices, IO may have already completed. If it has, add
	 * it to the front so we find it first.
	 */
	if (READ_ONCE(req->iopoll_completed))
		wq_list_add_head(&req->comp_list, &ctx->iopoll_list);
	else
		wq_list_add_tail(&req->comp_list, &ctx->iopoll_list);

	if (unlikely(needs_lock)) {
		/*
		 * If IORING_SETUP_SQPOLL is enabled, sqes are either handle
		 * in sq thread task context or in io worker task context. If
		 * current task context is sq thread, we don't need to check
		 * whether should wake up sq thread.
		 */
		if ((ctx->flags & IORING_SETUP_SQPOLL) &&
		    wq_has_sleeper(&ctx->sq_data->wait))
			wake_up(&ctx->sq_data->wait);

		mutex_unlock(&ctx->uring_lock);
	}
}

unsigned int io_file_get_flags(struct file *file)
{
	unsigned int res = 0;

	if (S_ISREG(file_inode(file)->i_mode))
		res |= REQ_F_ISREG;
	if ((file->f_flags & O_NONBLOCK) || (file->f_mode & FMODE_NOWAIT))
		res |= REQ_F_SUPPORT_NOWAIT;
	return res;
}

bool io_alloc_async_data(struct io_kiocb *req)
{
	WARN_ON_ONCE(!io_cold_defs[req->opcode].async_size);
	req->async_data = kmalloc(io_cold_defs[req->opcode].async_size, GFP_KERNEL);
	if (req->async_data) {
		req->flags |= REQ_F_ASYNC_DATA;
		return false;
	}
	return true;
}

int io_req_prep_async(struct io_kiocb *req)
{
	const struct io_cold_def *cdef = &io_cold_defs[req->opcode];
	const struct io_issue_def *def = &io_issue_defs[req->opcode];

	/* assign early for deferred execution for non-fixed file */
	if (def->needs_file && !(req->flags & REQ_F_FIXED_FILE) && !req->file)
		req->file = io_file_get_normal(req, req->cqe.fd);
	if (!cdef->prep_async)
		return 0;
	if (WARN_ON_ONCE(req_has_async_data(req)))
		return -EFAULT;
	if (!def->manual_alloc) {
		if (io_alloc_async_data(req))
			return -EAGAIN;
	}
	return cdef->prep_async(req);
}

static u32 io_get_sequence(struct io_kiocb *req)
{
	u32 seq = req->ctx->cached_sq_head;
	struct io_kiocb *cur;

	/* need original cached_sq_head, but it was increased for each req */
	io_for_each_link(cur, req)
		seq--;
	return seq;
}

static __cold void io_drain_req(struct io_kiocb *req)
	__must_hold(&ctx->uring_lock)
{
	struct io_ring_ctx *ctx = req->ctx;
	struct io_defer_entry *de;
	int ret;
	u32 seq = io_get_sequence(req);

	/* Still need defer if there is pending req in defer list. */
	spin_lock(&ctx->completion_lock);
	if (!req_need_defer(req, seq) && list_empty_careful(&ctx->defer_list)) {
		spin_unlock(&ctx->completion_lock);
queue:
		ctx->drain_active = false;
		io_req_task_queue(req);
		return;
	}
	spin_unlock(&ctx->completion_lock);

	io_prep_async_link(req);
	de = kmalloc(sizeof(*de), GFP_KERNEL);
	if (!de) {
		ret = -ENOMEM;
		io_req_defer_failed(req, ret);
		return;
	}

	spin_lock(&ctx->completion_lock);
	if (!req_need_defer(req, seq) && list_empty(&ctx->defer_list)) {
		spin_unlock(&ctx->completion_lock);
		kfree(de);
		goto queue;
	}

	trace_io_uring_defer(req);
	de->req = req;
	de->seq = seq;
	list_add_tail(&de->list, &ctx->defer_list);
	spin_unlock(&ctx->completion_lock);
}

static bool io_assign_file(struct io_kiocb *req, const struct io_issue_def *def,
			   unsigned int issue_flags)
{
	if (req->file || !def->needs_file)
		return true;

	if (req->flags & REQ_F_FIXED_FILE)
		req->file = io_file_get_fixed(req, req->cqe.fd, issue_flags);
	else
		req->file = io_file_get_normal(req, req->cqe.fd);

	return !!req->file;
}

static int io_issue_sqe(struct io_kiocb *req, unsigned int issue_flags)
{
	const struct io_issue_def *def = &io_issue_defs[req->opcode];
	const struct cred *creds = NULL;
	int ret;

	if (unlikely(!io_assign_file(req, def, issue_flags)))
		return -EBADF;

	if (unlikely((req->flags & REQ_F_CREDS) && req->creds != current_cred()))
		creds = override_creds(req->creds);

	if (!def->audit_skip)
		audit_uring_entry(req->opcode);

	ret = def->issue(req, issue_flags);

	if (!def->audit_skip)
		audit_uring_exit(!ret, ret);

	if (creds)
		revert_creds(creds);

	if (ret == IOU_OK) {
		if (issue_flags & IO_URING_F_COMPLETE_DEFER)
			io_req_complete_defer(req);
		else
			io_req_complete_post(req, issue_flags);
	} else if (ret != IOU_ISSUE_SKIP_COMPLETE)
		return ret;

	/* If the op doesn't have a file, we're not polling for it */
	if ((req->ctx->flags & IORING_SETUP_IOPOLL) && def->iopoll_queue)
		io_iopoll_req_issued(req, issue_flags);

	return 0;
}

int io_poll_issue(struct io_kiocb *req, struct io_tw_state *ts)
{
	io_tw_lock(req->ctx, ts);
	return io_issue_sqe(req, IO_URING_F_NONBLOCK|IO_URING_F_MULTISHOT|
				 IO_URING_F_COMPLETE_DEFER);
}

struct io_wq_work *io_wq_free_work(struct io_wq_work *work)
{
	struct io_kiocb *req = container_of(work, struct io_kiocb, work);
	struct io_kiocb *nxt = NULL;

	if (req_ref_put_and_test(req)) {
		if (req->flags & IO_REQ_LINK_FLAGS)
			nxt = io_req_find_next(req);
		io_free_req(req);
	}
	return nxt ? &nxt->work : NULL;
}

void io_wq_submit_work(struct io_wq_work *work)
{
	struct io_kiocb *req = container_of(work, struct io_kiocb, work);
	const struct io_issue_def *def = &io_issue_defs[req->opcode];
	unsigned int issue_flags = IO_URING_F_UNLOCKED | IO_URING_F_IOWQ;
	bool needs_poll = false;
	int ret = 0, err = -ECANCELED;

	/* one will be dropped by ->io_wq_free_work() after returning to io-wq */
	if (!(req->flags & REQ_F_REFCOUNT))
		__io_req_set_refcount(req, 2);
	else
		req_ref_get(req);

	io_arm_ltimeout(req);

	/* either cancelled or io-wq is dying, so don't touch tctx->iowq */
	if (work->flags & IO_WQ_WORK_CANCEL) {
fail:
		io_req_task_queue_fail(req, err);
		return;
	}
	if (!io_assign_file(req, def, issue_flags)) {
		err = -EBADF;
		work->flags |= IO_WQ_WORK_CANCEL;
		goto fail;
	}

	if (req->flags & REQ_F_FORCE_ASYNC) {
		bool opcode_poll = def->pollin || def->pollout;

		if (opcode_poll && file_can_poll(req->file)) {
			needs_poll = true;
			issue_flags |= IO_URING_F_NONBLOCK;
		}
	}

	do {
		ret = io_issue_sqe(req, issue_flags);
		if (ret != -EAGAIN)
			break;

		/*
		 * If REQ_F_NOWAIT is set, then don't wait or retry with
		 * poll. -EAGAIN is final for that case.
		 */
		if (req->flags & REQ_F_NOWAIT)
			break;

		/*
		 * We can get EAGAIN for iopolled IO even though we're
		 * forcing a sync submission from here, since we can't
		 * wait for request slots on the block side.
		 */
		if (!needs_poll) {
			if (!(req->ctx->flags & IORING_SETUP_IOPOLL))
				break;
			if (io_wq_worker_stopped())
				break;
			cond_resched();
			continue;
		}

		if (io_arm_poll_handler(req, issue_flags) == IO_APOLL_OK)
			return;
		/* aborted or ready, in either case retry blocking */
		needs_poll = false;
		issue_flags &= ~IO_URING_F_NONBLOCK;
	} while (1);

	/* avoid locking problems by failing it from a clean context */
	if (ret < 0)
		io_req_task_queue_fail(req, ret);
}

inline struct file *io_file_get_fixed(struct io_kiocb *req, int fd,
				      unsigned int issue_flags)
{
	struct io_ring_ctx *ctx = req->ctx;
	struct io_fixed_file *slot;
	struct file *file = NULL;

	io_ring_submit_lock(ctx, issue_flags);

	if (unlikely((unsigned int)fd >= ctx->nr_user_files))
		goto out;
	fd = array_index_nospec(fd, ctx->nr_user_files);
	slot = io_fixed_file_slot(&ctx->file_table, fd);
	file = io_slot_file(slot);
	req->flags |= io_slot_flags(slot);
	io_req_set_rsrc_node(req, ctx, 0);
out:
	io_ring_submit_unlock(ctx, issue_flags);
	return file;
}

struct file *io_file_get_normal(struct io_kiocb *req, int fd)
{
	struct file *file = fget(fd);

	trace_io_uring_file_get(req, fd);

	/* we don't allow fixed io_uring files */
	if (file && io_is_uring_fops(file))
		io_req_track_inflight(req);
	return file;
}

static void io_queue_async(struct io_kiocb *req, int ret)
	__must_hold(&req->ctx->uring_lock)
{
	struct io_kiocb *linked_timeout;

	if (ret != -EAGAIN || (req->flags & REQ_F_NOWAIT)) {
		io_req_defer_failed(req, ret);
		return;
	}

	linked_timeout = io_prep_linked_timeout(req);

	switch (io_arm_poll_handler(req, 0)) {
	case IO_APOLL_READY:
		io_kbuf_recycle(req, 0);
		io_req_task_queue(req);
		break;
	case IO_APOLL_ABORTED:
		io_kbuf_recycle(req, 0);
		io_queue_iowq(req, NULL);
		break;
	case IO_APOLL_OK:
		break;
	}

	if (linked_timeout)
		io_queue_linked_timeout(linked_timeout);
}

static inline void io_queue_sqe(struct io_kiocb *req)
	__must_hold(&req->ctx->uring_lock)
{
	int ret;

	ret = io_issue_sqe(req, IO_URING_F_NONBLOCK|IO_URING_F_COMPLETE_DEFER);

	/*
	 * We async punt it if the file wasn't marked NOWAIT, or if the file
	 * doesn't support non-blocking read/write attempts
	 */
	if (likely(!ret))
		io_arm_ltimeout(req);
	else
		io_queue_async(req, ret);
}

static void io_queue_sqe_fallback(struct io_kiocb *req)
	__must_hold(&req->ctx->uring_lock)
{
	if (unlikely(req->flags & REQ_F_FAIL)) {
		/*
		 * We don't submit, fail them all, for that replace hardlinks
		 * with normal links. Extra REQ_F_LINK is tolerated.
		 */
		req->flags &= ~REQ_F_HARDLINK;
		req->flags |= REQ_F_LINK;
		io_req_defer_failed(req, req->cqe.res);
	} else {
		int ret = io_req_prep_async(req);

		if (unlikely(ret)) {
			io_req_defer_failed(req, ret);
			return;
		}

		if (unlikely(req->ctx->drain_active))
			io_drain_req(req);
		else
			io_queue_iowq(req, NULL);
	}
}

/*
 * Check SQE restrictions (opcode and flags).
 *
 * Returns 'true' if SQE is allowed, 'false' otherwise.
 */
static inline bool io_check_restriction(struct io_ring_ctx *ctx,
					struct io_kiocb *req,
					unsigned int sqe_flags)
{
	if (!test_bit(req->opcode, ctx->restrictions.sqe_op))
		return false;

	if ((sqe_flags & ctx->restrictions.sqe_flags_required) !=
	    ctx->restrictions.sqe_flags_required)
		return false;

	if (sqe_flags & ~(ctx->restrictions.sqe_flags_allowed |
			  ctx->restrictions.sqe_flags_required))
		return false;

	return true;
}

static void io_init_req_drain(struct io_kiocb *req)
{
	struct io_ring_ctx *ctx = req->ctx;
	struct io_kiocb *head = ctx->submit_state.link.head;

	ctx->drain_active = true;
	if (head) {
		/*
		 * If we need to drain a request in the middle of a link, drain
		 * the head request and the next request/link after the current
		 * link. Considering sequential execution of links,
		 * REQ_F_IO_DRAIN will be maintained for every request of our
		 * link.
		 */
		head->flags |= REQ_F_IO_DRAIN | REQ_F_FORCE_ASYNC;
		ctx->drain_next = true;
	}
}

static int io_init_req(struct io_ring_ctx *ctx, struct io_kiocb *req,
		       const struct io_uring_sqe *sqe)
	__must_hold(&ctx->uring_lock)
{
	const struct io_issue_def *def;
	unsigned int sqe_flags;
	int personality;
	u8 opcode;

	/* req is partially pre-initialised, see io_preinit_req() */
	req->opcode = opcode = READ_ONCE(sqe->opcode);
	/* same numerical values with corresponding REQ_F_*, safe to copy */
	req->flags = sqe_flags = READ_ONCE(sqe->flags);
	req->cqe.user_data = READ_ONCE(sqe->user_data);
	req->file = NULL;
	req->rsrc_node = NULL;
	req->task = current;

	if (unlikely(opcode >= IORING_OP_LAST)) {
		req->opcode = 0;
		return -EINVAL;
	}
	def = &io_issue_defs[opcode];
	if (unlikely(sqe_flags & ~SQE_COMMON_FLAGS)) {
		/* enforce forwards compatibility on users */
		if (sqe_flags & ~SQE_VALID_FLAGS)
			return -EINVAL;
		if (sqe_flags & IOSQE_BUFFER_SELECT) {
			if (!def->buffer_select)
				return -EOPNOTSUPP;
			req->buf_index = READ_ONCE(sqe->buf_group);
		}
		if (sqe_flags & IOSQE_CQE_SKIP_SUCCESS)
			ctx->drain_disabled = true;
		if (sqe_flags & IOSQE_IO_DRAIN) {
			if (ctx->drain_disabled)
				return -EOPNOTSUPP;
			io_init_req_drain(req);
		}
	}
	if (unlikely(ctx->restricted || ctx->drain_active || ctx->drain_next)) {
		if (ctx->restricted && !io_check_restriction(ctx, req, sqe_flags))
			return -EACCES;
		/* knock it to the slow queue path, will be drained there */
		if (ctx->drain_active)
			req->flags |= REQ_F_FORCE_ASYNC;
		/* if there is no link, we're at "next" request and need to drain */
		if (unlikely(ctx->drain_next) && !ctx->submit_state.link.head) {
			ctx->drain_next = false;
			ctx->drain_active = true;
			req->flags |= REQ_F_IO_DRAIN | REQ_F_FORCE_ASYNC;
		}
	}

	if (!def->ioprio && sqe->ioprio)
		return -EINVAL;
	if (!def->iopoll && (ctx->flags & IORING_SETUP_IOPOLL))
		return -EINVAL;

	if (def->needs_file) {
		struct io_submit_state *state = &ctx->submit_state;

		req->cqe.fd = READ_ONCE(sqe->fd);

		/*
		 * Plug now if we have more than 2 IO left after this, and the
		 * target is potentially a read/write to block based storage.
		 */
		if (state->need_plug && def->plug) {
			state->plug_started = true;
			state->need_plug = false;
			blk_start_plug_nr_ios(&state->plug, state->submit_nr);
		}
	}

	personality = READ_ONCE(sqe->personality);
	if (personality) {
		int ret;

		req->creds = xa_load(&ctx->personalities, personality);
		if (!req->creds)
			return -EINVAL;
		get_cred(req->creds);
		ret = security_uring_override_creds(req->creds);
		if (ret) {
			put_cred(req->creds);
			return ret;
		}
		req->flags |= REQ_F_CREDS;
	}

	return def->prep(req, sqe);
}

static __cold int io_submit_fail_init(const struct io_uring_sqe *sqe,
				      struct io_kiocb *req, int ret)
{
	struct io_ring_ctx *ctx = req->ctx;
	struct io_submit_link *link = &ctx->submit_state.link;
	struct io_kiocb *head = link->head;

	trace_io_uring_req_failed(sqe, req, ret);

	/*
	 * Avoid breaking links in the middle as it renders links with SQPOLL
	 * unusable. Instead of failing eagerly, continue assembling the link if
	 * applicable and mark the head with REQ_F_FAIL. The link flushing code
	 * should find the flag and handle the rest.
	 */
	req_fail_link_node(req, ret);
	if (head && !(head->flags & REQ_F_FAIL))
		req_fail_link_node(head, -ECANCELED);

	if (!(req->flags & IO_REQ_LINK_FLAGS)) {
		if (head) {
			link->last->link = req;
			link->head = NULL;
			req = head;
		}
		io_queue_sqe_fallback(req);
		return ret;
	}

	if (head)
		link->last->link = req;
	else
		link->head = req;
	link->last = req;
	return 0;
}

static inline int io_submit_sqe(struct io_ring_ctx *ctx, struct io_kiocb *req,
			 const struct io_uring_sqe *sqe)
	__must_hold(&ctx->uring_lock)
{
	struct io_submit_link *link = &ctx->submit_state.link;
	int ret;

	ret = io_init_req(ctx, req, sqe);
	if (unlikely(ret))
		return io_submit_fail_init(sqe, req, ret);

	trace_io_uring_submit_req(req);

	/*
	 * If we already have a head request, queue this one for async
	 * submittal once the head completes. If we don't have a head but
	 * IOSQE_IO_LINK is set in the sqe, start a new head. This one will be
	 * submitted sync once the chain is complete. If none of those
	 * conditions are true (normal request), then just queue it.
	 */
	if (unlikely(link->head)) {
		ret = io_req_prep_async(req);
		if (unlikely(ret))
			return io_submit_fail_init(sqe, req, ret);

		trace_io_uring_link(req, link->head);
		link->last->link = req;
		link->last = req;

		if (req->flags & IO_REQ_LINK_FLAGS)
			return 0;
		/* last request of the link, flush it */
		req = link->head;
		link->head = NULL;
		if (req->flags & (REQ_F_FORCE_ASYNC | REQ_F_FAIL))
			goto fallback;

	} else if (unlikely(req->flags & (IO_REQ_LINK_FLAGS |
					  REQ_F_FORCE_ASYNC | REQ_F_FAIL))) {
		if (req->flags & IO_REQ_LINK_FLAGS) {
			link->head = req;
			link->last = req;
		} else {
fallback:
			io_queue_sqe_fallback(req);
		}
		return 0;
	}

	io_queue_sqe(req);
	return 0;
}

/*
 * Batched submission is done, ensure local IO is flushed out.
 */
static void io_submit_state_end(struct io_ring_ctx *ctx)
{
	struct io_submit_state *state = &ctx->submit_state;

	if (unlikely(state->link.head))
		io_queue_sqe_fallback(state->link.head);
	/* flush only after queuing links as they can generate completions */
	io_submit_flush_completions(ctx);
	if (state->plug_started)
		blk_finish_plug(&state->plug);
}

/*
 * Start submission side cache.
 */
static void io_submit_state_start(struct io_submit_state *state,
				  unsigned int max_ios)
{
	state->plug_started = false;
	state->need_plug = max_ios > 2;
	state->submit_nr = max_ios;
	/* set only head, no need to init link_last in advance */
	state->link.head = NULL;
}

static void io_commit_sqring(struct io_ring_ctx *ctx)
{
	struct io_rings *rings = ctx->rings;

	/*
	 * Ensure any loads from the SQEs are done at this point,
	 * since once we write the new head, the application could
	 * write new data to them.
	 */
	smp_store_release(&rings->sq.head, ctx->cached_sq_head);
}

/*
 * Fetch an sqe, if one is available. Note this returns a pointer to memory
 * that is mapped by userspace. This means that care needs to be taken to
 * ensure that reads are stable, as we cannot rely on userspace always
 * being a good citizen. If members of the sqe are validated and then later
 * used, it's important that those reads are done through READ_ONCE() to
 * prevent a re-load down the line.
 */
static bool io_get_sqe(struct io_ring_ctx *ctx, const struct io_uring_sqe **sqe)
{
	unsigned mask = ctx->sq_entries - 1;
	unsigned head = ctx->cached_sq_head++ & mask;

	if (!(ctx->flags & IORING_SETUP_NO_SQARRAY)) {
		head = READ_ONCE(ctx->sq_array[head]);
		if (unlikely(head >= ctx->sq_entries)) {
			/* drop invalid entries */
			spin_lock(&ctx->completion_lock);
			ctx->cq_extra--;
			spin_unlock(&ctx->completion_lock);
			WRITE_ONCE(ctx->rings->sq_dropped,
				   READ_ONCE(ctx->rings->sq_dropped) + 1);
			return false;
		}
	}

	/*
	 * The cached sq head (or cq tail) serves two purposes:
	 *
	 * 1) allows us to batch the cost of updating the user visible
	 *    head updates.
	 * 2) allows the kernel side to track the head on its own, even
	 *    though the application is the one updating it.
	 */

<<<<<<< HEAD
	/* drop invalid entries */
	spin_lock(&ctx->completion_lock);
	ctx->cq_extra--;
	spin_unlock(&ctx->completion_lock);
	WRITE_ONCE(ctx->rings->sq_dropped,
		   READ_ONCE(ctx->rings->sq_dropped) + 1);
	return false;
=======
	/* double index for 128-byte SQEs, twice as long */
	if (ctx->flags & IORING_SETUP_SQE128)
		head <<= 1;
	*sqe = &ctx->sq_sqes[head];
	return true;
>>>>>>> bd3a9e57
}

int io_submit_sqes(struct io_ring_ctx *ctx, unsigned int nr)
	__must_hold(&ctx->uring_lock)
{
	unsigned int entries = io_sqring_entries(ctx);
	unsigned int left;
	int ret;

	if (unlikely(!entries))
		return 0;
	/* make sure SQ entry isn't read before tail */
	ret = left = min(nr, entries);
	io_get_task_refs(left);
	io_submit_state_start(&ctx->submit_state, left);

	do {
		const struct io_uring_sqe *sqe;
		struct io_kiocb *req;

		if (unlikely(!io_alloc_req(ctx, &req)))
			break;
		if (unlikely(!io_get_sqe(ctx, &sqe))) {
			io_req_add_to_cache(req, ctx);
			break;
		}

		/*
		 * Continue submitting even for sqe failure if the
		 * ring was setup with IORING_SETUP_SUBMIT_ALL
		 */
		if (unlikely(io_submit_sqe(ctx, req, sqe)) &&
		    !(ctx->flags & IORING_SETUP_SUBMIT_ALL)) {
			left--;
			break;
		}
	} while (--left);

	if (unlikely(left)) {
		ret -= left;
		/* try again if it submitted nothing and can't allocate a req */
		if (!ret && io_req_cache_empty(ctx))
			ret = -EAGAIN;
		current->io_uring->cached_refs += left;
	}

	io_submit_state_end(ctx);
	 /* Commit SQ ring head once we've consumed and submitted all SQEs */
	io_commit_sqring(ctx);
	return ret;
}

struct io_wait_queue {
	struct wait_queue_entry wq;
	struct io_ring_ctx *ctx;
	unsigned cq_tail;
	unsigned nr_timeouts;
	ktime_t timeout;
};

static inline bool io_has_work(struct io_ring_ctx *ctx)
{
	return test_bit(IO_CHECK_CQ_OVERFLOW_BIT, &ctx->check_cq) ||
	       !llist_empty(&ctx->work_llist);
}

static inline bool io_should_wake(struct io_wait_queue *iowq)
{
	struct io_ring_ctx *ctx = iowq->ctx;
	int dist = READ_ONCE(ctx->rings->cq.tail) - (int) iowq->cq_tail;

	/*
	 * Wake up if we have enough events, or if a timeout occurred since we
	 * started waiting. For timeouts, we always want to return to userspace,
	 * regardless of event count.
	 */
	return dist >= 0 || atomic_read(&ctx->cq_timeouts) != iowq->nr_timeouts;
}

static int io_wake_function(struct wait_queue_entry *curr, unsigned int mode,
			    int wake_flags, void *key)
{
	struct io_wait_queue *iowq = container_of(curr, struct io_wait_queue, wq);

	/*
	 * Cannot safely flush overflowed CQEs from here, ensure we wake up
	 * the task, and the next invocation will do it.
	 */
	if (io_should_wake(iowq) || io_has_work(iowq->ctx))
		return autoremove_wake_function(curr, mode, wake_flags, key);
	return -1;
}

int io_run_task_work_sig(struct io_ring_ctx *ctx)
{
	if (!llist_empty(&ctx->work_llist)) {
		__set_current_state(TASK_RUNNING);
		if (io_run_local_work(ctx) > 0)
			return 0;
	}
	if (io_run_task_work() > 0)
		return 0;
	if (task_sigpending(current))
		return -EINTR;
	return 0;
}

static bool current_pending_io(void)
{
	struct io_uring_task *tctx = current->io_uring;

	if (!tctx)
		return false;
	return percpu_counter_read_positive(&tctx->inflight);
}

/* when returns >0, the caller should retry */
static inline int io_cqring_wait_schedule(struct io_ring_ctx *ctx,
					  struct io_wait_queue *iowq)
{
	int io_wait, ret;

	if (unlikely(READ_ONCE(ctx->check_cq)))
		return 1;
	if (unlikely(!llist_empty(&ctx->work_llist)))
		return 1;
	if (unlikely(test_thread_flag(TIF_NOTIFY_SIGNAL)))
		return 1;
	if (unlikely(task_sigpending(current)))
		return -EINTR;
	if (unlikely(io_should_wake(iowq)))
		return 0;

	/*
	 * Mark us as being in io_wait if we have pending requests, so cpufreq
	 * can take into account that the task is waiting for IO - turns out
	 * to be important for low QD IO.
	 */
	io_wait = current->in_iowait;
	if (current_pending_io())
		current->in_iowait = 1;
	ret = 0;
	if (iowq->timeout == KTIME_MAX)
		schedule();
	else if (!schedule_hrtimeout(&iowq->timeout, HRTIMER_MODE_ABS))
		ret = -ETIME;
	current->in_iowait = io_wait;
	return ret;
}

/*
 * Wait until events become available, if we don't already have some. The
 * application must reap them itself, as they reside on the shared cq ring.
 */
static int io_cqring_wait(struct io_ring_ctx *ctx, int min_events,
			  const sigset_t __user *sig, size_t sigsz,
			  struct __kernel_timespec __user *uts)
{
	struct io_wait_queue iowq;
	struct io_rings *rings = ctx->rings;
	int ret;

	if (!io_allowed_run_tw(ctx))
		return -EEXIST;
	if (!llist_empty(&ctx->work_llist))
		io_run_local_work(ctx);
	io_run_task_work();
	io_cqring_overflow_flush(ctx);
	/* if user messes with these they will just get an early return */
	if (__io_cqring_events_user(ctx) >= min_events)
		return 0;

	if (sig) {
#ifdef CONFIG_COMPAT
		if (in_compat_syscall())
			ret = set_compat_user_sigmask((const compat_sigset_t __user *)sig,
						      sigsz);
		else
#endif
			ret = set_user_sigmask(sig, sigsz);

		if (ret)
			return ret;
	}

	init_waitqueue_func_entry(&iowq.wq, io_wake_function);
	iowq.wq.private = current;
	INIT_LIST_HEAD(&iowq.wq.entry);
	iowq.ctx = ctx;
	iowq.nr_timeouts = atomic_read(&ctx->cq_timeouts);
	iowq.cq_tail = READ_ONCE(ctx->rings->cq.head) + min_events;
	iowq.timeout = KTIME_MAX;

	if (uts) {
		struct timespec64 ts;

		if (get_timespec64(&ts, uts))
			return -EFAULT;
		iowq.timeout = ktime_add_ns(timespec64_to_ktime(ts), ktime_get_ns());
	}

	trace_io_uring_cqring_wait(ctx, min_events);
	do {
		unsigned long check_cq;

		if (ctx->flags & IORING_SETUP_DEFER_TASKRUN) {
			int nr_wait = (int) iowq.cq_tail - READ_ONCE(ctx->rings->cq.tail);

			atomic_set(&ctx->cq_wait_nr, nr_wait);
			set_current_state(TASK_INTERRUPTIBLE);
		} else {
			prepare_to_wait_exclusive(&ctx->cq_wait, &iowq.wq,
							TASK_INTERRUPTIBLE);
		}

		ret = io_cqring_wait_schedule(ctx, &iowq);
		__set_current_state(TASK_RUNNING);
		atomic_set(&ctx->cq_wait_nr, 0);

		if (ret < 0)
			break;
		/*
		 * Run task_work after scheduling and before io_should_wake().
		 * If we got woken because of task_work being processed, run it
		 * now rather than let the caller do another wait loop.
		 */
		io_run_task_work();
		if (!llist_empty(&ctx->work_llist))
			io_run_local_work(ctx);

		check_cq = READ_ONCE(ctx->check_cq);
		if (unlikely(check_cq)) {
			/* let the caller flush overflows, retry */
			if (check_cq & BIT(IO_CHECK_CQ_OVERFLOW_BIT))
				io_cqring_do_overflow_flush(ctx);
			if (check_cq & BIT(IO_CHECK_CQ_DROPPED_BIT)) {
				ret = -EBADR;
				break;
			}
		}

		if (io_should_wake(&iowq)) {
			ret = 0;
			break;
		}
		cond_resched();
	} while (1);

	if (!(ctx->flags & IORING_SETUP_DEFER_TASKRUN))
		finish_wait(&ctx->cq_wait, &iowq.wq);
	restore_saved_sigmask_unless(ret == -EINTR);

	return READ_ONCE(rings->cq.head) == READ_ONCE(rings->cq.tail) ? ret : 0;
}

static void io_mem_free(void *ptr)
{
	if (!ptr)
		return;

	folio_put(virt_to_folio(ptr));
}

static void io_pages_free(struct page ***pages, int npages)
{
	struct page **page_array;
	int i;

	if (!pages)
		return;

	page_array = *pages;
	if (!page_array)
		return;

	for (i = 0; i < npages; i++)
		unpin_user_page(page_array[i]);
	kvfree(page_array);
	*pages = NULL;
}

static void *__io_uaddr_map(struct page ***pages, unsigned short *npages,
			    unsigned long uaddr, size_t size)
{
	struct page **page_array;
	unsigned int nr_pages;
	int ret, i;

	*npages = 0;

	if (uaddr & (PAGE_SIZE - 1) || !size)
		return ERR_PTR(-EINVAL);

	nr_pages = (size + PAGE_SIZE - 1) >> PAGE_SHIFT;
	if (nr_pages > USHRT_MAX)
		return ERR_PTR(-EINVAL);
	page_array = kvmalloc_array(nr_pages, sizeof(struct page *), GFP_KERNEL);
	if (!page_array)
		return ERR_PTR(-ENOMEM);

	ret = pin_user_pages_fast(uaddr, nr_pages, FOLL_WRITE | FOLL_LONGTERM,
					page_array);
	if (ret != nr_pages) {
err:
		io_pages_free(&page_array, ret > 0 ? ret : 0);
		return ret < 0 ? ERR_PTR(ret) : ERR_PTR(-EFAULT);
	}
	/*
	 * Should be a single page. If the ring is small enough that we can
	 * use a normal page, that is fine. If we need multiple pages, then
	 * userspace should use a huge page. That's the only way to guarantee
	 * that we get contigious memory, outside of just being lucky or
	 * (currently) having low memory fragmentation.
	 */
	if (page_array[0] != page_array[ret - 1])
		goto err;

	/*
	 * Can't support mapping user allocated ring memory on 32-bit archs
	 * where it could potentially reside in highmem. Just fail those with
	 * -EINVAL, just like we did on kernels that didn't support this
	 * feature.
	 */
	for (i = 0; i < nr_pages; i++) {
		if (PageHighMem(page_array[i])) {
			ret = -EINVAL;
			goto err;
		}
	}

	*pages = page_array;
	*npages = nr_pages;
	return page_to_virt(page_array[0]);
}

static void *io_rings_map(struct io_ring_ctx *ctx, unsigned long uaddr,
			  size_t size)
{
	return __io_uaddr_map(&ctx->ring_pages, &ctx->n_ring_pages, uaddr,
				size);
}

static void *io_sqes_map(struct io_ring_ctx *ctx, unsigned long uaddr,
			 size_t size)
{
	return __io_uaddr_map(&ctx->sqe_pages, &ctx->n_sqe_pages, uaddr,
				size);
}

static void io_rings_free(struct io_ring_ctx *ctx)
{
	if (!(ctx->flags & IORING_SETUP_NO_MMAP)) {
		io_mem_free(ctx->rings);
		io_mem_free(ctx->sq_sqes);
		ctx->rings = NULL;
		ctx->sq_sqes = NULL;
	} else {
		io_pages_free(&ctx->ring_pages, ctx->n_ring_pages);
		ctx->n_ring_pages = 0;
		io_pages_free(&ctx->sqe_pages, ctx->n_sqe_pages);
		ctx->n_sqe_pages = 0;
	}
}

static void *io_mem_alloc(size_t size)
{
	gfp_t gfp = GFP_KERNEL_ACCOUNT | __GFP_ZERO | __GFP_NOWARN | __GFP_COMP;
	void *ret;

	ret = (void *) __get_free_pages(gfp, get_order(size));
	if (ret)
		return ret;
	return ERR_PTR(-ENOMEM);
}

static unsigned long rings_size(struct io_ring_ctx *ctx, unsigned int sq_entries,
				unsigned int cq_entries, size_t *sq_offset)
{
	struct io_rings *rings;
	size_t off, sq_array_size;

	off = struct_size(rings, cqes, cq_entries);
	if (off == SIZE_MAX)
		return SIZE_MAX;
	if (ctx->flags & IORING_SETUP_CQE32) {
		if (check_shl_overflow(off, 1, &off))
			return SIZE_MAX;
	}

#ifdef CONFIG_SMP
	off = ALIGN(off, SMP_CACHE_BYTES);
	if (off == 0)
		return SIZE_MAX;
#endif

	if (ctx->flags & IORING_SETUP_NO_SQARRAY) {
		if (sq_offset)
			*sq_offset = SIZE_MAX;
		return off;
	}

	if (sq_offset)
		*sq_offset = off;

	sq_array_size = array_size(sizeof(u32), sq_entries);
	if (sq_array_size == SIZE_MAX)
		return SIZE_MAX;

	if (check_add_overflow(off, sq_array_size, &off))
		return SIZE_MAX;

	return off;
}

static int io_eventfd_register(struct io_ring_ctx *ctx, void __user *arg,
			       unsigned int eventfd_async)
{
	struct io_ev_fd *ev_fd;
	__s32 __user *fds = arg;
	int fd;

	ev_fd = rcu_dereference_protected(ctx->io_ev_fd,
					lockdep_is_held(&ctx->uring_lock));
	if (ev_fd)
		return -EBUSY;

	if (copy_from_user(&fd, fds, sizeof(*fds)))
		return -EFAULT;

	ev_fd = kmalloc(sizeof(*ev_fd), GFP_KERNEL);
	if (!ev_fd)
		return -ENOMEM;

	ev_fd->cq_ev_fd = eventfd_ctx_fdget(fd);
	if (IS_ERR(ev_fd->cq_ev_fd)) {
		int ret = PTR_ERR(ev_fd->cq_ev_fd);
		kfree(ev_fd);
		return ret;
	}

	spin_lock(&ctx->completion_lock);
	ctx->evfd_last_cq_tail = ctx->cached_cq_tail;
	spin_unlock(&ctx->completion_lock);

	ev_fd->eventfd_async = eventfd_async;
	ctx->has_evfd = true;
	rcu_assign_pointer(ctx->io_ev_fd, ev_fd);
	atomic_set(&ev_fd->refs, 1);
	atomic_set(&ev_fd->ops, 0);
	return 0;
}

static int io_eventfd_unregister(struct io_ring_ctx *ctx)
{
	struct io_ev_fd *ev_fd;

	ev_fd = rcu_dereference_protected(ctx->io_ev_fd,
					lockdep_is_held(&ctx->uring_lock));
	if (ev_fd) {
		ctx->has_evfd = false;
		rcu_assign_pointer(ctx->io_ev_fd, NULL);
		if (!atomic_fetch_or(BIT(IO_EVENTFD_OP_FREE_BIT), &ev_fd->ops))
			call_rcu(&ev_fd->rcu, io_eventfd_ops);
		return 0;
	}

	return -ENXIO;
}

static void io_req_caches_free(struct io_ring_ctx *ctx)
{
	struct io_kiocb *req;
	int nr = 0;

	mutex_lock(&ctx->uring_lock);
	io_flush_cached_locked_reqs(ctx, &ctx->submit_state);

	while (!io_req_cache_empty(ctx)) {
		req = io_extract_req(ctx);
		kmem_cache_free(req_cachep, req);
		nr++;
	}
	if (nr)
		percpu_ref_put_many(&ctx->refs, nr);
	mutex_unlock(&ctx->uring_lock);
}

static void io_rsrc_node_cache_free(struct io_cache_entry *entry)
{
	kfree(container_of(entry, struct io_rsrc_node, cache));
}

static __cold void io_ring_ctx_free(struct io_ring_ctx *ctx)
{
	io_sq_thread_finish(ctx);
	/* __io_rsrc_put_work() may need uring_lock to progress, wait w/o it */
	if (WARN_ON_ONCE(!list_empty(&ctx->rsrc_ref_list)))
		return;

	mutex_lock(&ctx->uring_lock);
	if (ctx->buf_data)
		__io_sqe_buffers_unregister(ctx);
	if (ctx->file_data)
		__io_sqe_files_unregister(ctx);
	io_cqring_overflow_kill(ctx);
	io_eventfd_unregister(ctx);
	io_alloc_cache_free(&ctx->apoll_cache, io_apoll_cache_free);
	io_alloc_cache_free(&ctx->netmsg_cache, io_netmsg_cache_free);
	io_destroy_buffers(ctx);
	mutex_unlock(&ctx->uring_lock);
	if (ctx->sq_creds)
		put_cred(ctx->sq_creds);
	if (ctx->submitter_task)
		put_task_struct(ctx->submitter_task);

	/* there are no registered resources left, nobody uses it */
	if (ctx->rsrc_node)
		io_rsrc_node_destroy(ctx, ctx->rsrc_node);

	WARN_ON_ONCE(!list_empty(&ctx->rsrc_ref_list));

#if defined(CONFIG_UNIX)
	if (ctx->ring_sock) {
		ctx->ring_sock->file = NULL; /* so that iput() is called */
		sock_release(ctx->ring_sock);
	}
#endif
	WARN_ON_ONCE(!list_empty(&ctx->ltimeout_list));

	io_alloc_cache_free(&ctx->rsrc_node_cache, io_rsrc_node_cache_free);
	if (ctx->mm_account) {
		mmdrop(ctx->mm_account);
		ctx->mm_account = NULL;
	}
	io_rings_free(ctx);

	percpu_ref_exit(&ctx->refs);
	free_uid(ctx->user);
	io_req_caches_free(ctx);
	if (ctx->hash_map)
		io_wq_put_hash(ctx->hash_map);
	kfree(ctx->cancel_table.hbs);
	kfree(ctx->cancel_table_locked.hbs);
	kfree(ctx->io_bl);
	xa_destroy(&ctx->io_bl_xa);
	kfree(ctx);
}

static __cold void io_activate_pollwq_cb(struct callback_head *cb)
{
	struct io_ring_ctx *ctx = container_of(cb, struct io_ring_ctx,
					       poll_wq_task_work);

	mutex_lock(&ctx->uring_lock);
	ctx->poll_activated = true;
	mutex_unlock(&ctx->uring_lock);

	/*
	 * Wake ups for some events between start of polling and activation
	 * might've been lost due to loose synchronisation.
	 */
	wake_up_all(&ctx->poll_wq);
	percpu_ref_put(&ctx->refs);
}

static __cold void io_activate_pollwq(struct io_ring_ctx *ctx)
{
	spin_lock(&ctx->completion_lock);
	/* already activated or in progress */
	if (ctx->poll_activated || ctx->poll_wq_task_work.func)
		goto out;
	if (WARN_ON_ONCE(!ctx->task_complete))
		goto out;
	if (!ctx->submitter_task)
		goto out;
	/*
	 * with ->submitter_task only the submitter task completes requests, we
	 * only need to sync with it, which is done by injecting a tw
	 */
	init_task_work(&ctx->poll_wq_task_work, io_activate_pollwq_cb);
	percpu_ref_get(&ctx->refs);
	if (task_work_add(ctx->submitter_task, &ctx->poll_wq_task_work, TWA_SIGNAL))
		percpu_ref_put(&ctx->refs);
out:
	spin_unlock(&ctx->completion_lock);
}

static __poll_t io_uring_poll(struct file *file, poll_table *wait)
{
	struct io_ring_ctx *ctx = file->private_data;
	__poll_t mask = 0;

	if (unlikely(!ctx->poll_activated))
		io_activate_pollwq(ctx);

	poll_wait(file, &ctx->poll_wq, wait);
	/*
	 * synchronizes with barrier from wq_has_sleeper call in
	 * io_commit_cqring
	 */
	smp_rmb();
	if (!io_sqring_full(ctx))
		mask |= EPOLLOUT | EPOLLWRNORM;

	/*
	 * Don't flush cqring overflow list here, just do a simple check.
	 * Otherwise there could possible be ABBA deadlock:
	 *      CPU0                    CPU1
	 *      ----                    ----
	 * lock(&ctx->uring_lock);
	 *                              lock(&ep->mtx);
	 *                              lock(&ctx->uring_lock);
	 * lock(&ep->mtx);
	 *
	 * Users may get EPOLLIN meanwhile seeing nothing in cqring, this
	 * pushes them to do the flush.
	 */

	if (__io_cqring_events_user(ctx) || io_has_work(ctx))
		mask |= EPOLLIN | EPOLLRDNORM;

	return mask;
}

static int io_unregister_personality(struct io_ring_ctx *ctx, unsigned id)
{
	const struct cred *creds;

	creds = xa_erase(&ctx->personalities, id);
	if (creds) {
		put_cred(creds);
		return 0;
	}

	return -EINVAL;
}

struct io_tctx_exit {
	struct callback_head		task_work;
	struct completion		completion;
	struct io_ring_ctx		*ctx;
};

static __cold void io_tctx_exit_cb(struct callback_head *cb)
{
	struct io_uring_task *tctx = current->io_uring;
	struct io_tctx_exit *work;

	work = container_of(cb, struct io_tctx_exit, task_work);
	/*
	 * When @in_cancel, we're in cancellation and it's racy to remove the
	 * node. It'll be removed by the end of cancellation, just ignore it.
	 * tctx can be NULL if the queueing of this task_work raced with
	 * work cancelation off the exec path.
	 */
	if (tctx && !atomic_read(&tctx->in_cancel))
		io_uring_del_tctx_node((unsigned long)work->ctx);
	complete(&work->completion);
}

static __cold bool io_cancel_ctx_cb(struct io_wq_work *work, void *data)
{
	struct io_kiocb *req = container_of(work, struct io_kiocb, work);

	return req->ctx == data;
}

static __cold void io_ring_exit_work(struct work_struct *work)
{
	struct io_ring_ctx *ctx = container_of(work, struct io_ring_ctx, exit_work);
	unsigned long timeout = jiffies + HZ * 60 * 5;
	unsigned long interval = HZ / 20;
	struct io_tctx_exit exit;
	struct io_tctx_node *node;
	int ret;

	/*
	 * If we're doing polled IO and end up having requests being
	 * submitted async (out-of-line), then completions can come in while
	 * we're waiting for refs to drop. We need to reap these manually,
	 * as nobody else will be looking for them.
	 */
	do {
		if (test_bit(IO_CHECK_CQ_OVERFLOW_BIT, &ctx->check_cq)) {
			mutex_lock(&ctx->uring_lock);
			io_cqring_overflow_kill(ctx);
			mutex_unlock(&ctx->uring_lock);
		}

		if (ctx->flags & IORING_SETUP_DEFER_TASKRUN)
			io_move_task_work_from_local(ctx);

		while (io_uring_try_cancel_requests(ctx, NULL, true))
			cond_resched();

		if (ctx->sq_data) {
			struct io_sq_data *sqd = ctx->sq_data;
			struct task_struct *tsk;

			io_sq_thread_park(sqd);
			tsk = sqd->thread;
			if (tsk && tsk->io_uring && tsk->io_uring->io_wq)
				io_wq_cancel_cb(tsk->io_uring->io_wq,
						io_cancel_ctx_cb, ctx, true);
			io_sq_thread_unpark(sqd);
		}

		io_req_caches_free(ctx);

		if (WARN_ON_ONCE(time_after(jiffies, timeout))) {
			/* there is little hope left, don't run it too often */
			interval = HZ * 60;
		}
		/*
		 * This is really an uninterruptible wait, as it has to be
		 * complete. But it's also run from a kworker, which doesn't
		 * take signals, so it's fine to make it interruptible. This
		 * avoids scenarios where we knowingly can wait much longer
		 * on completions, for example if someone does a SIGSTOP on
		 * a task that needs to finish task_work to make this loop
		 * complete. That's a synthetic situation that should not
		 * cause a stuck task backtrace, and hence a potential panic
		 * on stuck tasks if that is enabled.
		 */
	} while (!wait_for_completion_interruptible_timeout(&ctx->ref_comp, interval));

	init_completion(&exit.completion);
	init_task_work(&exit.task_work, io_tctx_exit_cb);
	exit.ctx = ctx;
	/*
	 * Some may use context even when all refs and requests have been put,
	 * and they are free to do so while still holding uring_lock or
	 * completion_lock, see io_req_task_submit(). Apart from other work,
	 * this lock/unlock section also waits them to finish.
	 */
	mutex_lock(&ctx->uring_lock);
	while (!list_empty(&ctx->tctx_list)) {
		WARN_ON_ONCE(time_after(jiffies, timeout));

		node = list_first_entry(&ctx->tctx_list, struct io_tctx_node,
					ctx_node);
		/* don't spin on a single task if cancellation failed */
		list_rotate_left(&ctx->tctx_list);
		ret = task_work_add(node->task, &exit.task_work, TWA_SIGNAL);
		if (WARN_ON_ONCE(ret))
			continue;

		mutex_unlock(&ctx->uring_lock);
		/*
		 * See comment above for
		 * wait_for_completion_interruptible_timeout() on why this
		 * wait is marked as interruptible.
		 */
		wait_for_completion_interruptible(&exit.completion);
		mutex_lock(&ctx->uring_lock);
	}
	mutex_unlock(&ctx->uring_lock);
	spin_lock(&ctx->completion_lock);
	spin_unlock(&ctx->completion_lock);

	/* pairs with RCU read section in io_req_local_work_add() */
	if (ctx->flags & IORING_SETUP_DEFER_TASKRUN)
		synchronize_rcu();

	io_ring_ctx_free(ctx);
}

static __cold void io_ring_ctx_wait_and_kill(struct io_ring_ctx *ctx)
{
	unsigned long index;
	struct creds *creds;

	mutex_lock(&ctx->uring_lock);
	percpu_ref_kill(&ctx->refs);
	xa_for_each(&ctx->personalities, index, creds)
		io_unregister_personality(ctx, index);
	if (ctx->rings)
		io_poll_remove_all(ctx, NULL, true);
	mutex_unlock(&ctx->uring_lock);

	/*
	 * If we failed setting up the ctx, we might not have any rings
	 * and therefore did not submit any requests
	 */
	if (ctx->rings)
		io_kill_timeouts(ctx, NULL, true);

	flush_delayed_work(&ctx->fallback_work);

	INIT_WORK(&ctx->exit_work, io_ring_exit_work);
	/*
	 * Use system_unbound_wq to avoid spawning tons of event kworkers
	 * if we're exiting a ton of rings at the same time. It just adds
	 * noise and overhead, there's no discernable change in runtime
	 * over using system_wq.
	 */
	queue_work(system_unbound_wq, &ctx->exit_work);
}

static int io_uring_release(struct inode *inode, struct file *file)
{
	struct io_ring_ctx *ctx = file->private_data;

	file->private_data = NULL;
	io_ring_ctx_wait_and_kill(ctx);
	return 0;
}

struct io_task_cancel {
	struct task_struct *task;
	bool all;
};

static bool io_cancel_task_cb(struct io_wq_work *work, void *data)
{
	struct io_kiocb *req = container_of(work, struct io_kiocb, work);
	struct io_task_cancel *cancel = data;

	return io_match_task_safe(req, cancel->task, cancel->all);
}

static __cold bool io_cancel_defer_files(struct io_ring_ctx *ctx,
					 struct task_struct *task,
					 bool cancel_all)
{
	struct io_defer_entry *de;
	LIST_HEAD(list);

	spin_lock(&ctx->completion_lock);
	list_for_each_entry_reverse(de, &ctx->defer_list, list) {
		if (io_match_task_safe(de->req, task, cancel_all)) {
			list_cut_position(&list, &ctx->defer_list, &de->list);
			break;
		}
	}
	spin_unlock(&ctx->completion_lock);
	if (list_empty(&list))
		return false;

	while (!list_empty(&list)) {
		de = list_first_entry(&list, struct io_defer_entry, list);
		list_del_init(&de->list);
		io_req_task_queue_fail(de->req, -ECANCELED);
		kfree(de);
	}
	return true;
}

static __cold bool io_uring_try_cancel_iowq(struct io_ring_ctx *ctx)
{
	struct io_tctx_node *node;
	enum io_wq_cancel cret;
	bool ret = false;

	mutex_lock(&ctx->uring_lock);
	list_for_each_entry(node, &ctx->tctx_list, ctx_node) {
		struct io_uring_task *tctx = node->task->io_uring;

		/*
		 * io_wq will stay alive while we hold uring_lock, because it's
		 * killed after ctx nodes, which requires to take the lock.
		 */
		if (!tctx || !tctx->io_wq)
			continue;
		cret = io_wq_cancel_cb(tctx->io_wq, io_cancel_ctx_cb, ctx, true);
		ret |= (cret != IO_WQ_CANCEL_NOTFOUND);
	}
	mutex_unlock(&ctx->uring_lock);

	return ret;
}

static __cold bool io_uring_try_cancel_requests(struct io_ring_ctx *ctx,
						struct task_struct *task,
						bool cancel_all)
{
	struct io_task_cancel cancel = { .task = task, .all = cancel_all, };
	struct io_uring_task *tctx = task ? task->io_uring : NULL;
	enum io_wq_cancel cret;
	bool ret = false;

	/* set it so io_req_local_work_add() would wake us up */
	if (ctx->flags & IORING_SETUP_DEFER_TASKRUN) {
		atomic_set(&ctx->cq_wait_nr, 1);
		smp_mb();
	}

	/* failed during ring init, it couldn't have issued any requests */
	if (!ctx->rings)
		return false;

	if (!task) {
		ret |= io_uring_try_cancel_iowq(ctx);
	} else if (tctx && tctx->io_wq) {
		/*
		 * Cancels requests of all rings, not only @ctx, but
		 * it's fine as the task is in exit/exec.
		 */
		cret = io_wq_cancel_cb(tctx->io_wq, io_cancel_task_cb,
				       &cancel, true);
		ret |= (cret != IO_WQ_CANCEL_NOTFOUND);
	}

	/* SQPOLL thread does its own polling */
	if ((!(ctx->flags & IORING_SETUP_SQPOLL) && cancel_all) ||
	    (ctx->sq_data && ctx->sq_data->thread == current)) {
		while (!wq_list_empty(&ctx->iopoll_list)) {
			io_iopoll_try_reap_events(ctx);
			ret = true;
			cond_resched();
		}
	}

	if ((ctx->flags & IORING_SETUP_DEFER_TASKRUN) &&
	    io_allowed_defer_tw_run(ctx))
		ret |= io_run_local_work(ctx) > 0;
	ret |= io_cancel_defer_files(ctx, task, cancel_all);
	mutex_lock(&ctx->uring_lock);
	ret |= io_poll_remove_all(ctx, task, cancel_all);
	mutex_unlock(&ctx->uring_lock);
	ret |= io_kill_timeouts(ctx, task, cancel_all);
	if (task)
		ret |= io_run_task_work() > 0;
	return ret;
}

static s64 tctx_inflight(struct io_uring_task *tctx, bool tracked)
{
	if (tracked)
		return atomic_read(&tctx->inflight_tracked);
	return percpu_counter_sum(&tctx->inflight);
}

/*
 * Find any io_uring ctx that this task has registered or done IO on, and cancel
 * requests. @sqd should be not-null IFF it's an SQPOLL thread cancellation.
 */
__cold void io_uring_cancel_generic(bool cancel_all, struct io_sq_data *sqd)
{
	struct io_uring_task *tctx = current->io_uring;
	struct io_ring_ctx *ctx;
	struct io_tctx_node *node;
	unsigned long index;
	s64 inflight;
	DEFINE_WAIT(wait);

	WARN_ON_ONCE(sqd && sqd->thread != current);

	if (!current->io_uring)
		return;
	if (tctx->io_wq)
		io_wq_exit_start(tctx->io_wq);

	atomic_inc(&tctx->in_cancel);
	do {
		bool loop = false;

		io_uring_drop_tctx_refs(current);
		/* read completions before cancelations */
		inflight = tctx_inflight(tctx, !cancel_all);
		if (!inflight)
			break;

		if (!sqd) {
			xa_for_each(&tctx->xa, index, node) {
				/* sqpoll task will cancel all its requests */
				if (node->ctx->sq_data)
					continue;
				loop |= io_uring_try_cancel_requests(node->ctx,
							current, cancel_all);
			}
		} else {
			list_for_each_entry(ctx, &sqd->ctx_list, sqd_list)
				loop |= io_uring_try_cancel_requests(ctx,
								     current,
								     cancel_all);
		}

		if (loop) {
			cond_resched();
			continue;
		}

		prepare_to_wait(&tctx->wait, &wait, TASK_INTERRUPTIBLE);
		io_run_task_work();
		io_uring_drop_tctx_refs(current);
		xa_for_each(&tctx->xa, index, node) {
			if (!llist_empty(&node->ctx->work_llist)) {
				WARN_ON_ONCE(node->ctx->submitter_task &&
					     node->ctx->submitter_task != current);
				goto end_wait;
			}
		}
		/*
		 * If we've seen completions, retry without waiting. This
		 * avoids a race where a completion comes in before we did
		 * prepare_to_wait().
		 */
		if (inflight == tctx_inflight(tctx, !cancel_all))
			schedule();
end_wait:
		finish_wait(&tctx->wait, &wait);
	} while (1);

	io_uring_clean_tctx(tctx);
	if (cancel_all) {
		/*
		 * We shouldn't run task_works after cancel, so just leave
		 * ->in_cancel set for normal exit.
		 */
		atomic_dec(&tctx->in_cancel);
		/* for exec all current's requests should be gone, kill tctx */
		__io_uring_free(current);
	}
}

void __io_uring_cancel(bool cancel_all)
{
	io_uring_cancel_generic(cancel_all, NULL);
}

static void *io_uring_validate_mmap_request(struct file *file,
					    loff_t pgoff, size_t sz)
{
	struct io_ring_ctx *ctx = file->private_data;
	loff_t offset = pgoff << PAGE_SHIFT;
	struct page *page;
	void *ptr;

	/* Don't allow mmap if the ring was setup without it */
	if (ctx->flags & IORING_SETUP_NO_MMAP)
		return ERR_PTR(-EINVAL);

	switch (offset & IORING_OFF_MMAP_MASK) {
	case IORING_OFF_SQ_RING:
	case IORING_OFF_CQ_RING:
		ptr = ctx->rings;
		break;
	case IORING_OFF_SQES:
		ptr = ctx->sq_sqes;
		break;
	case IORING_OFF_PBUF_RING: {
		unsigned int bgid;

		bgid = (offset & ~IORING_OFF_MMAP_MASK) >> IORING_OFF_PBUF_SHIFT;
		mutex_lock(&ctx->uring_lock);
		ptr = io_pbuf_get_address(ctx, bgid);
		mutex_unlock(&ctx->uring_lock);
		if (!ptr)
			return ERR_PTR(-EINVAL);
		break;
		}
	default:
		return ERR_PTR(-EINVAL);
	}

	page = virt_to_head_page(ptr);
	if (sz > page_size(page))
		return ERR_PTR(-EINVAL);

	return ptr;
}

#ifdef CONFIG_MMU

static __cold int io_uring_mmap(struct file *file, struct vm_area_struct *vma)
{
	size_t sz = vma->vm_end - vma->vm_start;
	unsigned long pfn;
	void *ptr;

	ptr = io_uring_validate_mmap_request(file, vma->vm_pgoff, sz);
	if (IS_ERR(ptr))
		return PTR_ERR(ptr);

	pfn = virt_to_phys(ptr) >> PAGE_SHIFT;
	return remap_pfn_range(vma, vma->vm_start, pfn, sz, vma->vm_page_prot);
}

static unsigned long io_uring_mmu_get_unmapped_area(struct file *filp,
			unsigned long addr, unsigned long len,
			unsigned long pgoff, unsigned long flags)
{
	void *ptr;

	/*
	 * Do not allow to map to user-provided address to avoid breaking the
	 * aliasing rules. Userspace is not able to guess the offset address of
	 * kernel kmalloc()ed memory area.
	 */
	if (addr)
		return -EINVAL;

	ptr = io_uring_validate_mmap_request(filp, pgoff, len);
	if (IS_ERR(ptr))
		return -ENOMEM;

	/*
	 * Some architectures have strong cache aliasing requirements.
	 * For such architectures we need a coherent mapping which aliases
	 * kernel memory *and* userspace memory. To achieve that:
	 * - use a NULL file pointer to reference physical memory, and
	 * - use the kernel virtual address of the shared io_uring context
	 *   (instead of the userspace-provided address, which has to be 0UL
	 *   anyway).
	 * - use the same pgoff which the get_unmapped_area() uses to
	 *   calculate the page colouring.
	 * For architectures without such aliasing requirements, the
	 * architecture will return any suitable mapping because addr is 0.
	 */
	filp = NULL;
	flags |= MAP_SHARED;
	pgoff = 0;	/* has been translated to ptr above */
#ifdef SHM_COLOUR
	addr = (uintptr_t) ptr;
	pgoff = addr >> PAGE_SHIFT;
#else
	addr = 0UL;
#endif
	return current->mm->get_unmapped_area(filp, addr, len, pgoff, flags);
}

#else /* !CONFIG_MMU */

static int io_uring_mmap(struct file *file, struct vm_area_struct *vma)
{
	return is_nommu_shared_mapping(vma->vm_flags) ? 0 : -EINVAL;
}

static unsigned int io_uring_nommu_mmap_capabilities(struct file *file)
{
	return NOMMU_MAP_DIRECT | NOMMU_MAP_READ | NOMMU_MAP_WRITE;
}

static unsigned long io_uring_nommu_get_unmapped_area(struct file *file,
	unsigned long addr, unsigned long len,
	unsigned long pgoff, unsigned long flags)
{
	void *ptr;

	ptr = io_uring_validate_mmap_request(file, pgoff, len);
	if (IS_ERR(ptr))
		return PTR_ERR(ptr);

	return (unsigned long) ptr;
}

#endif /* !CONFIG_MMU */

static int io_validate_ext_arg(unsigned flags, const void __user *argp, size_t argsz)
{
	if (flags & IORING_ENTER_EXT_ARG) {
		struct io_uring_getevents_arg arg;

		if (argsz != sizeof(arg))
			return -EINVAL;
		if (copy_from_user(&arg, argp, sizeof(arg)))
			return -EFAULT;
	}
	return 0;
}

static int io_get_ext_arg(unsigned flags, const void __user *argp, size_t *argsz,
			  struct __kernel_timespec __user **ts,
			  const sigset_t __user **sig)
{
	struct io_uring_getevents_arg arg;

	/*
	 * If EXT_ARG isn't set, then we have no timespec and the argp pointer
	 * is just a pointer to the sigset_t.
	 */
	if (!(flags & IORING_ENTER_EXT_ARG)) {
		*sig = (const sigset_t __user *) argp;
		*ts = NULL;
		return 0;
	}

	/*
	 * EXT_ARG is set - ensure we agree on the size of it and copy in our
	 * timespec and sigset_t pointers if good.
	 */
	if (*argsz != sizeof(arg))
		return -EINVAL;
	if (copy_from_user(&arg, argp, sizeof(arg)))
		return -EFAULT;
	if (arg.pad)
		return -EINVAL;
	*sig = u64_to_user_ptr(arg.sigmask);
	*argsz = arg.sigmask_sz;
	*ts = u64_to_user_ptr(arg.ts);
	return 0;
}

SYSCALL_DEFINE6(io_uring_enter, unsigned int, fd, u32, to_submit,
		u32, min_complete, u32, flags, const void __user *, argp,
		size_t, argsz)
{
	struct io_ring_ctx *ctx;
	struct fd f;
	long ret;

	if (unlikely(flags & ~(IORING_ENTER_GETEVENTS | IORING_ENTER_SQ_WAKEUP |
			       IORING_ENTER_SQ_WAIT | IORING_ENTER_EXT_ARG |
			       IORING_ENTER_REGISTERED_RING)))
		return -EINVAL;

	/*
	 * Ring fd has been registered via IORING_REGISTER_RING_FDS, we
	 * need only dereference our task private array to find it.
	 */
	if (flags & IORING_ENTER_REGISTERED_RING) {
		struct io_uring_task *tctx = current->io_uring;

		if (unlikely(!tctx || fd >= IO_RINGFD_REG_MAX))
			return -EINVAL;
		fd = array_index_nospec(fd, IO_RINGFD_REG_MAX);
		f.file = tctx->registered_rings[fd];
		f.flags = 0;
		if (unlikely(!f.file))
			return -EBADF;
	} else {
		f = fdget(fd);
		if (unlikely(!f.file))
			return -EBADF;
		ret = -EOPNOTSUPP;
		if (unlikely(!io_is_uring_fops(f.file)))
			goto out;
	}

	ctx = f.file->private_data;
	ret = -EBADFD;
	if (unlikely(ctx->flags & IORING_SETUP_R_DISABLED))
		goto out;

	/*
	 * For SQ polling, the thread will do all submissions and completions.
	 * Just return the requested submit count, and wake the thread if
	 * we were asked to.
	 */
	ret = 0;
	if (ctx->flags & IORING_SETUP_SQPOLL) {
		io_cqring_overflow_flush(ctx);

		if (unlikely(ctx->sq_data->thread == NULL)) {
			ret = -EOWNERDEAD;
			goto out;
		}
		if (flags & IORING_ENTER_SQ_WAKEUP)
			wake_up(&ctx->sq_data->wait);
		if (flags & IORING_ENTER_SQ_WAIT)
			io_sqpoll_wait_sq(ctx);

		ret = to_submit;
	} else if (to_submit) {
		ret = io_uring_add_tctx_node(ctx);
		if (unlikely(ret))
			goto out;

		mutex_lock(&ctx->uring_lock);
		ret = io_submit_sqes(ctx, to_submit);
		if (ret != to_submit) {
			mutex_unlock(&ctx->uring_lock);
			goto out;
		}
		if (flags & IORING_ENTER_GETEVENTS) {
			if (ctx->syscall_iopoll)
				goto iopoll_locked;
			/*
			 * Ignore errors, we'll soon call io_cqring_wait() and
			 * it should handle ownership problems if any.
			 */
			if (ctx->flags & IORING_SETUP_DEFER_TASKRUN)
				(void)io_run_local_work_locked(ctx);
		}
		mutex_unlock(&ctx->uring_lock);
	}

	if (flags & IORING_ENTER_GETEVENTS) {
		int ret2;

		if (ctx->syscall_iopoll) {
			/*
			 * We disallow the app entering submit/complete with
			 * polling, but we still need to lock the ring to
			 * prevent racing with polled issue that got punted to
			 * a workqueue.
			 */
			mutex_lock(&ctx->uring_lock);
iopoll_locked:
			ret2 = io_validate_ext_arg(flags, argp, argsz);
			if (likely(!ret2)) {
				min_complete = min(min_complete,
						   ctx->cq_entries);
				ret2 = io_iopoll_check(ctx, min_complete);
			}
			mutex_unlock(&ctx->uring_lock);
		} else {
			const sigset_t __user *sig;
			struct __kernel_timespec __user *ts;

			ret2 = io_get_ext_arg(flags, argp, &argsz, &ts, &sig);
			if (likely(!ret2)) {
				min_complete = min(min_complete,
						   ctx->cq_entries);
				ret2 = io_cqring_wait(ctx, min_complete, sig,
						      argsz, ts);
			}
		}

		if (!ret) {
			ret = ret2;

			/*
			 * EBADR indicates that one or more CQE were dropped.
			 * Once the user has been informed we can clear the bit
			 * as they are obviously ok with those drops.
			 */
			if (unlikely(ret2 == -EBADR))
				clear_bit(IO_CHECK_CQ_DROPPED_BIT,
					  &ctx->check_cq);
		}
	}
out:
	fdput(f);
	return ret;
}

static const struct file_operations io_uring_fops = {
	.release	= io_uring_release,
	.mmap		= io_uring_mmap,
#ifndef CONFIG_MMU
	.get_unmapped_area = io_uring_nommu_get_unmapped_area,
	.mmap_capabilities = io_uring_nommu_mmap_capabilities,
#else
	.get_unmapped_area = io_uring_mmu_get_unmapped_area,
#endif
	.poll		= io_uring_poll,
#ifdef CONFIG_PROC_FS
	.show_fdinfo	= io_uring_show_fdinfo,
#endif
};

bool io_is_uring_fops(struct file *file)
{
	return file->f_op == &io_uring_fops;
}

static __cold int io_allocate_scq_urings(struct io_ring_ctx *ctx,
					 struct io_uring_params *p)
{
	struct io_rings *rings;
	size_t size, sq_array_offset;
	void *ptr;

	/* make sure these are sane, as we already accounted them */
	ctx->sq_entries = p->sq_entries;
	ctx->cq_entries = p->cq_entries;

	size = rings_size(ctx, p->sq_entries, p->cq_entries, &sq_array_offset);
	if (size == SIZE_MAX)
		return -EOVERFLOW;

	if (!(ctx->flags & IORING_SETUP_NO_MMAP))
		rings = io_mem_alloc(size);
	else
		rings = io_rings_map(ctx, p->cq_off.user_addr, size);

	if (IS_ERR(rings))
		return PTR_ERR(rings);

	ctx->rings = rings;
	if (!(ctx->flags & IORING_SETUP_NO_SQARRAY))
		ctx->sq_array = (u32 *)((char *)rings + sq_array_offset);
	rings->sq_ring_mask = p->sq_entries - 1;
	rings->cq_ring_mask = p->cq_entries - 1;
	rings->sq_ring_entries = p->sq_entries;
	rings->cq_ring_entries = p->cq_entries;

	if (p->flags & IORING_SETUP_SQE128)
		size = array_size(2 * sizeof(struct io_uring_sqe), p->sq_entries);
	else
		size = array_size(sizeof(struct io_uring_sqe), p->sq_entries);
	if (size == SIZE_MAX) {
		io_rings_free(ctx);
		return -EOVERFLOW;
	}

	if (!(ctx->flags & IORING_SETUP_NO_MMAP))
		ptr = io_mem_alloc(size);
	else
		ptr = io_sqes_map(ctx, p->sq_off.user_addr, size);

	if (IS_ERR(ptr)) {
		io_rings_free(ctx);
		return PTR_ERR(ptr);
	}

	ctx->sq_sqes = ptr;
	return 0;
}

static int io_uring_install_fd(struct file *file)
{
	int fd;

	fd = get_unused_fd_flags(O_RDWR | O_CLOEXEC);
	if (fd < 0)
		return fd;
	fd_install(fd, file);
	return fd;
}

/*
 * Allocate an anonymous fd, this is what constitutes the application
 * visible backing of an io_uring instance. The application mmaps this
 * fd to gain access to the SQ/CQ ring details. If UNIX sockets are enabled,
 * we have to tie this fd to a socket for file garbage collection purposes.
 */
static struct file *io_uring_get_file(struct io_ring_ctx *ctx)
{
	struct file *file;
#if defined(CONFIG_UNIX)
	int ret;

	ret = sock_create_kern(&init_net, PF_UNIX, SOCK_RAW, IPPROTO_IP,
				&ctx->ring_sock);
	if (ret)
		return ERR_PTR(ret);
#endif

	file = anon_inode_getfile_secure("[io_uring]", &io_uring_fops, ctx,
					 O_RDWR | O_CLOEXEC, NULL);
#if defined(CONFIG_UNIX)
	if (IS_ERR(file)) {
		sock_release(ctx->ring_sock);
		ctx->ring_sock = NULL;
	} else {
		ctx->ring_sock->file = file;
	}
#endif
	return file;
}

static __cold int io_uring_create(unsigned entries, struct io_uring_params *p,
				  struct io_uring_params __user *params)
{
	struct io_ring_ctx *ctx;
	struct io_uring_task *tctx;
	struct file *file;
	int ret;

	if (!entries)
		return -EINVAL;
	if (entries > IORING_MAX_ENTRIES) {
		if (!(p->flags & IORING_SETUP_CLAMP))
			return -EINVAL;
		entries = IORING_MAX_ENTRIES;
	}

	if ((p->flags & IORING_SETUP_REGISTERED_FD_ONLY)
	    && !(p->flags & IORING_SETUP_NO_MMAP))
		return -EINVAL;

	/*
	 * Use twice as many entries for the CQ ring. It's possible for the
	 * application to drive a higher depth than the size of the SQ ring,
	 * since the sqes are only used at submission time. This allows for
	 * some flexibility in overcommitting a bit. If the application has
	 * set IORING_SETUP_CQSIZE, it will have passed in the desired number
	 * of CQ ring entries manually.
	 */
	p->sq_entries = roundup_pow_of_two(entries);
	if (p->flags & IORING_SETUP_CQSIZE) {
		/*
		 * If IORING_SETUP_CQSIZE is set, we do the same roundup
		 * to a power-of-two, if it isn't already. We do NOT impose
		 * any cq vs sq ring sizing.
		 */
		if (!p->cq_entries)
			return -EINVAL;
		if (p->cq_entries > IORING_MAX_CQ_ENTRIES) {
			if (!(p->flags & IORING_SETUP_CLAMP))
				return -EINVAL;
			p->cq_entries = IORING_MAX_CQ_ENTRIES;
		}
		p->cq_entries = roundup_pow_of_two(p->cq_entries);
		if (p->cq_entries < p->sq_entries)
			return -EINVAL;
	} else {
		p->cq_entries = 2 * p->sq_entries;
	}

	ctx = io_ring_ctx_alloc(p);
	if (!ctx)
		return -ENOMEM;

	if ((ctx->flags & IORING_SETUP_DEFER_TASKRUN) &&
	    !(ctx->flags & IORING_SETUP_IOPOLL) &&
	    !(ctx->flags & IORING_SETUP_SQPOLL))
		ctx->task_complete = true;

	if (ctx->task_complete || (ctx->flags & IORING_SETUP_IOPOLL))
		ctx->lockless_cq = true;

	/*
	 * lazy poll_wq activation relies on ->task_complete for synchronisation
	 * purposes, see io_activate_pollwq()
	 */
	if (!ctx->task_complete)
		ctx->poll_activated = true;

	/*
	 * When SETUP_IOPOLL and SETUP_SQPOLL are both enabled, user
	 * space applications don't need to do io completion events
	 * polling again, they can rely on io_sq_thread to do polling
	 * work, which can reduce cpu usage and uring_lock contention.
	 */
	if (ctx->flags & IORING_SETUP_IOPOLL &&
	    !(ctx->flags & IORING_SETUP_SQPOLL))
		ctx->syscall_iopoll = 1;

	ctx->compat = in_compat_syscall();
	if (!ns_capable_noaudit(&init_user_ns, CAP_IPC_LOCK))
		ctx->user = get_uid(current_user());

	/*
	 * For SQPOLL, we just need a wakeup, always. For !SQPOLL, if
	 * COOP_TASKRUN is set, then IPIs are never needed by the app.
	 */
	ret = -EINVAL;
	if (ctx->flags & IORING_SETUP_SQPOLL) {
		/* IPI related flags don't make sense with SQPOLL */
		if (ctx->flags & (IORING_SETUP_COOP_TASKRUN |
				  IORING_SETUP_TASKRUN_FLAG |
				  IORING_SETUP_DEFER_TASKRUN))
			goto err;
		ctx->notify_method = TWA_SIGNAL_NO_IPI;
	} else if (ctx->flags & IORING_SETUP_COOP_TASKRUN) {
		ctx->notify_method = TWA_SIGNAL_NO_IPI;
	} else {
		if (ctx->flags & IORING_SETUP_TASKRUN_FLAG &&
		    !(ctx->flags & IORING_SETUP_DEFER_TASKRUN))
			goto err;
		ctx->notify_method = TWA_SIGNAL;
	}

	/*
	 * For DEFER_TASKRUN we require the completion task to be the same as the
	 * submission task. This implies that there is only one submitter, so enforce
	 * that.
	 */
	if (ctx->flags & IORING_SETUP_DEFER_TASKRUN &&
	    !(ctx->flags & IORING_SETUP_SINGLE_ISSUER)) {
		goto err;
	}

	/*
	 * This is just grabbed for accounting purposes. When a process exits,
	 * the mm is exited and dropped before the files, hence we need to hang
	 * on to this mm purely for the purposes of being able to unaccount
	 * memory (locked/pinned vm). It's not used for anything else.
	 */
	mmgrab(current->mm);
	ctx->mm_account = current->mm;

	ret = io_allocate_scq_urings(ctx, p);
	if (ret)
		goto err;

	ret = io_sq_offload_create(ctx, p);
	if (ret)
		goto err;

	ret = io_rsrc_init(ctx);
	if (ret)
		goto err;

	p->sq_off.head = offsetof(struct io_rings, sq.head);
	p->sq_off.tail = offsetof(struct io_rings, sq.tail);
	p->sq_off.ring_mask = offsetof(struct io_rings, sq_ring_mask);
	p->sq_off.ring_entries = offsetof(struct io_rings, sq_ring_entries);
	p->sq_off.flags = offsetof(struct io_rings, sq_flags);
	p->sq_off.dropped = offsetof(struct io_rings, sq_dropped);
	if (!(ctx->flags & IORING_SETUP_NO_SQARRAY))
		p->sq_off.array = (char *)ctx->sq_array - (char *)ctx->rings;
	p->sq_off.resv1 = 0;
	if (!(ctx->flags & IORING_SETUP_NO_MMAP))
		p->sq_off.user_addr = 0;

	p->cq_off.head = offsetof(struct io_rings, cq.head);
	p->cq_off.tail = offsetof(struct io_rings, cq.tail);
	p->cq_off.ring_mask = offsetof(struct io_rings, cq_ring_mask);
	p->cq_off.ring_entries = offsetof(struct io_rings, cq_ring_entries);
	p->cq_off.overflow = offsetof(struct io_rings, cq_overflow);
	p->cq_off.cqes = offsetof(struct io_rings, cqes);
	p->cq_off.flags = offsetof(struct io_rings, cq_flags);
	p->cq_off.resv1 = 0;
	if (!(ctx->flags & IORING_SETUP_NO_MMAP))
		p->cq_off.user_addr = 0;

	p->features = IORING_FEAT_SINGLE_MMAP | IORING_FEAT_NODROP |
			IORING_FEAT_SUBMIT_STABLE | IORING_FEAT_RW_CUR_POS |
			IORING_FEAT_CUR_PERSONALITY | IORING_FEAT_FAST_POLL |
			IORING_FEAT_POLL_32BITS | IORING_FEAT_SQPOLL_NONFIXED |
			IORING_FEAT_EXT_ARG | IORING_FEAT_NATIVE_WORKERS |
			IORING_FEAT_RSRC_TAGS | IORING_FEAT_CQE_SKIP |
			IORING_FEAT_LINKED_FILE | IORING_FEAT_REG_REG_RING;

	if (copy_to_user(params, p, sizeof(*p))) {
		ret = -EFAULT;
		goto err;
	}

	if (ctx->flags & IORING_SETUP_SINGLE_ISSUER
	    && !(ctx->flags & IORING_SETUP_R_DISABLED))
		WRITE_ONCE(ctx->submitter_task, get_task_struct(current));

	file = io_uring_get_file(ctx);
	if (IS_ERR(file)) {
		ret = PTR_ERR(file);
		goto err;
	}

	ret = __io_uring_add_tctx_node(ctx);
	if (ret)
		goto err_fput;
	tctx = current->io_uring;

	/*
	 * Install ring fd as the very last thing, so we don't risk someone
	 * having closed it before we finish setup
	 */
	if (p->flags & IORING_SETUP_REGISTERED_FD_ONLY)
		ret = io_ring_add_registered_file(tctx, file, 0, IO_RINGFD_REG_MAX);
	else
		ret = io_uring_install_fd(file);
	if (ret < 0)
		goto err_fput;

	trace_io_uring_create(ret, ctx, p->sq_entries, p->cq_entries, p->flags);
	return ret;
err:
	io_ring_ctx_wait_and_kill(ctx);
	return ret;
err_fput:
	fput(file);
	return ret;
}

/*
 * Sets up an aio uring context, and returns the fd. Applications asks for a
 * ring size, we return the actual sq/cq ring sizes (among other things) in the
 * params structure passed in.
 */
static long io_uring_setup(u32 entries, struct io_uring_params __user *params)
{
	struct io_uring_params p;
	int i;

	if (copy_from_user(&p, params, sizeof(p)))
		return -EFAULT;
	for (i = 0; i < ARRAY_SIZE(p.resv); i++) {
		if (p.resv[i])
			return -EINVAL;
	}

	if (p.flags & ~(IORING_SETUP_IOPOLL | IORING_SETUP_SQPOLL |
			IORING_SETUP_SQ_AFF | IORING_SETUP_CQSIZE |
			IORING_SETUP_CLAMP | IORING_SETUP_ATTACH_WQ |
			IORING_SETUP_R_DISABLED | IORING_SETUP_SUBMIT_ALL |
			IORING_SETUP_COOP_TASKRUN | IORING_SETUP_TASKRUN_FLAG |
			IORING_SETUP_SQE128 | IORING_SETUP_CQE32 |
			IORING_SETUP_SINGLE_ISSUER | IORING_SETUP_DEFER_TASKRUN |
			IORING_SETUP_NO_MMAP | IORING_SETUP_REGISTERED_FD_ONLY |
			IORING_SETUP_NO_SQARRAY))
		return -EINVAL;

	return io_uring_create(entries, &p, params);
}

static inline bool io_uring_allowed(void)
{
	int disabled = READ_ONCE(sysctl_io_uring_disabled);
	kgid_t io_uring_group;

	if (disabled == 2)
		return false;

	if (disabled == 0 || capable(CAP_SYS_ADMIN))
		return true;

	io_uring_group = make_kgid(&init_user_ns, sysctl_io_uring_group);
	if (!gid_valid(io_uring_group))
		return false;

	return in_group_p(io_uring_group);
}

SYSCALL_DEFINE2(io_uring_setup, u32, entries,
		struct io_uring_params __user *, params)
{
	if (!io_uring_allowed())
		return -EPERM;

	return io_uring_setup(entries, params);
}

static __cold int io_probe(struct io_ring_ctx *ctx, void __user *arg,
			   unsigned nr_args)
{
	struct io_uring_probe *p;
	size_t size;
	int i, ret;

	size = struct_size(p, ops, nr_args);
	if (size == SIZE_MAX)
		return -EOVERFLOW;
	p = kzalloc(size, GFP_KERNEL);
	if (!p)
		return -ENOMEM;

	ret = -EFAULT;
	if (copy_from_user(p, arg, size))
		goto out;
	ret = -EINVAL;
	if (memchr_inv(p, 0, size))
		goto out;

	p->last_op = IORING_OP_LAST - 1;
	if (nr_args > IORING_OP_LAST)
		nr_args = IORING_OP_LAST;

	for (i = 0; i < nr_args; i++) {
		p->ops[i].op = i;
		if (!io_issue_defs[i].not_supported)
			p->ops[i].flags = IO_URING_OP_SUPPORTED;
	}
	p->ops_len = i;

	ret = 0;
	if (copy_to_user(arg, p, size))
		ret = -EFAULT;
out:
	kfree(p);
	return ret;
}

static int io_register_personality(struct io_ring_ctx *ctx)
{
	const struct cred *creds;
	u32 id;
	int ret;

	creds = get_current_cred();

	ret = xa_alloc_cyclic(&ctx->personalities, &id, (void *)creds,
			XA_LIMIT(0, USHRT_MAX), &ctx->pers_next, GFP_KERNEL);
	if (ret < 0) {
		put_cred(creds);
		return ret;
	}
	return id;
}

static __cold int io_register_restrictions(struct io_ring_ctx *ctx,
					   void __user *arg, unsigned int nr_args)
{
	struct io_uring_restriction *res;
	size_t size;
	int i, ret;

	/* Restrictions allowed only if rings started disabled */
	if (!(ctx->flags & IORING_SETUP_R_DISABLED))
		return -EBADFD;

	/* We allow only a single restrictions registration */
	if (ctx->restrictions.registered)
		return -EBUSY;

	if (!arg || nr_args > IORING_MAX_RESTRICTIONS)
		return -EINVAL;

	size = array_size(nr_args, sizeof(*res));
	if (size == SIZE_MAX)
		return -EOVERFLOW;

	res = memdup_user(arg, size);
	if (IS_ERR(res))
		return PTR_ERR(res);

	ret = 0;

	for (i = 0; i < nr_args; i++) {
		switch (res[i].opcode) {
		case IORING_RESTRICTION_REGISTER_OP:
			if (res[i].register_op >= IORING_REGISTER_LAST) {
				ret = -EINVAL;
				goto out;
			}

			__set_bit(res[i].register_op,
				  ctx->restrictions.register_op);
			break;
		case IORING_RESTRICTION_SQE_OP:
			if (res[i].sqe_op >= IORING_OP_LAST) {
				ret = -EINVAL;
				goto out;
			}

			__set_bit(res[i].sqe_op, ctx->restrictions.sqe_op);
			break;
		case IORING_RESTRICTION_SQE_FLAGS_ALLOWED:
			ctx->restrictions.sqe_flags_allowed = res[i].sqe_flags;
			break;
		case IORING_RESTRICTION_SQE_FLAGS_REQUIRED:
			ctx->restrictions.sqe_flags_required = res[i].sqe_flags;
			break;
		default:
			ret = -EINVAL;
			goto out;
		}
	}

out:
	/* Reset all restrictions if an error happened */
	if (ret != 0)
		memset(&ctx->restrictions, 0, sizeof(ctx->restrictions));
	else
		ctx->restrictions.registered = true;

	kfree(res);
	return ret;
}

static int io_register_enable_rings(struct io_ring_ctx *ctx)
{
	if (!(ctx->flags & IORING_SETUP_R_DISABLED))
		return -EBADFD;

	if (ctx->flags & IORING_SETUP_SINGLE_ISSUER && !ctx->submitter_task) {
		WRITE_ONCE(ctx->submitter_task, get_task_struct(current));
		/*
		 * Lazy activation attempts would fail if it was polled before
		 * submitter_task is set.
		 */
		if (wq_has_sleeper(&ctx->poll_wq))
			io_activate_pollwq(ctx);
	}

	if (ctx->restrictions.registered)
		ctx->restricted = 1;

	ctx->flags &= ~IORING_SETUP_R_DISABLED;
	if (ctx->sq_data && wq_has_sleeper(&ctx->sq_data->wait))
		wake_up(&ctx->sq_data->wait);
	return 0;
}

static __cold int __io_register_iowq_aff(struct io_ring_ctx *ctx,
					 cpumask_var_t new_mask)
{
	int ret;

	if (!(ctx->flags & IORING_SETUP_SQPOLL)) {
		ret = io_wq_cpu_affinity(current->io_uring, new_mask);
	} else {
		mutex_unlock(&ctx->uring_lock);
		ret = io_sqpoll_wq_cpu_affinity(ctx, new_mask);
		mutex_lock(&ctx->uring_lock);
	}

	return ret;
}

static __cold int io_register_iowq_aff(struct io_ring_ctx *ctx,
				       void __user *arg, unsigned len)
{
	cpumask_var_t new_mask;
	int ret;

	if (!alloc_cpumask_var(&new_mask, GFP_KERNEL))
		return -ENOMEM;

	cpumask_clear(new_mask);
	if (len > cpumask_size())
		len = cpumask_size();

	if (in_compat_syscall()) {
		ret = compat_get_bitmap(cpumask_bits(new_mask),
					(const compat_ulong_t __user *)arg,
					len * 8 /* CHAR_BIT */);
	} else {
		ret = copy_from_user(new_mask, arg, len);
	}

	if (ret) {
		free_cpumask_var(new_mask);
		return -EFAULT;
	}

	ret = __io_register_iowq_aff(ctx, new_mask);
	free_cpumask_var(new_mask);
	return ret;
}

static __cold int io_unregister_iowq_aff(struct io_ring_ctx *ctx)
{
	return __io_register_iowq_aff(ctx, NULL);
}

static __cold int io_register_iowq_max_workers(struct io_ring_ctx *ctx,
					       void __user *arg)
	__must_hold(&ctx->uring_lock)
{
	struct io_tctx_node *node;
	struct io_uring_task *tctx = NULL;
	struct io_sq_data *sqd = NULL;
	__u32 new_count[2];
	int i, ret;

	if (copy_from_user(new_count, arg, sizeof(new_count)))
		return -EFAULT;
	for (i = 0; i < ARRAY_SIZE(new_count); i++)
		if (new_count[i] > INT_MAX)
			return -EINVAL;

	if (ctx->flags & IORING_SETUP_SQPOLL) {
		sqd = ctx->sq_data;
		if (sqd) {
			/*
			 * Observe the correct sqd->lock -> ctx->uring_lock
			 * ordering. Fine to drop uring_lock here, we hold
			 * a ref to the ctx.
			 */
			refcount_inc(&sqd->refs);
			mutex_unlock(&ctx->uring_lock);
			mutex_lock(&sqd->lock);
			mutex_lock(&ctx->uring_lock);
			if (sqd->thread)
				tctx = sqd->thread->io_uring;
		}
	} else {
		tctx = current->io_uring;
	}

	BUILD_BUG_ON(sizeof(new_count) != sizeof(ctx->iowq_limits));

	for (i = 0; i < ARRAY_SIZE(new_count); i++)
		if (new_count[i])
			ctx->iowq_limits[i] = new_count[i];
	ctx->iowq_limits_set = true;

	if (tctx && tctx->io_wq) {
		ret = io_wq_max_workers(tctx->io_wq, new_count);
		if (ret)
			goto err;
	} else {
		memset(new_count, 0, sizeof(new_count));
	}

	if (sqd) {
		mutex_unlock(&sqd->lock);
		io_put_sq_data(sqd);
	}

	if (copy_to_user(arg, new_count, sizeof(new_count)))
		return -EFAULT;

	/* that's it for SQPOLL, only the SQPOLL task creates requests */
	if (sqd)
		return 0;

	/* now propagate the restriction to all registered users */
	list_for_each_entry(node, &ctx->tctx_list, ctx_node) {
		struct io_uring_task *tctx = node->task->io_uring;

		if (WARN_ON_ONCE(!tctx->io_wq))
			continue;

		for (i = 0; i < ARRAY_SIZE(new_count); i++)
			new_count[i] = ctx->iowq_limits[i];
		/* ignore errors, it always returns zero anyway */
		(void)io_wq_max_workers(tctx->io_wq, new_count);
	}
	return 0;
err:
	if (sqd) {
		mutex_unlock(&sqd->lock);
		io_put_sq_data(sqd);
	}
	return ret;
}

static int __io_uring_register(struct io_ring_ctx *ctx, unsigned opcode,
			       void __user *arg, unsigned nr_args)
	__releases(ctx->uring_lock)
	__acquires(ctx->uring_lock)
{
	int ret;

	/*
	 * We don't quiesce the refs for register anymore and so it can't be
	 * dying as we're holding a file ref here.
	 */
	if (WARN_ON_ONCE(percpu_ref_is_dying(&ctx->refs)))
		return -ENXIO;

	if (ctx->submitter_task && ctx->submitter_task != current)
		return -EEXIST;

	if (ctx->restricted) {
		opcode = array_index_nospec(opcode, IORING_REGISTER_LAST);
		if (!test_bit(opcode, ctx->restrictions.register_op))
			return -EACCES;
	}

	switch (opcode) {
	case IORING_REGISTER_BUFFERS:
		ret = -EFAULT;
		if (!arg)
			break;
		ret = io_sqe_buffers_register(ctx, arg, nr_args, NULL);
		break;
	case IORING_UNREGISTER_BUFFERS:
		ret = -EINVAL;
		if (arg || nr_args)
			break;
		ret = io_sqe_buffers_unregister(ctx);
		break;
	case IORING_REGISTER_FILES:
		ret = -EFAULT;
		if (!arg)
			break;
		ret = io_sqe_files_register(ctx, arg, nr_args, NULL);
		break;
	case IORING_UNREGISTER_FILES:
		ret = -EINVAL;
		if (arg || nr_args)
			break;
		ret = io_sqe_files_unregister(ctx);
		break;
	case IORING_REGISTER_FILES_UPDATE:
		ret = io_register_files_update(ctx, arg, nr_args);
		break;
	case IORING_REGISTER_EVENTFD:
		ret = -EINVAL;
		if (nr_args != 1)
			break;
		ret = io_eventfd_register(ctx, arg, 0);
		break;
	case IORING_REGISTER_EVENTFD_ASYNC:
		ret = -EINVAL;
		if (nr_args != 1)
			break;
		ret = io_eventfd_register(ctx, arg, 1);
		break;
	case IORING_UNREGISTER_EVENTFD:
		ret = -EINVAL;
		if (arg || nr_args)
			break;
		ret = io_eventfd_unregister(ctx);
		break;
	case IORING_REGISTER_PROBE:
		ret = -EINVAL;
		if (!arg || nr_args > 256)
			break;
		ret = io_probe(ctx, arg, nr_args);
		break;
	case IORING_REGISTER_PERSONALITY:
		ret = -EINVAL;
		if (arg || nr_args)
			break;
		ret = io_register_personality(ctx);
		break;
	case IORING_UNREGISTER_PERSONALITY:
		ret = -EINVAL;
		if (arg)
			break;
		ret = io_unregister_personality(ctx, nr_args);
		break;
	case IORING_REGISTER_ENABLE_RINGS:
		ret = -EINVAL;
		if (arg || nr_args)
			break;
		ret = io_register_enable_rings(ctx);
		break;
	case IORING_REGISTER_RESTRICTIONS:
		ret = io_register_restrictions(ctx, arg, nr_args);
		break;
	case IORING_REGISTER_FILES2:
		ret = io_register_rsrc(ctx, arg, nr_args, IORING_RSRC_FILE);
		break;
	case IORING_REGISTER_FILES_UPDATE2:
		ret = io_register_rsrc_update(ctx, arg, nr_args,
					      IORING_RSRC_FILE);
		break;
	case IORING_REGISTER_BUFFERS2:
		ret = io_register_rsrc(ctx, arg, nr_args, IORING_RSRC_BUFFER);
		break;
	case IORING_REGISTER_BUFFERS_UPDATE:
		ret = io_register_rsrc_update(ctx, arg, nr_args,
					      IORING_RSRC_BUFFER);
		break;
	case IORING_REGISTER_IOWQ_AFF:
		ret = -EINVAL;
		if (!arg || !nr_args)
			break;
		ret = io_register_iowq_aff(ctx, arg, nr_args);
		break;
	case IORING_UNREGISTER_IOWQ_AFF:
		ret = -EINVAL;
		if (arg || nr_args)
			break;
		ret = io_unregister_iowq_aff(ctx);
		break;
	case IORING_REGISTER_IOWQ_MAX_WORKERS:
		ret = -EINVAL;
		if (!arg || nr_args != 2)
			break;
		ret = io_register_iowq_max_workers(ctx, arg);
		break;
	case IORING_REGISTER_RING_FDS:
		ret = io_ringfd_register(ctx, arg, nr_args);
		break;
	case IORING_UNREGISTER_RING_FDS:
		ret = io_ringfd_unregister(ctx, arg, nr_args);
		break;
	case IORING_REGISTER_PBUF_RING:
		ret = -EINVAL;
		if (!arg || nr_args != 1)
			break;
		ret = io_register_pbuf_ring(ctx, arg);
		break;
	case IORING_UNREGISTER_PBUF_RING:
		ret = -EINVAL;
		if (!arg || nr_args != 1)
			break;
		ret = io_unregister_pbuf_ring(ctx, arg);
		break;
	case IORING_REGISTER_SYNC_CANCEL:
		ret = -EINVAL;
		if (!arg || nr_args != 1)
			break;
		ret = io_sync_cancel(ctx, arg);
		break;
	case IORING_REGISTER_FILE_ALLOC_RANGE:
		ret = -EINVAL;
		if (!arg || nr_args)
			break;
		ret = io_register_file_alloc_range(ctx, arg);
		break;
	default:
		ret = -EINVAL;
		break;
	}

	return ret;
}

SYSCALL_DEFINE4(io_uring_register, unsigned int, fd, unsigned int, opcode,
		void __user *, arg, unsigned int, nr_args)
{
	struct io_ring_ctx *ctx;
	long ret = -EBADF;
	struct fd f;
	bool use_registered_ring;

	use_registered_ring = !!(opcode & IORING_REGISTER_USE_REGISTERED_RING);
	opcode &= ~IORING_REGISTER_USE_REGISTERED_RING;

	if (opcode >= IORING_REGISTER_LAST)
		return -EINVAL;

	if (use_registered_ring) {
		/*
		 * Ring fd has been registered via IORING_REGISTER_RING_FDS, we
		 * need only dereference our task private array to find it.
		 */
		struct io_uring_task *tctx = current->io_uring;

		if (unlikely(!tctx || fd >= IO_RINGFD_REG_MAX))
			return -EINVAL;
		fd = array_index_nospec(fd, IO_RINGFD_REG_MAX);
		f.file = tctx->registered_rings[fd];
		f.flags = 0;
		if (unlikely(!f.file))
			return -EBADF;
	} else {
		f = fdget(fd);
		if (unlikely(!f.file))
			return -EBADF;
		ret = -EOPNOTSUPP;
		if (!io_is_uring_fops(f.file))
			goto out_fput;
	}

	ctx = f.file->private_data;

	mutex_lock(&ctx->uring_lock);
	ret = __io_uring_register(ctx, opcode, arg, nr_args);
	mutex_unlock(&ctx->uring_lock);
	trace_io_uring_register(ctx, opcode, ctx->nr_user_files, ctx->nr_user_bufs, ret);
out_fput:
	fdput(f);
	return ret;
}

static int __init io_uring_init(void)
{
#define __BUILD_BUG_VERIFY_OFFSET_SIZE(stype, eoffset, esize, ename) do { \
	BUILD_BUG_ON(offsetof(stype, ename) != eoffset); \
	BUILD_BUG_ON(sizeof_field(stype, ename) != esize); \
} while (0)

#define BUILD_BUG_SQE_ELEM(eoffset, etype, ename) \
	__BUILD_BUG_VERIFY_OFFSET_SIZE(struct io_uring_sqe, eoffset, sizeof(etype), ename)
#define BUILD_BUG_SQE_ELEM_SIZE(eoffset, esize, ename) \
	__BUILD_BUG_VERIFY_OFFSET_SIZE(struct io_uring_sqe, eoffset, esize, ename)
	BUILD_BUG_ON(sizeof(struct io_uring_sqe) != 64);
	BUILD_BUG_SQE_ELEM(0,  __u8,   opcode);
	BUILD_BUG_SQE_ELEM(1,  __u8,   flags);
	BUILD_BUG_SQE_ELEM(2,  __u16,  ioprio);
	BUILD_BUG_SQE_ELEM(4,  __s32,  fd);
	BUILD_BUG_SQE_ELEM(8,  __u64,  off);
	BUILD_BUG_SQE_ELEM(8,  __u64,  addr2);
	BUILD_BUG_SQE_ELEM(8,  __u32,  cmd_op);
	BUILD_BUG_SQE_ELEM(12, __u32, __pad1);
	BUILD_BUG_SQE_ELEM(16, __u64,  addr);
	BUILD_BUG_SQE_ELEM(16, __u64,  splice_off_in);
	BUILD_BUG_SQE_ELEM(24, __u32,  len);
	BUILD_BUG_SQE_ELEM(28,     __kernel_rwf_t, rw_flags);
	BUILD_BUG_SQE_ELEM(28, /* compat */   int, rw_flags);
	BUILD_BUG_SQE_ELEM(28, /* compat */ __u32, rw_flags);
	BUILD_BUG_SQE_ELEM(28, __u32,  fsync_flags);
	BUILD_BUG_SQE_ELEM(28, /* compat */ __u16,  poll_events);
	BUILD_BUG_SQE_ELEM(28, __u32,  poll32_events);
	BUILD_BUG_SQE_ELEM(28, __u32,  sync_range_flags);
	BUILD_BUG_SQE_ELEM(28, __u32,  msg_flags);
	BUILD_BUG_SQE_ELEM(28, __u32,  timeout_flags);
	BUILD_BUG_SQE_ELEM(28, __u32,  accept_flags);
	BUILD_BUG_SQE_ELEM(28, __u32,  cancel_flags);
	BUILD_BUG_SQE_ELEM(28, __u32,  open_flags);
	BUILD_BUG_SQE_ELEM(28, __u32,  statx_flags);
	BUILD_BUG_SQE_ELEM(28, __u32,  fadvise_advice);
	BUILD_BUG_SQE_ELEM(28, __u32,  splice_flags);
	BUILD_BUG_SQE_ELEM(28, __u32,  rename_flags);
	BUILD_BUG_SQE_ELEM(28, __u32,  unlink_flags);
	BUILD_BUG_SQE_ELEM(28, __u32,  hardlink_flags);
	BUILD_BUG_SQE_ELEM(28, __u32,  xattr_flags);
	BUILD_BUG_SQE_ELEM(28, __u32,  msg_ring_flags);
	BUILD_BUG_SQE_ELEM(32, __u64,  user_data);
	BUILD_BUG_SQE_ELEM(40, __u16,  buf_index);
	BUILD_BUG_SQE_ELEM(40, __u16,  buf_group);
	BUILD_BUG_SQE_ELEM(42, __u16,  personality);
	BUILD_BUG_SQE_ELEM(44, __s32,  splice_fd_in);
	BUILD_BUG_SQE_ELEM(44, __u32,  file_index);
	BUILD_BUG_SQE_ELEM(44, __u16,  addr_len);
	BUILD_BUG_SQE_ELEM(46, __u16,  __pad3[0]);
	BUILD_BUG_SQE_ELEM(48, __u64,  addr3);
	BUILD_BUG_SQE_ELEM_SIZE(48, 0, cmd);
	BUILD_BUG_SQE_ELEM(56, __u64,  __pad2);

	BUILD_BUG_ON(sizeof(struct io_uring_files_update) !=
		     sizeof(struct io_uring_rsrc_update));
	BUILD_BUG_ON(sizeof(struct io_uring_rsrc_update) >
		     sizeof(struct io_uring_rsrc_update2));

	/* ->buf_index is u16 */
	BUILD_BUG_ON(offsetof(struct io_uring_buf_ring, bufs) != 0);
	BUILD_BUG_ON(offsetof(struct io_uring_buf, resv) !=
		     offsetof(struct io_uring_buf_ring, tail));

	/* should fit into one byte */
	BUILD_BUG_ON(SQE_VALID_FLAGS >= (1 << 8));
	BUILD_BUG_ON(SQE_COMMON_FLAGS >= (1 << 8));
	BUILD_BUG_ON((SQE_VALID_FLAGS | SQE_COMMON_FLAGS) != SQE_VALID_FLAGS);

	BUILD_BUG_ON(__REQ_F_LAST_BIT > 8 * sizeof(int));

	BUILD_BUG_ON(sizeof(atomic_t) != sizeof(u32));

	io_uring_optable_init();

	/*
	 * Allow user copy in the per-command field, which starts after the
	 * file in io_kiocb and until the opcode field. The openat2 handling
	 * requires copying in user memory into the io_kiocb object in that
	 * range, and HARDENED_USERCOPY will complain if we haven't
	 * correctly annotated this range.
	 */
	req_cachep = kmem_cache_create_usercopy("io_kiocb",
				sizeof(struct io_kiocb), 0,
				SLAB_HWCACHE_ALIGN | SLAB_PANIC |
				SLAB_ACCOUNT | SLAB_TYPESAFE_BY_RCU,
				offsetof(struct io_kiocb, cmd.data),
				sizeof_field(struct io_kiocb, cmd.data), NULL);

<<<<<<< HEAD
=======
#ifdef CONFIG_SYSCTL
	register_sysctl_init("kernel", kernel_io_uring_disabled_table);
#endif

>>>>>>> bd3a9e57
	return 0;
};
__initcall(io_uring_init);<|MERGE_RESOLUTION|>--- conflicted
+++ resolved
@@ -1685,15 +1685,7 @@
 			break;
 
 		nr_events += ret;
-<<<<<<< HEAD
-		ret = 0;
-
-		if (task_sigpending(current))
-			return -EINTR;
-	} while (nr_events < min && !need_resched());
-=======
 	} while (nr_events < min);
->>>>>>> bd3a9e57
 
 	return 0;
 }
@@ -2407,21 +2399,11 @@
 	 *    though the application is the one updating it.
 	 */
 
-<<<<<<< HEAD
-	/* drop invalid entries */
-	spin_lock(&ctx->completion_lock);
-	ctx->cq_extra--;
-	spin_unlock(&ctx->completion_lock);
-	WRITE_ONCE(ctx->rings->sq_dropped,
-		   READ_ONCE(ctx->rings->sq_dropped) + 1);
-	return false;
-=======
 	/* double index for 128-byte SQEs, twice as long */
 	if (ctx->flags & IORING_SETUP_SQE128)
 		head <<= 1;
 	*sqe = &ctx->sq_sqes[head];
 	return true;
->>>>>>> bd3a9e57
 }
 
 int io_submit_sqes(struct io_ring_ctx *ctx, unsigned int nr)
@@ -4720,13 +4702,10 @@
 				offsetof(struct io_kiocb, cmd.data),
 				sizeof_field(struct io_kiocb, cmd.data), NULL);
 
-<<<<<<< HEAD
-=======
 #ifdef CONFIG_SYSCTL
 	register_sysctl_init("kernel", kernel_io_uring_disabled_table);
 #endif
 
->>>>>>> bd3a9e57
 	return 0;
 };
 __initcall(io_uring_init);