// SPDX-License-Identifier: GPL-2.0
#ifndef IOU_RSRC_H
#define IOU_RSRC_H

#include <net/af_unix.h>

#include "alloc_cache.h"

#define IO_NODE_ALLOC_CACHE_MAX 32

#define IO_RSRC_TAG_TABLE_SHIFT	(PAGE_SHIFT - 3)
#define IO_RSRC_TAG_TABLE_MAX	(1U << IO_RSRC_TAG_TABLE_SHIFT)
#define IO_RSRC_TAG_TABLE_MASK	(IO_RSRC_TAG_TABLE_MAX - 1)

enum {
	IORING_RSRC_FILE		= 0,
	IORING_RSRC_BUFFER		= 1,
};

struct io_rsrc_put {
	u64 tag;
	union {
		void *rsrc;
		struct file *file;
		struct io_mapped_ubuf *buf;
	};
};

typedef void (rsrc_put_fn)(struct io_ring_ctx *ctx, struct io_rsrc_put *prsrc);

struct io_rsrc_data {
	struct io_ring_ctx		*ctx;

	u64				**tags;
	unsigned int			nr;
	u16				rsrc_type;
	bool				quiesce;
};

struct io_rsrc_node {
	union {
		struct io_cache_entry		cache;
		struct io_ring_ctx		*ctx;
	};
	int				refs;
	bool				empty;
	u16				type;
	struct list_head		node;
	struct io_rsrc_put		item;
};

struct io_mapped_ubuf {
	u64		ubuf;
	u64		ubuf_end;
	unsigned int	nr_bvecs;
	unsigned long	acct_pages;
	struct bio_vec	bvec[] __counted_by(nr_bvecs);
};

void io_rsrc_node_ref_zero(struct io_rsrc_node *node);
void io_rsrc_node_destroy(struct io_ring_ctx *ctx, struct io_rsrc_node *ref_node);
struct io_rsrc_node *io_rsrc_node_alloc(struct io_ring_ctx *ctx);
int io_queue_rsrc_removal(struct io_rsrc_data *data, unsigned idx, void *rsrc);

int io_import_fixed(int ddir, struct iov_iter *iter,
			   struct io_mapped_ubuf *imu,
			   u64 buf_addr, size_t len);

void __io_sqe_buffers_unregister(struct io_ring_ctx *ctx);
int io_sqe_buffers_unregister(struct io_ring_ctx *ctx);
int io_sqe_buffers_register(struct io_ring_ctx *ctx, void __user *arg,
			    unsigned int nr_args, u64 __user *tags);
void __io_sqe_files_unregister(struct io_ring_ctx *ctx);
int io_sqe_files_unregister(struct io_ring_ctx *ctx);
int io_sqe_files_register(struct io_ring_ctx *ctx, void __user *arg,
			  unsigned nr_args, u64 __user *tags);

int __io_scm_file_account(struct io_ring_ctx *ctx, struct file *file);

static inline bool io_file_need_scm(struct file *filp)
{
	return false;
}

static inline int io_scm_file_account(struct io_ring_ctx *ctx,
				      struct file *file)
{
	if (likely(!io_file_need_scm(file)))
		return 0;
	return __io_scm_file_account(ctx, file);
}

int io_register_files_update(struct io_ring_ctx *ctx, void __user *arg,
			     unsigned nr_args);
int io_register_rsrc_update(struct io_ring_ctx *ctx, void __user *arg,
			    unsigned size, unsigned type);
int io_register_rsrc(struct io_ring_ctx *ctx, void __user *arg,
			unsigned int size, unsigned int type);

static inline void io_put_rsrc_node(struct io_ring_ctx *ctx, struct io_rsrc_node *node)
{
	lockdep_assert_held(&ctx->uring_lock);

	if (node && !--node->refs)
		io_rsrc_node_ref_zero(node);
}

static inline void io_req_put_rsrc_locked(struct io_kiocb *req,
					  struct io_ring_ctx *ctx)
{
	io_put_rsrc_node(ctx, req->rsrc_node);
}

static inline void io_charge_rsrc_node(struct io_ring_ctx *ctx,
				       struct io_rsrc_node *node)
{
	node->refs++;
}

static inline void io_req_set_rsrc_node(struct io_kiocb *req,
					struct io_ring_ctx *ctx,
					unsigned int issue_flags)
{
	if (!req->rsrc_node) {
		io_ring_submit_lock(ctx, issue_flags);

		lockdep_assert_held(&ctx->uring_lock);

		req->rsrc_node = ctx->rsrc_node;
<<<<<<< HEAD
		io_charge_rsrc_node(ctx);
=======
		io_charge_rsrc_node(ctx, ctx->rsrc_node);
>>>>>>> 98817289
		io_ring_submit_unlock(ctx, issue_flags);
	}
}

static inline u64 *io_get_tag_slot(struct io_rsrc_data *data, unsigned int idx)
{
	unsigned int off = idx & IO_RSRC_TAG_TABLE_MASK;
	unsigned int table_idx = idx >> IO_RSRC_TAG_TABLE_SHIFT;

	return &data->tags[table_idx][off];
}

static inline int io_rsrc_init(struct io_ring_ctx *ctx)
{
	ctx->rsrc_node = io_rsrc_node_alloc(ctx);
	return ctx->rsrc_node ? 0 : -ENOMEM;
}

int io_files_update(struct io_kiocb *req, unsigned int issue_flags);
int io_files_update_prep(struct io_kiocb *req, const struct io_uring_sqe *sqe);

int __io_account_mem(struct user_struct *user, unsigned long nr_pages);

static inline void __io_unaccount_mem(struct user_struct *user,
				      unsigned long nr_pages)
{
	atomic_long_sub(nr_pages, &user->locked_vm);
}

#endif<|MERGE_RESOLUTION|>--- conflicted
+++ resolved
@@ -127,11 +127,7 @@
 		lockdep_assert_held(&ctx->uring_lock);
 
 		req->rsrc_node = ctx->rsrc_node;
-<<<<<<< HEAD
-		io_charge_rsrc_node(ctx);
-=======
 		io_charge_rsrc_node(ctx, ctx->rsrc_node);
->>>>>>> 98817289
 		io_ring_submit_unlock(ctx, issue_flags);
 	}
 }
