--- conflicted
+++ resolved
@@ -334,11 +334,7 @@
       cmd_dtb_check =	$(DT_CHECKER) -u $(srctree)/$(DT_BINDING_DIR) -p $(DT_TMP_SCHEMA) $@
 
 define rule_dtc
-<<<<<<< HEAD
-	$(call cmd_and_fixdep,dtc,yaml)
-=======
 	$(call cmd_and_fixdep,dtc)
->>>>>>> d1988041
 	$(call cmd,dtb_check)
 endef
 
@@ -428,8 +424,6 @@
 
 quiet_cmd_xzmisc = XZMISC  $@
       cmd_xzmisc = cat $(real-prereqs) | $(XZ) --check=crc32 --lzma2=dict=1MiB > $@
-<<<<<<< HEAD
-=======
 
 # ZSTD
 # ---------------------------------------------------------------------------
@@ -452,7 +446,6 @@
 
 quiet_cmd_zstd22 = ZSTD22  $@
       cmd_zstd22 = { cat $(real-prereqs) | $(ZSTD) -22 --ultra; $(size_append); } > $@
->>>>>>> d1988041
 
 # ASM offsets
 # ---------------------------------------------------------------------------
