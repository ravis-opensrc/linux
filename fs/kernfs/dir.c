--- conflicted
+++ resolved
@@ -617,11 +617,7 @@
 					     unsigned flags)
 {
 	struct kernfs_node *kn;
-<<<<<<< HEAD
-	u32 gen;
-=======
 	u32 id_highbits;
->>>>>>> d1988041
 	int ret;
 
 	name = kstrdup_const(name, GFP_KERNEL);
@@ -635,17 +631,10 @@
 	idr_preload(GFP_KERNEL);
 	spin_lock(&kernfs_idr_lock);
 	ret = idr_alloc_cyclic(&root->ino_idr, kn, 1, 0, GFP_ATOMIC);
-<<<<<<< HEAD
-	if (ret >= 0 && ret < root->last_ino)
-		root->next_generation++;
-	gen = root->next_generation;
-	root->last_ino = ret;
-=======
 	if (ret >= 0 && ret < root->last_id_lowbits)
 		root->id_highbits++;
 	id_highbits = root->id_highbits;
 	root->last_id_lowbits = ret;
->>>>>>> d1988041
 	spin_unlock(&kernfs_idr_lock);
 	idr_preload_end();
 	if (ret < 0)
