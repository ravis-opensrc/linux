// SPDX-License-Identifier: GPL-2.0-or-later
/* AFS File Server client stubs
 *
 * Copyright (C) 2002, 2007 Red Hat, Inc. All Rights Reserved.
 * Written by David Howells (dhowells@redhat.com)
 */

#include <linux/init.h>
#include <linux/slab.h>
#include <linux/sched.h>
#include <linux/circ_buf.h>
#include <linux/iversion.h>
#include <linux/netfs.h>
#include "internal.h"
#include "afs_fs.h"
#include "xdr_fs.h"

/*
 * decode an AFSFid block
 */
static void xdr_decode_AFSFid(const __be32 **_bp, struct afs_fid *fid)
{
	const __be32 *bp = *_bp;

	fid->vid		= ntohl(*bp++);
	fid->vnode		= ntohl(*bp++);
	fid->unique		= ntohl(*bp++);
	*_bp = bp;
}

/*
 * Dump a bad file status record.
 */
static void xdr_dump_bad(const __be32 *bp)
{
	__be32 x[4];
	int i;

	pr_notice("AFS XDR: Bad status record\n");
	for (i = 0; i < 5 * 4 * 4; i += 16) {
		memcpy(x, bp, 16);
		bp += 4;
		pr_notice("%03x: %08x %08x %08x %08x\n",
			  i, ntohl(x[0]), ntohl(x[1]), ntohl(x[2]), ntohl(x[3]));
	}

	memcpy(x, bp, 4);
	pr_notice("0x50: %08x\n", ntohl(x[0]));
}

/*
 * decode an AFSFetchStatus block
 */
static void xdr_decode_AFSFetchStatus(const __be32 **_bp,
				      struct afs_call *call,
				      struct afs_status_cb *scb)
{
	const struct afs_xdr_AFSFetchStatus *xdr = (const void *)*_bp;
	struct afs_file_status *status = &scb->status;
	bool inline_error = (call->operation_ID == afs_FS_InlineBulkStatus);
	u64 data_version, size;
	u32 type, abort_code;

	abort_code = ntohl(xdr->abort_code);

	if (xdr->if_version != htonl(AFS_FSTATUS_VERSION)) {
		if (xdr->if_version == htonl(0) &&
		    abort_code != 0 &&
		    inline_error) {
			/* The OpenAFS fileserver has a bug in FS.InlineBulkStatus
			 * whereby it doesn't set the interface version in the error
			 * case.
			 */
			status->abort_code = abort_code;
			scb->have_error = true;
			goto advance;
		}

		pr_warn("Unknown AFSFetchStatus version %u\n", ntohl(xdr->if_version));
		goto bad;
	}

	if (abort_code != 0 && inline_error) {
		status->abort_code = abort_code;
		scb->have_error = true;
		goto advance;
	}

	type = ntohl(xdr->type);
	switch (type) {
	case AFS_FTYPE_FILE:
	case AFS_FTYPE_DIR:
	case AFS_FTYPE_SYMLINK:
		status->type = type;
		break;
	default:
		goto bad;
	}

	status->nlink		= ntohl(xdr->nlink);
	status->author		= ntohl(xdr->author);
	status->owner		= ntohl(xdr->owner);
	status->caller_access	= ntohl(xdr->caller_access); /* Ticket dependent */
	status->anon_access	= ntohl(xdr->anon_access);
	status->mode		= ntohl(xdr->mode) & S_IALLUGO;
	status->group		= ntohl(xdr->group);
	status->lock_count	= ntohl(xdr->lock_count);

	status->mtime_client.tv_sec = ntohl(xdr->mtime_client);
	status->mtime_client.tv_nsec = 0;
	status->mtime_server.tv_sec = ntohl(xdr->mtime_server);
	status->mtime_server.tv_nsec = 0;

	size  = (u64)ntohl(xdr->size_lo);
	size |= (u64)ntohl(xdr->size_hi) << 32;
	status->size = size;

	data_version  = (u64)ntohl(xdr->data_version_lo);
	data_version |= (u64)ntohl(xdr->data_version_hi) << 32;
	status->data_version = data_version;
	scb->have_status = true;
advance:
	*_bp = (const void *)*_bp + sizeof(*xdr);
	return;

bad:
	xdr_dump_bad(*_bp);
	afs_protocol_error(call, afs_eproto_bad_status);
	goto advance;
}

static time64_t xdr_decode_expiry(struct afs_call *call, u32 expiry)
{
	return ktime_divns(call->issue_time, NSEC_PER_SEC) + expiry;
}

static void xdr_decode_AFSCallBack(const __be32 **_bp,
				   struct afs_call *call,
				   struct afs_status_cb *scb)
{
	struct afs_callback *cb = &scb->callback;
	const __be32 *bp = *_bp;

	bp++; /* version */
	cb->expires_at	= xdr_decode_expiry(call, ntohl(*bp++));
	bp++; /* type */
	scb->have_cb	= true;
	*_bp = bp;
}

/*
 * decode an AFSVolSync block
 */
static void xdr_decode_AFSVolSync(const __be32 **_bp,
				  struct afs_volsync *volsync)
{
	const __be32 *bp = *_bp;
	u32 creation;

	creation = ntohl(*bp++);
	bp++; /* spare2 */
	bp++; /* spare3 */
	bp++; /* spare4 */
	bp++; /* spare5 */
	bp++; /* spare6 */
	*_bp = bp;

	if (volsync)
		volsync->creation = creation;
}

/*
 * encode the requested attributes into an AFSStoreStatus block
 */
static void xdr_encode_AFS_StoreStatus(__be32 **_bp, struct iattr *attr)
{
	__be32 *bp = *_bp;
	u32 mask = 0, mtime = 0, owner = 0, group = 0, mode = 0;

	mask = 0;
	if (attr->ia_valid & ATTR_MTIME) {
		mask |= AFS_SET_MTIME;
		mtime = attr->ia_mtime.tv_sec;
	}

	if (attr->ia_valid & ATTR_UID) {
		mask |= AFS_SET_OWNER;
		owner = from_kuid(&init_user_ns, attr->ia_uid);
	}

	if (attr->ia_valid & ATTR_GID) {
		mask |= AFS_SET_GROUP;
		group = from_kgid(&init_user_ns, attr->ia_gid);
	}

	if (attr->ia_valid & ATTR_MODE) {
		mask |= AFS_SET_MODE;
		mode = attr->ia_mode & S_IALLUGO;
	}

	*bp++ = htonl(mask);
	*bp++ = htonl(mtime);
	*bp++ = htonl(owner);
	*bp++ = htonl(group);
	*bp++ = htonl(mode);
	*bp++ = 0;		/* segment size */
	*_bp = bp;
}

/*
 * decode an AFSFetchVolumeStatus block
 */
static void xdr_decode_AFSFetchVolumeStatus(const __be32 **_bp,
					    struct afs_volume_status *vs)
{
	const __be32 *bp = *_bp;

	vs->vid			= ntohl(*bp++);
	vs->parent_id		= ntohl(*bp++);
	vs->online		= ntohl(*bp++);
	vs->in_service		= ntohl(*bp++);
	vs->blessed		= ntohl(*bp++);
	vs->needs_salvage	= ntohl(*bp++);
	vs->type		= ntohl(*bp++);
	vs->min_quota		= ntohl(*bp++);
	vs->max_quota		= ntohl(*bp++);
	vs->blocks_in_use	= ntohl(*bp++);
	vs->part_blocks_avail	= ntohl(*bp++);
	vs->part_max_blocks	= ntohl(*bp++);
	vs->vol_copy_date	= 0;
	vs->vol_backup_date	= 0;
	*_bp = bp;
}

/*
 * deliver reply data to an FS.FetchStatus
 */
static int afs_deliver_fs_fetch_status(struct afs_call *call)
{
	struct afs_operation *op = call->op;
	struct afs_vnode_param *vp = &op->file[op->fetch_status.which];
	const __be32 *bp;
	int ret;

	ret = afs_transfer_reply(call);
	if (ret < 0)
		return ret;

	/* unmarshall the reply once we've received all of it */
	bp = call->buffer;
	xdr_decode_AFSFetchStatus(&bp, call, &vp->scb);
	xdr_decode_AFSCallBack(&bp, call, &vp->scb);
	xdr_decode_AFSVolSync(&bp, &op->volsync);

	_leave(" = 0 [done]");
	return 0;
}

/*
 * FS.FetchStatus operation type
 */
static const struct afs_call_type afs_RXFSFetchStatus = {
	.name		= "FS.FetchStatus",
	.op		= afs_FS_FetchStatus,
	.deliver	= afs_deliver_fs_fetch_status,
	.destructor	= afs_flat_call_destructor,
};

/*
 * fetch the status information for a file
 */
void afs_fs_fetch_status(struct afs_operation *op)
{
	struct afs_vnode_param *vp = &op->file[op->fetch_status.which];
	struct afs_call *call;
	__be32 *bp;

	_enter(",%x,{%llx:%llu},,",
	       key_serial(op->key), vp->fid.vid, vp->fid.vnode);

	call = afs_alloc_flat_call(op->net, &afs_RXFSFetchStatus,
				   16, (21 + 3 + 6) * 4);
	if (!call)
		return afs_op_nomem(op);

	/* marshall the parameters */
	bp = call->request;
	bp[0] = htonl(FSFETCHSTATUS);
	bp[1] = htonl(vp->fid.vid);
	bp[2] = htonl(vp->fid.vnode);
	bp[3] = htonl(vp->fid.unique);

	call->fid = vp->fid;
	trace_afs_make_fs_call(call, &vp->fid);
	afs_make_op_call(op, call, GFP_NOFS);
}

/*
 * deliver reply data to an FS.FetchData
 */
static int afs_deliver_fs_fetch_data(struct afs_call *call)
{
	struct afs_operation *op = call->op;
	struct afs_vnode_param *vp = &op->file[0];
	struct afs_read *req = op->fetch.req;
	const __be32 *bp;
	int ret;

	_enter("{%u,%zu,%zu/%llu}",
	       call->unmarshall, call->iov_len, iov_iter_count(call->iter),
	       req->actual_len);

	switch (call->unmarshall) {
	case 0:
		req->actual_len = 0;
		call->unmarshall++;
		if (call->operation_ID == FSFETCHDATA64) {
			afs_extract_to_tmp64(call);
		} else {
			call->tmp_u = htonl(0);
			afs_extract_to_tmp(call);
		}
		fallthrough;

		/* Extract the returned data length into
		 * ->actual_len.  This may indicate more or less data than was
		 * requested will be returned.
		 */
	case 1:
		_debug("extract data length");
		ret = afs_extract_data(call, true);
		if (ret < 0)
			return ret;

		req->actual_len = be64_to_cpu(call->tmp64);
		_debug("DATA length: %llu", req->actual_len);

		if (req->actual_len == 0)
			goto no_more_data;

		call->iter = req->iter;
		call->iov_len = min(req->actual_len, req->len);
		call->unmarshall++;
		fallthrough;

		/* extract the returned data */
	case 2:
		_debug("extract data %zu/%llu",
		       iov_iter_count(call->iter), req->actual_len);

		ret = afs_extract_data(call, true);
		if (ret < 0)
			return ret;

		call->iter = &call->def_iter;
		if (req->actual_len <= req->len)
			goto no_more_data;

		/* Discard any excess data the server gave us */
		afs_extract_discard(call, req->actual_len - req->len);
		call->unmarshall = 3;
		fallthrough;

	case 3:
		_debug("extract discard %zu/%llu",
		       iov_iter_count(call->iter), req->actual_len - req->len);

		ret = afs_extract_data(call, true);
		if (ret < 0)
			return ret;

	no_more_data:
		call->unmarshall = 4;
		afs_extract_to_buf(call, (21 + 3 + 6) * 4);
		fallthrough;

		/* extract the metadata */
	case 4:
		ret = afs_extract_data(call, false);
		if (ret < 0)
			return ret;

		bp = call->buffer;
		xdr_decode_AFSFetchStatus(&bp, call, &vp->scb);
		xdr_decode_AFSCallBack(&bp, call, &vp->scb);
		xdr_decode_AFSVolSync(&bp, &op->volsync);

		req->data_version = vp->scb.status.data_version;
		req->file_size = vp->scb.status.size;

		call->unmarshall++;
		fallthrough;

	case 5:
		break;
	}

	_leave(" = 0 [done]");
	return 0;
}

/*
 * FS.FetchData operation type
 */
static const struct afs_call_type afs_RXFSFetchData = {
	.name		= "FS.FetchData",
	.op		= afs_FS_FetchData,
	.deliver	= afs_deliver_fs_fetch_data,
	.destructor	= afs_flat_call_destructor,
};

static const struct afs_call_type afs_RXFSFetchData64 = {
	.name		= "FS.FetchData64",
	.op		= afs_FS_FetchData64,
	.deliver	= afs_deliver_fs_fetch_data,
	.destructor	= afs_flat_call_destructor,
};

/*
 * fetch data from a very large file
 */
static void afs_fs_fetch_data64(struct afs_operation *op)
{
	struct afs_vnode_param *vp = &op->file[0];
	struct afs_read *req = op->fetch.req;
	struct afs_call *call;
	__be32 *bp;

	_enter("");

	call = afs_alloc_flat_call(op->net, &afs_RXFSFetchData64, 32, (21 + 3 + 6) * 4);
	if (!call)
		return afs_op_nomem(op);

	/* marshall the parameters */
	bp = call->request;
	bp[0] = htonl(FSFETCHDATA64);
	bp[1] = htonl(vp->fid.vid);
	bp[2] = htonl(vp->fid.vnode);
	bp[3] = htonl(vp->fid.unique);
	bp[4] = htonl(upper_32_bits(req->pos));
	bp[5] = htonl(lower_32_bits(req->pos));
	bp[6] = 0;
	bp[7] = htonl(lower_32_bits(req->len));

	call->fid = vp->fid;
	trace_afs_make_fs_call(call, &vp->fid);
	afs_make_op_call(op, call, GFP_NOFS);
}

/*
 * fetch data from a file
 */
void afs_fs_fetch_data(struct afs_operation *op)
{
	struct afs_vnode_param *vp = &op->file[0];
	struct afs_call *call;
	struct afs_read *req = op->fetch.req;
	__be32 *bp;

	if (test_bit(AFS_SERVER_FL_HAS_FS64, &op->server->flags))
		return afs_fs_fetch_data64(op);

	_enter("");

	call = afs_alloc_flat_call(op->net, &afs_RXFSFetchData, 24, (21 + 3 + 6) * 4);
	if (!call)
		return afs_op_nomem(op);

	req->call_debug_id = call->debug_id;

	/* marshall the parameters */
	bp = call->request;
	bp[0] = htonl(FSFETCHDATA);
	bp[1] = htonl(vp->fid.vid);
	bp[2] = htonl(vp->fid.vnode);
	bp[3] = htonl(vp->fid.unique);
	bp[4] = htonl(lower_32_bits(req->pos));
	bp[5] = htonl(lower_32_bits(req->len));

	call->fid = vp->fid;
	trace_afs_make_fs_call(call, &vp->fid);
	afs_make_op_call(op, call, GFP_NOFS);
}

/*
 * deliver reply data to an FS.CreateFile or an FS.MakeDir
 */
static int afs_deliver_fs_create_vnode(struct afs_call *call)
{
	struct afs_operation *op = call->op;
	struct afs_vnode_param *dvp = &op->file[0];
	struct afs_vnode_param *vp = &op->file[1];
	const __be32 *bp;
	int ret;

	ret = afs_transfer_reply(call);
	if (ret < 0)
		return ret;

	/* unmarshall the reply once we've received all of it */
	bp = call->buffer;
	xdr_decode_AFSFid(&bp, &op->file[1].fid);
	xdr_decode_AFSFetchStatus(&bp, call, &vp->scb);
	xdr_decode_AFSFetchStatus(&bp, call, &dvp->scb);
	xdr_decode_AFSCallBack(&bp, call, &vp->scb);
	xdr_decode_AFSVolSync(&bp, &op->volsync);

	_leave(" = 0 [done]");
	return 0;
}

/*
 * FS.CreateFile and FS.MakeDir operation type
 */
static const struct afs_call_type afs_RXFSCreateFile = {
	.name		= "FS.CreateFile",
	.op		= afs_FS_CreateFile,
	.deliver	= afs_deliver_fs_create_vnode,
	.destructor	= afs_flat_call_destructor,
};

/*
 * Create a file.
 */
void afs_fs_create_file(struct afs_operation *op)
{
	const struct qstr *name = &op->dentry->d_name;
	struct afs_vnode_param *dvp = &op->file[0];
	struct afs_call *call;
	size_t namesz, reqsz, padsz;
	__be32 *bp;

	_enter("");

	namesz = name->len;
	padsz = (4 - (namesz & 3)) & 3;
	reqsz = (5 * 4) + namesz + padsz + (6 * 4);

	call = afs_alloc_flat_call(op->net, &afs_RXFSCreateFile,
				   reqsz, (3 + 21 + 21 + 3 + 6) * 4);
	if (!call)
		return afs_op_nomem(op);

	/* marshall the parameters */
	bp = call->request;
	*bp++ = htonl(FSCREATEFILE);
	*bp++ = htonl(dvp->fid.vid);
	*bp++ = htonl(dvp->fid.vnode);
	*bp++ = htonl(dvp->fid.unique);
	*bp++ = htonl(namesz);
	memcpy(bp, name->name, namesz);
	bp = (void *) bp + namesz;
	if (padsz > 0) {
		memset(bp, 0, padsz);
		bp = (void *) bp + padsz;
	}
	*bp++ = htonl(AFS_SET_MODE | AFS_SET_MTIME);
	*bp++ = htonl(op->mtime.tv_sec); /* mtime */
	*bp++ = 0; /* owner */
	*bp++ = 0; /* group */
	*bp++ = htonl(op->create.mode & S_IALLUGO); /* unix mode */
	*bp++ = 0; /* segment size */

	call->fid = dvp->fid;
	trace_afs_make_fs_call1(call, &dvp->fid, name);
	afs_make_op_call(op, call, GFP_NOFS);
}

static const struct afs_call_type afs_RXFSMakeDir = {
	.name		= "FS.MakeDir",
	.op		= afs_FS_MakeDir,
	.deliver	= afs_deliver_fs_create_vnode,
	.destructor	= afs_flat_call_destructor,
};

/*
 * Create a new directory
 */
void afs_fs_make_dir(struct afs_operation *op)
{
	const struct qstr *name = &op->dentry->d_name;
	struct afs_vnode_param *dvp = &op->file[0];
	struct afs_call *call;
	size_t namesz, reqsz, padsz;
	__be32 *bp;

	_enter("");

	namesz = name->len;
	padsz = (4 - (namesz & 3)) & 3;
	reqsz = (5 * 4) + namesz + padsz + (6 * 4);

	call = afs_alloc_flat_call(op->net, &afs_RXFSMakeDir,
				   reqsz, (3 + 21 + 21 + 3 + 6) * 4);
	if (!call)
		return afs_op_nomem(op);

	/* marshall the parameters */
	bp = call->request;
	*bp++ = htonl(FSMAKEDIR);
	*bp++ = htonl(dvp->fid.vid);
	*bp++ = htonl(dvp->fid.vnode);
	*bp++ = htonl(dvp->fid.unique);
	*bp++ = htonl(namesz);
	memcpy(bp, name->name, namesz);
	bp = (void *) bp + namesz;
	if (padsz > 0) {
		memset(bp, 0, padsz);
		bp = (void *) bp + padsz;
	}
	*bp++ = htonl(AFS_SET_MODE | AFS_SET_MTIME);
	*bp++ = htonl(op->mtime.tv_sec); /* mtime */
	*bp++ = 0; /* owner */
	*bp++ = 0; /* group */
	*bp++ = htonl(op->create.mode & S_IALLUGO); /* unix mode */
	*bp++ = 0; /* segment size */

	call->fid = dvp->fid;
	trace_afs_make_fs_call1(call, &dvp->fid, name);
	afs_make_op_call(op, call, GFP_NOFS);
}

/*
 * Deliver reply data to any operation that returns status and volume sync.
 */
static int afs_deliver_fs_file_status_and_vol(struct afs_call *call)
{
	struct afs_operation *op = call->op;
	struct afs_vnode_param *vp = &op->file[0];
	const __be32 *bp;
	int ret;

	ret = afs_transfer_reply(call);
	if (ret < 0)
		return ret;

	/* unmarshall the reply once we've received all of it */
	bp = call->buffer;
	xdr_decode_AFSFetchStatus(&bp, call, &vp->scb);
	xdr_decode_AFSVolSync(&bp, &op->volsync);

	_leave(" = 0 [done]");
	return 0;
}

/*
 * FS.RemoveFile operation type
 */
static const struct afs_call_type afs_RXFSRemoveFile = {
	.name		= "FS.RemoveFile",
	.op		= afs_FS_RemoveFile,
	.deliver	= afs_deliver_fs_file_status_and_vol,
	.destructor	= afs_flat_call_destructor,
};

/*
 * Remove a file.
 */
void afs_fs_remove_file(struct afs_operation *op)
{
	const struct qstr *name = &op->dentry->d_name;
	struct afs_vnode_param *dvp = &op->file[0];
	struct afs_call *call;
	size_t namesz, reqsz, padsz;
	__be32 *bp;

	_enter("");

	namesz = name->len;
	padsz = (4 - (namesz & 3)) & 3;
	reqsz = (5 * 4) + namesz + padsz;

	call = afs_alloc_flat_call(op->net, &afs_RXFSRemoveFile,
				   reqsz, (21 + 6) * 4);
	if (!call)
		return afs_op_nomem(op);

	/* marshall the parameters */
	bp = call->request;
	*bp++ = htonl(FSREMOVEFILE);
	*bp++ = htonl(dvp->fid.vid);
	*bp++ = htonl(dvp->fid.vnode);
	*bp++ = htonl(dvp->fid.unique);
	*bp++ = htonl(namesz);
	memcpy(bp, name->name, namesz);
	bp = (void *) bp + namesz;
	if (padsz > 0) {
		memset(bp, 0, padsz);
		bp = (void *) bp + padsz;
	}

	call->fid = dvp->fid;
	trace_afs_make_fs_call1(call, &dvp->fid, name);
	afs_make_op_call(op, call, GFP_NOFS);
}

static const struct afs_call_type afs_RXFSRemoveDir = {
	.name		= "FS.RemoveDir",
	.op		= afs_FS_RemoveDir,
	.deliver	= afs_deliver_fs_file_status_and_vol,
	.destructor	= afs_flat_call_destructor,
};

/*
 * Remove a directory.
 */
void afs_fs_remove_dir(struct afs_operation *op)
{
	const struct qstr *name = &op->dentry->d_name;
	struct afs_vnode_param *dvp = &op->file[0];
	struct afs_call *call;
	size_t namesz, reqsz, padsz;
	__be32 *bp;

	_enter("");

	namesz = name->len;
	padsz = (4 - (namesz & 3)) & 3;
	reqsz = (5 * 4) + namesz + padsz;

	call = afs_alloc_flat_call(op->net, &afs_RXFSRemoveDir,
				   reqsz, (21 + 6) * 4);
	if (!call)
		return afs_op_nomem(op);

	/* marshall the parameters */
	bp = call->request;
	*bp++ = htonl(FSREMOVEDIR);
	*bp++ = htonl(dvp->fid.vid);
	*bp++ = htonl(dvp->fid.vnode);
	*bp++ = htonl(dvp->fid.unique);
	*bp++ = htonl(namesz);
	memcpy(bp, name->name, namesz);
	bp = (void *) bp + namesz;
	if (padsz > 0) {
		memset(bp, 0, padsz);
		bp = (void *) bp + padsz;
	}

	call->fid = dvp->fid;
	trace_afs_make_fs_call1(call, &dvp->fid, name);
	afs_make_op_call(op, call, GFP_NOFS);
}

/*
 * deliver reply data to an FS.Link
 */
static int afs_deliver_fs_link(struct afs_call *call)
{
	struct afs_operation *op = call->op;
	struct afs_vnode_param *dvp = &op->file[0];
	struct afs_vnode_param *vp = &op->file[1];
	const __be32 *bp;
	int ret;

	_enter("{%u}", call->unmarshall);

	ret = afs_transfer_reply(call);
	if (ret < 0)
		return ret;

	/* unmarshall the reply once we've received all of it */
	bp = call->buffer;
	xdr_decode_AFSFetchStatus(&bp, call, &vp->scb);
	xdr_decode_AFSFetchStatus(&bp, call, &dvp->scb);
	xdr_decode_AFSVolSync(&bp, &op->volsync);

	_leave(" = 0 [done]");
	return 0;
}

/*
 * FS.Link operation type
 */
static const struct afs_call_type afs_RXFSLink = {
	.name		= "FS.Link",
	.op		= afs_FS_Link,
	.deliver	= afs_deliver_fs_link,
	.destructor	= afs_flat_call_destructor,
};

/*
 * make a hard link
 */
void afs_fs_link(struct afs_operation *op)
{
	const struct qstr *name = &op->dentry->d_name;
	struct afs_vnode_param *dvp = &op->file[0];
	struct afs_vnode_param *vp = &op->file[1];
	struct afs_call *call;
	size_t namesz, reqsz, padsz;
	__be32 *bp;

	_enter("");

	namesz = name->len;
	padsz = (4 - (namesz & 3)) & 3;
	reqsz = (5 * 4) + namesz + padsz + (3 * 4);

	call = afs_alloc_flat_call(op->net, &afs_RXFSLink, reqsz, (21 + 21 + 6) * 4);
	if (!call)
		return afs_op_nomem(op);

	/* marshall the parameters */
	bp = call->request;
	*bp++ = htonl(FSLINK);
	*bp++ = htonl(dvp->fid.vid);
	*bp++ = htonl(dvp->fid.vnode);
	*bp++ = htonl(dvp->fid.unique);
	*bp++ = htonl(namesz);
	memcpy(bp, name->name, namesz);
	bp = (void *) bp + namesz;
	if (padsz > 0) {
		memset(bp, 0, padsz);
		bp = (void *) bp + padsz;
	}
	*bp++ = htonl(vp->fid.vid);
	*bp++ = htonl(vp->fid.vnode);
	*bp++ = htonl(vp->fid.unique);

	call->fid = vp->fid;
	trace_afs_make_fs_call1(call, &vp->fid, name);
	afs_make_op_call(op, call, GFP_NOFS);
}

/*
 * deliver reply data to an FS.Symlink
 */
static int afs_deliver_fs_symlink(struct afs_call *call)
{
	struct afs_operation *op = call->op;
	struct afs_vnode_param *dvp = &op->file[0];
	struct afs_vnode_param *vp = &op->file[1];
	const __be32 *bp;
	int ret;

	_enter("{%u}", call->unmarshall);

	ret = afs_transfer_reply(call);
	if (ret < 0)
		return ret;

	/* unmarshall the reply once we've received all of it */
	bp = call->buffer;
	xdr_decode_AFSFid(&bp, &vp->fid);
	xdr_decode_AFSFetchStatus(&bp, call, &vp->scb);
	xdr_decode_AFSFetchStatus(&bp, call, &dvp->scb);
	xdr_decode_AFSVolSync(&bp, &op->volsync);

	_leave(" = 0 [done]");
	return 0;
}

/*
 * FS.Symlink operation type
 */
static const struct afs_call_type afs_RXFSSymlink = {
	.name		= "FS.Symlink",
	.op		= afs_FS_Symlink,
	.deliver	= afs_deliver_fs_symlink,
	.destructor	= afs_flat_call_destructor,
};

/*
 * create a symbolic link
 */
void afs_fs_symlink(struct afs_operation *op)
{
	const struct qstr *name = &op->dentry->d_name;
	struct afs_vnode_param *dvp = &op->file[0];
	struct afs_call *call;
	size_t namesz, reqsz, padsz, c_namesz, c_padsz;
	__be32 *bp;

	_enter("");

	namesz = name->len;
	padsz = (4 - (namesz & 3)) & 3;

	c_namesz = strlen(op->create.symlink);
	c_padsz = (4 - (c_namesz & 3)) & 3;

	reqsz = (6 * 4) + namesz + padsz + c_namesz + c_padsz + (6 * 4);

	call = afs_alloc_flat_call(op->net, &afs_RXFSSymlink, reqsz,
				   (3 + 21 + 21 + 6) * 4);
	if (!call)
		return afs_op_nomem(op);

	/* marshall the parameters */
	bp = call->request;
	*bp++ = htonl(FSSYMLINK);
	*bp++ = htonl(dvp->fid.vid);
	*bp++ = htonl(dvp->fid.vnode);
	*bp++ = htonl(dvp->fid.unique);
	*bp++ = htonl(namesz);
	memcpy(bp, name->name, namesz);
	bp = (void *) bp + namesz;
	if (padsz > 0) {
		memset(bp, 0, padsz);
		bp = (void *) bp + padsz;
	}
	*bp++ = htonl(c_namesz);
	memcpy(bp, op->create.symlink, c_namesz);
	bp = (void *) bp + c_namesz;
	if (c_padsz > 0) {
		memset(bp, 0, c_padsz);
		bp = (void *) bp + c_padsz;
	}
	*bp++ = htonl(AFS_SET_MODE | AFS_SET_MTIME);
	*bp++ = htonl(op->mtime.tv_sec); /* mtime */
	*bp++ = 0; /* owner */
	*bp++ = 0; /* group */
	*bp++ = htonl(S_IRWXUGO); /* unix mode */
	*bp++ = 0; /* segment size */

	call->fid = dvp->fid;
	trace_afs_make_fs_call1(call, &dvp->fid, name);
	afs_make_op_call(op, call, GFP_NOFS);
}

/*
 * deliver reply data to an FS.Rename
 */
static int afs_deliver_fs_rename(struct afs_call *call)
{
	struct afs_operation *op = call->op;
	struct afs_vnode_param *orig_dvp = &op->file[0];
	struct afs_vnode_param *new_dvp = &op->file[1];
	const __be32 *bp;
	int ret;

	ret = afs_transfer_reply(call);
	if (ret < 0)
		return ret;

	bp = call->buffer;
	/* If the two dirs are the same, we have two copies of the same status
	 * report, so we just decode it twice.
	 */
	xdr_decode_AFSFetchStatus(&bp, call, &orig_dvp->scb);
	xdr_decode_AFSFetchStatus(&bp, call, &new_dvp->scb);
	xdr_decode_AFSVolSync(&bp, &op->volsync);

	_leave(" = 0 [done]");
	return 0;
}

/*
 * FS.Rename operation type
 */
static const struct afs_call_type afs_RXFSRename = {
	.name		= "FS.Rename",
	.op		= afs_FS_Rename,
	.deliver	= afs_deliver_fs_rename,
	.destructor	= afs_flat_call_destructor,
};

/*
 * Rename/move a file or directory.
 */
void afs_fs_rename(struct afs_operation *op)
{
	struct afs_vnode_param *orig_dvp = &op->file[0];
	struct afs_vnode_param *new_dvp = &op->file[1];
	const struct qstr *orig_name = &op->dentry->d_name;
	const struct qstr *new_name = &op->dentry_2->d_name;
	struct afs_call *call;
	size_t reqsz, o_namesz, o_padsz, n_namesz, n_padsz;
	__be32 *bp;

	_enter("");

	o_namesz = orig_name->len;
	o_padsz = (4 - (o_namesz & 3)) & 3;

	n_namesz = new_name->len;
	n_padsz = (4 - (n_namesz & 3)) & 3;

	reqsz = (4 * 4) +
		4 + o_namesz + o_padsz +
		(3 * 4) +
		4 + n_namesz + n_padsz;

	call = afs_alloc_flat_call(op->net, &afs_RXFSRename, reqsz, (21 + 21 + 6) * 4);
	if (!call)
		return afs_op_nomem(op);

	/* marshall the parameters */
	bp = call->request;
	*bp++ = htonl(FSRENAME);
	*bp++ = htonl(orig_dvp->fid.vid);
	*bp++ = htonl(orig_dvp->fid.vnode);
	*bp++ = htonl(orig_dvp->fid.unique);
	*bp++ = htonl(o_namesz);
	memcpy(bp, orig_name->name, o_namesz);
	bp = (void *) bp + o_namesz;
	if (o_padsz > 0) {
		memset(bp, 0, o_padsz);
		bp = (void *) bp + o_padsz;
	}

	*bp++ = htonl(new_dvp->fid.vid);
	*bp++ = htonl(new_dvp->fid.vnode);
	*bp++ = htonl(new_dvp->fid.unique);
	*bp++ = htonl(n_namesz);
	memcpy(bp, new_name->name, n_namesz);
	bp = (void *) bp + n_namesz;
	if (n_padsz > 0) {
		memset(bp, 0, n_padsz);
		bp = (void *) bp + n_padsz;
	}

	call->fid = orig_dvp->fid;
	trace_afs_make_fs_call2(call, &orig_dvp->fid, orig_name, new_name);
	afs_make_op_call(op, call, GFP_NOFS);
}

/*
 * Deliver reply data to FS.StoreData or FS.StoreStatus
 */
static int afs_deliver_fs_store_data(struct afs_call *call)
{
	struct afs_operation *op = call->op;
	struct afs_vnode_param *vp = &op->file[0];
	const __be32 *bp;
	int ret;

	_enter("");

	ret = afs_transfer_reply(call);
	if (ret < 0)
		return ret;

	/* unmarshall the reply once we've received all of it */
	bp = call->buffer;
	xdr_decode_AFSFetchStatus(&bp, call, &vp->scb);
	xdr_decode_AFSVolSync(&bp, &op->volsync);

	_leave(" = 0 [done]");
	return 0;
}

/*
 * FS.StoreData operation type
 */
static const struct afs_call_type afs_RXFSStoreData = {
	.name		= "FS.StoreData",
	.op		= afs_FS_StoreData,
	.deliver	= afs_deliver_fs_store_data,
	.destructor	= afs_flat_call_destructor,
};

static const struct afs_call_type afs_RXFSStoreData64 = {
	.name		= "FS.StoreData64",
	.op		= afs_FS_StoreData64,
	.deliver	= afs_deliver_fs_store_data,
	.destructor	= afs_flat_call_destructor,
};

/*
 * store a set of pages to a very large file
 */
static void afs_fs_store_data64(struct afs_operation *op)
{
	struct afs_vnode_param *vp = &op->file[0];
	struct afs_call *call;
	__be32 *bp;

	_enter(",%x,{%llx:%llu},,",
	       key_serial(op->key), vp->fid.vid, vp->fid.vnode);

	call = afs_alloc_flat_call(op->net, &afs_RXFSStoreData64,
				   (4 + 6 + 3 * 2) * 4,
				   (21 + 6) * 4);
	if (!call)
		return afs_op_nomem(op);

	call->write_iter = op->store.write_iter;

	/* marshall the parameters */
	bp = call->request;
	*bp++ = htonl(FSSTOREDATA64);
	*bp++ = htonl(vp->fid.vid);
	*bp++ = htonl(vp->fid.vnode);
	*bp++ = htonl(vp->fid.unique);

	*bp++ = htonl(AFS_SET_MTIME); /* mask */
	*bp++ = htonl(op->mtime.tv_sec); /* mtime */
	*bp++ = 0; /* owner */
	*bp++ = 0; /* group */
	*bp++ = 0; /* unix mode */
	*bp++ = 0; /* segment size */

	*bp++ = htonl(upper_32_bits(op->store.pos));
	*bp++ = htonl(lower_32_bits(op->store.pos));
	*bp++ = htonl(upper_32_bits(op->store.size));
	*bp++ = htonl(lower_32_bits(op->store.size));
	*bp++ = htonl(upper_32_bits(op->store.i_size));
	*bp++ = htonl(lower_32_bits(op->store.i_size));

	call->fid = vp->fid;
	trace_afs_make_fs_call(call, &vp->fid);
	afs_make_op_call(op, call, GFP_NOFS);
}

/*
 * Write data to a file on the server.
 */
void afs_fs_store_data(struct afs_operation *op)
{
	struct afs_vnode_param *vp = &op->file[0];
	struct afs_call *call;
	__be32 *bp;

	_enter(",%x,{%llx:%llu},,",
	       key_serial(op->key), vp->fid.vid, vp->fid.vnode);

	_debug("size %llx, at %llx, i_size %llx",
	       (unsigned long long)op->store.size,
	       (unsigned long long)op->store.pos,
	       (unsigned long long)op->store.i_size);

	if (test_bit(AFS_SERVER_FL_HAS_FS64, &op->server->flags))
		return afs_fs_store_data64(op);

	call = afs_alloc_flat_call(op->net, &afs_RXFSStoreData,
				   (4 + 6 + 3) * 4,
				   (21 + 6) * 4);
	if (!call)
		return afs_op_nomem(op);

	call->write_iter = op->store.write_iter;

	/* marshall the parameters */
	bp = call->request;
	*bp++ = htonl(FSSTOREDATA);
	*bp++ = htonl(vp->fid.vid);
	*bp++ = htonl(vp->fid.vnode);
	*bp++ = htonl(vp->fid.unique);

	*bp++ = htonl(AFS_SET_MTIME); /* mask */
	*bp++ = htonl(op->mtime.tv_sec); /* mtime */
	*bp++ = 0; /* owner */
	*bp++ = 0; /* group */
	*bp++ = 0; /* unix mode */
	*bp++ = 0; /* segment size */

	*bp++ = htonl(lower_32_bits(op->store.pos));
	*bp++ = htonl(lower_32_bits(op->store.size));
	*bp++ = htonl(lower_32_bits(op->store.i_size));

	call->fid = vp->fid;
	trace_afs_make_fs_call(call, &vp->fid);
	afs_make_op_call(op, call, GFP_NOFS);
}

/*
 * FS.StoreStatus operation type
 */
static const struct afs_call_type afs_RXFSStoreStatus = {
	.name		= "FS.StoreStatus",
	.op		= afs_FS_StoreStatus,
	.deliver	= afs_deliver_fs_store_data,
	.destructor	= afs_flat_call_destructor,
};

static const struct afs_call_type afs_RXFSStoreData_as_Status = {
	.name		= "FS.StoreData",
	.op		= afs_FS_StoreData,
	.deliver	= afs_deliver_fs_store_data,
	.destructor	= afs_flat_call_destructor,
};

static const struct afs_call_type afs_RXFSStoreData64_as_Status = {
	.name		= "FS.StoreData64",
	.op		= afs_FS_StoreData64,
	.deliver	= afs_deliver_fs_store_data,
	.destructor	= afs_flat_call_destructor,
};

/*
 * set the attributes on a very large file, using FS.StoreData rather than
 * FS.StoreStatus so as to alter the file size also
 */
static void afs_fs_setattr_size64(struct afs_operation *op)
{
	struct afs_vnode_param *vp = &op->file[0];
	struct afs_call *call;
	struct iattr *attr = op->setattr.attr;
	__be32 *bp;

	_enter(",%x,{%llx:%llu},,",
	       key_serial(op->key), vp->fid.vid, vp->fid.vnode);

	ASSERT(attr->ia_valid & ATTR_SIZE);

	call = afs_alloc_flat_call(op->net, &afs_RXFSStoreData64_as_Status,
				   (4 + 6 + 3 * 2) * 4,
				   (21 + 6) * 4);
	if (!call)
		return afs_op_nomem(op);

	/* marshall the parameters */
	bp = call->request;
	*bp++ = htonl(FSSTOREDATA64);
	*bp++ = htonl(vp->fid.vid);
	*bp++ = htonl(vp->fid.vnode);
	*bp++ = htonl(vp->fid.unique);

	xdr_encode_AFS_StoreStatus(&bp, attr);

	*bp++ = htonl(upper_32_bits(attr->ia_size));	/* position of start of write */
	*bp++ = htonl(lower_32_bits(attr->ia_size));
	*bp++ = 0;					/* size of write */
	*bp++ = 0;
	*bp++ = htonl(upper_32_bits(attr->ia_size));	/* new file length */
	*bp++ = htonl(lower_32_bits(attr->ia_size));

	call->fid = vp->fid;
	trace_afs_make_fs_call(call, &vp->fid);
	afs_make_op_call(op, call, GFP_NOFS);
}

/*
 * set the attributes on a file, using FS.StoreData rather than FS.StoreStatus
 * so as to alter the file size also
 */
static void afs_fs_setattr_size(struct afs_operation *op)
{
	struct afs_vnode_param *vp = &op->file[0];
	struct afs_call *call;
	struct iattr *attr = op->setattr.attr;
	__be32 *bp;

	_enter(",%x,{%llx:%llu},,",
	       key_serial(op->key), vp->fid.vid, vp->fid.vnode);

	ASSERT(attr->ia_valid & ATTR_SIZE);
	if (test_bit(AFS_SERVER_FL_HAS_FS64, &op->server->flags))
		return afs_fs_setattr_size64(op);

	call = afs_alloc_flat_call(op->net, &afs_RXFSStoreData_as_Status,
				   (4 + 6 + 3) * 4,
				   (21 + 6) * 4);
	if (!call)
		return afs_op_nomem(op);

	/* marshall the parameters */
	bp = call->request;
	*bp++ = htonl(FSSTOREDATA);
	*bp++ = htonl(vp->fid.vid);
	*bp++ = htonl(vp->fid.vnode);
	*bp++ = htonl(vp->fid.unique);

	xdr_encode_AFS_StoreStatus(&bp, attr);

	*bp++ = htonl(attr->ia_size);		/* position of start of write */
	*bp++ = 0;				/* size of write */
	*bp++ = htonl(attr->ia_size);		/* new file length */

	call->fid = vp->fid;
	trace_afs_make_fs_call(call, &vp->fid);
	afs_make_op_call(op, call, GFP_NOFS);
}

/*
 * set the attributes on a file, using FS.StoreData if there's a change in file
 * size, and FS.StoreStatus otherwise
 */
void afs_fs_setattr(struct afs_operation *op)
{
	struct afs_vnode_param *vp = &op->file[0];
	struct afs_call *call;
	struct iattr *attr = op->setattr.attr;
	__be32 *bp;

	if (attr->ia_valid & ATTR_SIZE)
		return afs_fs_setattr_size(op);

	_enter(",%x,{%llx:%llu},,",
	       key_serial(op->key), vp->fid.vid, vp->fid.vnode);

	call = afs_alloc_flat_call(op->net, &afs_RXFSStoreStatus,
				   (4 + 6) * 4,
				   (21 + 6) * 4);
	if (!call)
		return afs_op_nomem(op);

	/* marshall the parameters */
	bp = call->request;
	*bp++ = htonl(FSSTORESTATUS);
	*bp++ = htonl(vp->fid.vid);
	*bp++ = htonl(vp->fid.vnode);
	*bp++ = htonl(vp->fid.unique);

	xdr_encode_AFS_StoreStatus(&bp, op->setattr.attr);

	call->fid = vp->fid;
	trace_afs_make_fs_call(call, &vp->fid);
	afs_make_op_call(op, call, GFP_NOFS);
}

/*
 * deliver reply data to an FS.GetVolumeStatus
 */
static int afs_deliver_fs_get_volume_status(struct afs_call *call)
{
	struct afs_operation *op = call->op;
	const __be32 *bp;
	char *p;
	u32 size;
	int ret;

	_enter("{%u}", call->unmarshall);

	switch (call->unmarshall) {
	case 0:
		call->unmarshall++;
		afs_extract_to_buf(call, 12 * 4);
		fallthrough;

		/* extract the returned status record */
	case 1:
		_debug("extract status");
		ret = afs_extract_data(call, true);
		if (ret < 0)
			return ret;

		bp = call->buffer;
		xdr_decode_AFSFetchVolumeStatus(&bp, &op->volstatus.vs);
		call->unmarshall++;
		afs_extract_to_tmp(call);
		fallthrough;

		/* extract the volume name length */
	case 2:
		ret = afs_extract_data(call, true);
		if (ret < 0)
			return ret;

		call->count = ntohl(call->tmp);
		_debug("volname length: %u", call->count);
		if (call->count >= AFSNAMEMAX)
			return afs_protocol_error(call, afs_eproto_volname_len);
		size = (call->count + 3) & ~3; /* It's padded */
		afs_extract_to_buf(call, size);
		call->unmarshall++;
		fallthrough;

		/* extract the volume name */
	case 3:
		_debug("extract volname");
		ret = afs_extract_data(call, true);
		if (ret < 0)
			return ret;

		p = call->buffer;
		p[call->count] = 0;
		_debug("volname '%s'", p);
		afs_extract_to_tmp(call);
		call->unmarshall++;
		fallthrough;

		/* extract the offline message length */
	case 4:
		ret = afs_extract_data(call, true);
		if (ret < 0)
			return ret;

		call->count = ntohl(call->tmp);
		_debug("offline msg length: %u", call->count);
		if (call->count >= AFSNAMEMAX)
			return afs_protocol_error(call, afs_eproto_offline_msg_len);
		size = (call->count + 3) & ~3; /* It's padded */
		afs_extract_to_buf(call, size);
		call->unmarshall++;
		fallthrough;

		/* extract the offline message */
	case 5:
		_debug("extract offline");
		ret = afs_extract_data(call, true);
		if (ret < 0)
			return ret;

		p = call->buffer;
		p[call->count] = 0;
		_debug("offline '%s'", p);

		afs_extract_to_tmp(call);
		call->unmarshall++;
		fallthrough;

		/* extract the message of the day length */
	case 6:
		ret = afs_extract_data(call, true);
		if (ret < 0)
			return ret;

		call->count = ntohl(call->tmp);
		_debug("motd length: %u", call->count);
		if (call->count >= AFSNAMEMAX)
			return afs_protocol_error(call, afs_eproto_motd_len);
		size = (call->count + 3) & ~3; /* It's padded */
		afs_extract_to_buf(call, size);
		call->unmarshall++;
		fallthrough;

		/* extract the message of the day */
	case 7:
		_debug("extract motd");
		ret = afs_extract_data(call, false);
		if (ret < 0)
			return ret;

		p = call->buffer;
		p[call->count] = 0;
		_debug("motd '%s'", p);

		call->unmarshall++;
		fallthrough;

	case 8:
		break;
	}

	_leave(" = 0 [done]");
	return 0;
}

/*
 * FS.GetVolumeStatus operation type
 */
static const struct afs_call_type afs_RXFSGetVolumeStatus = {
	.name		= "FS.GetVolumeStatus",
	.op		= afs_FS_GetVolumeStatus,
	.deliver	= afs_deliver_fs_get_volume_status,
	.destructor	= afs_flat_call_destructor,
};

/*
 * fetch the status of a volume
 */
void afs_fs_get_volume_status(struct afs_operation *op)
{
	struct afs_vnode_param *vp = &op->file[0];
	struct afs_call *call;
	__be32 *bp;

	_enter("");

	call = afs_alloc_flat_call(op->net, &afs_RXFSGetVolumeStatus, 2 * 4,
				   max(12 * 4, AFSOPAQUEMAX + 1));
	if (!call)
		return afs_op_nomem(op);

	/* marshall the parameters */
	bp = call->request;
	bp[0] = htonl(FSGETVOLUMESTATUS);
	bp[1] = htonl(vp->fid.vid);

	call->fid = vp->fid;
	trace_afs_make_fs_call(call, &vp->fid);
	afs_make_op_call(op, call, GFP_NOFS);
}

/*
 * deliver reply data to an FS.SetLock, FS.ExtendLock or FS.ReleaseLock
 */
static int afs_deliver_fs_xxxx_lock(struct afs_call *call)
{
	struct afs_operation *op = call->op;
	const __be32 *bp;
	int ret;

	_enter("{%u}", call->unmarshall);

	ret = afs_transfer_reply(call);
	if (ret < 0)
		return ret;

	/* unmarshall the reply once we've received all of it */
	bp = call->buffer;
	xdr_decode_AFSVolSync(&bp, &op->volsync);

	_leave(" = 0 [done]");
	return 0;
}

/*
 * FS.SetLock operation type
 */
static const struct afs_call_type afs_RXFSSetLock = {
	.name		= "FS.SetLock",
	.op		= afs_FS_SetLock,
	.deliver	= afs_deliver_fs_xxxx_lock,
	.done		= afs_lock_op_done,
	.destructor	= afs_flat_call_destructor,
};

/*
 * FS.ExtendLock operation type
 */
static const struct afs_call_type afs_RXFSExtendLock = {
	.name		= "FS.ExtendLock",
	.op		= afs_FS_ExtendLock,
	.deliver	= afs_deliver_fs_xxxx_lock,
	.done		= afs_lock_op_done,
	.destructor	= afs_flat_call_destructor,
};

/*
 * FS.ReleaseLock operation type
 */
static const struct afs_call_type afs_RXFSReleaseLock = {
	.name		= "FS.ReleaseLock",
	.op		= afs_FS_ReleaseLock,
	.deliver	= afs_deliver_fs_xxxx_lock,
	.destructor	= afs_flat_call_destructor,
};

/*
 * Set a lock on a file
 */
void afs_fs_set_lock(struct afs_operation *op)
{
	struct afs_vnode_param *vp = &op->file[0];
	struct afs_call *call;
	__be32 *bp;

	_enter("");

	call = afs_alloc_flat_call(op->net, &afs_RXFSSetLock, 5 * 4, 6 * 4);
	if (!call)
		return afs_op_nomem(op);

	/* marshall the parameters */
	bp = call->request;
	*bp++ = htonl(FSSETLOCK);
	*bp++ = htonl(vp->fid.vid);
	*bp++ = htonl(vp->fid.vnode);
	*bp++ = htonl(vp->fid.unique);
	*bp++ = htonl(op->lock.type);

	call->fid = vp->fid;
	trace_afs_make_fs_calli(call, &vp->fid, op->lock.type);
	afs_make_op_call(op, call, GFP_NOFS);
}

/*
 * extend a lock on a file
 */
void afs_fs_extend_lock(struct afs_operation *op)
{
	struct afs_vnode_param *vp = &op->file[0];
	struct afs_call *call;
	__be32 *bp;

	_enter("");

	call = afs_alloc_flat_call(op->net, &afs_RXFSExtendLock, 4 * 4, 6 * 4);
	if (!call)
		return afs_op_nomem(op);

	/* marshall the parameters */
	bp = call->request;
	*bp++ = htonl(FSEXTENDLOCK);
	*bp++ = htonl(vp->fid.vid);
	*bp++ = htonl(vp->fid.vnode);
	*bp++ = htonl(vp->fid.unique);

	call->fid = vp->fid;
	trace_afs_make_fs_call(call, &vp->fid);
	afs_make_op_call(op, call, GFP_NOFS);
}

/*
 * release a lock on a file
 */
void afs_fs_release_lock(struct afs_operation *op)
{
	struct afs_vnode_param *vp = &op->file[0];
	struct afs_call *call;
	__be32 *bp;

	_enter("");

	call = afs_alloc_flat_call(op->net, &afs_RXFSReleaseLock, 4 * 4, 6 * 4);
	if (!call)
		return afs_op_nomem(op);

	/* marshall the parameters */
	bp = call->request;
	*bp++ = htonl(FSRELEASELOCK);
	*bp++ = htonl(vp->fid.vid);
	*bp++ = htonl(vp->fid.vnode);
	*bp++ = htonl(vp->fid.unique);

	call->fid = vp->fid;
	trace_afs_make_fs_call(call, &vp->fid);
	afs_make_op_call(op, call, GFP_NOFS);
}

/*
 * Deliver reply data to an FS.GiveUpAllCallBacks operation.
 */
static int afs_deliver_fs_give_up_all_callbacks(struct afs_call *call)
{
	return afs_transfer_reply(call);
}

/*
 * FS.GiveUpAllCallBacks operation type
 */
static const struct afs_call_type afs_RXFSGiveUpAllCallBacks = {
	.name		= "FS.GiveUpAllCallBacks",
	.op		= afs_FS_GiveUpAllCallBacks,
	.deliver	= afs_deliver_fs_give_up_all_callbacks,
	.destructor	= afs_flat_call_destructor,
};

/*
 * Flush all the callbacks we have on a server.
 */
int afs_fs_give_up_all_callbacks(struct afs_net *net, struct afs_server *server,
				 struct afs_address *addr, struct key *key)
{
	struct afs_call *call;
	__be32 *bp;
	int ret;

	_enter("");

	call = afs_alloc_flat_call(net, &afs_RXFSGiveUpAllCallBacks, 1 * 4, 0);
	if (!call)
		return -ENOMEM;

	call->key	= key;
	call->peer	= rxrpc_kernel_get_peer(addr->peer);
	call->service_id = server->service_id;

	/* marshall the parameters */
	bp = call->request;
	*bp++ = htonl(FSGIVEUPALLCALLBACKS);

	call->server = afs_use_server(server, afs_server_trace_give_up_cb);
<<<<<<< HEAD
	afs_make_call(ac, call, GFP_NOFS);
	afs_wait_for_call_to_complete(call, ac);
	ret = call->error;
=======
	afs_make_call(call, GFP_NOFS);
	afs_wait_for_call_to_complete(call);
	ret = call->error;
	if (call->responded)
		set_bit(AFS_SERVER_FL_RESPONDING, &server->flags);
>>>>>>> 03a22b59
	afs_put_call(call);
	return ret;
}

/*
 * Deliver reply data to an FS.GetCapabilities operation.
 */
static int afs_deliver_fs_get_capabilities(struct afs_call *call)
{
	u32 count;
	int ret;

	_enter("{%u,%zu}", call->unmarshall, iov_iter_count(call->iter));

	switch (call->unmarshall) {
	case 0:
		afs_extract_to_tmp(call);
		call->unmarshall++;
		fallthrough;

		/* Extract the capabilities word count */
	case 1:
		ret = afs_extract_data(call, true);
		if (ret < 0)
			return ret;

		count = ntohl(call->tmp);
		call->count = count;
		call->count2 = count;
		if (count == 0) {
			call->unmarshall = 4;
			call->tmp = 0;
			break;
		}

		/* Extract the first word of the capabilities to call->tmp */
		afs_extract_to_tmp(call);
		call->unmarshall++;
		fallthrough;

	case 2:
		ret = afs_extract_data(call, false);
		if (ret < 0)
			return ret;

		afs_extract_discard(call, (count - 1) * sizeof(__be32));
		call->unmarshall++;
		fallthrough;

		/* Extract remaining capabilities words */
	case 3:
		ret = afs_extract_data(call, false);
		if (ret < 0)
			return ret;

		call->unmarshall++;
		break;
	}

	_leave(" = 0 [done]");
	return 0;
}

static void afs_fs_get_capabilities_destructor(struct afs_call *call)
{
	afs_put_endpoint_state(call->probe, afs_estate_trace_put_getcaps);
	afs_flat_call_destructor(call);
}

/*
 * FS.GetCapabilities operation type
 */
static const struct afs_call_type afs_RXFSGetCapabilities = {
	.name		= "FS.GetCapabilities",
	.op		= afs_FS_GetCapabilities,
	.deliver	= afs_deliver_fs_get_capabilities,
	.done		= afs_fileserver_probe_result,
	.destructor	= afs_fs_get_capabilities_destructor,
};

/*
 * Probe a fileserver for the capabilities that it supports.  This RPC can
 * reply with up to 196 words.  The operation is asynchronous and if we managed
 * to allocate a call, true is returned the result is delivered through the
 * ->done() - otherwise we return false to indicate we didn't even try.
 */
bool afs_fs_get_capabilities(struct afs_net *net, struct afs_server *server,
			     struct afs_endpoint_state *estate, unsigned int addr_index,
			     struct key *key)
{
	struct afs_call *call;
	__be32 *bp;

	_enter("");

	call = afs_alloc_flat_call(net, &afs_RXFSGetCapabilities, 1 * 4, 16 * 4);
	if (!call)
		return false;

	call->key	= key;
	call->server	= afs_use_server(server, afs_server_trace_get_caps);
	call->peer	= rxrpc_kernel_get_peer(estate->addresses->addrs[addr_index].peer);
	call->probe	= afs_get_endpoint_state(estate, afs_estate_trace_get_getcaps);
	call->probe_index = addr_index;
	call->service_id = server->service_id;
	call->upgrade	= true;
	call->async	= true;
	call->max_lifespan = AFS_PROBE_MAX_LIFESPAN;

	/* marshall the parameters */
	bp = call->request;
	*bp++ = htonl(FSGETCAPABILITIES);

	trace_afs_make_fs_call(call, NULL);
	afs_make_call(call, GFP_NOFS);
	afs_put_call(call);
	return true;
}

/*
 * Deliver reply data to an FS.InlineBulkStatus call
 */
static int afs_deliver_fs_inline_bulk_status(struct afs_call *call)
{
	struct afs_operation *op = call->op;
	struct afs_status_cb *scb;
	const __be32 *bp;
	u32 tmp;
	int ret;

	_enter("{%u}", call->unmarshall);

	switch (call->unmarshall) {
	case 0:
		afs_extract_to_tmp(call);
		call->unmarshall++;
		fallthrough;

		/* Extract the file status count and array in two steps */
	case 1:
		_debug("extract status count");
		ret = afs_extract_data(call, true);
		if (ret < 0)
			return ret;

		tmp = ntohl(call->tmp);
		_debug("status count: %u/%u", tmp, op->nr_files);
		if (tmp != op->nr_files)
			return afs_protocol_error(call, afs_eproto_ibulkst_count);

		call->count = 0;
		call->unmarshall++;
	more_counts:
		afs_extract_to_buf(call, 21 * sizeof(__be32));
		fallthrough;

	case 2:
		_debug("extract status array %u", call->count);
		ret = afs_extract_data(call, true);
		if (ret < 0)
			return ret;

		switch (call->count) {
		case 0:
			scb = &op->file[0].scb;
			break;
		case 1:
			scb = &op->file[1].scb;
			break;
		default:
			scb = &op->more_files[call->count - 2].scb;
			break;
		}

		bp = call->buffer;
		xdr_decode_AFSFetchStatus(&bp, call, scb);

		call->count++;
		if (call->count < op->nr_files)
			goto more_counts;

		call->count = 0;
		call->unmarshall++;
		afs_extract_to_tmp(call);
		fallthrough;

		/* Extract the callback count and array in two steps */
	case 3:
		_debug("extract CB count");
		ret = afs_extract_data(call, true);
		if (ret < 0)
			return ret;

		tmp = ntohl(call->tmp);
		_debug("CB count: %u", tmp);
		if (tmp != op->nr_files)
			return afs_protocol_error(call, afs_eproto_ibulkst_cb_count);
		call->count = 0;
		call->unmarshall++;
	more_cbs:
		afs_extract_to_buf(call, 3 * sizeof(__be32));
		fallthrough;

	case 4:
		_debug("extract CB array");
		ret = afs_extract_data(call, true);
		if (ret < 0)
			return ret;

		_debug("unmarshall CB array");
		switch (call->count) {
		case 0:
			scb = &op->file[0].scb;
			break;
		case 1:
			scb = &op->file[1].scb;
			break;
		default:
			scb = &op->more_files[call->count - 2].scb;
			break;
		}

		bp = call->buffer;
		xdr_decode_AFSCallBack(&bp, call, scb);
		call->count++;
		if (call->count < op->nr_files)
			goto more_cbs;

		afs_extract_to_buf(call, 6 * sizeof(__be32));
		call->unmarshall++;
		fallthrough;

	case 5:
		ret = afs_extract_data(call, false);
		if (ret < 0)
			return ret;

		bp = call->buffer;
		/* Unfortunately, prior to OpenAFS-1.6, volsync here is filled
		 * with rubbish.
		 */
		xdr_decode_AFSVolSync(&bp, NULL);

		call->unmarshall++;
		fallthrough;

	case 6:
		break;
	}

	_leave(" = 0 [done]");
	return 0;
}

static void afs_done_fs_inline_bulk_status(struct afs_call *call)
{
	if (call->error == -ECONNABORTED &&
	    call->abort_code == RX_INVALID_OPERATION) {
		set_bit(AFS_SERVER_FL_NO_IBULK, &call->server->flags);
		if (call->op)
			set_bit(AFS_VOLUME_MAYBE_NO_IBULK, &call->op->volume->flags);
	}
}

/*
 * FS.InlineBulkStatus operation type
 */
static const struct afs_call_type afs_RXFSInlineBulkStatus = {
	.name		= "FS.InlineBulkStatus",
	.op		= afs_FS_InlineBulkStatus,
	.deliver	= afs_deliver_fs_inline_bulk_status,
	.done		= afs_done_fs_inline_bulk_status,
	.destructor	= afs_flat_call_destructor,
};

/*
 * Fetch the status information for up to 50 files
 */
void afs_fs_inline_bulk_status(struct afs_operation *op)
{
	struct afs_vnode_param *dvp = &op->file[0];
	struct afs_vnode_param *vp = &op->file[1];
	struct afs_call *call;
	__be32 *bp;
	int i;

	if (test_bit(AFS_SERVER_FL_NO_IBULK, &op->server->flags)) {
		afs_op_set_error(op, -ENOTSUPP);
		return;
	}

	_enter(",%x,{%llx:%llu},%u",
	       key_serial(op->key), vp->fid.vid, vp->fid.vnode, op->nr_files);

	call = afs_alloc_flat_call(op->net, &afs_RXFSInlineBulkStatus,
				   (2 + op->nr_files * 3) * 4,
				   21 * 4);
	if (!call)
		return afs_op_nomem(op);

	/* marshall the parameters */
	bp = call->request;
	*bp++ = htonl(FSINLINEBULKSTATUS);
	*bp++ = htonl(op->nr_files);
	*bp++ = htonl(dvp->fid.vid);
	*bp++ = htonl(dvp->fid.vnode);
	*bp++ = htonl(dvp->fid.unique);
	*bp++ = htonl(vp->fid.vid);
	*bp++ = htonl(vp->fid.vnode);
	*bp++ = htonl(vp->fid.unique);
	for (i = 0; i < op->nr_files - 2; i++) {
		*bp++ = htonl(op->more_files[i].fid.vid);
		*bp++ = htonl(op->more_files[i].fid.vnode);
		*bp++ = htonl(op->more_files[i].fid.unique);
	}

	call->fid = vp->fid;
	trace_afs_make_fs_call(call, &vp->fid);
	afs_make_op_call(op, call, GFP_NOFS);
}

/*
 * deliver reply data to an FS.FetchACL
 */
static int afs_deliver_fs_fetch_acl(struct afs_call *call)
{
	struct afs_operation *op = call->op;
	struct afs_vnode_param *vp = &op->file[0];
	struct afs_acl *acl;
	const __be32 *bp;
	unsigned int size;
	int ret;

	_enter("{%u}", call->unmarshall);

	switch (call->unmarshall) {
	case 0:
		afs_extract_to_tmp(call);
		call->unmarshall++;
		fallthrough;

		/* extract the returned data length */
	case 1:
		ret = afs_extract_data(call, true);
		if (ret < 0)
			return ret;

		size = call->count2 = ntohl(call->tmp);
		size = round_up(size, 4);

		acl = kmalloc(struct_size(acl, data, size), GFP_KERNEL);
		if (!acl)
			return -ENOMEM;
		op->acl = acl;
		acl->size = call->count2;
		afs_extract_begin(call, acl->data, size);
		call->unmarshall++;
		fallthrough;

		/* extract the returned data */
	case 2:
		ret = afs_extract_data(call, true);
		if (ret < 0)
			return ret;

		afs_extract_to_buf(call, (21 + 6) * 4);
		call->unmarshall++;
		fallthrough;

		/* extract the metadata */
	case 3:
		ret = afs_extract_data(call, false);
		if (ret < 0)
			return ret;

		bp = call->buffer;
		xdr_decode_AFSFetchStatus(&bp, call, &vp->scb);
		xdr_decode_AFSVolSync(&bp, &op->volsync);

		call->unmarshall++;
		fallthrough;

	case 4:
		break;
	}

	_leave(" = 0 [done]");
	return 0;
}

/*
 * FS.FetchACL operation type
 */
static const struct afs_call_type afs_RXFSFetchACL = {
	.name		= "FS.FetchACL",
	.op		= afs_FS_FetchACL,
	.deliver	= afs_deliver_fs_fetch_acl,
};

/*
 * Fetch the ACL for a file.
 */
void afs_fs_fetch_acl(struct afs_operation *op)
{
	struct afs_vnode_param *vp = &op->file[0];
	struct afs_call *call;
	__be32 *bp;

	_enter(",%x,{%llx:%llu},,",
	       key_serial(op->key), vp->fid.vid, vp->fid.vnode);

	call = afs_alloc_flat_call(op->net, &afs_RXFSFetchACL, 16, (21 + 6) * 4);
	if (!call)
		return afs_op_nomem(op);

	/* marshall the parameters */
	bp = call->request;
	bp[0] = htonl(FSFETCHACL);
	bp[1] = htonl(vp->fid.vid);
	bp[2] = htonl(vp->fid.vnode);
	bp[3] = htonl(vp->fid.unique);

	call->fid = vp->fid;
	trace_afs_make_fs_call(call, &vp->fid);
	afs_make_op_call(op, call, GFP_KERNEL);
}

/*
 * FS.StoreACL operation type
 */
static const struct afs_call_type afs_RXFSStoreACL = {
	.name		= "FS.StoreACL",
	.op		= afs_FS_StoreACL,
	.deliver	= afs_deliver_fs_file_status_and_vol,
	.destructor	= afs_flat_call_destructor,
};

/*
 * Fetch the ACL for a file.
 */
void afs_fs_store_acl(struct afs_operation *op)
{
	struct afs_vnode_param *vp = &op->file[0];
	struct afs_call *call;
	const struct afs_acl *acl = op->acl;
	size_t size;
	__be32 *bp;

	_enter(",%x,{%llx:%llu},,",
	       key_serial(op->key), vp->fid.vid, vp->fid.vnode);

	size = round_up(acl->size, 4);
	call = afs_alloc_flat_call(op->net, &afs_RXFSStoreACL,
				   5 * 4 + size, (21 + 6) * 4);
	if (!call)
		return afs_op_nomem(op);

	/* marshall the parameters */
	bp = call->request;
	bp[0] = htonl(FSSTOREACL);
	bp[1] = htonl(vp->fid.vid);
	bp[2] = htonl(vp->fid.vnode);
	bp[3] = htonl(vp->fid.unique);
	bp[4] = htonl(acl->size);
	memcpy(&bp[5], acl->data, acl->size);
	if (acl->size != size)
		memset((void *)&bp[5] + acl->size, 0, size - acl->size);

	call->fid = vp->fid;
	trace_afs_make_fs_call(call, &vp->fid);
	afs_make_op_call(op, call, GFP_KERNEL);
}<|MERGE_RESOLUTION|>--- conflicted
+++ resolved
@@ -1646,17 +1646,11 @@
 	*bp++ = htonl(FSGIVEUPALLCALLBACKS);
 
 	call->server = afs_use_server(server, afs_server_trace_give_up_cb);
-<<<<<<< HEAD
-	afs_make_call(ac, call, GFP_NOFS);
-	afs_wait_for_call_to_complete(call, ac);
-	ret = call->error;
-=======
 	afs_make_call(call, GFP_NOFS);
 	afs_wait_for_call_to_complete(call);
 	ret = call->error;
 	if (call->responded)
 		set_bit(AFS_SERVER_FL_RESPONDING, &server->flags);
->>>>>>> 03a22b59
 	afs_put_call(call);
 	return ret;
 }
