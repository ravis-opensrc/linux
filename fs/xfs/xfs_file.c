--- conflicted
+++ resolved
@@ -547,11 +547,7 @@
 	}
 
 	trace_xfs_file_direct_write(ip, count, iocb->ki_pos);
-<<<<<<< HEAD
-	ret = iomap_dio_rw(iocb, from, &xfs_iomap_ops, xfs_dio_write_end_io);
-=======
 	ret = iomap_dio_rw(iocb, from, &xfs_iomap_ops, &xfs_dio_write_ops);
->>>>>>> f7688b48
 
 	/*
 	 * If unaligned, this is the only IO in-flight. If it has not yet
