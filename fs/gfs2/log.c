--- conflicted
+++ resolved
@@ -80,19 +80,11 @@
 	brelse(bd->bd_bh);
 }
 
-<<<<<<< HEAD
-static int __gfs2_writepage(struct page *page, struct writeback_control *wbc,
-		       void *data)
-{
-	struct address_space *mapping = data;
-	int ret = mapping->a_ops->writepage(page, wbc);
-=======
 static int __gfs2_writepage(struct folio *folio, struct writeback_control *wbc,
 		       void *data)
 {
 	struct address_space *mapping = data;
 	int ret = mapping->a_ops->writepage(&folio->page, wbc);
->>>>>>> 98817289
 	mapping_set_error(mapping, ret);
 	return ret;
 }
@@ -1292,24 +1284,6 @@
 	gfs2_assert_warn(sdp, list_empty(&sdp->sd_ail2_list));
 }
 
-<<<<<<< HEAD
-static inline int gfs2_jrnl_flush_reqd(struct gfs2_sbd *sdp)
-{
-	return (atomic_read(&sdp->sd_log_pinned) +
-		atomic_read(&sdp->sd_log_blks_needed) >=
-		atomic_read(&sdp->sd_log_thresh1));
-}
-
-static inline int gfs2_ail_flush_reqd(struct gfs2_sbd *sdp)
-{
-	unsigned int used_blocks = sdp->sd_jdesc->jd_blocks - atomic_read(&sdp->sd_log_blks_free);
-
-	return used_blocks + atomic_read(&sdp->sd_log_blks_needed) >=
-		atomic_read(&sdp->sd_log_thresh2);
-}
-
-=======
->>>>>>> 98817289
 /**
  * gfs2_logd - Update log tail as Active Items get flushed to in-place blocks
  * @data: Pointer to GFS2 superblock
@@ -1362,11 +1336,8 @@
 				test_bit(SDF_FORCE_AIL_FLUSH, &sdp->sd_flags) ||
 				gfs2_ail_flush_reqd(sdp) ||
 				gfs2_jrnl_flush_reqd(sdp) ||
-<<<<<<< HEAD
-=======
 				sdp->sd_log_error ||
 				gfs2_withdrawn(sdp) ||
->>>>>>> 98817289
 				kthread_should_stop(),
 				t);
 	}
