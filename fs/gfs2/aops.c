// SPDX-License-Identifier: GPL-2.0-only
/*
 * Copyright (C) Sistina Software, Inc.  1997-2003 All rights reserved.
 * Copyright (C) 2004-2008 Red Hat, Inc.  All rights reserved.
 */

#include <linux/sched.h>
#include <linux/slab.h>
#include <linux/spinlock.h>
#include <linux/completion.h>
#include <linux/buffer_head.h>
#include <linux/pagemap.h>
#include <linux/pagevec.h>
#include <linux/mpage.h>
#include <linux/fs.h>
#include <linux/writeback.h>
#include <linux/swap.h>
#include <linux/gfs2_ondisk.h>
#include <linux/backing-dev.h>
#include <linux/uio.h>
#include <trace/events/writeback.h>
#include <linux/sched/signal.h>

#include "gfs2.h"
#include "incore.h"
#include "bmap.h"
#include "glock.h"
#include "inode.h"
#include "log.h"
#include "meta_io.h"
#include "quota.h"
#include "trans.h"
#include "rgrp.h"
#include "super.h"
#include "util.h"
#include "glops.h"
#include "aops.h"


void gfs2_trans_add_databufs(struct gfs2_inode *ip, struct folio *folio,
			     size_t from, size_t len)
{
	struct buffer_head *head = folio_buffers(folio);
	unsigned int bsize = head->b_size;
	struct buffer_head *bh;
	size_t to = from + len;
	size_t start, end;

	for (bh = head, start = 0; bh != head || !start;
	     bh = bh->b_this_page, start = end) {
		end = start + bsize;
		if (end <= from)
			continue;
		if (start >= to)
			break;
		set_buffer_uptodate(bh);
		gfs2_trans_add_data(ip->i_gl, bh);
	}
}

/**
 * gfs2_get_block_noalloc - Fills in a buffer head with details about a block
 * @inode: The inode
 * @lblock: The block number to look up
 * @bh_result: The buffer head to return the result in
 * @create: Non-zero if we may add block to the file
 *
 * Returns: errno
 */

static int gfs2_get_block_noalloc(struct inode *inode, sector_t lblock,
				  struct buffer_head *bh_result, int create)
{
	int error;

	error = gfs2_block_map(inode, lblock, bh_result, 0);
	if (error)
		return error;
	if (!buffer_mapped(bh_result))
		return -ENODATA;
	return 0;
}

/**
 * gfs2_write_jdata_folio - gfs2 jdata-specific version of block_write_full_page
 * @folio: The folio to write
 * @wbc: The writeback control
 *
 * This is the same as calling block_write_full_page, but it also
 * writes pages outside of i_size
 */
static int gfs2_write_jdata_folio(struct folio *folio,
				 struct writeback_control *wbc)
{
	struct inode * const inode = folio->mapping->host;
	loff_t i_size = i_size_read(inode);

	/*
	 * The folio straddles i_size.  It must be zeroed out on each and every
	 * writepage invocation because it may be mmapped.  "A file is mapped
	 * in multiples of the page size.  For a file that is not a multiple of
	 * the page size, the remaining memory is zeroed when mapped, and
	 * writes to that region are not written out to the file."
	 */
	if (folio_pos(folio) < i_size &&
	    i_size < folio_pos(folio) + folio_size(folio))
		folio_zero_segment(folio, offset_in_folio(folio, i_size),
				folio_size(folio));

	return __block_write_full_folio(inode, folio, gfs2_get_block_noalloc,
			wbc, end_buffer_async_write);
}

/**
 * __gfs2_jdata_write_folio - The core of jdata writepage
 * @folio: The folio to write
 * @wbc: The writeback control
 *
 * This is shared between writepage and writepages and implements the
 * core of the writepage operation. If a transaction is required then
 * the checked flag will have been set and the transaction will have
 * already been started before this is called.
 */
static int __gfs2_jdata_write_folio(struct folio *folio,
		struct writeback_control *wbc)
{
	struct inode *inode = folio->mapping->host;
	struct gfs2_inode *ip = GFS2_I(inode);

	if (folio_test_checked(folio)) {
		folio_clear_checked(folio);
		if (!folio_buffers(folio)) {
			folio_create_empty_buffers(folio,
					inode->i_sb->s_blocksize,
					BIT(BH_Dirty)|BIT(BH_Uptodate));
		}
<<<<<<< HEAD
		gfs2_page_add_databufs(ip, page, 0, PAGE_SIZE);
=======
		gfs2_trans_add_databufs(ip, folio, 0, folio_size(folio));
>>>>>>> 98817289
	}
	return gfs2_write_jdata_folio(folio, wbc);
}

/**
 * gfs2_jdata_writepage - Write complete page
 * @page: Page to write
 * @wbc: The writeback control
 *
 * Returns: errno
 *
 */

static int gfs2_jdata_writepage(struct page *page, struct writeback_control *wbc)
{
	struct folio *folio = page_folio(page);
	struct inode *inode = page->mapping->host;
	struct gfs2_inode *ip = GFS2_I(inode);
	struct gfs2_sbd *sdp = GFS2_SB(inode);

	if (gfs2_assert_withdraw(sdp, gfs2_glock_is_held_excl(ip->i_gl)))
		goto out;
	if (folio_test_checked(folio) || current->journal_info)
		goto out_ignore;
	return __gfs2_jdata_write_folio(folio, wbc);

out_ignore:
	folio_redirty_for_writepage(wbc, folio);
out:
	folio_unlock(folio);
	return 0;
}

/**
 * gfs2_writepages - Write a bunch of dirty pages back to disk
 * @mapping: The mapping to write
 * @wbc: Write-back control
 *
 * Used for both ordered and writeback modes.
 */
static int gfs2_writepages(struct address_space *mapping,
			   struct writeback_control *wbc)
{
	struct gfs2_sbd *sdp = gfs2_mapping2sbd(mapping);
	struct iomap_writepage_ctx wpc = { };
	int ret;

	/*
	 * Even if we didn't write enough pages here, we might still be holding
	 * dirty pages in the ail. We forcibly flush the ail because we don't
	 * want balance_dirty_pages() to loop indefinitely trying to write out
	 * pages held in the ail that it can't find.
	 */
	ret = iomap_writepages(mapping, wbc, &wpc, &gfs2_writeback_ops);
	if (ret == 0 && wbc->nr_to_write > 0)
		set_bit(SDF_FORCE_AIL_FLUSH, &sdp->sd_flags);
	return ret;
}

/**
 * gfs2_write_jdata_batch - Write back a folio batch's worth of folios
 * @mapping: The mapping
 * @wbc: The writeback control
 * @fbatch: The batch of folios
 * @done_index: Page index
 *
 * Returns: non-zero if loop should terminate, zero otherwise
 */

static int gfs2_write_jdata_batch(struct address_space *mapping,
				    struct writeback_control *wbc,
				    struct folio_batch *fbatch,
				    pgoff_t *done_index)
{
	struct inode *inode = mapping->host;
	struct gfs2_sbd *sdp = GFS2_SB(inode);
	unsigned nrblocks;
	int i;
	int ret;
	int nr_pages = 0;
	int nr_folios = folio_batch_count(fbatch);

	for (i = 0; i < nr_folios; i++)
		nr_pages += folio_nr_pages(fbatch->folios[i]);
	nrblocks = nr_pages * (PAGE_SIZE >> inode->i_blkbits);

	ret = gfs2_trans_begin(sdp, nrblocks, nrblocks);
	if (ret < 0)
		return ret;

	for (i = 0; i < nr_folios; i++) {
		struct folio *folio = fbatch->folios[i];

		*done_index = folio->index;

		folio_lock(folio);

		if (unlikely(folio->mapping != mapping)) {
continue_unlock:
			folio_unlock(folio);
			continue;
		}

		if (!folio_test_dirty(folio)) {
			/* someone wrote it for us */
			goto continue_unlock;
		}

		if (folio_test_writeback(folio)) {
			if (wbc->sync_mode != WB_SYNC_NONE)
				folio_wait_writeback(folio);
			else
				goto continue_unlock;
		}

		BUG_ON(folio_test_writeback(folio));
		if (!folio_clear_dirty_for_io(folio))
			goto continue_unlock;

		trace_wbc_writepage(wbc, inode_to_bdi(inode));

		ret = __gfs2_jdata_write_folio(folio, wbc);
		if (unlikely(ret)) {
			if (ret == AOP_WRITEPAGE_ACTIVATE) {
				folio_unlock(folio);
				ret = 0;
			} else {

				/*
				 * done_index is set past this page,
				 * so media errors will not choke
				 * background writeout for the entire
				 * file. This has consequences for
				 * range_cyclic semantics (ie. it may
				 * not be suitable for data integrity
				 * writeout).
				 */
				*done_index = folio_next_index(folio);
				ret = 1;
				break;
			}
		}

		/*
		 * We stop writing back only if we are not doing
		 * integrity sync. In case of integrity sync we have to
		 * keep going until we have written all the pages
		 * we tagged for writeback prior to entering this loop.
		 */
		if (--wbc->nr_to_write <= 0 && wbc->sync_mode == WB_SYNC_NONE) {
			ret = 1;
			break;
		}

	}
	gfs2_trans_end(sdp);
	return ret;
}

/**
 * gfs2_write_cache_jdata - Like write_cache_pages but different
 * @mapping: The mapping to write
 * @wbc: The writeback control
 *
 * The reason that we use our own function here is that we need to
 * start transactions before we grab page locks. This allows us
 * to get the ordering right.
 */

static int gfs2_write_cache_jdata(struct address_space *mapping,
				  struct writeback_control *wbc)
{
	int ret = 0;
	int done = 0;
	struct folio_batch fbatch;
	int nr_folios;
	pgoff_t writeback_index;
	pgoff_t index;
	pgoff_t end;
	pgoff_t done_index;
	int cycled;
	int range_whole = 0;
	xa_mark_t tag;

	folio_batch_init(&fbatch);
	if (wbc->range_cyclic) {
		writeback_index = mapping->writeback_index; /* prev offset */
		index = writeback_index;
		if (index == 0)
			cycled = 1;
		else
			cycled = 0;
		end = -1;
	} else {
		index = wbc->range_start >> PAGE_SHIFT;
		end = wbc->range_end >> PAGE_SHIFT;
		if (wbc->range_start == 0 && wbc->range_end == LLONG_MAX)
			range_whole = 1;
		cycled = 1; /* ignore range_cyclic tests */
	}
	if (wbc->sync_mode == WB_SYNC_ALL || wbc->tagged_writepages)
		tag = PAGECACHE_TAG_TOWRITE;
	else
		tag = PAGECACHE_TAG_DIRTY;

retry:
	if (wbc->sync_mode == WB_SYNC_ALL || wbc->tagged_writepages)
		tag_pages_for_writeback(mapping, index, end);
	done_index = index;
	while (!done && (index <= end)) {
		nr_folios = filemap_get_folios_tag(mapping, &index, end,
				tag, &fbatch);
		if (nr_folios == 0)
			break;

		ret = gfs2_write_jdata_batch(mapping, wbc, &fbatch,
				&done_index);
		if (ret)
			done = 1;
		if (ret > 0)
			ret = 0;
		folio_batch_release(&fbatch);
		cond_resched();
	}

	if (!cycled && !done) {
		/*
		 * range_cyclic:
		 * We hit the last page and there is more work to be done: wrap
		 * back to the start of the file
		 */
		cycled = 1;
		index = 0;
		end = writeback_index - 1;
		goto retry;
	}

	if (wbc->range_cyclic || (range_whole && wbc->nr_to_write > 0))
		mapping->writeback_index = done_index;

	return ret;
}


/**
 * gfs2_jdata_writepages - Write a bunch of dirty pages back to disk
 * @mapping: The mapping to write
 * @wbc: The writeback control
 * 
 */

static int gfs2_jdata_writepages(struct address_space *mapping,
				 struct writeback_control *wbc)
{
	struct gfs2_inode *ip = GFS2_I(mapping->host);
	struct gfs2_sbd *sdp = GFS2_SB(mapping->host);
	int ret;

	ret = gfs2_write_cache_jdata(mapping, wbc);
	if (ret == 0 && wbc->sync_mode == WB_SYNC_ALL) {
		gfs2_log_flush(sdp, ip->i_gl, GFS2_LOG_HEAD_FLUSH_NORMAL |
			       GFS2_LFC_JDATA_WPAGES);
		ret = gfs2_write_cache_jdata(mapping, wbc);
	}
	return ret;
}

/**
 * stuffed_readpage - Fill in a Linux page with stuffed file data
 * @ip: the inode
 * @page: the page
 *
 * Returns: errno
 */
static int stuffed_readpage(struct gfs2_inode *ip, struct page *page)
{
	struct buffer_head *dibh;
	u64 dsize = i_size_read(&ip->i_inode);
	void *kaddr;
	int error;

	/*
	 * Due to the order of unstuffing files and ->fault(), we can be
	 * asked for a zero page in the case of a stuffed file being extended,
	 * so we need to supply one here. It doesn't happen often.
	 */
	if (unlikely(page->index)) {
		zero_user(page, 0, PAGE_SIZE);
		SetPageUptodate(page);
		return 0;
	}

	error = gfs2_meta_inode_buffer(ip, &dibh);
	if (error)
		return error;

<<<<<<< HEAD
	kaddr = kmap_atomic(page);
=======
	kaddr = kmap_local_page(page);
>>>>>>> 98817289
	memcpy(kaddr, dibh->b_data + sizeof(struct gfs2_dinode), dsize);
	memset(kaddr + dsize, 0, PAGE_SIZE - dsize);
	kunmap_local(kaddr);
	flush_dcache_page(page);
	brelse(dibh);
	SetPageUptodate(page);

	return 0;
}

/**
 * gfs2_read_folio - read a folio from a file
 * @file: The file to read
 * @folio: The folio in the file
 */
static int gfs2_read_folio(struct file *file, struct folio *folio)
{
	struct inode *inode = folio->mapping->host;
	struct gfs2_inode *ip = GFS2_I(inode);
	struct gfs2_sbd *sdp = GFS2_SB(inode);
	int error;

	if (!gfs2_is_jdata(ip) ||
	    (i_blocksize(inode) == PAGE_SIZE && !folio_buffers(folio))) {
		error = iomap_read_folio(folio, &gfs2_iomap_ops);
	} else if (gfs2_is_stuffed(ip)) {
		error = stuffed_readpage(ip, &folio->page);
		folio_unlock(folio);
	} else {
		error = mpage_read_folio(folio, gfs2_block_map);
	}

	if (unlikely(gfs2_withdrawn(sdp)))
		return -EIO;

	return error;
}

/**
 * gfs2_internal_read - read an internal file
 * @ip: The gfs2 inode
 * @buf: The buffer to fill
 * @pos: The file position
 * @size: The amount to read
 *
 */

int gfs2_internal_read(struct gfs2_inode *ip, char *buf, loff_t *pos,
                       unsigned size)
{
	struct address_space *mapping = ip->i_inode.i_mapping;
	unsigned long index = *pos >> PAGE_SHIFT;
	unsigned offset = *pos & (PAGE_SIZE - 1);
	unsigned copied = 0;
	unsigned amt;
	struct page *page;

	do {
		page = read_cache_page(mapping, index, gfs2_read_folio, NULL);
		if (IS_ERR(page)) {
			if (PTR_ERR(page) == -EINTR)
				continue;
			return PTR_ERR(page);
		}
		amt = size - copied;
		if (offset + size > PAGE_SIZE)
			amt = PAGE_SIZE - offset;
		memcpy_from_page(buf + copied, page, offset, amt);
		put_page(page);
		copied += amt;
		index++;
		offset = 0;
	} while(copied < size);
	(*pos) += size;
	return size;
}

/**
 * gfs2_readahead - Read a bunch of pages at once
 * @rac: Read-ahead control structure
 *
 * Some notes:
 * 1. This is only for readahead, so we can simply ignore any things
 *    which are slightly inconvenient (such as locking conflicts between
 *    the page lock and the glock) and return having done no I/O. Its
 *    obviously not something we'd want to do on too regular a basis.
 *    Any I/O we ignore at this time will be done via readpage later.
 * 2. We don't handle stuffed files here we let readpage do the honours.
 * 3. mpage_readahead() does most of the heavy lifting in the common case.
 * 4. gfs2_block_map() is relied upon to set BH_Boundary in the right places.
 */

static void gfs2_readahead(struct readahead_control *rac)
{
	struct inode *inode = rac->mapping->host;
	struct gfs2_inode *ip = GFS2_I(inode);

	if (gfs2_is_stuffed(ip))
		;
	else if (gfs2_is_jdata(ip))
		mpage_readahead(rac, gfs2_block_map);
	else
		iomap_readahead(rac, &gfs2_iomap_ops);
}

/**
 * adjust_fs_space - Adjusts the free space available due to gfs2_grow
 * @inode: the rindex inode
 */
void adjust_fs_space(struct inode *inode)
{
	struct gfs2_sbd *sdp = GFS2_SB(inode);
	struct gfs2_inode *m_ip = GFS2_I(sdp->sd_statfs_inode);
	struct gfs2_statfs_change_host *m_sc = &sdp->sd_statfs_master;
	struct gfs2_statfs_change_host *l_sc = &sdp->sd_statfs_local;
	struct buffer_head *m_bh;
	u64 fs_total, new_free;

	if (gfs2_trans_begin(sdp, 2 * RES_STATFS, 0) != 0)
		return;

	/* Total up the file system space, according to the latest rindex. */
	fs_total = gfs2_ri_total(sdp);
	if (gfs2_meta_inode_buffer(m_ip, &m_bh) != 0)
		goto out;

	spin_lock(&sdp->sd_statfs_spin);
	gfs2_statfs_change_in(m_sc, m_bh->b_data +
			      sizeof(struct gfs2_dinode));
	if (fs_total > (m_sc->sc_total + l_sc->sc_total))
		new_free = fs_total - (m_sc->sc_total + l_sc->sc_total);
	else
		new_free = 0;
	spin_unlock(&sdp->sd_statfs_spin);
	fs_warn(sdp, "File system extended by %llu blocks.\n",
		(unsigned long long)new_free);
	gfs2_statfs_change(sdp, new_free, new_free, 0);

	update_statfs(sdp, m_bh);
	brelse(m_bh);
out:
	sdp->sd_rindex_uptodate = 0;
	gfs2_trans_end(sdp);
}

static bool jdata_dirty_folio(struct address_space *mapping,
		struct folio *folio)
{
	if (current->journal_info)
		folio_set_checked(folio);
	return block_dirty_folio(mapping, folio);
}

/**
 * gfs2_bmap - Block map function
 * @mapping: Address space info
 * @lblock: The block to map
 *
 * Returns: The disk address for the block or 0 on hole or error
 */

static sector_t gfs2_bmap(struct address_space *mapping, sector_t lblock)
{
	struct gfs2_inode *ip = GFS2_I(mapping->host);
	struct gfs2_holder i_gh;
	sector_t dblock = 0;
	int error;

	error = gfs2_glock_nq_init(ip->i_gl, LM_ST_SHARED, LM_FLAG_ANY, &i_gh);
	if (error)
		return 0;

	if (!gfs2_is_stuffed(ip))
		dblock = iomap_bmap(mapping, lblock, &gfs2_iomap_ops);

	gfs2_glock_dq_uninit(&i_gh);

	return dblock;
}

static void gfs2_discard(struct gfs2_sbd *sdp, struct buffer_head *bh)
{
	struct gfs2_bufdata *bd;

	lock_buffer(bh);
	gfs2_log_lock(sdp);
	clear_buffer_dirty(bh);
	bd = bh->b_private;
	if (bd) {
		if (!list_empty(&bd->bd_list) && !buffer_pinned(bh))
			list_del_init(&bd->bd_list);
		else {
			spin_lock(&sdp->sd_ail_lock);
			gfs2_remove_from_journal(bh, REMOVE_JDATA);
			spin_unlock(&sdp->sd_ail_lock);
		}
	}
	bh->b_bdev = NULL;
	clear_buffer_mapped(bh);
	clear_buffer_req(bh);
	clear_buffer_new(bh);
	gfs2_log_unlock(sdp);
	unlock_buffer(bh);
}

static void gfs2_invalidate_folio(struct folio *folio, size_t offset,
				size_t length)
{
	struct gfs2_sbd *sdp = GFS2_SB(folio->mapping->host);
	size_t stop = offset + length;
	int partial_page = (offset || length < folio_size(folio));
	struct buffer_head *bh, *head;
	unsigned long pos = 0;

	BUG_ON(!folio_test_locked(folio));
	if (!partial_page)
		folio_clear_checked(folio);
	head = folio_buffers(folio);
	if (!head)
		goto out;

	bh = head;
	do {
		if (pos + bh->b_size > stop)
			return;

		if (offset <= pos)
			gfs2_discard(sdp, bh);
		pos += bh->b_size;
		bh = bh->b_this_page;
	} while (bh != head);
out:
	if (!partial_page)
		filemap_release_folio(folio, 0);
}

/**
 * gfs2_release_folio - free the metadata associated with a folio
 * @folio: the folio that's being released
 * @gfp_mask: passed from Linux VFS, ignored by us
 *
 * Calls try_to_free_buffers() to free the buffers and put the folio if the
 * buffers can be released.
 *
 * Returns: true if the folio was put or else false
 */

bool gfs2_release_folio(struct folio *folio, gfp_t gfp_mask)
{
	struct address_space *mapping = folio->mapping;
	struct gfs2_sbd *sdp = gfs2_mapping2sbd(mapping);
	struct buffer_head *bh, *head;
	struct gfs2_bufdata *bd;

	head = folio_buffers(folio);
	if (!head)
		return false;

	/*
	 * mm accommodates an old ext3 case where clean folios might
	 * not have had the dirty bit cleared.	Thus, it can send actual
	 * dirty folios to ->release_folio() via shrink_active_list().
	 *
	 * As a workaround, we skip folios that contain dirty buffers
	 * below.  Once ->release_folio isn't called on dirty folios
	 * anymore, we can warn on dirty buffers like we used to here
	 * again.
	 */

	gfs2_log_lock(sdp);
	bh = head;
	do {
		if (atomic_read(&bh->b_count))
			goto cannot_release;
		bd = bh->b_private;
		if (bd && bd->bd_tr)
			goto cannot_release;
		if (buffer_dirty(bh) || WARN_ON(buffer_pinned(bh)))
			goto cannot_release;
		bh = bh->b_this_page;
	} while (bh != head);

	bh = head;
	do {
		bd = bh->b_private;
		if (bd) {
			gfs2_assert_warn(sdp, bd->bd_bh == bh);
			bd->bd_bh = NULL;
			bh->b_private = NULL;
			/*
			 * The bd may still be queued as a revoke, in which
			 * case we must not dequeue nor free it.
			 */
			if (!bd->bd_blkno && !list_empty(&bd->bd_list))
				list_del_init(&bd->bd_list);
			if (list_empty(&bd->bd_list))
				kmem_cache_free(gfs2_bufdata_cachep, bd);
		}

		bh = bh->b_this_page;
	} while (bh != head);
	gfs2_log_unlock(sdp);

	return try_to_free_buffers(folio);

cannot_release:
	gfs2_log_unlock(sdp);
	return false;
}

static const struct address_space_operations gfs2_aops = {
	.writepages = gfs2_writepages,
	.read_folio = gfs2_read_folio,
	.readahead = gfs2_readahead,
	.dirty_folio = iomap_dirty_folio,
	.release_folio = iomap_release_folio,
	.invalidate_folio = iomap_invalidate_folio,
	.bmap = gfs2_bmap,
	.migrate_folio = filemap_migrate_folio,
	.is_partially_uptodate = iomap_is_partially_uptodate,
	.error_remove_page = generic_error_remove_page,
};

static const struct address_space_operations gfs2_jdata_aops = {
	.writepage = gfs2_jdata_writepage,
	.writepages = gfs2_jdata_writepages,
	.read_folio = gfs2_read_folio,
	.readahead = gfs2_readahead,
	.dirty_folio = jdata_dirty_folio,
	.bmap = gfs2_bmap,
	.invalidate_folio = gfs2_invalidate_folio,
	.release_folio = gfs2_release_folio,
	.is_partially_uptodate = block_is_partially_uptodate,
	.error_remove_page = generic_error_remove_page,
};

void gfs2_set_aops(struct inode *inode)
{
	if (gfs2_is_jdata(GFS2_I(inode)))
		inode->i_mapping->a_ops = &gfs2_jdata_aops;
	else
		inode->i_mapping->a_ops = &gfs2_aops;
}<|MERGE_RESOLUTION|>--- conflicted
+++ resolved
@@ -134,11 +134,7 @@
 					inode->i_sb->s_blocksize,
 					BIT(BH_Dirty)|BIT(BH_Uptodate));
 		}
-<<<<<<< HEAD
-		gfs2_page_add_databufs(ip, page, 0, PAGE_SIZE);
-=======
 		gfs2_trans_add_databufs(ip, folio, 0, folio_size(folio));
->>>>>>> 98817289
 	}
 	return gfs2_write_jdata_folio(folio, wbc);
 }
@@ -435,11 +431,7 @@
 	if (error)
 		return error;
 
-<<<<<<< HEAD
-	kaddr = kmap_atomic(page);
-=======
 	kaddr = kmap_local_page(page);
->>>>>>> 98817289
 	memcpy(kaddr, dibh->b_data + sizeof(struct gfs2_dinode), dsize);
 	memset(kaddr + dsize, 0, PAGE_SIZE - dsize);
 	kunmap_local(kaddr);
