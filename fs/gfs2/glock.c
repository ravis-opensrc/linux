--- conflicted
+++ resolved
@@ -62,11 +62,8 @@
 
 static void do_xmote(struct gfs2_glock *gl, struct gfs2_holder *gh, unsigned int target);
 static void __gfs2_glock_dq(struct gfs2_holder *gh);
-<<<<<<< HEAD
-=======
 static void handle_callback(struct gfs2_glock *gl, unsigned int state,
 			    unsigned long delay, bool remote);
->>>>>>> d60c95ef
 
 static struct dentry *gfs2_root;
 static struct workqueue_struct *glock_workqueue;
@@ -413,14 +410,6 @@
 /**
  * demote_incompat_holders - demote incompatible demoteable holders
  * @gl: the glock we want to promote
-<<<<<<< HEAD
- * @new_gh: the new holder to be promoted
- */
-static void demote_incompat_holders(struct gfs2_glock *gl,
-				    struct gfs2_holder *new_gh)
-{
-	struct gfs2_holder *gh;
-=======
  * @current_gh: the newly promoted holder
  *
  * We're passing the newly promoted holder in @current_gh, but actually, any of
@@ -430,33 +419,23 @@
 				    struct gfs2_holder *current_gh)
 {
 	struct gfs2_holder *gh, *tmp;
->>>>>>> d60c95ef
 
 	/*
 	 * Demote incompatible holders before we make ourselves eligible.
 	 * (This holder may or may not allow auto-demoting, but we don't want
 	 * to demote the new holder before it's even granted.)
 	 */
-<<<<<<< HEAD
-	list_for_each_entry(gh, &gl->gl_holders, gh_list) {
-=======
 	list_for_each_entry_safe(gh, tmp, &gl->gl_holders, gh_list) {
->>>>>>> d60c95ef
 		/*
 		 * Since holders are at the front of the list, we stop when we
 		 * find the first non-holder.
 		 */
 		if (!test_bit(HIF_HOLDER, &gh->gh_iflags))
 			return;
-<<<<<<< HEAD
-		if (test_bit(HIF_MAY_DEMOTE, &gh->gh_iflags) &&
-		    !may_grant(gl, new_gh, gh)) {
-=======
 		if (gh == current_gh)
 			continue;
 		if (test_bit(HIF_MAY_DEMOTE, &gh->gh_iflags) &&
 		    !may_grant(gl, current_gh, gh)) {
->>>>>>> d60c95ef
 			/*
 			 * We should not recurse into do_promote because
 			 * __gfs2_glock_dq only calls handle_callback,
@@ -505,8 +484,6 @@
 	return NULL;
 }
 
-<<<<<<< HEAD
-=======
 /*
  * gfs2_instantiate - Call the glops instantiate function
  * @gh: The glock holder
@@ -553,7 +530,6 @@
 	return 0;
 }
 
->>>>>>> d60c95ef
 /**
  * do_promote - promote as many requests as possible on the current queue
  * @gl: The glock
@@ -563,58 +539,6 @@
 
 static int do_promote(struct gfs2_glock *gl)
 {
-<<<<<<< HEAD
-	const struct gfs2_glock_operations *glops = gl->gl_ops;
-	struct gfs2_holder *gh, *tmp, *first_gh;
-	bool incompat_holders_demoted = false;
-	int ret;
-
-restart:
-	first_gh = find_first_strong_holder(gl);
-	list_for_each_entry_safe(gh, tmp, &gl->gl_holders, gh_list) {
-		if (!test_bit(HIF_WAIT, &gh->gh_iflags))
-			continue;
-		if (may_grant(gl, first_gh, gh)) {
-			if (!incompat_holders_demoted) {
-				demote_incompat_holders(gl, first_gh);
-				incompat_holders_demoted = true;
-				first_gh = gh;
-			}
-			if (gh->gh_list.prev == &gl->gl_holders &&
-			    glops->go_lock) {
-				spin_unlock(&gl->gl_lockref.lock);
-				/* FIXME: eliminate this eventually */
-				ret = glops->go_lock(gh);
-				spin_lock(&gl->gl_lockref.lock);
-				if (ret) {
-					if (ret == 1)
-						return 2;
-					gh->gh_error = ret;
-					list_del_init(&gh->gh_list);
-					trace_gfs2_glock_queue(gh, 0);
-					gfs2_holder_wake(gh);
-					goto restart;
-				}
-				set_bit(HIF_HOLDER, &gh->gh_iflags);
-				trace_gfs2_promote(gh, 1);
-				gfs2_holder_wake(gh);
-				goto restart;
-			}
-			set_bit(HIF_HOLDER, &gh->gh_iflags);
-			trace_gfs2_promote(gh, 0);
-			gfs2_holder_wake(gh);
-			continue;
-		}
-		/*
-		 * If we get here, it means we may not grant this holder for
-		 * some reason. If this holder is the head of the list, it
-		 * means we have a blocked holder at the head, so return 1.
-		 */
-		if (gh->gh_list.prev == &gl->gl_holders)
-			return 1;
-		do_error(gl, 0);
-		break;
-=======
 	struct gfs2_holder *gh, *current_gh;
 	bool incompat_holders_demoted = false;
 
@@ -642,7 +566,6 @@
 			demote_incompat_holders(gl, current_gh);
 			incompat_holders_demoted = true;
 		}
->>>>>>> d60c95ef
 	}
 	return 0;
 }
@@ -1573,29 +1496,16 @@
 
 	if (gh->gh_flags & (LM_FLAG_TRY | LM_FLAG_TRY_1CB)) {
 		if (test_bit(GLF_LOCK, &gl->gl_flags)) {
-<<<<<<< HEAD
-			struct gfs2_holder *first_gh;
-
-			first_gh = find_first_strong_holder(gl);
-			try_futile = !may_grant(gl, first_gh, gh);
-=======
 			struct gfs2_holder *current_gh;
 
 			current_gh = find_first_strong_holder(gl);
 			try_futile = !may_grant(gl, current_gh, gh);
->>>>>>> d60c95ef
 		}
 		if (test_bit(GLF_INVALIDATE_IN_PROGRESS, &gl->gl_flags))
 			goto fail;
 	}
 
 	list_for_each_entry(gh2, &gl->gl_holders, gh_list) {
-<<<<<<< HEAD
-		if (unlikely(gh2->gh_owner_pid == gh->gh_owner_pid &&
-		    (gh->gh_gl->gl_ops->go_type != LM_TYPE_FLOCK) &&
-		    !test_bit(HIF_MAY_DEMOTE, &gh2->gh_iflags)))
-			goto trap_recursive;
-=======
 		if (likely(gh2->gh_owner_pid != gh->gh_owner_pid))
 			continue;
 		if (gh->gh_gl->gl_ops->go_type == LM_TYPE_FLOCK)
@@ -1607,7 +1517,6 @@
 		goto trap_recursive;
 	}
 	list_for_each_entry(gh2, &gl->gl_holders, gh_list) {
->>>>>>> d60c95ef
 		if (try_futile &&
 		    !(gh2->gh_flags & (LM_FLAG_TRY | LM_FLAG_TRY_1CB))) {
 fail:
@@ -1740,7 +1649,6 @@
 				    TASK_UNINTERRUPTIBLE);
 			spin_lock(&gl->gl_lockref.lock);
 		}
-<<<<<<< HEAD
 
 		/*
 		 * This holder should not be cached, so mark it for demote.
@@ -1755,22 +1663,6 @@
 		trace_gfs2_glock_queue(gh, 0);
 
 		/*
-=======
-
-		/*
-		 * This holder should not be cached, so mark it for demote.
-		 * Note: this should be done before the check for needs_demote
-		 * below.
-		 */
-		if (gh->gh_flags & GL_NOCACHE)
-			handle_callback(gl, LM_ST_UNLOCKED, 0, false);
-
-		list_del_init(&gh->gh_list);
-		clear_bit(HIF_HOLDER, &gh->gh_iflags);
-		trace_gfs2_glock_queue(gh, 0);
-
-		/*
->>>>>>> d60c95ef
 		 * If there hasn't been a demote request we are done.
 		 * (Let the remaining holders, if any, keep holding it.)
 		 */
@@ -1817,8 +1709,6 @@
 	struct gfs2_glock *gl = gh->gh_gl;
 
 	spin_lock(&gl->gl_lockref.lock);
-<<<<<<< HEAD
-=======
 	if (list_is_first(&gh->gh_list, &gl->gl_holders) &&
 	    !test_bit(HIF_HOLDER, &gh->gh_iflags)) {
 		spin_unlock(&gl->gl_lockref.lock);
@@ -1827,7 +1717,6 @@
 		spin_lock(&gl->gl_lockref.lock);
 	}
 
->>>>>>> d60c95ef
 	__gfs2_glock_dq(gh);
 	spin_unlock(&gl->gl_lockref.lock);
 }
@@ -1987,7 +1876,6 @@
 
 void gfs2_glock_cb(struct gfs2_glock *gl, unsigned int state)
 {
-	struct gfs2_holder mock_gh = { .gh_gl = gl, .gh_state = state, };
 	unsigned long delay = 0;
 	unsigned long holdtime;
 	unsigned long now = jiffies;
@@ -2020,10 +1908,6 @@
 	 * keep the glock until the last strong holder is done with it.
 	 */
 	if (!find_first_strong_holder(gl)) {
-<<<<<<< HEAD
-		if (state == LM_ST_UNLOCKED)
-			mock_gh.gh_state = LM_ST_EXCLUSIVE;
-=======
 		struct gfs2_holder mock_gh = {
 			.gh_gl = gl,
 			.gh_state = (state == LM_ST_UNLOCKED) ?
@@ -2031,7 +1915,6 @@
 			.gh_iflags = BIT(HIF_HOLDER)
 		};
 
->>>>>>> d60c95ef
 		demote_incompat_holders(gl, &mock_gh);
 	}
 	handle_callback(gl, state, delay, true);
@@ -2427,11 +2310,8 @@
 		*p++ = 'W';
 	if (test_bit(HIF_MAY_DEMOTE, &iflags))
 		*p++ = 'D';
-<<<<<<< HEAD
-=======
 	if (flags & GL_SKIP)
 		*p++ = 's';
->>>>>>> d60c95ef
 	*p = 0;
 	return buf;
 }
