// SPDX-License-Identifier: GPL-2.0-only
/*
 * Copyright (C) Sistina Software, Inc.  1997-2003 All rights reserved.
 * Copyright (C) 2004-2008 Red Hat, Inc.  All rights reserved.
 */

#define pr_fmt(fmt) KBUILD_MODNAME ": " fmt

#include <linux/sched.h>
#include <linux/slab.h>
#include <linux/spinlock.h>
#include <linux/buffer_head.h>
#include <linux/delay.h>
#include <linux/sort.h>
#include <linux/hash.h>
#include <linux/jhash.h>
#include <linux/kallsyms.h>
#include <linux/gfs2_ondisk.h>
#include <linux/list.h>
#include <linux/wait.h>
#include <linux/module.h>
#include <linux/uaccess.h>
#include <linux/seq_file.h>
#include <linux/debugfs.h>
#include <linux/kthread.h>
#include <linux/freezer.h>
#include <linux/workqueue.h>
#include <linux/jiffies.h>
#include <linux/rcupdate.h>
#include <linux/rculist_bl.h>
#include <linux/bit_spinlock.h>
#include <linux/percpu.h>
#include <linux/list_sort.h>
#include <linux/lockref.h>
#include <linux/rhashtable.h>
#include <linux/pid_namespace.h>
#include <linux/fdtable.h>
#include <linux/file.h>

#include "gfs2.h"
#include "incore.h"
#include "glock.h"
#include "glops.h"
#include "inode.h"
#include "lops.h"
#include "meta_io.h"
#include "quota.h"
#include "super.h"
#include "util.h"
#include "bmap.h"
#define CREATE_TRACE_POINTS
#include "trace_gfs2.h"

struct gfs2_glock_iter {
	struct gfs2_sbd *sdp;		/* incore superblock           */
	struct rhashtable_iter hti;	/* rhashtable iterator         */
	struct gfs2_glock *gl;		/* current glock struct        */
	loff_t last_pos;		/* last position               */
};

typedef void (*glock_examiner) (struct gfs2_glock * gl);

static void do_xmote(struct gfs2_glock *gl, struct gfs2_holder *gh, unsigned int target);
static void __gfs2_glock_dq(struct gfs2_holder *gh);
static void handle_callback(struct gfs2_glock *gl, unsigned int state,
			    unsigned long delay, bool remote);

static struct dentry *gfs2_root;
static struct workqueue_struct *glock_workqueue;
static LIST_HEAD(lru_list);
static atomic_t lru_count = ATOMIC_INIT(0);
static DEFINE_SPINLOCK(lru_lock);

#define GFS2_GL_HASH_SHIFT      15
#define GFS2_GL_HASH_SIZE       BIT(GFS2_GL_HASH_SHIFT)

static const struct rhashtable_params ht_parms = {
	.nelem_hint = GFS2_GL_HASH_SIZE * 3 / 4,
	.key_len = offsetofend(struct lm_lockname, ln_type),
	.key_offset = offsetof(struct gfs2_glock, gl_name),
	.head_offset = offsetof(struct gfs2_glock, gl_node),
};

static struct rhashtable gl_hash_table;

#define GLOCK_WAIT_TABLE_BITS 12
#define GLOCK_WAIT_TABLE_SIZE (1 << GLOCK_WAIT_TABLE_BITS)
static wait_queue_head_t glock_wait_table[GLOCK_WAIT_TABLE_SIZE] __cacheline_aligned;

struct wait_glock_queue {
	struct lm_lockname *name;
	wait_queue_entry_t wait;
};

static int glock_wake_function(wait_queue_entry_t *wait, unsigned int mode,
			       int sync, void *key)
{
	struct wait_glock_queue *wait_glock =
		container_of(wait, struct wait_glock_queue, wait);
	struct lm_lockname *wait_name = wait_glock->name;
	struct lm_lockname *wake_name = key;

	if (wake_name->ln_sbd != wait_name->ln_sbd ||
	    wake_name->ln_number != wait_name->ln_number ||
	    wake_name->ln_type != wait_name->ln_type)
		return 0;
	return autoremove_wake_function(wait, mode, sync, key);
}

static wait_queue_head_t *glock_waitqueue(struct lm_lockname *name)
{
	u32 hash = jhash2((u32 *)name, ht_parms.key_len / 4, 0);

	return glock_wait_table + hash_32(hash, GLOCK_WAIT_TABLE_BITS);
}

/**
 * wake_up_glock  -  Wake up waiters on a glock
 * @gl: the glock
 */
static void wake_up_glock(struct gfs2_glock *gl)
{
	wait_queue_head_t *wq = glock_waitqueue(&gl->gl_name);

	if (waitqueue_active(wq))
		__wake_up(wq, TASK_NORMAL, 1, &gl->gl_name);
}

static void gfs2_glock_dealloc(struct rcu_head *rcu)
{
	struct gfs2_glock *gl = container_of(rcu, struct gfs2_glock, gl_rcu);

	kfree(gl->gl_lksb.sb_lvbptr);
	if (gl->gl_ops->go_flags & GLOF_ASPACE) {
		struct gfs2_glock_aspace *gla =
			container_of(gl, struct gfs2_glock_aspace, glock);
		kmem_cache_free(gfs2_glock_aspace_cachep, gla);
	} else
		kmem_cache_free(gfs2_glock_cachep, gl);
}

/**
 * glock_blocked_by_withdraw - determine if we can still use a glock
 * @gl: the glock
 *
 * We need to allow some glocks to be enqueued, dequeued, promoted, and demoted
 * when we're withdrawn. For example, to maintain metadata integrity, we should
 * disallow the use of inode and rgrp glocks when withdrawn. Other glocks like
 * the iopen or freeze glock may be safely used because none of their
 * metadata goes through the journal. So in general, we should disallow all
 * glocks that are journaled, and allow all the others. One exception is:
 * we need to allow our active journal to be promoted and demoted so others
 * may recover it and we can reacquire it when they're done.
 */
static bool glock_blocked_by_withdraw(struct gfs2_glock *gl)
{
	struct gfs2_sbd *sdp = gl->gl_name.ln_sbd;

	if (!gfs2_withdrawing_or_withdrawn(sdp))
		return false;
	if (gl->gl_ops->go_flags & GLOF_NONDISK)
		return false;
	if (!sdp->sd_jdesc ||
	    gl->gl_name.ln_number == sdp->sd_jdesc->jd_no_addr)
		return false;
	return true;
}

static void __gfs2_glock_free(struct gfs2_glock *gl)
{
	rhashtable_remove_fast(&gl_hash_table, &gl->gl_node, ht_parms);
	smp_mb();
	wake_up_glock(gl);
	call_rcu(&gl->gl_rcu, gfs2_glock_dealloc);
}

void gfs2_glock_free(struct gfs2_glock *gl) {
	struct gfs2_sbd *sdp = gl->gl_name.ln_sbd;

	__gfs2_glock_free(gl);
	if (atomic_dec_and_test(&sdp->sd_glock_disposal))
		wake_up(&sdp->sd_kill_wait);
}

void gfs2_glock_free_later(struct gfs2_glock *gl) {
	struct gfs2_sbd *sdp = gl->gl_name.ln_sbd;

	spin_lock(&lru_lock);
	list_add(&gl->gl_lru, &sdp->sd_dead_glocks);
	spin_unlock(&lru_lock);
	if (atomic_dec_and_test(&sdp->sd_glock_disposal))
		wake_up(&sdp->sd_kill_wait);
}

static void gfs2_free_dead_glocks(struct gfs2_sbd *sdp)
{
	struct list_head *list = &sdp->sd_dead_glocks;

	while(!list_empty(list)) {
		struct gfs2_glock *gl;

		gl = list_first_entry(list, struct gfs2_glock, gl_lru);
		list_del_init(&gl->gl_lru);
		__gfs2_glock_free(gl);
	}
}

/**
 * gfs2_glock_hold() - increment reference count on glock
 * @gl: The glock to hold
 *
 */

struct gfs2_glock *gfs2_glock_hold(struct gfs2_glock *gl)
{
	GLOCK_BUG_ON(gl, __lockref_is_dead(&gl->gl_lockref));
	lockref_get(&gl->gl_lockref);
	return gl;
}

/**
 * demote_ok - Check to see if it's ok to unlock a glock
 * @gl: the glock
 *
 * Returns: 1 if it's ok
 */

static int demote_ok(const struct gfs2_glock *gl)
{
	const struct gfs2_glock_operations *glops = gl->gl_ops;

	if (gl->gl_state == LM_ST_UNLOCKED)
		return 0;
	if (!list_empty(&gl->gl_holders))
		return 0;
	if (glops->go_demote_ok)
		return glops->go_demote_ok(gl);
	return 1;
}


void gfs2_glock_add_to_lru(struct gfs2_glock *gl)
{
	if (!(gl->gl_ops->go_flags & GLOF_LRU))
		return;

	spin_lock(&lru_lock);

	list_move_tail(&gl->gl_lru, &lru_list);

	if (!test_bit(GLF_LRU, &gl->gl_flags)) {
		set_bit(GLF_LRU, &gl->gl_flags);
		atomic_inc(&lru_count);
	}

	spin_unlock(&lru_lock);
}

static void gfs2_glock_remove_from_lru(struct gfs2_glock *gl)
{
	if (!(gl->gl_ops->go_flags & GLOF_LRU))
		return;

	spin_lock(&lru_lock);
	if (test_bit(GLF_LRU, &gl->gl_flags)) {
		list_del_init(&gl->gl_lru);
		atomic_dec(&lru_count);
		clear_bit(GLF_LRU, &gl->gl_flags);
	}
	spin_unlock(&lru_lock);
}

/*
 * Enqueue the glock on the work queue.  Passes one glock reference on to the
 * work queue.
 */
static void gfs2_glock_queue_work(struct gfs2_glock *gl, unsigned long delay) {
	if (!queue_delayed_work(glock_workqueue, &gl->gl_work, delay)) {
		/*
		 * We are holding the lockref spinlock, and the work was still
		 * queued above.  The queued work (glock_work_func) takes that
		 * spinlock before dropping its glock reference(s), so it
		 * cannot have dropped them in the meantime.
		 */
		GLOCK_BUG_ON(gl, gl->gl_lockref.count < 2);
		gl->gl_lockref.count--;
	}
}

static void __gfs2_glock_put(struct gfs2_glock *gl)
{
	struct gfs2_sbd *sdp = gl->gl_name.ln_sbd;
	struct address_space *mapping = gfs2_glock2aspace(gl);

	lockref_mark_dead(&gl->gl_lockref);
	spin_unlock(&gl->gl_lockref.lock);
	gfs2_glock_remove_from_lru(gl);
	GLOCK_BUG_ON(gl, !list_empty(&gl->gl_holders));
	if (mapping) {
		truncate_inode_pages_final(mapping);
		if (!gfs2_withdrawing_or_withdrawn(sdp))
			GLOCK_BUG_ON(gl, !mapping_empty(mapping));
	}
	trace_gfs2_glock_put(gl);
	sdp->sd_lockstruct.ls_ops->lm_put_lock(gl);
}

/**
 * gfs2_glock_put() - Decrement reference count on glock
 * @gl: The glock to put
 *
 */

void gfs2_glock_put(struct gfs2_glock *gl)
{
	if (lockref_put_or_lock(&gl->gl_lockref))
		return;

	__gfs2_glock_put(gl);
}

/*
 * gfs2_glock_put_async - Decrement reference count without sleeping
 * @gl: The glock to put
 *
 * Decrement the reference count on glock immediately unless it is the last
 * reference.  Defer putting the last reference to work queue context.
 */
void gfs2_glock_put_async(struct gfs2_glock *gl)
{
	if (lockref_put_or_lock(&gl->gl_lockref))
		return;

	GLOCK_BUG_ON(gl, gl->gl_lockref.count != 1);
	gfs2_glock_queue_work(gl, 0);
	spin_unlock(&gl->gl_lockref.lock);
}

/**
 * may_grant - check if it's ok to grant a new lock
 * @gl: The glock
 * @current_gh: One of the current holders of @gl
 * @gh: The lock request which we wish to grant
 *
 * With our current compatibility rules, if a glock has one or more active
 * holders (HIF_HOLDER flag set), any of those holders can be passed in as
 * @current_gh; they are all the same as far as compatibility with the new @gh
 * goes.
 *
 * Returns true if it's ok to grant the lock.
 */

static inline bool may_grant(struct gfs2_glock *gl,
			     struct gfs2_holder *current_gh,
			     struct gfs2_holder *gh)
{
	if (current_gh) {
		GLOCK_BUG_ON(gl, !test_bit(HIF_HOLDER, &current_gh->gh_iflags));

		switch(current_gh->gh_state) {
		case LM_ST_EXCLUSIVE:
			/*
			 * Here we make a special exception to grant holders
			 * who agree to share the EX lock with other holders
			 * who also have the bit set. If the original holder
			 * has the LM_FLAG_NODE_SCOPE bit set, we grant more
			 * holders with the bit set.
			 */
			return gh->gh_state == LM_ST_EXCLUSIVE &&
			       (current_gh->gh_flags & LM_FLAG_NODE_SCOPE) &&
			       (gh->gh_flags & LM_FLAG_NODE_SCOPE);

		case LM_ST_SHARED:
		case LM_ST_DEFERRED:
			return gh->gh_state == current_gh->gh_state;

		default:
			return false;
		}
	}

	if (gl->gl_state == gh->gh_state)
		return true;
	if (gh->gh_flags & GL_EXACT)
		return false;
	if (gl->gl_state == LM_ST_EXCLUSIVE) {
		return gh->gh_state == LM_ST_SHARED ||
		       gh->gh_state == LM_ST_DEFERRED;
	}
	if (gh->gh_flags & LM_FLAG_ANY)
		return gl->gl_state != LM_ST_UNLOCKED;
	return false;
}

static void gfs2_holder_wake(struct gfs2_holder *gh)
{
	clear_bit(HIF_WAIT, &gh->gh_iflags);
	smp_mb__after_atomic();
	wake_up_bit(&gh->gh_iflags, HIF_WAIT);
	if (gh->gh_flags & GL_ASYNC) {
		struct gfs2_sbd *sdp = gh->gh_gl->gl_name.ln_sbd;

		wake_up(&sdp->sd_async_glock_wait);
	}
}

/**
 * do_error - Something unexpected has happened during a lock request
 * @gl: The glock
 * @ret: The status from the DLM
 */

static void do_error(struct gfs2_glock *gl, const int ret)
{
	struct gfs2_holder *gh, *tmp;

	list_for_each_entry_safe(gh, tmp, &gl->gl_holders, gh_list) {
		if (test_bit(HIF_HOLDER, &gh->gh_iflags))
			continue;
		if (ret & LM_OUT_ERROR)
			gh->gh_error = -EIO;
		else if (gh->gh_flags & (LM_FLAG_TRY | LM_FLAG_TRY_1CB))
			gh->gh_error = GLR_TRYFAILED;
		else
			continue;
		list_del_init(&gh->gh_list);
		trace_gfs2_glock_queue(gh, 0);
		gfs2_holder_wake(gh);
	}
}

/**
 * find_first_holder - find the first "holder" gh
 * @gl: the glock
 */

static inline struct gfs2_holder *find_first_holder(const struct gfs2_glock *gl)
{
	struct gfs2_holder *gh;

	if (!list_empty(&gl->gl_holders)) {
		gh = list_first_entry(&gl->gl_holders, struct gfs2_holder,
				      gh_list);
		if (test_bit(HIF_HOLDER, &gh->gh_iflags))
			return gh;
	}
	return NULL;
}

/*
 * gfs2_instantiate - Call the glops instantiate function
 * @gh: The glock holder
 *
 * Returns: 0 if instantiate was successful, or error.
 */
int gfs2_instantiate(struct gfs2_holder *gh)
{
	struct gfs2_glock *gl = gh->gh_gl;
	const struct gfs2_glock_operations *glops = gl->gl_ops;
	int ret;

again:
	if (!test_bit(GLF_INSTANTIATE_NEEDED, &gl->gl_flags))
		goto done;

	/*
	 * Since we unlock the lockref lock, we set a flag to indicate
	 * instantiate is in progress.
	 */
	if (test_and_set_bit(GLF_INSTANTIATE_IN_PROG, &gl->gl_flags)) {
		wait_on_bit(&gl->gl_flags, GLF_INSTANTIATE_IN_PROG,
			    TASK_UNINTERRUPTIBLE);
		/*
		 * Here we just waited for a different instantiate to finish.
		 * But that may not have been successful, as when a process
		 * locks an inode glock _before_ it has an actual inode to
		 * instantiate into. So we check again. This process might
		 * have an inode to instantiate, so might be successful.
		 */
		goto again;
	}

	ret = glops->go_instantiate(gl);
	if (!ret)
		clear_bit(GLF_INSTANTIATE_NEEDED, &gl->gl_flags);
	clear_and_wake_up_bit(GLF_INSTANTIATE_IN_PROG, &gl->gl_flags);
	if (ret)
		return ret;

done:
	if (glops->go_held)
		return glops->go_held(gh);
	return 0;
}

/**
 * do_promote - promote as many requests as possible on the current queue
 * @gl: The glock
 * 
 * Returns true on success (i.e., progress was made or there are no waiters).
 */

static bool do_promote(struct gfs2_glock *gl)
{
	struct gfs2_holder *gh, *current_gh;

	current_gh = find_first_holder(gl);
	list_for_each_entry(gh, &gl->gl_holders, gh_list) {
		if (test_bit(HIF_HOLDER, &gh->gh_iflags))
			continue;
		if (!may_grant(gl, current_gh, gh)) {
			/*
			 * If we get here, it means we may not grant this
			 * holder for some reason. If this holder is at the
			 * head of the list, it means we have a blocked holder
			 * at the head, so return false.
			 */
			if (list_is_first(&gh->gh_list, &gl->gl_holders))
				return false;
			do_error(gl, 0);
			break;
		}
		set_bit(HIF_HOLDER, &gh->gh_iflags);
		trace_gfs2_promote(gh);
		gfs2_holder_wake(gh);
		if (!current_gh)
			current_gh = gh;
	}
	return true;
}

/**
 * find_first_waiter - find the first gh that's waiting for the glock
 * @gl: the glock
 */

static inline struct gfs2_holder *find_first_waiter(const struct gfs2_glock *gl)
{
	struct gfs2_holder *gh;

	list_for_each_entry(gh, &gl->gl_holders, gh_list) {
		if (!test_bit(HIF_HOLDER, &gh->gh_iflags))
			return gh;
	}
	return NULL;
}

/**
 * find_last_waiter - find the last gh that's waiting for the glock
 * @gl: the glock
 *
 * This also is a fast way of finding out if there are any waiters.
 */

static inline struct gfs2_holder *find_last_waiter(const struct gfs2_glock *gl)
{
	struct gfs2_holder *gh;

	if (list_empty(&gl->gl_holders))
		return NULL;
	gh = list_last_entry(&gl->gl_holders, struct gfs2_holder, gh_list);
	return test_bit(HIF_HOLDER, &gh->gh_iflags) ? NULL : gh;
}

/**
 * state_change - record that the glock is now in a different state
 * @gl: the glock
 * @new_state: the new state
 */

static void state_change(struct gfs2_glock *gl, unsigned int new_state)
{
	int held1, held2;

	held1 = (gl->gl_state != LM_ST_UNLOCKED);
	held2 = (new_state != LM_ST_UNLOCKED);

	if (held1 != held2) {
		GLOCK_BUG_ON(gl, __lockref_is_dead(&gl->gl_lockref));
		if (held2)
			gl->gl_lockref.count++;
		else
			gl->gl_lockref.count--;
	}
	if (new_state != gl->gl_target)
		/* shorten our minimum hold time */
		gl->gl_hold_time = max(gl->gl_hold_time - GL_GLOCK_HOLD_DECR,
				       GL_GLOCK_MIN_HOLD);
	gl->gl_state = new_state;
	gl->gl_tchange = jiffies;
}

static void gfs2_set_demote(struct gfs2_glock *gl)
{
	struct gfs2_sbd *sdp = gl->gl_name.ln_sbd;

	set_bit(GLF_DEMOTE, &gl->gl_flags);
	smp_mb();
	wake_up(&sdp->sd_async_glock_wait);
}

static void gfs2_demote_wake(struct gfs2_glock *gl)
{
	gl->gl_demote_state = LM_ST_EXCLUSIVE;
	clear_bit(GLF_DEMOTE, &gl->gl_flags);
	smp_mb__after_atomic();
	wake_up_bit(&gl->gl_flags, GLF_DEMOTE);
}

/**
 * finish_xmote - The DLM has replied to one of our lock requests
 * @gl: The glock
 * @ret: The status from the DLM
 *
 */

static void finish_xmote(struct gfs2_glock *gl, unsigned int ret)
{
	const struct gfs2_glock_operations *glops = gl->gl_ops;
	struct gfs2_holder *gh;
	unsigned state = ret & LM_OUT_ST_MASK;

	trace_gfs2_glock_state_change(gl, state);
	state_change(gl, state);
	gh = find_first_waiter(gl);

	/* Demote to UN request arrived during demote to SH or DF */
	if (test_bit(GLF_DEMOTE_IN_PROGRESS, &gl->gl_flags) &&
	    state != LM_ST_UNLOCKED && gl->gl_demote_state == LM_ST_UNLOCKED)
		gl->gl_target = LM_ST_UNLOCKED;

	/* Check for state != intended state */
	if (unlikely(state != gl->gl_target)) {
		if (gh && (ret & LM_OUT_CANCELED))
			gfs2_holder_wake(gh);
		if (gh && !test_bit(GLF_DEMOTE_IN_PROGRESS, &gl->gl_flags)) {
			/* move to back of queue and try next entry */
			if (ret & LM_OUT_CANCELED) {
				list_move_tail(&gh->gh_list, &gl->gl_holders);
				gh = find_first_waiter(gl);
				gl->gl_target = gh->gh_state;
				if (do_promote(gl))
					goto out;
				goto retry;
			}
			/* Some error or failed "try lock" - report it */
			if ((ret & LM_OUT_ERROR) ||
			    (gh->gh_flags & (LM_FLAG_TRY | LM_FLAG_TRY_1CB))) {
				gl->gl_target = gl->gl_state;
				do_error(gl, ret);
				goto out;
			}
		}
		switch(state) {
		/* Unlocked due to conversion deadlock, try again */
		case LM_ST_UNLOCKED:
retry:
			do_xmote(gl, gh, gl->gl_target);
			break;
		/* Conversion fails, unlock and try again */
		case LM_ST_SHARED:
		case LM_ST_DEFERRED:
			do_xmote(gl, gh, LM_ST_UNLOCKED);
			break;
		default: /* Everything else */
			fs_err(gl->gl_name.ln_sbd, "wanted %u got %u\n",
			       gl->gl_target, state);
			GLOCK_BUG_ON(gl, 1);
		}
		return;
	}

	/* Fast path - we got what we asked for */
	if (test_and_clear_bit(GLF_DEMOTE_IN_PROGRESS, &gl->gl_flags))
		gfs2_demote_wake(gl);
	if (state != LM_ST_UNLOCKED) {
		if (glops->go_xmote_bh) {
			int rv;

			spin_unlock(&gl->gl_lockref.lock);
			rv = glops->go_xmote_bh(gl);
			spin_lock(&gl->gl_lockref.lock);
			if (rv) {
				do_error(gl, rv);
				goto out;
			}
		}
		do_promote(gl);
	}
out:
	clear_bit(GLF_LOCK, &gl->gl_flags);
}

static bool is_system_glock(struct gfs2_glock *gl)
{
	struct gfs2_sbd *sdp = gl->gl_name.ln_sbd;
	struct gfs2_inode *m_ip = GFS2_I(sdp->sd_statfs_inode);

	if (gl == m_ip->i_gl)
		return true;
	return false;
}

/**
 * do_xmote - Calls the DLM to change the state of a lock
 * @gl: The lock state
 * @gh: The holder (only for promotes)
 * @target: The target lock state
 *
 */

static void do_xmote(struct gfs2_glock *gl, struct gfs2_holder *gh,
					 unsigned int target)
__releases(&gl->gl_lockref.lock)
__acquires(&gl->gl_lockref.lock)
{
	const struct gfs2_glock_operations *glops = gl->gl_ops;
	struct gfs2_sbd *sdp = gl->gl_name.ln_sbd;
	struct lm_lockstruct *ls = &sdp->sd_lockstruct;
	unsigned int lck_flags = (unsigned int)(gh ? gh->gh_flags : 0);
	int ret;

	if (target != LM_ST_UNLOCKED && glock_blocked_by_withdraw(gl) &&
	    gh && !(gh->gh_flags & LM_FLAG_NOEXP))
		goto skip_inval;

	lck_flags &= (LM_FLAG_TRY | LM_FLAG_TRY_1CB | LM_FLAG_NOEXP);
	GLOCK_BUG_ON(gl, gl->gl_state == target);
	GLOCK_BUG_ON(gl, gl->gl_state == gl->gl_target);
	if ((target == LM_ST_UNLOCKED || target == LM_ST_DEFERRED) &&
	    glops->go_inval) {
		/*
		 * If another process is already doing the invalidate, let that
		 * finish first.  The glock state machine will get back to this
		 * holder again later.
		 */
		if (test_and_set_bit(GLF_INVALIDATE_IN_PROGRESS,
				     &gl->gl_flags))
			return;
		do_error(gl, 0); /* Fail queued try locks */
	}
	gl->gl_req = target;
	set_bit(GLF_BLOCKING, &gl->gl_flags);
	if ((gl->gl_req == LM_ST_UNLOCKED) ||
	    (gl->gl_state == LM_ST_EXCLUSIVE) ||
	    (lck_flags & (LM_FLAG_TRY|LM_FLAG_TRY_1CB)))
		clear_bit(GLF_BLOCKING, &gl->gl_flags);
	if (!glops->go_inval && !glops->go_sync)
		goto skip_inval;

	spin_unlock(&gl->gl_lockref.lock);
	if (glops->go_sync) {
		ret = glops->go_sync(gl);
		/* If we had a problem syncing (due to io errors or whatever,
		 * we should not invalidate the metadata or tell dlm to
		 * release the glock to other nodes.
		 */
		if (ret) {
			if (cmpxchg(&sdp->sd_log_error, 0, ret)) {
				fs_err(sdp, "Error %d syncing glock \n", ret);
				gfs2_dump_glock(NULL, gl, true);
			}
			spin_lock(&gl->gl_lockref.lock);
			goto skip_inval;
		}
	}
	if (test_bit(GLF_INVALIDATE_IN_PROGRESS, &gl->gl_flags)) {
		/*
		 * The call to go_sync should have cleared out the ail list.
		 * If there are still items, we have a problem. We ought to
		 * withdraw, but we can't because the withdraw code also uses
		 * glocks. Warn about the error, dump the glock, then fall
		 * through and wait for logd to do the withdraw for us.
		 */
		if ((atomic_read(&gl->gl_ail_count) != 0) &&
		    (!cmpxchg(&sdp->sd_log_error, 0, -EIO))) {
			gfs2_glock_assert_warn(gl,
					       !atomic_read(&gl->gl_ail_count));
			gfs2_dump_glock(NULL, gl, true);
		}
		glops->go_inval(gl, target == LM_ST_DEFERRED ? 0 : DIO_METADATA);
		clear_bit(GLF_INVALIDATE_IN_PROGRESS, &gl->gl_flags);
	}
	spin_lock(&gl->gl_lockref.lock);

skip_inval:
	gl->gl_lockref.count++;
	/*
	 * Check for an error encountered since we called go_sync and go_inval.
	 * If so, we can't withdraw from the glock code because the withdraw
	 * code itself uses glocks (see function signal_our_withdraw) to
	 * change the mount to read-only. Most importantly, we must not call
	 * dlm to unlock the glock until the journal is in a known good state
	 * (after journal replay) otherwise other nodes may use the object
	 * (rgrp or dinode) and then later, journal replay will corrupt the
	 * file system. The best we can do here is wait for the logd daemon
	 * to see sd_log_error and withdraw, and in the meantime, requeue the
	 * work for later.
	 *
	 * We make a special exception for some system glocks, such as the
	 * system statfs inode glock, which needs to be granted before the
	 * gfs2_quotad daemon can exit, and that exit needs to finish before
	 * we can unmount the withdrawn file system.
	 *
	 * However, if we're just unlocking the lock (say, for unmount, when
	 * gfs2_gl_hash_clear calls clear_glock) and recovery is complete
	 * then it's okay to tell dlm to unlock it.
	 */
	if (unlikely(sdp->sd_log_error) && !gfs2_withdrawing_or_withdrawn(sdp))
		gfs2_withdraw_delayed(sdp);
	if (glock_blocked_by_withdraw(gl) &&
	    (target != LM_ST_UNLOCKED ||
	     test_bit(SDF_WITHDRAW_RECOVERY, &sdp->sd_flags))) {
		if (!is_system_glock(gl)) {
			handle_callback(gl, LM_ST_UNLOCKED, 0, false); /* sets demote */
			/*
			 * Ordinarily, we would call dlm and its callback would call
			 * finish_xmote, which would call state_change() to the new state.
			 * Since we withdrew, we won't call dlm, so call state_change
			 * manually, but to the UNLOCKED state we desire.
			 */
			state_change(gl, LM_ST_UNLOCKED);
			/*
			 * We skip telling dlm to do the locking, so we won't get a
			 * reply that would otherwise clear GLF_LOCK. So we clear it here.
			 */
			clear_bit(GLF_LOCK, &gl->gl_flags);
			clear_bit(GLF_DEMOTE_IN_PROGRESS, &gl->gl_flags);
<<<<<<< HEAD
			__gfs2_glock_queue_work(gl, GL_GLOCK_DFT_HOLD);
=======
			gfs2_glock_queue_work(gl, GL_GLOCK_DFT_HOLD);
>>>>>>> 2d002356
			return;
		} else {
			clear_bit(GLF_INVALIDATE_IN_PROGRESS, &gl->gl_flags);
		}
	}

	if (ls->ls_ops->lm_lock) {
		spin_unlock(&gl->gl_lockref.lock);
		ret = ls->ls_ops->lm_lock(gl, target, lck_flags);
		spin_lock(&gl->gl_lockref.lock);

		if (ret == -EINVAL && gl->gl_target == LM_ST_UNLOCKED &&
		    target == LM_ST_UNLOCKED &&
		    test_bit(DFL_UNMOUNT, &ls->ls_recover_flags)) {
			/*
			 * The lockspace has been released and the lock has
			 * been unlocked implicitly.
			 */
		} else if (ret) {
			fs_err(sdp, "lm_lock ret %d\n", ret);
			target = gl->gl_state | LM_OUT_ERROR;
		} else {
			/* The operation will be completed asynchronously. */
			return;
		}
	}

	/* Complete the operation now. */
	finish_xmote(gl, target);
<<<<<<< HEAD
	__gfs2_glock_queue_work(gl, 0);
=======
	gfs2_glock_queue_work(gl, 0);
>>>>>>> 2d002356
}

/**
 * run_queue - do all outstanding tasks related to a glock
 * @gl: The glock in question
 * @nonblock: True if we must not block in run_queue
 *
 */

static void run_queue(struct gfs2_glock *gl, const int nonblock)
__releases(&gl->gl_lockref.lock)
__acquires(&gl->gl_lockref.lock)
{
	struct gfs2_holder *gh = NULL;

	if (test_bit(GLF_LOCK, &gl->gl_flags))
		return;
	set_bit(GLF_LOCK, &gl->gl_flags);

	GLOCK_BUG_ON(gl, test_bit(GLF_DEMOTE_IN_PROGRESS, &gl->gl_flags));

	if (test_bit(GLF_DEMOTE, &gl->gl_flags) &&
	    gl->gl_demote_state != gl->gl_state) {
		if (find_first_holder(gl))
			goto out_unlock;
		if (nonblock)
			goto out_sched;
		set_bit(GLF_DEMOTE_IN_PROGRESS, &gl->gl_flags);
		GLOCK_BUG_ON(gl, gl->gl_demote_state == LM_ST_EXCLUSIVE);
		gl->gl_target = gl->gl_demote_state;
	} else {
		if (test_bit(GLF_DEMOTE, &gl->gl_flags))
			gfs2_demote_wake(gl);
		if (do_promote(gl))
			goto out_unlock;
		gh = find_first_waiter(gl);
		gl->gl_target = gh->gh_state;
		if (!(gh->gh_flags & (LM_FLAG_TRY | LM_FLAG_TRY_1CB)))
			do_error(gl, 0); /* Fail queued try locks */
	}
	do_xmote(gl, gh, gl->gl_target);
	return;

out_sched:
	clear_bit(GLF_LOCK, &gl->gl_flags);
	smp_mb__after_atomic();
	gl->gl_lockref.count++;
	gfs2_glock_queue_work(gl, 0);
	return;

out_unlock:
	clear_bit(GLF_LOCK, &gl->gl_flags);
	smp_mb__after_atomic();
	return;
}

/**
 * glock_set_object - set the gl_object field of a glock
 * @gl: the glock
 * @object: the object
 */
void glock_set_object(struct gfs2_glock *gl, void *object)
{
	void *prev_object;

	spin_lock(&gl->gl_lockref.lock);
	prev_object = gl->gl_object;
	gl->gl_object = object;
	spin_unlock(&gl->gl_lockref.lock);
	if (gfs2_assert_warn(gl->gl_name.ln_sbd, prev_object == NULL)) {
		pr_warn("glock=%u/%llx\n",
			gl->gl_name.ln_type,
			(unsigned long long)gl->gl_name.ln_number);
		gfs2_dump_glock(NULL, gl, true);
	}
}

/**
 * glock_clear_object - clear the gl_object field of a glock
 * @gl: the glock
 * @object: object the glock currently points at
 */
void glock_clear_object(struct gfs2_glock *gl, void *object)
{
	void *prev_object;

	spin_lock(&gl->gl_lockref.lock);
	prev_object = gl->gl_object;
	gl->gl_object = NULL;
	spin_unlock(&gl->gl_lockref.lock);
	if (gfs2_assert_warn(gl->gl_name.ln_sbd, prev_object == object)) {
		pr_warn("glock=%u/%llx\n",
			gl->gl_name.ln_type,
			(unsigned long long)gl->gl_name.ln_number);
		gfs2_dump_glock(NULL, gl, true);
	}
}

void gfs2_inode_remember_delete(struct gfs2_glock *gl, u64 generation)
{
	struct gfs2_inode_lvb *ri = (void *)gl->gl_lksb.sb_lvbptr;

	if (ri->ri_magic == 0)
		ri->ri_magic = cpu_to_be32(GFS2_MAGIC);
	if (ri->ri_magic == cpu_to_be32(GFS2_MAGIC))
		ri->ri_generation_deleted = cpu_to_be64(generation);
}

bool gfs2_inode_already_deleted(struct gfs2_glock *gl, u64 generation)
{
	struct gfs2_inode_lvb *ri = (void *)gl->gl_lksb.sb_lvbptr;

	if (ri->ri_magic != cpu_to_be32(GFS2_MAGIC))
		return false;
	return generation <= be64_to_cpu(ri->ri_generation_deleted);
}

static void gfs2_glock_poke(struct gfs2_glock *gl)
{
	int flags = LM_FLAG_TRY_1CB | LM_FLAG_ANY | GL_SKIP;
	struct gfs2_holder gh;
	int error;

	__gfs2_holder_init(gl, LM_ST_SHARED, flags, &gh, _RET_IP_);
	error = gfs2_glock_nq(&gh);
	if (!error)
		gfs2_glock_dq(&gh);
	gfs2_holder_uninit(&gh);
}

static bool gfs2_try_evict(struct gfs2_glock *gl)
{
	struct gfs2_inode *ip;
	bool evicted = false;

	/*
	 * If there is contention on the iopen glock and we have an inode, try
	 * to grab and release the inode so that it can be evicted.  This will
	 * allow the remote node to go ahead and delete the inode without us
	 * having to do it, which will avoid rgrp glock thrashing.
	 *
	 * The remote node is likely still holding the corresponding inode
	 * glock, so it will run before we get to verify that the delete has
	 * happened below.
	 */
	spin_lock(&gl->gl_lockref.lock);
	ip = gl->gl_object;
	if (ip && !igrab(&ip->i_inode))
		ip = NULL;
	spin_unlock(&gl->gl_lockref.lock);
	if (ip) {
		gl->gl_no_formal_ino = ip->i_no_formal_ino;
		set_bit(GIF_DEFERRED_DELETE, &ip->i_flags);
		d_prune_aliases(&ip->i_inode);
		iput(&ip->i_inode);

		/* If the inode was evicted, gl->gl_object will now be NULL. */
		spin_lock(&gl->gl_lockref.lock);
		ip = gl->gl_object;
		if (ip) {
			clear_bit(GIF_DEFERRED_DELETE, &ip->i_flags);
			if (!igrab(&ip->i_inode))
				ip = NULL;
		}
		spin_unlock(&gl->gl_lockref.lock);
		if (ip) {
			gfs2_glock_poke(ip->i_gl);
			iput(&ip->i_inode);
		}
		evicted = !ip;
	}
	return evicted;
}

bool gfs2_queue_try_to_evict(struct gfs2_glock *gl)
{
	struct gfs2_sbd *sdp = gl->gl_name.ln_sbd;

	if (test_and_set_bit(GLF_TRY_TO_EVICT, &gl->gl_flags))
		return false;
	return queue_delayed_work(sdp->sd_delete_wq,
				  &gl->gl_delete, 0);
}

static bool gfs2_queue_verify_evict(struct gfs2_glock *gl)
{
	struct gfs2_sbd *sdp = gl->gl_name.ln_sbd;

	if (test_and_set_bit(GLF_VERIFY_EVICT, &gl->gl_flags))
		return false;
	return queue_delayed_work(sdp->sd_delete_wq,
				  &gl->gl_delete, 5 * HZ);
}

static void delete_work_func(struct work_struct *work)
{
	struct delayed_work *dwork = to_delayed_work(work);
	struct gfs2_glock *gl = container_of(dwork, struct gfs2_glock, gl_delete);
	struct gfs2_sbd *sdp = gl->gl_name.ln_sbd;
	struct inode *inode;
	u64 no_addr = gl->gl_name.ln_number;

	if (test_and_clear_bit(GLF_TRY_TO_EVICT, &gl->gl_flags)) {
		/*
		 * If we can evict the inode, give the remote node trying to
		 * delete the inode some time before verifying that the delete
		 * has happened.  Otherwise, if we cause contention on the inode glock
		 * immediately, the remote node will think that we still have
		 * the inode in use, and so it will give up waiting.
		 *
		 * If we can't evict the inode, signal to the remote node that
		 * the inode is still in use.  We'll later try to delete the
		 * inode locally in gfs2_evict_inode.
		 *
		 * FIXME: We only need to verify that the remote node has
		 * deleted the inode because nodes before this remote delete
		 * rework won't cooperate.  At a later time, when we no longer
		 * care about compatibility with such nodes, we can skip this
		 * step entirely.
		 */
		if (gfs2_try_evict(gl)) {
			if (test_bit(SDF_KILL, &sdp->sd_flags))
				goto out;
			if (gfs2_queue_verify_evict(gl))
				return;
		}
		goto out;
	}

	if (test_and_clear_bit(GLF_VERIFY_EVICT, &gl->gl_flags)) {
		inode = gfs2_lookup_by_inum(sdp, no_addr, gl->gl_no_formal_ino,
					    GFS2_BLKST_UNLINKED);
		if (IS_ERR(inode)) {
			if (PTR_ERR(inode) == -EAGAIN &&
			    !test_bit(SDF_KILL, &sdp->sd_flags) &&
			    gfs2_queue_verify_evict(gl))
				return;
		} else {
			d_prune_aliases(inode);
			iput(inode);
		}
	}

out:
	gfs2_glock_put(gl);
}

static void glock_work_func(struct work_struct *work)
{
	unsigned long delay = 0;
	struct gfs2_glock *gl = container_of(work, struct gfs2_glock, gl_work.work);
	unsigned int drop_refs = 1;

	spin_lock(&gl->gl_lockref.lock);
	if (test_bit(GLF_REPLY_PENDING, &gl->gl_flags)) {
		clear_bit(GLF_REPLY_PENDING, &gl->gl_flags);
		finish_xmote(gl, gl->gl_reply);
		drop_refs++;
	}
	if (test_bit(GLF_PENDING_DEMOTE, &gl->gl_flags) &&
	    gl->gl_state != LM_ST_UNLOCKED &&
	    gl->gl_demote_state != LM_ST_EXCLUSIVE) {
		unsigned long holdtime, now = jiffies;

		holdtime = gl->gl_tchange + gl->gl_hold_time;
		if (time_before(now, holdtime))
			delay = holdtime - now;

		if (!delay) {
			clear_bit(GLF_PENDING_DEMOTE, &gl->gl_flags);
			gfs2_set_demote(gl);
		}
	}
	run_queue(gl, 0);
	if (delay) {
		/* Keep one glock reference for the work we requeue. */
		drop_refs--;
		if (gl->gl_name.ln_type != LM_TYPE_INODE)
			delay = 0;
		gfs2_glock_queue_work(gl, delay);
	}

	/*
	 * Drop the remaining glock references manually here. (Mind that
	 * gfs2_glock_queue_work depends on the lockref spinlock begin held
	 * here as well.)
	 */
	gl->gl_lockref.count -= drop_refs;
	if (!gl->gl_lockref.count) {
		__gfs2_glock_put(gl);
		return;
	}
	spin_unlock(&gl->gl_lockref.lock);
}

static struct gfs2_glock *find_insert_glock(struct lm_lockname *name,
					    struct gfs2_glock *new)
{
	struct wait_glock_queue wait;
	wait_queue_head_t *wq = glock_waitqueue(name);
	struct gfs2_glock *gl;

	wait.name = name;
	init_wait(&wait.wait);
	wait.wait.func = glock_wake_function;

again:
	prepare_to_wait(wq, &wait.wait, TASK_UNINTERRUPTIBLE);
	rcu_read_lock();
	if (new) {
		gl = rhashtable_lookup_get_insert_fast(&gl_hash_table,
			&new->gl_node, ht_parms);
		if (IS_ERR(gl))
			goto out;
	} else {
		gl = rhashtable_lookup_fast(&gl_hash_table,
			name, ht_parms);
	}
	if (gl && !lockref_get_not_dead(&gl->gl_lockref)) {
		rcu_read_unlock();
		schedule();
		goto again;
	}
out:
	rcu_read_unlock();
	finish_wait(wq, &wait.wait);
	return gl;
}

/**
 * gfs2_glock_get() - Get a glock, or create one if one doesn't exist
 * @sdp: The GFS2 superblock
 * @number: the lock number
 * @glops: The glock_operations to use
 * @create: If 0, don't create the glock if it doesn't exist
 * @glp: the glock is returned here
 *
 * This does not lock a glock, just finds/creates structures for one.
 *
 * Returns: errno
 */

int gfs2_glock_get(struct gfs2_sbd *sdp, u64 number,
		   const struct gfs2_glock_operations *glops, int create,
		   struct gfs2_glock **glp)
{
	struct super_block *s = sdp->sd_vfs;
	struct lm_lockname name = { .ln_number = number,
				    .ln_type = glops->go_type,
				    .ln_sbd = sdp };
	struct gfs2_glock *gl, *tmp;
	struct address_space *mapping;
	int ret = 0;

	gl = find_insert_glock(&name, NULL);
	if (gl) {
		*glp = gl;
		return 0;
	}
	if (!create)
		return -ENOENT;

	if (glops->go_flags & GLOF_ASPACE) {
		struct gfs2_glock_aspace *gla =
			kmem_cache_alloc(gfs2_glock_aspace_cachep, GFP_NOFS);
		if (!gla)
			return -ENOMEM;
		gl = &gla->glock;
	} else {
		gl = kmem_cache_alloc(gfs2_glock_cachep, GFP_NOFS);
		if (!gl)
			return -ENOMEM;
	}
	memset(&gl->gl_lksb, 0, sizeof(struct dlm_lksb));
	gl->gl_ops = glops;

	if (glops->go_flags & GLOF_LVB) {
		gl->gl_lksb.sb_lvbptr = kzalloc(GDLM_LVB_SIZE, GFP_NOFS);
		if (!gl->gl_lksb.sb_lvbptr) {
			gfs2_glock_dealloc(&gl->gl_rcu);
			return -ENOMEM;
		}
	}

	atomic_inc(&sdp->sd_glock_disposal);
	gl->gl_node.next = NULL;
	gl->gl_flags = glops->go_instantiate ? BIT(GLF_INSTANTIATE_NEEDED) : 0;
	gl->gl_name = name;
	lockdep_set_subclass(&gl->gl_lockref.lock, glops->go_subclass);
	gl->gl_lockref.count = 1;
	gl->gl_state = LM_ST_UNLOCKED;
	gl->gl_target = LM_ST_UNLOCKED;
	gl->gl_demote_state = LM_ST_EXCLUSIVE;
	gl->gl_dstamp = 0;
	preempt_disable();
	/* We use the global stats to estimate the initial per-glock stats */
	gl->gl_stats = this_cpu_ptr(sdp->sd_lkstats)->lkstats[glops->go_type];
	preempt_enable();
	gl->gl_stats.stats[GFS2_LKS_DCOUNT] = 0;
	gl->gl_stats.stats[GFS2_LKS_QCOUNT] = 0;
	gl->gl_tchange = jiffies;
	gl->gl_object = NULL;
	gl->gl_hold_time = GL_GLOCK_DFT_HOLD;
	INIT_DELAYED_WORK(&gl->gl_work, glock_work_func);
	if (gl->gl_name.ln_type == LM_TYPE_IOPEN)
		INIT_DELAYED_WORK(&gl->gl_delete, delete_work_func);

	mapping = gfs2_glock2aspace(gl);
	if (mapping) {
                mapping->a_ops = &gfs2_meta_aops;
		mapping->host = s->s_bdev->bd_mapping->host;
		mapping->flags = 0;
		mapping_set_gfp_mask(mapping, GFP_NOFS);
		mapping->i_private_data = NULL;
		mapping->writeback_index = 0;
	}

	tmp = find_insert_glock(&name, gl);
	if (!tmp) {
		*glp = gl;
		goto out;
	}
	if (IS_ERR(tmp)) {
		ret = PTR_ERR(tmp);
		goto out_free;
	}
	*glp = tmp;

out_free:
	gfs2_glock_dealloc(&gl->gl_rcu);
	if (atomic_dec_and_test(&sdp->sd_glock_disposal))
		wake_up(&sdp->sd_kill_wait);

out:
	return ret;
}

/**
 * __gfs2_holder_init - initialize a struct gfs2_holder in the default way
 * @gl: the glock
 * @state: the state we're requesting
 * @flags: the modifier flags
 * @gh: the holder structure
 *
 */

void __gfs2_holder_init(struct gfs2_glock *gl, unsigned int state, u16 flags,
			struct gfs2_holder *gh, unsigned long ip)
{
	INIT_LIST_HEAD(&gh->gh_list);
	gh->gh_gl = gfs2_glock_hold(gl);
	gh->gh_ip = ip;
	gh->gh_owner_pid = get_pid(task_pid(current));
	gh->gh_state = state;
	gh->gh_flags = flags;
	gh->gh_iflags = 0;
}

/**
 * gfs2_holder_reinit - reinitialize a struct gfs2_holder so we can requeue it
 * @state: the state we're requesting
 * @flags: the modifier flags
 * @gh: the holder structure
 *
 * Don't mess with the glock.
 *
 */

void gfs2_holder_reinit(unsigned int state, u16 flags, struct gfs2_holder *gh)
{
	gh->gh_state = state;
	gh->gh_flags = flags;
	gh->gh_iflags = 0;
	gh->gh_ip = _RET_IP_;
	put_pid(gh->gh_owner_pid);
	gh->gh_owner_pid = get_pid(task_pid(current));
}

/**
 * gfs2_holder_uninit - uninitialize a holder structure (drop glock reference)
 * @gh: the holder structure
 *
 */

void gfs2_holder_uninit(struct gfs2_holder *gh)
{
	put_pid(gh->gh_owner_pid);
	gfs2_glock_put(gh->gh_gl);
	gfs2_holder_mark_uninitialized(gh);
	gh->gh_ip = 0;
}

static void gfs2_glock_update_hold_time(struct gfs2_glock *gl,
					unsigned long start_time)
{
	/* Have we waited longer that a second? */
	if (time_after(jiffies, start_time + HZ)) {
		/* Lengthen the minimum hold time. */
		gl->gl_hold_time = min(gl->gl_hold_time + GL_GLOCK_HOLD_INCR,
				       GL_GLOCK_MAX_HOLD);
	}
}

/**
 * gfs2_glock_holder_ready - holder is ready and its error code can be collected
 * @gh: the glock holder
 *
 * Called when a glock holder no longer needs to be waited for because it is
 * now either held (HIF_HOLDER set; gh_error == 0), or acquiring the lock has
 * failed (gh_error != 0).
 */

int gfs2_glock_holder_ready(struct gfs2_holder *gh)
{
	if (gh->gh_error || (gh->gh_flags & GL_SKIP))
		return gh->gh_error;
	gh->gh_error = gfs2_instantiate(gh);
	if (gh->gh_error)
		gfs2_glock_dq(gh);
	return gh->gh_error;
}

/**
 * gfs2_glock_wait - wait on a glock acquisition
 * @gh: the glock holder
 *
 * Returns: 0 on success
 */

int gfs2_glock_wait(struct gfs2_holder *gh)
{
	unsigned long start_time = jiffies;

	might_sleep();
	wait_on_bit(&gh->gh_iflags, HIF_WAIT, TASK_UNINTERRUPTIBLE);
	gfs2_glock_update_hold_time(gh->gh_gl, start_time);
	return gfs2_glock_holder_ready(gh);
}

static int glocks_pending(unsigned int num_gh, struct gfs2_holder *ghs)
{
	int i;

	for (i = 0; i < num_gh; i++)
		if (test_bit(HIF_WAIT, &ghs[i].gh_iflags))
			return 1;
	return 0;
}

/**
 * gfs2_glock_async_wait - wait on multiple asynchronous glock acquisitions
 * @num_gh: the number of holders in the array
 * @ghs: the glock holder array
 *
 * Returns: 0 on success, meaning all glocks have been granted and are held.
 *          -ESTALE if the request timed out, meaning all glocks were released,
 *          and the caller should retry the operation.
 */

int gfs2_glock_async_wait(unsigned int num_gh, struct gfs2_holder *ghs)
{
	struct gfs2_sbd *sdp = ghs[0].gh_gl->gl_name.ln_sbd;
	int i, ret = 0, timeout = 0;
	unsigned long start_time = jiffies;

	might_sleep();
	/*
	 * Total up the (minimum hold time * 2) of all glocks and use that to
	 * determine the max amount of time we should wait.
	 */
	for (i = 0; i < num_gh; i++)
		timeout += ghs[i].gh_gl->gl_hold_time << 1;

	if (!wait_event_timeout(sdp->sd_async_glock_wait,
				!glocks_pending(num_gh, ghs), timeout)) {
		ret = -ESTALE; /* request timed out. */
		goto out;
	}

	for (i = 0; i < num_gh; i++) {
		struct gfs2_holder *gh = &ghs[i];
		int ret2;

		if (test_bit(HIF_HOLDER, &gh->gh_iflags)) {
			gfs2_glock_update_hold_time(gh->gh_gl,
						    start_time);
		}
		ret2 = gfs2_glock_holder_ready(gh);
		if (!ret)
			ret = ret2;
	}

out:
	if (ret) {
		for (i = 0; i < num_gh; i++) {
			struct gfs2_holder *gh = &ghs[i];

			gfs2_glock_dq(gh);
		}
	}
	return ret;
}

/**
 * handle_callback - process a demote request
 * @gl: the glock
 * @state: the state the caller wants us to change to
 * @delay: zero to demote immediately; otherwise pending demote
 * @remote: true if this came from a different cluster node
 *
 * There are only two requests that we are going to see in actual
 * practise: LM_ST_SHARED and LM_ST_UNLOCKED
 */

static void handle_callback(struct gfs2_glock *gl, unsigned int state,
			    unsigned long delay, bool remote)
{
	if (delay)
		set_bit(GLF_PENDING_DEMOTE, &gl->gl_flags);
	else
		gfs2_set_demote(gl);
	if (gl->gl_demote_state == LM_ST_EXCLUSIVE) {
		gl->gl_demote_state = state;
		gl->gl_demote_time = jiffies;
	} else if (gl->gl_demote_state != LM_ST_UNLOCKED &&
			gl->gl_demote_state != state) {
		gl->gl_demote_state = LM_ST_UNLOCKED;
	}
	if (gl->gl_ops->go_callback)
		gl->gl_ops->go_callback(gl, remote);
	trace_gfs2_demote_rq(gl, remote);
}

void gfs2_print_dbg(struct seq_file *seq, const char *fmt, ...)
{
	struct va_format vaf;
	va_list args;

	va_start(args, fmt);

	if (seq) {
		seq_vprintf(seq, fmt, args);
	} else {
		vaf.fmt = fmt;
		vaf.va = &args;

		pr_err("%pV", &vaf);
	}

	va_end(args);
}

static inline bool pid_is_meaningful(const struct gfs2_holder *gh)
{
        if (!(gh->gh_flags & GL_NOPID))
                return true;
        if (gh->gh_state == LM_ST_UNLOCKED)
                return true;
        return false;
}

/**
 * add_to_queue - Add a holder to the wait queue (but look for recursion)
 * @gh: the holder structure to add
 *
 * Eventually we should move the recursive locking trap to a
 * debugging option or something like that. This is the fast
 * path and needs to have the minimum number of distractions.
 * 
 */

static inline void add_to_queue(struct gfs2_holder *gh)
__releases(&gl->gl_lockref.lock)
__acquires(&gl->gl_lockref.lock)
{
	struct gfs2_glock *gl = gh->gh_gl;
	struct gfs2_sbd *sdp = gl->gl_name.ln_sbd;
	struct list_head *insert_pt = NULL;
	struct gfs2_holder *gh2;
	int try_futile = 0;

	GLOCK_BUG_ON(gl, gh->gh_owner_pid == NULL);
	if (test_and_set_bit(HIF_WAIT, &gh->gh_iflags))
		GLOCK_BUG_ON(gl, true);

	if (gh->gh_flags & (LM_FLAG_TRY | LM_FLAG_TRY_1CB)) {
		if (test_bit(GLF_LOCK, &gl->gl_flags)) {
			struct gfs2_holder *current_gh;

			current_gh = find_first_holder(gl);
			try_futile = !may_grant(gl, current_gh, gh);
		}
		if (test_bit(GLF_INVALIDATE_IN_PROGRESS, &gl->gl_flags))
			goto fail;
	}

	list_for_each_entry(gh2, &gl->gl_holders, gh_list) {
		if (likely(gh2->gh_owner_pid != gh->gh_owner_pid))
			continue;
		if (gh->gh_gl->gl_ops->go_type == LM_TYPE_FLOCK)
			continue;
		if (!pid_is_meaningful(gh2))
			continue;
		goto trap_recursive;
	}
	list_for_each_entry(gh2, &gl->gl_holders, gh_list) {
		if (try_futile &&
		    !(gh2->gh_flags & (LM_FLAG_TRY | LM_FLAG_TRY_1CB))) {
fail:
			gh->gh_error = GLR_TRYFAILED;
			gfs2_holder_wake(gh);
			return;
		}
		if (test_bit(HIF_HOLDER, &gh2->gh_iflags))
			continue;
	}
	trace_gfs2_glock_queue(gh, 1);
	gfs2_glstats_inc(gl, GFS2_LKS_QCOUNT);
	gfs2_sbstats_inc(gl, GFS2_LKS_QCOUNT);
	if (likely(insert_pt == NULL)) {
		list_add_tail(&gh->gh_list, &gl->gl_holders);
		return;
	}
	list_add_tail(&gh->gh_list, insert_pt);
	spin_unlock(&gl->gl_lockref.lock);
	if (sdp->sd_lockstruct.ls_ops->lm_cancel)
		sdp->sd_lockstruct.ls_ops->lm_cancel(gl);
	spin_lock(&gl->gl_lockref.lock);
	return;

trap_recursive:
	fs_err(sdp, "original: %pSR\n", (void *)gh2->gh_ip);
	fs_err(sdp, "pid: %d\n", pid_nr(gh2->gh_owner_pid));
	fs_err(sdp, "lock type: %d req lock state : %d\n",
	       gh2->gh_gl->gl_name.ln_type, gh2->gh_state);
	fs_err(sdp, "new: %pSR\n", (void *)gh->gh_ip);
	fs_err(sdp, "pid: %d\n", pid_nr(gh->gh_owner_pid));
	fs_err(sdp, "lock type: %d req lock state : %d\n",
	       gh->gh_gl->gl_name.ln_type, gh->gh_state);
	gfs2_dump_glock(NULL, gl, true);
	BUG();
}

/**
 * gfs2_glock_nq - enqueue a struct gfs2_holder onto a glock (acquire a glock)
 * @gh: the holder structure
 *
 * if (gh->gh_flags & GL_ASYNC), this never returns an error
 *
 * Returns: 0, GLR_TRYFAILED, or errno on failure
 */

int gfs2_glock_nq(struct gfs2_holder *gh)
{
	struct gfs2_glock *gl = gh->gh_gl;
	int error;

	if (glock_blocked_by_withdraw(gl) && !(gh->gh_flags & LM_FLAG_NOEXP))
		return -EIO;

	if (gh->gh_flags & GL_NOBLOCK) {
		struct gfs2_holder *current_gh;

		error = -ECHILD;
		spin_lock(&gl->gl_lockref.lock);
		if (find_last_waiter(gl))
			goto unlock;
		current_gh = find_first_holder(gl);
		if (!may_grant(gl, current_gh, gh))
			goto unlock;
		set_bit(HIF_HOLDER, &gh->gh_iflags);
		list_add_tail(&gh->gh_list, &gl->gl_holders);
		trace_gfs2_promote(gh);
		error = 0;
unlock:
		spin_unlock(&gl->gl_lockref.lock);
		return error;
	}

	if (test_bit(GLF_LRU, &gl->gl_flags))
		gfs2_glock_remove_from_lru(gl);

	gh->gh_error = 0;
	spin_lock(&gl->gl_lockref.lock);
	add_to_queue(gh);
	if (unlikely((LM_FLAG_NOEXP & gh->gh_flags) &&
		     test_and_clear_bit(GLF_FROZEN, &gl->gl_flags))) {
		set_bit(GLF_REPLY_PENDING, &gl->gl_flags);
		gl->gl_lockref.count++;
		gfs2_glock_queue_work(gl, 0);
	}
	run_queue(gl, 1);
	spin_unlock(&gl->gl_lockref.lock);

	error = 0;
	if (!(gh->gh_flags & GL_ASYNC))
		error = gfs2_glock_wait(gh);

	return error;
}

/**
 * gfs2_glock_poll - poll to see if an async request has been completed
 * @gh: the holder
 *
 * Returns: 1 if the request is ready to be gfs2_glock_wait()ed on
 */

int gfs2_glock_poll(struct gfs2_holder *gh)
{
	return test_bit(HIF_WAIT, &gh->gh_iflags) ? 0 : 1;
}

static inline bool needs_demote(struct gfs2_glock *gl)
{
	return (test_bit(GLF_DEMOTE, &gl->gl_flags) ||
		test_bit(GLF_PENDING_DEMOTE, &gl->gl_flags));
}

static void __gfs2_glock_dq(struct gfs2_holder *gh)
{
	struct gfs2_glock *gl = gh->gh_gl;
	unsigned delay = 0;
	int fast_path = 0;

	/*
	 * This holder should not be cached, so mark it for demote.
	 * Note: this should be done before the check for needs_demote
	 * below.
	 */
	if (gh->gh_flags & GL_NOCACHE)
		handle_callback(gl, LM_ST_UNLOCKED, 0, false);

	list_del_init(&gh->gh_list);
	clear_bit(HIF_HOLDER, &gh->gh_iflags);
	trace_gfs2_glock_queue(gh, 0);

	/*
	 * If there hasn't been a demote request we are done.
	 * (Let the remaining holders, if any, keep holding it.)
	 */
	if (!needs_demote(gl)) {
		if (list_empty(&gl->gl_holders))
			fast_path = 1;
	}

	if (!test_bit(GLF_LFLUSH, &gl->gl_flags) && demote_ok(gl))
		gfs2_glock_add_to_lru(gl);

	if (unlikely(!fast_path)) {
		gl->gl_lockref.count++;
		if (test_bit(GLF_PENDING_DEMOTE, &gl->gl_flags) &&
		    !test_bit(GLF_DEMOTE, &gl->gl_flags) &&
		    gl->gl_name.ln_type == LM_TYPE_INODE)
			delay = gl->gl_hold_time;
		gfs2_glock_queue_work(gl, delay);
	}
}

/**
 * gfs2_glock_dq - dequeue a struct gfs2_holder from a glock (release a glock)
 * @gh: the glock holder
 *
 */
void gfs2_glock_dq(struct gfs2_holder *gh)
{
	struct gfs2_glock *gl = gh->gh_gl;
	struct gfs2_sbd *sdp = gl->gl_name.ln_sbd;

	spin_lock(&gl->gl_lockref.lock);
	if (!gfs2_holder_queued(gh)) {
		/*
		 * May have already been dequeued because the locking request
		 * was GL_ASYNC and it has failed in the meantime.
		 */
		goto out;
	}

	if (list_is_first(&gh->gh_list, &gl->gl_holders) &&
	    !test_bit(HIF_HOLDER, &gh->gh_iflags)) {
		spin_unlock(&gl->gl_lockref.lock);
		gl->gl_name.ln_sbd->sd_lockstruct.ls_ops->lm_cancel(gl);
		wait_on_bit(&gh->gh_iflags, HIF_WAIT, TASK_UNINTERRUPTIBLE);
		spin_lock(&gl->gl_lockref.lock);
	}

	/*
	 * If we're in the process of file system withdraw, we cannot just
	 * dequeue any glocks until our journal is recovered, lest we introduce
	 * file system corruption. We need two exceptions to this rule: We need
	 * to allow unlocking of nondisk glocks and the glock for our own
	 * journal that needs recovery.
	 */
	if (test_bit(SDF_WITHDRAW_RECOVERY, &sdp->sd_flags) &&
	    glock_blocked_by_withdraw(gl) &&
	    gh->gh_gl != sdp->sd_jinode_gl) {
		sdp->sd_glock_dqs_held++;
		spin_unlock(&gl->gl_lockref.lock);
		might_sleep();
		wait_on_bit(&sdp->sd_flags, SDF_WITHDRAW_RECOVERY,
			    TASK_UNINTERRUPTIBLE);
		spin_lock(&gl->gl_lockref.lock);
	}

	__gfs2_glock_dq(gh);
out:
	spin_unlock(&gl->gl_lockref.lock);
}

void gfs2_glock_dq_wait(struct gfs2_holder *gh)
{
	struct gfs2_glock *gl = gh->gh_gl;
	gfs2_glock_dq(gh);
	might_sleep();
	wait_on_bit(&gl->gl_flags, GLF_DEMOTE, TASK_UNINTERRUPTIBLE);
}

/**
 * gfs2_glock_dq_uninit - dequeue a holder from a glock and initialize it
 * @gh: the holder structure
 *
 */

void gfs2_glock_dq_uninit(struct gfs2_holder *gh)
{
	gfs2_glock_dq(gh);
	gfs2_holder_uninit(gh);
}

/**
 * gfs2_glock_nq_num - acquire a glock based on lock number
 * @sdp: the filesystem
 * @number: the lock number
 * @glops: the glock operations for the type of glock
 * @state: the state to acquire the glock in
 * @flags: modifier flags for the acquisition
 * @gh: the struct gfs2_holder
 *
 * Returns: errno
 */

int gfs2_glock_nq_num(struct gfs2_sbd *sdp, u64 number,
		      const struct gfs2_glock_operations *glops,
		      unsigned int state, u16 flags, struct gfs2_holder *gh)
{
	struct gfs2_glock *gl;
	int error;

	error = gfs2_glock_get(sdp, number, glops, CREATE, &gl);
	if (!error) {
		error = gfs2_glock_nq_init(gl, state, flags, gh);
		gfs2_glock_put(gl);
	}

	return error;
}

/**
 * glock_compare - Compare two struct gfs2_glock structures for sorting
 * @arg_a: the first structure
 * @arg_b: the second structure
 *
 */

static int glock_compare(const void *arg_a, const void *arg_b)
{
	const struct gfs2_holder *gh_a = *(const struct gfs2_holder **)arg_a;
	const struct gfs2_holder *gh_b = *(const struct gfs2_holder **)arg_b;
	const struct lm_lockname *a = &gh_a->gh_gl->gl_name;
	const struct lm_lockname *b = &gh_b->gh_gl->gl_name;

	if (a->ln_number > b->ln_number)
		return 1;
	if (a->ln_number < b->ln_number)
		return -1;
	BUG_ON(gh_a->gh_gl->gl_ops->go_type == gh_b->gh_gl->gl_ops->go_type);
	return 0;
}

/**
 * nq_m_sync - synchronously acquire more than one glock in deadlock free order
 * @num_gh: the number of structures
 * @ghs: an array of struct gfs2_holder structures
 * @p: placeholder for the holder structure to pass back
 *
 * Returns: 0 on success (all glocks acquired),
 *          errno on failure (no glocks acquired)
 */

static int nq_m_sync(unsigned int num_gh, struct gfs2_holder *ghs,
		     struct gfs2_holder **p)
{
	unsigned int x;
	int error = 0;

	for (x = 0; x < num_gh; x++)
		p[x] = &ghs[x];

	sort(p, num_gh, sizeof(struct gfs2_holder *), glock_compare, NULL);

	for (x = 0; x < num_gh; x++) {
		error = gfs2_glock_nq(p[x]);
		if (error) {
			while (x--)
				gfs2_glock_dq(p[x]);
			break;
		}
	}

	return error;
}

/**
 * gfs2_glock_nq_m - acquire multiple glocks
 * @num_gh: the number of structures
 * @ghs: an array of struct gfs2_holder structures
 *
 * Returns: 0 on success (all glocks acquired),
 *          errno on failure (no glocks acquired)
 */

int gfs2_glock_nq_m(unsigned int num_gh, struct gfs2_holder *ghs)
{
	struct gfs2_holder *tmp[4];
	struct gfs2_holder **pph = tmp;
	int error = 0;

	switch(num_gh) {
	case 0:
		return 0;
	case 1:
		return gfs2_glock_nq(ghs);
	default:
		if (num_gh <= 4)
			break;
		pph = kmalloc_array(num_gh, sizeof(struct gfs2_holder *),
				    GFP_NOFS);
		if (!pph)
			return -ENOMEM;
	}

	error = nq_m_sync(num_gh, ghs, pph);

	if (pph != tmp)
		kfree(pph);

	return error;
}

/**
 * gfs2_glock_dq_m - release multiple glocks
 * @num_gh: the number of structures
 * @ghs: an array of struct gfs2_holder structures
 *
 */

void gfs2_glock_dq_m(unsigned int num_gh, struct gfs2_holder *ghs)
{
	while (num_gh--)
		gfs2_glock_dq(&ghs[num_gh]);
}

void gfs2_glock_cb(struct gfs2_glock *gl, unsigned int state)
{
	unsigned long delay = 0;
	unsigned long holdtime;
	unsigned long now = jiffies;

	gfs2_glock_hold(gl);
	spin_lock(&gl->gl_lockref.lock);
	holdtime = gl->gl_tchange + gl->gl_hold_time;
	if (!list_empty(&gl->gl_holders) &&
	    gl->gl_name.ln_type == LM_TYPE_INODE) {
		if (time_before(now, holdtime))
			delay = holdtime - now;
		if (test_bit(GLF_REPLY_PENDING, &gl->gl_flags))
			delay = gl->gl_hold_time;
	}
	handle_callback(gl, state, delay, true);
	gfs2_glock_queue_work(gl, delay);
	spin_unlock(&gl->gl_lockref.lock);
}

/**
 * gfs2_should_freeze - Figure out if glock should be frozen
 * @gl: The glock in question
 *
 * Glocks are not frozen if (a) the result of the dlm operation is
 * an error, (b) the locking operation was an unlock operation or
 * (c) if there is a "noexp" flagged request anywhere in the queue
 *
 * Returns: 1 if freezing should occur, 0 otherwise
 */

static int gfs2_should_freeze(const struct gfs2_glock *gl)
{
	const struct gfs2_holder *gh;

	if (gl->gl_reply & ~LM_OUT_ST_MASK)
		return 0;
	if (gl->gl_target == LM_ST_UNLOCKED)
		return 0;

	list_for_each_entry(gh, &gl->gl_holders, gh_list) {
		if (test_bit(HIF_HOLDER, &gh->gh_iflags))
			continue;
		if (LM_FLAG_NOEXP & gh->gh_flags)
			return 0;
	}

	return 1;
}

/**
 * gfs2_glock_complete - Callback used by locking
 * @gl: Pointer to the glock
 * @ret: The return value from the dlm
 *
 * The gl_reply field is under the gl_lockref.lock lock so that it is ok
 * to use a bitfield shared with other glock state fields.
 */

void gfs2_glock_complete(struct gfs2_glock *gl, int ret)
{
	struct lm_lockstruct *ls = &gl->gl_name.ln_sbd->sd_lockstruct;

	spin_lock(&gl->gl_lockref.lock);
	gl->gl_reply = ret;

	if (unlikely(test_bit(DFL_BLOCK_LOCKS, &ls->ls_recover_flags))) {
		if (gfs2_should_freeze(gl)) {
			set_bit(GLF_FROZEN, &gl->gl_flags);
			spin_unlock(&gl->gl_lockref.lock);
			return;
		}
	}

	gl->gl_lockref.count++;
	set_bit(GLF_REPLY_PENDING, &gl->gl_flags);
	gfs2_glock_queue_work(gl, 0);
	spin_unlock(&gl->gl_lockref.lock);
}

static int glock_cmp(void *priv, const struct list_head *a,
		     const struct list_head *b)
{
	struct gfs2_glock *gla, *glb;

	gla = list_entry(a, struct gfs2_glock, gl_lru);
	glb = list_entry(b, struct gfs2_glock, gl_lru);

	if (gla->gl_name.ln_number > glb->gl_name.ln_number)
		return 1;
	if (gla->gl_name.ln_number < glb->gl_name.ln_number)
		return -1;

	return 0;
}

static bool can_free_glock(struct gfs2_glock *gl)
{
	bool held = gl->gl_state != LM_ST_UNLOCKED;

	return !test_bit(GLF_LOCK, &gl->gl_flags) &&
	       gl->gl_lockref.count == held;
}

/**
 * gfs2_dispose_glock_lru - Demote a list of glocks
 * @list: The list to dispose of
 *
 * Disposing of glocks may involve disk accesses, so that here we sort
 * the glocks by number (i.e. disk location of the inodes) so that if
 * there are any such accesses, they'll be sent in order (mostly).
 *
 * Must be called under the lru_lock, but may drop and retake this
 * lock. While the lru_lock is dropped, entries may vanish from the
 * list, but no new entries will appear on the list (since it is
 * private)
 */

static unsigned long gfs2_dispose_glock_lru(struct list_head *list)
__releases(&lru_lock)
__acquires(&lru_lock)
{
	struct gfs2_glock *gl;
	unsigned long freed = 0;

	list_sort(NULL, list, glock_cmp);

	while(!list_empty(list)) {
		gl = list_first_entry(list, struct gfs2_glock, gl_lru);
		if (!spin_trylock(&gl->gl_lockref.lock)) {
add_back_to_lru:
			list_move(&gl->gl_lru, &lru_list);
			continue;
		}
		if (!can_free_glock(gl)) {
			spin_unlock(&gl->gl_lockref.lock);
			goto add_back_to_lru;
		}
		list_del_init(&gl->gl_lru);
		atomic_dec(&lru_count);
		clear_bit(GLF_LRU, &gl->gl_flags);
		freed++;
		gl->gl_lockref.count++;
		if (demote_ok(gl))
			handle_callback(gl, LM_ST_UNLOCKED, 0, false);
		gfs2_glock_queue_work(gl, 0);
		spin_unlock(&gl->gl_lockref.lock);
		cond_resched_lock(&lru_lock);
	}
	return freed;
}

/**
 * gfs2_scan_glock_lru - Scan the LRU looking for locks to demote
 * @nr: The number of entries to scan
 *
 * This function selects the entries on the LRU which are able to
 * be demoted, and then kicks off the process by calling
 * gfs2_dispose_glock_lru() above.
 */

static unsigned long gfs2_scan_glock_lru(unsigned long nr)
{
	struct gfs2_glock *gl, *next;
	LIST_HEAD(dispose);
	unsigned long freed = 0;

	spin_lock(&lru_lock);
	list_for_each_entry_safe(gl, next, &lru_list, gl_lru) {
		if (!nr--)
			break;
		if (can_free_glock(gl))
			list_move(&gl->gl_lru, &dispose);
	}
	if (!list_empty(&dispose))
		freed = gfs2_dispose_glock_lru(&dispose);
	spin_unlock(&lru_lock);

	return freed;
}

static unsigned long gfs2_glock_shrink_scan(struct shrinker *shrink,
					    struct shrink_control *sc)
{
	if (!(sc->gfp_mask & __GFP_FS))
		return SHRINK_STOP;
	return gfs2_scan_glock_lru(sc->nr_to_scan);
}

static unsigned long gfs2_glock_shrink_count(struct shrinker *shrink,
					     struct shrink_control *sc)
{
	return vfs_pressure_ratio(atomic_read(&lru_count));
}

static struct shrinker *glock_shrinker;

/**
 * glock_hash_walk - Call a function for glock in a hash bucket
 * @examiner: the function
 * @sdp: the filesystem
 *
 * Note that the function can be called multiple times on the same
 * object.  So the user must ensure that the function can cope with
 * that.
 */

static void glock_hash_walk(glock_examiner examiner, const struct gfs2_sbd *sdp)
{
	struct gfs2_glock *gl;
	struct rhashtable_iter iter;

	rhashtable_walk_enter(&gl_hash_table, &iter);

	do {
		rhashtable_walk_start(&iter);

		while ((gl = rhashtable_walk_next(&iter)) && !IS_ERR(gl)) {
			if (gl->gl_name.ln_sbd == sdp)
				examiner(gl);
		}

		rhashtable_walk_stop(&iter);
	} while (cond_resched(), gl == ERR_PTR(-EAGAIN));

	rhashtable_walk_exit(&iter);
}

void gfs2_cancel_delete_work(struct gfs2_glock *gl)
{
	clear_bit(GLF_TRY_TO_EVICT, &gl->gl_flags);
	clear_bit(GLF_VERIFY_EVICT, &gl->gl_flags);
	if (cancel_delayed_work(&gl->gl_delete))
		gfs2_glock_put(gl);
}

static void flush_delete_work(struct gfs2_glock *gl)
{
	if (gl->gl_name.ln_type == LM_TYPE_IOPEN) {
		struct gfs2_sbd *sdp = gl->gl_name.ln_sbd;

		if (cancel_delayed_work(&gl->gl_delete)) {
			queue_delayed_work(sdp->sd_delete_wq,
					   &gl->gl_delete, 0);
		}
	}
}

void gfs2_flush_delete_work(struct gfs2_sbd *sdp)
{
	glock_hash_walk(flush_delete_work, sdp);
	flush_workqueue(sdp->sd_delete_wq);
}

/**
 * thaw_glock - thaw out a glock which has an unprocessed reply waiting
 * @gl: The glock to thaw
 *
 */

static void thaw_glock(struct gfs2_glock *gl)
{
	if (!test_and_clear_bit(GLF_FROZEN, &gl->gl_flags))
		return;
	if (!lockref_get_not_dead(&gl->gl_lockref))
		return;

	spin_lock(&gl->gl_lockref.lock);
	set_bit(GLF_REPLY_PENDING, &gl->gl_flags);
<<<<<<< HEAD
	__gfs2_glock_queue_work(gl, 0);
=======
	gfs2_glock_queue_work(gl, 0);
>>>>>>> 2d002356
	spin_unlock(&gl->gl_lockref.lock);
}

/**
 * clear_glock - look at a glock and see if we can free it from glock cache
 * @gl: the glock to look at
 *
 */

static void clear_glock(struct gfs2_glock *gl)
{
	gfs2_glock_remove_from_lru(gl);

	spin_lock(&gl->gl_lockref.lock);
	if (!__lockref_is_dead(&gl->gl_lockref)) {
		gl->gl_lockref.count++;
		if (gl->gl_state != LM_ST_UNLOCKED)
			handle_callback(gl, LM_ST_UNLOCKED, 0, false);
		gfs2_glock_queue_work(gl, 0);
	}
	spin_unlock(&gl->gl_lockref.lock);
}

/**
 * gfs2_glock_thaw - Thaw any frozen glocks
 * @sdp: The super block
 *
 */

void gfs2_glock_thaw(struct gfs2_sbd *sdp)
{
	glock_hash_walk(thaw_glock, sdp);
}

static void dump_glock(struct seq_file *seq, struct gfs2_glock *gl, bool fsid)
{
	spin_lock(&gl->gl_lockref.lock);
	gfs2_dump_glock(seq, gl, fsid);
	spin_unlock(&gl->gl_lockref.lock);
}

static void dump_glock_func(struct gfs2_glock *gl)
{
	dump_glock(NULL, gl, true);
}

static void withdraw_dq(struct gfs2_glock *gl)
{
	spin_lock(&gl->gl_lockref.lock);
	if (!__lockref_is_dead(&gl->gl_lockref) &&
	    glock_blocked_by_withdraw(gl))
		do_error(gl, LM_OUT_ERROR); /* remove pending waiters */
	spin_unlock(&gl->gl_lockref.lock);
}

void gfs2_gl_dq_holders(struct gfs2_sbd *sdp)
{
	glock_hash_walk(withdraw_dq, sdp);
}

/**
 * gfs2_gl_hash_clear - Empty out the glock hash table
 * @sdp: the filesystem
 *
 * Called when unmounting the filesystem.
 */

void gfs2_gl_hash_clear(struct gfs2_sbd *sdp)
{
	set_bit(SDF_SKIP_DLM_UNLOCK, &sdp->sd_flags);
	flush_workqueue(glock_workqueue);
	glock_hash_walk(clear_glock, sdp);
	flush_workqueue(glock_workqueue);
	wait_event_timeout(sdp->sd_kill_wait,
			   atomic_read(&sdp->sd_glock_disposal) == 0,
			   HZ * 600);
	gfs2_lm_unmount(sdp);
	gfs2_free_dead_glocks(sdp);
	glock_hash_walk(dump_glock_func, sdp);
}

static const char *state2str(unsigned state)
{
	switch(state) {
	case LM_ST_UNLOCKED:
		return "UN";
	case LM_ST_SHARED:
		return "SH";
	case LM_ST_DEFERRED:
		return "DF";
	case LM_ST_EXCLUSIVE:
		return "EX";
	}
	return "??";
}

static const char *hflags2str(char *buf, u16 flags, unsigned long iflags)
{
	char *p = buf;
	if (flags & LM_FLAG_TRY)
		*p++ = 't';
	if (flags & LM_FLAG_TRY_1CB)
		*p++ = 'T';
	if (flags & LM_FLAG_NOEXP)
		*p++ = 'e';
	if (flags & LM_FLAG_ANY)
		*p++ = 'A';
	if (flags & LM_FLAG_NODE_SCOPE)
		*p++ = 'n';
	if (flags & GL_ASYNC)
		*p++ = 'a';
	if (flags & GL_EXACT)
		*p++ = 'E';
	if (flags & GL_NOCACHE)
		*p++ = 'c';
	if (test_bit(HIF_HOLDER, &iflags))
		*p++ = 'H';
	if (test_bit(HIF_WAIT, &iflags))
		*p++ = 'W';
	if (flags & GL_SKIP)
		*p++ = 's';
	*p = 0;
	return buf;
}

/**
 * dump_holder - print information about a glock holder
 * @seq: the seq_file struct
 * @gh: the glock holder
 * @fs_id_buf: pointer to file system id (if requested)
 *
 */

static void dump_holder(struct seq_file *seq, const struct gfs2_holder *gh,
			const char *fs_id_buf)
{
	const char *comm = "(none)";
	pid_t owner_pid = 0;
	char flags_buf[32];

	rcu_read_lock();
	if (pid_is_meaningful(gh)) {
		struct task_struct *gh_owner;

		comm = "(ended)";
		owner_pid = pid_nr(gh->gh_owner_pid);
		gh_owner = pid_task(gh->gh_owner_pid, PIDTYPE_PID);
		if (gh_owner)
			comm = gh_owner->comm;
	}
	gfs2_print_dbg(seq, "%s H: s:%s f:%s e:%d p:%ld [%s] %pS\n",
		       fs_id_buf, state2str(gh->gh_state),
		       hflags2str(flags_buf, gh->gh_flags, gh->gh_iflags),
		       gh->gh_error, (long)owner_pid, comm, (void *)gh->gh_ip);
	rcu_read_unlock();
}

static const char *gflags2str(char *buf, const struct gfs2_glock *gl)
{
	const unsigned long *gflags = &gl->gl_flags;
	char *p = buf;

	if (test_bit(GLF_LOCK, gflags))
		*p++ = 'l';
	if (test_bit(GLF_DEMOTE, gflags))
		*p++ = 'D';
	if (test_bit(GLF_PENDING_DEMOTE, gflags))
		*p++ = 'd';
	if (test_bit(GLF_DEMOTE_IN_PROGRESS, gflags))
		*p++ = 'p';
	if (test_bit(GLF_DIRTY, gflags))
		*p++ = 'y';
	if (test_bit(GLF_LFLUSH, gflags))
		*p++ = 'f';
	if (test_bit(GLF_INVALIDATE_IN_PROGRESS, gflags))
		*p++ = 'i';
	if (test_bit(GLF_REPLY_PENDING, gflags))
		*p++ = 'r';
	if (test_bit(GLF_INITIAL, gflags))
		*p++ = 'I';
	if (test_bit(GLF_FROZEN, gflags))
		*p++ = 'F';
	if (!list_empty(&gl->gl_holders))
		*p++ = 'q';
	if (test_bit(GLF_LRU, gflags))
		*p++ = 'L';
	if (gl->gl_object)
		*p++ = 'o';
	if (test_bit(GLF_BLOCKING, gflags))
		*p++ = 'b';
	if (test_bit(GLF_FREEING, gflags))
		*p++ = 'x';
	if (test_bit(GLF_INSTANTIATE_NEEDED, gflags))
		*p++ = 'n';
	if (test_bit(GLF_INSTANTIATE_IN_PROG, gflags))
		*p++ = 'N';
	if (test_bit(GLF_TRY_TO_EVICT, gflags))
		*p++ = 'e';
	if (test_bit(GLF_VERIFY_EVICT, gflags))
		*p++ = 'E';
	*p = 0;
	return buf;
}

/**
 * gfs2_dump_glock - print information about a glock
 * @seq: The seq_file struct
 * @gl: the glock
 * @fsid: If true, also dump the file system id
 *
 * The file format is as follows:
 * One line per object, capital letters are used to indicate objects
 * G = glock, I = Inode, R = rgrp, H = holder. Glocks are not indented,
 * other objects are indented by a single space and follow the glock to
 * which they are related. Fields are indicated by lower case letters
 * followed by a colon and the field value, except for strings which are in
 * [] so that its possible to see if they are composed of spaces for
 * example. The field's are n = number (id of the object), f = flags,
 * t = type, s = state, r = refcount, e = error, p = pid.
 *
 */

void gfs2_dump_glock(struct seq_file *seq, struct gfs2_glock *gl, bool fsid)
{
	const struct gfs2_glock_operations *glops = gl->gl_ops;
	unsigned long long dtime;
	const struct gfs2_holder *gh;
	char gflags_buf[32];
	struct gfs2_sbd *sdp = gl->gl_name.ln_sbd;
	char fs_id_buf[sizeof(sdp->sd_fsname) + 7];
	unsigned long nrpages = 0;

	if (gl->gl_ops->go_flags & GLOF_ASPACE) {
		struct address_space *mapping = gfs2_glock2aspace(gl);

		nrpages = mapping->nrpages;
	}
	memset(fs_id_buf, 0, sizeof(fs_id_buf));
	if (fsid && sdp) /* safety precaution */
		sprintf(fs_id_buf, "fsid=%s: ", sdp->sd_fsname);
	dtime = jiffies - gl->gl_demote_time;
	dtime *= 1000000/HZ; /* demote time in uSec */
	if (!test_bit(GLF_DEMOTE, &gl->gl_flags))
		dtime = 0;
	gfs2_print_dbg(seq, "%sG:  s:%s n:%u/%llx f:%s t:%s d:%s/%llu a:%d "
		       "v:%d r:%d m:%ld p:%lu\n",
		       fs_id_buf, state2str(gl->gl_state),
		       gl->gl_name.ln_type,
		       (unsigned long long)gl->gl_name.ln_number,
		       gflags2str(gflags_buf, gl),
		       state2str(gl->gl_target),
		       state2str(gl->gl_demote_state), dtime,
		       atomic_read(&gl->gl_ail_count),
		       atomic_read(&gl->gl_revokes),
		       (int)gl->gl_lockref.count, gl->gl_hold_time, nrpages);

	list_for_each_entry(gh, &gl->gl_holders, gh_list)
		dump_holder(seq, gh, fs_id_buf);

	if (gl->gl_state != LM_ST_UNLOCKED && glops->go_dump)
		glops->go_dump(seq, gl, fs_id_buf);
}

static int gfs2_glstats_seq_show(struct seq_file *seq, void *iter_ptr)
{
	struct gfs2_glock *gl = iter_ptr;

	seq_printf(seq, "G: n:%u/%llx rtt:%llu/%llu rttb:%llu/%llu irt:%llu/%llu dcnt: %llu qcnt: %llu\n",
		   gl->gl_name.ln_type,
		   (unsigned long long)gl->gl_name.ln_number,
		   (unsigned long long)gl->gl_stats.stats[GFS2_LKS_SRTT],
		   (unsigned long long)gl->gl_stats.stats[GFS2_LKS_SRTTVAR],
		   (unsigned long long)gl->gl_stats.stats[GFS2_LKS_SRTTB],
		   (unsigned long long)gl->gl_stats.stats[GFS2_LKS_SRTTVARB],
		   (unsigned long long)gl->gl_stats.stats[GFS2_LKS_SIRT],
		   (unsigned long long)gl->gl_stats.stats[GFS2_LKS_SIRTVAR],
		   (unsigned long long)gl->gl_stats.stats[GFS2_LKS_DCOUNT],
		   (unsigned long long)gl->gl_stats.stats[GFS2_LKS_QCOUNT]);
	return 0;
}

static const char *gfs2_gltype[] = {
	"type",
	"reserved",
	"nondisk",
	"inode",
	"rgrp",
	"meta",
	"iopen",
	"flock",
	"plock",
	"quota",
	"journal",
};

static const char *gfs2_stype[] = {
	[GFS2_LKS_SRTT]		= "srtt",
	[GFS2_LKS_SRTTVAR]	= "srttvar",
	[GFS2_LKS_SRTTB]	= "srttb",
	[GFS2_LKS_SRTTVARB]	= "srttvarb",
	[GFS2_LKS_SIRT]		= "sirt",
	[GFS2_LKS_SIRTVAR]	= "sirtvar",
	[GFS2_LKS_DCOUNT]	= "dlm",
	[GFS2_LKS_QCOUNT]	= "queue",
};

#define GFS2_NR_SBSTATS (ARRAY_SIZE(gfs2_gltype) * ARRAY_SIZE(gfs2_stype))

static int gfs2_sbstats_seq_show(struct seq_file *seq, void *iter_ptr)
{
	struct gfs2_sbd *sdp = seq->private;
	loff_t pos = *(loff_t *)iter_ptr;
	unsigned index = pos >> 3;
	unsigned subindex = pos & 0x07;
	int i;

	if (index == 0 && subindex != 0)
		return 0;

	seq_printf(seq, "%-10s %8s:", gfs2_gltype[index],
		   (index == 0) ? "cpu": gfs2_stype[subindex]);

	for_each_possible_cpu(i) {
                const struct gfs2_pcpu_lkstats *lkstats = per_cpu_ptr(sdp->sd_lkstats, i);

		if (index == 0)
			seq_printf(seq, " %15u", i);
		else
			seq_printf(seq, " %15llu", (unsigned long long)lkstats->
				   lkstats[index - 1].stats[subindex]);
	}
	seq_putc(seq, '\n');
	return 0;
}

int __init gfs2_glock_init(void)
{
	int i, ret;

	ret = rhashtable_init(&gl_hash_table, &ht_parms);
	if (ret < 0)
		return ret;

	glock_workqueue = alloc_workqueue("glock_workqueue", WQ_MEM_RECLAIM |
					  WQ_HIGHPRI | WQ_FREEZABLE, 0);
	if (!glock_workqueue) {
		rhashtable_destroy(&gl_hash_table);
		return -ENOMEM;
	}

	glock_shrinker = shrinker_alloc(0, "gfs2-glock");
	if (!glock_shrinker) {
		destroy_workqueue(glock_workqueue);
		rhashtable_destroy(&gl_hash_table);
		return -ENOMEM;
	}

	glock_shrinker->count_objects = gfs2_glock_shrink_count;
	glock_shrinker->scan_objects = gfs2_glock_shrink_scan;

	shrinker_register(glock_shrinker);

	for (i = 0; i < GLOCK_WAIT_TABLE_SIZE; i++)
		init_waitqueue_head(glock_wait_table + i);

	return 0;
}

void gfs2_glock_exit(void)
{
	shrinker_free(glock_shrinker);
	rhashtable_destroy(&gl_hash_table);
	destroy_workqueue(glock_workqueue);
}

static void gfs2_glock_iter_next(struct gfs2_glock_iter *gi, loff_t n)
{
	struct gfs2_glock *gl = gi->gl;

	if (gl) {
		if (n == 0)
			return;
		gfs2_glock_put_async(gl);
	}
	for (;;) {
		gl = rhashtable_walk_next(&gi->hti);
		if (IS_ERR_OR_NULL(gl)) {
			if (gl == ERR_PTR(-EAGAIN)) {
				n = 1;
				continue;
			}
			gl = NULL;
			break;
		}
		if (gl->gl_name.ln_sbd != gi->sdp)
			continue;
		if (n <= 1) {
			if (!lockref_get_not_dead(&gl->gl_lockref))
				continue;
			break;
		} else {
			if (__lockref_is_dead(&gl->gl_lockref))
				continue;
			n--;
		}
	}
	gi->gl = gl;
}

static void *gfs2_glock_seq_start(struct seq_file *seq, loff_t *pos)
	__acquires(RCU)
{
	struct gfs2_glock_iter *gi = seq->private;
	loff_t n;

	/*
	 * We can either stay where we are, skip to the next hash table
	 * entry, or start from the beginning.
	 */
	if (*pos < gi->last_pos) {
		rhashtable_walk_exit(&gi->hti);
		rhashtable_walk_enter(&gl_hash_table, &gi->hti);
		n = *pos + 1;
	} else {
		n = *pos - gi->last_pos;
	}

	rhashtable_walk_start(&gi->hti);

	gfs2_glock_iter_next(gi, n);
	gi->last_pos = *pos;
	return gi->gl;
}

static void *gfs2_glock_seq_next(struct seq_file *seq, void *iter_ptr,
				 loff_t *pos)
{
	struct gfs2_glock_iter *gi = seq->private;

	(*pos)++;
	gi->last_pos = *pos;
	gfs2_glock_iter_next(gi, 1);
	return gi->gl;
}

static void gfs2_glock_seq_stop(struct seq_file *seq, void *iter_ptr)
	__releases(RCU)
{
	struct gfs2_glock_iter *gi = seq->private;

	rhashtable_walk_stop(&gi->hti);
}

static int gfs2_glock_seq_show(struct seq_file *seq, void *iter_ptr)
{
	dump_glock(seq, iter_ptr, false);
	return 0;
}

static void *gfs2_sbstats_seq_start(struct seq_file *seq, loff_t *pos)
{
	preempt_disable();
	if (*pos >= GFS2_NR_SBSTATS)
		return NULL;
	return pos;
}

static void *gfs2_sbstats_seq_next(struct seq_file *seq, void *iter_ptr,
				   loff_t *pos)
{
	(*pos)++;
	if (*pos >= GFS2_NR_SBSTATS)
		return NULL;
	return pos;
}

static void gfs2_sbstats_seq_stop(struct seq_file *seq, void *iter_ptr)
{
	preempt_enable();
}

static const struct seq_operations gfs2_glock_seq_ops = {
	.start = gfs2_glock_seq_start,
	.next  = gfs2_glock_seq_next,
	.stop  = gfs2_glock_seq_stop,
	.show  = gfs2_glock_seq_show,
};

static const struct seq_operations gfs2_glstats_seq_ops = {
	.start = gfs2_glock_seq_start,
	.next  = gfs2_glock_seq_next,
	.stop  = gfs2_glock_seq_stop,
	.show  = gfs2_glstats_seq_show,
};

static const struct seq_operations gfs2_sbstats_sops = {
	.start = gfs2_sbstats_seq_start,
	.next  = gfs2_sbstats_seq_next,
	.stop  = gfs2_sbstats_seq_stop,
	.show  = gfs2_sbstats_seq_show,
};

#define GFS2_SEQ_GOODSIZE min(PAGE_SIZE << PAGE_ALLOC_COSTLY_ORDER, 65536UL)

static int __gfs2_glocks_open(struct inode *inode, struct file *file,
			      const struct seq_operations *ops)
{
	int ret = seq_open_private(file, ops, sizeof(struct gfs2_glock_iter));
	if (ret == 0) {
		struct seq_file *seq = file->private_data;
		struct gfs2_glock_iter *gi = seq->private;

		gi->sdp = inode->i_private;
		seq->buf = kmalloc(GFS2_SEQ_GOODSIZE, GFP_KERNEL | __GFP_NOWARN);
		if (seq->buf)
			seq->size = GFS2_SEQ_GOODSIZE;
		/*
		 * Initially, we are "before" the first hash table entry; the
		 * first call to rhashtable_walk_next gets us the first entry.
		 */
		gi->last_pos = -1;
		gi->gl = NULL;
		rhashtable_walk_enter(&gl_hash_table, &gi->hti);
	}
	return ret;
}

static int gfs2_glocks_open(struct inode *inode, struct file *file)
{
	return __gfs2_glocks_open(inode, file, &gfs2_glock_seq_ops);
}

static int gfs2_glocks_release(struct inode *inode, struct file *file)
{
	struct seq_file *seq = file->private_data;
	struct gfs2_glock_iter *gi = seq->private;

	if (gi->gl)
		gfs2_glock_put(gi->gl);
	rhashtable_walk_exit(&gi->hti);
	return seq_release_private(inode, file);
}

static int gfs2_glstats_open(struct inode *inode, struct file *file)
{
	return __gfs2_glocks_open(inode, file, &gfs2_glstats_seq_ops);
}

static const struct file_operations gfs2_glocks_fops = {
	.owner   = THIS_MODULE,
	.open    = gfs2_glocks_open,
	.read    = seq_read,
	.llseek  = seq_lseek,
	.release = gfs2_glocks_release,
};

static const struct file_operations gfs2_glstats_fops = {
	.owner   = THIS_MODULE,
	.open    = gfs2_glstats_open,
	.read    = seq_read,
	.llseek  = seq_lseek,
	.release = gfs2_glocks_release,
};

struct gfs2_glockfd_iter {
	struct super_block *sb;
	unsigned int tgid;
	struct task_struct *task;
	unsigned int fd;
	struct file *file;
};

static struct task_struct *gfs2_glockfd_next_task(struct gfs2_glockfd_iter *i)
{
	struct pid_namespace *ns = task_active_pid_ns(current);
	struct pid *pid;

	if (i->task)
		put_task_struct(i->task);

	rcu_read_lock();
retry:
	i->task = NULL;
	pid = find_ge_pid(i->tgid, ns);
	if (pid) {
		i->tgid = pid_nr_ns(pid, ns);
		i->task = pid_task(pid, PIDTYPE_TGID);
		if (!i->task) {
			i->tgid++;
			goto retry;
		}
		get_task_struct(i->task);
	}
	rcu_read_unlock();
	return i->task;
}

static struct file *gfs2_glockfd_next_file(struct gfs2_glockfd_iter *i)
{
	if (i->file) {
		fput(i->file);
		i->file = NULL;
	}

	rcu_read_lock();
	for(;; i->fd++) {
		struct inode *inode;

		i->file = task_lookup_next_fdget_rcu(i->task, &i->fd);
		if (!i->file) {
			i->fd = 0;
			break;
		}

		inode = file_inode(i->file);
		if (inode->i_sb == i->sb)
			break;

		rcu_read_unlock();
		fput(i->file);
		rcu_read_lock();
	}
	rcu_read_unlock();
	return i->file;
}

static void *gfs2_glockfd_seq_start(struct seq_file *seq, loff_t *pos)
{
	struct gfs2_glockfd_iter *i = seq->private;

	if (*pos)
		return NULL;
	while (gfs2_glockfd_next_task(i)) {
		if (gfs2_glockfd_next_file(i))
			return i;
		i->tgid++;
	}
	return NULL;
}

static void *gfs2_glockfd_seq_next(struct seq_file *seq, void *iter_ptr,
				   loff_t *pos)
{
	struct gfs2_glockfd_iter *i = seq->private;

	(*pos)++;
	i->fd++;
	do {
		if (gfs2_glockfd_next_file(i))
			return i;
		i->tgid++;
	} while (gfs2_glockfd_next_task(i));
	return NULL;
}

static void gfs2_glockfd_seq_stop(struct seq_file *seq, void *iter_ptr)
{
	struct gfs2_glockfd_iter *i = seq->private;

	if (i->file)
		fput(i->file);
	if (i->task)
		put_task_struct(i->task);
}

static void gfs2_glockfd_seq_show_flock(struct seq_file *seq,
					struct gfs2_glockfd_iter *i)
{
	struct gfs2_file *fp = i->file->private_data;
	struct gfs2_holder *fl_gh = &fp->f_fl_gh;
	struct lm_lockname gl_name = { .ln_type = LM_TYPE_RESERVED };

	if (!READ_ONCE(fl_gh->gh_gl))
		return;

	spin_lock(&i->file->f_lock);
	if (gfs2_holder_initialized(fl_gh))
		gl_name = fl_gh->gh_gl->gl_name;
	spin_unlock(&i->file->f_lock);

	if (gl_name.ln_type != LM_TYPE_RESERVED) {
		seq_printf(seq, "%d %u %u/%llx\n",
			   i->tgid, i->fd, gl_name.ln_type,
			   (unsigned long long)gl_name.ln_number);
	}
}

static int gfs2_glockfd_seq_show(struct seq_file *seq, void *iter_ptr)
{
	struct gfs2_glockfd_iter *i = seq->private;
	struct inode *inode = file_inode(i->file);
	struct gfs2_glock *gl;

	inode_lock_shared(inode);
	gl = GFS2_I(inode)->i_iopen_gh.gh_gl;
	if (gl) {
		seq_printf(seq, "%d %u %u/%llx\n",
			   i->tgid, i->fd, gl->gl_name.ln_type,
			   (unsigned long long)gl->gl_name.ln_number);
	}
	gfs2_glockfd_seq_show_flock(seq, i);
	inode_unlock_shared(inode);
	return 0;
}

static const struct seq_operations gfs2_glockfd_seq_ops = {
	.start = gfs2_glockfd_seq_start,
	.next  = gfs2_glockfd_seq_next,
	.stop  = gfs2_glockfd_seq_stop,
	.show  = gfs2_glockfd_seq_show,
};

static int gfs2_glockfd_open(struct inode *inode, struct file *file)
{
	struct gfs2_glockfd_iter *i;
	struct gfs2_sbd *sdp = inode->i_private;

	i = __seq_open_private(file, &gfs2_glockfd_seq_ops,
			       sizeof(struct gfs2_glockfd_iter));
	if (!i)
		return -ENOMEM;
	i->sb = sdp->sd_vfs;
	return 0;
}

static const struct file_operations gfs2_glockfd_fops = {
	.owner   = THIS_MODULE,
	.open    = gfs2_glockfd_open,
	.read    = seq_read,
	.llseek  = seq_lseek,
	.release = seq_release_private,
};

DEFINE_SEQ_ATTRIBUTE(gfs2_sbstats);

void gfs2_create_debugfs_file(struct gfs2_sbd *sdp)
{
	sdp->debugfs_dir = debugfs_create_dir(sdp->sd_table_name, gfs2_root);

	debugfs_create_file("glocks", S_IFREG | S_IRUGO, sdp->debugfs_dir, sdp,
			    &gfs2_glocks_fops);

	debugfs_create_file("glockfd", S_IFREG | S_IRUGO, sdp->debugfs_dir, sdp,
			    &gfs2_glockfd_fops);

	debugfs_create_file("glstats", S_IFREG | S_IRUGO, sdp->debugfs_dir, sdp,
			    &gfs2_glstats_fops);

	debugfs_create_file("sbstats", S_IFREG | S_IRUGO, sdp->debugfs_dir, sdp,
			    &gfs2_sbstats_fops);
}

void gfs2_delete_debugfs_file(struct gfs2_sbd *sdp)
{
	debugfs_remove_recursive(sdp->debugfs_dir);
	sdp->debugfs_dir = NULL;
}

void gfs2_register_debugfs(void)
{
	gfs2_root = debugfs_create_dir("gfs2", NULL);
}

void gfs2_unregister_debugfs(void)
{
	debugfs_remove(gfs2_root);
	gfs2_root = NULL;
}<|MERGE_RESOLUTION|>--- conflicted
+++ resolved
@@ -826,11 +826,7 @@
 			 */
 			clear_bit(GLF_LOCK, &gl->gl_flags);
 			clear_bit(GLF_DEMOTE_IN_PROGRESS, &gl->gl_flags);
-<<<<<<< HEAD
-			__gfs2_glock_queue_work(gl, GL_GLOCK_DFT_HOLD);
-=======
 			gfs2_glock_queue_work(gl, GL_GLOCK_DFT_HOLD);
->>>>>>> 2d002356
 			return;
 		} else {
 			clear_bit(GLF_INVALIDATE_IN_PROGRESS, &gl->gl_flags);
@@ -860,11 +856,7 @@
 
 	/* Complete the operation now. */
 	finish_xmote(gl, target);
-<<<<<<< HEAD
-	__gfs2_glock_queue_work(gl, 0);
-=======
 	gfs2_glock_queue_work(gl, 0);
->>>>>>> 2d002356
 }
 
 /**
@@ -2197,11 +2189,7 @@
 
 	spin_lock(&gl->gl_lockref.lock);
 	set_bit(GLF_REPLY_PENDING, &gl->gl_flags);
-<<<<<<< HEAD
-	__gfs2_glock_queue_work(gl, 0);
-=======
 	gfs2_glock_queue_work(gl, 0);
->>>>>>> 2d002356
 	spin_unlock(&gl->gl_lockref.lock);
 }
 
