--- conflicted
+++ resolved
@@ -1057,31 +1057,11 @@
 
 	if (bh->b_blocknr && !sb_rdonly(sb)) {
 		/*
-<<<<<<< HEAD
-	 	 * Alternative boot is ok but primary is not ok.
-	 	 * Update primary boot.
-		 */
-		struct buffer_head *bh0 = sb_getblk(sb, 0);
-		if (bh0) {
-			if (buffer_locked(bh0))
-				__wait_on_buffer(bh0);
-
-			lock_buffer(bh0);
-			memcpy(bh0->b_data, boot, sizeof(*boot));
-			set_buffer_uptodate(bh0);
-			mark_buffer_dirty(bh0);
-			unlock_buffer(bh0);
-			if (!sync_dirty_buffer(bh0))
-				ntfs_warn(sb, "primary boot is updated");
-			put_bh(bh0);
-		}
-=======
 	     * Alternative boot is ok but primary is not ok.
 	     * Do not update primary boot here 'cause it may be faked boot.
 	     * Let ntfs to be mounted and update boot later.
 	     */
 		*boot2 = kmemdup(boot, sizeof(*boot), GFP_NOFS | __GFP_NOWARN);
->>>>>>> 238589d0
 	}
 
 out:
@@ -1128,10 +1108,7 @@
 	u16 *shared;
 	struct MFT_REF ref;
 	bool ro = sb_rdonly(sb);
-<<<<<<< HEAD
-=======
 	struct NTFS_BOOT *boot2 = NULL;
->>>>>>> 238589d0
 
 	ref.high = 0;
 
