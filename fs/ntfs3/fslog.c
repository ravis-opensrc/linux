// SPDX-License-Identifier: GPL-2.0
/*
 *
 * Copyright (C) 2019-2021 Paragon Software GmbH, All rights reserved.
 *
 */

#include <linux/blkdev.h>
#include <linux/fs.h>
#include <linux/random.h>
#include <linux/slab.h>

#include "debug.h"
#include "ntfs.h"
#include "ntfs_fs.h"

/*
 * LOG FILE structs
 */

// clang-format off

#define MaxLogFileSize     0x100000000ull
#define DefaultLogPageSize 4096
#define MinLogRecordPages  0x30

struct RESTART_HDR {
	struct NTFS_RECORD_HEADER rhdr; // 'RSTR'
	__le32 sys_page_size; // 0x10: Page size of the system which initialized the log.
	__le32 page_size;     // 0x14: Log page size used for this log file.
	__le16 ra_off;        // 0x18:
	__le16 minor_ver;     // 0x1A:
	__le16 major_ver;     // 0x1C:
	__le16 fixups[];
};

#define LFS_NO_CLIENT 0xffff
#define LFS_NO_CLIENT_LE cpu_to_le16(0xffff)

struct CLIENT_REC {
	__le64 oldest_lsn;
	__le64 restart_lsn; // 0x08:
	__le16 prev_client; // 0x10:
	__le16 next_client; // 0x12:
	__le16 seq_num;     // 0x14:
	u8 align[6];        // 0x16:
	__le32 name_bytes;  // 0x1C: In bytes.
	__le16 name[32];    // 0x20: Name of client.
};

static_assert(sizeof(struct CLIENT_REC) == 0x60);

/* Two copies of these will exist at the beginning of the log file */
struct RESTART_AREA {
	__le64 current_lsn;    // 0x00: Current logical end of log file.
	__le16 log_clients;    // 0x08: Maximum number of clients.
	__le16 client_idx[2];  // 0x0A: Free/use index into the client record arrays.
	__le16 flags;          // 0x0E: See RESTART_SINGLE_PAGE_IO.
	__le32 seq_num_bits;   // 0x10: The number of bits in sequence number.
	__le16 ra_len;         // 0x14:
	__le16 client_off;     // 0x16:
	__le64 l_size;         // 0x18: Usable log file size.
	__le32 last_lsn_data_len; // 0x20:
	__le16 rec_hdr_len;    // 0x24: Log page data offset.
	__le16 data_off;       // 0x26: Log page data length.
	__le32 open_log_count; // 0x28:
	__le32 align[5];       // 0x2C:
	struct CLIENT_REC clients[]; // 0x40:
};

struct LOG_REC_HDR {
	__le16 redo_op;      // 0x00:  NTFS_LOG_OPERATION
	__le16 undo_op;      // 0x02:  NTFS_LOG_OPERATION
	__le16 redo_off;     // 0x04:  Offset to Redo record.
	__le16 redo_len;     // 0x06:  Redo length.
	__le16 undo_off;     // 0x08:  Offset to Undo record.
	__le16 undo_len;     // 0x0A:  Undo length.
	__le16 target_attr;  // 0x0C:
	__le16 lcns_follow;  // 0x0E:
	__le16 record_off;   // 0x10:
	__le16 attr_off;     // 0x12:
	__le16 cluster_off;  // 0x14:
	__le16 reserved;     // 0x16:
	__le64 target_vcn;   // 0x18:
	__le64 page_lcns[];  // 0x20:
};

static_assert(sizeof(struct LOG_REC_HDR) == 0x20);

#define RESTART_ENTRY_ALLOCATED    0xFFFFFFFF
#define RESTART_ENTRY_ALLOCATED_LE cpu_to_le32(0xFFFFFFFF)

struct RESTART_TABLE {
	__le16 size;       // 0x00: In bytes
	__le16 used;       // 0x02: Entries
	__le16 total;      // 0x04: Entries
	__le16 res[3];     // 0x06:
	__le32 free_goal;  // 0x0C:
	__le32 first_free; // 0x10:
	__le32 last_free;  // 0x14:

};

static_assert(sizeof(struct RESTART_TABLE) == 0x18);

struct ATTR_NAME_ENTRY {
	__le16 off; // Offset in the Open attribute Table.
	__le16 name_bytes;
	__le16 name[];
};

struct OPEN_ATTR_ENRTY {
	__le32 next;            // 0x00: RESTART_ENTRY_ALLOCATED if allocated
	__le32 bytes_per_index; // 0x04:
	enum ATTR_TYPE type;    // 0x08:
	u8 is_dirty_pages;      // 0x0C:
	u8 is_attr_name;        // 0x0B: Faked field to manage 'ptr'
	u8 name_len;            // 0x0C: Faked field to manage 'ptr'
	u8 res;
	struct MFT_REF ref;     // 0x10: File Reference of file containing attribute
	__le64 open_record_lsn; // 0x18:
	void *ptr;              // 0x20:
};

/* 32 bit version of 'struct OPEN_ATTR_ENRTY' */
struct OPEN_ATTR_ENRTY_32 {
	__le32 next;            // 0x00: RESTART_ENTRY_ALLOCATED if allocated
	__le32 ptr;             // 0x04:
	struct MFT_REF ref;     // 0x08:
	__le64 open_record_lsn; // 0x10:
	u8 is_dirty_pages;      // 0x18:
	u8 is_attr_name;        // 0x19:
	u8 res1[2];
	enum ATTR_TYPE type;    // 0x1C:
	u8 name_len;            // 0x20: In wchar
	u8 res2[3];
	__le32 AttributeName;   // 0x24:
	__le32 bytes_per_index; // 0x28:
};

#define SIZEOF_OPENATTRIBUTEENTRY0 0x2c
// static_assert( 0x2C == sizeof(struct OPEN_ATTR_ENRTY_32) );
static_assert(sizeof(struct OPEN_ATTR_ENRTY) < SIZEOF_OPENATTRIBUTEENTRY0);

/*
 * One entry exists in the Dirty Pages Table for each page which is dirty at
 * the time the Restart Area is written.
 */
struct DIR_PAGE_ENTRY {
	__le32 next;         // 0x00: RESTART_ENTRY_ALLOCATED if allocated
	__le32 target_attr;  // 0x04: Index into the Open attribute Table
	__le32 transfer_len; // 0x08:
	__le32 lcns_follow;  // 0x0C:
	__le64 vcn;          // 0x10: Vcn of dirty page
	__le64 oldest_lsn;   // 0x18:
	__le64 page_lcns[];  // 0x20:
};

static_assert(sizeof(struct DIR_PAGE_ENTRY) == 0x20);

/* 32 bit version of 'struct DIR_PAGE_ENTRY' */
struct DIR_PAGE_ENTRY_32 {
	__le32 next;		// 0x00: RESTART_ENTRY_ALLOCATED if allocated
	__le32 target_attr;	// 0x04: Index into the Open attribute Table
	__le32 transfer_len;	// 0x08:
	__le32 lcns_follow;	// 0x0C:
	__le32 reserved;	// 0x10:
	__le32 vcn_low;		// 0x14: Vcn of dirty page
	__le32 vcn_hi;		// 0x18: Vcn of dirty page
	__le32 oldest_lsn_low;	// 0x1C:
	__le32 oldest_lsn_hi;	// 0x1C:
	__le32 page_lcns_low;	// 0x24:
	__le32 page_lcns_hi;	// 0x24:
};

static_assert(offsetof(struct DIR_PAGE_ENTRY_32, vcn_low) == 0x14);
static_assert(sizeof(struct DIR_PAGE_ENTRY_32) == 0x2c);

enum transact_state {
	TransactionUninitialized = 0,
	TransactionActive,
	TransactionPrepared,
	TransactionCommitted
};

struct TRANSACTION_ENTRY {
	__le32 next;          // 0x00: RESTART_ENTRY_ALLOCATED if allocated
	u8 transact_state;    // 0x04:
	u8 reserved[3];       // 0x05:
	__le64 first_lsn;     // 0x08:
	__le64 prev_lsn;      // 0x10:
	__le64 undo_next_lsn; // 0x18:
	__le32 undo_records;  // 0x20: Number of undo log records pending abort
	__le32 undo_len;      // 0x24: Total undo size
};

static_assert(sizeof(struct TRANSACTION_ENTRY) == 0x28);

struct NTFS_RESTART {
	__le32 major_ver;             // 0x00:
	__le32 minor_ver;             // 0x04:
	__le64 check_point_start;     // 0x08:
	__le64 open_attr_table_lsn;   // 0x10:
	__le64 attr_names_lsn;        // 0x18:
	__le64 dirty_pages_table_lsn; // 0x20:
	__le64 transact_table_lsn;    // 0x28:
	__le32 open_attr_len;         // 0x30: In bytes
	__le32 attr_names_len;        // 0x34: In bytes
	__le32 dirty_pages_len;       // 0x38: In bytes
	__le32 transact_table_len;    // 0x3C: In bytes
};

static_assert(sizeof(struct NTFS_RESTART) == 0x40);

struct NEW_ATTRIBUTE_SIZES {
	__le64 alloc_size;
	__le64 valid_size;
	__le64 data_size;
	__le64 total_size;
};

struct BITMAP_RANGE {
	__le32 bitmap_off;
	__le32 bits;
};

struct LCN_RANGE {
	__le64 lcn;
	__le64 len;
};

/* The following type defines the different log record types. */
#define LfsClientRecord  cpu_to_le32(1)
#define LfsClientRestart cpu_to_le32(2)

/* This is used to uniquely identify a client for a particular log file. */
struct CLIENT_ID {
	__le16 seq_num;
	__le16 client_idx;
};

/* This is the header that begins every Log Record in the log file. */
struct LFS_RECORD_HDR {
	__le64 this_lsn;		// 0x00:
	__le64 client_prev_lsn;		// 0x08:
	__le64 client_undo_next_lsn;	// 0x10:
	__le32 client_data_len;		// 0x18:
	struct CLIENT_ID client;	// 0x1C: Owner of this log record.
	__le32 record_type;		// 0x20: LfsClientRecord or LfsClientRestart.
	__le32 transact_id;		// 0x24:
	__le16 flags;			// 0x28: LOG_RECORD_MULTI_PAGE
	u8 align[6];			// 0x2A:
};

#define LOG_RECORD_MULTI_PAGE cpu_to_le16(1)

static_assert(sizeof(struct LFS_RECORD_HDR) == 0x30);

struct LFS_RECORD {
	__le16 next_record_off;	// 0x00: Offset of the free space in the page,
	u8 align[6];		// 0x02:
	__le64 last_end_lsn;	// 0x08: lsn for the last log record which ends on the page,
};

static_assert(sizeof(struct LFS_RECORD) == 0x10);

struct RECORD_PAGE_HDR {
	struct NTFS_RECORD_HEADER rhdr;	// 'RCRD'
	__le32 rflags;			// 0x10: See LOG_PAGE_LOG_RECORD_END
	__le16 page_count;		// 0x14:
	__le16 page_pos;		// 0x16:
	struct LFS_RECORD record_hdr;	// 0x18:
	__le16 fixups[10];		// 0x28:
	__le32 file_off;		// 0x3c: Used when major version >= 2
};

// clang-format on

// Page contains the end of a log record.
#define LOG_PAGE_LOG_RECORD_END cpu_to_le32(0x00000001)

static inline bool is_log_record_end(const struct RECORD_PAGE_HDR *hdr)
{
	return hdr->rflags & LOG_PAGE_LOG_RECORD_END;
}

static_assert(offsetof(struct RECORD_PAGE_HDR, file_off) == 0x3c);

/*
 * END of NTFS LOG structures
 */

/* Define some tuning parameters to keep the restart tables a reasonable size. */
#define INITIAL_NUMBER_TRANSACTIONS 5

enum NTFS_LOG_OPERATION {

	Noop = 0x00,
	CompensationLogRecord = 0x01,
	InitializeFileRecordSegment = 0x02,
	DeallocateFileRecordSegment = 0x03,
	WriteEndOfFileRecordSegment = 0x04,
	CreateAttribute = 0x05,
	DeleteAttribute = 0x06,
	UpdateResidentValue = 0x07,
	UpdateNonresidentValue = 0x08,
	UpdateMappingPairs = 0x09,
	DeleteDirtyClusters = 0x0A,
	SetNewAttributeSizes = 0x0B,
	AddIndexEntryRoot = 0x0C,
	DeleteIndexEntryRoot = 0x0D,
	AddIndexEntryAllocation = 0x0E,
	DeleteIndexEntryAllocation = 0x0F,
	WriteEndOfIndexBuffer = 0x10,
	SetIndexEntryVcnRoot = 0x11,
	SetIndexEntryVcnAllocation = 0x12,
	UpdateFileNameRoot = 0x13,
	UpdateFileNameAllocation = 0x14,
	SetBitsInNonresidentBitMap = 0x15,
	ClearBitsInNonresidentBitMap = 0x16,
	HotFix = 0x17,
	EndTopLevelAction = 0x18,
	PrepareTransaction = 0x19,
	CommitTransaction = 0x1A,
	ForgetTransaction = 0x1B,
	OpenNonresidentAttribute = 0x1C,
	OpenAttributeTableDump = 0x1D,
	AttributeNamesDump = 0x1E,
	DirtyPageTableDump = 0x1F,
	TransactionTableDump = 0x20,
	UpdateRecordDataRoot = 0x21,
	UpdateRecordDataAllocation = 0x22,

	UpdateRelativeDataInIndex =
		0x23, // NtOfsRestartUpdateRelativeDataInIndex
	UpdateRelativeDataInIndex2 = 0x24,
	ZeroEndOfFileRecord = 0x25,
};

/*
 * Array for log records which require a target attribute.
 * A true indicates that the corresponding restart operation
 * requires a target attribute.
 */
static const u8 AttributeRequired[] = {
	0xFC, 0xFB, 0xFF, 0x10, 0x06,
};

static inline bool is_target_required(u16 op)
{
	bool ret = op <= UpdateRecordDataAllocation &&
		   (AttributeRequired[op >> 3] >> (op & 7) & 1);
	return ret;
}

static inline bool can_skip_action(enum NTFS_LOG_OPERATION op)
{
	switch (op) {
	case Noop:
	case DeleteDirtyClusters:
	case HotFix:
	case EndTopLevelAction:
	case PrepareTransaction:
	case CommitTransaction:
	case ForgetTransaction:
	case CompensationLogRecord:
	case OpenNonresidentAttribute:
	case OpenAttributeTableDump:
	case AttributeNamesDump:
	case DirtyPageTableDump:
	case TransactionTableDump:
		return true;
	default:
		return false;
	}
}

enum { lcb_ctx_undo_next, lcb_ctx_prev, lcb_ctx_next };

/* Bytes per restart table. */
static inline u32 bytes_per_rt(const struct RESTART_TABLE *rt)
{
	return le16_to_cpu(rt->used) * le16_to_cpu(rt->size) +
	       sizeof(struct RESTART_TABLE);
}

/* Log record length. */
static inline u32 lrh_length(const struct LOG_REC_HDR *lr)
{
	u16 t16 = le16_to_cpu(lr->lcns_follow);

	return struct_size(lr, page_lcns, max_t(u16, 1, t16));
}

struct lcb {
	struct LFS_RECORD_HDR *lrh; // Log record header of the current lsn.
	struct LOG_REC_HDR *log_rec;
	u32 ctx_mode; // lcb_ctx_undo_next/lcb_ctx_prev/lcb_ctx_next
	struct CLIENT_ID client;
	bool alloc; // If true the we should deallocate 'log_rec'.
};

static void lcb_put(struct lcb *lcb)
{
	if (lcb->alloc)
		kfree(lcb->log_rec);
	kfree(lcb->lrh);
	kfree(lcb);
}

/* Find the oldest lsn from active clients. */
static inline void oldest_client_lsn(const struct CLIENT_REC *ca,
				     __le16 next_client, u64 *oldest_lsn)
{
	while (next_client != LFS_NO_CLIENT_LE) {
		const struct CLIENT_REC *cr = ca + le16_to_cpu(next_client);
		u64 lsn = le64_to_cpu(cr->oldest_lsn);

		/* Ignore this block if it's oldest lsn is 0. */
		if (lsn && lsn < *oldest_lsn)
			*oldest_lsn = lsn;

		next_client = cr->next_client;
	}
}

static inline bool is_rst_page_hdr_valid(u32 file_off,
					 const struct RESTART_HDR *rhdr)
{
	u32 sys_page = le32_to_cpu(rhdr->sys_page_size);
	u32 page_size = le32_to_cpu(rhdr->page_size);
	u32 end_usa;
	u16 ro;

	if (sys_page < SECTOR_SIZE || page_size < SECTOR_SIZE ||
	    sys_page & (sys_page - 1) || page_size & (page_size - 1)) {
		return false;
	}

	/* Check that if the file offset isn't 0, it is the system page size. */
	if (file_off && file_off != sys_page)
		return false;

	/* Check support version 1.1+. */
	if (le16_to_cpu(rhdr->major_ver) <= 1 && !rhdr->minor_ver)
		return false;

	if (le16_to_cpu(rhdr->major_ver) > 2)
		return false;

	ro = le16_to_cpu(rhdr->ra_off);
	if (!IS_ALIGNED(ro, 8) || ro > sys_page)
		return false;

	end_usa = ((sys_page >> SECTOR_SHIFT) + 1) * sizeof(short);
	end_usa += le16_to_cpu(rhdr->rhdr.fix_off);

	if (ro < end_usa)
		return false;

	return true;
}

static inline bool is_rst_area_valid(const struct RESTART_HDR *rhdr)
{
	const struct RESTART_AREA *ra;
	u16 cl, fl, ul;
	u32 off, l_size, seq_bits;
	u16 ro = le16_to_cpu(rhdr->ra_off);
	u32 sys_page = le32_to_cpu(rhdr->sys_page_size);

	if (ro + offsetof(struct RESTART_AREA, l_size) >
	    SECTOR_SIZE - sizeof(short))
		return false;

	ra = Add2Ptr(rhdr, ro);
	cl = le16_to_cpu(ra->log_clients);

	if (cl > 1)
		return false;

	off = le16_to_cpu(ra->client_off);

	if (!IS_ALIGNED(off, 8) || ro + off > SECTOR_SIZE - sizeof(short))
		return false;

	off += cl * sizeof(struct CLIENT_REC);

	if (off > sys_page)
		return false;

	/*
	 * Check the restart length field and whether the entire
	 * restart area is contained that length.
	 */
	if (le16_to_cpu(rhdr->ra_off) + le16_to_cpu(ra->ra_len) > sys_page ||
	    off > le16_to_cpu(ra->ra_len)) {
		return false;
	}

	/*
	 * As a final check make sure that the use list and the free list
	 * are either empty or point to a valid client.
	 */
	fl = le16_to_cpu(ra->client_idx[0]);
	ul = le16_to_cpu(ra->client_idx[1]);
	if ((fl != LFS_NO_CLIENT && fl >= cl) ||
	    (ul != LFS_NO_CLIENT && ul >= cl))
		return false;

	/* Make sure the sequence number bits match the log file size. */
	l_size = le64_to_cpu(ra->l_size);

	seq_bits = sizeof(u64) * 8 + 3;
	while (l_size) {
		l_size >>= 1;
		seq_bits -= 1;
	}

	if (seq_bits != le32_to_cpu(ra->seq_num_bits))
		return false;

	/* The log page data offset and record header length must be quad-aligned. */
	if (!IS_ALIGNED(le16_to_cpu(ra->data_off), 8) ||
	    !IS_ALIGNED(le16_to_cpu(ra->rec_hdr_len), 8))
		return false;

	return true;
}

static inline bool is_client_area_valid(const struct RESTART_HDR *rhdr,
					bool usa_error)
{
	u16 ro = le16_to_cpu(rhdr->ra_off);
	const struct RESTART_AREA *ra = Add2Ptr(rhdr, ro);
	u16 ra_len = le16_to_cpu(ra->ra_len);
	const struct CLIENT_REC *ca;
	u32 i;

	if (usa_error && ra_len + ro > SECTOR_SIZE - sizeof(short))
		return false;

	/* Find the start of the client array. */
	ca = Add2Ptr(ra, le16_to_cpu(ra->client_off));

	/*
	 * Start with the free list.
	 * Check that all the clients are valid and that there isn't a cycle.
	 * Do the in-use list on the second pass.
	 */
	for (i = 0; i < 2; i++) {
		u16 client_idx = le16_to_cpu(ra->client_idx[i]);
		bool first_client = true;
		u16 clients = le16_to_cpu(ra->log_clients);

		while (client_idx != LFS_NO_CLIENT) {
			const struct CLIENT_REC *cr;

			if (!clients ||
			    client_idx >= le16_to_cpu(ra->log_clients))
				return false;

			clients -= 1;
			cr = ca + client_idx;

			client_idx = le16_to_cpu(cr->next_client);

			if (first_client) {
				first_client = false;
				if (cr->prev_client != LFS_NO_CLIENT_LE)
					return false;
			}
		}
	}

	return true;
}

/*
 * remove_client
 *
 * Remove a client record from a client record list an restart area.
 */
static inline void remove_client(struct CLIENT_REC *ca,
				 const struct CLIENT_REC *cr, __le16 *head)
{
	if (cr->prev_client == LFS_NO_CLIENT_LE)
		*head = cr->next_client;
	else
		ca[le16_to_cpu(cr->prev_client)].next_client = cr->next_client;

	if (cr->next_client != LFS_NO_CLIENT_LE)
		ca[le16_to_cpu(cr->next_client)].prev_client = cr->prev_client;
}

/*
 * add_client - Add a client record to the start of a list.
 */
static inline void add_client(struct CLIENT_REC *ca, u16 index, __le16 *head)
{
	struct CLIENT_REC *cr = ca + index;

	cr->prev_client = LFS_NO_CLIENT_LE;
	cr->next_client = *head;

	if (*head != LFS_NO_CLIENT_LE)
		ca[le16_to_cpu(*head)].prev_client = cpu_to_le16(index);

	*head = cpu_to_le16(index);
}

static inline void *enum_rstbl(struct RESTART_TABLE *t, void *c)
{
	__le32 *e;
	u32 bprt;
	u16 rsize = t ? le16_to_cpu(t->size) : 0;

	if (!c) {
		if (!t || !t->total)
			return NULL;
		e = Add2Ptr(t, sizeof(struct RESTART_TABLE));
	} else {
		e = Add2Ptr(c, rsize);
	}

	/* Loop until we hit the first one allocated, or the end of the list. */
	for (bprt = bytes_per_rt(t); PtrOffset(t, e) < bprt;
	     e = Add2Ptr(e, rsize)) {
		if (*e == RESTART_ENTRY_ALLOCATED_LE)
			return e;
	}
	return NULL;
}

/*
 * find_dp - Search for a @vcn in Dirty Page Table.
 */
static inline struct DIR_PAGE_ENTRY *find_dp(struct RESTART_TABLE *dptbl,
					     u32 target_attr, u64 vcn)
{
	__le32 ta = cpu_to_le32(target_attr);
	struct DIR_PAGE_ENTRY *dp = NULL;

	while ((dp = enum_rstbl(dptbl, dp))) {
		u64 dp_vcn = le64_to_cpu(dp->vcn);

		if (dp->target_attr == ta && vcn >= dp_vcn &&
		    vcn < dp_vcn + le32_to_cpu(dp->lcns_follow)) {
			return dp;
		}
	}
	return NULL;
}

static inline u32 norm_file_page(u32 page_size, u32 *l_size, bool use_default)
{
	if (use_default)
		page_size = DefaultLogPageSize;

	/* Round the file size down to a system page boundary. */
	*l_size &= ~(page_size - 1);

	/* File should contain at least 2 restart pages and MinLogRecordPages pages. */
	if (*l_size < (MinLogRecordPages + 2) * page_size)
		return 0;

	return page_size;
}

static bool check_log_rec(const struct LOG_REC_HDR *lr, u32 bytes, u32 tr,
			  u32 bytes_per_attr_entry)
{
	u16 t16;

	if (bytes < sizeof(struct LOG_REC_HDR))
		return false;
	if (!tr)
		return false;

	if ((tr - sizeof(struct RESTART_TABLE)) %
	    sizeof(struct TRANSACTION_ENTRY))
		return false;

	if (le16_to_cpu(lr->redo_off) & 7)
		return false;

	if (le16_to_cpu(lr->undo_off) & 7)
		return false;

	if (lr->target_attr)
		goto check_lcns;

	if (is_target_required(le16_to_cpu(lr->redo_op)))
		return false;

	if (is_target_required(le16_to_cpu(lr->undo_op)))
		return false;

check_lcns:
	if (!lr->lcns_follow)
		goto check_length;

	t16 = le16_to_cpu(lr->target_attr);
	if ((t16 - sizeof(struct RESTART_TABLE)) % bytes_per_attr_entry)
		return false;

check_length:
	if (bytes < lrh_length(lr))
		return false;

	return true;
}

static bool check_rstbl(const struct RESTART_TABLE *rt, size_t bytes)
{
	u32 ts;
	u32 i, off;
	u16 rsize = le16_to_cpu(rt->size);
	u16 ne = le16_to_cpu(rt->used);
	u32 ff = le32_to_cpu(rt->first_free);
	u32 lf = le32_to_cpu(rt->last_free);

	ts = rsize * ne + sizeof(struct RESTART_TABLE);

	if (!rsize || rsize > bytes ||
	    rsize + sizeof(struct RESTART_TABLE) > bytes || bytes < ts ||
<<<<<<< HEAD
	    le16_to_cpu(rt->total) > ne ||
			ff > ts - sizeof(__le32) || lf > ts - sizeof(__le32) ||
=======
	    le16_to_cpu(rt->total) > ne || ff > ts - sizeof(__le32) ||
	    lf > ts - sizeof(__le32) ||
>>>>>>> 7aa21fec
	    (ff && ff < sizeof(struct RESTART_TABLE)) ||
	    (lf && lf < sizeof(struct RESTART_TABLE))) {
		return false;
	}

	/*
	 * Verify each entry is either allocated or points
	 * to a valid offset the table.
	 */
	for (i = 0; i < ne; i++) {
		off = le32_to_cpu(*(__le32 *)Add2Ptr(
			rt, i * rsize + sizeof(struct RESTART_TABLE)));

		if (off != RESTART_ENTRY_ALLOCATED && off &&
		    (off < sizeof(struct RESTART_TABLE) ||
		     ((off - sizeof(struct RESTART_TABLE)) % rsize))) {
			return false;
		}
	}

	/*
	 * Walk through the list headed by the first entry to make
	 * sure none of the entries are currently being used.
	 */
	for (off = ff; off;) {
		if (off == RESTART_ENTRY_ALLOCATED)
			return false;

		off = le32_to_cpu(*(__le32 *)Add2Ptr(rt, off));

		if (off > ts - sizeof(__le32))
			return false;
	}

	return true;
}

/*
 * free_rsttbl_idx - Free a previously allocated index a Restart Table.
 */
static inline void free_rsttbl_idx(struct RESTART_TABLE *rt, u32 off)
{
	__le32 *e;
	u32 lf = le32_to_cpu(rt->last_free);
	__le32 off_le = cpu_to_le32(off);

	e = Add2Ptr(rt, off);

	if (off < le32_to_cpu(rt->free_goal)) {
		*e = rt->first_free;
		rt->first_free = off_le;
		if (!lf)
			rt->last_free = off_le;
	} else {
		if (lf)
			*(__le32 *)Add2Ptr(rt, lf) = off_le;
		else
			rt->first_free = off_le;

		rt->last_free = off_le;
		*e = 0;
	}

	le16_sub_cpu(&rt->total, 1);
}

static inline struct RESTART_TABLE *init_rsttbl(u16 esize, u16 used)
{
	__le32 *e, *last_free;
	u32 off;
	u32 bytes = esize * used + sizeof(struct RESTART_TABLE);
	u32 lf = sizeof(struct RESTART_TABLE) + (used - 1) * esize;
	struct RESTART_TABLE *t = kzalloc(bytes, GFP_NOFS);

	if (!t)
		return NULL;

	t->size = cpu_to_le16(esize);
	t->used = cpu_to_le16(used);
	t->free_goal = cpu_to_le32(~0u);
	t->first_free = cpu_to_le32(sizeof(struct RESTART_TABLE));
	t->last_free = cpu_to_le32(lf);

	e = (__le32 *)(t + 1);
	last_free = Add2Ptr(t, lf);

	for (off = sizeof(struct RESTART_TABLE) + esize; e < last_free;
	     e = Add2Ptr(e, esize), off += esize) {
		*e = cpu_to_le32(off);
	}
	return t;
}

static inline struct RESTART_TABLE *extend_rsttbl(struct RESTART_TABLE *tbl,
						  u32 add, u32 free_goal)
{
	u16 esize = le16_to_cpu(tbl->size);
	__le32 osize = cpu_to_le32(bytes_per_rt(tbl));
	u32 used = le16_to_cpu(tbl->used);
	struct RESTART_TABLE *rt;

	rt = init_rsttbl(esize, used + add);
	if (!rt)
		return NULL;

	memcpy(rt + 1, tbl + 1, esize * used);

	rt->free_goal = free_goal == ~0u ?
				cpu_to_le32(~0u) :
				cpu_to_le32(sizeof(struct RESTART_TABLE) +
					    free_goal * esize);

	if (tbl->first_free) {
		rt->first_free = tbl->first_free;
		*(__le32 *)Add2Ptr(rt, le32_to_cpu(tbl->last_free)) = osize;
	} else {
		rt->first_free = osize;
	}

	rt->total = tbl->total;

	kfree(tbl);
	return rt;
}

/*
 * alloc_rsttbl_idx
 *
 * Allocate an index from within a previously initialized Restart Table.
 */
static inline void *alloc_rsttbl_idx(struct RESTART_TABLE **tbl)
{
	u32 off;
	__le32 *e;
	struct RESTART_TABLE *t = *tbl;

	if (!t->first_free) {
		*tbl = t = extend_rsttbl(t, 16, ~0u);
		if (!t)
			return NULL;
	}

	off = le32_to_cpu(t->first_free);

	/* Dequeue this entry and zero it. */
	e = Add2Ptr(t, off);

	t->first_free = *e;

	memset(e, 0, le16_to_cpu(t->size));

	*e = RESTART_ENTRY_ALLOCATED_LE;

	/* If list is going empty, then we fix the last_free as well. */
	if (!t->first_free)
		t->last_free = 0;

	le16_add_cpu(&t->total, 1);

	return Add2Ptr(t, off);
}

/*
 * alloc_rsttbl_from_idx
 *
 * Allocate a specific index from within a previously initialized Restart Table.
 */
static inline void *alloc_rsttbl_from_idx(struct RESTART_TABLE **tbl, u32 vbo)
{
	u32 off;
	__le32 *e;
	struct RESTART_TABLE *rt = *tbl;
	u32 bytes = bytes_per_rt(rt);
	u16 esize = le16_to_cpu(rt->size);

	/* If the entry is not the table, we will have to extend the table. */
	if (vbo >= bytes) {
		/*
		 * Extend the size by computing the number of entries between
		 * the existing size and the desired index and adding 1 to that.
		 */
		u32 bytes2idx = vbo - bytes;

		/*
		 * There should always be an integral number of entries
		 * being added. Now extend the table.
		 */
		*tbl = rt = extend_rsttbl(rt, bytes2idx / esize + 1, bytes);
		if (!rt)
			return NULL;
	}

	/* See if the entry is already allocated, and just return if it is. */
	e = Add2Ptr(rt, vbo);

	if (*e == RESTART_ENTRY_ALLOCATED_LE)
		return e;

	/*
	 * Walk through the table, looking for the entry we're
	 * interested and the previous entry.
	 */
	off = le32_to_cpu(rt->first_free);
	e = Add2Ptr(rt, off);

	if (off == vbo) {
		/* this is a match */
		rt->first_free = *e;
		goto skip_looking;
	}

	/*
	 * Need to walk through the list looking for the predecessor
	 * of our entry.
	 */
	for (;;) {
		/* Remember the entry just found */
		u32 last_off = off;
		__le32 *last_e = e;

		/* Should never run of entries. */

		/* Lookup up the next entry the list. */
		off = le32_to_cpu(*last_e);
		e = Add2Ptr(rt, off);

		/* If this is our match we are done. */
		if (off == vbo) {
			*last_e = *e;

			/*
			 * If this was the last entry, we update that
			 * table as well.
			 */
			if (le32_to_cpu(rt->last_free) == off)
				rt->last_free = cpu_to_le32(last_off);
			break;
		}
	}

skip_looking:
	/* If the list is now empty, we fix the last_free as well. */
	if (!rt->first_free)
		rt->last_free = 0;

	/* Zero this entry. */
	memset(e, 0, esize);
	*e = RESTART_ENTRY_ALLOCATED_LE;

	le16_add_cpu(&rt->total, 1);

	return e;
}

struct restart_info {
	u64 last_lsn;
	struct RESTART_HDR *r_page;
	u32 vbo;
	bool chkdsk_was_run;
	bool valid_page;
	bool initialized;
	bool restart;
};

#define RESTART_SINGLE_PAGE_IO cpu_to_le16(0x0001)

#define NTFSLOG_WRAPPED 0x00000001
#define NTFSLOG_MULTIPLE_PAGE_IO 0x00000002
#define NTFSLOG_NO_LAST_LSN 0x00000004
#define NTFSLOG_REUSE_TAIL 0x00000010
#define NTFSLOG_NO_OLDEST_LSN 0x00000020

/* Helper struct to work with NTFS $LogFile. */
struct ntfs_log {
	struct ntfs_inode *ni;

	u32 l_size;
	u32 orig_file_size;
	u32 sys_page_size;
	u32 sys_page_mask;
	u32 page_size;
	u32 page_mask; // page_size - 1
	u8 page_bits;
	struct RECORD_PAGE_HDR *one_page_buf;

	struct RESTART_TABLE *open_attr_tbl;
	u32 transaction_id;
	u32 clst_per_page;

	u32 first_page;
	u32 next_page;
	u32 ra_off;
	u32 data_off;
	u32 restart_size;
	u32 data_size;
	u16 record_header_len;
	u64 seq_num;
	u32 seq_num_bits;
	u32 file_data_bits;
	u32 seq_num_mask; /* (1 << file_data_bits) - 1 */

	struct RESTART_AREA *ra; /* In-memory image of the next restart area. */
	u32 ra_size; /* The usable size of the restart area. */

	/*
	 * If true, then the in-memory restart area is to be written
	 * to the first position on the disk.
	 */
	bool init_ra;
	bool set_dirty; /* True if we need to set dirty flag. */

	u64 oldest_lsn;

	u32 oldest_lsn_off;
	u64 last_lsn;

	u32 total_avail;
	u32 total_avail_pages;
	u32 total_undo_commit;
	u32 max_current_avail;
	u32 current_avail;
	u32 reserved;

	short major_ver;
	short minor_ver;

	u32 l_flags; /* See NTFSLOG_XXX */
	u32 current_openlog_count; /* On-disk value for open_log_count. */

	struct CLIENT_ID client_id;
	u32 client_undo_commit;

	struct restart_info rst_info, rst_info2;
};

static inline u32 lsn_to_vbo(struct ntfs_log *log, const u64 lsn)
{
	u32 vbo = (lsn << log->seq_num_bits) >> (log->seq_num_bits - 3);

	return vbo;
}

/* Compute the offset in the log file of the next log page. */
static inline u32 next_page_off(struct ntfs_log *log, u32 off)
{
	off = (off & ~log->sys_page_mask) + log->page_size;
	return off >= log->l_size ? log->first_page : off;
}

static inline u32 lsn_to_page_off(struct ntfs_log *log, u64 lsn)
{
	return (((u32)lsn) << 3) & log->page_mask;
}

static inline u64 vbo_to_lsn(struct ntfs_log *log, u32 off, u64 Seq)
{
	return (off >> 3) + (Seq << log->file_data_bits);
}

static inline bool is_lsn_in_file(struct ntfs_log *log, u64 lsn)
{
	return lsn >= log->oldest_lsn &&
	       lsn <= le64_to_cpu(log->ra->current_lsn);
}

static inline u32 hdr_file_off(struct ntfs_log *log,
			       struct RECORD_PAGE_HDR *hdr)
{
	if (log->major_ver < 2)
		return le64_to_cpu(hdr->rhdr.lsn);

	return le32_to_cpu(hdr->file_off);
}

static inline u64 base_lsn(struct ntfs_log *log,
			   const struct RECORD_PAGE_HDR *hdr, u64 lsn)
{
	u64 h_lsn = le64_to_cpu(hdr->rhdr.lsn);
	u64 ret = (((h_lsn >> log->file_data_bits) +
		    (lsn < (lsn_to_vbo(log, h_lsn) & ~log->page_mask) ? 1 : 0))
		   << log->file_data_bits) +
		  ((((is_log_record_end(hdr) &&
		      h_lsn <= le64_to_cpu(hdr->record_hdr.last_end_lsn)) ?
			     le16_to_cpu(hdr->record_hdr.next_record_off) :
			     log->page_size) +
		    lsn) >>
		   3);

	return ret;
}

static inline bool verify_client_lsn(struct ntfs_log *log,
				     const struct CLIENT_REC *client, u64 lsn)
{
	return lsn >= le64_to_cpu(client->oldest_lsn) &&
	       lsn <= le64_to_cpu(log->ra->current_lsn) && lsn;
}

static int read_log_page(struct ntfs_log *log, u32 vbo,
			 struct RECORD_PAGE_HDR **buffer, bool *usa_error)
{
	int err = 0;
	u32 page_idx = vbo >> log->page_bits;
	u32 page_off = vbo & log->page_mask;
	u32 bytes = log->page_size - page_off;
	void *to_free = NULL;
	u32 page_vbo = page_idx << log->page_bits;
	struct RECORD_PAGE_HDR *page_buf;
	struct ntfs_inode *ni = log->ni;
	bool bBAAD;

	if (vbo >= log->l_size)
		return -EINVAL;

	if (!*buffer) {
		to_free = kmalloc(log->page_size, GFP_NOFS);
		if (!to_free)
			return -ENOMEM;
		*buffer = to_free;
	}

	page_buf = page_off ? log->one_page_buf : *buffer;

	err = ntfs_read_run_nb(ni->mi.sbi, &ni->file.run, page_vbo, page_buf,
			       log->page_size, NULL);
	if (err)
		goto out;

	if (page_buf->rhdr.sign != NTFS_FFFF_SIGNATURE)
		ntfs_fix_post_read(&page_buf->rhdr, PAGE_SIZE, false);

	if (page_buf != *buffer)
		memcpy(*buffer, Add2Ptr(page_buf, page_off), bytes);

	bBAAD = page_buf->rhdr.sign == NTFS_BAAD_SIGNATURE;

	if (usa_error)
		*usa_error = bBAAD;
	/* Check that the update sequence array for this page is valid */
	/* If we don't allow errors, raise an error status */
	else if (bBAAD)
		err = -EINVAL;

out:
	if (err && to_free) {
		kfree(to_free);
		*buffer = NULL;
	}

	return err;
}

/*
 * log_read_rst
 *
 * It walks through 512 blocks of the file looking for a valid
 * restart page header. It will stop the first time we find a
 * valid page header.
 */
static int log_read_rst(struct ntfs_log *log, bool first,
			struct restart_info *info)
{
	u32 skip;
	u64 vbo;
	struct RESTART_HDR *r_page = NULL;

	/* Determine which restart area we are looking for. */
	if (first) {
		vbo = 0;
		skip = 512;
	} else {
		vbo = 512;
		skip = 0;
	}

	/* Loop continuously until we succeed. */
	for (; vbo < log->l_size; vbo = 2 * vbo + skip, skip = 0) {
		bool usa_error;
		bool brst, bchk;
		struct RESTART_AREA *ra;

		/* Read a page header at the current offset. */
		if (read_log_page(log, vbo, (struct RECORD_PAGE_HDR **)&r_page,
				  &usa_error)) {
			/* Ignore any errors. */
			continue;
		}

		/* Exit if the signature is a log record page. */
		if (r_page->rhdr.sign == NTFS_RCRD_SIGNATURE) {
			info->initialized = true;
			break;
		}

		brst = r_page->rhdr.sign == NTFS_RSTR_SIGNATURE;
		bchk = r_page->rhdr.sign == NTFS_CHKD_SIGNATURE;

		if (!bchk && !brst) {
			if (r_page->rhdr.sign != NTFS_FFFF_SIGNATURE) {
				/*
				 * Remember if the signature does not
				 * indicate uninitialized file.
				 */
				info->initialized = true;
			}
			continue;
		}

		ra = NULL;
		info->valid_page = false;
		info->initialized = true;
		info->vbo = vbo;

		/* Let's check the restart area if this is a valid page. */
		if (!is_rst_page_hdr_valid(vbo, r_page))
			goto check_result;
		ra = Add2Ptr(r_page, le16_to_cpu(r_page->ra_off));

		if (!is_rst_area_valid(r_page))
			goto check_result;

		/*
		 * We have a valid restart page header and restart area.
		 * If chkdsk was run or we have no clients then we have
		 * no more checking to do.
		 */
		if (bchk || ra->client_idx[1] == LFS_NO_CLIENT_LE) {
			info->valid_page = true;
			goto check_result;
		}

		if (is_client_area_valid(r_page, usa_error)) {
			info->valid_page = true;
			ra = Add2Ptr(r_page, le16_to_cpu(r_page->ra_off));
		}

check_result:
		/*
		 * If chkdsk was run then update the caller's
		 * values and return.
		 */
		if (r_page->rhdr.sign == NTFS_CHKD_SIGNATURE) {
			info->chkdsk_was_run = true;
			info->last_lsn = le64_to_cpu(r_page->rhdr.lsn);
			info->restart = true;
			info->r_page = r_page;
			return 0;
		}

		/*
		 * If we have a valid page then copy the values
		 * we need from it.
		 */
		if (info->valid_page) {
			info->last_lsn = le64_to_cpu(ra->current_lsn);
			info->restart = true;
			info->r_page = r_page;
			return 0;
		}
	}

	kfree(r_page);

	return 0;
}

/*
 * Ilog_init_pg_hdr - Init @log from restart page header.
 */
static void log_init_pg_hdr(struct ntfs_log *log, u16 major_ver, u16 minor_ver)
{
	log->sys_page_size = log->page_size;
	log->sys_page_mask = log->page_mask;

	log->clst_per_page = log->page_size >> log->ni->mi.sbi->cluster_bits;
	if (!log->clst_per_page)
		log->clst_per_page = 1;

	log->first_page = major_ver >= 2 ? 0x22 * log->page_size :
					   4 * log->page_size;
	log->major_ver = major_ver;
	log->minor_ver = minor_ver;
}

/*
 * log_create - Init @log in cases when we don't have a restart area to use.
 */
static void log_create(struct ntfs_log *log, const u64 last_lsn,
		       u32 open_log_count, bool wrapped, bool use_multi_page)
{
	/* All file offsets must be quadword aligned. */
	log->file_data_bits = blksize_bits(log->l_size) - 3;
	log->seq_num_mask = (8 << log->file_data_bits) - 1;
	log->seq_num_bits = sizeof(u64) * 8 - log->file_data_bits;
	log->seq_num = (last_lsn >> log->file_data_bits) + 2;
	log->next_page = log->first_page;
	log->oldest_lsn = log->seq_num << log->file_data_bits;
	log->oldest_lsn_off = 0;
	log->last_lsn = log->oldest_lsn;

	log->l_flags |= NTFSLOG_NO_LAST_LSN | NTFSLOG_NO_OLDEST_LSN;

	/* Set the correct flags for the I/O and indicate if we have wrapped. */
	if (wrapped)
		log->l_flags |= NTFSLOG_WRAPPED;

	if (use_multi_page)
		log->l_flags |= NTFSLOG_MULTIPLE_PAGE_IO;

	/* Compute the log page values. */
	log->data_off = ALIGN(
		offsetof(struct RECORD_PAGE_HDR, fixups) +
			sizeof(short) * ((log->page_size >> SECTOR_SHIFT) + 1),
		8);
	log->data_size = log->page_size - log->data_off;
	log->record_header_len = sizeof(struct LFS_RECORD_HDR);

	/* Remember the different page sizes for reservation. */
	log->reserved = log->data_size - log->record_header_len;

	/* Compute the restart page values. */
	log->ra_off = ALIGN(
		offsetof(struct RESTART_HDR, fixups) +
			sizeof(short) *
				((log->sys_page_size >> SECTOR_SHIFT) + 1),
		8);
	log->restart_size = log->sys_page_size - log->ra_off;
	log->ra_size = struct_size(log->ra, clients, 1);
	log->current_openlog_count = open_log_count;

	/*
	 * The total available log file space is the number of
	 * log file pages times the space available on each page.
	 */
	log->total_avail_pages = log->l_size - log->first_page;
	log->total_avail = log->total_avail_pages >> log->page_bits;

	/*
	 * We assume that we can't use the end of the page less than
	 * the file record size.
	 * Then we won't need to reserve more than the caller asks for.
	 */
	log->max_current_avail = log->total_avail * log->reserved;
	log->total_avail = log->total_avail * log->data_size;
	log->current_avail = log->max_current_avail;
}

/*
 * log_create_ra - Fill a restart area from the values stored in @log.
 */
static struct RESTART_AREA *log_create_ra(struct ntfs_log *log)
{
	struct CLIENT_REC *cr;
	struct RESTART_AREA *ra = kzalloc(log->restart_size, GFP_NOFS);

	if (!ra)
		return NULL;

	ra->current_lsn = cpu_to_le64(log->last_lsn);
	ra->log_clients = cpu_to_le16(1);
	ra->client_idx[1] = LFS_NO_CLIENT_LE;
	if (log->l_flags & NTFSLOG_MULTIPLE_PAGE_IO)
		ra->flags = RESTART_SINGLE_PAGE_IO;
	ra->seq_num_bits = cpu_to_le32(log->seq_num_bits);
	ra->ra_len = cpu_to_le16(log->ra_size);
	ra->client_off = cpu_to_le16(offsetof(struct RESTART_AREA, clients));
	ra->l_size = cpu_to_le64(log->l_size);
	ra->rec_hdr_len = cpu_to_le16(log->record_header_len);
	ra->data_off = cpu_to_le16(log->data_off);
	ra->open_log_count = cpu_to_le32(log->current_openlog_count + 1);

	cr = ra->clients;

	cr->prev_client = LFS_NO_CLIENT_LE;
	cr->next_client = LFS_NO_CLIENT_LE;

	return ra;
}

static u32 final_log_off(struct ntfs_log *log, u64 lsn, u32 data_len)
{
	u32 base_vbo = lsn << 3;
	u32 final_log_off = (base_vbo & log->seq_num_mask) & ~log->page_mask;
	u32 page_off = base_vbo & log->page_mask;
	u32 tail = log->page_size - page_off;

	page_off -= 1;

	/* Add the length of the header. */
	data_len += log->record_header_len;

	/*
	 * If this lsn is contained this log page we are done.
	 * Otherwise we need to walk through several log pages.
	 */
	if (data_len > tail) {
		data_len -= tail;
		tail = log->data_size;
		page_off = log->data_off - 1;

		for (;;) {
			final_log_off = next_page_off(log, final_log_off);

			/*
			 * We are done if the remaining bytes
			 * fit on this page.
			 */
			if (data_len <= tail)
				break;
			data_len -= tail;
		}
	}

	/*
	 * We add the remaining bytes to our starting position on this page
	 * and then add that value to the file offset of this log page.
	 */
	return final_log_off + data_len + page_off;
}

static int next_log_lsn(struct ntfs_log *log, const struct LFS_RECORD_HDR *rh,
			u64 *lsn)
{
	int err;
	u64 this_lsn = le64_to_cpu(rh->this_lsn);
	u32 vbo = lsn_to_vbo(log, this_lsn);
	u32 end =
		final_log_off(log, this_lsn, le32_to_cpu(rh->client_data_len));
	u32 hdr_off = end & ~log->sys_page_mask;
	u64 seq = this_lsn >> log->file_data_bits;
	struct RECORD_PAGE_HDR *page = NULL;

	/* Remember if we wrapped. */
	if (end <= vbo)
		seq += 1;

	/* Log page header for this page. */
	err = read_log_page(log, hdr_off, &page, NULL);
	if (err)
		return err;

	/*
	 * If the lsn we were given was not the last lsn on this page,
	 * then the starting offset for the next lsn is on a quad word
	 * boundary following the last file offset for the current lsn.
	 * Otherwise the file offset is the start of the data on the next page.
	 */
	if (this_lsn == le64_to_cpu(page->rhdr.lsn)) {
		/* If we wrapped, we need to increment the sequence number. */
		hdr_off = next_page_off(log, hdr_off);
		if (hdr_off == log->first_page)
			seq += 1;

		vbo = hdr_off + log->data_off;
	} else {
		vbo = ALIGN(end, 8);
	}

	/* Compute the lsn based on the file offset and the sequence count. */
	*lsn = vbo_to_lsn(log, vbo, seq);

	/*
	 * If this lsn is within the legal range for the file, we return true.
	 * Otherwise false indicates that there are no more lsn's.
	 */
	if (!is_lsn_in_file(log, *lsn))
		*lsn = 0;

	kfree(page);

	return 0;
}

/*
 * current_log_avail - Calculate the number of bytes available for log records.
 */
static u32 current_log_avail(struct ntfs_log *log)
{
	u32 oldest_off, next_free_off, free_bytes;

	if (log->l_flags & NTFSLOG_NO_LAST_LSN) {
		/* The entire file is available. */
		return log->max_current_avail;
	}

	/*
	 * If there is a last lsn the restart area then we know that we will
	 * have to compute the free range.
	 * If there is no oldest lsn then start at the first page of the file.
	 */
	oldest_off = (log->l_flags & NTFSLOG_NO_OLDEST_LSN) ?
			     log->first_page :
			     (log->oldest_lsn_off & ~log->sys_page_mask);

	/*
	 * We will use the next log page offset to compute the next free page.
	 * If we are going to reuse this page go to the next page.
	 * If we are at the first page then use the end of the file.
	 */
	next_free_off = (log->l_flags & NTFSLOG_REUSE_TAIL) ?
				log->next_page + log->page_size :
			log->next_page == log->first_page ? log->l_size :
							    log->next_page;

	/* If the two offsets are the same then there is no available space. */
	if (oldest_off == next_free_off)
		return 0;
	/*
	 * If the free offset follows the oldest offset then subtract
	 * this range from the total available pages.
	 */
	free_bytes =
		oldest_off < next_free_off ?
			log->total_avail_pages - (next_free_off - oldest_off) :
			oldest_off - next_free_off;

	free_bytes >>= log->page_bits;
	return free_bytes * log->reserved;
}

static bool check_subseq_log_page(struct ntfs_log *log,
				  const struct RECORD_PAGE_HDR *rp, u32 vbo,
				  u64 seq)
{
	u64 lsn_seq;
	const struct NTFS_RECORD_HEADER *rhdr = &rp->rhdr;
	u64 lsn = le64_to_cpu(rhdr->lsn);

	if (rhdr->sign == NTFS_FFFF_SIGNATURE || !rhdr->sign)
		return false;

	/*
	 * If the last lsn on the page occurs was written after the page
	 * that caused the original error then we have a fatal error.
	 */
	lsn_seq = lsn >> log->file_data_bits;

	/*
	 * If the sequence number for the lsn the page is equal or greater
	 * than lsn we expect, then this is a subsequent write.
	 */
	return lsn_seq >= seq ||
	       (lsn_seq == seq - 1 && log->first_page == vbo &&
		vbo != (lsn_to_vbo(log, lsn) & ~log->page_mask));
}

/*
 * last_log_lsn
 *
 * Walks through the log pages for a file, searching for the
 * last log page written to the file.
 */
static int last_log_lsn(struct ntfs_log *log)
{
	int err;
	bool usa_error = false;
	bool replace_page = false;
	bool reuse_page = log->l_flags & NTFSLOG_REUSE_TAIL;
	bool wrapped_file, wrapped;

	u32 page_cnt = 1, page_pos = 1;
	u32 page_off = 0, page_off1 = 0, saved_off = 0;
	u32 final_off, second_off, final_off_prev = 0, second_off_prev = 0;
	u32 first_file_off = 0, second_file_off = 0;
	u32 part_io_count = 0;
	u32 tails = 0;
	u32 this_off, curpage_off, nextpage_off, remain_pages;

	u64 expected_seq, seq_base = 0, lsn_base = 0;
	u64 best_lsn, best_lsn1, best_lsn2;
	u64 lsn_cur, lsn1, lsn2;
	u64 last_ok_lsn = reuse_page ? log->last_lsn : 0;

	u16 cur_pos, best_page_pos;

	struct RECORD_PAGE_HDR *page = NULL;
	struct RECORD_PAGE_HDR *tst_page = NULL;
	struct RECORD_PAGE_HDR *first_tail = NULL;
	struct RECORD_PAGE_HDR *second_tail = NULL;
	struct RECORD_PAGE_HDR *tail_page = NULL;
	struct RECORD_PAGE_HDR *second_tail_prev = NULL;
	struct RECORD_PAGE_HDR *first_tail_prev = NULL;
	struct RECORD_PAGE_HDR *page_bufs = NULL;
	struct RECORD_PAGE_HDR *best_page;

	if (log->major_ver >= 2) {
		final_off = 0x02 * log->page_size;
		second_off = 0x12 * log->page_size;

		// 0x10 == 0x12 - 0x2
		page_bufs = kmalloc(log->page_size * 0x10, GFP_NOFS);
		if (!page_bufs)
			return -ENOMEM;
	} else {
		second_off = log->first_page - log->page_size;
		final_off = second_off - log->page_size;
	}

next_tail:
	/* Read second tail page (at pos 3/0x12000). */
	if (read_log_page(log, second_off, &second_tail, &usa_error) ||
	    usa_error || second_tail->rhdr.sign != NTFS_RCRD_SIGNATURE) {
		kfree(second_tail);
		second_tail = NULL;
		second_file_off = 0;
		lsn2 = 0;
	} else {
		second_file_off = hdr_file_off(log, second_tail);
		lsn2 = le64_to_cpu(second_tail->record_hdr.last_end_lsn);
	}

	/* Read first tail page (at pos 2/0x2000). */
	if (read_log_page(log, final_off, &first_tail, &usa_error) ||
	    usa_error || first_tail->rhdr.sign != NTFS_RCRD_SIGNATURE) {
		kfree(first_tail);
		first_tail = NULL;
		first_file_off = 0;
		lsn1 = 0;
	} else {
		first_file_off = hdr_file_off(log, first_tail);
		lsn1 = le64_to_cpu(first_tail->record_hdr.last_end_lsn);
	}

	if (log->major_ver < 2) {
		int best_page;

		first_tail_prev = first_tail;
		final_off_prev = first_file_off;
		second_tail_prev = second_tail;
		second_off_prev = second_file_off;
		tails = 1;

		if (!first_tail && !second_tail)
			goto tail_read;

		if (first_tail && second_tail)
			best_page = lsn1 < lsn2 ? 1 : 0;
		else if (first_tail)
			best_page = 0;
		else
			best_page = 1;

		page_off = best_page ? second_file_off : first_file_off;
		seq_base = (best_page ? lsn2 : lsn1) >> log->file_data_bits;
		goto tail_read;
	}

	best_lsn1 = first_tail ? base_lsn(log, first_tail, first_file_off) : 0;
	best_lsn2 = second_tail ? base_lsn(log, second_tail, second_file_off) :
				  0;

	if (first_tail && second_tail) {
		if (best_lsn1 > best_lsn2) {
			best_lsn = best_lsn1;
			best_page = first_tail;
			this_off = first_file_off;
		} else {
			best_lsn = best_lsn2;
			best_page = second_tail;
			this_off = second_file_off;
		}
	} else if (first_tail) {
		best_lsn = best_lsn1;
		best_page = first_tail;
		this_off = first_file_off;
	} else if (second_tail) {
		best_lsn = best_lsn2;
		best_page = second_tail;
		this_off = second_file_off;
	} else {
		goto tail_read;
	}

	best_page_pos = le16_to_cpu(best_page->page_pos);

	if (!tails) {
		if (best_page_pos == page_pos) {
			seq_base = best_lsn >> log->file_data_bits;
			saved_off = page_off = le32_to_cpu(best_page->file_off);
			lsn_base = best_lsn;

			memmove(page_bufs, best_page, log->page_size);

			page_cnt = le16_to_cpu(best_page->page_count);
			if (page_cnt > 1)
				page_pos += 1;

			tails = 1;
		}
	} else if (seq_base == (best_lsn >> log->file_data_bits) &&
		   saved_off + log->page_size == this_off &&
		   lsn_base < best_lsn &&
		   (page_pos != page_cnt || best_page_pos == page_pos ||
		    best_page_pos == 1) &&
		   (page_pos >= page_cnt || best_page_pos == page_pos)) {
		u16 bppc = le16_to_cpu(best_page->page_count);

		saved_off += log->page_size;
		lsn_base = best_lsn;

		memmove(Add2Ptr(page_bufs, tails * log->page_size), best_page,
			log->page_size);

		tails += 1;

		if (best_page_pos != bppc) {
			page_cnt = bppc;
			page_pos = best_page_pos;

			if (page_cnt > 1)
				page_pos += 1;
		} else {
			page_pos = page_cnt = 1;
		}
	} else {
		kfree(first_tail);
		kfree(second_tail);
		goto tail_read;
	}

	kfree(first_tail_prev);
	first_tail_prev = first_tail;
	final_off_prev = first_file_off;
	first_tail = NULL;

	kfree(second_tail_prev);
	second_tail_prev = second_tail;
	second_off_prev = second_file_off;
	second_tail = NULL;

	final_off += log->page_size;
	second_off += log->page_size;

	if (tails < 0x10)
		goto next_tail;
tail_read:
	first_tail = first_tail_prev;
	final_off = final_off_prev;

	second_tail = second_tail_prev;
	second_off = second_off_prev;

	page_cnt = page_pos = 1;

	curpage_off = seq_base == log->seq_num ? min(log->next_page, page_off) :
						 log->next_page;

	wrapped_file =
		curpage_off == log->first_page &&
		!(log->l_flags & (NTFSLOG_NO_LAST_LSN | NTFSLOG_REUSE_TAIL));

	expected_seq = wrapped_file ? (log->seq_num + 1) : log->seq_num;

	nextpage_off = curpage_off;

next_page:
	tail_page = NULL;
	/* Read the next log page. */
	err = read_log_page(log, curpage_off, &page, &usa_error);

	/* Compute the next log page offset the file. */
	nextpage_off = next_page_off(log, curpage_off);
	wrapped = nextpage_off == log->first_page;

	if (tails > 1) {
		struct RECORD_PAGE_HDR *cur_page =
			Add2Ptr(page_bufs, curpage_off - page_off);

		if (curpage_off == saved_off) {
			tail_page = cur_page;
			goto use_tail_page;
		}

		if (page_off > curpage_off || curpage_off >= saved_off)
			goto use_tail_page;

		if (page_off1)
			goto use_cur_page;

		if (!err && !usa_error &&
		    page->rhdr.sign == NTFS_RCRD_SIGNATURE &&
		    cur_page->rhdr.lsn == page->rhdr.lsn &&
		    cur_page->record_hdr.next_record_off ==
			    page->record_hdr.next_record_off &&
		    ((page_pos == page_cnt &&
		      le16_to_cpu(page->page_pos) == 1) ||
		     (page_pos != page_cnt &&
		      le16_to_cpu(page->page_pos) == page_pos + 1 &&
		      le16_to_cpu(page->page_count) == page_cnt))) {
			cur_page = NULL;
			goto use_tail_page;
		}

		page_off1 = page_off;

use_cur_page:

		lsn_cur = le64_to_cpu(cur_page->rhdr.lsn);

		if (last_ok_lsn !=
			    le64_to_cpu(cur_page->record_hdr.last_end_lsn) &&
		    ((lsn_cur >> log->file_data_bits) +
		     ((curpage_off <
		       (lsn_to_vbo(log, lsn_cur) & ~log->page_mask)) ?
			      1 :
			      0)) != expected_seq) {
			goto check_tail;
		}

		if (!is_log_record_end(cur_page)) {
			tail_page = NULL;
			last_ok_lsn = lsn_cur;
			goto next_page_1;
		}

		log->seq_num = expected_seq;
		log->l_flags &= ~NTFSLOG_NO_LAST_LSN;
		log->last_lsn = le64_to_cpu(cur_page->record_hdr.last_end_lsn);
		log->ra->current_lsn = cur_page->record_hdr.last_end_lsn;

		if (log->record_header_len <=
		    log->page_size -
			    le16_to_cpu(cur_page->record_hdr.next_record_off)) {
			log->l_flags |= NTFSLOG_REUSE_TAIL;
			log->next_page = curpage_off;
		} else {
			log->l_flags &= ~NTFSLOG_REUSE_TAIL;
			log->next_page = nextpage_off;
		}

		if (wrapped_file)
			log->l_flags |= NTFSLOG_WRAPPED;

		last_ok_lsn = le64_to_cpu(cur_page->record_hdr.last_end_lsn);
		goto next_page_1;
	}

	/*
	 * If we are at the expected first page of a transfer check to see
	 * if either tail copy is at this offset.
	 * If this page is the last page of a transfer, check if we wrote
	 * a subsequent tail copy.
	 */
	if (page_cnt == page_pos || page_cnt == page_pos + 1) {
		/*
		 * Check if the offset matches either the first or second
		 * tail copy. It is possible it will match both.
		 */
		if (curpage_off == final_off)
			tail_page = first_tail;

		/*
		 * If we already matched on the first page then
		 * check the ending lsn's.
		 */
		if (curpage_off == second_off) {
			if (!tail_page ||
			    (second_tail &&
			     le64_to_cpu(second_tail->record_hdr.last_end_lsn) >
				     le64_to_cpu(first_tail->record_hdr
							 .last_end_lsn))) {
				tail_page = second_tail;
			}
		}
	}

use_tail_page:
	if (tail_page) {
		/* We have a candidate for a tail copy. */
		lsn_cur = le64_to_cpu(tail_page->record_hdr.last_end_lsn);

		if (last_ok_lsn < lsn_cur) {
			/*
			 * If the sequence number is not expected,
			 * then don't use the tail copy.
			 */
			if (expected_seq != (lsn_cur >> log->file_data_bits))
				tail_page = NULL;
		} else if (last_ok_lsn > lsn_cur) {
			/*
			 * If the last lsn is greater than the one on
			 * this page then forget this tail.
			 */
			tail_page = NULL;
		}
	}

	/*
	 *If we have an error on the current page,
	 * we will break of this loop.
	 */
	if (err || usa_error)
		goto check_tail;

	/*
	 * Done if the last lsn on this page doesn't match the previous known
	 * last lsn or the sequence number is not expected.
	 */
	lsn_cur = le64_to_cpu(page->rhdr.lsn);
	if (last_ok_lsn != lsn_cur &&
	    expected_seq != (lsn_cur >> log->file_data_bits)) {
		goto check_tail;
	}

	/*
	 * Check that the page position and page count values are correct.
	 * If this is the first page of a transfer the position must be 1
	 * and the count will be unknown.
	 */
	if (page_cnt == page_pos) {
		if (page->page_pos != cpu_to_le16(1) &&
		    (!reuse_page || page->page_pos != page->page_count)) {
			/*
			 * If the current page is the first page we are
			 * looking at and we are reusing this page then
			 * it can be either the first or last page of a
			 * transfer. Otherwise it can only be the first.
			 */
			goto check_tail;
		}
	} else if (le16_to_cpu(page->page_count) != page_cnt ||
		   le16_to_cpu(page->page_pos) != page_pos + 1) {
		/*
		 * The page position better be 1 more than the last page
		 * position and the page count better match.
		 */
		goto check_tail;
	}

	/*
	 * We have a valid page the file and may have a valid page
	 * the tail copy area.
	 * If the tail page was written after the page the file then
	 * break of the loop.
	 */
	if (tail_page &&
	    le64_to_cpu(tail_page->record_hdr.last_end_lsn) > lsn_cur) {
		/* Remember if we will replace the page. */
		replace_page = true;
		goto check_tail;
	}

	tail_page = NULL;

	if (is_log_record_end(page)) {
		/*
		 * Since we have read this page we know the sequence number
		 * is the same as our expected value.
		 */
		log->seq_num = expected_seq;
		log->last_lsn = le64_to_cpu(page->record_hdr.last_end_lsn);
		log->ra->current_lsn = page->record_hdr.last_end_lsn;
		log->l_flags &= ~NTFSLOG_NO_LAST_LSN;

		/*
		 * If there is room on this page for another header then
		 * remember we want to reuse the page.
		 */
		if (log->record_header_len <=
		    log->page_size -
			    le16_to_cpu(page->record_hdr.next_record_off)) {
			log->l_flags |= NTFSLOG_REUSE_TAIL;
			log->next_page = curpage_off;
		} else {
			log->l_flags &= ~NTFSLOG_REUSE_TAIL;
			log->next_page = nextpage_off;
		}

		/* Remember if we wrapped the log file. */
		if (wrapped_file)
			log->l_flags |= NTFSLOG_WRAPPED;
	}

	/*
	 * Remember the last page count and position.
	 * Also remember the last known lsn.
	 */
	page_cnt = le16_to_cpu(page->page_count);
	page_pos = le16_to_cpu(page->page_pos);
	last_ok_lsn = le64_to_cpu(page->rhdr.lsn);

next_page_1:

	if (wrapped) {
		expected_seq += 1;
		wrapped_file = 1;
	}

	curpage_off = nextpage_off;
	kfree(page);
	page = NULL;
	reuse_page = 0;
	goto next_page;

check_tail:
	if (tail_page) {
		log->seq_num = expected_seq;
		log->last_lsn = le64_to_cpu(tail_page->record_hdr.last_end_lsn);
		log->ra->current_lsn = tail_page->record_hdr.last_end_lsn;
		log->l_flags &= ~NTFSLOG_NO_LAST_LSN;

		if (log->page_size -
			    le16_to_cpu(
				    tail_page->record_hdr.next_record_off) >=
		    log->record_header_len) {
			log->l_flags |= NTFSLOG_REUSE_TAIL;
			log->next_page = curpage_off;
		} else {
			log->l_flags &= ~NTFSLOG_REUSE_TAIL;
			log->next_page = nextpage_off;
		}

		if (wrapped)
			log->l_flags |= NTFSLOG_WRAPPED;
	}

	/* Remember that the partial IO will start at the next page. */
	second_off = nextpage_off;

	/*
	 * If the next page is the first page of the file then update
	 * the sequence number for log records which begon the next page.
	 */
	if (wrapped)
		expected_seq += 1;

	/*
	 * If we have a tail copy or are performing single page I/O we can
	 * immediately look at the next page.
	 */
	if (replace_page || (log->ra->flags & RESTART_SINGLE_PAGE_IO)) {
		page_cnt = 2;
		page_pos = 1;
		goto check_valid;
	}

	if (page_pos != page_cnt)
		goto check_valid;
	/*
	 * If the next page causes us to wrap to the beginning of the log
	 * file then we know which page to check next.
	 */
	if (wrapped) {
		page_cnt = 2;
		page_pos = 1;
		goto check_valid;
	}

	cur_pos = 2;

next_test_page:
	kfree(tst_page);
	tst_page = NULL;

	/* Walk through the file, reading log pages. */
	err = read_log_page(log, nextpage_off, &tst_page, &usa_error);

	/*
	 * If we get a USA error then assume that we correctly found
	 * the end of the original transfer.
	 */
	if (usa_error)
		goto file_is_valid;

	/*
	 * If we were able to read the page, we examine it to see if it
	 * is the same or different Io block.
	 */
	if (err)
		goto next_test_page_1;

	if (le16_to_cpu(tst_page->page_pos) == cur_pos &&
	    check_subseq_log_page(log, tst_page, nextpage_off, expected_seq)) {
		page_cnt = le16_to_cpu(tst_page->page_count) + 1;
		page_pos = le16_to_cpu(tst_page->page_pos);
		goto check_valid;
	} else {
		goto file_is_valid;
	}

next_test_page_1:

	nextpage_off = next_page_off(log, curpage_off);
	wrapped = nextpage_off == log->first_page;

	if (wrapped) {
		expected_seq += 1;
		page_cnt = 2;
		page_pos = 1;
	}

	cur_pos += 1;
	part_io_count += 1;
	if (!wrapped)
		goto next_test_page;

check_valid:
	/* Skip over the remaining pages this transfer. */
	remain_pages = page_cnt - page_pos - 1;
	part_io_count += remain_pages;

	while (remain_pages--) {
		nextpage_off = next_page_off(log, curpage_off);
		wrapped = nextpage_off == log->first_page;

		if (wrapped)
			expected_seq += 1;
	}

	/* Call our routine to check this log page. */
	kfree(tst_page);
	tst_page = NULL;

	err = read_log_page(log, nextpage_off, &tst_page, &usa_error);
	if (!err && !usa_error &&
	    check_subseq_log_page(log, tst_page, nextpage_off, expected_seq)) {
		err = -EINVAL;
		goto out;
	}

file_is_valid:

	/* We have a valid file. */
	if (page_off1 || tail_page) {
		struct RECORD_PAGE_HDR *tmp_page;

		if (sb_rdonly(log->ni->mi.sbi->sb)) {
			err = -EROFS;
			goto out;
		}

		if (page_off1) {
			tmp_page = Add2Ptr(page_bufs, page_off1 - page_off);
			tails -= (page_off1 - page_off) / log->page_size;
			if (!tail_page)
				tails -= 1;
		} else {
			tmp_page = tail_page;
			tails = 1;
		}

		while (tails--) {
			u64 off = hdr_file_off(log, tmp_page);

			if (!page) {
				page = kmalloc(log->page_size, GFP_NOFS);
				if (!page) {
					err = -ENOMEM;
					goto out;
				}
			}

			/*
			 * Correct page and copy the data from this page
			 * into it and flush it to disk.
			 */
			memcpy(page, tmp_page, log->page_size);

			/* Fill last flushed lsn value flush the page. */
			if (log->major_ver < 2)
				page->rhdr.lsn = page->record_hdr.last_end_lsn;
			else
				page->file_off = 0;

			page->page_pos = page->page_count = cpu_to_le16(1);

			ntfs_fix_pre_write(&page->rhdr, log->page_size);

			err = ntfs_sb_write_run(log->ni->mi.sbi,
						&log->ni->file.run, off, page,
						log->page_size, 0);

			if (err)
				goto out;

			if (part_io_count && second_off == off) {
				second_off += log->page_size;
				part_io_count -= 1;
			}

			tmp_page = Add2Ptr(tmp_page, log->page_size);
		}
	}

	if (part_io_count) {
		if (sb_rdonly(log->ni->mi.sbi->sb)) {
			err = -EROFS;
			goto out;
		}
	}

out:
	kfree(second_tail);
	kfree(first_tail);
	kfree(page);
	kfree(tst_page);
	kfree(page_bufs);

	return err;
}

/*
 * read_log_rec_buf - Copy a log record from the file to a buffer.
 *
 * The log record may span several log pages and may even wrap the file.
 */
static int read_log_rec_buf(struct ntfs_log *log,
			    const struct LFS_RECORD_HDR *rh, void *buffer)
{
	int err;
	struct RECORD_PAGE_HDR *ph = NULL;
	u64 lsn = le64_to_cpu(rh->this_lsn);
	u32 vbo = lsn_to_vbo(log, lsn) & ~log->page_mask;
	u32 off = lsn_to_page_off(log, lsn) + log->record_header_len;
	u32 data_len = le32_to_cpu(rh->client_data_len);

	/*
	 * While there are more bytes to transfer,
	 * we continue to attempt to perform the read.
	 */
	for (;;) {
		bool usa_error;
		u32 tail = log->page_size - off;

		if (tail >= data_len)
			tail = data_len;

		data_len -= tail;

		err = read_log_page(log, vbo, &ph, &usa_error);
		if (err)
			goto out;

		/*
		 * The last lsn on this page better be greater or equal
		 * to the lsn we are copying.
		 */
		if (lsn > le64_to_cpu(ph->rhdr.lsn)) {
			err = -EINVAL;
			goto out;
		}

		memcpy(buffer, Add2Ptr(ph, off), tail);

		/* If there are no more bytes to transfer, we exit the loop. */
		if (!data_len) {
			if (!is_log_record_end(ph) ||
			    lsn > le64_to_cpu(ph->record_hdr.last_end_lsn)) {
				err = -EINVAL;
				goto out;
			}
			break;
		}

		if (ph->rhdr.lsn == ph->record_hdr.last_end_lsn ||
		    lsn > le64_to_cpu(ph->rhdr.lsn)) {
			err = -EINVAL;
			goto out;
		}

		vbo = next_page_off(log, vbo);
		off = log->data_off;

		/*
		 * Adjust our pointer the user's buffer to transfer
		 * the next block to.
		 */
		buffer = Add2Ptr(buffer, tail);
	}

out:
	kfree(ph);
	return err;
}

static int read_rst_area(struct ntfs_log *log, struct NTFS_RESTART **rst_,
			 u64 *lsn)
{
	int err;
	struct LFS_RECORD_HDR *rh = NULL;
	const struct CLIENT_REC *cr =
		Add2Ptr(log->ra, le16_to_cpu(log->ra->client_off));
	u64 lsnr, lsnc = le64_to_cpu(cr->restart_lsn);
	u32 len;
	struct NTFS_RESTART *rst;

	*lsn = 0;
	*rst_ = NULL;

	/* If the client doesn't have a restart area, go ahead and exit now. */
	if (!lsnc)
		return 0;

	err = read_log_page(log, lsn_to_vbo(log, lsnc),
			    (struct RECORD_PAGE_HDR **)&rh, NULL);
	if (err)
		return err;

	rst = NULL;
	lsnr = le64_to_cpu(rh->this_lsn);

	if (lsnc != lsnr) {
		/* If the lsn values don't match, then the disk is corrupt. */
		err = -EINVAL;
		goto out;
	}

	*lsn = lsnr;
	len = le32_to_cpu(rh->client_data_len);

	if (!len) {
		err = 0;
		goto out;
	}

	if (len < sizeof(struct NTFS_RESTART)) {
		err = -EINVAL;
		goto out;
	}

	rst = kmalloc(len, GFP_NOFS);
	if (!rst) {
		err = -ENOMEM;
		goto out;
	}

	/* Copy the data into the 'rst' buffer. */
	err = read_log_rec_buf(log, rh, rst);
	if (err)
		goto out;

	*rst_ = rst;
	rst = NULL;

out:
	kfree(rh);
	kfree(rst);

	return err;
}

static int find_log_rec(struct ntfs_log *log, u64 lsn, struct lcb *lcb)
{
	int err;
	struct LFS_RECORD_HDR *rh = lcb->lrh;
	u32 rec_len, len;

	/* Read the record header for this lsn. */
	if (!rh) {
		err = read_log_page(log, lsn_to_vbo(log, lsn),
				    (struct RECORD_PAGE_HDR **)&rh, NULL);

		lcb->lrh = rh;
		if (err)
			return err;
	}

	/*
	 * If the lsn the log record doesn't match the desired
	 * lsn then the disk is corrupt.
	 */
	if (lsn != le64_to_cpu(rh->this_lsn))
		return -EINVAL;

	len = le32_to_cpu(rh->client_data_len);

	/*
	 * Check that the length field isn't greater than the total
	 * available space the log file.
	 */
	rec_len = len + log->record_header_len;
	if (rec_len >= log->total_avail)
		return -EINVAL;

	/*
	 * If the entire log record is on this log page,
	 * put a pointer to the log record the context block.
	 */
	if (rh->flags & LOG_RECORD_MULTI_PAGE) {
		void *lr = kmalloc(len, GFP_NOFS);

		if (!lr)
			return -ENOMEM;

		lcb->log_rec = lr;
		lcb->alloc = true;

		/* Copy the data into the buffer returned. */
		err = read_log_rec_buf(log, rh, lr);
		if (err)
			return err;
	} else {
		/* If beyond the end of the current page -> an error. */
		u32 page_off = lsn_to_page_off(log, lsn);

		if (page_off + len + log->record_header_len > log->page_size)
			return -EINVAL;

		lcb->log_rec = Add2Ptr(rh, sizeof(struct LFS_RECORD_HDR));
		lcb->alloc = false;
	}

	return 0;
}

/*
 * read_log_rec_lcb - Init the query operation.
 */
static int read_log_rec_lcb(struct ntfs_log *log, u64 lsn, u32 ctx_mode,
			    struct lcb **lcb_)
{
	int err;
	const struct CLIENT_REC *cr;
	struct lcb *lcb;

	switch (ctx_mode) {
	case lcb_ctx_undo_next:
	case lcb_ctx_prev:
	case lcb_ctx_next:
		break;
	default:
		return -EINVAL;
	}

	/* Check that the given lsn is the legal range for this client. */
	cr = Add2Ptr(log->ra, le16_to_cpu(log->ra->client_off));

	if (!verify_client_lsn(log, cr, lsn))
		return -EINVAL;

	lcb = kzalloc(sizeof(struct lcb), GFP_NOFS);
	if (!lcb)
		return -ENOMEM;
	lcb->client = log->client_id;
	lcb->ctx_mode = ctx_mode;

	/* Find the log record indicated by the given lsn. */
	err = find_log_rec(log, lsn, lcb);
	if (err)
		goto out;

	*lcb_ = lcb;
	return 0;

out:
	lcb_put(lcb);
	*lcb_ = NULL;
	return err;
}

/*
 * find_client_next_lsn
 *
 * Attempt to find the next lsn to return to a client based on the context mode.
 */
static int find_client_next_lsn(struct ntfs_log *log, struct lcb *lcb, u64 *lsn)
{
	int err;
	u64 next_lsn;
	struct LFS_RECORD_HDR *hdr;

	hdr = lcb->lrh;
	*lsn = 0;

	if (lcb_ctx_next != lcb->ctx_mode)
		goto check_undo_next;

	/* Loop as long as another lsn can be found. */
	for (;;) {
		u64 current_lsn;

		err = next_log_lsn(log, hdr, &current_lsn);
		if (err)
			goto out;

		if (!current_lsn)
			break;

		if (hdr != lcb->lrh)
			kfree(hdr);

		hdr = NULL;
		err = read_log_page(log, lsn_to_vbo(log, current_lsn),
				    (struct RECORD_PAGE_HDR **)&hdr, NULL);
		if (err)
			goto out;

		if (memcmp(&hdr->client, &lcb->client,
			   sizeof(struct CLIENT_ID))) {
			/*err = -EINVAL; */
		} else if (LfsClientRecord == hdr->record_type) {
			kfree(lcb->lrh);
			lcb->lrh = hdr;
			*lsn = current_lsn;
			return 0;
		}
	}

out:
	if (hdr != lcb->lrh)
		kfree(hdr);
	return err;

check_undo_next:
	if (lcb_ctx_undo_next == lcb->ctx_mode)
		next_lsn = le64_to_cpu(hdr->client_undo_next_lsn);
	else if (lcb_ctx_prev == lcb->ctx_mode)
		next_lsn = le64_to_cpu(hdr->client_prev_lsn);
	else
		return 0;

	if (!next_lsn)
		return 0;

	if (!verify_client_lsn(
		    log, Add2Ptr(log->ra, le16_to_cpu(log->ra->client_off)),
		    next_lsn))
		return 0;

	hdr = NULL;
	err = read_log_page(log, lsn_to_vbo(log, next_lsn),
			    (struct RECORD_PAGE_HDR **)&hdr, NULL);
	if (err)
		return err;
	kfree(lcb->lrh);
	lcb->lrh = hdr;

	*lsn = next_lsn;

	return 0;
}

static int read_next_log_rec(struct ntfs_log *log, struct lcb *lcb, u64 *lsn)
{
	int err;

	err = find_client_next_lsn(log, lcb, lsn);
	if (err)
		return err;

	if (!*lsn)
		return 0;

	if (lcb->alloc)
		kfree(lcb->log_rec);

	lcb->log_rec = NULL;
	lcb->alloc = false;
	kfree(lcb->lrh);
	lcb->lrh = NULL;

	return find_log_rec(log, *lsn, lcb);
}

bool check_index_header(const struct INDEX_HDR *hdr, size_t bytes)
{
	__le16 mask;
	u32 min_de, de_off, used, total;
	const struct NTFS_DE *e;

	if (hdr_has_subnode(hdr)) {
		min_de = sizeof(struct NTFS_DE) + sizeof(u64);
		mask = NTFS_IE_HAS_SUBNODES;
	} else {
		min_de = sizeof(struct NTFS_DE);
		mask = 0;
	}

	de_off = le32_to_cpu(hdr->de_off);
	used = le32_to_cpu(hdr->used);
	total = le32_to_cpu(hdr->total);

	if (de_off > bytes - min_de || used > bytes || total > bytes ||
	    de_off + min_de > used || used > total) {
		return false;
	}

	e = Add2Ptr(hdr, de_off);
	for (;;) {
		u16 esize = le16_to_cpu(e->size);
		struct NTFS_DE *next = Add2Ptr(e, esize);

		if (esize < min_de || PtrOffset(hdr, next) > used ||
		    (e->flags & NTFS_IE_HAS_SUBNODES) != mask) {
			return false;
		}

		if (de_is_last(e))
			break;

		e = next;
	}

	return true;
}

static inline bool check_index_buffer(const struct INDEX_BUFFER *ib, u32 bytes)
{
	u16 fo;
	const struct NTFS_RECORD_HEADER *r = &ib->rhdr;

	if (r->sign != NTFS_INDX_SIGNATURE)
		return false;

	fo = (SECTOR_SIZE - ((bytes >> SECTOR_SHIFT) + 1) * sizeof(short));

	if (le16_to_cpu(r->fix_off) > fo)
		return false;

	if ((le16_to_cpu(r->fix_num) - 1) * SECTOR_SIZE != bytes)
		return false;

	return check_index_header(&ib->ihdr,
				  bytes - offsetof(struct INDEX_BUFFER, ihdr));
}

static inline bool check_index_root(const struct ATTRIB *attr,
				    struct ntfs_sb_info *sbi)
{
	bool ret;
	const struct INDEX_ROOT *root = resident_data(attr);
	u8 index_bits = le32_to_cpu(root->index_block_size) >=
					sbi->cluster_size ?
				sbi->cluster_bits :
				SECTOR_SHIFT;
	u8 block_clst = root->index_block_clst;

	if (le32_to_cpu(attr->res.data_size) < sizeof(struct INDEX_ROOT) ||
	    (root->type != ATTR_NAME && root->type != ATTR_ZERO) ||
	    (root->type == ATTR_NAME &&
	     root->rule != NTFS_COLLATION_TYPE_FILENAME) ||
	    (le32_to_cpu(root->index_block_size) !=
	     (block_clst << index_bits)) ||
	    (block_clst != 1 && block_clst != 2 && block_clst != 4 &&
	     block_clst != 8 && block_clst != 0x10 && block_clst != 0x20 &&
	     block_clst != 0x40 && block_clst != 0x80)) {
		return false;
	}

	ret = check_index_header(&root->ihdr,
				 le32_to_cpu(attr->res.data_size) -
					 offsetof(struct INDEX_ROOT, ihdr));
	return ret;
}

static inline bool check_attr(const struct MFT_REC *rec,
			      const struct ATTRIB *attr,
			      struct ntfs_sb_info *sbi)
{
	u32 asize = le32_to_cpu(attr->size);
	u32 rsize = 0;
	u64 dsize, svcn, evcn;
	u16 run_off;

	/* Check the fixed part of the attribute record header. */
	if (asize >= sbi->record_size ||
	    asize + PtrOffset(rec, attr) >= sbi->record_size ||
	    (attr->name_len &&
	     le16_to_cpu(attr->name_off) + attr->name_len * sizeof(short) >
		     asize)) {
		return false;
	}

	/* Check the attribute fields. */
	switch (attr->non_res) {
	case 0:
		rsize = le32_to_cpu(attr->res.data_size);
		if (rsize >= asize ||
		    le16_to_cpu(attr->res.data_off) + rsize > asize) {
			return false;
		}
		break;

	case 1:
		dsize = le64_to_cpu(attr->nres.data_size);
		svcn = le64_to_cpu(attr->nres.svcn);
		evcn = le64_to_cpu(attr->nres.evcn);
		run_off = le16_to_cpu(attr->nres.run_off);

		if (svcn > evcn + 1 || run_off >= asize ||
		    le64_to_cpu(attr->nres.valid_size) > dsize ||
		    dsize > le64_to_cpu(attr->nres.alloc_size)) {
			return false;
		}

		if (run_off > asize)
			return false;

		if (run_unpack(NULL, sbi, 0, svcn, evcn, svcn,
			       Add2Ptr(attr, run_off), asize - run_off) < 0) {
			return false;
		}

		return true;

	default:
		return false;
	}

	switch (attr->type) {
	case ATTR_NAME:
		if (fname_full_size(Add2Ptr(
			    attr, le16_to_cpu(attr->res.data_off))) > asize) {
			return false;
		}
		break;

	case ATTR_ROOT:
		return check_index_root(attr, sbi);

	case ATTR_STD:
		if (rsize < sizeof(struct ATTR_STD_INFO5) &&
		    rsize != sizeof(struct ATTR_STD_INFO)) {
			return false;
		}
		break;

	case ATTR_LIST:
	case ATTR_ID:
	case ATTR_SECURE:
	case ATTR_LABEL:
	case ATTR_VOL_INFO:
	case ATTR_DATA:
	case ATTR_ALLOC:
	case ATTR_BITMAP:
	case ATTR_REPARSE:
	case ATTR_EA_INFO:
	case ATTR_EA:
	case ATTR_PROPERTYSET:
	case ATTR_LOGGED_UTILITY_STREAM:
		break;

	default:
		return false;
	}

	return true;
}

static inline bool check_file_record(const struct MFT_REC *rec,
				     const struct MFT_REC *rec2,
				     struct ntfs_sb_info *sbi)
{
	const struct ATTRIB *attr;
	u16 fo = le16_to_cpu(rec->rhdr.fix_off);
	u16 fn = le16_to_cpu(rec->rhdr.fix_num);
	u16 ao = le16_to_cpu(rec->attr_off);
	u32 rs = sbi->record_size;

	/* Check the file record header for consistency. */
	if (rec->rhdr.sign != NTFS_FILE_SIGNATURE ||
	    fo > (SECTOR_SIZE - ((rs >> SECTOR_SHIFT) + 1) * sizeof(short)) ||
	    (fn - 1) * SECTOR_SIZE != rs || ao < MFTRECORD_FIXUP_OFFSET_1 ||
	    ao > sbi->record_size - SIZEOF_RESIDENT || !is_rec_inuse(rec) ||
	    le32_to_cpu(rec->total) != rs) {
		return false;
	}

	/* Loop to check all of the attributes. */
	for (attr = Add2Ptr(rec, ao); attr->type != ATTR_END;
	     attr = Add2Ptr(attr, le32_to_cpu(attr->size))) {
		if (check_attr(rec, attr, sbi))
			continue;
		return false;
	}

	return true;
}

static inline int check_lsn(const struct NTFS_RECORD_HEADER *hdr,
			    const u64 *rlsn)
{
	u64 lsn;

	if (!rlsn)
		return true;

	lsn = le64_to_cpu(hdr->lsn);

	if (hdr->sign == NTFS_HOLE_SIGNATURE)
		return false;

	if (*rlsn > lsn)
		return true;

	return false;
}

static inline bool check_if_attr(const struct MFT_REC *rec,
				 const struct LOG_REC_HDR *lrh)
{
	u16 ro = le16_to_cpu(lrh->record_off);
	u16 o = le16_to_cpu(rec->attr_off);
	const struct ATTRIB *attr = Add2Ptr(rec, o);

	while (o < ro) {
		u32 asize;

		if (attr->type == ATTR_END)
			break;

		asize = le32_to_cpu(attr->size);
		if (!asize)
			break;

		o += asize;
		attr = Add2Ptr(attr, asize);
	}

	return o == ro;
}

static inline bool check_if_index_root(const struct MFT_REC *rec,
				       const struct LOG_REC_HDR *lrh)
{
	u16 ro = le16_to_cpu(lrh->record_off);
	u16 o = le16_to_cpu(rec->attr_off);
	const struct ATTRIB *attr = Add2Ptr(rec, o);

	while (o < ro) {
		u32 asize;

		if (attr->type == ATTR_END)
			break;

		asize = le32_to_cpu(attr->size);
		if (!asize)
			break;

		o += asize;
		attr = Add2Ptr(attr, asize);
	}

	return o == ro && attr->type == ATTR_ROOT;
}

static inline bool check_if_root_index(const struct ATTRIB *attr,
				       const struct INDEX_HDR *hdr,
				       const struct LOG_REC_HDR *lrh)
{
	u16 ao = le16_to_cpu(lrh->attr_off);
	u32 de_off = le32_to_cpu(hdr->de_off);
	u32 o = PtrOffset(attr, hdr) + de_off;
	const struct NTFS_DE *e = Add2Ptr(hdr, de_off);
	u32 asize = le32_to_cpu(attr->size);

	while (o < ao) {
		u16 esize;

		if (o >= asize)
			break;

		esize = le16_to_cpu(e->size);
		if (!esize)
			break;

		o += esize;
		e = Add2Ptr(e, esize);
	}

	return o == ao;
}

static inline bool check_if_alloc_index(const struct INDEX_HDR *hdr,
					u32 attr_off)
{
	u32 de_off = le32_to_cpu(hdr->de_off);
	u32 o = offsetof(struct INDEX_BUFFER, ihdr) + de_off;
	const struct NTFS_DE *e = Add2Ptr(hdr, de_off);
	u32 used = le32_to_cpu(hdr->used);

	while (o < attr_off) {
		u16 esize;

		if (de_off >= used)
			break;

		esize = le16_to_cpu(e->size);
		if (!esize)
			break;

		o += esize;
		de_off += esize;
		e = Add2Ptr(e, esize);
	}

	return o == attr_off;
}

static inline void change_attr_size(struct MFT_REC *rec, struct ATTRIB *attr,
				    u32 nsize)
{
	u32 asize = le32_to_cpu(attr->size);
	int dsize = nsize - asize;
	u8 *next = Add2Ptr(attr, asize);
	u32 used = le32_to_cpu(rec->used);

	memmove(Add2Ptr(attr, nsize), next, used - PtrOffset(rec, next));

	rec->used = cpu_to_le32(used + dsize);
	attr->size = cpu_to_le32(nsize);
}

struct OpenAttr {
	struct ATTRIB *attr;
	struct runs_tree *run1;
	struct runs_tree run0;
	struct ntfs_inode *ni;
	// CLST rno;
};

/*
 * cmp_type_and_name
 *
 * Return: 0 if 'attr' has the same type and name.
 */
static inline int cmp_type_and_name(const struct ATTRIB *a1,
				    const struct ATTRIB *a2)
{
	return a1->type != a2->type || a1->name_len != a2->name_len ||
	       (a1->name_len && memcmp(attr_name(a1), attr_name(a2),
				       a1->name_len * sizeof(short)));
}

static struct OpenAttr *find_loaded_attr(struct ntfs_log *log,
					 const struct ATTRIB *attr, CLST rno)
{
	struct OPEN_ATTR_ENRTY *oe = NULL;

	while ((oe = enum_rstbl(log->open_attr_tbl, oe))) {
		struct OpenAttr *op_attr;

		if (ino_get(&oe->ref) != rno)
			continue;

		op_attr = (struct OpenAttr *)oe->ptr;
		if (!cmp_type_and_name(op_attr->attr, attr))
			return op_attr;
	}
	return NULL;
}

static struct ATTRIB *attr_create_nonres_log(struct ntfs_sb_info *sbi,
					     enum ATTR_TYPE type, u64 size,
					     const u16 *name, size_t name_len,
					     __le16 flags)
{
	struct ATTRIB *attr;
	u32 name_size = ALIGN(name_len * sizeof(short), 8);
	bool is_ext = flags & (ATTR_FLAG_COMPRESSED | ATTR_FLAG_SPARSED);
	u32 asize = name_size +
		    (is_ext ? SIZEOF_NONRESIDENT_EX : SIZEOF_NONRESIDENT);

	attr = kzalloc(asize, GFP_NOFS);
	if (!attr)
		return NULL;

	attr->type = type;
	attr->size = cpu_to_le32(asize);
	attr->flags = flags;
	attr->non_res = 1;
	attr->name_len = name_len;

	attr->nres.evcn = cpu_to_le64((u64)bytes_to_cluster(sbi, size) - 1);
	attr->nres.alloc_size = cpu_to_le64(ntfs_up_cluster(sbi, size));
	attr->nres.data_size = cpu_to_le64(size);
	attr->nres.valid_size = attr->nres.data_size;
	if (is_ext) {
		attr->name_off = SIZEOF_NONRESIDENT_EX_LE;
		if (is_attr_compressed(attr))
			attr->nres.c_unit = NTFS_LZNT_CUNIT;

		attr->nres.run_off =
			cpu_to_le16(SIZEOF_NONRESIDENT_EX + name_size);
		memcpy(Add2Ptr(attr, SIZEOF_NONRESIDENT_EX), name,
		       name_len * sizeof(short));
	} else {
		attr->name_off = SIZEOF_NONRESIDENT_LE;
		attr->nres.run_off =
			cpu_to_le16(SIZEOF_NONRESIDENT + name_size);
		memcpy(Add2Ptr(attr, SIZEOF_NONRESIDENT), name,
		       name_len * sizeof(short));
	}

	return attr;
}

/*
 * do_action - Common routine for the Redo and Undo Passes.
 * @rlsn: If it is NULL then undo.
 */
static int do_action(struct ntfs_log *log, struct OPEN_ATTR_ENRTY *oe,
		     const struct LOG_REC_HDR *lrh, u32 op, void *data,
		     u32 dlen, u32 rec_len, const u64 *rlsn)
{
	int err = 0;
	struct ntfs_sb_info *sbi = log->ni->mi.sbi;
	struct inode *inode = NULL, *inode_parent;
	struct mft_inode *mi = NULL, *mi2_child = NULL;
	CLST rno = 0, rno_base = 0;
	struct INDEX_BUFFER *ib = NULL;
	struct MFT_REC *rec = NULL;
	struct ATTRIB *attr = NULL, *attr2;
	struct INDEX_HDR *hdr;
	struct INDEX_ROOT *root;
	struct NTFS_DE *e, *e1, *e2;
	struct NEW_ATTRIBUTE_SIZES *new_sz;
	struct ATTR_FILE_NAME *fname;
	struct OpenAttr *oa, *oa2;
	u32 nsize, t32, asize, used, esize, off, bits;
	u16 id, id2;
	u32 record_size = sbi->record_size;
	u64 t64;
	u16 roff = le16_to_cpu(lrh->record_off);
	u16 aoff = le16_to_cpu(lrh->attr_off);
	u64 lco = 0;
	u64 cbo = (u64)le16_to_cpu(lrh->cluster_off) << SECTOR_SHIFT;
	u64 tvo = le64_to_cpu(lrh->target_vcn) << sbi->cluster_bits;
	u64 vbo = cbo + tvo;
	void *buffer_le = NULL;
	u32 bytes = 0;
	bool a_dirty = false;
	u16 data_off;

	oa = oe->ptr;

	/* Big switch to prepare. */
	switch (op) {
	/* ============================================================
	 * Process MFT records, as described by the current log record.
	 * ============================================================
	 */
	case InitializeFileRecordSegment:
	case DeallocateFileRecordSegment:
	case WriteEndOfFileRecordSegment:
	case CreateAttribute:
	case DeleteAttribute:
	case UpdateResidentValue:
	case UpdateMappingPairs:
	case SetNewAttributeSizes:
	case AddIndexEntryRoot:
	case DeleteIndexEntryRoot:
	case SetIndexEntryVcnRoot:
	case UpdateFileNameRoot:
	case UpdateRecordDataRoot:
	case ZeroEndOfFileRecord:
		rno = vbo >> sbi->record_bits;
		inode = ilookup(sbi->sb, rno);
		if (inode) {
			mi = &ntfs_i(inode)->mi;
		} else if (op == InitializeFileRecordSegment) {
			mi = kzalloc(sizeof(struct mft_inode), GFP_NOFS);
			if (!mi)
				return -ENOMEM;
			err = mi_format_new(mi, sbi, rno, 0, false);
			if (err)
				goto out;
		} else {
			/* Read from disk. */
			err = mi_get(sbi, rno, &mi);
			if (err)
				return err;
		}
		rec = mi->mrec;

		if (op == DeallocateFileRecordSegment)
			goto skip_load_parent;

		if (InitializeFileRecordSegment != op) {
			if (rec->rhdr.sign == NTFS_BAAD_SIGNATURE)
				goto dirty_vol;
			if (!check_lsn(&rec->rhdr, rlsn))
				goto out;
			if (!check_file_record(rec, NULL, sbi))
				goto dirty_vol;
			attr = Add2Ptr(rec, roff);
		}

		if (is_rec_base(rec) || InitializeFileRecordSegment == op) {
			rno_base = rno;
			goto skip_load_parent;
		}

		rno_base = ino_get(&rec->parent_ref);
		inode_parent = ntfs_iget5(sbi->sb, &rec->parent_ref, NULL);
		if (IS_ERR(inode_parent))
			goto skip_load_parent;

		if (is_bad_inode(inode_parent)) {
			iput(inode_parent);
			goto skip_load_parent;
		}

		if (ni_load_mi_ex(ntfs_i(inode_parent), rno, &mi2_child)) {
			iput(inode_parent);
		} else {
			if (mi2_child->mrec != mi->mrec)
				memcpy(mi2_child->mrec, mi->mrec,
				       sbi->record_size);

			if (inode)
				iput(inode);
			else if (mi)
				mi_put(mi);

			inode = inode_parent;
			mi = mi2_child;
			rec = mi2_child->mrec;
			attr = Add2Ptr(rec, roff);
		}

skip_load_parent:
		inode_parent = NULL;
		break;

	/*
	 * Process attributes, as described by the current log record.
	 */
	case UpdateNonresidentValue:
	case AddIndexEntryAllocation:
	case DeleteIndexEntryAllocation:
	case WriteEndOfIndexBuffer:
	case SetIndexEntryVcnAllocation:
	case UpdateFileNameAllocation:
	case SetBitsInNonresidentBitMap:
	case ClearBitsInNonresidentBitMap:
	case UpdateRecordDataAllocation:
		attr = oa->attr;
		bytes = UpdateNonresidentValue == op ? dlen : 0;
		lco = (u64)le16_to_cpu(lrh->lcns_follow) << sbi->cluster_bits;

		if (attr->type == ATTR_ALLOC) {
			t32 = le32_to_cpu(oe->bytes_per_index);
			if (bytes < t32)
				bytes = t32;
		}

		if (!bytes)
			bytes = lco - cbo;

		bytes += roff;
		if (attr->type == ATTR_ALLOC)
			bytes = (bytes + 511) & ~511; // align

		buffer_le = kmalloc(bytes, GFP_NOFS);
		if (!buffer_le)
			return -ENOMEM;

		err = ntfs_read_run_nb(sbi, oa->run1, vbo, buffer_le, bytes,
				       NULL);
		if (err)
			goto out;

		if (attr->type == ATTR_ALLOC && *(int *)buffer_le)
			ntfs_fix_post_read(buffer_le, bytes, false);
		break;

	default:
		WARN_ON(1);
	}

	/* Big switch to do operation. */
	switch (op) {
	case InitializeFileRecordSegment:
		if (roff + dlen > record_size)
			goto dirty_vol;

		memcpy(Add2Ptr(rec, roff), data, dlen);
		mi->dirty = true;
		break;

	case DeallocateFileRecordSegment:
		clear_rec_inuse(rec);
		le16_add_cpu(&rec->seq, 1);
		mi->dirty = true;
		break;

	case WriteEndOfFileRecordSegment:
		attr2 = (struct ATTRIB *)data;
		if (!check_if_attr(rec, lrh) || roff + dlen > record_size)
			goto dirty_vol;

		memmove(attr, attr2, dlen);
		rec->used = cpu_to_le32(ALIGN(roff + dlen, 8));

		mi->dirty = true;
		break;

	case CreateAttribute:
		attr2 = (struct ATTRIB *)data;
		asize = le32_to_cpu(attr2->size);
		used = le32_to_cpu(rec->used);

		if (!check_if_attr(rec, lrh) || dlen < SIZEOF_RESIDENT ||
		    !IS_ALIGNED(asize, 8) ||
		    Add2Ptr(attr2, asize) > Add2Ptr(lrh, rec_len) ||
		    dlen > record_size - used) {
			goto dirty_vol;
		}

		memmove(Add2Ptr(attr, asize), attr, used - roff);
		memcpy(attr, attr2, asize);

		rec->used = cpu_to_le32(used + asize);
		id = le16_to_cpu(rec->next_attr_id);
		id2 = le16_to_cpu(attr2->id);
		if (id <= id2)
			rec->next_attr_id = cpu_to_le16(id2 + 1);
		if (is_attr_indexed(attr))
			le16_add_cpu(&rec->hard_links, 1);

		oa2 = find_loaded_attr(log, attr, rno_base);
		if (oa2) {
			void *p2 = kmemdup(attr, le32_to_cpu(attr->size),
					   GFP_NOFS);
			if (p2) {
				// run_close(oa2->run1);
				kfree(oa2->attr);
				oa2->attr = p2;
			}
		}

		mi->dirty = true;
		break;

	case DeleteAttribute:
		asize = le32_to_cpu(attr->size);
		used = le32_to_cpu(rec->used);

		if (!check_if_attr(rec, lrh))
			goto dirty_vol;

		rec->used = cpu_to_le32(used - asize);
		if (is_attr_indexed(attr))
			le16_add_cpu(&rec->hard_links, -1);

		memmove(attr, Add2Ptr(attr, asize), used - asize - roff);

		mi->dirty = true;
		break;

	case UpdateResidentValue:
		nsize = aoff + dlen;

		if (!check_if_attr(rec, lrh))
			goto dirty_vol;

		asize = le32_to_cpu(attr->size);
		used = le32_to_cpu(rec->used);

		if (lrh->redo_len == lrh->undo_len) {
			if (nsize > asize)
				goto dirty_vol;
			goto move_data;
		}

		if (nsize > asize && nsize - asize > record_size - used)
			goto dirty_vol;

		nsize = ALIGN(nsize, 8);
		data_off = le16_to_cpu(attr->res.data_off);

		if (nsize < asize) {
			memmove(Add2Ptr(attr, aoff), data, dlen);
			data = NULL; // To skip below memmove().
		}

		memmove(Add2Ptr(attr, nsize), Add2Ptr(attr, asize),
			used - le16_to_cpu(lrh->record_off) - asize);

		rec->used = cpu_to_le32(used + nsize - asize);
		attr->size = cpu_to_le32(nsize);
		attr->res.data_size = cpu_to_le32(aoff + dlen - data_off);

move_data:
		if (data)
			memmove(Add2Ptr(attr, aoff), data, dlen);

		oa2 = find_loaded_attr(log, attr, rno_base);
		if (oa2) {
			void *p2 = kmemdup(attr, le32_to_cpu(attr->size),
					   GFP_NOFS);
			if (p2) {
				// run_close(&oa2->run0);
				oa2->run1 = &oa2->run0;
				kfree(oa2->attr);
				oa2->attr = p2;
			}
		}

		mi->dirty = true;
		break;

	case UpdateMappingPairs:
		nsize = aoff + dlen;
		asize = le32_to_cpu(attr->size);
		used = le32_to_cpu(rec->used);

		if (!check_if_attr(rec, lrh) || !attr->non_res ||
		    aoff < le16_to_cpu(attr->nres.run_off) || aoff > asize ||
		    (nsize > asize && nsize - asize > record_size - used)) {
			goto dirty_vol;
		}

		nsize = ALIGN(nsize, 8);

		memmove(Add2Ptr(attr, nsize), Add2Ptr(attr, asize),
			used - le16_to_cpu(lrh->record_off) - asize);
		rec->used = cpu_to_le32(used + nsize - asize);
		attr->size = cpu_to_le32(nsize);
		memmove(Add2Ptr(attr, aoff), data, dlen);

		if (run_get_highest_vcn(le64_to_cpu(attr->nres.svcn),
					attr_run(attr), &t64)) {
			goto dirty_vol;
		}

		attr->nres.evcn = cpu_to_le64(t64);
		oa2 = find_loaded_attr(log, attr, rno_base);
		if (oa2 && oa2->attr->non_res)
			oa2->attr->nres.evcn = attr->nres.evcn;

		mi->dirty = true;
		break;

	case SetNewAttributeSizes:
		new_sz = data;
		if (!check_if_attr(rec, lrh) || !attr->non_res)
			goto dirty_vol;

		attr->nres.alloc_size = new_sz->alloc_size;
		attr->nres.data_size = new_sz->data_size;
		attr->nres.valid_size = new_sz->valid_size;

		if (dlen >= sizeof(struct NEW_ATTRIBUTE_SIZES))
			attr->nres.total_size = new_sz->total_size;

		oa2 = find_loaded_attr(log, attr, rno_base);
		if (oa2) {
			void *p2 = kmemdup(attr, le32_to_cpu(attr->size),
					   GFP_NOFS);
			if (p2) {
				kfree(oa2->attr);
				oa2->attr = p2;
			}
		}
		mi->dirty = true;
		break;

	case AddIndexEntryRoot:
		e = (struct NTFS_DE *)data;
		esize = le16_to_cpu(e->size);
		root = resident_data(attr);
		hdr = &root->ihdr;
		used = le32_to_cpu(hdr->used);

		if (!check_if_index_root(rec, lrh) ||
		    !check_if_root_index(attr, hdr, lrh) ||
		    Add2Ptr(data, esize) > Add2Ptr(lrh, rec_len) ||
		    esize > le32_to_cpu(rec->total) - le32_to_cpu(rec->used)) {
			goto dirty_vol;
		}

		e1 = Add2Ptr(attr, le16_to_cpu(lrh->attr_off));

		change_attr_size(rec, attr, le32_to_cpu(attr->size) + esize);

		memmove(Add2Ptr(e1, esize), e1,
			PtrOffset(e1, Add2Ptr(hdr, used)));
		memmove(e1, e, esize);

		le32_add_cpu(&attr->res.data_size, esize);
		hdr->used = cpu_to_le32(used + esize);
		le32_add_cpu(&hdr->total, esize);

		mi->dirty = true;
		break;

	case DeleteIndexEntryRoot:
		root = resident_data(attr);
		hdr = &root->ihdr;
		used = le32_to_cpu(hdr->used);

		if (!check_if_index_root(rec, lrh) ||
		    !check_if_root_index(attr, hdr, lrh)) {
			goto dirty_vol;
		}

		e1 = Add2Ptr(attr, le16_to_cpu(lrh->attr_off));
		esize = le16_to_cpu(e1->size);
		e2 = Add2Ptr(e1, esize);

		memmove(e1, e2, PtrOffset(e2, Add2Ptr(hdr, used)));

		le32_sub_cpu(&attr->res.data_size, esize);
		hdr->used = cpu_to_le32(used - esize);
		le32_sub_cpu(&hdr->total, esize);

		change_attr_size(rec, attr, le32_to_cpu(attr->size) - esize);

		mi->dirty = true;
		break;

	case SetIndexEntryVcnRoot:
		root = resident_data(attr);
		hdr = &root->ihdr;

		if (!check_if_index_root(rec, lrh) ||
		    !check_if_root_index(attr, hdr, lrh)) {
			goto dirty_vol;
		}

		e = Add2Ptr(attr, le16_to_cpu(lrh->attr_off));

		de_set_vbn_le(e, *(__le64 *)data);
		mi->dirty = true;
		break;

	case UpdateFileNameRoot:
		root = resident_data(attr);
		hdr = &root->ihdr;

		if (!check_if_index_root(rec, lrh) ||
		    !check_if_root_index(attr, hdr, lrh)) {
			goto dirty_vol;
		}

		e = Add2Ptr(attr, le16_to_cpu(lrh->attr_off));
		fname = (struct ATTR_FILE_NAME *)(e + 1);
		memmove(&fname->dup, data, sizeof(fname->dup)); //
		mi->dirty = true;
		break;

	case UpdateRecordDataRoot:
		root = resident_data(attr);
		hdr = &root->ihdr;

		if (!check_if_index_root(rec, lrh) ||
		    !check_if_root_index(attr, hdr, lrh)) {
			goto dirty_vol;
		}

		e = Add2Ptr(attr, le16_to_cpu(lrh->attr_off));

		memmove(Add2Ptr(e, le16_to_cpu(e->view.data_off)), data, dlen);

		mi->dirty = true;
		break;

	case ZeroEndOfFileRecord:
		if (roff + dlen > record_size)
			goto dirty_vol;

		memset(attr, 0, dlen);
		mi->dirty = true;
		break;

	case UpdateNonresidentValue:
		if (lco < cbo + roff + dlen)
			goto dirty_vol;

		memcpy(Add2Ptr(buffer_le, roff), data, dlen);

		a_dirty = true;
		if (attr->type == ATTR_ALLOC)
			ntfs_fix_pre_write(buffer_le, bytes);
		break;

	case AddIndexEntryAllocation:
		ib = Add2Ptr(buffer_le, roff);
		hdr = &ib->ihdr;
		e = data;
		esize = le16_to_cpu(e->size);
		e1 = Add2Ptr(ib, aoff);

		if (is_baad(&ib->rhdr))
			goto dirty_vol;
		if (!check_lsn(&ib->rhdr, rlsn))
			goto out;

		used = le32_to_cpu(hdr->used);

		if (!check_index_buffer(ib, bytes) ||
		    !check_if_alloc_index(hdr, aoff) ||
		    Add2Ptr(e, esize) > Add2Ptr(lrh, rec_len) ||
		    used + esize > le32_to_cpu(hdr->total)) {
			goto dirty_vol;
		}

		memmove(Add2Ptr(e1, esize), e1,
			PtrOffset(e1, Add2Ptr(hdr, used)));
		memcpy(e1, e, esize);

		hdr->used = cpu_to_le32(used + esize);

		a_dirty = true;

		ntfs_fix_pre_write(&ib->rhdr, bytes);
		break;

	case DeleteIndexEntryAllocation:
		ib = Add2Ptr(buffer_le, roff);
		hdr = &ib->ihdr;
		e = Add2Ptr(ib, aoff);
		esize = le16_to_cpu(e->size);

		if (is_baad(&ib->rhdr))
			goto dirty_vol;
		if (!check_lsn(&ib->rhdr, rlsn))
			goto out;

		if (!check_index_buffer(ib, bytes) ||
		    !check_if_alloc_index(hdr, aoff)) {
			goto dirty_vol;
		}

		e1 = Add2Ptr(e, esize);
		nsize = esize;
		used = le32_to_cpu(hdr->used);

		memmove(e, e1, PtrOffset(e1, Add2Ptr(hdr, used)));

		hdr->used = cpu_to_le32(used - nsize);

		a_dirty = true;

		ntfs_fix_pre_write(&ib->rhdr, bytes);
		break;

	case WriteEndOfIndexBuffer:
		ib = Add2Ptr(buffer_le, roff);
		hdr = &ib->ihdr;
		e = Add2Ptr(ib, aoff);

		if (is_baad(&ib->rhdr))
			goto dirty_vol;
		if (!check_lsn(&ib->rhdr, rlsn))
			goto out;
		if (!check_index_buffer(ib, bytes) ||
		    !check_if_alloc_index(hdr, aoff) ||
		    aoff + dlen > offsetof(struct INDEX_BUFFER, ihdr) +
					  le32_to_cpu(hdr->total)) {
			goto dirty_vol;
		}

		hdr->used = cpu_to_le32(dlen + PtrOffset(hdr, e));
		memmove(e, data, dlen);

		a_dirty = true;
		ntfs_fix_pre_write(&ib->rhdr, bytes);
		break;

	case SetIndexEntryVcnAllocation:
		ib = Add2Ptr(buffer_le, roff);
		hdr = &ib->ihdr;
		e = Add2Ptr(ib, aoff);

		if (is_baad(&ib->rhdr))
			goto dirty_vol;

		if (!check_lsn(&ib->rhdr, rlsn))
			goto out;
		if (!check_index_buffer(ib, bytes) ||
		    !check_if_alloc_index(hdr, aoff)) {
			goto dirty_vol;
		}

		de_set_vbn_le(e, *(__le64 *)data);

		a_dirty = true;
		ntfs_fix_pre_write(&ib->rhdr, bytes);
		break;

	case UpdateFileNameAllocation:
		ib = Add2Ptr(buffer_le, roff);
		hdr = &ib->ihdr;
		e = Add2Ptr(ib, aoff);

		if (is_baad(&ib->rhdr))
			goto dirty_vol;

		if (!check_lsn(&ib->rhdr, rlsn))
			goto out;
		if (!check_index_buffer(ib, bytes) ||
		    !check_if_alloc_index(hdr, aoff)) {
			goto dirty_vol;
		}

		fname = (struct ATTR_FILE_NAME *)(e + 1);
		memmove(&fname->dup, data, sizeof(fname->dup));

		a_dirty = true;
		ntfs_fix_pre_write(&ib->rhdr, bytes);
		break;

	case SetBitsInNonresidentBitMap:
		off = le32_to_cpu(((struct BITMAP_RANGE *)data)->bitmap_off);
		bits = le32_to_cpu(((struct BITMAP_RANGE *)data)->bits);

		if (cbo + (off + 7) / 8 > lco ||
		    cbo + ((off + bits + 7) / 8) > lco) {
			goto dirty_vol;
		}

		ntfs_bitmap_set_le(Add2Ptr(buffer_le, roff), off, bits);
		a_dirty = true;
		break;

	case ClearBitsInNonresidentBitMap:
		off = le32_to_cpu(((struct BITMAP_RANGE *)data)->bitmap_off);
		bits = le32_to_cpu(((struct BITMAP_RANGE *)data)->bits);

		if (cbo + (off + 7) / 8 > lco ||
		    cbo + ((off + bits + 7) / 8) > lco) {
			goto dirty_vol;
		}

		ntfs_bitmap_clear_le(Add2Ptr(buffer_le, roff), off, bits);
		a_dirty = true;
		break;

	case UpdateRecordDataAllocation:
		ib = Add2Ptr(buffer_le, roff);
		hdr = &ib->ihdr;
		e = Add2Ptr(ib, aoff);

		if (is_baad(&ib->rhdr))
			goto dirty_vol;

		if (!check_lsn(&ib->rhdr, rlsn))
			goto out;
		if (!check_index_buffer(ib, bytes) ||
		    !check_if_alloc_index(hdr, aoff)) {
			goto dirty_vol;
		}

		memmove(Add2Ptr(e, le16_to_cpu(e->view.data_off)), data, dlen);

		a_dirty = true;
		ntfs_fix_pre_write(&ib->rhdr, bytes);
		break;

	default:
		WARN_ON(1);
	}

	if (rlsn) {
		__le64 t64 = cpu_to_le64(*rlsn);

		if (rec)
			rec->rhdr.lsn = t64;
		if (ib)
			ib->rhdr.lsn = t64;
	}

	if (mi && mi->dirty) {
		err = mi_write(mi, 0);
		if (err)
			goto out;
	}

	if (a_dirty) {
		attr = oa->attr;
		err = ntfs_sb_write_run(sbi, oa->run1, vbo, buffer_le, bytes,
					0);
		if (err)
			goto out;
	}

out:

	if (inode)
		iput(inode);
	else if (mi != mi2_child)
		mi_put(mi);

	kfree(buffer_le);

	return err;

dirty_vol:
	log->set_dirty = true;
	goto out;
}

/*
 * log_replay - Replays log and empties it.
 *
 * This function is called during mount operation.
 * It replays log and empties it.
 * Initialized is set false if logfile contains '-1'.
 */
int log_replay(struct ntfs_inode *ni, bool *initialized)
{
	int err;
	struct ntfs_sb_info *sbi = ni->mi.sbi;
	struct ntfs_log *log;

	u64 rec_lsn, checkpt_lsn = 0, rlsn = 0;
	struct ATTR_NAME_ENTRY *attr_names = NULL;
	u32 attr_names_bytes = 0;
	u32 oatbl_bytes = 0;
	struct RESTART_TABLE *dptbl = NULL;
	struct RESTART_TABLE *trtbl = NULL;
	const struct RESTART_TABLE *rt;
	struct RESTART_TABLE *oatbl = NULL;
	struct inode *inode;
	struct OpenAttr *oa;
	struct ntfs_inode *ni_oe;
	struct ATTRIB *attr = NULL;
	u64 size, vcn, undo_next_lsn;
	CLST rno, lcn, lcn0, len0, clen;
	void *data;
	struct NTFS_RESTART *rst = NULL;
	struct lcb *lcb = NULL;
	struct OPEN_ATTR_ENRTY *oe;
	struct ATTR_NAME_ENTRY *ane;
	struct TRANSACTION_ENTRY *tr;
	struct DIR_PAGE_ENTRY *dp;
	u32 i, bytes_per_attr_entry;
	u32 vbo, tail, off, dlen;
	u32 saved_len, rec_len, transact_id;
	bool use_second_page;
	struct RESTART_AREA *ra2, *ra = NULL;
	struct CLIENT_REC *ca, *cr;
	__le16 client;
	struct RESTART_HDR *rh;
	const struct LFS_RECORD_HDR *frh;
	const struct LOG_REC_HDR *lrh;
	bool is_mapped;
	bool is_ro = sb_rdonly(sbi->sb);
	u64 t64;
	u16 t16;
	u32 t32;

	log = kzalloc(sizeof(struct ntfs_log), GFP_NOFS);
	if (!log)
		return -ENOMEM;

	log->ni = ni;
	log->l_size = log->orig_file_size = ni->vfs_inode.i_size;

	/* Get the size of page. NOTE: To replay we can use default page. */
#if PAGE_SIZE >= DefaultLogPageSize && PAGE_SIZE <= DefaultLogPageSize * 2
	log->page_size = norm_file_page(PAGE_SIZE, &log->l_size, true);
#else
	log->page_size = norm_file_page(PAGE_SIZE, &log->l_size, false);
#endif
	if (!log->page_size) {
		err = -EINVAL;
		goto out;
	}

	log->one_page_buf = kmalloc(log->page_size, GFP_NOFS);
	if (!log->one_page_buf) {
		err = -ENOMEM;
		goto out;
	}

	log->page_mask = log->page_size - 1;
	log->page_bits = blksize_bits(log->page_size);

	/* Look for a restart area on the disk. */
	err = log_read_rst(log, true, &log->rst_info);
	if (err)
		goto out;

	/* remember 'initialized' */
	*initialized = log->rst_info.initialized;

	if (!log->rst_info.restart) {
		if (log->rst_info.initialized) {
			/* No restart area but the file is not initialized. */
			err = -EINVAL;
			goto out;
		}

		log_init_pg_hdr(log, 1, 1);
		log_create(log, 0, get_random_u32(), false, false);

		ra = log_create_ra(log);
		if (!ra) {
			err = -ENOMEM;
			goto out;
		}
		log->ra = ra;
		log->init_ra = true;

		goto process_log;
	}

	/*
	 * If the restart offset above wasn't zero then we won't
	 * look for a second restart.
	 */
	if (log->rst_info.vbo)
		goto check_restart_area;

	err = log_read_rst(log, false, &log->rst_info2);
	if (err)
		goto out;

	/* Determine which restart area to use. */
	if (!log->rst_info2.restart ||
	    log->rst_info2.last_lsn <= log->rst_info.last_lsn)
		goto use_first_page;

	use_second_page = true;

	if (log->rst_info.chkdsk_was_run &&
	    log->page_size != log->rst_info.vbo) {
		struct RECORD_PAGE_HDR *sp = NULL;
		bool usa_error;

		if (!read_log_page(log, log->page_size, &sp, &usa_error) &&
		    sp->rhdr.sign == NTFS_CHKD_SIGNATURE) {
			use_second_page = false;
		}
		kfree(sp);
	}

	if (use_second_page) {
		kfree(log->rst_info.r_page);
		memcpy(&log->rst_info, &log->rst_info2,
		       sizeof(struct restart_info));
		log->rst_info2.r_page = NULL;
	}

use_first_page:
	kfree(log->rst_info2.r_page);

check_restart_area:
	/*
	 * If the restart area is at offset 0, we want
	 * to write the second restart area first.
	 */
	log->init_ra = !!log->rst_info.vbo;

	/* If we have a valid page then grab a pointer to the restart area. */
	ra2 = log->rst_info.valid_page ?
		      Add2Ptr(log->rst_info.r_page,
			      le16_to_cpu(log->rst_info.r_page->ra_off)) :
		      NULL;

	if (log->rst_info.chkdsk_was_run ||
	    (ra2 && ra2->client_idx[1] == LFS_NO_CLIENT_LE)) {
		bool wrapped = false;
		bool use_multi_page = false;
		u32 open_log_count;

		/* Do some checks based on whether we have a valid log page. */
		open_log_count = log->rst_info.valid_page ?
					 le32_to_cpu(ra2->open_log_count) :
					 get_random_u32();

		log_init_pg_hdr(log, 1, 1);

		log_create(log, log->rst_info.last_lsn, open_log_count, wrapped,
			   use_multi_page);

		ra = log_create_ra(log);
		if (!ra) {
			err = -ENOMEM;
			goto out;
		}
		log->ra = ra;

		/* Put the restart areas and initialize
		 * the log file as required.
		 */
		goto process_log;
	}

	if (!ra2) {
		err = -EINVAL;
		goto out;
	}

	/*
	 * If the log page or the system page sizes have changed, we can't
	 * use the log file. We must use the system page size instead of the
	 * default size if there is not a clean shutdown.
	 */
	t32 = le32_to_cpu(log->rst_info.r_page->sys_page_size);
	if (log->page_size != t32) {
		log->l_size = log->orig_file_size;
		log->page_size = norm_file_page(t32, &log->l_size,
						t32 == DefaultLogPageSize);
	}

	if (log->page_size != t32 ||
	    log->page_size != le32_to_cpu(log->rst_info.r_page->page_size)) {
		err = -EINVAL;
		goto out;
	}

	log->page_mask = log->page_size - 1;
	log->page_bits = blksize_bits(log->page_size);

	/* If the file size has shrunk then we won't mount it. */
	if (log->l_size < le64_to_cpu(ra2->l_size)) {
		err = -EINVAL;
		goto out;
	}

	log_init_pg_hdr(log, le16_to_cpu(log->rst_info.r_page->major_ver),
			le16_to_cpu(log->rst_info.r_page->minor_ver));

	log->l_size = le64_to_cpu(ra2->l_size);
	log->seq_num_bits = le32_to_cpu(ra2->seq_num_bits);
	log->file_data_bits = sizeof(u64) * 8 - log->seq_num_bits;
	log->seq_num_mask = (8 << log->file_data_bits) - 1;
	log->last_lsn = le64_to_cpu(ra2->current_lsn);
	log->seq_num = log->last_lsn >> log->file_data_bits;
	log->ra_off = le16_to_cpu(log->rst_info.r_page->ra_off);
	log->restart_size = log->sys_page_size - log->ra_off;
	log->record_header_len = le16_to_cpu(ra2->rec_hdr_len);
	log->ra_size = le16_to_cpu(ra2->ra_len);
	log->data_off = le16_to_cpu(ra2->data_off);
	log->data_size = log->page_size - log->data_off;
	log->reserved = log->data_size - log->record_header_len;

	vbo = lsn_to_vbo(log, log->last_lsn);

	if (vbo < log->first_page) {
		/* This is a pseudo lsn. */
		log->l_flags |= NTFSLOG_NO_LAST_LSN;
		log->next_page = log->first_page;
		goto find_oldest;
	}

	/* Find the end of this log record. */
	off = final_log_off(log, log->last_lsn,
			    le32_to_cpu(ra2->last_lsn_data_len));

	/* If we wrapped the file then increment the sequence number. */
	if (off <= vbo) {
		log->seq_num += 1;
		log->l_flags |= NTFSLOG_WRAPPED;
	}

	/* Now compute the next log page to use. */
	vbo &= ~log->sys_page_mask;
	tail = log->page_size - (off & log->page_mask) - 1;

	/*
	 *If we can fit another log record on the page,
	 * move back a page the log file.
	 */
	if (tail >= log->record_header_len) {
		log->l_flags |= NTFSLOG_REUSE_TAIL;
		log->next_page = vbo;
	} else {
		log->next_page = next_page_off(log, vbo);
	}

find_oldest:
	/*
	 * Find the oldest client lsn. Use the last
	 * flushed lsn as a starting point.
	 */
	log->oldest_lsn = log->last_lsn;
	oldest_client_lsn(Add2Ptr(ra2, le16_to_cpu(ra2->client_off)),
			  ra2->client_idx[1], &log->oldest_lsn);
	log->oldest_lsn_off = lsn_to_vbo(log, log->oldest_lsn);

	if (log->oldest_lsn_off < log->first_page)
		log->l_flags |= NTFSLOG_NO_OLDEST_LSN;

	if (!(ra2->flags & RESTART_SINGLE_PAGE_IO))
		log->l_flags |= NTFSLOG_WRAPPED | NTFSLOG_MULTIPLE_PAGE_IO;

	log->current_openlog_count = le32_to_cpu(ra2->open_log_count);
	log->total_avail_pages = log->l_size - log->first_page;
	log->total_avail = log->total_avail_pages >> log->page_bits;
	log->max_current_avail = log->total_avail * log->reserved;
	log->total_avail = log->total_avail * log->data_size;

	log->current_avail = current_log_avail(log);

	ra = kzalloc(log->restart_size, GFP_NOFS);
	if (!ra) {
		err = -ENOMEM;
		goto out;
	}
	log->ra = ra;

	t16 = le16_to_cpu(ra2->client_off);
	if (t16 == offsetof(struct RESTART_AREA, clients)) {
		memcpy(ra, ra2, log->ra_size);
	} else {
		memcpy(ra, ra2, offsetof(struct RESTART_AREA, clients));
		memcpy(ra->clients, Add2Ptr(ra2, t16),
		       le16_to_cpu(ra2->ra_len) - t16);

		log->current_openlog_count = get_random_u32();
		ra->open_log_count = cpu_to_le32(log->current_openlog_count);
		log->ra_size = offsetof(struct RESTART_AREA, clients) +
			       sizeof(struct CLIENT_REC);
		ra->client_off =
			cpu_to_le16(offsetof(struct RESTART_AREA, clients));
		ra->ra_len = cpu_to_le16(log->ra_size);
	}

	le32_add_cpu(&ra->open_log_count, 1);

	/* Now we need to walk through looking for the last lsn. */
	err = last_log_lsn(log);
	if (err)
		goto out;

	log->current_avail = current_log_avail(log);

	/* Remember which restart area to write first. */
	log->init_ra = log->rst_info.vbo;

process_log:
	/* 1.0, 1.1, 2.0 log->major_ver/minor_ver - short values. */
	switch ((log->major_ver << 16) + log->minor_ver) {
	case 0x10000:
	case 0x10001:
	case 0x20000:
		break;
	default:
		ntfs_warn(sbi->sb, "\x24LogFile version %d.%d is not supported",
			  log->major_ver, log->minor_ver);
		err = -EOPNOTSUPP;
		log->set_dirty = true;
		goto out;
	}

	/* One client "NTFS" per logfile. */
	ca = Add2Ptr(ra, le16_to_cpu(ra->client_off));

	for (client = ra->client_idx[1];; client = cr->next_client) {
		if (client == LFS_NO_CLIENT_LE) {
			/* Insert "NTFS" client LogFile. */
			client = ra->client_idx[0];
			if (client == LFS_NO_CLIENT_LE) {
				err = -EINVAL;
				goto out;
			}

			t16 = le16_to_cpu(client);
			cr = ca + t16;

			remove_client(ca, cr, &ra->client_idx[0]);

			cr->restart_lsn = 0;
			cr->oldest_lsn = cpu_to_le64(log->oldest_lsn);
			cr->name_bytes = cpu_to_le32(8);
			cr->name[0] = cpu_to_le16('N');
			cr->name[1] = cpu_to_le16('T');
			cr->name[2] = cpu_to_le16('F');
			cr->name[3] = cpu_to_le16('S');

			add_client(ca, t16, &ra->client_idx[1]);
			break;
		}

		cr = ca + le16_to_cpu(client);

		if (cpu_to_le32(8) == cr->name_bytes &&
		    cpu_to_le16('N') == cr->name[0] &&
		    cpu_to_le16('T') == cr->name[1] &&
		    cpu_to_le16('F') == cr->name[2] &&
		    cpu_to_le16('S') == cr->name[3])
			break;
	}

	/* Update the client handle with the client block information. */
	log->client_id.seq_num = cr->seq_num;
	log->client_id.client_idx = client;

	err = read_rst_area(log, &rst, &checkpt_lsn);
	if (err)
		goto out;

	if (!rst)
		goto out;

	bytes_per_attr_entry = !rst->major_ver ? 0x2C : 0x28;

	if (rst->check_point_start)
		checkpt_lsn = le64_to_cpu(rst->check_point_start);

	/* Allocate and Read the Transaction Table. */
	if (!rst->transact_table_len)
		goto check_dirty_page_table; /* reduce tab pressure. */

	t64 = le64_to_cpu(rst->transact_table_lsn);
	err = read_log_rec_lcb(log, t64, lcb_ctx_prev, &lcb);
	if (err)
		goto out;

	lrh = lcb->log_rec;
	frh = lcb->lrh;
	rec_len = le32_to_cpu(frh->client_data_len);

	if (!check_log_rec(lrh, rec_len, le32_to_cpu(frh->transact_id),
			   bytes_per_attr_entry)) {
		err = -EINVAL;
		goto out;
	}

	t16 = le16_to_cpu(lrh->redo_off);

	rt = Add2Ptr(lrh, t16);
	t32 = rec_len - t16;

	/* Now check that this is a valid restart table. */
	if (!check_rstbl(rt, t32)) {
		err = -EINVAL;
		goto out;
	}

	trtbl = kmemdup(rt, t32, GFP_NOFS);
	if (!trtbl) {
		err = -ENOMEM;
		goto out;
	}

	lcb_put(lcb);
	lcb = NULL;

check_dirty_page_table:
	/* The next record back should be the Dirty Pages Table. */
	if (!rst->dirty_pages_len)
		goto check_attribute_names; /* reduce tab pressure. */

	t64 = le64_to_cpu(rst->dirty_pages_table_lsn);
	err = read_log_rec_lcb(log, t64, lcb_ctx_prev, &lcb);
	if (err)
		goto out;

	lrh = lcb->log_rec;
	frh = lcb->lrh;
	rec_len = le32_to_cpu(frh->client_data_len);

	if (!check_log_rec(lrh, rec_len, le32_to_cpu(frh->transact_id),
			   bytes_per_attr_entry)) {
		err = -EINVAL;
		goto out;
	}

	t16 = le16_to_cpu(lrh->redo_off);

	rt = Add2Ptr(lrh, t16);
	t32 = rec_len - t16;

	/* Now check that this is a valid restart table. */
	if (!check_rstbl(rt, t32)) {
		err = -EINVAL;
		goto out;
	}

	dptbl = kmemdup(rt, t32, GFP_NOFS);
	if (!dptbl) {
		err = -ENOMEM;
		goto out;
	}

	/* Convert Ra version '0' into version '1'. */
	if (rst->major_ver)
		goto end_conv_1; /* reduce tab pressure. */

	dp = NULL;
	while ((dp = enum_rstbl(dptbl, dp))) {
		struct DIR_PAGE_ENTRY_32 *dp0 = (struct DIR_PAGE_ENTRY_32 *)dp;
		// NOTE: Danger. Check for of boundary.
		memmove(&dp->vcn, &dp0->vcn_low,
			2 * sizeof(u64) +
				le32_to_cpu(dp->lcns_follow) * sizeof(u64));
	}

end_conv_1:
	lcb_put(lcb);
	lcb = NULL;

	/*
	 * Go through the table and remove the duplicates,
	 * remembering the oldest lsn values.
	 */
	if (sbi->cluster_size <= log->page_size)
		goto trace_dp_table; /* reduce tab pressure. */
	dp = NULL;
	while ((dp = enum_rstbl(dptbl, dp))) {
		struct DIR_PAGE_ENTRY *next = dp;

		while ((next = enum_rstbl(dptbl, next))) {
			if (next->target_attr == dp->target_attr &&
			    next->vcn == dp->vcn) {
				if (le64_to_cpu(next->oldest_lsn) <
				    le64_to_cpu(dp->oldest_lsn)) {
					dp->oldest_lsn = next->oldest_lsn;
				}

				free_rsttbl_idx(dptbl, PtrOffset(dptbl, next));
			}
		}
	}
trace_dp_table:
check_attribute_names:
	/* The next record should be the Attribute Names. */
	if (!rst->attr_names_len)
		goto check_attr_table; /* reduce tab pressure. */

	t64 = le64_to_cpu(rst->attr_names_lsn);
	err = read_log_rec_lcb(log, t64, lcb_ctx_prev, &lcb);
	if (err)
		goto out;

	lrh = lcb->log_rec;
	frh = lcb->lrh;
	rec_len = le32_to_cpu(frh->client_data_len);

	if (!check_log_rec(lrh, rec_len, le32_to_cpu(frh->transact_id),
			   bytes_per_attr_entry)) {
		err = -EINVAL;
		goto out;
	}

	t32 = lrh_length(lrh);
	attr_names_bytes = rec_len - t32;

	attr_names = kmemdup(Add2Ptr(lrh, t32), attr_names_bytes, GFP_NOFS);
	if (!attr_names) {
		err = -ENOMEM;
		goto out;
	}

	lcb_put(lcb);
	lcb = NULL;

check_attr_table:
	/* The next record should be the attribute Table. */
	if (!rst->open_attr_len)
		goto check_attribute_names2; /* reduce tab pressure. */

	t64 = le64_to_cpu(rst->open_attr_table_lsn);
	err = read_log_rec_lcb(log, t64, lcb_ctx_prev, &lcb);
	if (err)
		goto out;

	lrh = lcb->log_rec;
	frh = lcb->lrh;
	rec_len = le32_to_cpu(frh->client_data_len);

	if (!check_log_rec(lrh, rec_len, le32_to_cpu(frh->transact_id),
			   bytes_per_attr_entry)) {
		err = -EINVAL;
		goto out;
	}

	t16 = le16_to_cpu(lrh->redo_off);

	rt = Add2Ptr(lrh, t16);
	oatbl_bytes = rec_len - t16;

	if (!check_rstbl(rt, oatbl_bytes)) {
		err = -EINVAL;
		goto out;
	}

	oatbl = kmemdup(rt, oatbl_bytes, GFP_NOFS);
	if (!oatbl) {
		err = -ENOMEM;
		goto out;
	}

	log->open_attr_tbl = oatbl;

	/* Clear all of the Attr pointers. */
	oe = NULL;
	while ((oe = enum_rstbl(oatbl, oe))) {
		if (!rst->major_ver) {
			struct OPEN_ATTR_ENRTY_32 oe0;

			/* Really 'oe' points to OPEN_ATTR_ENRTY_32. */
			memcpy(&oe0, oe, SIZEOF_OPENATTRIBUTEENTRY0);

			oe->bytes_per_index = oe0.bytes_per_index;
			oe->type = oe0.type;
			oe->is_dirty_pages = oe0.is_dirty_pages;
			oe->name_len = 0;
			oe->ref = oe0.ref;
			oe->open_record_lsn = oe0.open_record_lsn;
		}

		oe->is_attr_name = 0;
		oe->ptr = NULL;
	}

	lcb_put(lcb);
	lcb = NULL;

check_attribute_names2:
	if (attr_names && oatbl) {
		off = 0;
		for (;;) {
			/* Check we can use attribute name entry 'ane'. */
			static_assert(sizeof(*ane) == 4);
			if (off + sizeof(*ane) > attr_names_bytes) {
				/* just ignore the rest. */
				break;
			}

			ane = Add2Ptr(attr_names, off);
			t16 = le16_to_cpu(ane->off);
			if (!t16) {
				/* this is the only valid exit. */
				break;
			}

			/* Check we can use open attribute entry 'oe'. */
			if (t16 + sizeof(*oe) > oatbl_bytes) {
				/* just ignore the rest. */
				break;
			}

			/* TODO: Clear table on exit! */
			oe = Add2Ptr(oatbl, t16);
			t16 = le16_to_cpu(ane->name_bytes);
			off += t16 + sizeof(*ane);
			if (off > attr_names_bytes) {
				/* just ignore the rest. */
				break;
			}
			oe->name_len = t16 / sizeof(short);
			oe->ptr = ane->name;
			oe->is_attr_name = 2;
		}
	}

	/*
	 * If the checkpt_lsn is zero, then this is a freshly
	 * formatted disk and we have no work to do.
	 */
	if (!checkpt_lsn) {
		err = 0;
		goto out;
	}

	if (!oatbl) {
		oatbl = init_rsttbl(bytes_per_attr_entry, 8);
		if (!oatbl) {
			err = -ENOMEM;
			goto out;
		}
	}

	log->open_attr_tbl = oatbl;

	/* Start the analysis pass from the Checkpoint lsn. */
	rec_lsn = checkpt_lsn;

	/* Read the first lsn. */
	err = read_log_rec_lcb(log, checkpt_lsn, lcb_ctx_next, &lcb);
	if (err)
		goto out;

	/* Loop to read all subsequent records to the end of the log file. */
next_log_record_analyze:
	err = read_next_log_rec(log, lcb, &rec_lsn);
	if (err)
		goto out;

	if (!rec_lsn)
		goto end_log_records_enumerate;

	frh = lcb->lrh;
	transact_id = le32_to_cpu(frh->transact_id);
	rec_len = le32_to_cpu(frh->client_data_len);
	lrh = lcb->log_rec;

	if (!check_log_rec(lrh, rec_len, transact_id, bytes_per_attr_entry)) {
		err = -EINVAL;
		goto out;
	}

	/*
	 * The first lsn after the previous lsn remembered
	 * the checkpoint is the first candidate for the rlsn.
	 */
	if (!rlsn)
		rlsn = rec_lsn;

	if (LfsClientRecord != frh->record_type)
		goto next_log_record_analyze;

	/*
	 * Now update the Transaction Table for this transaction. If there
	 * is no entry present or it is unallocated we allocate the entry.
	 */
	if (!trtbl) {
		trtbl = init_rsttbl(sizeof(struct TRANSACTION_ENTRY),
				    INITIAL_NUMBER_TRANSACTIONS);
		if (!trtbl) {
			err = -ENOMEM;
			goto out;
		}
	}

	tr = Add2Ptr(trtbl, transact_id);

	if (transact_id >= bytes_per_rt(trtbl) ||
	    tr->next != RESTART_ENTRY_ALLOCATED_LE) {
		tr = alloc_rsttbl_from_idx(&trtbl, transact_id);
		if (!tr) {
			err = -ENOMEM;
			goto out;
		}
		tr->transact_state = TransactionActive;
		tr->first_lsn = cpu_to_le64(rec_lsn);
	}

	tr->prev_lsn = tr->undo_next_lsn = cpu_to_le64(rec_lsn);

	/*
	 * If this is a compensation log record, then change
	 * the undo_next_lsn to be the undo_next_lsn of this record.
	 */
	if (lrh->undo_op == cpu_to_le16(CompensationLogRecord))
		tr->undo_next_lsn = frh->client_undo_next_lsn;

	/* Dispatch to handle log record depending on type. */
	switch (le16_to_cpu(lrh->redo_op)) {
	case InitializeFileRecordSegment:
	case DeallocateFileRecordSegment:
	case WriteEndOfFileRecordSegment:
	case CreateAttribute:
	case DeleteAttribute:
	case UpdateResidentValue:
	case UpdateNonresidentValue:
	case UpdateMappingPairs:
	case SetNewAttributeSizes:
	case AddIndexEntryRoot:
	case DeleteIndexEntryRoot:
	case AddIndexEntryAllocation:
	case DeleteIndexEntryAllocation:
	case WriteEndOfIndexBuffer:
	case SetIndexEntryVcnRoot:
	case SetIndexEntryVcnAllocation:
	case UpdateFileNameRoot:
	case UpdateFileNameAllocation:
	case SetBitsInNonresidentBitMap:
	case ClearBitsInNonresidentBitMap:
	case UpdateRecordDataRoot:
	case UpdateRecordDataAllocation:
	case ZeroEndOfFileRecord:
		t16 = le16_to_cpu(lrh->target_attr);
		t64 = le64_to_cpu(lrh->target_vcn);
		dp = find_dp(dptbl, t16, t64);

		if (dp)
			goto copy_lcns;

		/*
		 * Calculate the number of clusters per page the system
		 * which wrote the checkpoint, possibly creating the table.
		 */
		if (dptbl) {
			t32 = (le16_to_cpu(dptbl->size) -
			       sizeof(struct DIR_PAGE_ENTRY)) /
			      sizeof(u64);
		} else {
			t32 = log->clst_per_page;
			kfree(dptbl);
			dptbl = init_rsttbl(struct_size(dp, page_lcns, t32),
					    32);
			if (!dptbl) {
				err = -ENOMEM;
				goto out;
			}
		}

		dp = alloc_rsttbl_idx(&dptbl);
		if (!dp) {
			err = -ENOMEM;
			goto out;
		}
		dp->target_attr = cpu_to_le32(t16);
		dp->transfer_len = cpu_to_le32(t32 << sbi->cluster_bits);
		dp->lcns_follow = cpu_to_le32(t32);
		dp->vcn = cpu_to_le64(t64 & ~((u64)t32 - 1));
		dp->oldest_lsn = cpu_to_le64(rec_lsn);

copy_lcns:
		/*
		 * Copy the Lcns from the log record into the Dirty Page Entry.
		 * TODO: For different page size support, must somehow make
		 * whole routine a loop, case Lcns do not fit below.
		 */
		t16 = le16_to_cpu(lrh->lcns_follow);
		for (i = 0; i < t16; i++) {
			size_t j = (size_t)(le64_to_cpu(lrh->target_vcn) -
					    le64_to_cpu(dp->vcn));
			dp->page_lcns[j + i] = lrh->page_lcns[i];
		}

		goto next_log_record_analyze;

	case DeleteDirtyClusters: {
		u32 range_count =
			le16_to_cpu(lrh->redo_len) / sizeof(struct LCN_RANGE);
		const struct LCN_RANGE *r =
			Add2Ptr(lrh, le16_to_cpu(lrh->redo_off));

		/* Loop through all of the Lcn ranges this log record. */
		for (i = 0; i < range_count; i++, r++) {
			u64 lcn0 = le64_to_cpu(r->lcn);
			u64 lcn_e = lcn0 + le64_to_cpu(r->len) - 1;

			dp = NULL;
			while ((dp = enum_rstbl(dptbl, dp))) {
				u32 j;

				t32 = le32_to_cpu(dp->lcns_follow);
				for (j = 0; j < t32; j++) {
					t64 = le64_to_cpu(dp->page_lcns[j]);
					if (t64 >= lcn0 && t64 <= lcn_e)
						dp->page_lcns[j] = 0;
				}
			}
		}
		goto next_log_record_analyze;
	}

	case OpenNonresidentAttribute:
		t16 = le16_to_cpu(lrh->target_attr);
		if (t16 >= bytes_per_rt(oatbl)) {
			/*
			 * Compute how big the table needs to be.
			 * Add 10 extra entries for some cushion.
			 */
			u32 new_e = t16 / le16_to_cpu(oatbl->size);

			new_e += 10 - le16_to_cpu(oatbl->used);

			oatbl = extend_rsttbl(oatbl, new_e, ~0u);
			log->open_attr_tbl = oatbl;
			if (!oatbl) {
				err = -ENOMEM;
				goto out;
			}
		}

		/* Point to the entry being opened. */
		oe = alloc_rsttbl_from_idx(&oatbl, t16);
		log->open_attr_tbl = oatbl;
		if (!oe) {
			err = -ENOMEM;
			goto out;
		}

		/* Initialize this entry from the log record. */
		t16 = le16_to_cpu(lrh->redo_off);
		if (!rst->major_ver) {
			/* Convert version '0' into version '1'. */
			struct OPEN_ATTR_ENRTY_32 *oe0 = Add2Ptr(lrh, t16);

			oe->bytes_per_index = oe0->bytes_per_index;
			oe->type = oe0->type;
			oe->is_dirty_pages = oe0->is_dirty_pages;
			oe->name_len = 0; //oe0.name_len;
			oe->ref = oe0->ref;
			oe->open_record_lsn = oe0->open_record_lsn;
		} else {
			memcpy(oe, Add2Ptr(lrh, t16), bytes_per_attr_entry);
		}

		t16 = le16_to_cpu(lrh->undo_len);
		if (t16) {
			oe->ptr = kmalloc(t16, GFP_NOFS);
			if (!oe->ptr) {
				err = -ENOMEM;
				goto out;
			}
			oe->name_len = t16 / sizeof(short);
			memcpy(oe->ptr,
			       Add2Ptr(lrh, le16_to_cpu(lrh->undo_off)), t16);
			oe->is_attr_name = 1;
		} else {
			oe->ptr = NULL;
			oe->is_attr_name = 0;
		}

		goto next_log_record_analyze;

	case HotFix:
		t16 = le16_to_cpu(lrh->target_attr);
		t64 = le64_to_cpu(lrh->target_vcn);
		dp = find_dp(dptbl, t16, t64);
		if (dp) {
			size_t j = le64_to_cpu(lrh->target_vcn) -
				   le64_to_cpu(dp->vcn);
			if (dp->page_lcns[j])
				dp->page_lcns[j] = lrh->page_lcns[0];
		}
		goto next_log_record_analyze;

	case EndTopLevelAction:
		tr = Add2Ptr(trtbl, transact_id);
		tr->prev_lsn = cpu_to_le64(rec_lsn);
		tr->undo_next_lsn = frh->client_undo_next_lsn;
		goto next_log_record_analyze;

	case PrepareTransaction:
		tr = Add2Ptr(trtbl, transact_id);
		tr->transact_state = TransactionPrepared;
		goto next_log_record_analyze;

	case CommitTransaction:
		tr = Add2Ptr(trtbl, transact_id);
		tr->transact_state = TransactionCommitted;
		goto next_log_record_analyze;

	case ForgetTransaction:
		free_rsttbl_idx(trtbl, transact_id);
		goto next_log_record_analyze;

	case Noop:
	case OpenAttributeTableDump:
	case AttributeNamesDump:
	case DirtyPageTableDump:
	case TransactionTableDump:
		/* The following cases require no action the Analysis Pass. */
		goto next_log_record_analyze;

	default:
		/*
		 * All codes will be explicitly handled.
		 * If we see a code we do not expect, then we are trouble.
		 */
		goto next_log_record_analyze;
	}

end_log_records_enumerate:
	lcb_put(lcb);
	lcb = NULL;

	/*
	 * Scan the Dirty Page Table and Transaction Table for
	 * the lowest lsn, and return it as the Redo lsn.
	 */
	dp = NULL;
	while ((dp = enum_rstbl(dptbl, dp))) {
		t64 = le64_to_cpu(dp->oldest_lsn);
		if (t64 && t64 < rlsn)
			rlsn = t64;
	}

	tr = NULL;
	while ((tr = enum_rstbl(trtbl, tr))) {
		t64 = le64_to_cpu(tr->first_lsn);
		if (t64 && t64 < rlsn)
			rlsn = t64;
	}

	/*
	 * Only proceed if the Dirty Page Table or Transaction
	 * table are not empty.
	 */
	if ((!dptbl || !dptbl->total) && (!trtbl || !trtbl->total))
		goto end_replay;

	sbi->flags |= NTFS_FLAGS_NEED_REPLAY;
	if (is_ro)
		goto out;

	/* Reopen all of the attributes with dirty pages. */
	oe = NULL;
next_open_attribute:

	oe = enum_rstbl(oatbl, oe);
	if (!oe) {
		err = 0;
		dp = NULL;
		goto next_dirty_page;
	}

	oa = kzalloc(sizeof(struct OpenAttr), GFP_NOFS);
	if (!oa) {
		err = -ENOMEM;
		goto out;
	}

	inode = ntfs_iget5(sbi->sb, &oe->ref, NULL);
	if (IS_ERR(inode))
		goto fake_attr;

	if (is_bad_inode(inode)) {
		iput(inode);
fake_attr:
		if (oa->ni) {
			iput(&oa->ni->vfs_inode);
			oa->ni = NULL;
		}

		attr = attr_create_nonres_log(sbi, oe->type, 0, oe->ptr,
					      oe->name_len, 0);
		if (!attr) {
			kfree(oa);
			err = -ENOMEM;
			goto out;
		}
		oa->attr = attr;
		oa->run1 = &oa->run0;
		goto final_oe;
	}

	ni_oe = ntfs_i(inode);
	oa->ni = ni_oe;

	attr = ni_find_attr(ni_oe, NULL, NULL, oe->type, oe->ptr, oe->name_len,
			    NULL, NULL);

	if (!attr)
		goto fake_attr;

	t32 = le32_to_cpu(attr->size);
	oa->attr = kmemdup(attr, t32, GFP_NOFS);
	if (!oa->attr)
		goto fake_attr;

	if (!S_ISDIR(inode->i_mode)) {
		if (attr->type == ATTR_DATA && !attr->name_len) {
			oa->run1 = &ni_oe->file.run;
			goto final_oe;
		}
	} else {
		if (attr->type == ATTR_ALLOC &&
		    attr->name_len == ARRAY_SIZE(I30_NAME) &&
		    !memcmp(attr_name(attr), I30_NAME, sizeof(I30_NAME))) {
			oa->run1 = &ni_oe->dir.alloc_run;
			goto final_oe;
		}
	}

	if (attr->non_res) {
		u16 roff = le16_to_cpu(attr->nres.run_off);
		CLST svcn = le64_to_cpu(attr->nres.svcn);

		if (roff > t32) {
			kfree(oa->attr);
			oa->attr = NULL;
			goto fake_attr;
		}

		err = run_unpack(&oa->run0, sbi, inode->i_ino, svcn,
				 le64_to_cpu(attr->nres.evcn), svcn,
				 Add2Ptr(attr, roff), t32 - roff);
		if (err < 0) {
			kfree(oa->attr);
			oa->attr = NULL;
			goto fake_attr;
		}
		err = 0;
	}
	oa->run1 = &oa->run0;
	attr = oa->attr;

final_oe:
	if (oe->is_attr_name == 1)
		kfree(oe->ptr);
	oe->is_attr_name = 0;
	oe->ptr = oa;
	oe->name_len = attr->name_len;

	goto next_open_attribute;

	/*
	 * Now loop through the dirty page table to extract all of the Vcn/Lcn.
	 * Mapping that we have, and insert it into the appropriate run.
	 */
next_dirty_page:
	dp = enum_rstbl(dptbl, dp);
	if (!dp)
		goto do_redo_1;

	oe = Add2Ptr(oatbl, le32_to_cpu(dp->target_attr));

	if (oe->next != RESTART_ENTRY_ALLOCATED_LE)
		goto next_dirty_page;

	oa = oe->ptr;
	if (!oa)
		goto next_dirty_page;

	i = -1;
next_dirty_page_vcn:
	i += 1;
	if (i >= le32_to_cpu(dp->lcns_follow))
		goto next_dirty_page;

	vcn = le64_to_cpu(dp->vcn) + i;
	size = (vcn + 1) << sbi->cluster_bits;

	if (!dp->page_lcns[i])
		goto next_dirty_page_vcn;

	rno = ino_get(&oe->ref);
	if (rno <= MFT_REC_MIRR &&
	    size < (MFT_REC_VOL + 1) * sbi->record_size &&
	    oe->type == ATTR_DATA) {
		goto next_dirty_page_vcn;
	}

	lcn = le64_to_cpu(dp->page_lcns[i]);

	if ((!run_lookup_entry(oa->run1, vcn, &lcn0, &len0, NULL) ||
	     lcn0 != lcn) &&
	    !run_add_entry(oa->run1, vcn, lcn, 1, false)) {
		err = -ENOMEM;
		goto out;
	}
	attr = oa->attr;
	if (size > le64_to_cpu(attr->nres.alloc_size)) {
		attr->nres.valid_size = attr->nres.data_size =
			attr->nres.alloc_size = cpu_to_le64(size);
	}
	goto next_dirty_page_vcn;

do_redo_1:
	/*
	 * Perform the Redo Pass, to restore all of the dirty pages to the same
	 * contents that they had immediately before the crash. If the dirty
	 * page table is empty, then we can skip the entire Redo Pass.
	 */
	if (!dptbl || !dptbl->total)
		goto do_undo_action;

	rec_lsn = rlsn;

	/*
	 * Read the record at the Redo lsn, before falling
	 * into common code to handle each record.
	 */
	err = read_log_rec_lcb(log, rlsn, lcb_ctx_next, &lcb);
	if (err)
		goto out;

	/*
	 * Now loop to read all of our log records forwards, until
	 * we hit the end of the file, cleaning up at the end.
	 */
do_action_next:
	frh = lcb->lrh;

	if (LfsClientRecord != frh->record_type)
		goto read_next_log_do_action;

	transact_id = le32_to_cpu(frh->transact_id);
	rec_len = le32_to_cpu(frh->client_data_len);
	lrh = lcb->log_rec;

	if (!check_log_rec(lrh, rec_len, transact_id, bytes_per_attr_entry)) {
		err = -EINVAL;
		goto out;
	}

	/* Ignore log records that do not update pages. */
	if (lrh->lcns_follow)
		goto find_dirty_page;

	goto read_next_log_do_action;

find_dirty_page:
	t16 = le16_to_cpu(lrh->target_attr);
	t64 = le64_to_cpu(lrh->target_vcn);
	dp = find_dp(dptbl, t16, t64);

	if (!dp)
		goto read_next_log_do_action;

	if (rec_lsn < le64_to_cpu(dp->oldest_lsn))
		goto read_next_log_do_action;

	t16 = le16_to_cpu(lrh->target_attr);
	if (t16 >= bytes_per_rt(oatbl)) {
		err = -EINVAL;
		goto out;
	}

	oe = Add2Ptr(oatbl, t16);

	if (oe->next != RESTART_ENTRY_ALLOCATED_LE) {
		err = -EINVAL;
		goto out;
	}

	oa = oe->ptr;

	if (!oa) {
		err = -EINVAL;
		goto out;
	}
	attr = oa->attr;

	vcn = le64_to_cpu(lrh->target_vcn);

	if (!run_lookup_entry(oa->run1, vcn, &lcn, NULL, NULL) ||
	    lcn == SPARSE_LCN) {
		goto read_next_log_do_action;
	}

	/* Point to the Redo data and get its length. */
	data = Add2Ptr(lrh, le16_to_cpu(lrh->redo_off));
	dlen = le16_to_cpu(lrh->redo_len);

	/* Shorten length by any Lcns which were deleted. */
	saved_len = dlen;

	for (i = le16_to_cpu(lrh->lcns_follow); i; i--) {
		size_t j;
		u32 alen, voff;

		voff = le16_to_cpu(lrh->record_off) +
		       le16_to_cpu(lrh->attr_off);
		voff += le16_to_cpu(lrh->cluster_off) << SECTOR_SHIFT;

		/* If the Vcn question is allocated, we can just get out. */
		j = le64_to_cpu(lrh->target_vcn) - le64_to_cpu(dp->vcn);
		if (dp->page_lcns[j + i - 1])
			break;

		if (!saved_len)
			saved_len = 1;

		/*
		 * Calculate the allocated space left relative to the
		 * log record Vcn, after removing this unallocated Vcn.
		 */
		alen = (i - 1) << sbi->cluster_bits;

		/*
		 * If the update described this log record goes beyond
		 * the allocated space, then we will have to reduce the length.
		 */
		if (voff >= alen)
			dlen = 0;
		else if (voff + dlen > alen)
			dlen = alen - voff;
	}

	/*
	 * If the resulting dlen from above is now zero,
	 * we can skip this log record.
	 */
	if (!dlen && saved_len)
		goto read_next_log_do_action;

	t16 = le16_to_cpu(lrh->redo_op);
	if (can_skip_action(t16))
		goto read_next_log_do_action;

	/* Apply the Redo operation a common routine. */
	err = do_action(log, oe, lrh, t16, data, dlen, rec_len, &rec_lsn);
	if (err)
		goto out;

	/* Keep reading and looping back until end of file. */
read_next_log_do_action:
	err = read_next_log_rec(log, lcb, &rec_lsn);
	if (!err && rec_lsn)
		goto do_action_next;

	lcb_put(lcb);
	lcb = NULL;

do_undo_action:
	/* Scan Transaction Table. */
	tr = NULL;
transaction_table_next:
	tr = enum_rstbl(trtbl, tr);
	if (!tr)
		goto undo_action_done;

	if (TransactionActive != tr->transact_state || !tr->undo_next_lsn) {
		free_rsttbl_idx(trtbl, PtrOffset(trtbl, tr));
		goto transaction_table_next;
	}

	log->transaction_id = PtrOffset(trtbl, tr);
	undo_next_lsn = le64_to_cpu(tr->undo_next_lsn);

	/*
	 * We only have to do anything if the transaction has
	 * something its undo_next_lsn field.
	 */
	if (!undo_next_lsn)
		goto commit_undo;

	/* Read the first record to be undone by this transaction. */
	err = read_log_rec_lcb(log, undo_next_lsn, lcb_ctx_undo_next, &lcb);
	if (err)
		goto out;

	/*
	 * Now loop to read all of our log records forwards,
	 * until we hit the end of the file, cleaning up at the end.
	 */
undo_action_next:

	lrh = lcb->log_rec;
	frh = lcb->lrh;
	transact_id = le32_to_cpu(frh->transact_id);
	rec_len = le32_to_cpu(frh->client_data_len);

	if (!check_log_rec(lrh, rec_len, transact_id, bytes_per_attr_entry)) {
		err = -EINVAL;
		goto out;
	}

	if (lrh->undo_op == cpu_to_le16(Noop))
		goto read_next_log_undo_action;

	oe = Add2Ptr(oatbl, le16_to_cpu(lrh->target_attr));
	oa = oe->ptr;

	t16 = le16_to_cpu(lrh->lcns_follow);
	if (!t16)
		goto add_allocated_vcns;

	is_mapped = run_lookup_entry(oa->run1, le64_to_cpu(lrh->target_vcn),
				     &lcn, &clen, NULL);

	/*
	 * If the mapping isn't already the table or the  mapping
	 * corresponds to a hole the mapping, we need to make sure
	 * there is no partial page already memory.
	 */
	if (is_mapped && lcn != SPARSE_LCN && clen >= t16)
		goto add_allocated_vcns;

	vcn = le64_to_cpu(lrh->target_vcn);
	vcn &= ~(u64)(log->clst_per_page - 1);

add_allocated_vcns:
	for (i = 0, vcn = le64_to_cpu(lrh->target_vcn),
	    size = (vcn + 1) << sbi->cluster_bits;
	     i < t16; i++, vcn += 1, size += sbi->cluster_size) {
		attr = oa->attr;
		if (!attr->non_res) {
			if (size > le32_to_cpu(attr->res.data_size))
				attr->res.data_size = cpu_to_le32(size);
		} else {
			if (size > le64_to_cpu(attr->nres.data_size))
				attr->nres.valid_size = attr->nres.data_size =
					attr->nres.alloc_size =
						cpu_to_le64(size);
		}
	}

	t16 = le16_to_cpu(lrh->undo_op);
	if (can_skip_action(t16))
		goto read_next_log_undo_action;

	/* Point to the Redo data and get its length. */
	data = Add2Ptr(lrh, le16_to_cpu(lrh->undo_off));
	dlen = le16_to_cpu(lrh->undo_len);

	/* It is time to apply the undo action. */
	err = do_action(log, oe, lrh, t16, data, dlen, rec_len, NULL);

read_next_log_undo_action:
	/*
	 * Keep reading and looping back until we have read the
	 * last record for this transaction.
	 */
	err = read_next_log_rec(log, lcb, &rec_lsn);
	if (err)
		goto out;

	if (rec_lsn)
		goto undo_action_next;

	lcb_put(lcb);
	lcb = NULL;

commit_undo:
	free_rsttbl_idx(trtbl, log->transaction_id);

	log->transaction_id = 0;

	goto transaction_table_next;

undo_action_done:

	ntfs_update_mftmirr(sbi, 0);

	sbi->flags &= ~NTFS_FLAGS_NEED_REPLAY;

end_replay:

	err = 0;
	if (is_ro)
		goto out;

	rh = kzalloc(log->page_size, GFP_NOFS);
	if (!rh) {
		err = -ENOMEM;
		goto out;
	}

	rh->rhdr.sign = NTFS_RSTR_SIGNATURE;
	rh->rhdr.fix_off = cpu_to_le16(offsetof(struct RESTART_HDR, fixups));
	t16 = (log->page_size >> SECTOR_SHIFT) + 1;
	rh->rhdr.fix_num = cpu_to_le16(t16);
	rh->sys_page_size = cpu_to_le32(log->page_size);
	rh->page_size = cpu_to_le32(log->page_size);

	t16 = ALIGN(offsetof(struct RESTART_HDR, fixups) + sizeof(short) * t16,
		    8);
	rh->ra_off = cpu_to_le16(t16);
	rh->minor_ver = cpu_to_le16(1); // 0x1A:
	rh->major_ver = cpu_to_le16(1); // 0x1C:

	ra2 = Add2Ptr(rh, t16);
	memcpy(ra2, ra, sizeof(struct RESTART_AREA));

	ra2->client_idx[0] = 0;
	ra2->client_idx[1] = LFS_NO_CLIENT_LE;
	ra2->flags = cpu_to_le16(2);

	le32_add_cpu(&ra2->open_log_count, 1);

	ntfs_fix_pre_write(&rh->rhdr, log->page_size);

	err = ntfs_sb_write_run(sbi, &ni->file.run, 0, rh, log->page_size, 0);
	if (!err)
		err = ntfs_sb_write_run(sbi, &log->ni->file.run, log->page_size,
					rh, log->page_size, 0);

	kfree(rh);
	if (err)
		goto out;

out:
	kfree(rst);
	if (lcb)
		lcb_put(lcb);

	/*
	 * Scan the Open Attribute Table to close all of
	 * the open attributes.
	 */
	oe = NULL;
	while ((oe = enum_rstbl(oatbl, oe))) {
		rno = ino_get(&oe->ref);

		if (oe->is_attr_name == 1) {
			kfree(oe->ptr);
			oe->ptr = NULL;
			continue;
		}

		if (oe->is_attr_name)
			continue;

		oa = oe->ptr;
		if (!oa)
			continue;

		run_close(&oa->run0);
		kfree(oa->attr);
		if (oa->ni)
			iput(&oa->ni->vfs_inode);
		kfree(oa);
	}

	kfree(trtbl);
	kfree(oatbl);
	kfree(dptbl);
	kfree(attr_names);
	kfree(log->rst_info.r_page);

	kfree(ra);
	kfree(log->one_page_buf);

	if (err)
		sbi->flags |= NTFS_FLAGS_NEED_REPLAY;

	if (err == -EROFS)
		err = 0;
	else if (log->set_dirty)
		ntfs_set_state(sbi, NTFS_DIRTY_ERROR);

	kfree(log);

	return err;
}<|MERGE_RESOLUTION|>--- conflicted
+++ resolved
@@ -724,13 +724,8 @@
 
 	if (!rsize || rsize > bytes ||
 	    rsize + sizeof(struct RESTART_TABLE) > bytes || bytes < ts ||
-<<<<<<< HEAD
-	    le16_to_cpu(rt->total) > ne ||
-			ff > ts - sizeof(__le32) || lf > ts - sizeof(__le32) ||
-=======
 	    le16_to_cpu(rt->total) > ne || ff > ts - sizeof(__le32) ||
 	    lf > ts - sizeof(__le32) ||
->>>>>>> 7aa21fec
 	    (ff && ff < sizeof(struct RESTART_TABLE)) ||
 	    (lf && lf < sizeof(struct RESTART_TABLE))) {
 		return false;
