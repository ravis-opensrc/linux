--- conflicted
+++ resolved
@@ -724,17 +724,6 @@
 		struct buffer_head *bh, *head;
 		struct folio *folio = fbatch.folios[i];
 
-<<<<<<< HEAD
-		lock_page(page);
-		if (unlikely(page->mapping != mapping)) {
-			/* Exclude pages removed from the address space */
-			unlock_page(page);
-			continue;
-		}
-		if (!page_has_buffers(page))
-			create_empty_buffers(page, i_blocksize(inode), 0);
-		unlock_page(page);
-=======
 		folio_lock(folio);
 		if (unlikely(folio->mapping != mapping)) {
 			/* Exclude folios removed from the address space */
@@ -747,7 +736,6 @@
 			head = folio_buffers(folio);
 		}
 		folio_unlock(folio);
->>>>>>> 98817289
 
 		bh = head;
 		do {
