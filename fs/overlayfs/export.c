// SPDX-License-Identifier: GPL-2.0-only
/*
 * Overlayfs NFS export support.
 *
 * Amir Goldstein <amir73il@gmail.com>
 *
 * Copyright (C) 2017-2018 CTERA Networks. All Rights Reserved.
 */

#include <linux/fs.h>
#include <linux/cred.h>
#include <linux/mount.h>
#include <linux/namei.h>
#include <linux/xattr.h>
#include <linux/exportfs.h>
#include <linux/ratelimit.h>
#include "overlayfs.h"

static int ovl_encode_maybe_copy_up(struct dentry *dentry)
{
	int err;

	if (ovl_dentry_upper(dentry))
		return 0;

	err = ovl_want_write(dentry);
	if (!err) {
		err = ovl_copy_up(dentry);
		ovl_drop_write(dentry);
	}

	if (err) {
		pr_warn_ratelimited("failed to copy up on encode (%pd2, err=%i)\n",
				    dentry, err);
	}

	return err;
}

/*
 * Before encoding a non-upper directory file handle from real layer N, we need
 * to check if it will be possible to reconnect an overlay dentry from the real
 * lower decoded dentry. This is done by following the overlay ancestry up to a
 * "layer N connected" ancestor and verifying that all parents along the way are
 * "layer N connectable". If an ancestor that is NOT "layer N connectable" is
 * found, we need to copy up an ancestor, which is "layer N connectable", thus
 * making that ancestor "layer N connected". For example:
 *
 * layer 1: /a
 * layer 2: /a/b/c
 *
 * The overlay dentry /a is NOT "layer 2 connectable", because if dir /a is
 * copied up and renamed, upper dir /a will be indexed by lower dir /a from
 * layer 1. The dir /a from layer 2 will never be indexed, so the algorithm (*)
 * in ovl_lookup_real_ancestor() will not be able to lookup a connected overlay
 * dentry from the connected lower dentry /a/b/c.
 *
 * To avoid this problem on decode time, we need to copy up an ancestor of
 * /a/b/c, which is "layer 2 connectable", on encode time. That ancestor is
 * /a/b. After copy up (and index) of /a/b, it will become "layer 2 connected"
 * and when the time comes to decode the file handle from lower dentry /a/b/c,
 * ovl_lookup_real_ancestor() will find the indexed ancestor /a/b and decoding
 * a connected overlay dentry will be accomplished.
 *
 * (*) the algorithm in ovl_lookup_real_ancestor() can be improved to lookup an
 * entry /a in the lower layers above layer N and find the indexed dir /a from
 * layer 1. If that improvement is made, then the check for "layer N connected"
 * will need to verify there are no redirects in lower layers above N. In the
 * example above, /a will be "layer 2 connectable". However, if layer 2 dir /a
 * is a target of a layer 1 redirect, then /a will NOT be "layer 2 connectable":
 *
 * layer 1: /A (redirect = /a)
 * layer 2: /a/b/c
 */

/* Return the lowest layer for encoding a connectable file handle */
static int ovl_connectable_layer(struct dentry *dentry)
{
	struct ovl_entry *oe = OVL_E(dentry);

	/* We can get overlay root from root of any layer */
	if (dentry == dentry->d_sb->s_root)
		return ovl_numlower(oe);

	/*
	 * If it's an unindexed merge dir, then it's not connectable with any
	 * lower layer
	 */
	if (ovl_dentry_upper(dentry) &&
	    !ovl_test_flag(OVL_INDEX, d_inode(dentry)))
		return 0;

	/* We can get upper/overlay path from indexed/lower dentry */
	return ovl_lowerstack(oe)->layer->idx;
}

/*
 * @dentry is "connected" if all ancestors up to root or a "connected" ancestor
 * have the same uppermost lower layer as the origin's layer. We may need to
 * copy up a "connectable" ancestor to make it "connected". A "connected" dentry
 * cannot become non "connected", so cache positive result in dentry flags.
 *
 * Return the connected origin layer or < 0 on error.
 */
static int ovl_connect_layer(struct dentry *dentry)
{
	struct dentry *next, *parent = NULL;
	struct ovl_entry *oe = OVL_E(dentry);
	int origin_layer;
	int err = 0;

	if (WARN_ON(dentry == dentry->d_sb->s_root) ||
	    WARN_ON(!ovl_dentry_lower(dentry)))
		return -EIO;

	origin_layer = ovl_lowerstack(oe)->layer->idx;
	if (ovl_dentry_test_flag(OVL_E_CONNECTED, dentry))
		return origin_layer;

	/* Find the topmost origin layer connectable ancestor of @dentry */
	next = dget(dentry);
	for (;;) {
		parent = dget_parent(next);
		if (WARN_ON(parent == next)) {
			err = -EIO;
			break;
		}

		/*
		 * If @parent is not origin layer connectable, then copy up
		 * @next which is origin layer connectable and we are done.
		 */
		if (ovl_connectable_layer(parent) < origin_layer) {
			err = ovl_encode_maybe_copy_up(next);
			break;
		}

		/* If @parent is connected or indexed we are done */
		if (ovl_dentry_test_flag(OVL_E_CONNECTED, parent) ||
		    ovl_test_flag(OVL_INDEX, d_inode(parent)))
			break;

		dput(next);
		next = parent;
	}

	dput(parent);
	dput(next);

	if (!err)
		ovl_dentry_set_flag(OVL_E_CONNECTED, dentry);

	return err ?: origin_layer;
}

/*
 * We only need to encode origin if there is a chance that the same object was
 * encoded pre copy up and then we need to stay consistent with the same
 * encoding also after copy up. If non-pure upper is not indexed, then it was
 * copied up before NFS export was enabled. In that case we don't need to worry
 * about staying consistent with pre copy up encoding and we encode an upper
 * file handle. Overlay root dentry is a private case of non-indexed upper.
 *
 * The following table summarizes the different file handle encodings used for
 * different overlay object types:
 *
 *  Object type		| Encoding
 * --------------------------------
 *  Pure upper		| U
 *  Non-indexed upper	| U
 *  Indexed upper	| L (*)
 *  Non-upper		| L (*)
 *
 * U = upper file handle
 * L = lower file handle
 *
 * (*) Decoding a connected overlay dir from real lower dentry is not always
 * possible when there are redirects in lower layers and non-indexed merge dirs.
 * To mitigate those case, we may copy up the lower dir ancestor before encode
 * of a decodable file handle for non-upper dir.
 *
 * Return 0 for upper file handle, > 0 for lower file handle or < 0 on error.
 */
static int ovl_check_encode_origin(struct dentry *dentry)
{
	struct ovl_fs *ofs = OVL_FS(dentry->d_sb);
	bool decodable = ofs->config.nfs_export;

	/* Lower file handle for non-upper non-decodable */
	if (!ovl_dentry_upper(dentry) && !decodable)
		return 1;

	/* Upper file handle for pure upper */
	if (!ovl_dentry_lower(dentry))
		return 0;

	/*
	 * Root is never indexed, so if there's an upper layer, encode upper for
	 * root.
	 */
	if (dentry == dentry->d_sb->s_root)
		return 0;

	/*
	 * Upper decodable file handle for non-indexed upper.
	 */
	if (ovl_dentry_upper(dentry) && decodable &&
	    !ovl_test_flag(OVL_INDEX, d_inode(dentry)))
		return 0;

	/*
	 * Decoding a merge dir, whose origin's ancestor is under a redirected
	 * lower dir or under a non-indexed upper is not always possible.
	 * ovl_connect_layer() will try to make origin's layer "connected" by
	 * copying up a "connectable" ancestor.
	 */
	if (d_is_dir(dentry) && ovl_upper_mnt(ofs) && decodable)
		return ovl_connect_layer(dentry);

	/* Lower file handle for indexed and non-upper dir/non-dir */
	return 1;
}

static int ovl_dentry_to_fid(struct ovl_fs *ofs, struct dentry *dentry,
			     u32 *fid, int buflen)
{
	struct ovl_fh *fh = NULL;
	int err, enc_lower;
	int len;

	/*
	 * Check if we should encode a lower or upper file handle and maybe
	 * copy up an ancestor to make lower file handle connectable.
	 */
	err = enc_lower = ovl_check_encode_origin(dentry);
	if (enc_lower < 0)
		goto fail;

	/* Encode an upper or lower file handle */
	fh = ovl_encode_real_fh(ofs, enc_lower ? ovl_dentry_lower(dentry) :
				ovl_dentry_upper(dentry), !enc_lower);
	if (IS_ERR(fh))
		return PTR_ERR(fh);

	len = OVL_FH_LEN(fh);
	if (len <= buflen)
		memcpy(fid, fh, len);
	err = len;

out:
	kfree(fh);
	return err;

fail:
	pr_warn_ratelimited("failed to encode file handle (%pd2, err=%i)\n",
			    dentry, err);
	goto out;
}

static int ovl_encode_fh(struct inode *inode, u32 *fid, int *max_len,
			 struct inode *parent)
{
	struct ovl_fs *ofs = OVL_FS(inode->i_sb);
	struct dentry *dentry;
	int bytes, buflen = *max_len << 2;

	/* TODO: encode connectable file handles */
	if (parent)
		return FILEID_INVALID;

	dentry = d_find_any_alias(inode);
	if (!dentry)
		return FILEID_INVALID;

	bytes = ovl_dentry_to_fid(ofs, dentry, fid, buflen);
	dput(dentry);
	if (bytes <= 0)
		return FILEID_INVALID;

	*max_len = bytes >> 2;
	if (bytes > buflen)
		return FILEID_INVALID;

	return OVL_FILEID_V1;
}

/*
 * Find or instantiate an overlay dentry from real dentries and index.
 */
static struct dentry *ovl_obtain_alias(struct super_block *sb,
				       struct dentry *upper_alias,
				       struct ovl_path *lowerpath,
				       struct dentry *index)
{
	struct dentry *lower = lowerpath ? lowerpath->dentry : NULL;
	struct dentry *upper = upper_alias ?: index;
	struct dentry *dentry;
	struct inode *inode = NULL;
	struct ovl_entry *oe;
	struct ovl_inode_params oip = {
		.index = index,
	};

	/* We get overlay directory dentries with ovl_lookup_real() */
	if (d_is_dir(upper ?: lower))
		return ERR_PTR(-EIO);

	oe = ovl_alloc_entry(!!lower);
	if (!oe)
		return ERR_PTR(-ENOMEM);

	oip.upperdentry = dget(upper);
	if (lower) {
		ovl_lowerstack(oe)->dentry = dget(lower);
		ovl_lowerstack(oe)->layer = lowerpath->layer;
	}
	oip.oe = oe;
	inode = ovl_get_inode(sb, &oip);
	if (IS_ERR(inode)) {
		ovl_free_entry(oe);
		dput(upper);
		return ERR_CAST(inode);
	}

	if (upper)
		ovl_set_flag(OVL_UPPERDATA, inode);

	dentry = d_find_any_alias(inode);
	if (dentry)
		goto out_iput;

	dentry = d_alloc_anon(inode->i_sb);
	if (unlikely(!dentry))
		goto nomem;

	if (upper_alias)
		ovl_dentry_set_upper_alias(dentry);

<<<<<<< HEAD
	ovl_dentry_init_reval(dentry, upper);
=======
	ovl_dentry_init_reval(dentry, upper, OVL_I_E(inode));
>>>>>>> 98817289

	return d_instantiate_anon(dentry, inode);

nomem:
	dput(dentry);
	dentry = ERR_PTR(-ENOMEM);
out_iput:
	iput(inode);
	return dentry;
}

/* Get the upper or lower dentry in stack whose on layer @idx */
static struct dentry *ovl_dentry_real_at(struct dentry *dentry, int idx)
{
	struct ovl_entry *oe = OVL_E(dentry);
	struct ovl_path *lowerstack = ovl_lowerstack(oe);
	int i;

	if (!idx)
		return ovl_dentry_upper(dentry);

	for (i = 0; i < ovl_numlower(oe); i++) {
		if (lowerstack[i].layer->idx == idx)
			return lowerstack[i].dentry;
	}

	return NULL;
}

/*
 * Lookup a child overlay dentry to get a connected overlay dentry whose real
 * dentry is @real. If @real is on upper layer, we lookup a child overlay
 * dentry with the same name as the real dentry. Otherwise, we need to consult
 * index for lookup.
 */
static struct dentry *ovl_lookup_real_one(struct dentry *connected,
					  struct dentry *real,
					  const struct ovl_layer *layer)
{
	struct inode *dir = d_inode(connected);
	struct dentry *this, *parent = NULL;
	struct name_snapshot name;
	int err;

	/*
	 * Lookup child overlay dentry by real name. The dir mutex protects us
	 * from racing with overlay rename. If the overlay dentry that is above
	 * real has already been moved to a parent that is not under the
	 * connected overlay dir, we return -ECHILD and restart the lookup of
	 * connected real path from the top.
	 */
	inode_lock_nested(dir, I_MUTEX_PARENT);
	err = -ECHILD;
	parent = dget_parent(real);
	if (ovl_dentry_real_at(connected, layer->idx) != parent)
		goto fail;

	/*
	 * We also need to take a snapshot of real dentry name to protect us
	 * from racing with underlying layer rename. In this case, we don't
	 * care about returning ESTALE, only from dereferencing a free name
	 * pointer because we hold no lock on the real dentry.
	 */
	take_dentry_name_snapshot(&name, real);
	/*
	 * No idmap handling here: it's an internal lookup.  Could skip
	 * permission checking altogether, but for now just use non-idmap
	 * transformed ids.
	 */
	this = lookup_one_len(name.name.name, connected, name.name.len);
	release_dentry_name_snapshot(&name);
	err = PTR_ERR(this);
	if (IS_ERR(this)) {
		goto fail;
	} else if (!this || !this->d_inode) {
		dput(this);
		err = -ENOENT;
		goto fail;
	} else if (ovl_dentry_real_at(this, layer->idx) != real) {
		dput(this);
		err = -ESTALE;
		goto fail;
	}

out:
	dput(parent);
	inode_unlock(dir);
	return this;

fail:
	pr_warn_ratelimited("failed to lookup one by real (%pd2, layer=%d, connected=%pd2, err=%i)\n",
			    real, layer->idx, connected, err);
	this = ERR_PTR(err);
	goto out;
}

static struct dentry *ovl_lookup_real(struct super_block *sb,
				      struct dentry *real,
				      const struct ovl_layer *layer);

/*
 * Lookup an indexed or hashed overlay dentry by real inode.
 */
static struct dentry *ovl_lookup_real_inode(struct super_block *sb,
					    struct dentry *real,
					    const struct ovl_layer *layer)
{
	struct ovl_fs *ofs = OVL_FS(sb);
	struct dentry *index = NULL;
	struct dentry *this = NULL;
	struct inode *inode;

	/*
	 * Decoding upper dir from index is expensive, so first try to lookup
	 * overlay dentry in inode/dcache.
	 */
	inode = ovl_lookup_inode(sb, real, !layer->idx);
	if (IS_ERR(inode))
		return ERR_CAST(inode);
	if (inode) {
		this = d_find_any_alias(inode);
		iput(inode);
	}

	/*
	 * For decoded lower dir file handle, lookup index by origin to check
	 * if lower dir was copied up and and/or removed.
	 */
	if (!this && layer->idx && ofs->indexdir && !WARN_ON(!d_is_dir(real))) {
		index = ovl_lookup_index(ofs, NULL, real, false);
		if (IS_ERR(index))
			return index;
	}

	/* Get connected upper overlay dir from index */
	if (index) {
		struct dentry *upper = ovl_index_upper(ofs, index, true);

		dput(index);
		if (IS_ERR_OR_NULL(upper))
			return upper;

		/*
		 * ovl_lookup_real() in lower layer may call recursively once to
		 * ovl_lookup_real() in upper layer. The first level call walks
		 * back lower parents to the topmost indexed parent. The second
		 * recursive call walks back from indexed upper to the topmost
		 * connected/hashed upper parent (or up to root).
		 */
		this = ovl_lookup_real(sb, upper, &ofs->layers[0]);
		dput(upper);
	}

	if (IS_ERR_OR_NULL(this))
		return this;

	if (ovl_dentry_real_at(this, layer->idx) != real) {
		dput(this);
		this = ERR_PTR(-EIO);
	}

	return this;
}

/*
 * Lookup an indexed or hashed overlay dentry, whose real dentry is an
 * ancestor of @real.
 */
static struct dentry *ovl_lookup_real_ancestor(struct super_block *sb,
					       struct dentry *real,
					       const struct ovl_layer *layer)
{
	struct dentry *next, *parent = NULL;
	struct dentry *ancestor = ERR_PTR(-EIO);

	if (real == layer->mnt->mnt_root)
		return dget(sb->s_root);

	/* Find the topmost indexed or hashed ancestor */
	next = dget(real);
	for (;;) {
		parent = dget_parent(next);

		/*
		 * Lookup a matching overlay dentry in inode/dentry
		 * cache or in index by real inode.
		 */
		ancestor = ovl_lookup_real_inode(sb, next, layer);
		if (ancestor)
			break;

		if (parent == layer->mnt->mnt_root) {
			ancestor = dget(sb->s_root);
			break;
		}

		/*
		 * If @real has been moved out of the layer root directory,
		 * we will eventully hit the real fs root. This cannot happen
		 * by legit overlay rename, so we return error in that case.
		 */
		if (parent == next) {
			ancestor = ERR_PTR(-EXDEV);
			break;
		}

		dput(next);
		next = parent;
	}

	dput(parent);
	dput(next);

	return ancestor;
}

/*
 * Lookup a connected overlay dentry whose real dentry is @real.
 * If @real is on upper layer, we lookup a child overlay dentry with the same
 * path the real dentry. Otherwise, we need to consult index for lookup.
 */
static struct dentry *ovl_lookup_real(struct super_block *sb,
				      struct dentry *real,
				      const struct ovl_layer *layer)
{
	struct dentry *connected;
	int err = 0;

	connected = ovl_lookup_real_ancestor(sb, real, layer);
	if (IS_ERR(connected))
		return connected;

	while (!err) {
		struct dentry *next, *this;
		struct dentry *parent = NULL;
		struct dentry *real_connected = ovl_dentry_real_at(connected,
								   layer->idx);

		if (real_connected == real)
			break;

		/* Find the topmost dentry not yet connected */
		next = dget(real);
		for (;;) {
			parent = dget_parent(next);

			if (parent == real_connected)
				break;

			/*
			 * If real has been moved out of 'real_connected',
			 * we will not find 'real_connected' and hit the layer
			 * root. In that case, we need to restart connecting.
			 * This game can go on forever in the worst case. We
			 * may want to consider taking s_vfs_rename_mutex if
			 * this happens more than once.
			 */
			if (parent == layer->mnt->mnt_root) {
				dput(connected);
				connected = dget(sb->s_root);
				break;
			}

			/*
			 * If real file has been moved out of the layer root
			 * directory, we will eventully hit the real fs root.
			 * This cannot happen by legit overlay rename, so we
			 * return error in that case.
			 */
			if (parent == next) {
				err = -EXDEV;
				break;
			}

			dput(next);
			next = parent;
		}

		if (!err) {
			this = ovl_lookup_real_one(connected, next, layer);
			if (IS_ERR(this))
				err = PTR_ERR(this);

			/*
			 * Lookup of child in overlay can fail when racing with
			 * overlay rename of child away from 'connected' parent.
			 * In this case, we need to restart the lookup from the
			 * top, because we cannot trust that 'real_connected' is
			 * still an ancestor of 'real'. There is a good chance
			 * that the renamed overlay ancestor is now in cache, so
			 * ovl_lookup_real_ancestor() will find it and we can
			 * continue to connect exactly from where lookup failed.
			 */
			if (err == -ECHILD) {
				this = ovl_lookup_real_ancestor(sb, real,
								layer);
				err = PTR_ERR_OR_ZERO(this);
			}
			if (!err) {
				dput(connected);
				connected = this;
			}
		}

		dput(parent);
		dput(next);
	}

	if (err)
		goto fail;

	return connected;

fail:
	pr_warn_ratelimited("failed to lookup by real (%pd2, layer=%d, connected=%pd2, err=%i)\n",
			    real, layer->idx, connected, err);
	dput(connected);
	return ERR_PTR(err);
}

/*
 * Get an overlay dentry from upper/lower real dentries and index.
 */
static struct dentry *ovl_get_dentry(struct super_block *sb,
				     struct dentry *upper,
				     struct ovl_path *lowerpath,
				     struct dentry *index)
{
	struct ovl_fs *ofs = OVL_FS(sb);
	const struct ovl_layer *layer = upper ? &ofs->layers[0] : lowerpath->layer;
	struct dentry *real = upper ?: (index ?: lowerpath->dentry);

	/*
	 * Obtain a disconnected overlay dentry from a non-dir real dentry
	 * and index.
	 */
	if (!d_is_dir(real))
		return ovl_obtain_alias(sb, upper, lowerpath, index);

	/* Removed empty directory? */
	if ((real->d_flags & DCACHE_DISCONNECTED) || d_unhashed(real))
		return ERR_PTR(-ENOENT);

	/*
	 * If real dentry is connected and hashed, get a connected overlay
	 * dentry whose real dentry is @real.
	 */
	return ovl_lookup_real(sb, real, layer);
}

static struct dentry *ovl_upper_fh_to_d(struct super_block *sb,
					struct ovl_fh *fh)
{
	struct ovl_fs *ofs = OVL_FS(sb);
	struct dentry *dentry;
	struct dentry *upper;

	if (!ovl_upper_mnt(ofs))
		return ERR_PTR(-EACCES);

	upper = ovl_decode_real_fh(ofs, fh, ovl_upper_mnt(ofs), true);
	if (IS_ERR_OR_NULL(upper))
		return upper;

	dentry = ovl_get_dentry(sb, upper, NULL, NULL);
	dput(upper);

	return dentry;
}

static struct dentry *ovl_lower_fh_to_d(struct super_block *sb,
					struct ovl_fh *fh)
{
	struct ovl_fs *ofs = OVL_FS(sb);
	struct ovl_path origin = { };
	struct ovl_path *stack = &origin;
	struct dentry *dentry = NULL;
	struct dentry *index = NULL;
	struct inode *inode;
	int err;

	/* First lookup overlay inode in inode cache by origin fh */
	err = ovl_check_origin_fh(ofs, fh, false, NULL, &stack);
	if (err)
		return ERR_PTR(err);

	if (!d_is_dir(origin.dentry) ||
	    !(origin.dentry->d_flags & DCACHE_DISCONNECTED)) {
		inode = ovl_lookup_inode(sb, origin.dentry, false);
		err = PTR_ERR(inode);
		if (IS_ERR(inode))
			goto out_err;
		if (inode) {
			dentry = d_find_any_alias(inode);
			iput(inode);
			if (dentry)
				goto out;
		}
	}

	/* Then lookup indexed upper/whiteout by origin fh */
	if (ofs->indexdir) {
		index = ovl_get_index_fh(ofs, fh);
		err = PTR_ERR(index);
		if (IS_ERR(index)) {
			index = NULL;
			goto out_err;
		}
	}

	/* Then try to get a connected upper dir by index */
	if (index && d_is_dir(index)) {
		struct dentry *upper = ovl_index_upper(ofs, index, true);

		err = PTR_ERR(upper);
		if (IS_ERR_OR_NULL(upper))
			goto out_err;

		dentry = ovl_get_dentry(sb, upper, NULL, NULL);
		dput(upper);
		goto out;
	}

	/* Find origin.dentry again with ovl_acceptable() layer check */
	if (d_is_dir(origin.dentry)) {
		dput(origin.dentry);
		origin.dentry = NULL;
		err = ovl_check_origin_fh(ofs, fh, true, NULL, &stack);
		if (err)
			goto out_err;
	}
	if (index) {
		err = ovl_verify_origin(ofs, index, origin.dentry, false);
		if (err)
			goto out_err;
	}

	/* Get a connected non-upper dir or disconnected non-dir */
	dentry = ovl_get_dentry(sb, NULL, &origin, index);

out:
	dput(origin.dentry);
	dput(index);
	return dentry;

out_err:
	dentry = ERR_PTR(err);
	goto out;
}

static struct ovl_fh *ovl_fid_to_fh(struct fid *fid, int buflen, int fh_type)
{
	struct ovl_fh *fh;

	/* If on-wire inner fid is aligned - nothing to do */
	if (fh_type == OVL_FILEID_V1)
		return (struct ovl_fh *)fid;

	if (fh_type != OVL_FILEID_V0)
		return ERR_PTR(-EINVAL);

	if (buflen <= OVL_FH_WIRE_OFFSET)
		return ERR_PTR(-EINVAL);

	fh = kzalloc(buflen, GFP_KERNEL);
	if (!fh)
		return ERR_PTR(-ENOMEM);

	/* Copy unaligned inner fh into aligned buffer */
	memcpy(fh->buf, fid, buflen - OVL_FH_WIRE_OFFSET);
	return fh;
}

static struct dentry *ovl_fh_to_dentry(struct super_block *sb, struct fid *fid,
				       int fh_len, int fh_type)
{
	struct dentry *dentry = NULL;
	struct ovl_fh *fh = NULL;
	int len = fh_len << 2;
	unsigned int flags = 0;
	int err;

	fh = ovl_fid_to_fh(fid, len, fh_type);
	err = PTR_ERR(fh);
	if (IS_ERR(fh))
		goto out_err;

	err = ovl_check_fh_len(fh, len);
	if (err)
		goto out_err;

	flags = fh->fb.flags;
	dentry = (flags & OVL_FH_FLAG_PATH_UPPER) ?
		 ovl_upper_fh_to_d(sb, fh) :
		 ovl_lower_fh_to_d(sb, fh);
	err = PTR_ERR(dentry);
	if (IS_ERR(dentry) && err != -ESTALE)
		goto out_err;

out:
	/* We may have needed to re-align OVL_FILEID_V0 */
	if (!IS_ERR_OR_NULL(fh) && fh != (void *)fid)
		kfree(fh);

	return dentry;

out_err:
	pr_warn_ratelimited("failed to decode file handle (len=%d, type=%d, flags=%x, err=%i)\n",
			    fh_len, fh_type, flags, err);
	dentry = ERR_PTR(err);
	goto out;
}

static struct dentry *ovl_fh_to_parent(struct super_block *sb, struct fid *fid,
				       int fh_len, int fh_type)
{
	pr_warn_ratelimited("connectable file handles not supported; use 'no_subtree_check' exportfs option.\n");
	return ERR_PTR(-EACCES);
}

static int ovl_get_name(struct dentry *parent, char *name,
			struct dentry *child)
{
	/*
	 * ovl_fh_to_dentry() returns connected dir overlay dentries and
	 * ovl_fh_to_parent() is not implemented, so we should not get here.
	 */
	WARN_ON_ONCE(1);
	return -EIO;
}

static struct dentry *ovl_get_parent(struct dentry *dentry)
{
	/*
	 * ovl_fh_to_dentry() returns connected dir overlay dentries, so we
	 * should not get here.
	 */
	WARN_ON_ONCE(1);
	return ERR_PTR(-EIO);
}

const struct export_operations ovl_export_operations = {
	.encode_fh	= ovl_encode_fh,
	.fh_to_dentry	= ovl_fh_to_dentry,
	.fh_to_parent	= ovl_fh_to_parent,
	.get_name	= ovl_get_name,
	.get_parent	= ovl_get_parent,
};

/* encode_fh() encodes non-decodable file handles with nfs_export=off */
const struct export_operations ovl_export_fid_operations = {
	.encode_fh	= ovl_encode_fh,
};<|MERGE_RESOLUTION|>--- conflicted
+++ resolved
@@ -336,11 +336,7 @@
 	if (upper_alias)
 		ovl_dentry_set_upper_alias(dentry);
 
-<<<<<<< HEAD
-	ovl_dentry_init_reval(dentry, upper);
-=======
 	ovl_dentry_init_reval(dentry, upper, OVL_I_E(inode));
->>>>>>> 98817289
 
 	return d_instantiate_anon(dentry, inode);
 
