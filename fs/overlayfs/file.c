--- conflicted
+++ resolved
@@ -552,115 +552,6 @@
 	return ret;
 }
 
-<<<<<<< HEAD
-static long ovl_real_ioctl(struct file *file, unsigned int cmd,
-			   unsigned long arg)
-{
-	struct fd real;
-	long ret;
-
-	ret = ovl_real_fdget(file, &real);
-	if (ret)
-		return ret;
-
-	ret = security_file_ioctl(real.file, cmd, arg);
-	if (!ret) {
-		/*
-		 * Don't override creds, since we currently can't safely check
-		 * permissions before doing so.
-		 */
-		ret = vfs_ioctl(real.file, cmd, arg);
-	}
-
-	fdput(real);
-
-	return ret;
-}
-
-static long ovl_ioctl_set_flags(struct file *file, unsigned int cmd,
-				unsigned long arg)
-{
-	long ret;
-	struct inode *inode = file_inode(file);
-
-	if (!inode_owner_or_capable(inode))
-		return -EACCES;
-
-	ret = mnt_want_write_file(file);
-	if (ret)
-		return ret;
-
-	inode_lock(inode);
-
-	/*
-	 * Prevent copy up if immutable and has no CAP_LINUX_IMMUTABLE
-	 * capability.
-	 */
-	ret = -EPERM;
-	if (!ovl_has_upperdata(inode) && IS_IMMUTABLE(inode) &&
-	    !capable(CAP_LINUX_IMMUTABLE))
-		goto unlock;
-
-	ret = ovl_maybe_copy_up(file_dentry(file), O_WRONLY);
-	if (ret)
-		goto unlock;
-
-	ret = ovl_real_ioctl(file, cmd, arg);
-
-	ovl_copyflags(ovl_inode_real(inode), inode);
-unlock:
-	inode_unlock(inode);
-
-	mnt_drop_write_file(file);
-
-	return ret;
-
-}
-
-long ovl_ioctl(struct file *file, unsigned int cmd, unsigned long arg)
-{
-	long ret;
-
-	switch (cmd) {
-	case FS_IOC_GETFLAGS:
-	case FS_IOC_FSGETXATTR:
-		ret = ovl_real_ioctl(file, cmd, arg);
-		break;
-
-	case FS_IOC_FSSETXATTR:
-	case FS_IOC_SETFLAGS:
-		ret = ovl_ioctl_set_flags(file, cmd, arg);
-		break;
-
-	default:
-		ret = -ENOTTY;
-	}
-
-	return ret;
-}
-
-#ifdef CONFIG_COMPAT
-long ovl_compat_ioctl(struct file *file, unsigned int cmd, unsigned long arg)
-{
-	switch (cmd) {
-	case FS_IOC32_GETFLAGS:
-		cmd = FS_IOC_GETFLAGS;
-		break;
-
-	case FS_IOC32_SETFLAGS:
-		cmd = FS_IOC_SETFLAGS;
-		break;
-
-	default:
-		return -ENOIOCTLCMD;
-	}
-
-	return ovl_ioctl(file, cmd, arg);
-}
-#endif
-
-=======
->>>>>>> 3b17187f
 enum ovl_copyop {
 	OVL_COPY,
 	OVL_CLONE,
