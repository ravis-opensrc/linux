--- conflicted
+++ resolved
@@ -155,7 +155,6 @@
 	if (offset == 0) {
 		if (whence == SEEK_CUR)
 			return file->f_pos;
-<<<<<<< HEAD
 
 		if (whence == SEEK_SET)
 			return vfs_setpos(file, 0, 0);
@@ -175,27 +174,6 @@
 	inode_lock(inode);
 	real.file->f_pos = file->f_pos;
 
-=======
-
-		if (whence == SEEK_SET)
-			return vfs_setpos(file, 0, 0);
-	}
-
-	ret = ovl_real_fdget(file, &real);
-	if (ret)
-		return ret;
-
-	/*
-	 * Overlay file f_pos is the master copy that is preserved
-	 * through copy up and modified on read/write, but only real
-	 * fs knows how to SEEK_HOLE/SEEK_DATA and real fs may impose
-	 * limitations that are more strict than ->s_maxbytes for specific
-	 * files, so we use the real file to perform seeks.
-	 */
-	inode_lock(inode);
-	real.file->f_pos = file->f_pos;
-
->>>>>>> f7688b48
 	old_cred = ovl_override_creds(inode->i_sb);
 	ret = vfs_llseek(real.file, offset, whence);
 	revert_creds(old_cred);
