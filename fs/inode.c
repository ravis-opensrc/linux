// SPDX-License-Identifier: GPL-2.0-only
/*
 * (C) 1997 Linus Torvalds
 * (C) 1999 Andrea Arcangeli <andrea@suse.de> (dynamic inode allocation)
 */
#include <linux/export.h>
#include <linux/fs.h>
#include <linux/filelock.h>
#include <linux/mm.h>
#include <linux/backing-dev.h>
#include <linux/hash.h>
#include <linux/swap.h>
#include <linux/security.h>
#include <linux/cdev.h>
#include <linux/memblock.h>
#include <linux/fsnotify.h>
#include <linux/mount.h>
#include <linux/posix_acl.h>
#include <linux/buffer_head.h> /* for inode_has_buffers */
#include <linux/ratelimit.h>
#include <linux/list_lru.h>
#include <linux/iversion.h>
#include <trace/events/writeback.h>
#include "internal.h"

/*
 * Inode locking rules:
 *
 * inode->i_lock protects:
 *   inode->i_state, inode->i_hash, __iget(), inode->i_io_list
 * Inode LRU list locks protect:
 *   inode->i_sb->s_inode_lru, inode->i_lru
 * inode->i_sb->s_inode_list_lock protects:
 *   inode->i_sb->s_inodes, inode->i_sb_list
 * bdi->wb.list_lock protects:
 *   bdi->wb.b_{dirty,io,more_io,dirty_time}, inode->i_io_list
 * inode_hash_lock protects:
 *   inode_hashtable, inode->i_hash
 *
 * Lock ordering:
 *
 * inode->i_sb->s_inode_list_lock
 *   inode->i_lock
 *     Inode LRU list locks
 *
 * bdi->wb.list_lock
 *   inode->i_lock
 *
 * inode_hash_lock
 *   inode->i_sb->s_inode_list_lock
 *   inode->i_lock
 *
 * iunique_lock
 *   inode_hash_lock
 */

static unsigned int i_hash_mask __read_mostly;
static unsigned int i_hash_shift __read_mostly;
static struct hlist_head *inode_hashtable __read_mostly;
static __cacheline_aligned_in_smp DEFINE_SPINLOCK(inode_hash_lock);

/*
 * Empty aops. Can be used for the cases where the user does not
 * define any of the address_space operations.
 */
const struct address_space_operations empty_aops = {
};
EXPORT_SYMBOL(empty_aops);

static DEFINE_PER_CPU(unsigned long, nr_inodes);
static DEFINE_PER_CPU(unsigned long, nr_unused);

static struct kmem_cache *inode_cachep __read_mostly;

static long get_nr_inodes(void)
{
	int i;
	long sum = 0;
	for_each_possible_cpu(i)
		sum += per_cpu(nr_inodes, i);
	return sum < 0 ? 0 : sum;
}

static inline long get_nr_inodes_unused(void)
{
	int i;
	long sum = 0;
	for_each_possible_cpu(i)
		sum += per_cpu(nr_unused, i);
	return sum < 0 ? 0 : sum;
}

long get_nr_dirty_inodes(void)
{
	/* not actually dirty inodes, but a wild approximation */
	long nr_dirty = get_nr_inodes() - get_nr_inodes_unused();
	return nr_dirty > 0 ? nr_dirty : 0;
}

/*
 * Handle nr_inode sysctl
 */
#ifdef CONFIG_SYSCTL
/*
 * Statistics gathering..
 */
static struct inodes_stat_t inodes_stat;

static int proc_nr_inodes(struct ctl_table *table, int write, void *buffer,
			  size_t *lenp, loff_t *ppos)
{
	inodes_stat.nr_inodes = get_nr_inodes();
	inodes_stat.nr_unused = get_nr_inodes_unused();
	return proc_doulongvec_minmax(table, write, buffer, lenp, ppos);
}

static struct ctl_table inodes_sysctls[] = {
	{
		.procname	= "inode-nr",
		.data		= &inodes_stat,
		.maxlen		= 2*sizeof(long),
		.mode		= 0444,
		.proc_handler	= proc_nr_inodes,
	},
	{
		.procname	= "inode-state",
		.data		= &inodes_stat,
		.maxlen		= 7*sizeof(long),
		.mode		= 0444,
		.proc_handler	= proc_nr_inodes,
	},
	{ }
};

static int __init init_fs_inode_sysctls(void)
{
	register_sysctl_init("fs", inodes_sysctls);
	return 0;
}
early_initcall(init_fs_inode_sysctls);
#endif

static int no_open(struct inode *inode, struct file *file)
{
	return -ENXIO;
}

/**
 * inode_init_always - perform inode structure initialisation
 * @sb: superblock inode belongs to
 * @inode: inode to initialise
 *
 * These are initializations that need to be done on every inode
 * allocation as the fields are not initialised by slab allocation.
 */
int inode_init_always(struct super_block *sb, struct inode *inode)
{
	static const struct inode_operations empty_iops;
	static const struct file_operations no_open_fops = {.open = no_open};
	struct address_space *const mapping = &inode->i_data;

	inode->i_sb = sb;
	inode->i_blkbits = sb->s_blocksize_bits;
	inode->i_flags = 0;
	atomic64_set(&inode->i_sequence, 0);
	atomic_set(&inode->i_count, 1);
	inode->i_op = &empty_iops;
	inode->i_fop = &no_open_fops;
	inode->i_ino = 0;
	inode->__i_nlink = 1;
	inode->i_opflags = 0;
	if (sb->s_xattr)
		inode->i_opflags |= IOP_XATTR;
	i_uid_write(inode, 0);
	i_gid_write(inode, 0);
	atomic_set(&inode->i_writecount, 0);
	inode->i_size = 0;
	inode->i_write_hint = WRITE_LIFE_NOT_SET;
	inode->i_blocks = 0;
	inode->i_bytes = 0;
	inode->i_generation = 0;
	inode->i_pipe = NULL;
	inode->i_cdev = NULL;
	inode->i_link = NULL;
	inode->i_dir_seq = 0;
	inode->i_rdev = 0;
	inode->dirtied_when = 0;

#ifdef CONFIG_CGROUP_WRITEBACK
	inode->i_wb_frn_winner = 0;
	inode->i_wb_frn_avg_time = 0;
	inode->i_wb_frn_history = 0;
#endif

	spin_lock_init(&inode->i_lock);
	lockdep_set_class(&inode->i_lock, &sb->s_type->i_lock_key);

	init_rwsem(&inode->i_rwsem);
	lockdep_set_class(&inode->i_rwsem, &sb->s_type->i_mutex_key);

	atomic_set(&inode->i_dio_count, 0);

	mapping->a_ops = &empty_aops;
	mapping->host = inode;
	mapping->flags = 0;
	mapping->wb_err = 0;
	atomic_set(&mapping->i_mmap_writable, 0);
#ifdef CONFIG_READ_ONLY_THP_FOR_FS
	atomic_set(&mapping->nr_thps, 0);
#endif
	mapping_set_gfp_mask(mapping, GFP_HIGHUSER_MOVABLE);
	mapping->private_data = NULL;
	mapping->writeback_index = 0;
	init_rwsem(&mapping->invalidate_lock);
	lockdep_set_class_and_name(&mapping->invalidate_lock,
				   &sb->s_type->invalidate_lock_key,
				   "mapping.invalidate_lock");
	if (sb->s_iflags & SB_I_STABLE_WRITES)
		mapping_set_stable_writes(mapping);
	inode->i_private = NULL;
	inode->i_mapping = mapping;
	INIT_HLIST_HEAD(&inode->i_dentry);	/* buggered by rcu freeing */
#ifdef CONFIG_FS_POSIX_ACL
	inode->i_acl = inode->i_default_acl = ACL_NOT_CACHED;
#endif

#ifdef CONFIG_FSNOTIFY
	inode->i_fsnotify_mask = 0;
#endif
	inode->i_flctx = NULL;

	if (unlikely(security_inode_alloc(inode)))
		return -ENOMEM;
	this_cpu_inc(nr_inodes);

	return 0;
}
EXPORT_SYMBOL(inode_init_always);

void free_inode_nonrcu(struct inode *inode)
{
	kmem_cache_free(inode_cachep, inode);
}
EXPORT_SYMBOL(free_inode_nonrcu);

static void i_callback(struct rcu_head *head)
{
	struct inode *inode = container_of(head, struct inode, i_rcu);
	if (inode->free_inode)
		inode->free_inode(inode);
	else
		free_inode_nonrcu(inode);
}

static struct inode *alloc_inode(struct super_block *sb)
{
	const struct super_operations *ops = sb->s_op;
	struct inode *inode;

	if (ops->alloc_inode)
		inode = ops->alloc_inode(sb);
	else
		inode = alloc_inode_sb(sb, inode_cachep, GFP_KERNEL);

	if (!inode)
		return NULL;

	if (unlikely(inode_init_always(sb, inode))) {
		if (ops->destroy_inode) {
			ops->destroy_inode(inode);
			if (!ops->free_inode)
				return NULL;
		}
		inode->free_inode = ops->free_inode;
		i_callback(&inode->i_rcu);
		return NULL;
	}

	return inode;
}

void __destroy_inode(struct inode *inode)
{
	BUG_ON(inode_has_buffers(inode));
	inode_detach_wb(inode);
	security_inode_free(inode);
	fsnotify_inode_delete(inode);
	locks_free_lock_context(inode);
	if (!inode->i_nlink) {
		WARN_ON(atomic_long_read(&inode->i_sb->s_remove_count) == 0);
		atomic_long_dec(&inode->i_sb->s_remove_count);
	}

#ifdef CONFIG_FS_POSIX_ACL
	if (inode->i_acl && !is_uncached_acl(inode->i_acl))
		posix_acl_release(inode->i_acl);
	if (inode->i_default_acl && !is_uncached_acl(inode->i_default_acl))
		posix_acl_release(inode->i_default_acl);
#endif
	this_cpu_dec(nr_inodes);
}
EXPORT_SYMBOL(__destroy_inode);

static void destroy_inode(struct inode *inode)
{
	const struct super_operations *ops = inode->i_sb->s_op;

	BUG_ON(!list_empty(&inode->i_lru));
	__destroy_inode(inode);
	if (ops->destroy_inode) {
		ops->destroy_inode(inode);
		if (!ops->free_inode)
			return;
	}
	inode->free_inode = ops->free_inode;
	call_rcu(&inode->i_rcu, i_callback);
}

/**
 * drop_nlink - directly drop an inode's link count
 * @inode: inode
 *
 * This is a low-level filesystem helper to replace any
 * direct filesystem manipulation of i_nlink.  In cases
 * where we are attempting to track writes to the
 * filesystem, a decrement to zero means an imminent
 * write when the file is truncated and actually unlinked
 * on the filesystem.
 */
void drop_nlink(struct inode *inode)
{
	WARN_ON(inode->i_nlink == 0);
	inode->__i_nlink--;
	if (!inode->i_nlink)
		atomic_long_inc(&inode->i_sb->s_remove_count);
}
EXPORT_SYMBOL(drop_nlink);

/**
 * clear_nlink - directly zero an inode's link count
 * @inode: inode
 *
 * This is a low-level filesystem helper to replace any
 * direct filesystem manipulation of i_nlink.  See
 * drop_nlink() for why we care about i_nlink hitting zero.
 */
void clear_nlink(struct inode *inode)
{
	if (inode->i_nlink) {
		inode->__i_nlink = 0;
		atomic_long_inc(&inode->i_sb->s_remove_count);
	}
}
EXPORT_SYMBOL(clear_nlink);

/**
 * set_nlink - directly set an inode's link count
 * @inode: inode
 * @nlink: new nlink (should be non-zero)
 *
 * This is a low-level filesystem helper to replace any
 * direct filesystem manipulation of i_nlink.
 */
void set_nlink(struct inode *inode, unsigned int nlink)
{
	if (!nlink) {
		clear_nlink(inode);
	} else {
		/* Yes, some filesystems do change nlink from zero to one */
		if (inode->i_nlink == 0)
			atomic_long_dec(&inode->i_sb->s_remove_count);

		inode->__i_nlink = nlink;
	}
}
EXPORT_SYMBOL(set_nlink);

/**
 * inc_nlink - directly increment an inode's link count
 * @inode: inode
 *
 * This is a low-level filesystem helper to replace any
 * direct filesystem manipulation of i_nlink.  Currently,
 * it is only here for parity with dec_nlink().
 */
void inc_nlink(struct inode *inode)
{
	if (unlikely(inode->i_nlink == 0)) {
		WARN_ON(!(inode->i_state & I_LINKABLE));
		atomic_long_dec(&inode->i_sb->s_remove_count);
	}

	inode->__i_nlink++;
}
EXPORT_SYMBOL(inc_nlink);

static void __address_space_init_once(struct address_space *mapping)
{
	xa_init_flags(&mapping->i_pages, XA_FLAGS_LOCK_IRQ | XA_FLAGS_ACCOUNT);
	init_rwsem(&mapping->i_mmap_rwsem);
	INIT_LIST_HEAD(&mapping->private_list);
	spin_lock_init(&mapping->private_lock);
	mapping->i_mmap = RB_ROOT_CACHED;
}

void address_space_init_once(struct address_space *mapping)
{
	memset(mapping, 0, sizeof(*mapping));
	__address_space_init_once(mapping);
}
EXPORT_SYMBOL(address_space_init_once);

/*
 * These are initializations that only need to be done
 * once, because the fields are idempotent across use
 * of the inode, so let the slab aware of that.
 */
void inode_init_once(struct inode *inode)
{
	memset(inode, 0, sizeof(*inode));
	INIT_HLIST_NODE(&inode->i_hash);
	INIT_LIST_HEAD(&inode->i_devices);
	INIT_LIST_HEAD(&inode->i_io_list);
	INIT_LIST_HEAD(&inode->i_wb_list);
	INIT_LIST_HEAD(&inode->i_lru);
	INIT_LIST_HEAD(&inode->i_sb_list);
	__address_space_init_once(&inode->i_data);
	i_size_ordered_init(inode);
}
EXPORT_SYMBOL(inode_init_once);

static void init_once(void *foo)
{
	struct inode *inode = (struct inode *) foo;

	inode_init_once(inode);
}

/*
 * inode->i_lock must be held
 */
void __iget(struct inode *inode)
{
	atomic_inc(&inode->i_count);
}

/*
 * get additional reference to inode; caller must already hold one.
 */
void ihold(struct inode *inode)
{
	WARN_ON(atomic_inc_return(&inode->i_count) < 2);
}
EXPORT_SYMBOL(ihold);

static void __inode_add_lru(struct inode *inode, bool rotate)
{
	if (inode->i_state & (I_DIRTY_ALL | I_SYNC | I_FREEING | I_WILL_FREE))
		return;
	if (atomic_read(&inode->i_count))
		return;
	if (!(inode->i_sb->s_flags & SB_ACTIVE))
		return;
	if (!mapping_shrinkable(&inode->i_data))
		return;

	if (list_lru_add(&inode->i_sb->s_inode_lru, &inode->i_lru))
		this_cpu_inc(nr_unused);
	else if (rotate)
		inode->i_state |= I_REFERENCED;
}

/*
 * Add inode to LRU if needed (inode is unused and clean).
 *
 * Needs inode->i_lock held.
 */
void inode_add_lru(struct inode *inode)
{
	__inode_add_lru(inode, false);
}

static void inode_lru_list_del(struct inode *inode)
{
	if (list_lru_del(&inode->i_sb->s_inode_lru, &inode->i_lru))
		this_cpu_dec(nr_unused);
}

/**
 * inode_sb_list_add - add inode to the superblock list of inodes
 * @inode: inode to add
 */
void inode_sb_list_add(struct inode *inode)
{
	spin_lock(&inode->i_sb->s_inode_list_lock);
	list_add(&inode->i_sb_list, &inode->i_sb->s_inodes);
	spin_unlock(&inode->i_sb->s_inode_list_lock);
}
EXPORT_SYMBOL_GPL(inode_sb_list_add);

static inline void inode_sb_list_del(struct inode *inode)
{
	if (!list_empty(&inode->i_sb_list)) {
		spin_lock(&inode->i_sb->s_inode_list_lock);
		list_del_init(&inode->i_sb_list);
		spin_unlock(&inode->i_sb->s_inode_list_lock);
	}
}

static unsigned long hash(struct super_block *sb, unsigned long hashval)
{
	unsigned long tmp;

	tmp = (hashval * (unsigned long)sb) ^ (GOLDEN_RATIO_PRIME + hashval) /
			L1_CACHE_BYTES;
	tmp = tmp ^ ((tmp ^ GOLDEN_RATIO_PRIME) >> i_hash_shift);
	return tmp & i_hash_mask;
}

/**
 *	__insert_inode_hash - hash an inode
 *	@inode: unhashed inode
 *	@hashval: unsigned long value used to locate this object in the
 *		inode_hashtable.
 *
 *	Add an inode to the inode hash for this superblock.
 */
void __insert_inode_hash(struct inode *inode, unsigned long hashval)
{
	struct hlist_head *b = inode_hashtable + hash(inode->i_sb, hashval);

	spin_lock(&inode_hash_lock);
	spin_lock(&inode->i_lock);
	hlist_add_head_rcu(&inode->i_hash, b);
	spin_unlock(&inode->i_lock);
	spin_unlock(&inode_hash_lock);
}
EXPORT_SYMBOL(__insert_inode_hash);

/**
 *	__remove_inode_hash - remove an inode from the hash
 *	@inode: inode to unhash
 *
 *	Remove an inode from the superblock.
 */
void __remove_inode_hash(struct inode *inode)
{
	spin_lock(&inode_hash_lock);
	spin_lock(&inode->i_lock);
	hlist_del_init_rcu(&inode->i_hash);
	spin_unlock(&inode->i_lock);
	spin_unlock(&inode_hash_lock);
}
EXPORT_SYMBOL(__remove_inode_hash);

void dump_mapping(const struct address_space *mapping)
{
	struct inode *host;
	const struct address_space_operations *a_ops;
	struct hlist_node *dentry_first;
	struct dentry *dentry_ptr;
	struct dentry dentry;
	unsigned long ino;

	/*
	 * If mapping is an invalid pointer, we don't want to crash
	 * accessing it, so probe everything depending on it carefully.
	 */
	if (get_kernel_nofault(host, &mapping->host) ||
	    get_kernel_nofault(a_ops, &mapping->a_ops)) {
		pr_warn("invalid mapping:%px\n", mapping);
		return;
	}

	if (!host) {
		pr_warn("aops:%ps\n", a_ops);
		return;
	}

	if (get_kernel_nofault(dentry_first, &host->i_dentry.first) ||
	    get_kernel_nofault(ino, &host->i_ino)) {
		pr_warn("aops:%ps invalid inode:%px\n", a_ops, host);
		return;
	}

	if (!dentry_first) {
		pr_warn("aops:%ps ino:%lx\n", a_ops, ino);
		return;
	}

	dentry_ptr = container_of(dentry_first, struct dentry, d_u.d_alias);
	if (get_kernel_nofault(dentry, dentry_ptr)) {
		pr_warn("aops:%ps ino:%lx invalid dentry:%px\n",
				a_ops, ino, dentry_ptr);
		return;
	}

	/*
	 * if dentry is corrupted, the %pd handler may still crash,
	 * but it's unlikely that we reach here with a corrupt mapping
	 */
	pr_warn("aops:%ps ino:%lx dentry name:\"%pd\"\n", a_ops, ino, &dentry);
}

void clear_inode(struct inode *inode)
{
	/*
	 * We have to cycle the i_pages lock here because reclaim can be in the
	 * process of removing the last page (in __filemap_remove_folio())
	 * and we must not free the mapping under it.
	 */
	xa_lock_irq(&inode->i_data.i_pages);
	BUG_ON(inode->i_data.nrpages);
	/*
	 * Almost always, mapping_empty(&inode->i_data) here; but there are
	 * two known and long-standing ways in which nodes may get left behind
	 * (when deep radix-tree node allocation failed partway; or when THP
	 * collapse_file() failed). Until those two known cases are cleaned up,
	 * or a cleanup function is called here, do not BUG_ON(!mapping_empty),
	 * nor even WARN_ON(!mapping_empty).
	 */
	xa_unlock_irq(&inode->i_data.i_pages);
	BUG_ON(!list_empty(&inode->i_data.private_list));
	BUG_ON(!(inode->i_state & I_FREEING));
	BUG_ON(inode->i_state & I_CLEAR);
	BUG_ON(!list_empty(&inode->i_wb_list));
	/* don't need i_lock here, no concurrent mods to i_state */
	inode->i_state = I_FREEING | I_CLEAR;
}
EXPORT_SYMBOL(clear_inode);

/*
 * Free the inode passed in, removing it from the lists it is still connected
 * to. We remove any pages still attached to the inode and wait for any IO that
 * is still in progress before finally destroying the inode.
 *
 * An inode must already be marked I_FREEING so that we avoid the inode being
 * moved back onto lists if we race with other code that manipulates the lists
 * (e.g. writeback_single_inode). The caller is responsible for setting this.
 *
 * An inode must already be removed from the LRU list before being evicted from
 * the cache. This should occur atomically with setting the I_FREEING state
 * flag, so no inodes here should ever be on the LRU when being evicted.
 */
static void evict(struct inode *inode)
{
	const struct super_operations *op = inode->i_sb->s_op;

	BUG_ON(!(inode->i_state & I_FREEING));
	BUG_ON(!list_empty(&inode->i_lru));

	if (!list_empty(&inode->i_io_list))
		inode_io_list_del(inode);

	inode_sb_list_del(inode);

	/*
	 * Wait for flusher thread to be done with the inode so that filesystem
	 * does not start destroying it while writeback is still running. Since
	 * the inode has I_FREEING set, flusher thread won't start new work on
	 * the inode.  We just have to wait for running writeback to finish.
	 */
	inode_wait_for_writeback(inode);

	if (op->evict_inode) {
		op->evict_inode(inode);
	} else {
		truncate_inode_pages_final(&inode->i_data);
		clear_inode(inode);
	}
	if (S_ISCHR(inode->i_mode) && inode->i_cdev)
		cd_forget(inode);

	remove_inode_hash(inode);

	spin_lock(&inode->i_lock);
	wake_up_bit(&inode->i_state, __I_NEW);
	BUG_ON(inode->i_state != (I_FREEING | I_CLEAR));
	spin_unlock(&inode->i_lock);

	destroy_inode(inode);
}

/*
 * dispose_list - dispose of the contents of a local list
 * @head: the head of the list to free
 *
 * Dispose-list gets a local list with local inodes in it, so it doesn't
 * need to worry about list corruption and SMP locks.
 */
static void dispose_list(struct list_head *head)
{
	while (!list_empty(head)) {
		struct inode *inode;

		inode = list_first_entry(head, struct inode, i_lru);
		list_del_init(&inode->i_lru);

		evict(inode);
		cond_resched();
	}
}

/**
 * evict_inodes	- evict all evictable inodes for a superblock
 * @sb:		superblock to operate on
 *
 * Make sure that no inodes with zero refcount are retained.  This is
 * called by superblock shutdown after having SB_ACTIVE flag removed,
 * so any inode reaching zero refcount during or after that call will
 * be immediately evicted.
 */
void evict_inodes(struct super_block *sb)
{
	struct inode *inode, *next;
	LIST_HEAD(dispose);

again:
	spin_lock(&sb->s_inode_list_lock);
	list_for_each_entry_safe(inode, next, &sb->s_inodes, i_sb_list) {
		if (atomic_read(&inode->i_count))
			continue;

		spin_lock(&inode->i_lock);
		if (inode->i_state & (I_NEW | I_FREEING | I_WILL_FREE)) {
			spin_unlock(&inode->i_lock);
			continue;
		}

		inode->i_state |= I_FREEING;
		inode_lru_list_del(inode);
		spin_unlock(&inode->i_lock);
		list_add(&inode->i_lru, &dispose);

		/*
		 * We can have a ton of inodes to evict at unmount time given
		 * enough memory, check to see if we need to go to sleep for a
		 * bit so we don't livelock.
		 */
		if (need_resched()) {
			spin_unlock(&sb->s_inode_list_lock);
			cond_resched();
			dispose_list(&dispose);
			goto again;
		}
	}
	spin_unlock(&sb->s_inode_list_lock);

	dispose_list(&dispose);
}
EXPORT_SYMBOL_GPL(evict_inodes);

/**
 * invalidate_inodes	- attempt to free all inodes on a superblock
 * @sb:		superblock to operate on
 *
 * Attempts to free all inodes (including dirty inodes) for a given superblock.
 */
void invalidate_inodes(struct super_block *sb)
{
	struct inode *inode, *next;
	LIST_HEAD(dispose);

again:
	spin_lock(&sb->s_inode_list_lock);
	list_for_each_entry_safe(inode, next, &sb->s_inodes, i_sb_list) {
		spin_lock(&inode->i_lock);
		if (inode->i_state & (I_NEW | I_FREEING | I_WILL_FREE)) {
			spin_unlock(&inode->i_lock);
			continue;
		}
		if (atomic_read(&inode->i_count)) {
			spin_unlock(&inode->i_lock);
			continue;
		}

		inode->i_state |= I_FREEING;
		inode_lru_list_del(inode);
		spin_unlock(&inode->i_lock);
		list_add(&inode->i_lru, &dispose);
		if (need_resched()) {
			spin_unlock(&sb->s_inode_list_lock);
			cond_resched();
			dispose_list(&dispose);
			goto again;
		}
	}
	spin_unlock(&sb->s_inode_list_lock);

	dispose_list(&dispose);
}

/*
 * Isolate the inode from the LRU in preparation for freeing it.
 *
 * If the inode has the I_REFERENCED flag set, then it means that it has been
 * used recently - the flag is set in iput_final(). When we encounter such an
 * inode, clear the flag and move it to the back of the LRU so it gets another
 * pass through the LRU before it gets reclaimed. This is necessary because of
 * the fact we are doing lazy LRU updates to minimise lock contention so the
 * LRU does not have strict ordering. Hence we don't want to reclaim inodes
 * with this flag set because they are the inodes that are out of order.
 */
static enum lru_status inode_lru_isolate(struct list_head *item,
		struct list_lru_one *lru, spinlock_t *lru_lock, void *arg)
{
	struct list_head *freeable = arg;
	struct inode	*inode = container_of(item, struct inode, i_lru);

	/*
	 * We are inverting the lru lock/inode->i_lock here, so use a
	 * trylock. If we fail to get the lock, just skip it.
	 */
	if (!spin_trylock(&inode->i_lock))
		return LRU_SKIP;

	/*
	 * Inodes can get referenced, redirtied, or repopulated while
	 * they're already on the LRU, and this can make them
	 * unreclaimable for a while. Remove them lazily here; iput,
	 * sync, or the last page cache deletion will requeue them.
	 */
	if (atomic_read(&inode->i_count) ||
	    (inode->i_state & ~I_REFERENCED) ||
	    !mapping_shrinkable(&inode->i_data)) {
		list_lru_isolate(lru, &inode->i_lru);
		spin_unlock(&inode->i_lock);
		this_cpu_dec(nr_unused);
		return LRU_REMOVED;
	}

	/* Recently referenced inodes get one more pass */
	if (inode->i_state & I_REFERENCED) {
		inode->i_state &= ~I_REFERENCED;
		spin_unlock(&inode->i_lock);
		return LRU_ROTATE;
	}

	/*
	 * On highmem systems, mapping_shrinkable() permits dropping
	 * page cache in order to free up struct inodes: lowmem might
	 * be under pressure before the cache inside the highmem zone.
	 */
	if (inode_has_buffers(inode) || !mapping_empty(&inode->i_data)) {
		__iget(inode);
		spin_unlock(&inode->i_lock);
		spin_unlock(lru_lock);
		if (remove_inode_buffers(inode)) {
			unsigned long reap;
			reap = invalidate_mapping_pages(&inode->i_data, 0, -1);
			if (current_is_kswapd())
				__count_vm_events(KSWAPD_INODESTEAL, reap);
			else
				__count_vm_events(PGINODESTEAL, reap);
			mm_account_reclaimed_pages(reap);
		}
		iput(inode);
		spin_lock(lru_lock);
		return LRU_RETRY;
	}

	WARN_ON(inode->i_state & I_NEW);
	inode->i_state |= I_FREEING;
	list_lru_isolate_move(lru, &inode->i_lru, freeable);
	spin_unlock(&inode->i_lock);

	this_cpu_dec(nr_unused);
	return LRU_REMOVED;
}

/*
 * Walk the superblock inode LRU for freeable inodes and attempt to free them.
 * This is called from the superblock shrinker function with a number of inodes
 * to trim from the LRU. Inodes to be freed are moved to a temporary list and
 * then are freed outside inode_lock by dispose_list().
 */
long prune_icache_sb(struct super_block *sb, struct shrink_control *sc)
{
	LIST_HEAD(freeable);
	long freed;

	freed = list_lru_shrink_walk(&sb->s_inode_lru, sc,
				     inode_lru_isolate, &freeable);
	dispose_list(&freeable);
	return freed;
}

static void __wait_on_freeing_inode(struct inode *inode);
/*
 * Called with the inode lock held.
 */
static struct inode *find_inode(struct super_block *sb,
				struct hlist_head *head,
				int (*test)(struct inode *, void *),
				void *data)
{
	struct inode *inode = NULL;

repeat:
	hlist_for_each_entry(inode, head, i_hash) {
		if (inode->i_sb != sb)
			continue;
		if (!test(inode, data))
			continue;
		spin_lock(&inode->i_lock);
		if (inode->i_state & (I_FREEING|I_WILL_FREE)) {
			__wait_on_freeing_inode(inode);
			goto repeat;
		}
		if (unlikely(inode->i_state & I_CREATING)) {
			spin_unlock(&inode->i_lock);
			return ERR_PTR(-ESTALE);
		}
		__iget(inode);
		spin_unlock(&inode->i_lock);
		return inode;
	}
	return NULL;
}

/*
 * find_inode_fast is the fast path version of find_inode, see the comment at
 * iget_locked for details.
 */
static struct inode *find_inode_fast(struct super_block *sb,
				struct hlist_head *head, unsigned long ino)
{
	struct inode *inode = NULL;

repeat:
	hlist_for_each_entry(inode, head, i_hash) {
		if (inode->i_ino != ino)
			continue;
		if (inode->i_sb != sb)
			continue;
		spin_lock(&inode->i_lock);
		if (inode->i_state & (I_FREEING|I_WILL_FREE)) {
			__wait_on_freeing_inode(inode);
			goto repeat;
		}
		if (unlikely(inode->i_state & I_CREATING)) {
			spin_unlock(&inode->i_lock);
			return ERR_PTR(-ESTALE);
		}
		__iget(inode);
		spin_unlock(&inode->i_lock);
		return inode;
	}
	return NULL;
}

/*
 * Each cpu owns a range of LAST_INO_BATCH numbers.
 * 'shared_last_ino' is dirtied only once out of LAST_INO_BATCH allocations,
 * to renew the exhausted range.
 *
 * This does not significantly increase overflow rate because every CPU can
 * consume at most LAST_INO_BATCH-1 unused inode numbers. So there is
 * NR_CPUS*(LAST_INO_BATCH-1) wastage. At 4096 and 1024, this is ~0.1% of the
 * 2^32 range, and is a worst-case. Even a 50% wastage would only increase
 * overflow rate by 2x, which does not seem too significant.
 *
 * On a 32bit, non LFS stat() call, glibc will generate an EOVERFLOW
 * error if st_ino won't fit in target struct field. Use 32bit counter
 * here to attempt to avoid that.
 */
#define LAST_INO_BATCH 1024
static DEFINE_PER_CPU(unsigned int, last_ino);

unsigned int get_next_ino(void)
{
	unsigned int *p = &get_cpu_var(last_ino);
	unsigned int res = *p;

#ifdef CONFIG_SMP
	if (unlikely((res & (LAST_INO_BATCH-1)) == 0)) {
		static atomic_t shared_last_ino;
		int next = atomic_add_return(LAST_INO_BATCH, &shared_last_ino);

		res = next - LAST_INO_BATCH;
	}
#endif

	res++;
	/* get_next_ino should not provide a 0 inode number */
	if (unlikely(!res))
		res++;
	*p = res;
	put_cpu_var(last_ino);
	return res;
}
EXPORT_SYMBOL(get_next_ino);

/**
 *	new_inode_pseudo 	- obtain an inode
 *	@sb: superblock
 *
 *	Allocates a new inode for given superblock.
 *	Inode wont be chained in superblock s_inodes list
 *	This means :
 *	- fs can't be unmount
 *	- quotas, fsnotify, writeback can't work
 */
struct inode *new_inode_pseudo(struct super_block *sb)
{
	struct inode *inode = alloc_inode(sb);

	if (inode) {
		spin_lock(&inode->i_lock);
		inode->i_state = 0;
		spin_unlock(&inode->i_lock);
	}
	return inode;
}

/**
 *	new_inode 	- obtain an inode
 *	@sb: superblock
 *
 *	Allocates a new inode for given superblock. The default gfp_mask
 *	for allocations related to inode->i_mapping is GFP_HIGHUSER_MOVABLE.
 *	If HIGHMEM pages are unsuitable or it is known that pages allocated
 *	for the page cache are not reclaimable or migratable,
 *	mapping_set_gfp_mask() must be called with suitable flags on the
 *	newly created inode's mapping
 *
 */
struct inode *new_inode(struct super_block *sb)
{
	struct inode *inode;

	inode = new_inode_pseudo(sb);
	if (inode)
		inode_sb_list_add(inode);
	return inode;
}
EXPORT_SYMBOL(new_inode);

#ifdef CONFIG_DEBUG_LOCK_ALLOC
void lockdep_annotate_inode_mutex_key(struct inode *inode)
{
	if (S_ISDIR(inode->i_mode)) {
		struct file_system_type *type = inode->i_sb->s_type;

		/* Set new key only if filesystem hasn't already changed it */
		if (lockdep_match_class(&inode->i_rwsem, &type->i_mutex_key)) {
			/*
			 * ensure nobody is actually holding i_mutex
			 */
			// mutex_destroy(&inode->i_mutex);
			init_rwsem(&inode->i_rwsem);
			lockdep_set_class(&inode->i_rwsem,
					  &type->i_mutex_dir_key);
		}
	}
}
EXPORT_SYMBOL(lockdep_annotate_inode_mutex_key);
#endif

/**
 * unlock_new_inode - clear the I_NEW state and wake up any waiters
 * @inode:	new inode to unlock
 *
 * Called when the inode is fully initialised to clear the new state of the
 * inode and wake up anyone waiting for the inode to finish initialisation.
 */
void unlock_new_inode(struct inode *inode)
{
	lockdep_annotate_inode_mutex_key(inode);
	spin_lock(&inode->i_lock);
	WARN_ON(!(inode->i_state & I_NEW));
	inode->i_state &= ~I_NEW & ~I_CREATING;
	smp_mb();
	wake_up_bit(&inode->i_state, __I_NEW);
	spin_unlock(&inode->i_lock);
}
EXPORT_SYMBOL(unlock_new_inode);

void discard_new_inode(struct inode *inode)
{
	lockdep_annotate_inode_mutex_key(inode);
	spin_lock(&inode->i_lock);
	WARN_ON(!(inode->i_state & I_NEW));
	inode->i_state &= ~I_NEW;
	smp_mb();
	wake_up_bit(&inode->i_state, __I_NEW);
	spin_unlock(&inode->i_lock);
	iput(inode);
}
EXPORT_SYMBOL(discard_new_inode);

/**
 * lock_two_inodes - lock two inodes (may be regular files but also dirs)
 *
 * Lock any non-NULL argument. The caller must make sure that if he is passing
 * in two directories, one is not ancestor of the other.  Zero, one or two
 * objects may be locked by this function.
 *
 * @inode1: first inode to lock
 * @inode2: second inode to lock
 * @subclass1: inode lock subclass for the first lock obtained
 * @subclass2: inode lock subclass for the second lock obtained
 */
void lock_two_inodes(struct inode *inode1, struct inode *inode2,
		     unsigned subclass1, unsigned subclass2)
{
	if (!inode1 || !inode2) {
		/*
		 * Make sure @subclass1 will be used for the acquired lock.
		 * This is not strictly necessary (no current caller cares) but
		 * let's keep things consistent.
		 */
		if (!inode1)
			swap(inode1, inode2);
		goto lock;
	}

	/*
	 * If one object is directory and the other is not, we must make sure
	 * to lock directory first as the other object may be its child.
	 */
	if (S_ISDIR(inode2->i_mode) == S_ISDIR(inode1->i_mode)) {
		if (inode1 > inode2)
			swap(inode1, inode2);
	} else if (!S_ISDIR(inode1->i_mode))
		swap(inode1, inode2);
lock:
	if (inode1)
		inode_lock_nested(inode1, subclass1);
	if (inode2 && inode2 != inode1)
		inode_lock_nested(inode2, subclass2);
}

/**
 * lock_two_nondirectories - take two i_mutexes on non-directory objects
 *
 * Lock any non-NULL argument. Passed objects must not be directories.
 * Zero, one or two objects may be locked by this function.
 *
 * @inode1: first inode to lock
 * @inode2: second inode to lock
 */
void lock_two_nondirectories(struct inode *inode1, struct inode *inode2)
{
	if (inode1)
		WARN_ON_ONCE(S_ISDIR(inode1->i_mode));
	if (inode2)
		WARN_ON_ONCE(S_ISDIR(inode2->i_mode));
	lock_two_inodes(inode1, inode2, I_MUTEX_NORMAL, I_MUTEX_NONDIR2);
}
EXPORT_SYMBOL(lock_two_nondirectories);

/**
 * unlock_two_nondirectories - release locks from lock_two_nondirectories()
 * @inode1: first inode to unlock
 * @inode2: second inode to unlock
 */
void unlock_two_nondirectories(struct inode *inode1, struct inode *inode2)
{
	if (inode1) {
		WARN_ON_ONCE(S_ISDIR(inode1->i_mode));
		inode_unlock(inode1);
	}
	if (inode2 && inode2 != inode1) {
		WARN_ON_ONCE(S_ISDIR(inode2->i_mode));
		inode_unlock(inode2);
	}
}
EXPORT_SYMBOL(unlock_two_nondirectories);

/**
 * inode_insert5 - obtain an inode from a mounted file system
 * @inode:	pre-allocated inode to use for insert to cache
 * @hashval:	hash value (usually inode number) to get
 * @test:	callback used for comparisons between inodes
 * @set:	callback used to initialize a new struct inode
 * @data:	opaque data pointer to pass to @test and @set
 *
 * Search for the inode specified by @hashval and @data in the inode cache,
 * and if present it is return it with an increased reference count. This is
 * a variant of iget5_locked() for callers that don't want to fail on memory
 * allocation of inode.
 *
 * If the inode is not in cache, insert the pre-allocated inode to cache and
 * return it locked, hashed, and with the I_NEW flag set. The file system gets
 * to fill it in before unlocking it via unlock_new_inode().
 *
 * Note both @test and @set are called with the inode_hash_lock held, so can't
 * sleep.
 */
struct inode *inode_insert5(struct inode *inode, unsigned long hashval,
			    int (*test)(struct inode *, void *),
			    int (*set)(struct inode *, void *), void *data)
{
	struct hlist_head *head = inode_hashtable + hash(inode->i_sb, hashval);
	struct inode *old;

again:
	spin_lock(&inode_hash_lock);
	old = find_inode(inode->i_sb, head, test, data);
	if (unlikely(old)) {
		/*
		 * Uhhuh, somebody else created the same inode under us.
		 * Use the old inode instead of the preallocated one.
		 */
		spin_unlock(&inode_hash_lock);
		if (IS_ERR(old))
			return NULL;
		wait_on_inode(old);
		if (unlikely(inode_unhashed(old))) {
			iput(old);
			goto again;
		}
		return old;
	}

	if (set && unlikely(set(inode, data))) {
		inode = NULL;
		goto unlock;
	}

	/*
	 * Return the locked inode with I_NEW set, the
	 * caller is responsible for filling in the contents
	 */
	spin_lock(&inode->i_lock);
	inode->i_state |= I_NEW;
	hlist_add_head_rcu(&inode->i_hash, head);
	spin_unlock(&inode->i_lock);

	/*
	 * Add inode to the sb list if it's not already. It has I_NEW at this
	 * point, so it should be safe to test i_sb_list locklessly.
	 */
	if (list_empty(&inode->i_sb_list))
		inode_sb_list_add(inode);
unlock:
	spin_unlock(&inode_hash_lock);

	return inode;
}
EXPORT_SYMBOL(inode_insert5);

/**
 * iget5_locked - obtain an inode from a mounted file system
 * @sb:		super block of file system
 * @hashval:	hash value (usually inode number) to get
 * @test:	callback used for comparisons between inodes
 * @set:	callback used to initialize a new struct inode
 * @data:	opaque data pointer to pass to @test and @set
 *
 * Search for the inode specified by @hashval and @data in the inode cache,
 * and if present it is return it with an increased reference count. This is
 * a generalized version of iget_locked() for file systems where the inode
 * number is not sufficient for unique identification of an inode.
 *
 * If the inode is not in cache, allocate a new inode and return it locked,
 * hashed, and with the I_NEW flag set. The file system gets to fill it in
 * before unlocking it via unlock_new_inode().
 *
 * Note both @test and @set are called with the inode_hash_lock held, so can't
 * sleep.
 */
struct inode *iget5_locked(struct super_block *sb, unsigned long hashval,
		int (*test)(struct inode *, void *),
		int (*set)(struct inode *, void *), void *data)
{
	struct inode *inode = ilookup5(sb, hashval, test, data);

	if (!inode) {
		struct inode *new = alloc_inode(sb);

		if (new) {
			new->i_state = 0;
			inode = inode_insert5(new, hashval, test, set, data);
			if (unlikely(inode != new))
				destroy_inode(new);
		}
	}
	return inode;
}
EXPORT_SYMBOL(iget5_locked);

/**
 * iget_locked - obtain an inode from a mounted file system
 * @sb:		super block of file system
 * @ino:	inode number to get
 *
 * Search for the inode specified by @ino in the inode cache and if present
 * return it with an increased reference count. This is for file systems
 * where the inode number is sufficient for unique identification of an inode.
 *
 * If the inode is not in cache, allocate a new inode and return it locked,
 * hashed, and with the I_NEW flag set.  The file system gets to fill it in
 * before unlocking it via unlock_new_inode().
 */
struct inode *iget_locked(struct super_block *sb, unsigned long ino)
{
	struct hlist_head *head = inode_hashtable + hash(sb, ino);
	struct inode *inode;
again:
	spin_lock(&inode_hash_lock);
	inode = find_inode_fast(sb, head, ino);
	spin_unlock(&inode_hash_lock);
	if (inode) {
		if (IS_ERR(inode))
			return NULL;
		wait_on_inode(inode);
		if (unlikely(inode_unhashed(inode))) {
			iput(inode);
			goto again;
		}
		return inode;
	}

	inode = alloc_inode(sb);
	if (inode) {
		struct inode *old;

		spin_lock(&inode_hash_lock);
		/* We released the lock, so.. */
		old = find_inode_fast(sb, head, ino);
		if (!old) {
			inode->i_ino = ino;
			spin_lock(&inode->i_lock);
			inode->i_state = I_NEW;
			hlist_add_head_rcu(&inode->i_hash, head);
			spin_unlock(&inode->i_lock);
			inode_sb_list_add(inode);
			spin_unlock(&inode_hash_lock);

			/* Return the locked inode with I_NEW set, the
			 * caller is responsible for filling in the contents
			 */
			return inode;
		}

		/*
		 * Uhhuh, somebody else created the same inode under
		 * us. Use the old inode instead of the one we just
		 * allocated.
		 */
		spin_unlock(&inode_hash_lock);
		destroy_inode(inode);
		if (IS_ERR(old))
			return NULL;
		inode = old;
		wait_on_inode(inode);
		if (unlikely(inode_unhashed(inode))) {
			iput(inode);
			goto again;
		}
	}
	return inode;
}
EXPORT_SYMBOL(iget_locked);

/*
 * search the inode cache for a matching inode number.
 * If we find one, then the inode number we are trying to
 * allocate is not unique and so we should not use it.
 *
 * Returns 1 if the inode number is unique, 0 if it is not.
 */
static int test_inode_iunique(struct super_block *sb, unsigned long ino)
{
	struct hlist_head *b = inode_hashtable + hash(sb, ino);
	struct inode *inode;

	hlist_for_each_entry_rcu(inode, b, i_hash) {
		if (inode->i_ino == ino && inode->i_sb == sb)
			return 0;
	}
	return 1;
}

/**
 *	iunique - get a unique inode number
 *	@sb: superblock
 *	@max_reserved: highest reserved inode number
 *
 *	Obtain an inode number that is unique on the system for a given
 *	superblock. This is used by file systems that have no natural
 *	permanent inode numbering system. An inode number is returned that
 *	is higher than the reserved limit but unique.
 *
 *	BUGS:
 *	With a large number of inodes live on the file system this function
 *	currently becomes quite slow.
 */
ino_t iunique(struct super_block *sb, ino_t max_reserved)
{
	/*
	 * On a 32bit, non LFS stat() call, glibc will generate an EOVERFLOW
	 * error if st_ino won't fit in target struct field. Use 32bit counter
	 * here to attempt to avoid that.
	 */
	static DEFINE_SPINLOCK(iunique_lock);
	static unsigned int counter;
	ino_t res;

	rcu_read_lock();
	spin_lock(&iunique_lock);
	do {
		if (counter <= max_reserved)
			counter = max_reserved + 1;
		res = counter++;
	} while (!test_inode_iunique(sb, res));
	spin_unlock(&iunique_lock);
	rcu_read_unlock();

	return res;
}
EXPORT_SYMBOL(iunique);

struct inode *igrab(struct inode *inode)
{
	spin_lock(&inode->i_lock);
	if (!(inode->i_state & (I_FREEING|I_WILL_FREE))) {
		__iget(inode);
		spin_unlock(&inode->i_lock);
	} else {
		spin_unlock(&inode->i_lock);
		/*
		 * Handle the case where s_op->clear_inode is not been
		 * called yet, and somebody is calling igrab
		 * while the inode is getting freed.
		 */
		inode = NULL;
	}
	return inode;
}
EXPORT_SYMBOL(igrab);

/**
 * ilookup5_nowait - search for an inode in the inode cache
 * @sb:		super block of file system to search
 * @hashval:	hash value (usually inode number) to search for
 * @test:	callback used for comparisons between inodes
 * @data:	opaque data pointer to pass to @test
 *
 * Search for the inode specified by @hashval and @data in the inode cache.
 * If the inode is in the cache, the inode is returned with an incremented
 * reference count.
 *
 * Note: I_NEW is not waited upon so you have to be very careful what you do
 * with the returned inode.  You probably should be using ilookup5() instead.
 *
 * Note2: @test is called with the inode_hash_lock held, so can't sleep.
 */
struct inode *ilookup5_nowait(struct super_block *sb, unsigned long hashval,
		int (*test)(struct inode *, void *), void *data)
{
	struct hlist_head *head = inode_hashtable + hash(sb, hashval);
	struct inode *inode;

	spin_lock(&inode_hash_lock);
	inode = find_inode(sb, head, test, data);
	spin_unlock(&inode_hash_lock);

	return IS_ERR(inode) ? NULL : inode;
}
EXPORT_SYMBOL(ilookup5_nowait);

/**
 * ilookup5 - search for an inode in the inode cache
 * @sb:		super block of file system to search
 * @hashval:	hash value (usually inode number) to search for
 * @test:	callback used for comparisons between inodes
 * @data:	opaque data pointer to pass to @test
 *
 * Search for the inode specified by @hashval and @data in the inode cache,
 * and if the inode is in the cache, return the inode with an incremented
 * reference count.  Waits on I_NEW before returning the inode.
 * returned with an incremented reference count.
 *
 * This is a generalized version of ilookup() for file systems where the
 * inode number is not sufficient for unique identification of an inode.
 *
 * Note: @test is called with the inode_hash_lock held, so can't sleep.
 */
struct inode *ilookup5(struct super_block *sb, unsigned long hashval,
		int (*test)(struct inode *, void *), void *data)
{
	struct inode *inode;
again:
	inode = ilookup5_nowait(sb, hashval, test, data);
	if (inode) {
		wait_on_inode(inode);
		if (unlikely(inode_unhashed(inode))) {
			iput(inode);
			goto again;
		}
	}
	return inode;
}
EXPORT_SYMBOL(ilookup5);

/**
 * ilookup - search for an inode in the inode cache
 * @sb:		super block of file system to search
 * @ino:	inode number to search for
 *
 * Search for the inode @ino in the inode cache, and if the inode is in the
 * cache, the inode is returned with an incremented reference count.
 */
struct inode *ilookup(struct super_block *sb, unsigned long ino)
{
	struct hlist_head *head = inode_hashtable + hash(sb, ino);
	struct inode *inode;
again:
	spin_lock(&inode_hash_lock);
	inode = find_inode_fast(sb, head, ino);
	spin_unlock(&inode_hash_lock);

	if (inode) {
		if (IS_ERR(inode))
			return NULL;
		wait_on_inode(inode);
		if (unlikely(inode_unhashed(inode))) {
			iput(inode);
			goto again;
		}
	}
	return inode;
}
EXPORT_SYMBOL(ilookup);

/**
 * find_inode_nowait - find an inode in the inode cache
 * @sb:		super block of file system to search
 * @hashval:	hash value (usually inode number) to search for
 * @match:	callback used for comparisons between inodes
 * @data:	opaque data pointer to pass to @match
 *
 * Search for the inode specified by @hashval and @data in the inode
 * cache, where the helper function @match will return 0 if the inode
 * does not match, 1 if the inode does match, and -1 if the search
 * should be stopped.  The @match function must be responsible for
 * taking the i_lock spin_lock and checking i_state for an inode being
 * freed or being initialized, and incrementing the reference count
 * before returning 1.  It also must not sleep, since it is called with
 * the inode_hash_lock spinlock held.
 *
 * This is a even more generalized version of ilookup5() when the
 * function must never block --- find_inode() can block in
 * __wait_on_freeing_inode() --- or when the caller can not increment
 * the reference count because the resulting iput() might cause an
 * inode eviction.  The tradeoff is that the @match funtion must be
 * very carefully implemented.
 */
struct inode *find_inode_nowait(struct super_block *sb,
				unsigned long hashval,
				int (*match)(struct inode *, unsigned long,
					     void *),
				void *data)
{
	struct hlist_head *head = inode_hashtable + hash(sb, hashval);
	struct inode *inode, *ret_inode = NULL;
	int mval;

	spin_lock(&inode_hash_lock);
	hlist_for_each_entry(inode, head, i_hash) {
		if (inode->i_sb != sb)
			continue;
		mval = match(inode, hashval, data);
		if (mval == 0)
			continue;
		if (mval == 1)
			ret_inode = inode;
		goto out;
	}
out:
	spin_unlock(&inode_hash_lock);
	return ret_inode;
}
EXPORT_SYMBOL(find_inode_nowait);

/**
 * find_inode_rcu - find an inode in the inode cache
 * @sb:		Super block of file system to search
 * @hashval:	Key to hash
 * @test:	Function to test match on an inode
 * @data:	Data for test function
 *
 * Search for the inode specified by @hashval and @data in the inode cache,
 * where the helper function @test will return 0 if the inode does not match
 * and 1 if it does.  The @test function must be responsible for taking the
 * i_lock spin_lock and checking i_state for an inode being freed or being
 * initialized.
 *
 * If successful, this will return the inode for which the @test function
 * returned 1 and NULL otherwise.
 *
 * The @test function is not permitted to take a ref on any inode presented.
 * It is also not permitted to sleep.
 *
 * The caller must hold the RCU read lock.
 */
struct inode *find_inode_rcu(struct super_block *sb, unsigned long hashval,
			     int (*test)(struct inode *, void *), void *data)
{
	struct hlist_head *head = inode_hashtable + hash(sb, hashval);
	struct inode *inode;

	RCU_LOCKDEP_WARN(!rcu_read_lock_held(),
			 "suspicious find_inode_rcu() usage");

	hlist_for_each_entry_rcu(inode, head, i_hash) {
		if (inode->i_sb == sb &&
		    !(READ_ONCE(inode->i_state) & (I_FREEING | I_WILL_FREE)) &&
		    test(inode, data))
			return inode;
	}
	return NULL;
}
EXPORT_SYMBOL(find_inode_rcu);

/**
 * find_inode_by_ino_rcu - Find an inode in the inode cache
 * @sb:		Super block of file system to search
 * @ino:	The inode number to match
 *
 * Search for the inode specified by @hashval and @data in the inode cache,
 * where the helper function @test will return 0 if the inode does not match
 * and 1 if it does.  The @test function must be responsible for taking the
 * i_lock spin_lock and checking i_state for an inode being freed or being
 * initialized.
 *
 * If successful, this will return the inode for which the @test function
 * returned 1 and NULL otherwise.
 *
 * The @test function is not permitted to take a ref on any inode presented.
 * It is also not permitted to sleep.
 *
 * The caller must hold the RCU read lock.
 */
struct inode *find_inode_by_ino_rcu(struct super_block *sb,
				    unsigned long ino)
{
	struct hlist_head *head = inode_hashtable + hash(sb, ino);
	struct inode *inode;

	RCU_LOCKDEP_WARN(!rcu_read_lock_held(),
			 "suspicious find_inode_by_ino_rcu() usage");

	hlist_for_each_entry_rcu(inode, head, i_hash) {
		if (inode->i_ino == ino &&
		    inode->i_sb == sb &&
		    !(READ_ONCE(inode->i_state) & (I_FREEING | I_WILL_FREE)))
		    return inode;
	}
	return NULL;
}
EXPORT_SYMBOL(find_inode_by_ino_rcu);

int insert_inode_locked(struct inode *inode)
{
	struct super_block *sb = inode->i_sb;
	ino_t ino = inode->i_ino;
	struct hlist_head *head = inode_hashtable + hash(sb, ino);

	while (1) {
		struct inode *old = NULL;
		spin_lock(&inode_hash_lock);
		hlist_for_each_entry(old, head, i_hash) {
			if (old->i_ino != ino)
				continue;
			if (old->i_sb != sb)
				continue;
			spin_lock(&old->i_lock);
			if (old->i_state & (I_FREEING|I_WILL_FREE)) {
				spin_unlock(&old->i_lock);
				continue;
			}
			break;
		}
		if (likely(!old)) {
			spin_lock(&inode->i_lock);
			inode->i_state |= I_NEW | I_CREATING;
			hlist_add_head_rcu(&inode->i_hash, head);
			spin_unlock(&inode->i_lock);
			spin_unlock(&inode_hash_lock);
			return 0;
		}
		if (unlikely(old->i_state & I_CREATING)) {
			spin_unlock(&old->i_lock);
			spin_unlock(&inode_hash_lock);
			return -EBUSY;
		}
		__iget(old);
		spin_unlock(&old->i_lock);
		spin_unlock(&inode_hash_lock);
		wait_on_inode(old);
		if (unlikely(!inode_unhashed(old))) {
			iput(old);
			return -EBUSY;
		}
		iput(old);
	}
}
EXPORT_SYMBOL(insert_inode_locked);

int insert_inode_locked4(struct inode *inode, unsigned long hashval,
		int (*test)(struct inode *, void *), void *data)
{
	struct inode *old;

	inode->i_state |= I_CREATING;
	old = inode_insert5(inode, hashval, test, NULL, data);

	if (old != inode) {
		iput(old);
		return -EBUSY;
	}
	return 0;
}
EXPORT_SYMBOL(insert_inode_locked4);


int generic_delete_inode(struct inode *inode)
{
	return 1;
}
EXPORT_SYMBOL(generic_delete_inode);

/*
 * Called when we're dropping the last reference
 * to an inode.
 *
 * Call the FS "drop_inode()" function, defaulting to
 * the legacy UNIX filesystem behaviour.  If it tells
 * us to evict inode, do so.  Otherwise, retain inode
 * in cache if fs is alive, sync and evict if fs is
 * shutting down.
 */
static void iput_final(struct inode *inode)
{
	struct super_block *sb = inode->i_sb;
	const struct super_operations *op = inode->i_sb->s_op;
	unsigned long state;
	int drop;

	WARN_ON(inode->i_state & I_NEW);

	if (op->drop_inode)
		drop = op->drop_inode(inode);
	else
		drop = generic_drop_inode(inode);

	if (!drop &&
	    !(inode->i_state & I_DONTCACHE) &&
	    (sb->s_flags & SB_ACTIVE)) {
		__inode_add_lru(inode, true);
		spin_unlock(&inode->i_lock);
		return;
	}

	state = inode->i_state;
	if (!drop) {
		WRITE_ONCE(inode->i_state, state | I_WILL_FREE);
		spin_unlock(&inode->i_lock);

		write_inode_now(inode, 1);

		spin_lock(&inode->i_lock);
		state = inode->i_state;
		WARN_ON(state & I_NEW);
		state &= ~I_WILL_FREE;
	}

	WRITE_ONCE(inode->i_state, state | I_FREEING);
	if (!list_empty(&inode->i_lru))
		inode_lru_list_del(inode);
	spin_unlock(&inode->i_lock);

	evict(inode);
}

/**
 *	iput	- put an inode
 *	@inode: inode to put
 *
 *	Puts an inode, dropping its usage count. If the inode use count hits
 *	zero, the inode is then freed and may also be destroyed.
 *
 *	Consequently, iput() can sleep.
 */
void iput(struct inode *inode)
{
	if (!inode)
		return;
	BUG_ON(inode->i_state & I_CLEAR);
retry:
	if (atomic_dec_and_lock(&inode->i_count, &inode->i_lock)) {
		if (inode->i_nlink && (inode->i_state & I_DIRTY_TIME)) {
			atomic_inc(&inode->i_count);
			spin_unlock(&inode->i_lock);
			trace_writeback_lazytime_iput(inode);
			mark_inode_dirty_sync(inode);
			goto retry;
		}
		iput_final(inode);
	}
}
EXPORT_SYMBOL(iput);

#ifdef CONFIG_BLOCK
/**
 *	bmap	- find a block number in a file
 *	@inode:  inode owning the block number being requested
 *	@block: pointer containing the block to find
 *
 *	Replaces the value in ``*block`` with the block number on the device holding
 *	corresponding to the requested block number in the file.
 *	That is, asked for block 4 of inode 1 the function will replace the
 *	4 in ``*block``, with disk block relative to the disk start that holds that
 *	block of the file.
 *
 *	Returns -EINVAL in case of error, 0 otherwise. If mapping falls into a
 *	hole, returns 0 and ``*block`` is also set to 0.
 */
int bmap(struct inode *inode, sector_t *block)
{
	if (!inode->i_mapping->a_ops->bmap)
		return -EINVAL;

	*block = inode->i_mapping->a_ops->bmap(inode->i_mapping, *block);
	return 0;
}
EXPORT_SYMBOL(bmap);
#endif

/*
 * With relative atime, only update atime if the previous atime is
 * earlier than or equal to either the ctime or mtime,
 * or if at least a day has passed since the last atime update.
 */
static int relatime_need_update(struct vfsmount *mnt, struct inode *inode,
			     struct timespec64 now)
{
	struct timespec64 ctime;

	if (!(mnt->mnt_flags & MNT_RELATIME))
		return 1;
	/*
	 * Is mtime younger than or equal to atime? If yes, update atime:
	 */
	if (timespec64_compare(&inode->i_mtime, &inode->i_atime) >= 0)
		return 1;
	/*
	 * Is ctime younger than or equal to atime? If yes, update atime:
	 */
	ctime = inode_get_ctime(inode);
	if (timespec64_compare(&ctime, &inode->i_atime) >= 0)
		return 1;

	/*
	 * Is the previous atime value older than a day? If yes,
	 * update atime:
	 */
	if ((long)(now.tv_sec - inode->i_atime.tv_sec) >= 24*60*60)
		return 1;
	/*
	 * Good, we can skip the atime update:
	 */
	return 0;
}

/**
 * inode_update_timestamps - update the timestamps on the inode
 * @inode: inode to be updated
 * @flags: S_* flags that needed to be updated
 *
 * The update_time function is called when an inode's timestamps need to be
 * updated for a read or write operation. This function handles updating the
 * actual timestamps. It's up to the caller to ensure that the inode is marked
 * dirty appropriately.
 *
 * In the case where any of S_MTIME, S_CTIME, or S_VERSION need to be updated,
 * attempt to update all three of them. S_ATIME updates can be handled
 * independently of the rest.
 *
 * Returns a set of S_* flags indicating which values changed.
 */
int inode_update_timestamps(struct inode *inode, int flags)
{
	int updated = 0;
	struct timespec64 now;

	if (flags & (S_MTIME|S_CTIME|S_VERSION)) {
		struct timespec64 ctime = inode_get_ctime(inode);

		now = inode_set_ctime_current(inode);
		if (!timespec64_equal(&now, &ctime))
			updated |= S_CTIME;
		if (!timespec64_equal(&now, &inode->i_mtime)) {
			inode->i_mtime = now;
			updated |= S_MTIME;
		}
		if (IS_I_VERSION(inode) && inode_maybe_inc_iversion(inode, updated))
			updated |= S_VERSION;
	} else {
		now = current_time(inode);
	}

	if (flags & S_ATIME) {
		if (!timespec64_equal(&now, &inode->i_atime)) {
			inode->i_atime = now;
			updated |= S_ATIME;
		}
	}
	return updated;
}
EXPORT_SYMBOL(inode_update_timestamps);

/**
 * generic_update_time - update the timestamps on the inode
 * @inode: inode to be updated
 * @flags: S_* flags that needed to be updated
 *
 * The update_time function is called when an inode's timestamps need to be
 * updated for a read or write operation. In the case where any of S_MTIME, S_CTIME,
 * or S_VERSION need to be updated we attempt to update all three of them. S_ATIME
 * updates can be handled done independently of the rest.
 *
 * Returns a S_* mask indicating which fields were updated.
 */
int generic_update_time(struct inode *inode, int flags)
{
	int updated = inode_update_timestamps(inode, flags);
	int dirty_flags = 0;

	if (updated & (S_ATIME|S_MTIME|S_CTIME))
		dirty_flags = inode->i_sb->s_flags & SB_LAZYTIME ? I_DIRTY_TIME : I_DIRTY_SYNC;
	if (updated & S_VERSION)
		dirty_flags |= I_DIRTY_SYNC;
	__mark_inode_dirty(inode, dirty_flags);
	return updated;
}
EXPORT_SYMBOL(generic_update_time);

/*
 * This does the actual work of updating an inodes time or version.  Must have
 * had called mnt_want_write() before calling this.
 */
int inode_update_time(struct inode *inode, int flags)
{
	if (inode->i_op->update_time)
		return inode->i_op->update_time(inode, flags);
	generic_update_time(inode, flags);
	return 0;
}
EXPORT_SYMBOL(inode_update_time);

/**
 *	atime_needs_update	-	update the access time
 *	@path: the &struct path to update
 *	@inode: inode to update
 *
 *	Update the accessed time on an inode and mark it for writeback.
 *	This function automatically handles read only file systems and media,
 *	as well as the "noatime" flag and inode specific "noatime" markers.
 */
bool atime_needs_update(const struct path *path, struct inode *inode)
{
	struct vfsmount *mnt = path->mnt;
	struct timespec64 now;

	if (inode->i_flags & S_NOATIME)
		return false;

	/* Atime updates will likely cause i_uid and i_gid to be written
	 * back improprely if their true value is unknown to the vfs.
	 */
	if (HAS_UNMAPPED_ID(mnt_idmap(mnt), inode))
		return false;

	if (IS_NOATIME(inode))
		return false;
	if ((inode->i_sb->s_flags & SB_NODIRATIME) && S_ISDIR(inode->i_mode))
		return false;

	if (mnt->mnt_flags & MNT_NOATIME)
		return false;
	if ((mnt->mnt_flags & MNT_NODIRATIME) && S_ISDIR(inode->i_mode))
		return false;

	now = current_time(inode);

	if (!relatime_need_update(mnt, inode, now))
		return false;

	if (timespec64_equal(&inode->i_atime, &now))
		return false;

	return true;
}

void touch_atime(const struct path *path)
{
	struct vfsmount *mnt = path->mnt;
	struct inode *inode = d_inode(path->dentry);

	if (!atime_needs_update(path, inode))
		return;

	if (!sb_start_write_trylock(inode->i_sb))
		return;

	if (__mnt_want_write(mnt) != 0)
		goto skip_update;
	/*
	 * File systems can error out when updating inodes if they need to
	 * allocate new space to modify an inode (such is the case for
	 * Btrfs), but since we touch atime while walking down the path we
	 * really don't care if we failed to update the atime of the file,
	 * so just ignore the return value.
	 * We may also fail on filesystems that have the ability to make parts
	 * of the fs read only, e.g. subvolumes in Btrfs.
	 */
	inode_update_time(inode, S_ATIME);
	__mnt_drop_write(mnt);
skip_update:
	sb_end_write(inode->i_sb);
}
EXPORT_SYMBOL(touch_atime);

/*
 * Return mask of changes for notify_change() that need to be done as a
 * response to write or truncate. Return 0 if nothing has to be changed.
 * Negative value on error (change should be denied).
 */
<<<<<<< HEAD
int dentry_needs_remove_privs(struct user_namespace *mnt_userns,
=======
int dentry_needs_remove_privs(struct mnt_idmap *idmap,
>>>>>>> 98817289
			      struct dentry *dentry)
{
	struct inode *inode = d_inode(dentry);
	int mask = 0;
	int ret;

	if (IS_NOSEC(inode))
		return 0;

<<<<<<< HEAD
	mask = setattr_should_drop_suidgid(mnt_userns, inode);
=======
	mask = setattr_should_drop_suidgid(idmap, inode);
>>>>>>> 98817289
	ret = security_inode_need_killpriv(dentry);
	if (ret < 0)
		return ret;
	if (ret)
		mask |= ATTR_KILL_PRIV;
	return mask;
}

static int __remove_privs(struct mnt_idmap *idmap,
			  struct dentry *dentry, int kill)
{
	struct iattr newattrs;

	newattrs.ia_valid = ATTR_FORCE | kill;
	/*
	 * Note we call this on write, so notify_change will not
	 * encounter any conflicting delegations:
	 */
	return notify_change(idmap, dentry, &newattrs, NULL);
}

static int __file_remove_privs(struct file *file, unsigned int flags)
{
	struct dentry *dentry = file_dentry(file);
	struct inode *inode = file_inode(file);
	int error = 0;
	int kill;

	if (IS_NOSEC(inode) || !S_ISREG(inode->i_mode))
		return 0;

<<<<<<< HEAD
	kill = dentry_needs_remove_privs(file_mnt_user_ns(file), dentry);
=======
	kill = dentry_needs_remove_privs(file_mnt_idmap(file), dentry);
>>>>>>> 98817289
	if (kill < 0)
		return kill;

	if (kill) {
		if (flags & IOCB_NOWAIT)
			return -EAGAIN;

		error = __remove_privs(file_mnt_idmap(file), dentry, kill);
	}

	if (!error)
		inode_has_no_xattr(inode);
	return error;
}

/**
 * file_remove_privs - remove special file privileges (suid, capabilities)
 * @file: file to remove privileges from
 *
 * When file is modified by a write or truncation ensure that special
 * file privileges are removed.
 *
 * Return: 0 on success, negative errno on failure.
 */
int file_remove_privs(struct file *file)
{
	return __file_remove_privs(file, 0);
}
EXPORT_SYMBOL(file_remove_privs);

static int inode_needs_update_time(struct inode *inode)
{
	int sync_it = 0;
	struct timespec64 now = current_time(inode);
	struct timespec64 ctime;

	/* First try to exhaust all avenues to not sync */
	if (IS_NOCMTIME(inode))
		return 0;

	if (!timespec64_equal(&inode->i_mtime, &now))
		sync_it = S_MTIME;

	ctime = inode_get_ctime(inode);
	if (!timespec64_equal(&ctime, &now))
		sync_it |= S_CTIME;

	if (IS_I_VERSION(inode) && inode_iversion_need_inc(inode))
		sync_it |= S_VERSION;

	return sync_it;
}

static int __file_update_time(struct file *file, int sync_mode)
{
	int ret = 0;
	struct inode *inode = file_inode(file);

	/* try to update time settings */
	if (!__mnt_want_write_file(file)) {
		ret = inode_update_time(inode, sync_mode);
		__mnt_drop_write_file(file);
	}

	return ret;
}

/**
 * file_update_time - update mtime and ctime time
 * @file: file accessed
 *
 * Update the mtime and ctime members of an inode and mark the inode for
 * writeback. Note that this function is meant exclusively for usage in
 * the file write path of filesystems, and filesystems may choose to
 * explicitly ignore updates via this function with the _NOCMTIME inode
 * flag, e.g. for network filesystem where these imestamps are handled
 * by the server. This can return an error for file systems who need to
 * allocate space in order to update an inode.
 *
 * Return: 0 on success, negative errno on failure.
 */
int file_update_time(struct file *file)
{
	int ret;
	struct inode *inode = file_inode(file);

	ret = inode_needs_update_time(inode);
	if (ret <= 0)
		return ret;

	return __file_update_time(file, ret);
}
EXPORT_SYMBOL(file_update_time);

/**
 * file_modified_flags - handle mandated vfs changes when modifying a file
 * @file: file that was modified
 * @flags: kiocb flags
 *
 * When file has been modified ensure that special
 * file privileges are removed and time settings are updated.
 *
 * If IOCB_NOWAIT is set, special file privileges will not be removed and
 * time settings will not be updated. It will return -EAGAIN.
 *
 * Context: Caller must hold the file's inode lock.
 *
 * Return: 0 on success, negative errno on failure.
 */
static int file_modified_flags(struct file *file, int flags)
{
	int ret;
	struct inode *inode = file_inode(file);

	/*
	 * Clear the security bits if the process is not being run by root.
	 * This keeps people from modifying setuid and setgid binaries.
	 */
	ret = __file_remove_privs(file, flags);
	if (ret)
		return ret;

	if (unlikely(file->f_mode & FMODE_NOCMTIME))
		return 0;

	ret = inode_needs_update_time(inode);
	if (ret <= 0)
		return ret;
	if (flags & IOCB_NOWAIT)
		return -EAGAIN;

	return __file_update_time(file, ret);
}

/**
 * file_modified - handle mandated vfs changes when modifying a file
 * @file: file that was modified
 *
 * When file has been modified ensure that special
 * file privileges are removed and time settings are updated.
 *
 * Context: Caller must hold the file's inode lock.
 *
 * Return: 0 on success, negative errno on failure.
 */
int file_modified(struct file *file)
{
	return file_modified_flags(file, 0);
}
EXPORT_SYMBOL(file_modified);

/**
 * kiocb_modified - handle mandated vfs changes when modifying a file
 * @iocb: iocb that was modified
 *
 * When file has been modified ensure that special
 * file privileges are removed and time settings are updated.
 *
 * Context: Caller must hold the file's inode lock.
 *
 * Return: 0 on success, negative errno on failure.
 */
int kiocb_modified(struct kiocb *iocb)
{
	return file_modified_flags(iocb->ki_filp, iocb->ki_flags);
}
EXPORT_SYMBOL_GPL(kiocb_modified);

int inode_needs_sync(struct inode *inode)
{
	if (IS_SYNC(inode))
		return 1;
	if (S_ISDIR(inode->i_mode) && IS_DIRSYNC(inode))
		return 1;
	return 0;
}
EXPORT_SYMBOL(inode_needs_sync);

/*
 * If we try to find an inode in the inode hash while it is being
 * deleted, we have to wait until the filesystem completes its
 * deletion before reporting that it isn't found.  This function waits
 * until the deletion _might_ have completed.  Callers are responsible
 * to recheck inode state.
 *
 * It doesn't matter if I_NEW is not set initially, a call to
 * wake_up_bit(&inode->i_state, __I_NEW) after removing from the hash list
 * will DTRT.
 */
static void __wait_on_freeing_inode(struct inode *inode)
{
	wait_queue_head_t *wq;
	DEFINE_WAIT_BIT(wait, &inode->i_state, __I_NEW);
	wq = bit_waitqueue(&inode->i_state, __I_NEW);
	prepare_to_wait(wq, &wait.wq_entry, TASK_UNINTERRUPTIBLE);
	spin_unlock(&inode->i_lock);
	spin_unlock(&inode_hash_lock);
	schedule();
	finish_wait(wq, &wait.wq_entry);
	spin_lock(&inode_hash_lock);
}

static __initdata unsigned long ihash_entries;
static int __init set_ihash_entries(char *str)
{
	if (!str)
		return 0;
	ihash_entries = simple_strtoul(str, &str, 0);
	return 1;
}
__setup("ihash_entries=", set_ihash_entries);

/*
 * Initialize the waitqueues and inode hash table.
 */
void __init inode_init_early(void)
{
	/* If hashes are distributed across NUMA nodes, defer
	 * hash allocation until vmalloc space is available.
	 */
	if (hashdist)
		return;

	inode_hashtable =
		alloc_large_system_hash("Inode-cache",
					sizeof(struct hlist_head),
					ihash_entries,
					14,
					HASH_EARLY | HASH_ZERO,
					&i_hash_shift,
					&i_hash_mask,
					0,
					0);
}

void __init inode_init(void)
{
	/* inode slab cache */
	inode_cachep = kmem_cache_create("inode_cache",
					 sizeof(struct inode),
					 0,
					 (SLAB_RECLAIM_ACCOUNT|SLAB_PANIC|
					 SLAB_MEM_SPREAD|SLAB_ACCOUNT),
					 init_once);

	/* Hash may have been set up in inode_init_early */
	if (!hashdist)
		return;

	inode_hashtable =
		alloc_large_system_hash("Inode-cache",
					sizeof(struct hlist_head),
					ihash_entries,
					14,
					HASH_ZERO,
					&i_hash_shift,
					&i_hash_mask,
					0,
					0);
}

void init_special_inode(struct inode *inode, umode_t mode, dev_t rdev)
{
	inode->i_mode = mode;
	if (S_ISCHR(mode)) {
		inode->i_fop = &def_chr_fops;
		inode->i_rdev = rdev;
	} else if (S_ISBLK(mode)) {
		if (IS_ENABLED(CONFIG_BLOCK))
			inode->i_fop = &def_blk_fops;
		inode->i_rdev = rdev;
	} else if (S_ISFIFO(mode))
		inode->i_fop = &pipefifo_fops;
	else if (S_ISSOCK(mode))
		;	/* leave it no_open_fops */
	else
		printk(KERN_DEBUG "init_special_inode: bogus i_mode (%o) for"
				  " inode %s:%lu\n", mode, inode->i_sb->s_id,
				  inode->i_ino);
}
EXPORT_SYMBOL(init_special_inode);

/**
 * inode_init_owner - Init uid,gid,mode for new inode according to posix standards
 * @idmap: idmap of the mount the inode was created from
 * @inode: New inode
 * @dir: Directory inode
 * @mode: mode of the new inode
 *
 * If the inode has been created through an idmapped mount the idmap of
 * the vfsmount must be passed through @idmap. This function will then take
 * care to map the inode according to @idmap before checking permissions
 * and initializing i_uid and i_gid. On non-idmapped mounts or if permission
 * checking is to be performed on the raw inode simply pass @nop_mnt_idmap.
 */
void inode_init_owner(struct mnt_idmap *idmap, struct inode *inode,
		      const struct inode *dir, umode_t mode)
{
	inode_fsuid_set(inode, idmap);
	if (dir && dir->i_mode & S_ISGID) {
		inode->i_gid = dir->i_gid;

		/* Directories are special, and always inherit S_ISGID */
		if (S_ISDIR(mode))
			mode |= S_ISGID;
	} else
		inode_fsgid_set(inode, idmap);
	inode->i_mode = mode;
}
EXPORT_SYMBOL(inode_init_owner);

/**
 * inode_owner_or_capable - check current task permissions to inode
 * @idmap: idmap of the mount the inode was found from
 * @inode: inode being checked
 *
 * Return true if current either has CAP_FOWNER in a namespace with the
 * inode owner uid mapped, or owns the file.
 *
 * If the inode has been found through an idmapped mount the idmap of
 * the vfsmount must be passed through @idmap. This function will then take
 * care to map the inode according to @idmap before checking permissions.
 * On non-idmapped mounts or if permission checking is to be performed on the
 * raw inode simply passs @nop_mnt_idmap.
 */
bool inode_owner_or_capable(struct mnt_idmap *idmap,
			    const struct inode *inode)
{
	vfsuid_t vfsuid;
	struct user_namespace *ns;

	vfsuid = i_uid_into_vfsuid(idmap, inode);
	if (vfsuid_eq_kuid(vfsuid, current_fsuid()))
		return true;

	ns = current_user_ns();
	if (vfsuid_has_mapping(ns, vfsuid) && ns_capable(ns, CAP_FOWNER))
		return true;
	return false;
}
EXPORT_SYMBOL(inode_owner_or_capable);

/*
 * Direct i/o helper functions
 */
static void __inode_dio_wait(struct inode *inode)
{
	wait_queue_head_t *wq = bit_waitqueue(&inode->i_state, __I_DIO_WAKEUP);
	DEFINE_WAIT_BIT(q, &inode->i_state, __I_DIO_WAKEUP);

	do {
		prepare_to_wait(wq, &q.wq_entry, TASK_UNINTERRUPTIBLE);
		if (atomic_read(&inode->i_dio_count))
			schedule();
	} while (atomic_read(&inode->i_dio_count));
	finish_wait(wq, &q.wq_entry);
}

/**
 * inode_dio_wait - wait for outstanding DIO requests to finish
 * @inode: inode to wait for
 *
 * Waits for all pending direct I/O requests to finish so that we can
 * proceed with a truncate or equivalent operation.
 *
 * Must be called under a lock that serializes taking new references
 * to i_dio_count, usually by inode->i_mutex.
 */
void inode_dio_wait(struct inode *inode)
{
	if (atomic_read(&inode->i_dio_count))
		__inode_dio_wait(inode);
}
EXPORT_SYMBOL(inode_dio_wait);

/*
 * inode_set_flags - atomically set some inode flags
 *
 * Note: the caller should be holding i_mutex, or else be sure that
 * they have exclusive access to the inode structure (i.e., while the
 * inode is being instantiated).  The reason for the cmpxchg() loop
 * --- which wouldn't be necessary if all code paths which modify
 * i_flags actually followed this rule, is that there is at least one
 * code path which doesn't today so we use cmpxchg() out of an abundance
 * of caution.
 *
 * In the long run, i_mutex is overkill, and we should probably look
 * at using the i_lock spinlock to protect i_flags, and then make sure
 * it is so documented in include/linux/fs.h and that all code follows
 * the locking convention!!
 */
void inode_set_flags(struct inode *inode, unsigned int flags,
		     unsigned int mask)
{
	WARN_ON_ONCE(flags & ~mask);
	set_mask_bits(&inode->i_flags, mask, flags);
}
EXPORT_SYMBOL(inode_set_flags);

void inode_nohighmem(struct inode *inode)
{
	mapping_set_gfp_mask(inode->i_mapping, GFP_USER);
}
EXPORT_SYMBOL(inode_nohighmem);

/**
 * timestamp_truncate - Truncate timespec to a granularity
 * @t: Timespec
 * @inode: inode being updated
 *
 * Truncate a timespec to the granularity supported by the fs
 * containing the inode. Always rounds down. gran must
 * not be 0 nor greater than a second (NSEC_PER_SEC, or 10^9 ns).
 */
struct timespec64 timestamp_truncate(struct timespec64 t, struct inode *inode)
{
	struct super_block *sb = inode->i_sb;
	unsigned int gran = sb->s_time_gran;

	t.tv_sec = clamp(t.tv_sec, sb->s_time_min, sb->s_time_max);
	if (unlikely(t.tv_sec == sb->s_time_max || t.tv_sec == sb->s_time_min))
		t.tv_nsec = 0;

	/* Avoid division in the common cases 1 ns and 1 s. */
	if (gran == 1)
		; /* nothing */
	else if (gran == NSEC_PER_SEC)
		t.tv_nsec = 0;
	else if (gran > 1 && gran < NSEC_PER_SEC)
		t.tv_nsec -= t.tv_nsec % gran;
	else
		WARN(1, "invalid file time granularity: %u", gran);
	return t;
}
EXPORT_SYMBOL(timestamp_truncate);

/**
 * current_time - Return FS time
 * @inode: inode.
 *
 * Return the current time truncated to the time granularity supported by
 * the fs.
 *
 * Note that inode and inode->sb cannot be NULL.
 * Otherwise, the function warns and returns time without truncation.
 */
struct timespec64 current_time(struct inode *inode)
{
	struct timespec64 now;

	ktime_get_coarse_real_ts64(&now);
	return timestamp_truncate(now, inode);
}
EXPORT_SYMBOL(current_time);

/**
 * inode_set_ctime_current - set the ctime to current_time
 * @inode: inode
 *
 * Set the inode->i_ctime to the current value for the inode. Returns
 * the current value that was assigned to i_ctime.
 */
struct timespec64 inode_set_ctime_current(struct inode *inode)
{
	struct timespec64 now = current_time(inode);

	inode_set_ctime(inode, now.tv_sec, now.tv_nsec);
	return now;
}
EXPORT_SYMBOL(inode_set_ctime_current);

/**
 * in_group_or_capable - check whether caller is CAP_FSETID privileged
<<<<<<< HEAD
 * @mnt_userns: user namespace of the mount @inode was found from
=======
 * @idmap:	idmap of the mount @inode was found from
>>>>>>> 98817289
 * @inode:	inode to check
 * @vfsgid:	the new/current vfsgid of @inode
 *
 * Check wether @vfsgid is in the caller's group list or if the caller is
 * privileged with CAP_FSETID over @inode. This can be used to determine
 * whether the setgid bit can be kept or must be dropped.
 *
 * Return: true if the caller is sufficiently privileged, false if not.
 */
<<<<<<< HEAD
bool in_group_or_capable(struct user_namespace *mnt_userns,
=======
bool in_group_or_capable(struct mnt_idmap *idmap,
>>>>>>> 98817289
			 const struct inode *inode, vfsgid_t vfsgid)
{
	if (vfsgid_in_group_p(vfsgid))
		return true;
<<<<<<< HEAD
	if (capable_wrt_inode_uidgid(mnt_userns, inode, CAP_FSETID))
=======
	if (capable_wrt_inode_uidgid(idmap, inode, CAP_FSETID))
>>>>>>> 98817289
		return true;
	return false;
}

/**
 * mode_strip_sgid - handle the sgid bit for non-directories
 * @idmap: idmap of the mount the inode was created from
 * @dir: parent directory inode
 * @mode: mode of the file to be created in @dir
 *
 * If the @mode of the new file has both the S_ISGID and S_IXGRP bit
 * raised and @dir has the S_ISGID bit raised ensure that the caller is
 * either in the group of the parent directory or they have CAP_FSETID
 * in their user namespace and are privileged over the parent directory.
 * In all other cases, strip the S_ISGID bit from @mode.
 *
 * Return: the new mode to use for the file
 */
umode_t mode_strip_sgid(struct mnt_idmap *idmap,
			const struct inode *dir, umode_t mode)
{
	if ((mode & (S_ISGID | S_IXGRP)) != (S_ISGID | S_IXGRP))
		return mode;
	if (S_ISDIR(mode) || !dir || !(dir->i_mode & S_ISGID))
		return mode;
<<<<<<< HEAD
	if (in_group_or_capable(mnt_userns, dir,
				i_gid_into_vfsgid(mnt_userns, dir)))
=======
	if (in_group_or_capable(idmap, dir, i_gid_into_vfsgid(idmap, dir)))
>>>>>>> 98817289
		return mode;
	return mode & ~S_ISGID;
}
EXPORT_SYMBOL(mode_strip_sgid);<|MERGE_RESOLUTION|>--- conflicted
+++ resolved
@@ -2031,11 +2031,7 @@
  * response to write or truncate. Return 0 if nothing has to be changed.
  * Negative value on error (change should be denied).
  */
-<<<<<<< HEAD
-int dentry_needs_remove_privs(struct user_namespace *mnt_userns,
-=======
 int dentry_needs_remove_privs(struct mnt_idmap *idmap,
->>>>>>> 98817289
 			      struct dentry *dentry)
 {
 	struct inode *inode = d_inode(dentry);
@@ -2045,11 +2041,7 @@
 	if (IS_NOSEC(inode))
 		return 0;
 
-<<<<<<< HEAD
-	mask = setattr_should_drop_suidgid(mnt_userns, inode);
-=======
 	mask = setattr_should_drop_suidgid(idmap, inode);
->>>>>>> 98817289
 	ret = security_inode_need_killpriv(dentry);
 	if (ret < 0)
 		return ret;
@@ -2081,11 +2073,7 @@
 	if (IS_NOSEC(inode) || !S_ISREG(inode->i_mode))
 		return 0;
 
-<<<<<<< HEAD
-	kill = dentry_needs_remove_privs(file_mnt_user_ns(file), dentry);
-=======
 	kill = dentry_needs_remove_privs(file_mnt_idmap(file), dentry);
->>>>>>> 98817289
 	if (kill < 0)
 		return kill;
 
@@ -2559,11 +2547,7 @@
 
 /**
  * in_group_or_capable - check whether caller is CAP_FSETID privileged
-<<<<<<< HEAD
- * @mnt_userns: user namespace of the mount @inode was found from
-=======
  * @idmap:	idmap of the mount @inode was found from
->>>>>>> 98817289
  * @inode:	inode to check
  * @vfsgid:	the new/current vfsgid of @inode
  *
@@ -2573,20 +2557,12 @@
  *
  * Return: true if the caller is sufficiently privileged, false if not.
  */
-<<<<<<< HEAD
-bool in_group_or_capable(struct user_namespace *mnt_userns,
-=======
 bool in_group_or_capable(struct mnt_idmap *idmap,
->>>>>>> 98817289
 			 const struct inode *inode, vfsgid_t vfsgid)
 {
 	if (vfsgid_in_group_p(vfsgid))
 		return true;
-<<<<<<< HEAD
-	if (capable_wrt_inode_uidgid(mnt_userns, inode, CAP_FSETID))
-=======
 	if (capable_wrt_inode_uidgid(idmap, inode, CAP_FSETID))
->>>>>>> 98817289
 		return true;
 	return false;
 }
@@ -2612,12 +2588,7 @@
 		return mode;
 	if (S_ISDIR(mode) || !dir || !(dir->i_mode & S_ISGID))
 		return mode;
-<<<<<<< HEAD
-	if (in_group_or_capable(mnt_userns, dir,
-				i_gid_into_vfsgid(mnt_userns, dir)))
-=======
 	if (in_group_or_capable(idmap, dir, i_gid_into_vfsgid(idmap, dir)))
->>>>>>> 98817289
 		return mode;
 	return mode & ~S_ISGID;
 }
