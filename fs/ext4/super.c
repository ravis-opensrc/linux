--- conflicted
+++ resolved
@@ -4815,14 +4815,8 @@
 	 * used to detect the metadata async write error.
 	 */
 	spin_lock_init(&sbi->s_bdev_wb_lock);
-<<<<<<< HEAD
-	if (!sb_rdonly(sb))
-		errseq_check_and_advance(&sb->s_bdev->bd_inode->i_mapping->wb_err,
-					 &sbi->s_bdev_wb_err);
-=======
 	errseq_check_and_advance(&sb->s_bdev->bd_inode->i_mapping->wb_err,
 				 &sbi->s_bdev_wb_err);
->>>>>>> 85b047c6
 	sb->s_bdev->bd_super = sb;
 	EXT4_SB(sb)->s_mount_state |= EXT4_ORPHAN_FS;
 	ext4_orphan_cleanup(sb, es);
@@ -4878,10 +4872,7 @@
 
 failed_mount8:
 	ext4_unregister_sysfs(sb);
-<<<<<<< HEAD
-=======
 	kobject_put(&sbi->s_kobj);
->>>>>>> 85b047c6
 failed_mount7:
 	ext4_unregister_li_request(sb);
 failed_mount6:
@@ -5718,14 +5709,6 @@
 			}
 
 			/*
-			 * Update the original bdev mapping's wb_err value
-			 * which could be used to detect the metadata async
-			 * write error.
-			 */
-			errseq_check_and_advance(&sb->s_bdev->bd_inode->i_mapping->wb_err,
-						 &sbi->s_bdev_wb_err);
-
-			/*
 			 * Mounting a RDONLY partition read-write, so reread
 			 * and store the current valid flag.  (It may have
 			 * been changed by e2fsck since we originally mounted
