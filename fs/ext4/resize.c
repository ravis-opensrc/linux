--- conflicted
+++ resolved
@@ -1587,10 +1587,6 @@
 		int meta_bg = ext4_has_feature_meta_bg(sb);
 		sector_t padding_blocks = meta_bg ? 0 : sbi->s_sbh->b_blocknr -
 					 ext4_group_first_block_no(sb, 0);
-<<<<<<< HEAD
-		sector_t old_gdb = 0;
-=======
->>>>>>> 7bbf3b67
 
 		update_backups(sb, ext4_group_first_block_no(sb, 0),
 			       (char *)es, sizeof(struct ext4_super_block), 0);
@@ -1599,16 +1595,8 @@
 
 			gdb_bh = sbi_array_rcu_deref(sbi, s_group_desc,
 						     gdb_num);
-<<<<<<< HEAD
-			if (old_gdb == gdb_bh->b_blocknr)
-				continue;
 			update_backups(sb, gdb_bh->b_blocknr - padding_blocks,
 				       gdb_bh->b_data, gdb_bh->b_size, meta_bg);
-			old_gdb = gdb_bh->b_blocknr;
-=======
-			update_backups(sb, gdb_bh->b_blocknr - padding_blocks,
-				       gdb_bh->b_data, gdb_bh->b_size, meta_bg);
->>>>>>> 7bbf3b67
 		}
 	}
 exit:
