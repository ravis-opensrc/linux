// SPDX-License-Identifier: GPL-2.0
/*
 *  linux/fs/ext4/symlink.c
 *
 * Only fast symlinks left here - the rest is done by generic code. AV, 1999
 *
 * Copyright (C) 1992, 1993, 1994, 1995
 * Remy Card (card@masi.ibp.fr)
 * Laboratoire MASI - Institut Blaise Pascal
 * Universite Pierre et Marie Curie (Paris VI)
 *
 *  from
 *
 *  linux/fs/minix/symlink.c
 *
 *  Copyright (C) 1991, 1992  Linus Torvalds
 *
 *  ext4 symlink handling code
 */

#include <linux/fs.h>
#include <linux/namei.h>
#include "ext4.h"
#include "xattr.h"

static const char *ext4_encrypted_get_link(struct dentry *dentry,
					   struct inode *inode,
					   struct delayed_call *done)
{
	struct page *cpage = NULL;
	const void *caddr;
	unsigned int max_size;
	const char *paddr;

	if (!dentry)
		return ERR_PTR(-ECHILD);

	if (ext4_inode_is_fast_symlink(inode)) {
		caddr = EXT4_I(inode)->i_data;
		max_size = sizeof(EXT4_I(inode)->i_data);
	} else {
		cpage = read_mapping_page(inode->i_mapping, 0, NULL);
		if (IS_ERR(cpage))
			return ERR_CAST(cpage);
		caddr = page_address(cpage);
		max_size = inode->i_sb->s_blocksize;
	}

	paddr = fscrypt_get_symlink(inode, caddr, max_size, done);
	if (cpage)
		put_page(cpage);
	return paddr;
}

<<<<<<< HEAD
static int ext4_encrypted_symlink_getattr(const struct path *path,
					  struct kstat *stat, u32 request_mask,
					  unsigned int query_flags)
{
	ext4_getattr(path, stat, request_mask, query_flags);
=======
static int ext4_encrypted_symlink_getattr(struct user_namespace *mnt_userns,
					  const struct path *path,
					  struct kstat *stat, u32 request_mask,
					  unsigned int query_flags)
{
	ext4_getattr(mnt_userns, path, stat, request_mask, query_flags);
>>>>>>> 3b17187f

	return fscrypt_symlink_getattr(path, stat);
}

const struct inode_operations ext4_encrypted_symlink_inode_operations = {
	.get_link	= ext4_encrypted_get_link,
	.setattr	= ext4_setattr,
	.getattr	= ext4_encrypted_symlink_getattr,
	.listxattr	= ext4_listxattr,
};

const struct inode_operations ext4_symlink_inode_operations = {
	.get_link	= page_get_link,
	.setattr	= ext4_setattr,
	.getattr	= ext4_getattr,
	.listxattr	= ext4_listxattr,
};

const struct inode_operations ext4_fast_symlink_inode_operations = {
	.get_link	= simple_get_link,
	.setattr	= ext4_setattr,
	.getattr	= ext4_getattr,
	.listxattr	= ext4_listxattr,
};<|MERGE_RESOLUTION|>--- conflicted
+++ resolved
@@ -52,20 +52,12 @@
 	return paddr;
 }
 
-<<<<<<< HEAD
-static int ext4_encrypted_symlink_getattr(const struct path *path,
-					  struct kstat *stat, u32 request_mask,
-					  unsigned int query_flags)
-{
-	ext4_getattr(path, stat, request_mask, query_flags);
-=======
 static int ext4_encrypted_symlink_getattr(struct user_namespace *mnt_userns,
 					  const struct path *path,
 					  struct kstat *stat, u32 request_mask,
 					  unsigned int query_flags)
 {
 	ext4_getattr(mnt_userns, path, stat, request_mask, query_flags);
->>>>>>> 3b17187f
 
 	return fscrypt_symlink_getattr(path, stat);
 }
