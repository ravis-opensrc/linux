// SPDX-License-Identifier: GPL-2.0-only
/*
 *  linux/fs/locks.c
 *
 * We implement four types of file locks: BSD locks, posix locks, open
 * file description locks, and leases.  For details about BSD locks,
 * see the flock(2) man page; for details about the other three, see
 * fcntl(2).
 *
 *
 * Locking conflicts and dependencies:
 * If multiple threads attempt to lock the same byte (or flock the same file)
 * only one can be granted the lock, and other must wait their turn.
 * The first lock has been "applied" or "granted", the others are "waiting"
 * and are "blocked" by the "applied" lock..
 *
 * Waiting and applied locks are all kept in trees whose properties are:
 *
 *	- the root of a tree may be an applied or waiting lock.
 *	- every other node in the tree is a waiting lock that
 *	  conflicts with every ancestor of that node.
 *
 * Every such tree begins life as a waiting singleton which obviously
 * satisfies the above properties.
 *
 * The only ways we modify trees preserve these properties:
 *
 *	1. We may add a new leaf node, but only after first verifying that it
 *	   conflicts with all of its ancestors.
 *	2. We may remove the root of a tree, creating a new singleton
 *	   tree from the root and N new trees rooted in the immediate
 *	   children.
 *	3. If the root of a tree is not currently an applied lock, we may
 *	   apply it (if possible).
 *	4. We may upgrade the root of the tree (either extend its range,
 *	   or upgrade its entire range from read to write).
 *
 * When an applied lock is modified in a way that reduces or downgrades any
 * part of its range, we remove all its children (2 above).  This particularly
 * happens when a lock is unlocked.
 *
 * For each of those child trees we "wake up" the thread which is
 * waiting for the lock so it can continue handling as follows: if the
 * root of the tree applies, we do so (3).  If it doesn't, it must
 * conflict with some applied lock.  We remove (wake up) all of its children
 * (2), and add it is a new leaf to the tree rooted in the applied
 * lock (1).  We then repeat the process recursively with those
 * children.
 *
 */

#include <linux/capability.h>
#include <linux/file.h>
#include <linux/fdtable.h>
#include <linux/fs.h>
#include <linux/init.h>
#include <linux/security.h>
#include <linux/slab.h>
#include <linux/syscalls.h>
#include <linux/time.h>
#include <linux/rcupdate.h>
#include <linux/pid_namespace.h>
#include <linux/hashtable.h>
#include <linux/percpu.h>
#include <linux/sysctl.h>

#define CREATE_TRACE_POINTS
#include <trace/events/filelock.h>

#include <linux/uaccess.h>

#define IS_POSIX(fl)	(fl->fl_flags & FL_POSIX)
#define IS_FLOCK(fl)	(fl->fl_flags & FL_FLOCK)
#define IS_LEASE(fl)	(fl->fl_flags & (FL_LEASE|FL_DELEG|FL_LAYOUT))
#define IS_OFDLCK(fl)	(fl->fl_flags & FL_OFDLCK)
#define IS_REMOTELCK(fl)	(fl->fl_pid <= 0)

static bool lease_breaking(struct file_lock *fl)
{
	return fl->fl_flags & (FL_UNLOCK_PENDING | FL_DOWNGRADE_PENDING);
}

static int target_leasetype(struct file_lock *fl)
{
	if (fl->fl_flags & FL_UNLOCK_PENDING)
		return F_UNLCK;
	if (fl->fl_flags & FL_DOWNGRADE_PENDING)
		return F_RDLCK;
	return fl->fl_type;
}

static int leases_enable = 1;
static int lease_break_time = 45;

#ifdef CONFIG_SYSCTL
static struct ctl_table locks_sysctls[] = {
	{
		.procname	= "leases-enable",
		.data		= &leases_enable,
		.maxlen		= sizeof(int),
		.mode		= 0644,
		.proc_handler	= proc_dointvec,
	},
#ifdef CONFIG_MMU
	{
		.procname	= "lease-break-time",
		.data		= &lease_break_time,
		.maxlen		= sizeof(int),
		.mode		= 0644,
		.proc_handler	= proc_dointvec,
	},
#endif /* CONFIG_MMU */
	{}
};

static int __init init_fs_locks_sysctls(void)
{
	register_sysctl_init("fs", locks_sysctls);
	return 0;
}
early_initcall(init_fs_locks_sysctls);
#endif /* CONFIG_SYSCTL */

/*
 * The global file_lock_list is only used for displaying /proc/locks, so we
 * keep a list on each CPU, with each list protected by its own spinlock.
 * Global serialization is done using file_rwsem.
 *
 * Note that alterations to the list also require that the relevant flc_lock is
 * held.
 */
struct file_lock_list_struct {
	spinlock_t		lock;
	struct hlist_head	hlist;
};
static DEFINE_PER_CPU(struct file_lock_list_struct, file_lock_list);
DEFINE_STATIC_PERCPU_RWSEM(file_rwsem);


/*
 * The blocked_hash is used to find POSIX lock loops for deadlock detection.
 * It is protected by blocked_lock_lock.
 *
 * We hash locks by lockowner in order to optimize searching for the lock a
 * particular lockowner is waiting on.
 *
 * FIXME: make this value scale via some heuristic? We generally will want more
 * buckets when we have more lockowners holding locks, but that's a little
 * difficult to determine without knowing what the workload will look like.
 */
#define BLOCKED_HASH_BITS	7
static DEFINE_HASHTABLE(blocked_hash, BLOCKED_HASH_BITS);

/*
 * This lock protects the blocked_hash. Generally, if you're accessing it, you
 * want to be holding this lock.
 *
 * In addition, it also protects the fl->fl_blocked_requests list, and the
 * fl->fl_blocker pointer for file_lock structures that are acting as lock
 * requests (in contrast to those that are acting as records of acquired locks).
 *
 * Note that when we acquire this lock in order to change the above fields,
 * we often hold the flc_lock as well. In certain cases, when reading the fields
 * protected by this lock, we can skip acquiring it iff we already hold the
 * flc_lock.
 */
static DEFINE_SPINLOCK(blocked_lock_lock);

static struct kmem_cache *flctx_cache __read_mostly;
static struct kmem_cache *filelock_cache __read_mostly;

static struct file_lock_context *
locks_get_lock_context(struct inode *inode, int type)
{
	struct file_lock_context *ctx;

	/* paired with cmpxchg() below */
	ctx = locks_inode_context(inode);
	if (likely(ctx) || type == F_UNLCK)
		goto out;

	ctx = kmem_cache_alloc(flctx_cache, GFP_KERNEL);
	if (!ctx)
		goto out;

	spin_lock_init(&ctx->flc_lock);
	INIT_LIST_HEAD(&ctx->flc_flock);
	INIT_LIST_HEAD(&ctx->flc_posix);
	INIT_LIST_HEAD(&ctx->flc_lease);

	/*
	 * Assign the pointer if it's not already assigned. If it is, then
	 * free the context we just allocated.
	 */
	if (cmpxchg(&inode->i_flctx, NULL, ctx)) {
		kmem_cache_free(flctx_cache, ctx);
		ctx = locks_inode_context(inode);
	}
out:
	trace_locks_get_lock_context(inode, type, ctx);
	return ctx;
}

static void
locks_dump_ctx_list(struct list_head *list, char *list_type)
{
	struct file_lock *fl;

	list_for_each_entry(fl, list, fl_list) {
		pr_warn("%s: fl_owner=%p fl_flags=0x%x fl_type=0x%x fl_pid=%u\n", list_type, fl->fl_owner, fl->fl_flags, fl->fl_type, fl->fl_pid);
	}
}

static void
locks_check_ctx_lists(struct inode *inode)
{
	struct file_lock_context *ctx = inode->i_flctx;

	if (unlikely(!list_empty(&ctx->flc_flock) ||
		     !list_empty(&ctx->flc_posix) ||
		     !list_empty(&ctx->flc_lease))) {
		pr_warn("Leaked locks on dev=0x%x:0x%x ino=0x%lx:\n",
			MAJOR(inode->i_sb->s_dev), MINOR(inode->i_sb->s_dev),
			inode->i_ino);
		locks_dump_ctx_list(&ctx->flc_flock, "FLOCK");
		locks_dump_ctx_list(&ctx->flc_posix, "POSIX");
		locks_dump_ctx_list(&ctx->flc_lease, "LEASE");
	}
}

static void
locks_check_ctx_file_list(struct file *filp, struct list_head *list,
				char *list_type)
{
	struct file_lock *fl;
	struct inode *inode = locks_inode(filp);

	list_for_each_entry(fl, list, fl_list)
		if (fl->fl_file == filp)
			pr_warn("Leaked %s lock on dev=0x%x:0x%x ino=0x%lx "
				" fl_owner=%p fl_flags=0x%x fl_type=0x%x fl_pid=%u\n",
				list_type, MAJOR(inode->i_sb->s_dev),
				MINOR(inode->i_sb->s_dev), inode->i_ino,
				fl->fl_owner, fl->fl_flags, fl->fl_type, fl->fl_pid);
}

void
locks_free_lock_context(struct inode *inode)
{
	struct file_lock_context *ctx = locks_inode_context(inode);

	if (unlikely(ctx)) {
		locks_check_ctx_lists(inode);
		kmem_cache_free(flctx_cache, ctx);
	}
}

static void locks_init_lock_heads(struct file_lock *fl)
{
	INIT_HLIST_NODE(&fl->fl_link);
	INIT_LIST_HEAD(&fl->fl_list);
	INIT_LIST_HEAD(&fl->fl_blocked_requests);
	INIT_LIST_HEAD(&fl->fl_blocked_member);
	init_waitqueue_head(&fl->fl_wait);
}

/* Allocate an empty lock structure. */
struct file_lock *locks_alloc_lock(void)
{
	struct file_lock *fl = kmem_cache_zalloc(filelock_cache, GFP_KERNEL);

	if (fl)
		locks_init_lock_heads(fl);

	return fl;
}
EXPORT_SYMBOL_GPL(locks_alloc_lock);

void locks_release_private(struct file_lock *fl)
{
	BUG_ON(waitqueue_active(&fl->fl_wait));
	BUG_ON(!list_empty(&fl->fl_list));
	BUG_ON(!list_empty(&fl->fl_blocked_requests));
	BUG_ON(!list_empty(&fl->fl_blocked_member));
	BUG_ON(!hlist_unhashed(&fl->fl_link));

	if (fl->fl_ops) {
		if (fl->fl_ops->fl_release_private)
			fl->fl_ops->fl_release_private(fl);
		fl->fl_ops = NULL;
	}

	if (fl->fl_lmops) {
		if (fl->fl_lmops->lm_put_owner) {
			fl->fl_lmops->lm_put_owner(fl->fl_owner);
			fl->fl_owner = NULL;
		}
		fl->fl_lmops = NULL;
	}
}
EXPORT_SYMBOL_GPL(locks_release_private);

/**
 * locks_owner_has_blockers - Check for blocking lock requests
 * @flctx: file lock context
 * @owner: lock owner
 *
 * Return values:
 *   %true: @owner has at least one blocker
 *   %false: @owner has no blockers
 */
bool locks_owner_has_blockers(struct file_lock_context *flctx,
		fl_owner_t owner)
{
	struct file_lock *fl;

	spin_lock(&flctx->flc_lock);
	list_for_each_entry(fl, &flctx->flc_posix, fl_list) {
		if (fl->fl_owner != owner)
			continue;
		if (!list_empty(&fl->fl_blocked_requests)) {
			spin_unlock(&flctx->flc_lock);
			return true;
		}
	}
	spin_unlock(&flctx->flc_lock);
	return false;
}
EXPORT_SYMBOL_GPL(locks_owner_has_blockers);

/* Free a lock which is not in use. */
void locks_free_lock(struct file_lock *fl)
{
	locks_release_private(fl);
	kmem_cache_free(filelock_cache, fl);
}
EXPORT_SYMBOL(locks_free_lock);

static void
locks_dispose_list(struct list_head *dispose)
{
	struct file_lock *fl;

	while (!list_empty(dispose)) {
		fl = list_first_entry(dispose, struct file_lock, fl_list);
		list_del_init(&fl->fl_list);
		locks_free_lock(fl);
	}
}

void locks_init_lock(struct file_lock *fl)
{
	memset(fl, 0, sizeof(struct file_lock));
	locks_init_lock_heads(fl);
}
EXPORT_SYMBOL(locks_init_lock);

/*
 * Initialize a new lock from an existing file_lock structure.
 */
void locks_copy_conflock(struct file_lock *new, struct file_lock *fl)
{
	new->fl_owner = fl->fl_owner;
	new->fl_pid = fl->fl_pid;
	new->fl_file = NULL;
	new->fl_flags = fl->fl_flags;
	new->fl_type = fl->fl_type;
	new->fl_start = fl->fl_start;
	new->fl_end = fl->fl_end;
	new->fl_lmops = fl->fl_lmops;
	new->fl_ops = NULL;

	if (fl->fl_lmops) {
		if (fl->fl_lmops->lm_get_owner)
			fl->fl_lmops->lm_get_owner(fl->fl_owner);
	}
}
EXPORT_SYMBOL(locks_copy_conflock);

void locks_copy_lock(struct file_lock *new, struct file_lock *fl)
{
	/* "new" must be a freshly-initialized lock */
	WARN_ON_ONCE(new->fl_ops);

	locks_copy_conflock(new, fl);

	new->fl_file = fl->fl_file;
	new->fl_ops = fl->fl_ops;

	if (fl->fl_ops) {
		if (fl->fl_ops->fl_copy_lock)
			fl->fl_ops->fl_copy_lock(new, fl);
	}
}
EXPORT_SYMBOL(locks_copy_lock);

static void locks_move_blocks(struct file_lock *new, struct file_lock *fl)
{
	struct file_lock *f;

	/*
	 * As ctx->flc_lock is held, new requests cannot be added to
	 * ->fl_blocked_requests, so we don't need a lock to check if it
	 * is empty.
	 */
	if (list_empty(&fl->fl_blocked_requests))
		return;
	spin_lock(&blocked_lock_lock);
	list_splice_init(&fl->fl_blocked_requests, &new->fl_blocked_requests);
	list_for_each_entry(f, &new->fl_blocked_requests, fl_blocked_member)
		f->fl_blocker = new;
	spin_unlock(&blocked_lock_lock);
}

static inline int flock_translate_cmd(int cmd) {
	switch (cmd) {
	case LOCK_SH:
		return F_RDLCK;
	case LOCK_EX:
		return F_WRLCK;
	case LOCK_UN:
		return F_UNLCK;
	}
	return -EINVAL;
}

/* Fill in a file_lock structure with an appropriate FLOCK lock. */
static void flock_make_lock(struct file *filp, struct file_lock *fl, int type)
{
	locks_init_lock(fl);

	fl->fl_file = filp;
	fl->fl_owner = filp;
	fl->fl_pid = current->tgid;
	fl->fl_flags = FL_FLOCK;
	fl->fl_type = type;
	fl->fl_end = OFFSET_MAX;
}

static int assign_type(struct file_lock *fl, long type)
{
	switch (type) {
	case F_RDLCK:
	case F_WRLCK:
	case F_UNLCK:
		fl->fl_type = type;
		break;
	default:
		return -EINVAL;
	}
	return 0;
}

static int flock64_to_posix_lock(struct file *filp, struct file_lock *fl,
				 struct flock64 *l)
{
	switch (l->l_whence) {
	case SEEK_SET:
		fl->fl_start = 0;
		break;
	case SEEK_CUR:
		fl->fl_start = filp->f_pos;
		break;
	case SEEK_END:
		fl->fl_start = i_size_read(file_inode(filp));
		break;
	default:
		return -EINVAL;
	}
	if (l->l_start > OFFSET_MAX - fl->fl_start)
		return -EOVERFLOW;
	fl->fl_start += l->l_start;
	if (fl->fl_start < 0)
		return -EINVAL;

	/* POSIX-1996 leaves the case l->l_len < 0 undefined;
	   POSIX-2001 defines it. */
	if (l->l_len > 0) {
		if (l->l_len - 1 > OFFSET_MAX - fl->fl_start)
			return -EOVERFLOW;
		fl->fl_end = fl->fl_start + (l->l_len - 1);

	} else if (l->l_len < 0) {
		if (fl->fl_start + l->l_len < 0)
			return -EINVAL;
		fl->fl_end = fl->fl_start - 1;
		fl->fl_start += l->l_len;
	} else
		fl->fl_end = OFFSET_MAX;

	fl->fl_owner = current->files;
	fl->fl_pid = current->tgid;
	fl->fl_file = filp;
	fl->fl_flags = FL_POSIX;
	fl->fl_ops = NULL;
	fl->fl_lmops = NULL;

	return assign_type(fl, l->l_type);
}

/* Verify a "struct flock" and copy it to a "struct file_lock" as a POSIX
 * style lock.
 */
static int flock_to_posix_lock(struct file *filp, struct file_lock *fl,
			       struct flock *l)
{
	struct flock64 ll = {
		.l_type = l->l_type,
		.l_whence = l->l_whence,
		.l_start = l->l_start,
		.l_len = l->l_len,
	};

	return flock64_to_posix_lock(filp, fl, &ll);
}

/* default lease lock manager operations */
static bool
lease_break_callback(struct file_lock *fl)
{
	kill_fasync(&fl->fl_fasync, SIGIO, POLL_MSG);
	return false;
}

static void
lease_setup(struct file_lock *fl, void **priv)
{
	struct file *filp = fl->fl_file;
	struct fasync_struct *fa = *priv;

	/*
	 * fasync_insert_entry() returns the old entry if any. If there was no
	 * old entry, then it used "priv" and inserted it into the fasync list.
	 * Clear the pointer to indicate that it shouldn't be freed.
	 */
	if (!fasync_insert_entry(fa->fa_fd, filp, &fl->fl_fasync, fa))
		*priv = NULL;

	__f_setown(filp, task_pid(current), PIDTYPE_TGID, 0);
}

static const struct lock_manager_operations lease_manager_ops = {
	.lm_break = lease_break_callback,
	.lm_change = lease_modify,
	.lm_setup = lease_setup,
};

/*
 * Initialize a lease, use the default lock manager operations
 */
static int lease_init(struct file *filp, long type, struct file_lock *fl)
{
	if (assign_type(fl, type) != 0)
		return -EINVAL;

	fl->fl_owner = filp;
	fl->fl_pid = current->tgid;

	fl->fl_file = filp;
	fl->fl_flags = FL_LEASE;
	fl->fl_start = 0;
	fl->fl_end = OFFSET_MAX;
	fl->fl_ops = NULL;
	fl->fl_lmops = &lease_manager_ops;
	return 0;
}

/* Allocate a file_lock initialised to this type of lease */
static struct file_lock *lease_alloc(struct file *filp, long type)
{
	struct file_lock *fl = locks_alloc_lock();
	int error = -ENOMEM;

	if (fl == NULL)
		return ERR_PTR(error);

	error = lease_init(filp, type, fl);
	if (error) {
		locks_free_lock(fl);
		return ERR_PTR(error);
	}
	return fl;
}

/* Check if two locks overlap each other.
 */
static inline int locks_overlap(struct file_lock *fl1, struct file_lock *fl2)
{
	return ((fl1->fl_end >= fl2->fl_start) &&
		(fl2->fl_end >= fl1->fl_start));
}

/*
 * Check whether two locks have the same owner.
 */
static int posix_same_owner(struct file_lock *fl1, struct file_lock *fl2)
{
	return fl1->fl_owner == fl2->fl_owner;
}

/* Must be called with the flc_lock held! */
static void locks_insert_global_locks(struct file_lock *fl)
{
	struct file_lock_list_struct *fll = this_cpu_ptr(&file_lock_list);

	percpu_rwsem_assert_held(&file_rwsem);

	spin_lock(&fll->lock);
	fl->fl_link_cpu = smp_processor_id();
	hlist_add_head(&fl->fl_link, &fll->hlist);
	spin_unlock(&fll->lock);
}

/* Must be called with the flc_lock held! */
static void locks_delete_global_locks(struct file_lock *fl)
{
	struct file_lock_list_struct *fll;

	percpu_rwsem_assert_held(&file_rwsem);

	/*
	 * Avoid taking lock if already unhashed. This is safe since this check
	 * is done while holding the flc_lock, and new insertions into the list
	 * also require that it be held.
	 */
	if (hlist_unhashed(&fl->fl_link))
		return;

	fll = per_cpu_ptr(&file_lock_list, fl->fl_link_cpu);
	spin_lock(&fll->lock);
	hlist_del_init(&fl->fl_link);
	spin_unlock(&fll->lock);
}

static unsigned long
posix_owner_key(struct file_lock *fl)
{
	return (unsigned long)fl->fl_owner;
}

static void locks_insert_global_blocked(struct file_lock *waiter)
{
	lockdep_assert_held(&blocked_lock_lock);

	hash_add(blocked_hash, &waiter->fl_link, posix_owner_key(waiter));
}

static void locks_delete_global_blocked(struct file_lock *waiter)
{
	lockdep_assert_held(&blocked_lock_lock);

	hash_del(&waiter->fl_link);
}

/* Remove waiter from blocker's block list.
 * When blocker ends up pointing to itself then the list is empty.
 *
 * Must be called with blocked_lock_lock held.
 */
static void __locks_delete_block(struct file_lock *waiter)
{
	locks_delete_global_blocked(waiter);
	list_del_init(&waiter->fl_blocked_member);
}

static void __locks_wake_up_blocks(struct file_lock *blocker)
{
	while (!list_empty(&blocker->fl_blocked_requests)) {
		struct file_lock *waiter;

		waiter = list_first_entry(&blocker->fl_blocked_requests,
					  struct file_lock, fl_blocked_member);
		__locks_delete_block(waiter);
		if (waiter->fl_lmops && waiter->fl_lmops->lm_notify)
			waiter->fl_lmops->lm_notify(waiter);
		else
			wake_up(&waiter->fl_wait);

		/*
		 * The setting of fl_blocker to NULL marks the "done"
		 * point in deleting a block. Paired with acquire at the top
		 * of locks_delete_block().
		 */
		smp_store_release(&waiter->fl_blocker, NULL);
	}
}

/**
 *	locks_delete_block - stop waiting for a file lock
 *	@waiter: the lock which was waiting
 *
 *	lockd/nfsd need to disconnect the lock while working on it.
 */
int locks_delete_block(struct file_lock *waiter)
{
	int status = -ENOENT;

	/*
	 * If fl_blocker is NULL, it won't be set again as this thread "owns"
	 * the lock and is the only one that might try to claim the lock.
	 *
	 * We use acquire/release to manage fl_blocker so that we can
	 * optimize away taking the blocked_lock_lock in many cases.
	 *
	 * The smp_load_acquire guarantees two things:
	 *
	 * 1/ that fl_blocked_requests can be tested locklessly. If something
	 * was recently added to that list it must have been in a locked region
	 * *before* the locked region when fl_blocker was set to NULL.
	 *
	 * 2/ that no other thread is accessing 'waiter', so it is safe to free
	 * it.  __locks_wake_up_blocks is careful not to touch waiter after
	 * fl_blocker is released.
	 *
	 * If a lockless check of fl_blocker shows it to be NULL, we know that
	 * no new locks can be inserted into its fl_blocked_requests list, and
	 * can avoid doing anything further if the list is empty.
	 */
	if (!smp_load_acquire(&waiter->fl_blocker) &&
	    list_empty(&waiter->fl_blocked_requests))
		return status;

	spin_lock(&blocked_lock_lock);
	if (waiter->fl_blocker)
		status = 0;
	__locks_wake_up_blocks(waiter);
	__locks_delete_block(waiter);

	/*
	 * The setting of fl_blocker to NULL marks the "done" point in deleting
	 * a block. Paired with acquire at the top of this function.
	 */
	smp_store_release(&waiter->fl_blocker, NULL);
	spin_unlock(&blocked_lock_lock);
	return status;
}
EXPORT_SYMBOL(locks_delete_block);

/* Insert waiter into blocker's block list.
 * We use a circular list so that processes can be easily woken up in
 * the order they blocked. The documentation doesn't require this but
 * it seems like the reasonable thing to do.
 *
 * Must be called with both the flc_lock and blocked_lock_lock held. The
 * fl_blocked_requests list itself is protected by the blocked_lock_lock,
 * but by ensuring that the flc_lock is also held on insertions we can avoid
 * taking the blocked_lock_lock in some cases when we see that the
 * fl_blocked_requests list is empty.
 *
 * Rather than just adding to the list, we check for conflicts with any existing
 * waiters, and add beneath any waiter that blocks the new waiter.
 * Thus wakeups don't happen until needed.
 */
static void __locks_insert_block(struct file_lock *blocker,
				 struct file_lock *waiter,
				 bool conflict(struct file_lock *,
					       struct file_lock *))
{
	struct file_lock *fl;
	BUG_ON(!list_empty(&waiter->fl_blocked_member));

new_blocker:
	list_for_each_entry(fl, &blocker->fl_blocked_requests, fl_blocked_member)
		if (conflict(fl, waiter)) {
			blocker =  fl;
			goto new_blocker;
		}
	waiter->fl_blocker = blocker;
	list_add_tail(&waiter->fl_blocked_member, &blocker->fl_blocked_requests);
	if (IS_POSIX(blocker) && !IS_OFDLCK(blocker))
		locks_insert_global_blocked(waiter);

	/* The requests in waiter->fl_blocked are known to conflict with
	 * waiter, but might not conflict with blocker, or the requests
	 * and lock which block it.  So they all need to be woken.
	 */
	__locks_wake_up_blocks(waiter);
}

/* Must be called with flc_lock held. */
static void locks_insert_block(struct file_lock *blocker,
			       struct file_lock *waiter,
			       bool conflict(struct file_lock *,
					     struct file_lock *))
{
	spin_lock(&blocked_lock_lock);
	__locks_insert_block(blocker, waiter, conflict);
	spin_unlock(&blocked_lock_lock);
}

/*
 * Wake up processes blocked waiting for blocker.
 *
 * Must be called with the inode->flc_lock held!
 */
static void locks_wake_up_blocks(struct file_lock *blocker)
{
	/*
	 * Avoid taking global lock if list is empty. This is safe since new
	 * blocked requests are only added to the list under the flc_lock, and
	 * the flc_lock is always held here. Note that removal from the
	 * fl_blocked_requests list does not require the flc_lock, so we must
	 * recheck list_empty() after acquiring the blocked_lock_lock.
	 */
	if (list_empty(&blocker->fl_blocked_requests))
		return;

	spin_lock(&blocked_lock_lock);
	__locks_wake_up_blocks(blocker);
	spin_unlock(&blocked_lock_lock);
}

static void
locks_insert_lock_ctx(struct file_lock *fl, struct list_head *before)
{
	list_add_tail(&fl->fl_list, before);
	locks_insert_global_locks(fl);
}

static void
locks_unlink_lock_ctx(struct file_lock *fl)
{
	locks_delete_global_locks(fl);
	list_del_init(&fl->fl_list);
	locks_wake_up_blocks(fl);
}

static void
locks_delete_lock_ctx(struct file_lock *fl, struct list_head *dispose)
{
	locks_unlink_lock_ctx(fl);
	if (dispose)
		list_add(&fl->fl_list, dispose);
	else
		locks_free_lock(fl);
}

/* Determine if lock sys_fl blocks lock caller_fl. Common functionality
 * checks for shared/exclusive status of overlapping locks.
 */
static bool locks_conflict(struct file_lock *caller_fl,
			   struct file_lock *sys_fl)
{
	if (sys_fl->fl_type == F_WRLCK)
		return true;
	if (caller_fl->fl_type == F_WRLCK)
		return true;
	return false;
}

/* Determine if lock sys_fl blocks lock caller_fl. POSIX specific
 * checking before calling the locks_conflict().
 */
static bool posix_locks_conflict(struct file_lock *caller_fl,
				 struct file_lock *sys_fl)
{
	/* POSIX locks owned by the same process do not conflict with
	 * each other.
	 */
	if (posix_same_owner(caller_fl, sys_fl))
		return false;

	/* Check whether they overlap */
	if (!locks_overlap(caller_fl, sys_fl))
		return false;

	return locks_conflict(caller_fl, sys_fl);
}

/* Determine if lock sys_fl blocks lock caller_fl. FLOCK specific
 * checking before calling the locks_conflict().
 */
static bool flock_locks_conflict(struct file_lock *caller_fl,
				 struct file_lock *sys_fl)
{
	/* FLOCK locks referring to the same filp do not conflict with
	 * each other.
	 */
	if (caller_fl->fl_file == sys_fl->fl_file)
		return false;

	return locks_conflict(caller_fl, sys_fl);
}

void
posix_test_lock(struct file *filp, struct file_lock *fl)
{
	struct file_lock *cfl;
	struct file_lock_context *ctx;
	struct inode *inode = locks_inode(filp);
	void *owner;
	void (*func)(void);

	ctx = locks_inode_context(inode);
	if (!ctx || list_empty_careful(&ctx->flc_posix)) {
		fl->fl_type = F_UNLCK;
		return;
	}

retry:
	spin_lock(&ctx->flc_lock);
	list_for_each_entry(cfl, &ctx->flc_posix, fl_list) {
		if (!posix_locks_conflict(fl, cfl))
			continue;
		if (cfl->fl_lmops && cfl->fl_lmops->lm_lock_expirable
			&& (*cfl->fl_lmops->lm_lock_expirable)(cfl)) {
			owner = cfl->fl_lmops->lm_mod_owner;
			func = cfl->fl_lmops->lm_expire_lock;
			__module_get(owner);
			spin_unlock(&ctx->flc_lock);
			(*func)();
			module_put(owner);
			goto retry;
		}
		locks_copy_conflock(fl, cfl);
		goto out;
	}
	fl->fl_type = F_UNLCK;
out:
	spin_unlock(&ctx->flc_lock);
	return;
}
EXPORT_SYMBOL(posix_test_lock);

/*
 * Deadlock detection:
 *
 * We attempt to detect deadlocks that are due purely to posix file
 * locks.
 *
 * We assume that a task can be waiting for at most one lock at a time.
 * So for any acquired lock, the process holding that lock may be
 * waiting on at most one other lock.  That lock in turns may be held by
 * someone waiting for at most one other lock.  Given a requested lock
 * caller_fl which is about to wait for a conflicting lock block_fl, we
 * follow this chain of waiters to ensure we are not about to create a
 * cycle.
 *
 * Since we do this before we ever put a process to sleep on a lock, we
 * are ensured that there is never a cycle; that is what guarantees that
 * the while() loop in posix_locks_deadlock() eventually completes.
 *
 * Note: the above assumption may not be true when handling lock
 * requests from a broken NFS client. It may also fail in the presence
 * of tasks (such as posix threads) sharing the same open file table.
 * To handle those cases, we just bail out after a few iterations.
 *
 * For FL_OFDLCK locks, the owner is the filp, not the files_struct.
 * Because the owner is not even nominally tied to a thread of
 * execution, the deadlock detection below can't reasonably work well. Just
 * skip it for those.
 *
 * In principle, we could do a more limited deadlock detection on FL_OFDLCK
 * locks that just checks for the case where two tasks are attempting to
 * upgrade from read to write locks on the same inode.
 */

#define MAX_DEADLK_ITERATIONS 10

/* Find a lock that the owner of the given block_fl is blocking on. */
static struct file_lock *what_owner_is_waiting_for(struct file_lock *block_fl)
{
	struct file_lock *fl;

	hash_for_each_possible(blocked_hash, fl, fl_link, posix_owner_key(block_fl)) {
		if (posix_same_owner(fl, block_fl)) {
			while (fl->fl_blocker)
				fl = fl->fl_blocker;
			return fl;
		}
	}
	return NULL;
}

/* Must be called with the blocked_lock_lock held! */
static int posix_locks_deadlock(struct file_lock *caller_fl,
				struct file_lock *block_fl)
{
	int i = 0;

	lockdep_assert_held(&blocked_lock_lock);

	/*
	 * This deadlock detector can't reasonably detect deadlocks with
	 * FL_OFDLCK locks, since they aren't owned by a process, per-se.
	 */
	if (IS_OFDLCK(caller_fl))
		return 0;

	while ((block_fl = what_owner_is_waiting_for(block_fl))) {
		if (i++ > MAX_DEADLK_ITERATIONS)
			return 0;
		if (posix_same_owner(caller_fl, block_fl))
			return 1;
	}
	return 0;
}

/* Try to create a FLOCK lock on filp. We always insert new FLOCK locks
 * after any leases, but before any posix locks.
 *
 * Note that if called with an FL_EXISTS argument, the caller may determine
 * whether or not a lock was successfully freed by testing the return
 * value for -ENOENT.
 */
static int flock_lock_inode(struct inode *inode, struct file_lock *request)
{
	struct file_lock *new_fl = NULL;
	struct file_lock *fl;
	struct file_lock_context *ctx;
	int error = 0;
	bool found = false;
	LIST_HEAD(dispose);

	ctx = locks_get_lock_context(inode, request->fl_type);
	if (!ctx) {
		if (request->fl_type != F_UNLCK)
			return -ENOMEM;
		return (request->fl_flags & FL_EXISTS) ? -ENOENT : 0;
	}

	if (!(request->fl_flags & FL_ACCESS) && (request->fl_type != F_UNLCK)) {
		new_fl = locks_alloc_lock();
		if (!new_fl)
			return -ENOMEM;
	}

	percpu_down_read(&file_rwsem);
	spin_lock(&ctx->flc_lock);
	if (request->fl_flags & FL_ACCESS)
		goto find_conflict;

	list_for_each_entry(fl, &ctx->flc_flock, fl_list) {
		if (request->fl_file != fl->fl_file)
			continue;
		if (request->fl_type == fl->fl_type)
			goto out;
		found = true;
		locks_delete_lock_ctx(fl, &dispose);
		break;
	}

	if (request->fl_type == F_UNLCK) {
		if ((request->fl_flags & FL_EXISTS) && !found)
			error = -ENOENT;
		goto out;
	}

find_conflict:
	list_for_each_entry(fl, &ctx->flc_flock, fl_list) {
		if (!flock_locks_conflict(request, fl))
			continue;
		error = -EAGAIN;
		if (!(request->fl_flags & FL_SLEEP))
			goto out;
		error = FILE_LOCK_DEFERRED;
		locks_insert_block(fl, request, flock_locks_conflict);
		goto out;
	}
	if (request->fl_flags & FL_ACCESS)
		goto out;
	locks_copy_lock(new_fl, request);
	locks_move_blocks(new_fl, request);
	locks_insert_lock_ctx(new_fl, &ctx->flc_flock);
	new_fl = NULL;
	error = 0;

out:
	spin_unlock(&ctx->flc_lock);
	percpu_up_read(&file_rwsem);
	if (new_fl)
		locks_free_lock(new_fl);
	locks_dispose_list(&dispose);
	trace_flock_lock_inode(inode, request, error);
	return error;
}

static int posix_lock_inode(struct inode *inode, struct file_lock *request,
			    struct file_lock *conflock)
{
	struct file_lock *fl, *tmp;
	struct file_lock *new_fl = NULL;
	struct file_lock *new_fl2 = NULL;
	struct file_lock *left = NULL;
	struct file_lock *right = NULL;
	struct file_lock_context *ctx;
	int error;
	bool added = false;
	LIST_HEAD(dispose);
	void *owner;
	void (*func)(void);

	ctx = locks_get_lock_context(inode, request->fl_type);
	if (!ctx)
		return (request->fl_type == F_UNLCK) ? 0 : -ENOMEM;

	/*
	 * We may need two file_lock structures for this operation,
	 * so we get them in advance to avoid races.
	 *
	 * In some cases we can be sure, that no new locks will be needed
	 */
	if (!(request->fl_flags & FL_ACCESS) &&
	    (request->fl_type != F_UNLCK ||
	     request->fl_start != 0 || request->fl_end != OFFSET_MAX)) {
		new_fl = locks_alloc_lock();
		new_fl2 = locks_alloc_lock();
	}

retry:
	percpu_down_read(&file_rwsem);
	spin_lock(&ctx->flc_lock);
	/*
	 * New lock request. Walk all POSIX locks and look for conflicts. If
	 * there are any, either return error or put the request on the
	 * blocker's list of waiters and the global blocked_hash.
	 */
	if (request->fl_type != F_UNLCK) {
		list_for_each_entry(fl, &ctx->flc_posix, fl_list) {
			if (!posix_locks_conflict(request, fl))
				continue;
			if (fl->fl_lmops && fl->fl_lmops->lm_lock_expirable
				&& (*fl->fl_lmops->lm_lock_expirable)(fl)) {
				owner = fl->fl_lmops->lm_mod_owner;
				func = fl->fl_lmops->lm_expire_lock;
				__module_get(owner);
				spin_unlock(&ctx->flc_lock);
				percpu_up_read(&file_rwsem);
				(*func)();
				module_put(owner);
				goto retry;
			}
			if (conflock)
				locks_copy_conflock(conflock, fl);
			error = -EAGAIN;
			if (!(request->fl_flags & FL_SLEEP))
				goto out;
			/*
			 * Deadlock detection and insertion into the blocked
			 * locks list must be done while holding the same lock!
			 */
			error = -EDEADLK;
			spin_lock(&blocked_lock_lock);
			/*
			 * Ensure that we don't find any locks blocked on this
			 * request during deadlock detection.
			 */
			__locks_wake_up_blocks(request);
			if (likely(!posix_locks_deadlock(request, fl))) {
				error = FILE_LOCK_DEFERRED;
				__locks_insert_block(fl, request,
						     posix_locks_conflict);
			}
			spin_unlock(&blocked_lock_lock);
			goto out;
		}
	}

	/* If we're just looking for a conflict, we're done. */
	error = 0;
	if (request->fl_flags & FL_ACCESS)
		goto out;

	/* Find the first old lock with the same owner as the new lock */
	list_for_each_entry(fl, &ctx->flc_posix, fl_list) {
		if (posix_same_owner(request, fl))
			break;
	}

	/* Process locks with this owner. */
	list_for_each_entry_safe_from(fl, tmp, &ctx->flc_posix, fl_list) {
		if (!posix_same_owner(request, fl))
			break;

		/* Detect adjacent or overlapping regions (if same lock type) */
		if (request->fl_type == fl->fl_type) {
			/* In all comparisons of start vs end, use
			 * "start - 1" rather than "end + 1". If end
			 * is OFFSET_MAX, end + 1 will become negative.
			 */
			if (fl->fl_end < request->fl_start - 1)
				continue;
			/* If the next lock in the list has entirely bigger
			 * addresses than the new one, insert the lock here.
			 */
			if (fl->fl_start - 1 > request->fl_end)
				break;

			/* If we come here, the new and old lock are of the
			 * same type and adjacent or overlapping. Make one
			 * lock yielding from the lower start address of both
			 * locks to the higher end address.
			 */
			if (fl->fl_start > request->fl_start)
				fl->fl_start = request->fl_start;
			else
				request->fl_start = fl->fl_start;
			if (fl->fl_end < request->fl_end)
				fl->fl_end = request->fl_end;
			else
				request->fl_end = fl->fl_end;
			if (added) {
				locks_delete_lock_ctx(fl, &dispose);
				continue;
			}
			request = fl;
			added = true;
		} else {
			/* Processing for different lock types is a bit
			 * more complex.
			 */
			if (fl->fl_end < request->fl_start)
				continue;
			if (fl->fl_start > request->fl_end)
				break;
			if (request->fl_type == F_UNLCK)
				added = true;
			if (fl->fl_start < request->fl_start)
				left = fl;
			/* If the next lock in the list has a higher end
			 * address than the new one, insert the new one here.
			 */
			if (fl->fl_end > request->fl_end) {
				right = fl;
				break;
			}
			if (fl->fl_start >= request->fl_start) {
				/* The new lock completely replaces an old
				 * one (This may happen several times).
				 */
				if (added) {
					locks_delete_lock_ctx(fl, &dispose);
					continue;
				}
				/*
				 * Replace the old lock with new_fl, and
				 * remove the old one. It's safe to do the
				 * insert here since we know that we won't be
				 * using new_fl later, and that the lock is
				 * just replacing an existing lock.
				 */
				error = -ENOLCK;
				if (!new_fl)
					goto out;
				locks_copy_lock(new_fl, request);
				locks_move_blocks(new_fl, request);
				request = new_fl;
				new_fl = NULL;
				locks_insert_lock_ctx(request, &fl->fl_list);
				locks_delete_lock_ctx(fl, &dispose);
				added = true;
			}
		}
	}

	/*
	 * The above code only modifies existing locks in case of merging or
	 * replacing. If new lock(s) need to be inserted all modifications are
	 * done below this, so it's safe yet to bail out.
	 */
	error = -ENOLCK; /* "no luck" */
	if (right && left == right && !new_fl2)
		goto out;

	error = 0;
	if (!added) {
		if (request->fl_type == F_UNLCK) {
			if (request->fl_flags & FL_EXISTS)
				error = -ENOENT;
			goto out;
		}

		if (!new_fl) {
			error = -ENOLCK;
			goto out;
		}
		locks_copy_lock(new_fl, request);
		locks_move_blocks(new_fl, request);
		locks_insert_lock_ctx(new_fl, &fl->fl_list);
		fl = new_fl;
		new_fl = NULL;
	}
	if (right) {
		if (left == right) {
			/* The new lock breaks the old one in two pieces,
			 * so we have to use the second new lock.
			 */
			left = new_fl2;
			new_fl2 = NULL;
			locks_copy_lock(left, right);
			locks_insert_lock_ctx(left, &fl->fl_list);
		}
		right->fl_start = request->fl_end + 1;
		locks_wake_up_blocks(right);
	}
	if (left) {
		left->fl_end = request->fl_start - 1;
		locks_wake_up_blocks(left);
	}
 out:
	spin_unlock(&ctx->flc_lock);
	percpu_up_read(&file_rwsem);
	/*
	 * Free any unused locks.
	 */
	if (new_fl)
		locks_free_lock(new_fl);
	if (new_fl2)
		locks_free_lock(new_fl2);
	locks_dispose_list(&dispose);
	trace_posix_lock_inode(inode, request, error);

	return error;
}

/**
 * posix_lock_file - Apply a POSIX-style lock to a file
 * @filp: The file to apply the lock to
 * @fl: The lock to be applied
 * @conflock: Place to return a copy of the conflicting lock, if found.
 *
 * Add a POSIX style lock to a file.
 * We merge adjacent & overlapping locks whenever possible.
 * POSIX locks are sorted by owner task, then by starting address
 *
 * Note that if called with an FL_EXISTS argument, the caller may determine
 * whether or not a lock was successfully freed by testing the return
 * value for -ENOENT.
 */
int posix_lock_file(struct file *filp, struct file_lock *fl,
			struct file_lock *conflock)
{
	return posix_lock_inode(locks_inode(filp), fl, conflock);
}
EXPORT_SYMBOL(posix_lock_file);

/**
 * posix_lock_inode_wait - Apply a POSIX-style lock to a file
 * @inode: inode of file to which lock request should be applied
 * @fl: The lock to be applied
 *
 * Apply a POSIX style lock request to an inode.
 */
static int posix_lock_inode_wait(struct inode *inode, struct file_lock *fl)
{
	int error;
	might_sleep ();
	for (;;) {
		error = posix_lock_inode(inode, fl, NULL);
		if (error != FILE_LOCK_DEFERRED)
			break;
		error = wait_event_interruptible(fl->fl_wait,
					list_empty(&fl->fl_blocked_member));
		if (error)
			break;
	}
	locks_delete_block(fl);
	return error;
}

static void lease_clear_pending(struct file_lock *fl, int arg)
{
	switch (arg) {
	case F_UNLCK:
		fl->fl_flags &= ~FL_UNLOCK_PENDING;
		fallthrough;
	case F_RDLCK:
		fl->fl_flags &= ~FL_DOWNGRADE_PENDING;
	}
}

/* We already had a lease on this file; just change its type */
int lease_modify(struct file_lock *fl, int arg, struct list_head *dispose)
{
	int error = assign_type(fl, arg);

	if (error)
		return error;
	lease_clear_pending(fl, arg);
	locks_wake_up_blocks(fl);
	if (arg == F_UNLCK) {
		struct file *filp = fl->fl_file;

		f_delown(filp);
		filp->f_owner.signum = 0;
		fasync_helper(0, fl->fl_file, 0, &fl->fl_fasync);
		if (fl->fl_fasync != NULL) {
			printk(KERN_ERR "locks_delete_lock: fasync == %p\n", fl->fl_fasync);
			fl->fl_fasync = NULL;
		}
		locks_delete_lock_ctx(fl, dispose);
	}
	return 0;
}
EXPORT_SYMBOL(lease_modify);

static bool past_time(unsigned long then)
{
	if (!then)
		/* 0 is a special value meaning "this never expires": */
		return false;
	return time_after(jiffies, then);
}

static void time_out_leases(struct inode *inode, struct list_head *dispose)
{
	struct file_lock_context *ctx = inode->i_flctx;
	struct file_lock *fl, *tmp;

	lockdep_assert_held(&ctx->flc_lock);

	list_for_each_entry_safe(fl, tmp, &ctx->flc_lease, fl_list) {
		trace_time_out_leases(inode, fl);
		if (past_time(fl->fl_downgrade_time))
			lease_modify(fl, F_RDLCK, dispose);
		if (past_time(fl->fl_break_time))
			lease_modify(fl, F_UNLCK, dispose);
	}
}

static bool leases_conflict(struct file_lock *lease, struct file_lock *breaker)
{
	bool rc;

	if (lease->fl_lmops->lm_breaker_owns_lease
			&& lease->fl_lmops->lm_breaker_owns_lease(lease))
		return false;
	if ((breaker->fl_flags & FL_LAYOUT) != (lease->fl_flags & FL_LAYOUT)) {
		rc = false;
		goto trace;
	}
	if ((breaker->fl_flags & FL_DELEG) && (lease->fl_flags & FL_LEASE)) {
		rc = false;
		goto trace;
	}

	rc = locks_conflict(breaker, lease);
trace:
	trace_leases_conflict(rc, lease, breaker);
	return rc;
}

static bool
any_leases_conflict(struct inode *inode, struct file_lock *breaker)
{
	struct file_lock_context *ctx = inode->i_flctx;
	struct file_lock *fl;

	lockdep_assert_held(&ctx->flc_lock);

	list_for_each_entry(fl, &ctx->flc_lease, fl_list) {
		if (leases_conflict(fl, breaker))
			return true;
	}
	return false;
}

/**
 *	__break_lease	-	revoke all outstanding leases on file
 *	@inode: the inode of the file to return
 *	@mode: O_RDONLY: break only write leases; O_WRONLY or O_RDWR:
 *	    break all leases
 *	@type: FL_LEASE: break leases and delegations; FL_DELEG: break
 *	    only delegations
 *
 *	break_lease (inlined for speed) has checked there already is at least
 *	some kind of lock (maybe a lease) on this file.  Leases are broken on
 *	a call to open() or truncate().  This function can sleep unless you
 *	specified %O_NONBLOCK to your open().
 */
int __break_lease(struct inode *inode, unsigned int mode, unsigned int type)
{
	int error = 0;
	struct file_lock_context *ctx;
	struct file_lock *new_fl, *fl, *tmp;
	unsigned long break_time;
	int want_write = (mode & O_ACCMODE) != O_RDONLY;
	LIST_HEAD(dispose);

	new_fl = lease_alloc(NULL, want_write ? F_WRLCK : F_RDLCK);
	if (IS_ERR(new_fl))
		return PTR_ERR(new_fl);
	new_fl->fl_flags = type;

	/* typically we will check that ctx is non-NULL before calling */
	ctx = locks_inode_context(inode);
	if (!ctx) {
		WARN_ON_ONCE(1);
		goto free_lock;
	}

	percpu_down_read(&file_rwsem);
	spin_lock(&ctx->flc_lock);

	time_out_leases(inode, &dispose);

	if (!any_leases_conflict(inode, new_fl))
		goto out;

	break_time = 0;
	if (lease_break_time > 0) {
		break_time = jiffies + lease_break_time * HZ;
		if (break_time == 0)
			break_time++;	/* so that 0 means no break time */
	}

	list_for_each_entry_safe(fl, tmp, &ctx->flc_lease, fl_list) {
		if (!leases_conflict(fl, new_fl))
			continue;
		if (want_write) {
			if (fl->fl_flags & FL_UNLOCK_PENDING)
				continue;
			fl->fl_flags |= FL_UNLOCK_PENDING;
			fl->fl_break_time = break_time;
		} else {
			if (lease_breaking(fl))
				continue;
			fl->fl_flags |= FL_DOWNGRADE_PENDING;
			fl->fl_downgrade_time = break_time;
		}
		if (fl->fl_lmops->lm_break(fl))
			locks_delete_lock_ctx(fl, &dispose);
	}

	if (list_empty(&ctx->flc_lease))
		goto out;

	if (mode & O_NONBLOCK) {
		trace_break_lease_noblock(inode, new_fl);
		error = -EWOULDBLOCK;
		goto out;
	}

restart:
	fl = list_first_entry(&ctx->flc_lease, struct file_lock, fl_list);
	break_time = fl->fl_break_time;
	if (break_time != 0)
		break_time -= jiffies;
	if (break_time == 0)
		break_time++;
	locks_insert_block(fl, new_fl, leases_conflict);
	trace_break_lease_block(inode, new_fl);
	spin_unlock(&ctx->flc_lock);
	percpu_up_read(&file_rwsem);

	locks_dispose_list(&dispose);
	error = wait_event_interruptible_timeout(new_fl->fl_wait,
					list_empty(&new_fl->fl_blocked_member),
					break_time);

	percpu_down_read(&file_rwsem);
	spin_lock(&ctx->flc_lock);
	trace_break_lease_unblock(inode, new_fl);
	locks_delete_block(new_fl);
	if (error >= 0) {
		/*
		 * Wait for the next conflicting lease that has not been
		 * broken yet
		 */
		if (error == 0)
			time_out_leases(inode, &dispose);
		if (any_leases_conflict(inode, new_fl))
			goto restart;
		error = 0;
	}
out:
	spin_unlock(&ctx->flc_lock);
	percpu_up_read(&file_rwsem);
	locks_dispose_list(&dispose);
free_lock:
	locks_free_lock(new_fl);
	return error;
}
EXPORT_SYMBOL(__break_lease);

/**
 *	lease_get_mtime - update modified time of an inode with exclusive lease
 *	@inode: the inode
 *      @time:  pointer to a timespec which contains the last modified time
 *
 * This is to force NFS clients to flush their caches for files with
 * exclusive leases.  The justification is that if someone has an
 * exclusive lease, then they could be modifying it.
 */
void lease_get_mtime(struct inode *inode, struct timespec64 *time)
{
	bool has_lease = false;
	struct file_lock_context *ctx;
	struct file_lock *fl;

	ctx = locks_inode_context(inode);
	if (ctx && !list_empty_careful(&ctx->flc_lease)) {
		spin_lock(&ctx->flc_lock);
		fl = list_first_entry_or_null(&ctx->flc_lease,
					      struct file_lock, fl_list);
		if (fl && (fl->fl_type == F_WRLCK))
			has_lease = true;
		spin_unlock(&ctx->flc_lock);
	}

	if (has_lease)
		*time = current_time(inode);
}
EXPORT_SYMBOL(lease_get_mtime);

/**
 *	fcntl_getlease - Enquire what lease is currently active
 *	@filp: the file
 *
 *	The value returned by this function will be one of
 *	(if no lease break is pending):
 *
 *	%F_RDLCK to indicate a shared lease is held.
 *
 *	%F_WRLCK to indicate an exclusive lease is held.
 *
 *	%F_UNLCK to indicate no lease is held.
 *
 *	(if a lease break is pending):
 *
 *	%F_RDLCK to indicate an exclusive lease needs to be
 *		changed to a shared lease (or removed).
 *
 *	%F_UNLCK to indicate the lease needs to be removed.
 *
 *	XXX: sfr & willy disagree over whether F_INPROGRESS
 *	should be returned to userspace.
 */
int fcntl_getlease(struct file *filp)
{
	struct file_lock *fl;
	struct inode *inode = locks_inode(filp);
	struct file_lock_context *ctx;
	int type = F_UNLCK;
	LIST_HEAD(dispose);

	ctx = locks_inode_context(inode);
	if (ctx && !list_empty_careful(&ctx->flc_lease)) {
		percpu_down_read(&file_rwsem);
		spin_lock(&ctx->flc_lock);
		time_out_leases(inode, &dispose);
		list_for_each_entry(fl, &ctx->flc_lease, fl_list) {
			if (fl->fl_file != filp)
				continue;
			type = target_leasetype(fl);
			break;
		}
		spin_unlock(&ctx->flc_lock);
		percpu_up_read(&file_rwsem);

		locks_dispose_list(&dispose);
	}
	return type;
}

/**
 * check_conflicting_open - see if the given file points to an inode that has
 *			    an existing open that would conflict with the
 *			    desired lease.
 * @filp:	file to check
 * @arg:	type of lease that we're trying to acquire
 * @flags:	current lock flags
 *
 * Check to see if there's an existing open fd on this file that would
 * conflict with the lease we're trying to set.
 */
static int
check_conflicting_open(struct file *filp, const long arg, int flags)
{
	struct inode *inode = locks_inode(filp);
	int self_wcount = 0, self_rcount = 0;

	if (flags & FL_LAYOUT)
		return 0;
	if (flags & FL_DELEG)
		/* We leave these checks to the caller */
		return 0;

	if (arg == F_RDLCK)
		return inode_is_open_for_write(inode) ? -EAGAIN : 0;
	else if (arg != F_WRLCK)
		return 0;

	/*
	 * Make sure that only read/write count is from lease requestor.
	 * Note that this will result in denying write leases when i_writecount
	 * is negative, which is what we want.  (We shouldn't grant write leases
	 * on files open for execution.)
	 */
	if (filp->f_mode & FMODE_WRITE)
		self_wcount = 1;
	else if (filp->f_mode & FMODE_READ)
		self_rcount = 1;

	if (atomic_read(&inode->i_writecount) != self_wcount ||
	    atomic_read(&inode->i_readcount) != self_rcount)
		return -EAGAIN;

	return 0;
}

static int
generic_add_lease(struct file *filp, long arg, struct file_lock **flp, void **priv)
{
	struct file_lock *fl, *my_fl = NULL, *lease;
	struct inode *inode = locks_inode(filp);
	struct file_lock_context *ctx;
	bool is_deleg = (*flp)->fl_flags & FL_DELEG;
	int error;
	LIST_HEAD(dispose);

	lease = *flp;
	trace_generic_add_lease(inode, lease);

	/* Note that arg is never F_UNLCK here */
	ctx = locks_get_lock_context(inode, arg);
	if (!ctx)
		return -ENOMEM;

	/*
	 * In the delegation case we need mutual exclusion with
	 * a number of operations that take the i_mutex.  We trylock
	 * because delegations are an optional optimization, and if
	 * there's some chance of a conflict--we'd rather not
	 * bother, maybe that's a sign this just isn't a good file to
	 * hand out a delegation on.
	 */
	if (is_deleg && !inode_trylock(inode))
		return -EAGAIN;

	if (is_deleg && arg == F_WRLCK) {
		/* Write delegations are not currently supported: */
		inode_unlock(inode);
		WARN_ON_ONCE(1);
		return -EINVAL;
	}

	percpu_down_read(&file_rwsem);
	spin_lock(&ctx->flc_lock);
	time_out_leases(inode, &dispose);
	error = check_conflicting_open(filp, arg, lease->fl_flags);
	if (error)
		goto out;

	/*
	 * At this point, we know that if there is an exclusive
	 * lease on this file, then we hold it on this filp
	 * (otherwise our open of this file would have blocked).
	 * And if we are trying to acquire an exclusive lease,
	 * then the file is not open by anyone (including us)
	 * except for this filp.
	 */
	error = -EAGAIN;
	list_for_each_entry(fl, &ctx->flc_lease, fl_list) {
		if (fl->fl_file == filp &&
		    fl->fl_owner == lease->fl_owner) {
			my_fl = fl;
			continue;
		}

		/*
		 * No exclusive leases if someone else has a lease on
		 * this file:
		 */
		if (arg == F_WRLCK)
			goto out;
		/*
		 * Modifying our existing lease is OK, but no getting a
		 * new lease if someone else is opening for write:
		 */
		if (fl->fl_flags & FL_UNLOCK_PENDING)
			goto out;
	}

	if (my_fl != NULL) {
		lease = my_fl;
		error = lease->fl_lmops->lm_change(lease, arg, &dispose);
		if (error)
			goto out;
		goto out_setup;
	}

	error = -EINVAL;
	if (!leases_enable)
		goto out;

	locks_insert_lock_ctx(lease, &ctx->flc_lease);
	/*
	 * The check in break_lease() is lockless. It's possible for another
	 * open to race in after we did the earlier check for a conflicting
	 * open but before the lease was inserted. Check again for a
	 * conflicting open and cancel the lease if there is one.
	 *
	 * We also add a barrier here to ensure that the insertion of the lock
	 * precedes these checks.
	 */
	smp_mb();
	error = check_conflicting_open(filp, arg, lease->fl_flags);
	if (error) {
		locks_unlink_lock_ctx(lease);
		goto out;
	}

out_setup:
	if (lease->fl_lmops->lm_setup)
		lease->fl_lmops->lm_setup(lease, priv);
out:
	spin_unlock(&ctx->flc_lock);
	percpu_up_read(&file_rwsem);
	locks_dispose_list(&dispose);
	if (is_deleg)
		inode_unlock(inode);
	if (!error && !my_fl)
		*flp = NULL;
	return error;
}

static int generic_delete_lease(struct file *filp, void *owner)
{
	int error = -EAGAIN;
	struct file_lock *fl, *victim = NULL;
	struct inode *inode = locks_inode(filp);
	struct file_lock_context *ctx;
	LIST_HEAD(dispose);

	ctx = locks_inode_context(inode);
	if (!ctx) {
		trace_generic_delete_lease(inode, NULL);
		return error;
	}

	percpu_down_read(&file_rwsem);
	spin_lock(&ctx->flc_lock);
	list_for_each_entry(fl, &ctx->flc_lease, fl_list) {
		if (fl->fl_file == filp &&
		    fl->fl_owner == owner) {
			victim = fl;
			break;
		}
	}
	trace_generic_delete_lease(inode, victim);
	if (victim)
		error = fl->fl_lmops->lm_change(victim, F_UNLCK, &dispose);
	spin_unlock(&ctx->flc_lock);
	percpu_up_read(&file_rwsem);
	locks_dispose_list(&dispose);
	return error;
}

/**
 *	generic_setlease	-	sets a lease on an open file
 *	@filp:	file pointer
 *	@arg:	type of lease to obtain
 *	@flp:	input - file_lock to use, output - file_lock inserted
 *	@priv:	private data for lm_setup (may be NULL if lm_setup
 *		doesn't require it)
 *
 *	The (input) flp->fl_lmops->lm_break function is required
 *	by break_lease().
 */
int generic_setlease(struct file *filp, long arg, struct file_lock **flp,
			void **priv)
{
	struct inode *inode = locks_inode(filp);
	int error;

	if ((!uid_eq(current_fsuid(), inode->i_uid)) && !capable(CAP_LEASE))
		return -EACCES;
	if (!S_ISREG(inode->i_mode))
		return -EINVAL;
	error = security_file_lock(filp, arg);
	if (error)
		return error;

	switch (arg) {
	case F_UNLCK:
		return generic_delete_lease(filp, *priv);
	case F_RDLCK:
	case F_WRLCK:
		if (!(*flp)->fl_lmops->lm_break) {
			WARN_ON_ONCE(1);
			return -ENOLCK;
		}

		return generic_add_lease(filp, arg, flp, priv);
	default:
		return -EINVAL;
	}
}
EXPORT_SYMBOL(generic_setlease);

#if IS_ENABLED(CONFIG_SRCU)
/*
 * Kernel subsystems can register to be notified on any attempt to set
 * a new lease with the lease_notifier_chain. This is used by (e.g.) nfsd
 * to close files that it may have cached when there is an attempt to set a
 * conflicting lease.
 */
static struct srcu_notifier_head lease_notifier_chain;

static inline void
lease_notifier_chain_init(void)
{
	srcu_init_notifier_head(&lease_notifier_chain);
}

static inline void
setlease_notifier(long arg, struct file_lock *lease)
{
	if (arg != F_UNLCK)
		srcu_notifier_call_chain(&lease_notifier_chain, arg, lease);
}

int lease_register_notifier(struct notifier_block *nb)
{
	return srcu_notifier_chain_register(&lease_notifier_chain, nb);
}
EXPORT_SYMBOL_GPL(lease_register_notifier);

void lease_unregister_notifier(struct notifier_block *nb)
{
	srcu_notifier_chain_unregister(&lease_notifier_chain, nb);
}
EXPORT_SYMBOL_GPL(lease_unregister_notifier);

#else /* !IS_ENABLED(CONFIG_SRCU) */
static inline void
lease_notifier_chain_init(void)
{
}

static inline void
setlease_notifier(long arg, struct file_lock *lease)
{
}

int lease_register_notifier(struct notifier_block *nb)
{
	return 0;
}
EXPORT_SYMBOL_GPL(lease_register_notifier);

void lease_unregister_notifier(struct notifier_block *nb)
{
}
EXPORT_SYMBOL_GPL(lease_unregister_notifier);

#endif /* IS_ENABLED(CONFIG_SRCU) */

/**
 * vfs_setlease        -       sets a lease on an open file
 * @filp:	file pointer
 * @arg:	type of lease to obtain
 * @lease:	file_lock to use when adding a lease
 * @priv:	private info for lm_setup when adding a lease (may be
 *		NULL if lm_setup doesn't require it)
 *
 * Call this to establish a lease on the file. The "lease" argument is not
 * used for F_UNLCK requests and may be NULL. For commands that set or alter
 * an existing lease, the ``(*lease)->fl_lmops->lm_break`` operation must be
 * set; if not, this function will return -ENOLCK (and generate a scary-looking
 * stack trace).
 *
 * The "priv" pointer is passed directly to the lm_setup function as-is. It
 * may be NULL if the lm_setup operation doesn't require it.
 */
int
vfs_setlease(struct file *filp, long arg, struct file_lock **lease, void **priv)
{
	if (lease)
		setlease_notifier(arg, *lease);
	if (filp->f_op->setlease)
		return filp->f_op->setlease(filp, arg, lease, priv);
	else
		return generic_setlease(filp, arg, lease, priv);
}
EXPORT_SYMBOL_GPL(vfs_setlease);

static int do_fcntl_add_lease(unsigned int fd, struct file *filp, long arg)
{
	struct file_lock *fl;
	struct fasync_struct *new;
	int error;

	fl = lease_alloc(filp, arg);
	if (IS_ERR(fl))
		return PTR_ERR(fl);

	new = fasync_alloc();
	if (!new) {
		locks_free_lock(fl);
		return -ENOMEM;
	}
	new->fa_fd = fd;

	error = vfs_setlease(filp, arg, &fl, (void **)&new);
	if (fl)
		locks_free_lock(fl);
	if (new)
		fasync_free(new);
	return error;
}

/**
 *	fcntl_setlease	-	sets a lease on an open file
 *	@fd: open file descriptor
 *	@filp: file pointer
 *	@arg: type of lease to obtain
 *
 *	Call this fcntl to establish a lease on the file.
 *	Note that you also need to call %F_SETSIG to
 *	receive a signal when the lease is broken.
 */
int fcntl_setlease(unsigned int fd, struct file *filp, long arg)
{
	if (arg == F_UNLCK)
		return vfs_setlease(filp, F_UNLCK, NULL, (void **)&filp);
	return do_fcntl_add_lease(fd, filp, arg);
}

/**
 * flock_lock_inode_wait - Apply a FLOCK-style lock to a file
 * @inode: inode of the file to apply to
 * @fl: The lock to be applied
 *
 * Apply a FLOCK style lock request to an inode.
 */
static int flock_lock_inode_wait(struct inode *inode, struct file_lock *fl)
{
	int error;
	might_sleep();
	for (;;) {
		error = flock_lock_inode(inode, fl);
		if (error != FILE_LOCK_DEFERRED)
			break;
		error = wait_event_interruptible(fl->fl_wait,
				list_empty(&fl->fl_blocked_member));
		if (error)
			break;
	}
	locks_delete_block(fl);
	return error;
}

/**
 * locks_lock_inode_wait - Apply a lock to an inode
 * @inode: inode of the file to apply to
 * @fl: The lock to be applied
 *
 * Apply a POSIX or FLOCK style lock request to an inode.
 */
int locks_lock_inode_wait(struct inode *inode, struct file_lock *fl)
{
	int res = 0;
	switch (fl->fl_flags & (FL_POSIX|FL_FLOCK)) {
		case FL_POSIX:
			res = posix_lock_inode_wait(inode, fl);
			break;
		case FL_FLOCK:
			res = flock_lock_inode_wait(inode, fl);
			break;
		default:
			BUG();
	}
	return res;
}
EXPORT_SYMBOL(locks_lock_inode_wait);

/**
 *	sys_flock: - flock() system call.
 *	@fd: the file descriptor to lock.
 *	@cmd: the type of lock to apply.
 *
 *	Apply a %FL_FLOCK style lock to an open file descriptor.
 *	The @cmd can be one of:
 *
 *	- %LOCK_SH -- a shared lock.
 *	- %LOCK_EX -- an exclusive lock.
 *	- %LOCK_UN -- remove an existing lock.
 *	- %LOCK_MAND -- a 'mandatory' flock. (DEPRECATED)
 *
 *	%LOCK_MAND support has been removed from the kernel.
 */
SYSCALL_DEFINE2(flock, unsigned int, fd, unsigned int, cmd)
{
	int can_sleep, error, type;
	struct file_lock fl;
	struct fd f;

	/*
	 * LOCK_MAND locks were broken for a long time in that they never
	 * conflicted with one another and didn't prevent any sort of open,
	 * read or write activity.
	 *
	 * Just ignore these requests now, to preserve legacy behavior, but
	 * throw a warning to let people know that they don't actually work.
	 */
	if (cmd & LOCK_MAND) {
		pr_warn_once("%s(%d): Attempt to set a LOCK_MAND lock via flock(2). This support has been removed and the request ignored.\n", current->comm, current->pid);
		return 0;
	}

	type = flock_translate_cmd(cmd & ~LOCK_NB);
	if (type < 0)
		return type;

	error = -EBADF;
	f = fdget(fd);
	if (!f.file)
		return error;

	if (type != F_UNLCK && !(f.file->f_mode & (FMODE_READ | FMODE_WRITE)))
		goto out_putf;

	flock_make_lock(f.file, &fl, type);

	error = security_file_lock(f.file, fl.fl_type);
	if (error)
		goto out_putf;

	can_sleep = !(cmd & LOCK_NB);
	if (can_sleep)
		fl.fl_flags |= FL_SLEEP;

	if (f.file->f_op->flock)
		error = f.file->f_op->flock(f.file,
					    (can_sleep) ? F_SETLKW : F_SETLK,
					    &fl);
	else
		error = locks_lock_file_wait(f.file, &fl);

	locks_release_private(&fl);
 out_putf:
	fdput(f);

	return error;
}

/**
 * vfs_test_lock - test file byte range lock
 * @filp: The file to test lock for
 * @fl: The lock to test; also used to hold result
 *
 * Returns -ERRNO on failure.  Indicates presence of conflicting lock by
 * setting conf->fl_type to something other than F_UNLCK.
 */
int vfs_test_lock(struct file *filp, struct file_lock *fl)
{
	WARN_ON_ONCE(filp != fl->fl_file);
	if (filp->f_op->lock)
		return filp->f_op->lock(filp, F_GETLK, fl);
	posix_test_lock(filp, fl);
	return 0;
}
EXPORT_SYMBOL_GPL(vfs_test_lock);

/**
 * locks_translate_pid - translate a file_lock's fl_pid number into a namespace
 * @fl: The file_lock who's fl_pid should be translated
 * @ns: The namespace into which the pid should be translated
 *
 * Used to tranlate a fl_pid into a namespace virtual pid number
 */
static pid_t locks_translate_pid(struct file_lock *fl, struct pid_namespace *ns)
{
	pid_t vnr;
	struct pid *pid;

	if (IS_OFDLCK(fl))
		return -1;
	if (IS_REMOTELCK(fl))
		return fl->fl_pid;
	/*
	 * If the flock owner process is dead and its pid has been already
	 * freed, the translation below won't work, but we still want to show
	 * flock owner pid number in init pidns.
	 */
	if (ns == &init_pid_ns)
		return (pid_t)fl->fl_pid;

	rcu_read_lock();
	pid = find_pid_ns(fl->fl_pid, &init_pid_ns);
	vnr = pid_nr_ns(pid, ns);
	rcu_read_unlock();
	return vnr;
}

static int posix_lock_to_flock(struct flock *flock, struct file_lock *fl)
{
	flock->l_pid = locks_translate_pid(fl, task_active_pid_ns(current));
#if BITS_PER_LONG == 32
	/*
	 * Make sure we can represent the posix lock via
	 * legacy 32bit flock.
	 */
	if (fl->fl_start > OFFT_OFFSET_MAX)
		return -EOVERFLOW;
	if (fl->fl_end != OFFSET_MAX && fl->fl_end > OFFT_OFFSET_MAX)
		return -EOVERFLOW;
#endif
	flock->l_start = fl->fl_start;
	flock->l_len = fl->fl_end == OFFSET_MAX ? 0 :
		fl->fl_end - fl->fl_start + 1;
	flock->l_whence = 0;
	flock->l_type = fl->fl_type;
	return 0;
}

#if BITS_PER_LONG == 32
static void posix_lock_to_flock64(struct flock64 *flock, struct file_lock *fl)
{
	flock->l_pid = locks_translate_pid(fl, task_active_pid_ns(current));
	flock->l_start = fl->fl_start;
	flock->l_len = fl->fl_end == OFFSET_MAX ? 0 :
		fl->fl_end - fl->fl_start + 1;
	flock->l_whence = 0;
	flock->l_type = fl->fl_type;
}
#endif

/* Report the first existing lock that would conflict with l.
 * This implements the F_GETLK command of fcntl().
 */
int fcntl_getlk(struct file *filp, unsigned int cmd, struct flock *flock)
{
	struct file_lock *fl;
	int error;

	fl = locks_alloc_lock();
	if (fl == NULL)
		return -ENOMEM;
	error = -EINVAL;
	if (flock->l_type != F_RDLCK && flock->l_type != F_WRLCK)
		goto out;

	error = flock_to_posix_lock(filp, fl, flock);
	if (error)
		goto out;

	if (cmd == F_OFD_GETLK) {
		error = -EINVAL;
		if (flock->l_pid != 0)
			goto out;

		fl->fl_flags |= FL_OFDLCK;
		fl->fl_owner = filp;
	}

	error = vfs_test_lock(filp, fl);
	if (error)
		goto out;

	flock->l_type = fl->fl_type;
	if (fl->fl_type != F_UNLCK) {
		error = posix_lock_to_flock(flock, fl);
		if (error)
			goto out;
	}
out:
	locks_free_lock(fl);
	return error;
}

/**
 * vfs_lock_file - file byte range lock
 * @filp: The file to apply the lock to
 * @cmd: type of locking operation (F_SETLK, F_GETLK, etc.)
 * @fl: The lock to be applied
 * @conf: Place to return a copy of the conflicting lock, if found.
 *
 * A caller that doesn't care about the conflicting lock may pass NULL
 * as the final argument.
 *
 * If the filesystem defines a private ->lock() method, then @conf will
 * be left unchanged; so a caller that cares should initialize it to
 * some acceptable default.
 *
 * To avoid blocking kernel daemons, such as lockd, that need to acquire POSIX
 * locks, the ->lock() interface may return asynchronously, before the lock has
 * been granted or denied by the underlying filesystem, if (and only if)
 * lm_grant is set. Callers expecting ->lock() to return asynchronously
 * will only use F_SETLK, not F_SETLKW; they will set FL_SLEEP if (and only if)
 * the request is for a blocking lock. When ->lock() does return asynchronously,
 * it must return FILE_LOCK_DEFERRED, and call ->lm_grant() when the lock
 * request completes.
 * If the request is for non-blocking lock the file system should return
 * FILE_LOCK_DEFERRED then try to get the lock and call the callback routine
 * with the result. If the request timed out the callback routine will return a
 * nonzero return code and the file system should release the lock. The file
 * system is also responsible to keep a corresponding posix lock when it
 * grants a lock so the VFS can find out which locks are locally held and do
 * the correct lock cleanup when required.
 * The underlying filesystem must not drop the kernel lock or call
 * ->lm_grant() before returning to the caller with a FILE_LOCK_DEFERRED
 * return code.
 */
int vfs_lock_file(struct file *filp, unsigned int cmd, struct file_lock *fl, struct file_lock *conf)
{
	WARN_ON_ONCE(filp != fl->fl_file);
	if (filp->f_op->lock)
		return filp->f_op->lock(filp, cmd, fl);
	else
		return posix_lock_file(filp, fl, conf);
}
EXPORT_SYMBOL_GPL(vfs_lock_file);

static int do_lock_file_wait(struct file *filp, unsigned int cmd,
			     struct file_lock *fl)
{
	int error;

	error = security_file_lock(filp, fl->fl_type);
	if (error)
		return error;

	for (;;) {
		error = vfs_lock_file(filp, cmd, fl, NULL);
		if (error != FILE_LOCK_DEFERRED)
			break;
		error = wait_event_interruptible(fl->fl_wait,
					list_empty(&fl->fl_blocked_member));
		if (error)
			break;
	}
	locks_delete_block(fl);

	return error;
}

/* Ensure that fl->fl_file has compatible f_mode for F_SETLK calls */
static int
check_fmode_for_setlk(struct file_lock *fl)
{
	switch (fl->fl_type) {
	case F_RDLCK:
		if (!(fl->fl_file->f_mode & FMODE_READ))
			return -EBADF;
		break;
	case F_WRLCK:
		if (!(fl->fl_file->f_mode & FMODE_WRITE))
			return -EBADF;
	}
	return 0;
}

/* Apply the lock described by l to an open file descriptor.
 * This implements both the F_SETLK and F_SETLKW commands of fcntl().
 */
int fcntl_setlk(unsigned int fd, struct file *filp, unsigned int cmd,
		struct flock *flock)
{
	struct file_lock *file_lock = locks_alloc_lock();
	struct inode *inode = locks_inode(filp);
	struct file *f;
	int error;

	if (file_lock == NULL)
		return -ENOLCK;

	error = flock_to_posix_lock(filp, file_lock, flock);
	if (error)
		goto out;

	error = check_fmode_for_setlk(file_lock);
	if (error)
		goto out;

	/*
	 * If the cmd is requesting file-private locks, then set the
	 * FL_OFDLCK flag and override the owner.
	 */
	switch (cmd) {
	case F_OFD_SETLK:
		error = -EINVAL;
		if (flock->l_pid != 0)
			goto out;

		cmd = F_SETLK;
		file_lock->fl_flags |= FL_OFDLCK;
		file_lock->fl_owner = filp;
		break;
	case F_OFD_SETLKW:
		error = -EINVAL;
		if (flock->l_pid != 0)
			goto out;

		cmd = F_SETLKW;
		file_lock->fl_flags |= FL_OFDLCK;
		file_lock->fl_owner = filp;
		fallthrough;
	case F_SETLKW:
		file_lock->fl_flags |= FL_SLEEP;
	}

	error = do_lock_file_wait(filp, cmd, file_lock);

	/*
	 * Attempt to detect a close/fcntl race and recover by releasing the
	 * lock that was just acquired. There is no need to do that when we're
	 * unlocking though, or for OFD locks.
	 */
	if (!error && file_lock->fl_type != F_UNLCK &&
	    !(file_lock->fl_flags & FL_OFDLCK)) {
		struct files_struct *files = current->files;
		/*
		 * We need that spin_lock here - it prevents reordering between
		 * update of i_flctx->flc_posix and check for it done in
		 * close(). rcu_read_lock() wouldn't do.
		 */
		spin_lock(&files->file_lock);
		f = files_lookup_fd_locked(files, fd);
		spin_unlock(&files->file_lock);
		if (f != filp) {
			file_lock->fl_type = F_UNLCK;
			error = do_lock_file_wait(filp, cmd, file_lock);
			WARN_ON_ONCE(error);
			error = -EBADF;
		}
	}
out:
	trace_fcntl_setlk(inode, file_lock, error);
	locks_free_lock(file_lock);
	return error;
}

#if BITS_PER_LONG == 32
/* Report the first existing lock that would conflict with l.
 * This implements the F_GETLK command of fcntl().
 */
int fcntl_getlk64(struct file *filp, unsigned int cmd, struct flock64 *flock)
{
	struct file_lock *fl;
	int error;

	fl = locks_alloc_lock();
	if (fl == NULL)
		return -ENOMEM;

	error = -EINVAL;
	if (flock->l_type != F_RDLCK && flock->l_type != F_WRLCK)
		goto out;

	error = flock64_to_posix_lock(filp, fl, flock);
	if (error)
		goto out;

	if (cmd == F_OFD_GETLK) {
		error = -EINVAL;
		if (flock->l_pid != 0)
			goto out;

		cmd = F_GETLK64;
		fl->fl_flags |= FL_OFDLCK;
		fl->fl_owner = filp;
	}

	error = vfs_test_lock(filp, fl);
	if (error)
		goto out;

	flock->l_type = fl->fl_type;
	if (fl->fl_type != F_UNLCK)
		posix_lock_to_flock64(flock, fl);

out:
	locks_free_lock(fl);
	return error;
}

/* Apply the lock described by l to an open file descriptor.
 * This implements both the F_SETLK and F_SETLKW commands of fcntl().
 */
int fcntl_setlk64(unsigned int fd, struct file *filp, unsigned int cmd,
		struct flock64 *flock)
{
	struct file_lock *file_lock = locks_alloc_lock();
	struct file *f;
	int error;

	if (file_lock == NULL)
		return -ENOLCK;

	error = flock64_to_posix_lock(filp, file_lock, flock);
	if (error)
		goto out;

	error = check_fmode_for_setlk(file_lock);
	if (error)
		goto out;

	/*
	 * If the cmd is requesting file-private locks, then set the
	 * FL_OFDLCK flag and override the owner.
	 */
	switch (cmd) {
	case F_OFD_SETLK:
		error = -EINVAL;
		if (flock->l_pid != 0)
			goto out;

		cmd = F_SETLK64;
		file_lock->fl_flags |= FL_OFDLCK;
		file_lock->fl_owner = filp;
		break;
	case F_OFD_SETLKW:
		error = -EINVAL;
		if (flock->l_pid != 0)
			goto out;

		cmd = F_SETLKW64;
		file_lock->fl_flags |= FL_OFDLCK;
		file_lock->fl_owner = filp;
		fallthrough;
	case F_SETLKW64:
		file_lock->fl_flags |= FL_SLEEP;
	}

	error = do_lock_file_wait(filp, cmd, file_lock);

	/*
	 * Attempt to detect a close/fcntl race and recover by releasing the
	 * lock that was just acquired. There is no need to do that when we're
	 * unlocking though, or for OFD locks.
	 */
	if (!error && file_lock->fl_type != F_UNLCK &&
	    !(file_lock->fl_flags & FL_OFDLCK)) {
		struct files_struct *files = current->files;
		/*
		 * We need that spin_lock here - it prevents reordering between
		 * update of i_flctx->flc_posix and check for it done in
		 * close(). rcu_read_lock() wouldn't do.
		 */
		spin_lock(&files->file_lock);
		f = files_lookup_fd_locked(files, fd);
		spin_unlock(&files->file_lock);
		if (f != filp) {
			file_lock->fl_type = F_UNLCK;
			error = do_lock_file_wait(filp, cmd, file_lock);
			WARN_ON_ONCE(error);
			error = -EBADF;
		}
	}
out:
	locks_free_lock(file_lock);
	return error;
}
#endif /* BITS_PER_LONG == 32 */

/*
 * This function is called when the file is being removed
 * from the task's fd array.  POSIX locks belonging to this task
 * are deleted at this time.
 */
void locks_remove_posix(struct file *filp, fl_owner_t owner)
{
	int error;
	struct inode *inode = locks_inode(filp);
	struct file_lock lock;
	struct file_lock_context *ctx;

	/*
	 * If there are no locks held on this file, we don't need to call
	 * posix_lock_file().  Another process could be setting a lock on this
	 * file at the same time, but we wouldn't remove that lock anyway.
	 */
	ctx = locks_inode_context(inode);
	if (!ctx || list_empty(&ctx->flc_posix))
		return;

	locks_init_lock(&lock);
	lock.fl_type = F_UNLCK;
	lock.fl_flags = FL_POSIX | FL_CLOSE;
	lock.fl_start = 0;
	lock.fl_end = OFFSET_MAX;
	lock.fl_owner = owner;
	lock.fl_pid = current->tgid;
	lock.fl_file = filp;
	lock.fl_ops = NULL;
	lock.fl_lmops = NULL;

	error = vfs_lock_file(filp, F_SETLK, &lock, NULL);

	if (lock.fl_ops && lock.fl_ops->fl_release_private)
		lock.fl_ops->fl_release_private(&lock);
	trace_locks_remove_posix(inode, &lock, error);
}
EXPORT_SYMBOL(locks_remove_posix);

/* The i_flctx must be valid when calling into here */
static void
locks_remove_flock(struct file *filp, struct file_lock_context *flctx)
{
	struct file_lock fl;
	struct inode *inode = locks_inode(filp);

	if (list_empty(&flctx->flc_flock))
		return;

	flock_make_lock(filp, &fl, F_UNLCK);
	fl.fl_flags |= FL_CLOSE;

	if (filp->f_op->flock)
		filp->f_op->flock(filp, F_SETLKW, &fl);
	else
		flock_lock_inode(inode, &fl);

	if (fl.fl_ops && fl.fl_ops->fl_release_private)
		fl.fl_ops->fl_release_private(&fl);
}

/* The i_flctx must be valid when calling into here */
static void
locks_remove_lease(struct file *filp, struct file_lock_context *ctx)
{
	struct file_lock *fl, *tmp;
	LIST_HEAD(dispose);

	if (list_empty(&ctx->flc_lease))
		return;

	percpu_down_read(&file_rwsem);
	spin_lock(&ctx->flc_lock);
	list_for_each_entry_safe(fl, tmp, &ctx->flc_lease, fl_list)
		if (filp == fl->fl_file)
			lease_modify(fl, F_UNLCK, &dispose);
	spin_unlock(&ctx->flc_lock);
	percpu_up_read(&file_rwsem);

	locks_dispose_list(&dispose);
}

/*
 * This function is called on the last close of an open file.
 */
void locks_remove_file(struct file *filp)
{
	struct file_lock_context *ctx;

	ctx = locks_inode_context(locks_inode(filp));
	if (!ctx)
		return;

	/* remove any OFD locks */
	locks_remove_posix(filp, filp);

	/* remove flock locks */
	locks_remove_flock(filp, ctx);

	/* remove any leases */
	locks_remove_lease(filp, ctx);

	spin_lock(&ctx->flc_lock);
	locks_check_ctx_file_list(filp, &ctx->flc_posix, "POSIX");
	locks_check_ctx_file_list(filp, &ctx->flc_flock, "FLOCK");
	locks_check_ctx_file_list(filp, &ctx->flc_lease, "LEASE");
	spin_unlock(&ctx->flc_lock);
}

/**
 * vfs_cancel_lock - file byte range unblock lock
 * @filp: The file to apply the unblock to
 * @fl: The lock to be unblocked
 *
 * Used by lock managers to cancel blocked requests
 */
int vfs_cancel_lock(struct file *filp, struct file_lock *fl)
{
	WARN_ON_ONCE(filp != fl->fl_file);
	if (filp->f_op->lock)
		return filp->f_op->lock(filp, F_CANCELLK, fl);
	return 0;
}
EXPORT_SYMBOL_GPL(vfs_cancel_lock);

/**
 * vfs_inode_has_locks - are any file locks held on @inode?
 * @inode: inode to check for locks
 *
 * Return true if there are any FL_POSIX or FL_FLOCK locks currently
 * set on @inode.
 */
bool vfs_inode_has_locks(struct inode *inode)
{
	struct file_lock_context *ctx;
	bool ret;

<<<<<<< HEAD
	ctx = smp_load_acquire(&inode->i_flctx);
=======
	ctx = locks_inode_context(inode);
>>>>>>> 6ab3eda1
	if (!ctx)
		return false;

	spin_lock(&ctx->flc_lock);
	ret = !list_empty(&ctx->flc_posix) || !list_empty(&ctx->flc_flock);
	spin_unlock(&ctx->flc_lock);
	return ret;
}
EXPORT_SYMBOL_GPL(vfs_inode_has_locks);

#ifdef CONFIG_PROC_FS
#include <linux/proc_fs.h>
#include <linux/seq_file.h>

struct locks_iterator {
	int	li_cpu;
	loff_t	li_pos;
};

static void lock_get_status(struct seq_file *f, struct file_lock *fl,
			    loff_t id, char *pfx, int repeat)
{
	struct inode *inode = NULL;
	unsigned int fl_pid;
	struct pid_namespace *proc_pidns = proc_pid_ns(file_inode(f->file)->i_sb);
	int type;

	fl_pid = locks_translate_pid(fl, proc_pidns);
	/*
	 * If lock owner is dead (and pid is freed) or not visible in current
	 * pidns, zero is shown as a pid value. Check lock info from
	 * init_pid_ns to get saved lock pid value.
	 */

	if (fl->fl_file != NULL)
		inode = locks_inode(fl->fl_file);

	seq_printf(f, "%lld: ", id);

	if (repeat)
		seq_printf(f, "%*s", repeat - 1 + (int)strlen(pfx), pfx);

	if (IS_POSIX(fl)) {
		if (fl->fl_flags & FL_ACCESS)
			seq_puts(f, "ACCESS");
		else if (IS_OFDLCK(fl))
			seq_puts(f, "OFDLCK");
		else
			seq_puts(f, "POSIX ");

		seq_printf(f, " %s ",
			     (inode == NULL) ? "*NOINODE*" : "ADVISORY ");
	} else if (IS_FLOCK(fl)) {
		seq_puts(f, "FLOCK  ADVISORY  ");
	} else if (IS_LEASE(fl)) {
		if (fl->fl_flags & FL_DELEG)
			seq_puts(f, "DELEG  ");
		else
			seq_puts(f, "LEASE  ");

		if (lease_breaking(fl))
			seq_puts(f, "BREAKING  ");
		else if (fl->fl_file)
			seq_puts(f, "ACTIVE    ");
		else
			seq_puts(f, "BREAKER   ");
	} else {
		seq_puts(f, "UNKNOWN UNKNOWN  ");
	}
	type = IS_LEASE(fl) ? target_leasetype(fl) : fl->fl_type;

	seq_printf(f, "%s ", (type == F_WRLCK) ? "WRITE" :
			     (type == F_RDLCK) ? "READ" : "UNLCK");
	if (inode) {
		/* userspace relies on this representation of dev_t */
		seq_printf(f, "%d %02x:%02x:%lu ", fl_pid,
				MAJOR(inode->i_sb->s_dev),
				MINOR(inode->i_sb->s_dev), inode->i_ino);
	} else {
		seq_printf(f, "%d <none>:0 ", fl_pid);
	}
	if (IS_POSIX(fl)) {
		if (fl->fl_end == OFFSET_MAX)
			seq_printf(f, "%Ld EOF\n", fl->fl_start);
		else
			seq_printf(f, "%Ld %Ld\n", fl->fl_start, fl->fl_end);
	} else {
		seq_puts(f, "0 EOF\n");
	}
}

static struct file_lock *get_next_blocked_member(struct file_lock *node)
{
	struct file_lock *tmp;

	/* NULL node or root node */
	if (node == NULL || node->fl_blocker == NULL)
		return NULL;

	/* Next member in the linked list could be itself */
	tmp = list_next_entry(node, fl_blocked_member);
	if (list_entry_is_head(tmp, &node->fl_blocker->fl_blocked_requests, fl_blocked_member)
		|| tmp == node) {
		return NULL;
	}

	return tmp;
}

static int locks_show(struct seq_file *f, void *v)
{
	struct locks_iterator *iter = f->private;
	struct file_lock *cur, *tmp;
	struct pid_namespace *proc_pidns = proc_pid_ns(file_inode(f->file)->i_sb);
	int level = 0;

	cur = hlist_entry(v, struct file_lock, fl_link);

	if (locks_translate_pid(cur, proc_pidns) == 0)
		return 0;

	/* View this crossed linked list as a binary tree, the first member of fl_blocked_requests
	 * is the left child of current node, the next silibing in fl_blocked_member is the
	 * right child, we can alse get the parent of current node from fl_blocker, so this
	 * question becomes traversal of a binary tree
	 */
	while (cur != NULL) {
		if (level)
			lock_get_status(f, cur, iter->li_pos, "-> ", level);
		else
			lock_get_status(f, cur, iter->li_pos, "", level);

		if (!list_empty(&cur->fl_blocked_requests)) {
			/* Turn left */
			cur = list_first_entry_or_null(&cur->fl_blocked_requests,
				struct file_lock, fl_blocked_member);
			level++;
		} else {
			/* Turn right */
			tmp = get_next_blocked_member(cur);
			/* Fall back to parent node */
			while (tmp == NULL && cur->fl_blocker != NULL) {
				cur = cur->fl_blocker;
				level--;
				tmp = get_next_blocked_member(cur);
			}
			cur = tmp;
		}
	}

	return 0;
}

static void __show_fd_locks(struct seq_file *f,
			struct list_head *head, int *id,
			struct file *filp, struct files_struct *files)
{
	struct file_lock *fl;

	list_for_each_entry(fl, head, fl_list) {

		if (filp != fl->fl_file)
			continue;
		if (fl->fl_owner != files &&
		    fl->fl_owner != filp)
			continue;

		(*id)++;
		seq_puts(f, "lock:\t");
		lock_get_status(f, fl, *id, "", 0);
	}
}

void show_fd_locks(struct seq_file *f,
		  struct file *filp, struct files_struct *files)
{
	struct inode *inode = locks_inode(filp);
	struct file_lock_context *ctx;
	int id = 0;

	ctx = locks_inode_context(inode);
	if (!ctx)
		return;

	spin_lock(&ctx->flc_lock);
	__show_fd_locks(f, &ctx->flc_flock, &id, filp, files);
	__show_fd_locks(f, &ctx->flc_posix, &id, filp, files);
	__show_fd_locks(f, &ctx->flc_lease, &id, filp, files);
	spin_unlock(&ctx->flc_lock);
}

static void *locks_start(struct seq_file *f, loff_t *pos)
	__acquires(&blocked_lock_lock)
{
	struct locks_iterator *iter = f->private;

	iter->li_pos = *pos + 1;
	percpu_down_write(&file_rwsem);
	spin_lock(&blocked_lock_lock);
	return seq_hlist_start_percpu(&file_lock_list.hlist, &iter->li_cpu, *pos);
}

static void *locks_next(struct seq_file *f, void *v, loff_t *pos)
{
	struct locks_iterator *iter = f->private;

	++iter->li_pos;
	return seq_hlist_next_percpu(v, &file_lock_list.hlist, &iter->li_cpu, pos);
}

static void locks_stop(struct seq_file *f, void *v)
	__releases(&blocked_lock_lock)
{
	spin_unlock(&blocked_lock_lock);
	percpu_up_write(&file_rwsem);
}

static const struct seq_operations locks_seq_operations = {
	.start	= locks_start,
	.next	= locks_next,
	.stop	= locks_stop,
	.show	= locks_show,
};

static int __init proc_locks_init(void)
{
	proc_create_seq_private("locks", 0, NULL, &locks_seq_operations,
			sizeof(struct locks_iterator), NULL);
	return 0;
}
fs_initcall(proc_locks_init);
#endif

static int __init filelock_init(void)
{
	int i;

	flctx_cache = kmem_cache_create("file_lock_ctx",
			sizeof(struct file_lock_context), 0, SLAB_PANIC, NULL);

	filelock_cache = kmem_cache_create("file_lock_cache",
			sizeof(struct file_lock), 0, SLAB_PANIC, NULL);

	for_each_possible_cpu(i) {
		struct file_lock_list_struct *fll = per_cpu_ptr(&file_lock_list, i);

		spin_lock_init(&fll->lock);
		INIT_HLIST_HEAD(&fll->hlist);
	}

	lease_notifier_chain_init();
	return 0;
}
core_initcall(filelock_init);<|MERGE_RESOLUTION|>--- conflicted
+++ resolved
@@ -2684,11 +2684,7 @@
 	struct file_lock_context *ctx;
 	bool ret;
 
-<<<<<<< HEAD
-	ctx = smp_load_acquire(&inode->i_flctx);
-=======
 	ctx = locks_inode_context(inode);
->>>>>>> 6ab3eda1
 	if (!ctx)
 		return false;
 
