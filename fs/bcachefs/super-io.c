// SPDX-License-Identifier: GPL-2.0

#include "bcachefs.h"
#include "checksum.h"
#include "disk_groups.h"
#include "ec.h"
#include "error.h"
#include "journal.h"
#include "journal_sb.h"
#include "journal_seq_blacklist.h"
#include "recovery.h"
#include "replicas.h"
#include "quota.h"
#include "sb-clean.h"
#include "sb-counters.h"
#include "sb-downgrade.h"
#include "sb-errors.h"
#include "sb-members.h"
#include "super-io.h"
#include "super.h"
#include "trace.h"
#include "vstructs.h"

#include <linux/backing-dev.h>
#include <linux/sort.h>

static const struct blk_holder_ops bch2_sb_handle_bdev_ops = {
};

struct bch2_metadata_version {
	u16		version;
	const char	*name;
};

static const struct bch2_metadata_version bch2_metadata_versions[] = {
#define x(n, v) {		\
	.version = v,				\
	.name = #n,				\
},
	BCH_METADATA_VERSIONS()
#undef x
};

void bch2_version_to_text(struct printbuf *out, unsigned v)
{
	const char *str = "(unknown version)";

	for (unsigned i = 0; i < ARRAY_SIZE(bch2_metadata_versions); i++)
		if (bch2_metadata_versions[i].version == v) {
			str = bch2_metadata_versions[i].name;
			break;
		}

	prt_printf(out, "%u.%u: %s", BCH_VERSION_MAJOR(v), BCH_VERSION_MINOR(v), str);
}

unsigned bch2_latest_compatible_version(unsigned v)
{
	if (!BCH_VERSION_MAJOR(v))
		return v;

	for (unsigned i = 0; i < ARRAY_SIZE(bch2_metadata_versions); i++)
		if (bch2_metadata_versions[i].version > v &&
		    BCH_VERSION_MAJOR(bch2_metadata_versions[i].version) ==
		    BCH_VERSION_MAJOR(v))
			v = bch2_metadata_versions[i].version;

	return v;
}

const char * const bch2_sb_fields[] = {
#define x(name, nr)	#name,
	BCH_SB_FIELDS()
#undef x
	NULL
};

static int bch2_sb_field_validate(struct bch_sb *, struct bch_sb_field *,
				  struct printbuf *);

struct bch_sb_field *bch2_sb_field_get_id(struct bch_sb *sb,
				      enum bch_sb_field_type type)
{
	/* XXX: need locking around superblock to access optional fields */

	vstruct_for_each(sb, f)
		if (le32_to_cpu(f->type) == type)
			return f;
	return NULL;
}

static struct bch_sb_field *__bch2_sb_field_resize(struct bch_sb_handle *sb,
						   struct bch_sb_field *f,
						   unsigned u64s)
{
	unsigned old_u64s = f ? le32_to_cpu(f->u64s) : 0;
	unsigned sb_u64s = le32_to_cpu(sb->sb->u64s) + u64s - old_u64s;

	BUG_ON(__vstruct_bytes(struct bch_sb, sb_u64s) > sb->buffer_size);

	if (!f && !u64s) {
		/* nothing to do: */
	} else if (!f) {
		f = vstruct_last(sb->sb);
		memset(f, 0, sizeof(u64) * u64s);
		f->u64s = cpu_to_le32(u64s);
		f->type = 0;
	} else {
		void *src, *dst;

		src = vstruct_end(f);

		if (u64s) {
			f->u64s = cpu_to_le32(u64s);
			dst = vstruct_end(f);
		} else {
			dst = f;
		}

		memmove(dst, src, vstruct_end(sb->sb) - src);

		if (dst > src)
			memset(src, 0, dst - src);
	}

	sb->sb->u64s = cpu_to_le32(sb_u64s);

	return u64s ? f : NULL;
}

void bch2_sb_field_delete(struct bch_sb_handle *sb,
			  enum bch_sb_field_type type)
{
	struct bch_sb_field *f = bch2_sb_field_get_id(sb->sb, type);

	if (f)
		__bch2_sb_field_resize(sb, f, 0);
}

/* Superblock realloc/free: */

void bch2_free_super(struct bch_sb_handle *sb)
{
	kfree(sb->bio);
	if (!IS_ERR_OR_NULL(sb->bdev_handle))
		bdev_release(sb->bdev_handle);
	kfree(sb->holder);
	kfree(sb->sb_name);

	kfree(sb->sb);
	memset(sb, 0, sizeof(*sb));
}

int bch2_sb_realloc(struct bch_sb_handle *sb, unsigned u64s)
{
	size_t new_bytes = __vstruct_bytes(struct bch_sb, u64s);
	size_t new_buffer_size;
	struct bch_sb *new_sb;
	struct bio *bio;

	if (sb->bdev)
		new_bytes = max_t(size_t, new_bytes, bdev_logical_block_size(sb->bdev));

	new_buffer_size = roundup_pow_of_two(new_bytes);

	if (sb->sb && sb->buffer_size >= new_buffer_size)
		return 0;

	if (sb->sb && sb->have_layout) {
		u64 max_bytes = 512 << sb->sb->layout.sb_max_size_bits;

		if (new_bytes > max_bytes) {
			struct printbuf buf = PRINTBUF;

			prt_bdevname(&buf, sb->bdev);
			prt_printf(&buf, ": superblock too big: want %zu but have %llu", new_bytes, max_bytes);
			pr_err("%s", buf.buf);
			printbuf_exit(&buf);
			return -BCH_ERR_ENOSPC_sb;
		}
	}

	if (sb->buffer_size >= new_buffer_size && sb->sb)
		return 0;

	if (dynamic_fault("bcachefs:add:super_realloc"))
		return -BCH_ERR_ENOMEM_sb_realloc_injected;

	new_sb = krealloc(sb->sb, new_buffer_size, GFP_NOFS|__GFP_ZERO);
	if (!new_sb)
		return -BCH_ERR_ENOMEM_sb_buf_realloc;

	sb->sb = new_sb;

	if (sb->have_bio) {
		unsigned nr_bvecs = buf_pages(sb->sb, new_buffer_size);

		bio = bio_kmalloc(nr_bvecs, GFP_KERNEL);
		if (!bio)
			return -BCH_ERR_ENOMEM_sb_bio_realloc;

		bio_init(bio, NULL, bio->bi_inline_vecs, nr_bvecs, 0);

		kfree(sb->bio);
		sb->bio = bio;
	}

	sb->buffer_size = new_buffer_size;

	return 0;
}

struct bch_sb_field *bch2_sb_field_resize_id(struct bch_sb_handle *sb,
					  enum bch_sb_field_type type,
					  unsigned u64s)
{
	struct bch_sb_field *f = bch2_sb_field_get_id(sb->sb, type);
	ssize_t old_u64s = f ? le32_to_cpu(f->u64s) : 0;
	ssize_t d = -old_u64s + u64s;

	if (bch2_sb_realloc(sb, le32_to_cpu(sb->sb->u64s) + d))
		return NULL;

	if (sb->fs_sb) {
		struct bch_fs *c = container_of(sb, struct bch_fs, disk_sb);

		lockdep_assert_held(&c->sb_lock);

		/* XXX: we're not checking that offline device have enough space */

		for_each_online_member(c, ca) {
			struct bch_sb_handle *dev_sb = &ca->disk_sb;

			if (bch2_sb_realloc(dev_sb, le32_to_cpu(dev_sb->sb->u64s) + d)) {
				percpu_ref_put(&ca->ref);
				return NULL;
			}
		}
	}

	f = bch2_sb_field_get_id(sb->sb, type);
	f = __bch2_sb_field_resize(sb, f, u64s);
	if (f)
		f->type = cpu_to_le32(type);
	return f;
}

struct bch_sb_field *bch2_sb_field_get_minsize_id(struct bch_sb_handle *sb,
						  enum bch_sb_field_type type,
						  unsigned u64s)
{
	struct bch_sb_field *f = bch2_sb_field_get_id(sb->sb, type);

	if (!f || le32_to_cpu(f->u64s) < u64s)
		f = bch2_sb_field_resize_id(sb, type, u64s);
	return f;
}

/* Superblock validate: */

static int validate_sb_layout(struct bch_sb_layout *layout, struct printbuf *out)
{
	u64 offset, prev_offset, max_sectors;
	unsigned i;

	BUILD_BUG_ON(sizeof(struct bch_sb_layout) != 512);

	if (!uuid_equal(&layout->magic, &BCACHE_MAGIC) &&
	    !uuid_equal(&layout->magic, &BCHFS_MAGIC)) {
		prt_printf(out, "Not a bcachefs superblock layout");
		return -BCH_ERR_invalid_sb_layout;
	}

	if (layout->layout_type != 0) {
		prt_printf(out, "Invalid superblock layout type %u",
		       layout->layout_type);
		return -BCH_ERR_invalid_sb_layout_type;
	}

	if (!layout->nr_superblocks) {
		prt_printf(out, "Invalid superblock layout: no superblocks");
		return -BCH_ERR_invalid_sb_layout_nr_superblocks;
	}

	if (layout->nr_superblocks > ARRAY_SIZE(layout->sb_offset)) {
		prt_printf(out, "Invalid superblock layout: too many superblocks");
		return -BCH_ERR_invalid_sb_layout_nr_superblocks;
	}

	max_sectors = 1 << layout->sb_max_size_bits;

	prev_offset = le64_to_cpu(layout->sb_offset[0]);

	for (i = 1; i < layout->nr_superblocks; i++) {
		offset = le64_to_cpu(layout->sb_offset[i]);

		if (offset < prev_offset + max_sectors) {
			prt_printf(out, "Invalid superblock layout: superblocks overlap\n"
			       "  (sb %u ends at %llu next starts at %llu",
			       i - 1, prev_offset + max_sectors, offset);
			return -BCH_ERR_invalid_sb_layout_superblocks_overlap;
		}
		prev_offset = offset;
	}

	return 0;
}

static int bch2_sb_compatible(struct bch_sb *sb, struct printbuf *out)
{
	u16 version		= le16_to_cpu(sb->version);
	u16 version_min		= le16_to_cpu(sb->version_min);

	if (!bch2_version_compatible(version)) {
		prt_str(out, "Unsupported superblock version ");
		bch2_version_to_text(out, version);
		prt_str(out, " (min ");
		bch2_version_to_text(out, bcachefs_metadata_version_min);
		prt_str(out, ", max ");
		bch2_version_to_text(out, bcachefs_metadata_version_current);
		prt_str(out, ")");
		return -BCH_ERR_invalid_sb_version;
	}

	if (!bch2_version_compatible(version_min)) {
		prt_str(out, "Unsupported superblock version_min ");
		bch2_version_to_text(out, version_min);
		prt_str(out, " (min ");
		bch2_version_to_text(out, bcachefs_metadata_version_min);
		prt_str(out, ", max ");
		bch2_version_to_text(out, bcachefs_metadata_version_current);
		prt_str(out, ")");
		return -BCH_ERR_invalid_sb_version;
	}

	if (version_min > version) {
		prt_str(out, "Bad minimum version ");
		bch2_version_to_text(out, version_min);
		prt_str(out, ", greater than version field ");
		bch2_version_to_text(out, version);
		return -BCH_ERR_invalid_sb_version;
	}

	return 0;
}

static int bch2_sb_validate(struct bch_sb_handle *disk_sb, struct printbuf *out,
			    int rw)
{
	struct bch_sb *sb = disk_sb->sb;
	struct bch_sb_field_members_v1 *mi;
	enum bch_opt_id opt_id;
	u16 block_size;
	int ret;

	ret = bch2_sb_compatible(sb, out);
	if (ret)
		return ret;

	if (sb->features[1] ||
	    (le64_to_cpu(sb->features[0]) & (~0ULL << BCH_FEATURE_NR))) {
		prt_printf(out, "Filesystem has incompatible features");
		return -BCH_ERR_invalid_sb_features;
	}

	block_size = le16_to_cpu(sb->block_size);

	if (block_size > PAGE_SECTORS) {
		prt_printf(out, "Block size too big (got %u, max %u)",
		       block_size, PAGE_SECTORS);
		return -BCH_ERR_invalid_sb_block_size;
	}

	if (bch2_is_zero(sb->user_uuid.b, sizeof(sb->user_uuid))) {
		prt_printf(out, "Bad user UUID (got zeroes)");
		return -BCH_ERR_invalid_sb_uuid;
	}

	if (bch2_is_zero(sb->uuid.b, sizeof(sb->uuid))) {
		prt_printf(out, "Bad internal UUID (got zeroes)");
		return -BCH_ERR_invalid_sb_uuid;
	}

	if (!sb->nr_devices ||
	    sb->nr_devices > BCH_SB_MEMBERS_MAX) {
		prt_printf(out, "Bad number of member devices %u (max %u)",
		       sb->nr_devices, BCH_SB_MEMBERS_MAX);
		return -BCH_ERR_invalid_sb_too_many_members;
	}

	if (sb->dev_idx >= sb->nr_devices) {
		prt_printf(out, "Bad dev_idx (got %u, nr_devices %u)",
		       sb->dev_idx, sb->nr_devices);
		return -BCH_ERR_invalid_sb_dev_idx;
	}

	if (!sb->time_precision ||
	    le32_to_cpu(sb->time_precision) > NSEC_PER_SEC) {
		prt_printf(out, "Invalid time precision: %u (min 1, max %lu)",
		       le32_to_cpu(sb->time_precision), NSEC_PER_SEC);
		return -BCH_ERR_invalid_sb_time_precision;
	}

	if (rw == READ) {
		/*
		 * Been seeing a bug where these are getting inexplicably
		 * zeroed, so we're now validating them, but we have to be
		 * careful not to preven people's filesystems from mounting:
		 */
		if (!BCH_SB_JOURNAL_FLUSH_DELAY(sb))
			SET_BCH_SB_JOURNAL_FLUSH_DELAY(sb, 1000);
		if (!BCH_SB_JOURNAL_RECLAIM_DELAY(sb))
			SET_BCH_SB_JOURNAL_RECLAIM_DELAY(sb, 1000);

		if (!BCH_SB_VERSION_UPGRADE_COMPLETE(sb))
			SET_BCH_SB_VERSION_UPGRADE_COMPLETE(sb, le16_to_cpu(sb->version));
	}

	for (opt_id = 0; opt_id < bch2_opts_nr; opt_id++) {
		const struct bch_option *opt = bch2_opt_table + opt_id;

		if (opt->get_sb != BCH2_NO_SB_OPT) {
			u64 v = bch2_opt_from_sb(sb, opt_id);

			prt_printf(out, "Invalid option ");
			ret = bch2_opt_validate(opt, v, out);
			if (ret)
				return ret;

			printbuf_reset(out);
		}
	}

	/* validate layout */
	ret = validate_sb_layout(&sb->layout, out);
	if (ret)
		return ret;

	vstruct_for_each(sb, f) {
		if (!f->u64s) {
			prt_printf(out, "Invalid superblock: optional field with size 0 (type %u)",
			       le32_to_cpu(f->type));
			return -BCH_ERR_invalid_sb_field_size;
		}

		if (vstruct_next(f) > vstruct_last(sb)) {
			prt_printf(out, "Invalid superblock: optional field extends past end of superblock (type %u)",
			       le32_to_cpu(f->type));
			return -BCH_ERR_invalid_sb_field_size;
		}
	}

	/* members must be validated first: */
	mi = bch2_sb_field_get(sb, members_v1);
	if (!mi) {
		prt_printf(out, "Invalid superblock: member info area missing");
		return -BCH_ERR_invalid_sb_members_missing;
	}

	ret = bch2_sb_field_validate(sb, &mi->field, out);
	if (ret)
		return ret;

	vstruct_for_each(sb, f) {
		if (le32_to_cpu(f->type) == BCH_SB_FIELD_members_v1)
			continue;

		ret = bch2_sb_field_validate(sb, f, out);
		if (ret)
			return ret;
	}

	return 0;
}

/* device open: */

static unsigned long le_ulong_to_cpu(unsigned long v)
{
	return sizeof(unsigned long) == 8
		? le64_to_cpu(v)
		: le32_to_cpu(v);
}

static void le_bitvector_to_cpu(unsigned long *dst, unsigned long *src, unsigned nr)
{
	BUG_ON(nr & (BITS_PER_TYPE(long) - 1));

	for (unsigned i = 0; i < BITS_TO_LONGS(nr); i++)
		dst[i] = le_ulong_to_cpu(src[i]);
}

static void bch2_sb_update(struct bch_fs *c)
{
	struct bch_sb *src = c->disk_sb.sb;

	lockdep_assert_held(&c->sb_lock);

	c->sb.uuid		= src->uuid;
	c->sb.user_uuid		= src->user_uuid;
	c->sb.version		= le16_to_cpu(src->version);
	c->sb.version_min	= le16_to_cpu(src->version_min);
	c->sb.version_upgrade_complete = BCH_SB_VERSION_UPGRADE_COMPLETE(src);
	c->sb.nr_devices	= src->nr_devices;
	c->sb.clean		= BCH_SB_CLEAN(src);
	c->sb.encryption_type	= BCH_SB_ENCRYPTION_TYPE(src);

	c->sb.nsec_per_time_unit = le32_to_cpu(src->time_precision);
	c->sb.time_units_per_sec = NSEC_PER_SEC / c->sb.nsec_per_time_unit;

	/* XXX this is wrong, we need a 96 or 128 bit integer type */
	c->sb.time_base_lo	= div_u64(le64_to_cpu(src->time_base_lo),
					  c->sb.nsec_per_time_unit);
	c->sb.time_base_hi	= le32_to_cpu(src->time_base_hi);

	c->sb.features		= le64_to_cpu(src->features[0]);
	c->sb.compat		= le64_to_cpu(src->compat[0]);

	memset(c->sb.errors_silent, 0, sizeof(c->sb.errors_silent));

	struct bch_sb_field_ext *ext = bch2_sb_field_get(src, ext);
	if (ext)
		le_bitvector_to_cpu(c->sb.errors_silent, (void *) ext->errors_silent,
				    sizeof(c->sb.errors_silent) * 8);

	for_each_member_device(c, ca) {
		struct bch_member m = bch2_sb_member_get(src, ca->dev_idx);
		ca->mi = bch2_mi_to_cpu(&m);
	}
}

static int __copy_super(struct bch_sb_handle *dst_handle, struct bch_sb *src)
{
	struct bch_sb_field *src_f, *dst_f;
	struct bch_sb *dst = dst_handle->sb;
	unsigned i;

	dst->version		= src->version;
	dst->version_min	= src->version_min;
	dst->seq		= src->seq;
	dst->uuid		= src->uuid;
	dst->user_uuid		= src->user_uuid;
	memcpy(dst->label,	src->label, sizeof(dst->label));

	dst->block_size		= src->block_size;
	dst->nr_devices		= src->nr_devices;

	dst->time_base_lo	= src->time_base_lo;
	dst->time_base_hi	= src->time_base_hi;
	dst->time_precision	= src->time_precision;
	dst->write_time		= src->write_time;

	memcpy(dst->flags,	src->flags,	sizeof(dst->flags));
	memcpy(dst->features,	src->features,	sizeof(dst->features));
	memcpy(dst->compat,	src->compat,	sizeof(dst->compat));

	for (i = 0; i < BCH_SB_FIELD_NR; i++) {
		int d;

		if ((1U << i) & BCH_SINGLE_DEVICE_SB_FIELDS)
			continue;

		src_f = bch2_sb_field_get_id(src, i);
		dst_f = bch2_sb_field_get_id(dst, i);

		d = (src_f ? le32_to_cpu(src_f->u64s) : 0) -
		    (dst_f ? le32_to_cpu(dst_f->u64s) : 0);
		if (d > 0) {
			int ret = bch2_sb_realloc(dst_handle,
					le32_to_cpu(dst_handle->sb->u64s) + d);

			if (ret)
				return ret;

			dst = dst_handle->sb;
			dst_f = bch2_sb_field_get_id(dst, i);
		}

		dst_f = __bch2_sb_field_resize(dst_handle, dst_f,
				src_f ? le32_to_cpu(src_f->u64s) : 0);

		if (src_f)
			memcpy(dst_f, src_f, vstruct_bytes(src_f));
	}

	return 0;
}

int bch2_sb_to_fs(struct bch_fs *c, struct bch_sb *src)
{
	int ret;

	lockdep_assert_held(&c->sb_lock);

	ret =   bch2_sb_realloc(&c->disk_sb, 0) ?:
		__copy_super(&c->disk_sb, src) ?:
		bch2_sb_replicas_to_cpu_replicas(c) ?:
		bch2_sb_disk_groups_to_cpu(c);
	if (ret)
		return ret;

	bch2_sb_update(c);
	return 0;
}

int bch2_sb_from_fs(struct bch_fs *c, struct bch_dev *ca)
{
	return __copy_super(&ca->disk_sb, c->disk_sb.sb);
}

/* read superblock: */

static int read_one_super(struct bch_sb_handle *sb, u64 offset, struct printbuf *err)
{
	size_t bytes;
	int ret;
reread:
	bio_reset(sb->bio, sb->bdev, REQ_OP_READ|REQ_SYNC|REQ_META);
	sb->bio->bi_iter.bi_sector = offset;
	bch2_bio_map(sb->bio, sb->sb, sb->buffer_size);

	ret = submit_bio_wait(sb->bio);
	if (ret) {
		prt_printf(err, "IO error: %i", ret);
		return ret;
	}

	if (!uuid_equal(&sb->sb->magic, &BCACHE_MAGIC) &&
	    !uuid_equal(&sb->sb->magic, &BCHFS_MAGIC)) {
		prt_str(err, "Not a bcachefs superblock (got magic ");
		pr_uuid(err, sb->sb->magic.b);
		prt_str(err, ")");
		return -BCH_ERR_invalid_sb_magic;
	}

	ret = bch2_sb_compatible(sb->sb, err);
	if (ret)
		return ret;

	bytes = vstruct_bytes(sb->sb);

	if (bytes > 512 << sb->sb->layout.sb_max_size_bits) {
		prt_printf(err, "Invalid superblock: too big (got %zu bytes, layout max %lu)",
		       bytes, 512UL << sb->sb->layout.sb_max_size_bits);
		return -BCH_ERR_invalid_sb_too_big;
	}

	if (bytes > sb->buffer_size) {
		ret = bch2_sb_realloc(sb, le32_to_cpu(sb->sb->u64s));
		if (ret)
			return ret;
		goto reread;
	}

	enum bch_csum_type csum_type = BCH_SB_CSUM_TYPE(sb->sb);
	if (csum_type >= BCH_CSUM_NR) {
		prt_printf(err, "unknown checksum type %llu", BCH_SB_CSUM_TYPE(sb->sb));
		return -BCH_ERR_invalid_sb_csum_type;
	}

	/* XXX: verify MACs */
	struct bch_csum csum = csum_vstruct(NULL, csum_type, null_nonce(), sb->sb);
	if (bch2_crc_cmp(csum, sb->sb->csum)) {
		bch2_csum_err_msg(err, csum_type, sb->sb->csum, csum);
		return -BCH_ERR_invalid_sb_csum;
	}

	sb->seq = le64_to_cpu(sb->sb->seq);

	return 0;
}

static int __bch2_read_super(const char *path, struct bch_opts *opts,
		    struct bch_sb_handle *sb, bool ignore_notbchfs_msg)
{
	u64 offset = opt_get(*opts, sb);
	struct bch_sb_layout layout;
	struct printbuf err = PRINTBUF;
	struct printbuf err2 = PRINTBUF;
	__le64 *i;
	int ret;
#ifndef __KERNEL__
retry:
#endif
	memset(sb, 0, sizeof(*sb));
	sb->mode	= BLK_OPEN_READ;
	sb->have_bio	= true;
	sb->holder	= kmalloc(1, GFP_KERNEL);
	if (!sb->holder)
		return -ENOMEM;

	sb->sb_name = kstrdup(path, GFP_KERNEL);
	if (!sb->sb_name)
		return -ENOMEM;

#ifndef __KERNEL__
	if (opt_get(*opts, direct_io) == false)
		sb->mode |= BLK_OPEN_BUFFERED;
#endif

	if (!opt_get(*opts, noexcl))
		sb->mode |= BLK_OPEN_EXCL;

	if (!opt_get(*opts, nochanges))
		sb->mode |= BLK_OPEN_WRITE;

	sb->bdev_handle = bdev_open_by_path(path, sb->mode, sb->holder, &bch2_sb_handle_bdev_ops);
	if (IS_ERR(sb->bdev_handle) &&
	    PTR_ERR(sb->bdev_handle) == -EACCES &&
	    opt_get(*opts, read_only)) {
		sb->mode &= ~BLK_OPEN_WRITE;

		sb->bdev_handle = bdev_open_by_path(path, sb->mode, sb->holder, &bch2_sb_handle_bdev_ops);
		if (!IS_ERR(sb->bdev_handle))
			opt_set(*opts, nochanges, true);
	}

	if (IS_ERR(sb->bdev_handle)) {
		ret = PTR_ERR(sb->bdev_handle);
		goto err;
	}
	sb->bdev = sb->bdev_handle->bdev;

	ret = bch2_sb_realloc(sb, 0);
	if (ret) {
		prt_printf(&err, "error allocating memory for superblock");
		goto err;
	}

	if (bch2_fs_init_fault("read_super")) {
		prt_printf(&err, "dynamic fault");
		ret = -EFAULT;
		goto err;
	}

	ret = read_one_super(sb, offset, &err);
	if (!ret)
		goto got_super;

	if (opt_defined(*opts, sb))
		goto err;

	prt_printf(&err2, "bcachefs (%s): error reading default superblock: %s\n",
	       path, err.buf);
	if (ret == -BCH_ERR_invalid_sb_magic && ignore_notbchfs_msg)
		printk(KERN_INFO "%s", err2.buf);
	else
		printk(KERN_ERR "%s", err2.buf);

	printbuf_exit(&err2);
	printbuf_reset(&err);

	/*
	 * Error reading primary superblock - read location of backup
	 * superblocks:
	 */
	bio_reset(sb->bio, sb->bdev, REQ_OP_READ|REQ_SYNC|REQ_META);
	sb->bio->bi_iter.bi_sector = BCH_SB_LAYOUT_SECTOR;
	/*
	 * use sb buffer to read layout, since sb buffer is page aligned but
	 * layout won't be:
	 */
	bch2_bio_map(sb->bio, sb->sb, sizeof(struct bch_sb_layout));

	ret = submit_bio_wait(sb->bio);
	if (ret) {
		prt_printf(&err, "IO error: %i", ret);
		goto err;
	}

	memcpy(&layout, sb->sb, sizeof(layout));
	ret = validate_sb_layout(&layout, &err);
	if (ret)
		goto err;

	for (i = layout.sb_offset;
	     i < layout.sb_offset + layout.nr_superblocks; i++) {
		offset = le64_to_cpu(*i);

		if (offset == opt_get(*opts, sb))
			continue;

		ret = read_one_super(sb, offset, &err);
		if (!ret)
			goto got_super;
	}

	goto err;

got_super:
	if (le16_to_cpu(sb->sb->block_size) << 9 <
	    bdev_logical_block_size(sb->bdev) &&
	    opt_get(*opts, direct_io)) {
#ifndef __KERNEL__
		opt_set(*opts, direct_io, false);
		bch2_free_super(sb);
		goto retry;
#endif
		prt_printf(&err, "block size (%u) smaller than device block size (%u)",
		       le16_to_cpu(sb->sb->block_size) << 9,
		       bdev_logical_block_size(sb->bdev));
		ret = -BCH_ERR_block_size_too_small;
		goto err;
	}

	ret = 0;
	sb->have_layout = true;

	ret = bch2_sb_validate(sb, &err, READ);
	if (ret) {
		printk(KERN_ERR "bcachefs (%s): error validating superblock: %s\n",
		       path, err.buf);
		goto err_no_print;
	}
out:
	printbuf_exit(&err);
	return ret;
err:
	printk(KERN_ERR "bcachefs (%s): error reading superblock: %s\n",
	       path, err.buf);
err_no_print:
	bch2_free_super(sb);
	goto out;
}

int bch2_read_super(const char *path, struct bch_opts *opts,
		    struct bch_sb_handle *sb)
{
	return __bch2_read_super(path, opts, sb, false);
}

/* provide a silenced version for mount.bcachefs */

int bch2_read_super_silent(const char *path, struct bch_opts *opts,
		    struct bch_sb_handle *sb)
{
	return __bch2_read_super(path, opts, sb, true);
}

/* write superblock: */

static void write_super_endio(struct bio *bio)
{
	struct bch_dev *ca = bio->bi_private;

	/* XXX: return errors directly */

	if (bch2_dev_io_err_on(bio->bi_status, ca,
			       bio_data_dir(bio)
			       ? BCH_MEMBER_ERROR_write
			       : BCH_MEMBER_ERROR_read,
			       "superblock %s error: %s",
			       bio_data_dir(bio) ? "write" : "read",
			       bch2_blk_status_to_str(bio->bi_status)))
		ca->sb_write_error = 1;

	closure_put(&ca->fs->sb_write);
	percpu_ref_put(&ca->io_ref);
}

static void read_back_super(struct bch_fs *c, struct bch_dev *ca)
{
	struct bch_sb *sb = ca->disk_sb.sb;
	struct bio *bio = ca->disk_sb.bio;

	bio_reset(bio, ca->disk_sb.bdev, REQ_OP_READ|REQ_SYNC|REQ_META);
	bio->bi_iter.bi_sector	= le64_to_cpu(sb->layout.sb_offset[0]);
	bio->bi_end_io		= write_super_endio;
	bio->bi_private		= ca;
	bch2_bio_map(bio, ca->sb_read_scratch, PAGE_SIZE);

	this_cpu_add(ca->io_done->sectors[READ][BCH_DATA_sb],
		     bio_sectors(bio));

	percpu_ref_get(&ca->io_ref);
	closure_bio_submit(bio, &c->sb_write);
}

static void write_one_super(struct bch_fs *c, struct bch_dev *ca, unsigned idx)
{
	struct bch_sb *sb = ca->disk_sb.sb;
	struct bio *bio = ca->disk_sb.bio;

	sb->offset = sb->layout.sb_offset[idx];

	SET_BCH_SB_CSUM_TYPE(sb, bch2_csum_opt_to_type(c->opts.metadata_checksum, false));
	sb->csum = csum_vstruct(c, BCH_SB_CSUM_TYPE(sb),
				null_nonce(), sb);

	bio_reset(bio, ca->disk_sb.bdev, REQ_OP_WRITE|REQ_SYNC|REQ_META);
	bio->bi_iter.bi_sector	= le64_to_cpu(sb->offset);
	bio->bi_end_io		= write_super_endio;
	bio->bi_private		= ca;
	bch2_bio_map(bio, sb,
		     roundup((size_t) vstruct_bytes(sb),
			     bdev_logical_block_size(ca->disk_sb.bdev)));

	this_cpu_add(ca->io_done->sectors[WRITE][BCH_DATA_sb],
		     bio_sectors(bio));

	percpu_ref_get(&ca->io_ref);
	closure_bio_submit(bio, &c->sb_write);
}

int bch2_write_super(struct bch_fs *c)
{
	struct closure *cl = &c->sb_write;
	struct printbuf err = PRINTBUF;
	unsigned sb = 0, nr_wrote;
	struct bch_devs_mask sb_written;
	bool wrote, can_mount_without_written, can_mount_with_written;
	unsigned degraded_flags = BCH_FORCE_IF_DEGRADED;
	int ret = 0;

	trace_and_count(c, write_super, c, _RET_IP_);

	if (c->opts.very_degraded)
		degraded_flags |= BCH_FORCE_IF_LOST;

	lockdep_assert_held(&c->sb_lock);

	closure_init_stack(cl);
	memset(&sb_written, 0, sizeof(sb_written));

	/* Make sure we're using the new magic numbers: */
	c->disk_sb.sb->magic = BCHFS_MAGIC;
	c->disk_sb.sb->layout.magic = BCHFS_MAGIC;

	le64_add_cpu(&c->disk_sb.sb->seq, 1);

	struct bch_sb_field_members_v2 *mi = bch2_sb_field_get(c->disk_sb.sb, members_v2);
	for_each_online_member(c, ca)
		__bch2_members_v2_get_mut(mi, ca->dev_idx)->seq = c->disk_sb.sb->seq;
	c->disk_sb.sb->write_time = cpu_to_le64(ktime_get_real_seconds());

	if (test_bit(BCH_FS_error, &c->flags))
		SET_BCH_SB_HAS_ERRORS(c->disk_sb.sb, 1);
	if (test_bit(BCH_FS_topology_error, &c->flags))
		SET_BCH_SB_HAS_TOPOLOGY_ERRORS(c->disk_sb.sb, 1);

	SET_BCH_SB_BIG_ENDIAN(c->disk_sb.sb, CPU_BIG_ENDIAN);

	bch2_sb_counters_from_cpu(c);
	bch2_sb_members_from_cpu(c);
	bch2_sb_members_cpy_v2_v1(&c->disk_sb);
	bch2_sb_errors_from_cpu(c);
	bch2_sb_downgrade_update(c);

	for_each_online_member(c, ca)
		bch2_sb_from_fs(c, ca);

	for_each_online_member(c, ca) {
		printbuf_reset(&err);

		ret = bch2_sb_validate(&ca->disk_sb, &err, WRITE);
		if (ret) {
			bch2_fs_inconsistent(c, "sb invalid before write: %s", err.buf);
			percpu_ref_put(&ca->io_ref);
			goto out;
		}
	}

	if (c->opts.nochanges)
		goto out;

	/*
	 * Defer writing the superblock until filesystem initialization is
	 * complete - don't write out a partly initialized superblock:
	 */
	if (!BCH_SB_INITIALIZED(c->disk_sb.sb))
		goto out;

	if (le16_to_cpu(c->disk_sb.sb->version) > bcachefs_metadata_version_current) {
		struct printbuf buf = PRINTBUF;
		prt_printf(&buf, "attempting to write superblock that wasn't version downgraded (");
		bch2_version_to_text(&buf, le16_to_cpu(c->disk_sb.sb->version));
		prt_str(&buf, " > ");
		bch2_version_to_text(&buf, bcachefs_metadata_version_current);
		prt_str(&buf, ")");
		bch2_fs_fatal_error(c, "%s", buf.buf);
		printbuf_exit(&buf);
		return -BCH_ERR_sb_not_downgraded;
	}

<<<<<<< HEAD
	for_each_online_member(ca, c, i) {
=======
	for_each_online_member(c, ca) {
>>>>>>> 03a22b59
		__set_bit(ca->dev_idx, sb_written.d);
		ca->sb_write_error = 0;
	}

	for_each_online_member(c, ca)
		read_back_super(c, ca);
	closure_sync(cl);

	for_each_online_member(c, ca) {
		if (ca->sb_write_error)
			continue;

		if (le64_to_cpu(ca->sb_read_scratch->seq) < ca->disk_sb.seq) {
			bch2_fs_fatal_error(c,
				"Superblock write was silently dropped! (seq %llu expected %llu)",
				le64_to_cpu(ca->sb_read_scratch->seq),
				ca->disk_sb.seq);
			percpu_ref_put(&ca->io_ref);
			ret = -BCH_ERR_erofs_sb_err;
			goto out;
		}

		if (le64_to_cpu(ca->sb_read_scratch->seq) > ca->disk_sb.seq) {
			bch2_fs_fatal_error(c,
				"Superblock modified by another process (seq %llu expected %llu)",
				le64_to_cpu(ca->sb_read_scratch->seq),
				ca->disk_sb.seq);
			percpu_ref_put(&ca->io_ref);
			ret = -BCH_ERR_erofs_sb_err;
			goto out;
		}
	}

	do {
		wrote = false;
		for_each_online_member(c, ca)
			if (!ca->sb_write_error &&
			    sb < ca->disk_sb.sb->layout.nr_superblocks) {
				write_one_super(c, ca, sb);
				wrote = true;
			}
		closure_sync(cl);
		sb++;
	} while (wrote);

	for_each_online_member(c, ca) {
		if (ca->sb_write_error)
			__clear_bit(ca->dev_idx, sb_written.d);
		else
			ca->disk_sb.seq = le64_to_cpu(ca->disk_sb.sb->seq);
	}

	nr_wrote = dev_mask_nr(&sb_written);

	can_mount_with_written =
		bch2_have_enough_devs(c, sb_written, degraded_flags, false);

	for (unsigned i = 0; i < ARRAY_SIZE(sb_written.d); i++)
		sb_written.d[i] = ~sb_written.d[i];

	can_mount_without_written =
		bch2_have_enough_devs(c, sb_written, degraded_flags, false);

	/*
	 * If we would be able to mount _without_ the devices we successfully
	 * wrote superblocks to, we weren't able to write to enough devices:
	 *
	 * Exception: if we can mount without the successes because we haven't
	 * written anything (new filesystem), we continue if we'd be able to
	 * mount with the devices we did successfully write to:
	 */
	if (bch2_fs_fatal_err_on(!nr_wrote ||
				 !can_mount_with_written ||
				 (can_mount_without_written &&
				  !can_mount_with_written), c,
		"Unable to write superblock to sufficient devices (from %ps)",
		(void *) _RET_IP_))
		ret = -1;
out:
	/* Make new options visible after they're persistent: */
	bch2_sb_update(c);
	printbuf_exit(&err);
	return ret;
}

void __bch2_check_set_feature(struct bch_fs *c, unsigned feat)
{
	mutex_lock(&c->sb_lock);
	if (!(c->sb.features & (1ULL << feat))) {
		c->disk_sb.sb->features[0] |= cpu_to_le64(1ULL << feat);

		bch2_write_super(c);
	}
	mutex_unlock(&c->sb_lock);
}

/* Downgrade if superblock is at a higher version than currently supported: */
bool bch2_check_version_downgrade(struct bch_fs *c)
{
	bool ret = bcachefs_metadata_version_current < c->sb.version;

	lockdep_assert_held(&c->sb_lock);

	/*
	 * Downgrade, if superblock is at a higher version than currently
	 * supported:
	 *
	 * c->sb will be checked before we write the superblock, so update it as
	 * well:
	 */
	if (BCH_SB_VERSION_UPGRADE_COMPLETE(c->disk_sb.sb) > bcachefs_metadata_version_current) {
		SET_BCH_SB_VERSION_UPGRADE_COMPLETE(c->disk_sb.sb, bcachefs_metadata_version_current);
		c->sb.version_upgrade_complete = bcachefs_metadata_version_current;
	}
	if (c->sb.version > bcachefs_metadata_version_current) {
		c->disk_sb.sb->version = cpu_to_le16(bcachefs_metadata_version_current);
		c->sb.version = bcachefs_metadata_version_current;
	}
	if (c->sb.version_min > bcachefs_metadata_version_current) {
		c->disk_sb.sb->version_min = cpu_to_le16(bcachefs_metadata_version_current);
		c->sb.version_min = bcachefs_metadata_version_current;
	}
	c->disk_sb.sb->compat[0] &= cpu_to_le64((1ULL << BCH_COMPAT_NR) - 1);
	return ret;
}

void bch2_sb_upgrade(struct bch_fs *c, unsigned new_version)
{
	lockdep_assert_held(&c->sb_lock);

	if (BCH_VERSION_MAJOR(new_version) >
	    BCH_VERSION_MAJOR(le16_to_cpu(c->disk_sb.sb->version)))
		bch2_sb_field_resize(&c->disk_sb, downgrade, 0);

	c->disk_sb.sb->version = cpu_to_le16(new_version);
	c->disk_sb.sb->features[0] |= cpu_to_le64(BCH_SB_FEATURES_ALL);
}

static int bch2_sb_ext_validate(struct bch_sb *sb, struct bch_sb_field *f,
				struct printbuf *err)
{
	if (vstruct_bytes(f) < 88) {
		prt_printf(err, "field too small (%zu < %u)", vstruct_bytes(f), 88);
		return -BCH_ERR_invalid_sb_ext;
	}

	return 0;
}

static void bch2_sb_ext_to_text(struct printbuf *out, struct bch_sb *sb,
				struct bch_sb_field *f)
{
	struct bch_sb_field_ext *e = field_to_type(f, ext);

	prt_printf(out, "Recovery passes required:");
	prt_tab(out);
	prt_bitflags(out, bch2_recovery_passes,
		     bch2_recovery_passes_from_stable(le64_to_cpu(e->recovery_passes_required[0])));
	prt_newline(out);

	unsigned long *errors_silent = kmalloc(sizeof(e->errors_silent), GFP_KERNEL);
	if (errors_silent) {
		le_bitvector_to_cpu(errors_silent, (void *) e->errors_silent, sizeof(e->errors_silent) * 8);

		prt_printf(out, "Errors to silently fix:");
		prt_tab(out);
		prt_bitflags_vector(out, bch2_sb_error_strs, errors_silent, sizeof(e->errors_silent) * 8);
		prt_newline(out);

		kfree(errors_silent);
	}
}

static const struct bch_sb_field_ops bch_sb_field_ops_ext = {
	.validate	= bch2_sb_ext_validate,
	.to_text	= bch2_sb_ext_to_text,
};

static const struct bch_sb_field_ops *bch2_sb_field_ops[] = {
#define x(f, nr)					\
	[BCH_SB_FIELD_##f] = &bch_sb_field_ops_##f,
	BCH_SB_FIELDS()
#undef x
};

static const struct bch_sb_field_ops bch2_sb_field_null_ops;

static const struct bch_sb_field_ops *bch2_sb_field_type_ops(unsigned type)
{
	return likely(type < ARRAY_SIZE(bch2_sb_field_ops))
		? bch2_sb_field_ops[type]
		: &bch2_sb_field_null_ops;
}

static int bch2_sb_field_validate(struct bch_sb *sb, struct bch_sb_field *f,
				  struct printbuf *err)
{
	unsigned type = le32_to_cpu(f->type);
	struct printbuf field_err = PRINTBUF;
	const struct bch_sb_field_ops *ops = bch2_sb_field_type_ops(type);
	int ret;

	ret = ops->validate ? ops->validate(sb, f, &field_err) : 0;
	if (ret) {
		prt_printf(err, "Invalid superblock section %s: %s",
			   bch2_sb_fields[type], field_err.buf);
		prt_newline(err);
		bch2_sb_field_to_text(err, sb, f);
	}

	printbuf_exit(&field_err);
	return ret;
}

void __bch2_sb_field_to_text(struct printbuf *out, struct bch_sb *sb,
			     struct bch_sb_field *f)
{
	unsigned type = le32_to_cpu(f->type);
	const struct bch_sb_field_ops *ops = bch2_sb_field_type_ops(type);

	if (!out->nr_tabstops)
		printbuf_tabstop_push(out, 32);

	if (ops->to_text)
		ops->to_text(out, sb, f);
}

void bch2_sb_field_to_text(struct printbuf *out, struct bch_sb *sb,
			   struct bch_sb_field *f)
{
	unsigned type = le32_to_cpu(f->type);

	if (type < BCH_SB_FIELD_NR)
		prt_printf(out, "%s", bch2_sb_fields[type]);
	else
		prt_printf(out, "(unknown field %u)", type);

	prt_printf(out, " (size %zu):", vstruct_bytes(f));
	prt_newline(out);

	__bch2_sb_field_to_text(out, sb, f);
}

void bch2_sb_layout_to_text(struct printbuf *out, struct bch_sb_layout *l)
{
	unsigned i;

	prt_printf(out, "Type:                    %u", l->layout_type);
	prt_newline(out);

	prt_str(out, "Superblock max size:     ");
	prt_units_u64(out, 512 << l->sb_max_size_bits);
	prt_newline(out);

	prt_printf(out, "Nr superblocks:          %u", l->nr_superblocks);
	prt_newline(out);

	prt_str(out, "Offsets:                 ");
	for (i = 0; i < l->nr_superblocks; i++) {
		if (i)
			prt_str(out, ", ");
		prt_printf(out, "%llu", le64_to_cpu(l->sb_offset[i]));
	}
	prt_newline(out);
}

void bch2_sb_to_text(struct printbuf *out, struct bch_sb *sb,
		     bool print_layout, unsigned fields)
{
	u64 fields_have = 0;
	unsigned nr_devices = 0;

	if (!out->nr_tabstops)
		printbuf_tabstop_push(out, 44);

	for (int i = 0; i < sb->nr_devices; i++)
		nr_devices += bch2_dev_exists(sb, i);

	prt_printf(out, "External UUID:");
	prt_tab(out);
	pr_uuid(out, sb->user_uuid.b);
	prt_newline(out);

	prt_printf(out, "Internal UUID:");
	prt_tab(out);
	pr_uuid(out, sb->uuid.b);
	prt_newline(out);

	prt_printf(out, "Magic number:");
	prt_tab(out);
	pr_uuid(out, sb->magic.b);
	prt_newline(out);

	prt_str(out, "Device index:");
	prt_tab(out);
	prt_printf(out, "%u", sb->dev_idx);
	prt_newline(out);

	prt_str(out, "Label:");
	prt_tab(out);
	prt_printf(out, "%.*s", (int) sizeof(sb->label), sb->label);
	prt_newline(out);

	prt_str(out, "Version:");
	prt_tab(out);
	bch2_version_to_text(out, le16_to_cpu(sb->version));
	prt_newline(out);

	prt_str(out, "Version upgrade complete:");
	prt_tab(out);
	bch2_version_to_text(out, BCH_SB_VERSION_UPGRADE_COMPLETE(sb));
	prt_newline(out);

	prt_printf(out, "Oldest version on disk:");
	prt_tab(out);
	bch2_version_to_text(out, le16_to_cpu(sb->version_min));
	prt_newline(out);

	prt_printf(out, "Created:");
	prt_tab(out);
	if (sb->time_base_lo)
		bch2_prt_datetime(out, div_u64(le64_to_cpu(sb->time_base_lo), NSEC_PER_SEC));
	else
		prt_printf(out, "(not set)");
	prt_newline(out);

	prt_printf(out, "Sequence number:");
	prt_tab(out);
	prt_printf(out, "%llu", le64_to_cpu(sb->seq));
	prt_newline(out);

	prt_printf(out, "Time of last write:");
	prt_tab(out);
	bch2_prt_datetime(out, le64_to_cpu(sb->write_time));
	prt_newline(out);

	prt_printf(out, "Superblock size:");
	prt_tab(out);
	prt_units_u64(out, vstruct_bytes(sb));
	prt_str(out, "/");
	prt_units_u64(out, 512ULL << sb->layout.sb_max_size_bits);
	prt_newline(out);

	prt_printf(out, "Clean:");
	prt_tab(out);
	prt_printf(out, "%llu", BCH_SB_CLEAN(sb));
	prt_newline(out);

	prt_printf(out, "Devices:");
	prt_tab(out);
	prt_printf(out, "%u", nr_devices);
	prt_newline(out);

	prt_printf(out, "Sections:");
	vstruct_for_each(sb, f)
		fields_have |= 1 << le32_to_cpu(f->type);
	prt_tab(out);
	prt_bitflags(out, bch2_sb_fields, fields_have);
	prt_newline(out);

	prt_printf(out, "Features:");
	prt_tab(out);
	prt_bitflags(out, bch2_sb_features, le64_to_cpu(sb->features[0]));
	prt_newline(out);

	prt_printf(out, "Compat features:");
	prt_tab(out);
	prt_bitflags(out, bch2_sb_compat, le64_to_cpu(sb->compat[0]));
	prt_newline(out);

	prt_newline(out);
	prt_printf(out, "Options:");
	prt_newline(out);
	printbuf_indent_add(out, 2);
	{
		enum bch_opt_id id;

		for (id = 0; id < bch2_opts_nr; id++) {
			const struct bch_option *opt = bch2_opt_table + id;

			if (opt->get_sb != BCH2_NO_SB_OPT) {
				u64 v = bch2_opt_from_sb(sb, id);

				prt_printf(out, "%s:", opt->attr.name);
				prt_tab(out);
				bch2_opt_to_text(out, NULL, sb, opt, v,
						 OPT_HUMAN_READABLE|OPT_SHOW_FULL_LIST);
				prt_newline(out);
			}
		}
	}

	printbuf_indent_sub(out, 2);

	if (print_layout) {
		prt_newline(out);
		prt_printf(out, "layout:");
		prt_newline(out);
		printbuf_indent_add(out, 2);
		bch2_sb_layout_to_text(out, &sb->layout);
		printbuf_indent_sub(out, 2);
	}

	vstruct_for_each(sb, f)
		if (fields & (1 << le32_to_cpu(f->type))) {
			prt_newline(out);
			bch2_sb_field_to_text(out, sb, f);
		}
}<|MERGE_RESOLUTION|>--- conflicted
+++ resolved
@@ -982,11 +982,7 @@
 		return -BCH_ERR_sb_not_downgraded;
 	}
 
-<<<<<<< HEAD
-	for_each_online_member(ca, c, i) {
-=======
 	for_each_online_member(c, ca) {
->>>>>>> 03a22b59
 		__set_bit(ca->dev_idx, sb_written.d);
 		ca->sb_write_error = 0;
 	}
