--- conflicted
+++ resolved
@@ -25,11 +25,6 @@
 	.kill_sb        = kill_anon_super,
 };
 
-<<<<<<< HEAD
-struct erofs_fscache_request {
-	struct erofs_fscache_request *primary;
-	struct netfs_cache_resources cache_resources;
-=======
 struct erofs_fscache_io {
 	struct netfs_cache_resources cres;
 	struct iov_iter		iter;
@@ -39,7 +34,6 @@
 };
 
 struct erofs_fscache_rq {
->>>>>>> 1b4861e3
 	struct address_space	*mapping;	/* The mapping being accessed */
 	loff_t			start;		/* Start position */
 	size_t			len;		/* Length of the request */
