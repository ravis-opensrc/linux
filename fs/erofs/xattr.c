// SPDX-License-Identifier: GPL-2.0-only
/*
 * Copyright (C) 2017-2018 HUAWEI, Inc.
 *             https://www.huawei.com/
 * Copyright (C) 2021-2022, Alibaba Cloud
 */
#include <linux/security.h>
#include <linux/xxhash.h>
#include "xattr.h"

struct erofs_xattr_iter {
	struct super_block *sb;
	struct erofs_buf buf;
	erofs_off_t pos;
	void *kaddr;

	char *buffer;
	int buffer_size, buffer_ofs;

	/* getxattr */
	int index, infix_len;
	struct qstr name;

	/* listxattr */
	struct dentry *dentry;
};

static int erofs_init_inode_xattrs(struct inode *inode)
{
	struct erofs_inode *const vi = EROFS_I(inode);
	struct erofs_xattr_iter it;
	unsigned int i;
	struct erofs_xattr_ibody_header *ih;
	struct super_block *sb = inode->i_sb;
	int ret = 0;

	/* the most case is that xattrs of this inode are initialized. */
	if (test_bit(EROFS_I_EA_INITED_BIT, &vi->flags)) {
		/*
		 * paired with smp_mb() at the end of the function to ensure
		 * fields will only be observed after the bit is set.
		 */
		smp_mb();
		return 0;
	}

	if (wait_on_bit_lock(&vi->flags, EROFS_I_BL_XATTR_BIT, TASK_KILLABLE))
		return -ERESTARTSYS;

	/* someone has initialized xattrs for us? */
	if (test_bit(EROFS_I_EA_INITED_BIT, &vi->flags))
		goto out_unlock;

	/*
	 * bypass all xattr operations if ->xattr_isize is not greater than
	 * sizeof(struct erofs_xattr_ibody_header), in detail:
	 * 1) it is not enough to contain erofs_xattr_ibody_header then
	 *    ->xattr_isize should be 0 (it means no xattr);
	 * 2) it is just to contain erofs_xattr_ibody_header, which is on-disk
	 *    undefined right now (maybe use later with some new sb feature).
	 */
	if (vi->xattr_isize == sizeof(struct erofs_xattr_ibody_header)) {
		erofs_err(sb,
			  "xattr_isize %d of nid %llu is not supported yet",
			  vi->xattr_isize, vi->nid);
		ret = -EOPNOTSUPP;
		goto out_unlock;
	} else if (vi->xattr_isize < sizeof(struct erofs_xattr_ibody_header)) {
		if (vi->xattr_isize) {
			erofs_err(sb, "bogus xattr ibody @ nid %llu", vi->nid);
			DBG_BUGON(1);
			ret = -EFSCORRUPTED;
			goto out_unlock;	/* xattr ondisk layout error */
		}
		ret = -ENOATTR;
		goto out_unlock;
	}

	it.buf = __EROFS_BUF_INITIALIZER;
<<<<<<< HEAD
	it.blkaddr = erofs_blknr(erofs_iloc(inode) + vi->inode_isize);
	it.ofs = erofs_blkoff(erofs_iloc(inode) + vi->inode_isize);
=======
	erofs_init_metabuf(&it.buf, sb);
	it.pos = erofs_iloc(inode) + vi->inode_isize;
>>>>>>> 98817289

	/* read in shared xattr array (non-atomic, see kmalloc below) */
	it.kaddr = erofs_bread(&it.buf, erofs_blknr(sb, it.pos), EROFS_KMAP);
	if (IS_ERR(it.kaddr)) {
		ret = PTR_ERR(it.kaddr);
		goto out_unlock;
	}

	ih = it.kaddr + erofs_blkoff(sb, it.pos);
	vi->xattr_name_filter = le32_to_cpu(ih->h_name_filter);
	vi->xattr_shared_count = ih->h_shared_count;
	vi->xattr_shared_xattrs = kmalloc_array(vi->xattr_shared_count,
						sizeof(uint), GFP_KERNEL);
	if (!vi->xattr_shared_xattrs) {
		erofs_put_metabuf(&it.buf);
		ret = -ENOMEM;
		goto out_unlock;
	}

	/* let's skip ibody header */
	it.pos += sizeof(struct erofs_xattr_ibody_header);

	for (i = 0; i < vi->xattr_shared_count; ++i) {
		it.kaddr = erofs_bread(&it.buf, erofs_blknr(sb, it.pos),
				       EROFS_KMAP);
		if (IS_ERR(it.kaddr)) {
			kfree(vi->xattr_shared_xattrs);
			vi->xattr_shared_xattrs = NULL;
			ret = PTR_ERR(it.kaddr);
			goto out_unlock;
		}
		vi->xattr_shared_xattrs[i] = le32_to_cpu(*(__le32 *)
				(it.kaddr + erofs_blkoff(sb, it.pos)));
		it.pos += sizeof(__le32);
	}
	erofs_put_metabuf(&it.buf);

	/* paired with smp_mb() at the beginning of the function. */
	smp_mb();
	set_bit(EROFS_I_EA_INITED_BIT, &vi->flags);

out_unlock:
	clear_and_wake_up_bit(EROFS_I_BL_XATTR_BIT, &vi->flags);
	return ret;
}

<<<<<<< HEAD
/*
 * the general idea for these return values is
 * if    0 is returned, go on processing the current xattr;
 *       1 (> 0) is returned, skip this round to process the next xattr;
 *    -err (< 0) is returned, an error (maybe ENOXATTR) occurred
 *                            and need to be handled
 */
struct xattr_iter_handlers {
	int (*entry)(struct xattr_iter *_it, struct erofs_xattr_entry *entry);
	int (*name)(struct xattr_iter *_it, unsigned int processed, char *buf,
		    unsigned int len);
	int (*alloc_buffer)(struct xattr_iter *_it, unsigned int value_sz);
	void (*value)(struct xattr_iter *_it, unsigned int processed, char *buf,
		      unsigned int len);
};

static inline int xattr_iter_fixup(struct xattr_iter *it)
{
	if (it->ofs < EROFS_BLKSIZ)
		return 0;

	it->blkaddr += erofs_blknr(it->ofs);
	it->kaddr = erofs_read_metabuf(&it->buf, it->sb, it->blkaddr,
				       EROFS_KMAP_ATOMIC);
	if (IS_ERR(it->kaddr))
		return PTR_ERR(it->kaddr);
	it->ofs = erofs_blkoff(it->ofs);
	return 0;
}

static int inline_xattr_iter_begin(struct xattr_iter *it,
				   struct inode *inode)
{
	struct erofs_inode *const vi = EROFS_I(inode);
	unsigned int xattr_header_sz, inline_xattr_ofs;

	xattr_header_sz = inlinexattr_header_size(inode);
	if (xattr_header_sz >= vi->xattr_isize) {
		DBG_BUGON(xattr_header_sz > vi->xattr_isize);
		return -ENOATTR;
	}

	inline_xattr_ofs = vi->inode_isize + xattr_header_sz;

	it->blkaddr = erofs_blknr(erofs_iloc(inode) + inline_xattr_ofs);
	it->ofs = erofs_blkoff(erofs_iloc(inode) + inline_xattr_ofs);
	it->kaddr = erofs_read_metabuf(&it->buf, inode->i_sb, it->blkaddr,
				       EROFS_KMAP_ATOMIC);
	if (IS_ERR(it->kaddr))
		return PTR_ERR(it->kaddr);
	return vi->xattr_isize - xattr_header_sz;
}

/*
 * Regardless of success or failure, `xattr_foreach' will end up with
 * `ofs' pointing to the next xattr item rather than an arbitrary position.
 */
static int xattr_foreach(struct xattr_iter *it,
			 const struct xattr_iter_handlers *op,
			 unsigned int *tlimit)
{
	struct erofs_xattr_entry entry;
	unsigned int value_sz, processed, slice;
	int err;

	/* 0. fixup blkaddr, ofs, ipage */
	err = xattr_iter_fixup(it);
	if (err)
		return err;

	/*
	 * 1. read xattr entry to the memory,
	 *    since we do EROFS_XATTR_ALIGN
	 *    therefore entry should be in the page
	 */
	entry = *(struct erofs_xattr_entry *)(it->kaddr + it->ofs);
	if (tlimit) {
		unsigned int entry_sz = erofs_xattr_entry_size(&entry);

		/* xattr on-disk corruption: xattr entry beyond xattr_isize */
		if (*tlimit < entry_sz) {
			DBG_BUGON(1);
			return -EFSCORRUPTED;
		}
		*tlimit -= entry_sz;
	}

	it->ofs += sizeof(struct erofs_xattr_entry);
	value_sz = le16_to_cpu(entry.e_value_size);

	/* handle entry */
	err = op->entry(it, &entry);
	if (err) {
		it->ofs += entry.e_name_len + value_sz;
		goto out;
	}

	/* 2. handle xattr name (ofs will finally be at the end of name) */
	processed = 0;

	while (processed < entry.e_name_len) {
		if (it->ofs >= EROFS_BLKSIZ) {
			DBG_BUGON(it->ofs > EROFS_BLKSIZ);

			err = xattr_iter_fixup(it);
			if (err)
				goto out;
			it->ofs = 0;
		}

		slice = min_t(unsigned int, EROFS_BLKSIZ - it->ofs,
			      entry.e_name_len - processed);

		/* handle name */
		err = op->name(it, processed, it->kaddr + it->ofs, slice);
		if (err) {
			it->ofs += entry.e_name_len - processed + value_sz;
			goto out;
		}

		it->ofs += slice;
		processed += slice;
	}

	/* 3. handle xattr value */
	processed = 0;

	if (op->alloc_buffer) {
		err = op->alloc_buffer(it, value_sz);
		if (err) {
			it->ofs += value_sz;
			goto out;
		}
	}

	while (processed < value_sz) {
		if (it->ofs >= EROFS_BLKSIZ) {
			DBG_BUGON(it->ofs > EROFS_BLKSIZ);

			err = xattr_iter_fixup(it);
			if (err)
				goto out;
			it->ofs = 0;
		}

		slice = min_t(unsigned int, EROFS_BLKSIZ - it->ofs,
			      value_sz - processed);
		op->value(it, processed, it->kaddr + it->ofs, slice);
		it->ofs += slice;
		processed += slice;
	}

out:
	/* xattrs should be 4-byte aligned (on-disk constraint) */
	it->ofs = EROFS_XATTR_ALIGN(it->ofs);
	return err < 0 ? err : 0;
}

struct getxattr_iter {
	struct xattr_iter it;

	char *buffer;
	int buffer_size, index;
	struct qstr name;
};

static int xattr_entrymatch(struct xattr_iter *_it,
			    struct erofs_xattr_entry *entry)
{
	struct getxattr_iter *it = container_of(_it, struct getxattr_iter, it);

	return (it->index != entry->e_name_index ||
		it->name.len != entry->e_name_len) ? -ENOATTR : 0;
}

static int xattr_namematch(struct xattr_iter *_it,
			   unsigned int processed, char *buf, unsigned int len)
{
	struct getxattr_iter *it = container_of(_it, struct getxattr_iter, it);

	return memcmp(buf, it->name.name + processed, len) ? -ENOATTR : 0;
}

static int xattr_checkbuffer(struct xattr_iter *_it,
			     unsigned int value_sz)
{
	struct getxattr_iter *it = container_of(_it, struct getxattr_iter, it);
	int err = it->buffer_size < value_sz ? -ERANGE : 0;

	it->buffer_size = value_sz;
	return !it->buffer ? 1 : err;
}

static void xattr_copyvalue(struct xattr_iter *_it,
			    unsigned int processed,
			    char *buf, unsigned int len)
{
	struct getxattr_iter *it = container_of(_it, struct getxattr_iter, it);

	memcpy(it->buffer + processed, buf, len);
}

static const struct xattr_iter_handlers find_xattr_handlers = {
	.entry = xattr_entrymatch,
	.name = xattr_namematch,
	.alloc_buffer = xattr_checkbuffer,
	.value = xattr_copyvalue
};

static int inline_getxattr(struct inode *inode, struct getxattr_iter *it)
{
	int ret;
	unsigned int remaining;

	ret = inline_xattr_iter_begin(&it->it, inode);
	if (ret < 0)
		return ret;

	remaining = ret;
	while (remaining) {
		ret = xattr_foreach(&it->it, &find_xattr_handlers, &remaining);
		if (ret != -ENOATTR)
			break;
	}
	return ret ? ret : it->buffer_size;
}

static int shared_getxattr(struct inode *inode, struct getxattr_iter *it)
{
	struct erofs_inode *const vi = EROFS_I(inode);
	struct super_block *const sb = inode->i_sb;
	struct erofs_sb_info *const sbi = EROFS_SB(sb);
	unsigned int i;
	int ret = -ENOATTR;

	for (i = 0; i < vi->xattr_shared_count; ++i) {
		erofs_blk_t blkaddr =
			xattrblock_addr(sbi, vi->xattr_shared_xattrs[i]);

		it->it.ofs = xattrblock_offset(sbi, vi->xattr_shared_xattrs[i]);
		it->it.kaddr = erofs_read_metabuf(&it->it.buf, sb, blkaddr,
						  EROFS_KMAP_ATOMIC);
		if (IS_ERR(it->it.kaddr))
			return PTR_ERR(it->it.kaddr);
		it->it.blkaddr = blkaddr;

		ret = xattr_foreach(&it->it, &find_xattr_handlers, NULL);
		if (ret != -ENOATTR)
			break;
	}
	return ret ? ret : it->buffer_size;
}

=======
>>>>>>> 98817289
static bool erofs_xattr_user_list(struct dentry *dentry)
{
	return test_opt(&EROFS_SB(dentry->d_sb)->opt, XATTR_USER);
}

static bool erofs_xattr_trusted_list(struct dentry *dentry)
{
	return capable(CAP_SYS_ADMIN);
}

static int erofs_xattr_generic_get(const struct xattr_handler *handler,
				   struct dentry *unused, struct inode *inode,
				   const char *name, void *buffer, size_t size)
{
	if (handler->flags == EROFS_XATTR_INDEX_USER &&
	    !test_opt(&EROFS_I_SB(inode)->opt, XATTR_USER))
		return -EOPNOTSUPP;

	return erofs_getxattr(inode, handler->flags, name, buffer, size);
}

const struct xattr_handler erofs_xattr_user_handler = {
	.prefix	= XATTR_USER_PREFIX,
	.flags	= EROFS_XATTR_INDEX_USER,
	.list	= erofs_xattr_user_list,
	.get	= erofs_xattr_generic_get,
};

const struct xattr_handler erofs_xattr_trusted_handler = {
	.prefix	= XATTR_TRUSTED_PREFIX,
	.flags	= EROFS_XATTR_INDEX_TRUSTED,
	.list	= erofs_xattr_trusted_list,
	.get	= erofs_xattr_generic_get,
};

#ifdef CONFIG_EROFS_FS_SECURITY
const struct xattr_handler __maybe_unused erofs_xattr_security_handler = {
	.prefix	= XATTR_SECURITY_PREFIX,
	.flags	= EROFS_XATTR_INDEX_SECURITY,
	.get	= erofs_xattr_generic_get,
};
#endif

const struct xattr_handler *erofs_xattr_handlers[] = {
	&erofs_xattr_user_handler,
	&erofs_xattr_trusted_handler,
#ifdef CONFIG_EROFS_FS_SECURITY
	&erofs_xattr_security_handler,
#endif
	NULL,
};

static int erofs_xattr_copy_to_buffer(struct erofs_xattr_iter *it,
				      unsigned int len)
{
	unsigned int slice, processed;
	struct super_block *sb = it->sb;
	void *src;

	for (processed = 0; processed < len; processed += slice) {
		it->kaddr = erofs_bread(&it->buf, erofs_blknr(sb, it->pos),
					EROFS_KMAP);
		if (IS_ERR(it->kaddr))
			return PTR_ERR(it->kaddr);

		src = it->kaddr + erofs_blkoff(sb, it->pos);
		slice = min_t(unsigned int, sb->s_blocksize -
				erofs_blkoff(sb, it->pos), len - processed);
		memcpy(it->buffer + it->buffer_ofs, src, slice);
		it->buffer_ofs += slice;
		it->pos += slice;
	}
	return 0;
}

static int erofs_listxattr_foreach(struct erofs_xattr_iter *it)
{
	struct erofs_xattr_entry entry;
	unsigned int base_index, name_total, prefix_len, infix_len = 0;
	const char *prefix, *infix = NULL;
	int err;

	/* 1. handle xattr entry */
	entry = *(struct erofs_xattr_entry *)
			(it->kaddr + erofs_blkoff(it->sb, it->pos));
	it->pos += sizeof(struct erofs_xattr_entry);

	base_index = entry.e_name_index;
	if (entry.e_name_index & EROFS_XATTR_LONG_PREFIX) {
		struct erofs_sb_info *sbi = EROFS_SB(it->sb);
		struct erofs_xattr_prefix_item *pf = sbi->xattr_prefixes +
			(entry.e_name_index & EROFS_XATTR_LONG_PREFIX_MASK);

		if (pf >= sbi->xattr_prefixes + sbi->xattr_prefix_count)
			return 0;
		infix = pf->prefix->infix;
		infix_len = pf->infix_len;
		base_index = pf->prefix->base_index;
	}

	prefix = erofs_xattr_prefix(base_index, it->dentry);
	if (!prefix)
		return 0;
	prefix_len = strlen(prefix);
	name_total = prefix_len + infix_len + entry.e_name_len + 1;

	if (!it->buffer) {
		it->buffer_ofs += name_total;
		return 0;
	}

	if (it->buffer_ofs + name_total > it->buffer_size)
		return -ERANGE;

	memcpy(it->buffer + it->buffer_ofs, prefix, prefix_len);
	memcpy(it->buffer + it->buffer_ofs + prefix_len, infix, infix_len);
	it->buffer_ofs += prefix_len + infix_len;

	/* 2. handle xattr name */
	err = erofs_xattr_copy_to_buffer(it, entry.e_name_len);
	if (err)
		return err;

	it->buffer[it->buffer_ofs++] = '\0';
	return 0;
}

static int erofs_getxattr_foreach(struct erofs_xattr_iter *it)
{
	struct super_block *sb = it->sb;
	struct erofs_xattr_entry entry;
	unsigned int slice, processed, value_sz;

	/* 1. handle xattr entry */
	entry = *(struct erofs_xattr_entry *)
			(it->kaddr + erofs_blkoff(sb, it->pos));
	it->pos += sizeof(struct erofs_xattr_entry);
	value_sz = le16_to_cpu(entry.e_value_size);

	/* should also match the infix for long name prefixes */
	if (entry.e_name_index & EROFS_XATTR_LONG_PREFIX) {
		struct erofs_sb_info *sbi = EROFS_SB(sb);
		struct erofs_xattr_prefix_item *pf = sbi->xattr_prefixes +
			(entry.e_name_index & EROFS_XATTR_LONG_PREFIX_MASK);

		if (pf >= sbi->xattr_prefixes + sbi->xattr_prefix_count)
			return -ENOATTR;

		if (it->index != pf->prefix->base_index ||
		    it->name.len != entry.e_name_len + pf->infix_len)
			return -ENOATTR;

		if (memcmp(it->name.name, pf->prefix->infix, pf->infix_len))
			return -ENOATTR;

		it->infix_len = pf->infix_len;
	} else {
		if (it->index != entry.e_name_index ||
		    it->name.len != entry.e_name_len)
			return -ENOATTR;

		it->infix_len = 0;
	}

	/* 2. handle xattr name */
	for (processed = 0; processed < entry.e_name_len; processed += slice) {
		it->kaddr = erofs_bread(&it->buf, erofs_blknr(sb, it->pos),
					EROFS_KMAP);
		if (IS_ERR(it->kaddr))
			return PTR_ERR(it->kaddr);

		slice = min_t(unsigned int,
				sb->s_blocksize - erofs_blkoff(sb, it->pos),
				entry.e_name_len - processed);
		if (memcmp(it->name.name + it->infix_len + processed,
			   it->kaddr + erofs_blkoff(sb, it->pos), slice))
			return -ENOATTR;
		it->pos += slice;
	}

	/* 3. handle xattr value */
	if (!it->buffer) {
		it->buffer_ofs = value_sz;
		return 0;
	}

	if (it->buffer_size < value_sz)
		return -ERANGE;

	return erofs_xattr_copy_to_buffer(it, value_sz);
}

static int erofs_xattr_iter_inline(struct erofs_xattr_iter *it,
				   struct inode *inode, bool getxattr)
{
	struct erofs_inode *const vi = EROFS_I(inode);
	unsigned int xattr_header_sz, remaining, entry_sz;
	erofs_off_t next_pos;
	int ret;

	xattr_header_sz = sizeof(struct erofs_xattr_ibody_header) +
			  sizeof(u32) * vi->xattr_shared_count;
	if (xattr_header_sz >= vi->xattr_isize) {
		DBG_BUGON(xattr_header_sz > vi->xattr_isize);
		return -ENOATTR;
	}

	remaining = vi->xattr_isize - xattr_header_sz;
	it->pos = erofs_iloc(inode) + vi->inode_isize + xattr_header_sz;

	while (remaining) {
		it->kaddr = erofs_bread(&it->buf, erofs_blknr(it->sb, it->pos),
					EROFS_KMAP);
		if (IS_ERR(it->kaddr))
			return PTR_ERR(it->kaddr);

		entry_sz = erofs_xattr_entry_size(it->kaddr +
				erofs_blkoff(it->sb, it->pos));
		/* xattr on-disk corruption: xattr entry beyond xattr_isize */
		if (remaining < entry_sz) {
			DBG_BUGON(1);
			return -EFSCORRUPTED;
		}
		remaining -= entry_sz;
		next_pos = it->pos + entry_sz;

		if (getxattr)
			ret = erofs_getxattr_foreach(it);
		else
			ret = erofs_listxattr_foreach(it);
		if ((getxattr && ret != -ENOATTR) || (!getxattr && ret))
			break;

		it->pos = next_pos;
	}
	return ret;
}

static int erofs_xattr_iter_shared(struct erofs_xattr_iter *it,
				   struct inode *inode, bool getxattr)
{
	struct erofs_inode *const vi = EROFS_I(inode);
	struct super_block *const sb = it->sb;
	struct erofs_sb_info *sbi = EROFS_SB(sb);
	unsigned int i;
	int ret = -ENOATTR;

	for (i = 0; i < vi->xattr_shared_count; ++i) {
		it->pos = erofs_pos(sb, sbi->xattr_blkaddr) +
				vi->xattr_shared_xattrs[i] * sizeof(__le32);
		it->kaddr = erofs_bread(&it->buf, erofs_blknr(sb, it->pos),
					EROFS_KMAP);
		if (IS_ERR(it->kaddr))
			return PTR_ERR(it->kaddr);

		if (getxattr)
			ret = erofs_getxattr_foreach(it);
		else
			ret = erofs_listxattr_foreach(it);
		if ((getxattr && ret != -ENOATTR) || (!getxattr && ret))
			break;
	}
	return ret;
}

int erofs_getxattr(struct inode *inode, int index, const char *name,
		   void *buffer, size_t buffer_size)
{
	int ret;
	unsigned int hashbit;
	struct erofs_xattr_iter it;
	struct erofs_inode *vi = EROFS_I(inode);
	struct erofs_sb_info *sbi = EROFS_SB(inode->i_sb);

	if (!name)
		return -EINVAL;

	ret = erofs_init_inode_xattrs(inode);
	if (ret)
		return ret;

	/* reserved flag is non-zero if there's any change of on-disk format */
	if (erofs_sb_has_xattr_filter(sbi) && !sbi->xattr_filter_reserved) {
		hashbit = xxh32(name, strlen(name),
				EROFS_XATTR_FILTER_SEED + index);
		hashbit &= EROFS_XATTR_FILTER_BITS - 1;
		if (vi->xattr_name_filter & (1U << hashbit))
			return -ENOATTR;
	}

	it.index = index;
	it.name = (struct qstr)QSTR_INIT(name, strlen(name));
	if (it.name.len > EROFS_NAME_LEN)
		return -ERANGE;

	it.sb = inode->i_sb;
	it.buf = __EROFS_BUF_INITIALIZER;
	erofs_init_metabuf(&it.buf, it.sb);
	it.buffer = buffer;
	it.buffer_size = buffer_size;
	it.buffer_ofs = 0;

	ret = erofs_xattr_iter_inline(&it, inode, true);
	if (ret == -ENOATTR)
		ret = erofs_xattr_iter_shared(&it, inode, true);
	erofs_put_metabuf(&it.buf);
	return ret ? ret : it.buffer_ofs;
}

ssize_t erofs_listxattr(struct dentry *dentry, char *buffer, size_t buffer_size)
{
	int ret;
	struct erofs_xattr_iter it;
	struct inode *inode = d_inode(dentry);

	ret = erofs_init_inode_xattrs(inode);
	if (ret == -ENOATTR)
		return 0;
	if (ret)
		return ret;

	it.sb = dentry->d_sb;
	it.buf = __EROFS_BUF_INITIALIZER;
	erofs_init_metabuf(&it.buf, it.sb);
	it.dentry = dentry;
	it.buffer = buffer;
	it.buffer_size = buffer_size;
	it.buffer_ofs = 0;

	ret = erofs_xattr_iter_inline(&it, inode, false);
	if (!ret || ret == -ENOATTR)
		ret = erofs_xattr_iter_shared(&it, inode, false);
	if (ret == -ENOATTR)
		ret = 0;
	erofs_put_metabuf(&it.buf);
	return ret ? ret : it.buffer_ofs;
}

void erofs_xattr_prefixes_cleanup(struct super_block *sb)
{
	struct erofs_sb_info *sbi = EROFS_SB(sb);
	int i;

	if (sbi->xattr_prefixes) {
		for (i = 0; i < sbi->xattr_prefix_count; i++)
			kfree(sbi->xattr_prefixes[i].prefix);
		kfree(sbi->xattr_prefixes);
		sbi->xattr_prefixes = NULL;
	}
}

int erofs_xattr_prefixes_init(struct super_block *sb)
{
	struct erofs_sb_info *sbi = EROFS_SB(sb);
	struct erofs_buf buf = __EROFS_BUF_INITIALIZER;
	erofs_off_t pos = (erofs_off_t)sbi->xattr_prefix_start << 2;
	struct erofs_xattr_prefix_item *pfs;
	int ret = 0, i, len;

	if (!sbi->xattr_prefix_count)
		return 0;

	pfs = kzalloc(sbi->xattr_prefix_count * sizeof(*pfs), GFP_KERNEL);
	if (!pfs)
		return -ENOMEM;

	if (sbi->packed_inode)
		buf.inode = sbi->packed_inode;
	else
		erofs_init_metabuf(&buf, sb);

	for (i = 0; i < sbi->xattr_prefix_count; i++) {
		void *ptr = erofs_read_metadata(sb, &buf, &pos, &len);

		if (IS_ERR(ptr)) {
			ret = PTR_ERR(ptr);
			break;
		} else if (len < sizeof(*pfs->prefix) ||
			   len > EROFS_NAME_LEN + sizeof(*pfs->prefix)) {
			kfree(ptr);
			ret = -EFSCORRUPTED;
			break;
		}
		pfs[i].prefix = ptr;
		pfs[i].infix_len = len - sizeof(struct erofs_xattr_long_prefix);
	}

	erofs_put_metabuf(&buf);
	sbi->xattr_prefixes = pfs;
	if (ret)
		erofs_xattr_prefixes_cleanup(sb);
	return ret;
}

#ifdef CONFIG_EROFS_FS_POSIX_ACL
struct posix_acl *erofs_get_acl(struct inode *inode, int type, bool rcu)
{
	struct posix_acl *acl;
	int prefix, rc;
	char *value = NULL;

	if (rcu)
		return ERR_PTR(-ECHILD);

	switch (type) {
	case ACL_TYPE_ACCESS:
		prefix = EROFS_XATTR_INDEX_POSIX_ACL_ACCESS;
		break;
	case ACL_TYPE_DEFAULT:
		prefix = EROFS_XATTR_INDEX_POSIX_ACL_DEFAULT;
		break;
	default:
		return ERR_PTR(-EINVAL);
	}

	rc = erofs_getxattr(inode, prefix, "", NULL, 0);
	if (rc > 0) {
		value = kmalloc(rc, GFP_KERNEL);
		if (!value)
			return ERR_PTR(-ENOMEM);
		rc = erofs_getxattr(inode, prefix, "", value, rc);
	}

	if (rc == -ENOATTR)
		acl = NULL;
	else if (rc < 0)
		acl = ERR_PTR(rc);
	else
		acl = posix_acl_from_xattr(&init_user_ns, value, rc);
	kfree(value);
	return acl;
}
#endif<|MERGE_RESOLUTION|>--- conflicted
+++ resolved
@@ -77,13 +77,8 @@
 	}
 
 	it.buf = __EROFS_BUF_INITIALIZER;
-<<<<<<< HEAD
-	it.blkaddr = erofs_blknr(erofs_iloc(inode) + vi->inode_isize);
-	it.ofs = erofs_blkoff(erofs_iloc(inode) + vi->inode_isize);
-=======
 	erofs_init_metabuf(&it.buf, sb);
 	it.pos = erofs_iloc(inode) + vi->inode_isize;
->>>>>>> 98817289
 
 	/* read in shared xattr array (non-atomic, see kmalloc below) */
 	it.kaddr = erofs_bread(&it.buf, erofs_blknr(sb, it.pos), EROFS_KMAP);
@@ -130,262 +125,6 @@
 	return ret;
 }
 
-<<<<<<< HEAD
-/*
- * the general idea for these return values is
- * if    0 is returned, go on processing the current xattr;
- *       1 (> 0) is returned, skip this round to process the next xattr;
- *    -err (< 0) is returned, an error (maybe ENOXATTR) occurred
- *                            and need to be handled
- */
-struct xattr_iter_handlers {
-	int (*entry)(struct xattr_iter *_it, struct erofs_xattr_entry *entry);
-	int (*name)(struct xattr_iter *_it, unsigned int processed, char *buf,
-		    unsigned int len);
-	int (*alloc_buffer)(struct xattr_iter *_it, unsigned int value_sz);
-	void (*value)(struct xattr_iter *_it, unsigned int processed, char *buf,
-		      unsigned int len);
-};
-
-static inline int xattr_iter_fixup(struct xattr_iter *it)
-{
-	if (it->ofs < EROFS_BLKSIZ)
-		return 0;
-
-	it->blkaddr += erofs_blknr(it->ofs);
-	it->kaddr = erofs_read_metabuf(&it->buf, it->sb, it->blkaddr,
-				       EROFS_KMAP_ATOMIC);
-	if (IS_ERR(it->kaddr))
-		return PTR_ERR(it->kaddr);
-	it->ofs = erofs_blkoff(it->ofs);
-	return 0;
-}
-
-static int inline_xattr_iter_begin(struct xattr_iter *it,
-				   struct inode *inode)
-{
-	struct erofs_inode *const vi = EROFS_I(inode);
-	unsigned int xattr_header_sz, inline_xattr_ofs;
-
-	xattr_header_sz = inlinexattr_header_size(inode);
-	if (xattr_header_sz >= vi->xattr_isize) {
-		DBG_BUGON(xattr_header_sz > vi->xattr_isize);
-		return -ENOATTR;
-	}
-
-	inline_xattr_ofs = vi->inode_isize + xattr_header_sz;
-
-	it->blkaddr = erofs_blknr(erofs_iloc(inode) + inline_xattr_ofs);
-	it->ofs = erofs_blkoff(erofs_iloc(inode) + inline_xattr_ofs);
-	it->kaddr = erofs_read_metabuf(&it->buf, inode->i_sb, it->blkaddr,
-				       EROFS_KMAP_ATOMIC);
-	if (IS_ERR(it->kaddr))
-		return PTR_ERR(it->kaddr);
-	return vi->xattr_isize - xattr_header_sz;
-}
-
-/*
- * Regardless of success or failure, `xattr_foreach' will end up with
- * `ofs' pointing to the next xattr item rather than an arbitrary position.
- */
-static int xattr_foreach(struct xattr_iter *it,
-			 const struct xattr_iter_handlers *op,
-			 unsigned int *tlimit)
-{
-	struct erofs_xattr_entry entry;
-	unsigned int value_sz, processed, slice;
-	int err;
-
-	/* 0. fixup blkaddr, ofs, ipage */
-	err = xattr_iter_fixup(it);
-	if (err)
-		return err;
-
-	/*
-	 * 1. read xattr entry to the memory,
-	 *    since we do EROFS_XATTR_ALIGN
-	 *    therefore entry should be in the page
-	 */
-	entry = *(struct erofs_xattr_entry *)(it->kaddr + it->ofs);
-	if (tlimit) {
-		unsigned int entry_sz = erofs_xattr_entry_size(&entry);
-
-		/* xattr on-disk corruption: xattr entry beyond xattr_isize */
-		if (*tlimit < entry_sz) {
-			DBG_BUGON(1);
-			return -EFSCORRUPTED;
-		}
-		*tlimit -= entry_sz;
-	}
-
-	it->ofs += sizeof(struct erofs_xattr_entry);
-	value_sz = le16_to_cpu(entry.e_value_size);
-
-	/* handle entry */
-	err = op->entry(it, &entry);
-	if (err) {
-		it->ofs += entry.e_name_len + value_sz;
-		goto out;
-	}
-
-	/* 2. handle xattr name (ofs will finally be at the end of name) */
-	processed = 0;
-
-	while (processed < entry.e_name_len) {
-		if (it->ofs >= EROFS_BLKSIZ) {
-			DBG_BUGON(it->ofs > EROFS_BLKSIZ);
-
-			err = xattr_iter_fixup(it);
-			if (err)
-				goto out;
-			it->ofs = 0;
-		}
-
-		slice = min_t(unsigned int, EROFS_BLKSIZ - it->ofs,
-			      entry.e_name_len - processed);
-
-		/* handle name */
-		err = op->name(it, processed, it->kaddr + it->ofs, slice);
-		if (err) {
-			it->ofs += entry.e_name_len - processed + value_sz;
-			goto out;
-		}
-
-		it->ofs += slice;
-		processed += slice;
-	}
-
-	/* 3. handle xattr value */
-	processed = 0;
-
-	if (op->alloc_buffer) {
-		err = op->alloc_buffer(it, value_sz);
-		if (err) {
-			it->ofs += value_sz;
-			goto out;
-		}
-	}
-
-	while (processed < value_sz) {
-		if (it->ofs >= EROFS_BLKSIZ) {
-			DBG_BUGON(it->ofs > EROFS_BLKSIZ);
-
-			err = xattr_iter_fixup(it);
-			if (err)
-				goto out;
-			it->ofs = 0;
-		}
-
-		slice = min_t(unsigned int, EROFS_BLKSIZ - it->ofs,
-			      value_sz - processed);
-		op->value(it, processed, it->kaddr + it->ofs, slice);
-		it->ofs += slice;
-		processed += slice;
-	}
-
-out:
-	/* xattrs should be 4-byte aligned (on-disk constraint) */
-	it->ofs = EROFS_XATTR_ALIGN(it->ofs);
-	return err < 0 ? err : 0;
-}
-
-struct getxattr_iter {
-	struct xattr_iter it;
-
-	char *buffer;
-	int buffer_size, index;
-	struct qstr name;
-};
-
-static int xattr_entrymatch(struct xattr_iter *_it,
-			    struct erofs_xattr_entry *entry)
-{
-	struct getxattr_iter *it = container_of(_it, struct getxattr_iter, it);
-
-	return (it->index != entry->e_name_index ||
-		it->name.len != entry->e_name_len) ? -ENOATTR : 0;
-}
-
-static int xattr_namematch(struct xattr_iter *_it,
-			   unsigned int processed, char *buf, unsigned int len)
-{
-	struct getxattr_iter *it = container_of(_it, struct getxattr_iter, it);
-
-	return memcmp(buf, it->name.name + processed, len) ? -ENOATTR : 0;
-}
-
-static int xattr_checkbuffer(struct xattr_iter *_it,
-			     unsigned int value_sz)
-{
-	struct getxattr_iter *it = container_of(_it, struct getxattr_iter, it);
-	int err = it->buffer_size < value_sz ? -ERANGE : 0;
-
-	it->buffer_size = value_sz;
-	return !it->buffer ? 1 : err;
-}
-
-static void xattr_copyvalue(struct xattr_iter *_it,
-			    unsigned int processed,
-			    char *buf, unsigned int len)
-{
-	struct getxattr_iter *it = container_of(_it, struct getxattr_iter, it);
-
-	memcpy(it->buffer + processed, buf, len);
-}
-
-static const struct xattr_iter_handlers find_xattr_handlers = {
-	.entry = xattr_entrymatch,
-	.name = xattr_namematch,
-	.alloc_buffer = xattr_checkbuffer,
-	.value = xattr_copyvalue
-};
-
-static int inline_getxattr(struct inode *inode, struct getxattr_iter *it)
-{
-	int ret;
-	unsigned int remaining;
-
-	ret = inline_xattr_iter_begin(&it->it, inode);
-	if (ret < 0)
-		return ret;
-
-	remaining = ret;
-	while (remaining) {
-		ret = xattr_foreach(&it->it, &find_xattr_handlers, &remaining);
-		if (ret != -ENOATTR)
-			break;
-	}
-	return ret ? ret : it->buffer_size;
-}
-
-static int shared_getxattr(struct inode *inode, struct getxattr_iter *it)
-{
-	struct erofs_inode *const vi = EROFS_I(inode);
-	struct super_block *const sb = inode->i_sb;
-	struct erofs_sb_info *const sbi = EROFS_SB(sb);
-	unsigned int i;
-	int ret = -ENOATTR;
-
-	for (i = 0; i < vi->xattr_shared_count; ++i) {
-		erofs_blk_t blkaddr =
-			xattrblock_addr(sbi, vi->xattr_shared_xattrs[i]);
-
-		it->it.ofs = xattrblock_offset(sbi, vi->xattr_shared_xattrs[i]);
-		it->it.kaddr = erofs_read_metabuf(&it->it.buf, sb, blkaddr,
-						  EROFS_KMAP_ATOMIC);
-		if (IS_ERR(it->it.kaddr))
-			return PTR_ERR(it->it.kaddr);
-		it->it.blkaddr = blkaddr;
-
-		ret = xattr_foreach(&it->it, &find_xattr_handlers, NULL);
-		if (ret != -ENOATTR)
-			break;
-	}
-	return ret ? ret : it->buffer_size;
-}
-
-=======
->>>>>>> 98817289
 static bool erofs_xattr_user_list(struct dentry *dentry)
 {
 	return test_opt(&EROFS_SB(dentry->d_sb)->opt, XATTR_USER);
