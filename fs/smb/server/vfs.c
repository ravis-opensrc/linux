// SPDX-License-Identifier: GPL-2.0-or-later
/*
 *   Copyright (C) 2016 Namjae Jeon <linkinjeon@kernel.org>
 *   Copyright (C) 2018 Samsung Electronics Co., Ltd.
 */

#include <linux/kernel.h>
#include <linux/fs.h>
#include <linux/filelock.h>
#include <linux/uaccess.h>
#include <linux/backing-dev.h>
#include <linux/writeback.h>
#include <linux/xattr.h>
#include <linux/falloc.h>
#include <linux/fsnotify.h>
#include <linux/dcache.h>
#include <linux/slab.h>
#include <linux/vmalloc.h>
#include <linux/sched/xacct.h>
#include <linux/crc32c.h>
#include <linux/namei.h>

#include "glob.h"
#include "oplock.h"
#include "connection.h"
#include "vfs.h"
#include "vfs_cache.h"
#include "smbacl.h"
#include "ndr.h"
#include "auth.h"
#include "misc.h"

#include "smb_common.h"
#include "mgmt/share_config.h"
#include "mgmt/tree_connect.h"
#include "mgmt/user_session.h"
#include "mgmt/user_config.h"

static void ksmbd_vfs_inherit_owner(struct ksmbd_work *work,
				    struct inode *parent_inode,
				    struct inode *inode)
{
	if (!test_share_config_flag(work->tcon->share_conf,
				    KSMBD_SHARE_FLAG_INHERIT_OWNER))
		return;

	i_uid_write(inode, i_uid_read(parent_inode));
}

/**
 * ksmbd_vfs_lock_parent() - lock parent dentry if it is stable
 */
int ksmbd_vfs_lock_parent(struct dentry *parent, struct dentry *child)
{
	inode_lock_nested(d_inode(parent), I_MUTEX_PARENT);
	if (child->d_parent != parent) {
		inode_unlock(d_inode(parent));
		return -ENOENT;
	}

	return 0;
}

static int ksmbd_vfs_path_lookup_locked(struct ksmbd_share_config *share_conf,
					char *pathname, unsigned int flags,
					struct path *parent_path,
					struct path *path)
{
	struct qstr last;
	struct filename *filename;
	struct path *root_share_path = &share_conf->vfs_path;
	int err, type;
	struct dentry *d;

	if (pathname[0] == '\0') {
		pathname = share_conf->path;
		root_share_path = NULL;
	} else {
		flags |= LOOKUP_BENEATH;
	}

	filename = getname_kernel(pathname);
	if (IS_ERR(filename))
		return PTR_ERR(filename);

	err = vfs_path_parent_lookup(filename, flags,
				     parent_path, &last, &type,
				     root_share_path);
	if (err) {
		putname(filename);
		return err;
	}

	if (unlikely(type != LAST_NORM)) {
		path_put(parent_path);
		putname(filename);
		return -ENOENT;
	}

	inode_lock_nested(parent_path->dentry->d_inode, I_MUTEX_PARENT);
	d = lookup_one_qstr_excl(&last, parent_path->dentry, 0);
	if (IS_ERR(d))
		goto err_out;

	if (d_is_negative(d)) {
		dput(d);
		goto err_out;
	}

	path->dentry = d;
	path->mnt = mntget(parent_path->mnt);
<<<<<<< HEAD

	if (test_share_config_flag(share_conf, KSMBD_SHARE_FLAG_CROSSMNT)) {
		err = follow_down(path, 0);
		if (err < 0) {
			path_put(path);
			goto err_out;
		}
	}

=======

	if (test_share_config_flag(share_conf, KSMBD_SHARE_FLAG_CROSSMNT)) {
		err = follow_down(path, 0);
		if (err < 0) {
			path_put(path);
			goto err_out;
		}
	}

>>>>>>> 238589d0
	putname(filename);
	return 0;

err_out:
	inode_unlock(d_inode(parent_path->dentry));
	path_put(parent_path);
	putname(filename);
	return -ENOENT;
}

void ksmbd_vfs_query_maximal_access(struct mnt_idmap *idmap,
				   struct dentry *dentry, __le32 *daccess)
{
	*daccess = cpu_to_le32(FILE_READ_ATTRIBUTES | READ_CONTROL);

	if (!inode_permission(idmap, d_inode(dentry), MAY_OPEN | MAY_WRITE))
		*daccess |= cpu_to_le32(WRITE_DAC | WRITE_OWNER | SYNCHRONIZE |
				FILE_WRITE_DATA | FILE_APPEND_DATA |
				FILE_WRITE_EA | FILE_WRITE_ATTRIBUTES |
				FILE_DELETE_CHILD);

	if (!inode_permission(idmap, d_inode(dentry), MAY_OPEN | MAY_READ))
		*daccess |= FILE_READ_DATA_LE | FILE_READ_EA_LE;

	if (!inode_permission(idmap, d_inode(dentry), MAY_OPEN | MAY_EXEC))
		*daccess |= FILE_EXECUTE_LE;

	if (!inode_permission(idmap, d_inode(dentry->d_parent), MAY_EXEC | MAY_WRITE))
		*daccess |= FILE_DELETE_LE;
}

/**
 * ksmbd_vfs_create() - vfs helper for smb create file
 * @work:	work
 * @name:	file name that is relative to share
 * @mode:	file create mode
 *
 * Return:	0 on success, otherwise error
 */
int ksmbd_vfs_create(struct ksmbd_work *work, const char *name, umode_t mode)
{
	struct path path;
	struct dentry *dentry;
	int err;

	dentry = ksmbd_vfs_kern_path_create(work, name,
					    LOOKUP_NO_SYMLINKS, &path);
	if (IS_ERR(dentry)) {
		err = PTR_ERR(dentry);
		if (err != -ENOENT)
			pr_err("path create failed for %s, err %d\n",
			       name, err);
		return err;
	}

	err = mnt_want_write(path.mnt);
	if (err)
		goto out_err;

	mode |= S_IFREG;
	err = vfs_create(mnt_idmap(path.mnt), d_inode(path.dentry),
			 dentry, mode, true);
	if (!err) {
		ksmbd_vfs_inherit_owner(work, d_inode(path.dentry),
					d_inode(dentry));
	} else {
		pr_err("File(%s): creation failed (err:%d)\n", name, err);
	}
	mnt_drop_write(path.mnt);

out_err:
	done_path_create(&path, dentry);
	return err;
}

/**
 * ksmbd_vfs_mkdir() - vfs helper for smb create directory
 * @work:	work
 * @name:	directory name that is relative to share
 * @mode:	directory create mode
 *
 * Return:	0 on success, otherwise error
 */
int ksmbd_vfs_mkdir(struct ksmbd_work *work, const char *name, umode_t mode)
{
	struct mnt_idmap *idmap;
	struct path path;
	struct dentry *dentry;
	int err;

	dentry = ksmbd_vfs_kern_path_create(work, name,
					    LOOKUP_NO_SYMLINKS | LOOKUP_DIRECTORY,
					    &path);
	if (IS_ERR(dentry)) {
		err = PTR_ERR(dentry);
		if (err != -EEXIST)
			ksmbd_debug(VFS, "path create failed for %s, err %d\n",
				    name, err);
		return err;
	}

	err = mnt_want_write(path.mnt);
	if (err)
		goto out_err2;

	idmap = mnt_idmap(path.mnt);
	mode |= S_IFDIR;
	err = vfs_mkdir(idmap, d_inode(path.dentry), dentry, mode);
	if (!err && d_unhashed(dentry)) {
		struct dentry *d;

		d = lookup_one(idmap, dentry->d_name.name, dentry->d_parent,
			       dentry->d_name.len);
		if (IS_ERR(d)) {
			err = PTR_ERR(d);
			goto out_err1;
		}
		if (unlikely(d_is_negative(d))) {
			dput(d);
			err = -ENOENT;
			goto out_err1;
		}

		ksmbd_vfs_inherit_owner(work, d_inode(path.dentry), d_inode(d));
		dput(d);
	}

out_err1:
	mnt_drop_write(path.mnt);
out_err2:
	done_path_create(&path, dentry);
	if (err)
		pr_err("mkdir(%s): creation failed (err:%d)\n", name, err);
	return err;
}

static ssize_t ksmbd_vfs_getcasexattr(struct mnt_idmap *idmap,
				      struct dentry *dentry, char *attr_name,
				      int attr_name_len, char **attr_value)
{
	char *name, *xattr_list = NULL;
	ssize_t value_len = -ENOENT, xattr_list_len;

	xattr_list_len = ksmbd_vfs_listxattr(dentry, &xattr_list);
	if (xattr_list_len <= 0)
		goto out;

	for (name = xattr_list; name - xattr_list < xattr_list_len;
			name += strlen(name) + 1) {
		ksmbd_debug(VFS, "%s, len %zd\n", name, strlen(name));
		if (strncasecmp(attr_name, name, attr_name_len))
			continue;

		value_len = ksmbd_vfs_getxattr(idmap,
					       dentry,
					       name,
					       attr_value);
		if (value_len < 0)
			pr_err("failed to get xattr in file\n");
		break;
	}

out:
	kvfree(xattr_list);
	return value_len;
}

static int ksmbd_vfs_stream_read(struct ksmbd_file *fp, char *buf, loff_t *pos,
				 size_t count)
{
	ssize_t v_len;
	char *stream_buf = NULL;

	ksmbd_debug(VFS, "read stream data pos : %llu, count : %zd\n",
		    *pos, count);

	v_len = ksmbd_vfs_getcasexattr(file_mnt_idmap(fp->filp),
				       fp->filp->f_path.dentry,
				       fp->stream.name,
				       fp->stream.size,
				       &stream_buf);
	if ((int)v_len <= 0)
		return (int)v_len;

	if (v_len <= *pos) {
		count = -EINVAL;
		goto free_buf;
	}

	if (v_len - *pos < count)
		count = v_len - *pos;

	memcpy(buf, &stream_buf[*pos], count);

free_buf:
	kvfree(stream_buf);
	return count;
}

/**
 * check_lock_range() - vfs helper for smb byte range file locking
 * @filp:	the file to apply the lock to
 * @start:	lock start byte offset
 * @end:	lock end byte offset
 * @type:	byte range type read/write
 *
 * Return:	0 on success, otherwise error
 */
static int check_lock_range(struct file *filp, loff_t start, loff_t end,
			    unsigned char type)
{
	struct file_lock *flock;
	struct file_lock_context *ctx = locks_inode_context(file_inode(filp));
	int error = 0;

	if (!ctx || list_empty_careful(&ctx->flc_posix))
		return 0;

	spin_lock(&ctx->flc_lock);
	list_for_each_entry(flock, &ctx->flc_posix, fl_list) {
		/* check conflict locks */
		if (flock->fl_end >= start && end >= flock->fl_start) {
			if (flock->fl_type == F_RDLCK) {
				if (type == WRITE) {
					pr_err("not allow write by shared lock\n");
					error = 1;
					goto out;
				}
			} else if (flock->fl_type == F_WRLCK) {
				/* check owner in lock */
				if (flock->fl_file != filp) {
					error = 1;
					pr_err("not allow rw access by exclusive lock from other opens\n");
					goto out;
				}
			}
		}
	}
out:
	spin_unlock(&ctx->flc_lock);
	return error;
}

/**
 * ksmbd_vfs_read() - vfs helper for smb file read
 * @work:	smb work
 * @fid:	file id of open file
 * @count:	read byte count
 * @pos:	file pos
 *
 * Return:	number of read bytes on success, otherwise error
 */
int ksmbd_vfs_read(struct ksmbd_work *work, struct ksmbd_file *fp, size_t count,
		   loff_t *pos)
{
	struct file *filp = fp->filp;
	ssize_t nbytes = 0;
	char *rbuf = work->aux_payload_buf;
	struct inode *inode = file_inode(filp);

	if (S_ISDIR(inode->i_mode))
		return -EISDIR;

	if (unlikely(count == 0))
		return 0;

	if (work->conn->connection_type) {
		if (!(fp->daccess & (FILE_READ_DATA_LE | FILE_EXECUTE_LE))) {
			pr_err("no right to read(%pD)\n", fp->filp);
			return -EACCES;
		}
	}

	if (ksmbd_stream_fd(fp))
		return ksmbd_vfs_stream_read(fp, rbuf, pos, count);

	if (!work->tcon->posix_extensions) {
		int ret;

		ret = check_lock_range(filp, *pos, *pos + count - 1, READ);
		if (ret) {
			pr_err("unable to read due to lock\n");
			return -EAGAIN;
		}
	}

	nbytes = kernel_read(filp, rbuf, count, pos);
	if (nbytes < 0) {
		pr_err("smb read failed, err = %zd\n", nbytes);
		return nbytes;
	}

	filp->f_pos = *pos;
	return nbytes;
}

static int ksmbd_vfs_stream_write(struct ksmbd_file *fp, char *buf, loff_t *pos,
				  size_t count)
{
	char *stream_buf = NULL, *wbuf;
	struct mnt_idmap *idmap = file_mnt_idmap(fp->filp);
	size_t size;
	ssize_t v_len;
	int err = 0;

	ksmbd_debug(VFS, "write stream data pos : %llu, count : %zd\n",
		    *pos, count);

	size = *pos + count;
	if (size > XATTR_SIZE_MAX) {
		size = XATTR_SIZE_MAX;
		count = (*pos + count) - XATTR_SIZE_MAX;
	}

	v_len = ksmbd_vfs_getcasexattr(idmap,
				       fp->filp->f_path.dentry,
				       fp->stream.name,
				       fp->stream.size,
				       &stream_buf);
	if (v_len < 0) {
		pr_err("not found stream in xattr : %zd\n", v_len);
		err = v_len;
		goto out;
	}

	if (v_len < size) {
		wbuf = kvzalloc(size, GFP_KERNEL);
		if (!wbuf) {
			err = -ENOMEM;
			goto out;
		}

		if (v_len > 0)
			memcpy(wbuf, stream_buf, v_len);
		kvfree(stream_buf);
		stream_buf = wbuf;
	}

	memcpy(&stream_buf[*pos], buf, count);

	err = ksmbd_vfs_setxattr(idmap,
				 &fp->filp->f_path,
				 fp->stream.name,
				 (void *)stream_buf,
				 size,
				 0);
	if (err < 0)
		goto out;

	fp->filp->f_pos = *pos;
	err = 0;
out:
	kvfree(stream_buf);
	return err;
}

/**
 * ksmbd_vfs_write() - vfs helper for smb file write
 * @work:	work
 * @fid:	file id of open file
 * @buf:	buf containing data for writing
 * @count:	read byte count
 * @pos:	file pos
 * @sync:	fsync after write
 * @written:	number of bytes written
 *
 * Return:	0 on success, otherwise error
 */
int ksmbd_vfs_write(struct ksmbd_work *work, struct ksmbd_file *fp,
		    char *buf, size_t count, loff_t *pos, bool sync,
		    ssize_t *written)
{
	struct file *filp;
	loff_t	offset = *pos;
	int err = 0;

	if (work->conn->connection_type) {
		if (!(fp->daccess & FILE_WRITE_DATA_LE)) {
			pr_err("no right to write(%pD)\n", fp->filp);
			err = -EACCES;
			goto out;
		}
	}

	filp = fp->filp;

	if (ksmbd_stream_fd(fp)) {
		err = ksmbd_vfs_stream_write(fp, buf, pos, count);
		if (!err)
			*written = count;
		goto out;
	}

	if (!work->tcon->posix_extensions) {
		err = check_lock_range(filp, *pos, *pos + count - 1, WRITE);
		if (err) {
			pr_err("unable to write due to lock\n");
			err = -EAGAIN;
			goto out;
		}
	}

	/* Do we need to break any of a levelII oplock? */
	smb_break_all_levII_oplock(work, fp, 1);

	err = kernel_write(filp, buf, count, pos);
	if (err < 0) {
		ksmbd_debug(VFS, "smb write failed, err = %d\n", err);
		goto out;
	}

	filp->f_pos = *pos;
	*written = err;
	err = 0;
	if (sync) {
		err = vfs_fsync_range(filp, offset, offset + *written, 0);
		if (err < 0)
			pr_err("fsync failed for filename = %pD, err = %d\n",
			       fp->filp, err);
	}

out:
	return err;
}

/**
 * ksmbd_vfs_getattr() - vfs helper for smb getattr
 * @work:	work
 * @fid:	file id of open file
 * @attrs:	inode attributes
 *
 * Return:	0 on success, otherwise error
 */
int ksmbd_vfs_getattr(const struct path *path, struct kstat *stat)
{
	int err;

	err = vfs_getattr(path, stat, STATX_BTIME, AT_STATX_SYNC_AS_STAT);
	if (err)
		pr_err("getattr failed, err %d\n", err);
	return err;
}

/**
 * ksmbd_vfs_fsync() - vfs helper for smb fsync
 * @work:	work
 * @fid:	file id of open file
 *
 * Return:	0 on success, otherwise error
 */
int ksmbd_vfs_fsync(struct ksmbd_work *work, u64 fid, u64 p_id)
{
	struct ksmbd_file *fp;
	int err;

	fp = ksmbd_lookup_fd_slow(work, fid, p_id);
	if (!fp) {
		pr_err("failed to get filp for fid %llu\n", fid);
		return -ENOENT;
	}
	err = vfs_fsync(fp->filp, 0);
	if (err < 0)
		pr_err("smb fsync failed, err = %d\n", err);
	ksmbd_fd_put(work, fp);
	return err;
}

/**
 * ksmbd_vfs_remove_file() - vfs helper for smb rmdir or unlink
 * @name:	directory or file name that is relative to share
 *
 * Return:	0 on success, otherwise error
 */
int ksmbd_vfs_remove_file(struct ksmbd_work *work, const struct path *path)
{
	struct mnt_idmap *idmap;
	struct dentry *parent = path->dentry->d_parent;
	int err;

	if (ksmbd_override_fsids(work))
		return -ENOMEM;

	if (!d_inode(path->dentry)->i_nlink) {
		err = -ENOENT;
		goto out_err;
	}

	err = mnt_want_write(path->mnt);
	if (err)
		goto out_err;

	idmap = mnt_idmap(path->mnt);
	if (S_ISDIR(d_inode(path->dentry)->i_mode)) {
		err = vfs_rmdir(idmap, d_inode(parent), path->dentry);
		if (err && err != -ENOTEMPTY)
			ksmbd_debug(VFS, "rmdir failed, err %d\n", err);
	} else {
		err = vfs_unlink(idmap, d_inode(parent), path->dentry, NULL);
		if (err)
			ksmbd_debug(VFS, "unlink failed, err %d\n", err);
	}
	mnt_drop_write(path->mnt);

out_err:
	ksmbd_revert_fsids(work);
	return err;
}

/**
 * ksmbd_vfs_link() - vfs helper for creating smb hardlink
 * @oldname:	source file name
 * @newname:	hardlink name that is relative to share
 *
 * Return:	0 on success, otherwise error
 */
int ksmbd_vfs_link(struct ksmbd_work *work, const char *oldname,
		   const char *newname)
{
	struct path oldpath, newpath;
	struct dentry *dentry;
	int err;

	if (ksmbd_override_fsids(work))
		return -ENOMEM;

	err = kern_path(oldname, LOOKUP_NO_SYMLINKS, &oldpath);
	if (err) {
		pr_err("cannot get linux path for %s, err = %d\n",
		       oldname, err);
		goto out1;
	}

	dentry = ksmbd_vfs_kern_path_create(work, newname,
					    LOOKUP_NO_SYMLINKS | LOOKUP_REVAL,
					    &newpath);
	if (IS_ERR(dentry)) {
		err = PTR_ERR(dentry);
		pr_err("path create err for %s, err %d\n", newname, err);
		goto out2;
	}

	err = -EXDEV;
	if (oldpath.mnt != newpath.mnt) {
		pr_err("vfs_link failed err %d\n", err);
		goto out3;
	}

	err = mnt_want_write(newpath.mnt);
	if (err)
		goto out3;

	err = vfs_link(oldpath.dentry, mnt_idmap(newpath.mnt),
		       d_inode(newpath.dentry),
		       dentry, NULL);
	if (err)
		ksmbd_debug(VFS, "vfs_link failed err %d\n", err);
	mnt_drop_write(newpath.mnt);

out3:
	done_path_create(&newpath, dentry);
out2:
	path_put(&oldpath);
out1:
	ksmbd_revert_fsids(work);
	return err;
}

int ksmbd_vfs_rename(struct ksmbd_work *work, const struct path *old_path,
		     char *newname, int flags)
{
	struct dentry *old_parent, *new_dentry, *trap;
	struct dentry *old_child = old_path->dentry;
	struct path new_path;
	struct qstr new_last;
	struct renamedata rd;
	struct filename *to;
	struct ksmbd_share_config *share_conf = work->tcon->share_conf;
	struct ksmbd_file *parent_fp;
	int new_type;
	int err, lookup_flags = LOOKUP_NO_SYMLINKS;

	if (ksmbd_override_fsids(work))
		return -ENOMEM;

	to = getname_kernel(newname);
	if (IS_ERR(to)) {
		err = PTR_ERR(to);
		goto revert_fsids;
	}

retry:
	err = vfs_path_parent_lookup(to, lookup_flags | LOOKUP_BENEATH,
				     &new_path, &new_last, &new_type,
				     &share_conf->vfs_path);
	if (err)
		goto out1;

	if (old_path->mnt != new_path.mnt) {
		err = -EXDEV;
		goto out2;
	}

	err = mnt_want_write(old_path->mnt);
	if (err)
		goto out2;

	trap = lock_rename_child(old_child, new_path.dentry);

	old_parent = dget(old_child->d_parent);
	if (d_unhashed(old_child)) {
		err = -EINVAL;
		goto out3;
	}

	parent_fp = ksmbd_lookup_fd_inode(d_inode(old_child->d_parent));
	if (parent_fp) {
		if (parent_fp->daccess & FILE_DELETE_LE) {
			pr_err("parent dir is opened with delete access\n");
			err = -ESHARE;
			ksmbd_fd_put(work, parent_fp);
			goto out3;
		}
		ksmbd_fd_put(work, parent_fp);
	}

	new_dentry = lookup_one_qstr_excl(&new_last, new_path.dentry,
					  lookup_flags | LOOKUP_RENAME_TARGET);
	if (IS_ERR(new_dentry)) {
		err = PTR_ERR(new_dentry);
		goto out3;
	}

	if (d_is_symlink(new_dentry)) {
		err = -EACCES;
		goto out4;
	}

	if ((flags & RENAME_NOREPLACE) && d_is_positive(new_dentry)) {
		err = -EEXIST;
		goto out4;
	}

	if (old_child == trap) {
		err = -EINVAL;
		goto out4;
	}

	if (new_dentry == trap) {
		err = -ENOTEMPTY;
		goto out4;
	}

	rd.old_mnt_idmap	= mnt_idmap(old_path->mnt),
	rd.old_dir		= d_inode(old_parent),
	rd.old_dentry		= old_child,
	rd.new_mnt_idmap	= mnt_idmap(new_path.mnt),
	rd.new_dir		= new_path.dentry->d_inode,
	rd.new_dentry		= new_dentry,
	rd.flags		= flags,
	rd.delegated_inode	= NULL,
	err = vfs_rename(&rd);
	if (err)
		ksmbd_debug(VFS, "vfs_rename failed err %d\n", err);

out4:
	dput(new_dentry);
out3:
	dput(old_parent);
	unlock_rename(old_parent, new_path.dentry);
	mnt_drop_write(old_path->mnt);
out2:
	path_put(&new_path);

	if (retry_estale(err, lookup_flags)) {
		lookup_flags |= LOOKUP_REVAL;
		goto retry;
	}
out1:
	putname(to);
revert_fsids:
	ksmbd_revert_fsids(work);
	return err;
}

/**
 * ksmbd_vfs_truncate() - vfs helper for smb file truncate
 * @work:	work
 * @fid:	file id of old file
 * @size:	truncate to given size
 *
 * Return:	0 on success, otherwise error
 */
int ksmbd_vfs_truncate(struct ksmbd_work *work,
		       struct ksmbd_file *fp, loff_t size)
{
	int err = 0;
	struct file *filp;

	filp = fp->filp;

	/* Do we need to break any of a levelII oplock? */
	smb_break_all_levII_oplock(work, fp, 1);

	if (!work->tcon->posix_extensions) {
		struct inode *inode = file_inode(filp);

		if (size < inode->i_size) {
			err = check_lock_range(filp, size,
					       inode->i_size - 1, WRITE);
		} else {
			err = check_lock_range(filp, inode->i_size,
					       size - 1, WRITE);
		}

		if (err) {
			pr_err("failed due to lock\n");
			return -EAGAIN;
		}
	}

	err = vfs_truncate(&filp->f_path, size);
	if (err)
		pr_err("truncate failed, err %d\n", err);
	return err;
}

/**
 * ksmbd_vfs_listxattr() - vfs helper for smb list extended attributes
 * @dentry:	dentry of file for listing xattrs
 * @list:	destination buffer
 * @size:	destination buffer length
 *
 * Return:	xattr list length on success, otherwise error
 */
ssize_t ksmbd_vfs_listxattr(struct dentry *dentry, char **list)
{
	ssize_t size;
	char *vlist = NULL;

	size = vfs_listxattr(dentry, NULL, 0);
	if (size <= 0)
		return size;

	vlist = kvzalloc(size, GFP_KERNEL);
	if (!vlist)
		return -ENOMEM;

	*list = vlist;
	size = vfs_listxattr(dentry, vlist, size);
	if (size < 0) {
		ksmbd_debug(VFS, "listxattr failed\n");
		kvfree(vlist);
		*list = NULL;
	}

	return size;
}

static ssize_t ksmbd_vfs_xattr_len(struct mnt_idmap *idmap,
				   struct dentry *dentry, char *xattr_name)
{
	return vfs_getxattr(idmap, dentry, xattr_name, NULL, 0);
}

/**
 * ksmbd_vfs_getxattr() - vfs helper for smb get extended attributes value
 * @idmap:	idmap
 * @dentry:	dentry of file for getting xattrs
 * @xattr_name:	name of xattr name to query
 * @xattr_buf:	destination buffer xattr value
 *
 * Return:	read xattr value length on success, otherwise error
 */
ssize_t ksmbd_vfs_getxattr(struct mnt_idmap *idmap,
			   struct dentry *dentry,
			   char *xattr_name, char **xattr_buf)
{
	ssize_t xattr_len;
	char *buf;

	*xattr_buf = NULL;
	xattr_len = ksmbd_vfs_xattr_len(idmap, dentry, xattr_name);
	if (xattr_len < 0)
		return xattr_len;

	buf = kmalloc(xattr_len + 1, GFP_KERNEL);
	if (!buf)
		return -ENOMEM;

	xattr_len = vfs_getxattr(idmap, dentry, xattr_name,
				 (void *)buf, xattr_len);
	if (xattr_len > 0)
		*xattr_buf = buf;
	else
		kfree(buf);
	return xattr_len;
}

/**
 * ksmbd_vfs_setxattr() - vfs helper for smb set extended attributes value
 * @idmap:	idmap of the relevant mount
 * @dentry:	dentry to set XATTR at
 * @attr_name:	xattr name for setxattr
 * @attr_value:	xattr value to set
 * @attr_size:	size of xattr value
 * @flags:	destination buffer length
 *
 * Return:	0 on success, otherwise error
 */
int ksmbd_vfs_setxattr(struct mnt_idmap *idmap,
		       const struct path *path, const char *attr_name,
		       void *attr_value, size_t attr_size, int flags)
{
	int err;

	err = mnt_want_write(path->mnt);
	if (err)
		return err;

	err = vfs_setxattr(idmap,
			   path->dentry,
			   attr_name,
			   attr_value,
			   attr_size,
			   flags);
	if (err)
		ksmbd_debug(VFS, "setxattr failed, err %d\n", err);
	mnt_drop_write(path->mnt);
	return err;
}

/**
 * ksmbd_vfs_set_fadvise() - convert smb IO caching options to linux options
 * @filp:	file pointer for IO
 * @options:	smb IO options
 */
void ksmbd_vfs_set_fadvise(struct file *filp, __le32 option)
{
	struct address_space *mapping;

	mapping = filp->f_mapping;

	if (!option || !mapping)
		return;

	if (option & FILE_WRITE_THROUGH_LE) {
		filp->f_flags |= O_SYNC;
	} else if (option & FILE_SEQUENTIAL_ONLY_LE) {
		filp->f_ra.ra_pages = inode_to_bdi(mapping->host)->ra_pages * 2;
		spin_lock(&filp->f_lock);
		filp->f_mode &= ~FMODE_RANDOM;
		spin_unlock(&filp->f_lock);
	} else if (option & FILE_RANDOM_ACCESS_LE) {
		spin_lock(&filp->f_lock);
		filp->f_mode |= FMODE_RANDOM;
		spin_unlock(&filp->f_lock);
	}
}

int ksmbd_vfs_zero_data(struct ksmbd_work *work, struct ksmbd_file *fp,
			loff_t off, loff_t len)
{
	smb_break_all_levII_oplock(work, fp, 1);
	if (fp->f_ci->m_fattr & FILE_ATTRIBUTE_SPARSE_FILE_LE)
		return vfs_fallocate(fp->filp,
				     FALLOC_FL_PUNCH_HOLE | FALLOC_FL_KEEP_SIZE,
				     off, len);

	return vfs_fallocate(fp->filp,
			     FALLOC_FL_ZERO_RANGE | FALLOC_FL_KEEP_SIZE,
			     off, len);
}

int ksmbd_vfs_fqar_lseek(struct ksmbd_file *fp, loff_t start, loff_t length,
			 struct file_allocated_range_buffer *ranges,
			 unsigned int in_count, unsigned int *out_count)
{
	struct file *f = fp->filp;
	struct inode *inode = file_inode(fp->filp);
	loff_t maxbytes = (u64)inode->i_sb->s_maxbytes, end;
	loff_t extent_start, extent_end;
	int ret = 0;

	if (start > maxbytes)
		return -EFBIG;

	if (!in_count)
		return 0;

	/*
	 * Shrink request scope to what the fs can actually handle.
	 */
	if (length > maxbytes || (maxbytes - length) < start)
		length = maxbytes - start;

	if (start + length > inode->i_size)
		length = inode->i_size - start;

	*out_count = 0;
	end = start + length;
	while (start < end && *out_count < in_count) {
		extent_start = vfs_llseek(f, start, SEEK_DATA);
		if (extent_start < 0) {
			if (extent_start != -ENXIO)
				ret = (int)extent_start;
			break;
		}

		if (extent_start >= end)
			break;

		extent_end = vfs_llseek(f, extent_start, SEEK_HOLE);
		if (extent_end < 0) {
			if (extent_end != -ENXIO)
				ret = (int)extent_end;
			break;
		} else if (extent_start >= extent_end) {
			break;
		}

		ranges[*out_count].file_offset = cpu_to_le64(extent_start);
		ranges[(*out_count)++].length =
			cpu_to_le64(min(extent_end, end) - extent_start);

		start = extent_end;
	}

	return ret;
}

int ksmbd_vfs_remove_xattr(struct mnt_idmap *idmap,
			   const struct path *path, char *attr_name)
{
	int err;

	err = mnt_want_write(path->mnt);
	if (err)
		return err;

	err = vfs_removexattr(idmap, path->dentry, attr_name);
	mnt_drop_write(path->mnt);

	return err;
}

int ksmbd_vfs_unlink(struct file *filp)
{
	int err = 0;
	struct dentry *dir, *dentry = filp->f_path.dentry;
	struct mnt_idmap *idmap = file_mnt_idmap(filp);

	err = mnt_want_write(filp->f_path.mnt);
	if (err)
		return err;

	dir = dget_parent(dentry);
	err = ksmbd_vfs_lock_parent(dir, dentry);
	if (err)
		goto out;
	dget(dentry);

	if (S_ISDIR(d_inode(dentry)->i_mode))
		err = vfs_rmdir(idmap, d_inode(dir), dentry);
	else
		err = vfs_unlink(idmap, d_inode(dir), dentry, NULL);

	dput(dentry);
	inode_unlock(d_inode(dir));
	if (err)
		ksmbd_debug(VFS, "failed to delete, err %d\n", err);
out:
	dput(dir);
	mnt_drop_write(filp->f_path.mnt);

	return err;
}

static bool __dir_empty(struct dir_context *ctx, const char *name, int namlen,
		       loff_t offset, u64 ino, unsigned int d_type)
{
	struct ksmbd_readdir_data *buf;

	buf = container_of(ctx, struct ksmbd_readdir_data, ctx);
	buf->dirent_count++;

	return buf->dirent_count <= 2;
}

/**
 * ksmbd_vfs_empty_dir() - check for empty directory
 * @fp:	ksmbd file pointer
 *
 * Return:	true if directory empty, otherwise false
 */
int ksmbd_vfs_empty_dir(struct ksmbd_file *fp)
{
	int err;
	struct ksmbd_readdir_data readdir_data;

	memset(&readdir_data, 0, sizeof(struct ksmbd_readdir_data));

	set_ctx_actor(&readdir_data.ctx, __dir_empty);
	readdir_data.dirent_count = 0;

	err = iterate_dir(fp->filp, &readdir_data.ctx);
	if (readdir_data.dirent_count > 2)
		err = -ENOTEMPTY;
	else
		err = 0;
	return err;
}

static bool __caseless_lookup(struct dir_context *ctx, const char *name,
			     int namlen, loff_t offset, u64 ino,
			     unsigned int d_type)
{
	struct ksmbd_readdir_data *buf;
	int cmp = -EINVAL;

	buf = container_of(ctx, struct ksmbd_readdir_data, ctx);

	if (buf->used != namlen)
		return true;
	if (IS_ENABLED(CONFIG_UNICODE) && buf->um) {
		const struct qstr q_buf = {.name = buf->private,
					   .len = buf->used};
		const struct qstr q_name = {.name = name,
					    .len = namlen};

		cmp = utf8_strncasecmp(buf->um, &q_buf, &q_name);
	}
	if (cmp < 0)
		cmp = strncasecmp((char *)buf->private, name, namlen);
	if (!cmp) {
		memcpy((char *)buf->private, name, namlen);
		buf->dirent_count = 1;
		return false;
	}
	return true;
}

/**
 * ksmbd_vfs_lookup_in_dir() - lookup a file in a directory
 * @dir:	path info
 * @name:	filename to lookup
 * @namelen:	filename length
 *
 * Return:	0 on success, otherwise error
 */
static int ksmbd_vfs_lookup_in_dir(const struct path *dir, char *name,
				   size_t namelen, struct unicode_map *um)
{
	int ret;
	struct file *dfilp;
	int flags = O_RDONLY | O_LARGEFILE;
	struct ksmbd_readdir_data readdir_data = {
		.ctx.actor	= __caseless_lookup,
		.private	= name,
		.used		= namelen,
		.dirent_count	= 0,
		.um		= um,
	};

	dfilp = dentry_open(dir, flags, current_cred());
	if (IS_ERR(dfilp))
		return PTR_ERR(dfilp);

	ret = iterate_dir(dfilp, &readdir_data.ctx);
	if (readdir_data.dirent_count > 0)
		ret = 0;
	fput(dfilp);
	return ret;
}

/**
 * ksmbd_vfs_kern_path_locked() - lookup a file and get path info
 * @name:	file path that is relative to share
 * @flags:	lookup flags
 * @path:	if lookup succeed, return path info
 * @caseless:	caseless filename lookup
 *
 * Return:	0 on success, otherwise error
 */
int ksmbd_vfs_kern_path_locked(struct ksmbd_work *work, char *name,
			       unsigned int flags, struct path *parent_path,
			       struct path *path, bool caseless)
{
	struct ksmbd_share_config *share_conf = work->tcon->share_conf;
	int err;

	err = ksmbd_vfs_path_lookup_locked(share_conf, name, flags, parent_path,
					   path);
	if (!err)
		return 0;

	if (caseless) {
		char *filepath;
		size_t path_len, remain_len;

		filepath = kstrdup(name, GFP_KERNEL);
		if (!filepath)
			return -ENOMEM;

		path_len = strlen(filepath);
		remain_len = path_len;

		*parent_path = share_conf->vfs_path;
		path_get(parent_path);

		while (d_can_lookup(parent_path->dentry)) {
			char *filename = filepath + path_len - remain_len;
			char *next = strchrnul(filename, '/');
			size_t filename_len = next - filename;
			bool is_last = !next[0];

			if (filename_len == 0)
				break;

			err = ksmbd_vfs_lookup_in_dir(parent_path, filename,
						      filename_len,
						      work->conn->um);
			if (err)
				goto out2;

			next[0] = '\0';

			err = vfs_path_lookup(share_conf->vfs_path.dentry,
					      share_conf->vfs_path.mnt,
					      filepath,
					      flags,
					      path);
			if (err)
				goto out2;
			else if (is_last)
				goto out1;
			path_put(parent_path);
			*parent_path = *path;

			next[0] = '/';
			remain_len -= filename_len + 1;
		}

		err = -EINVAL;
out2:
		path_put(parent_path);
out1:
		kfree(filepath);
	}

	if (!err) {
		err = ksmbd_vfs_lock_parent(parent_path->dentry, path->dentry);
		if (err) {
			path_put(path);
			path_put(parent_path);
		}
	}
	return err;
}

struct dentry *ksmbd_vfs_kern_path_create(struct ksmbd_work *work,
					  const char *name,
					  unsigned int flags,
					  struct path *path)
{
	char *abs_name;
	struct dentry *dent;

	abs_name = convert_to_unix_name(work->tcon->share_conf, name);
	if (!abs_name)
		return ERR_PTR(-ENOMEM);

	dent = kern_path_create(AT_FDCWD, abs_name, path, flags);
	kfree(abs_name);
	return dent;
}

int ksmbd_vfs_remove_acl_xattrs(struct mnt_idmap *idmap,
				const struct path *path)
{
	char *name, *xattr_list = NULL;
	ssize_t xattr_list_len;
	int err = 0;

	xattr_list_len = ksmbd_vfs_listxattr(path->dentry, &xattr_list);
	if (xattr_list_len < 0) {
		goto out;
	} else if (!xattr_list_len) {
		ksmbd_debug(SMB, "empty xattr in the file\n");
		goto out;
	}

	err = mnt_want_write(path->mnt);
	if (err)
		goto out;

	for (name = xattr_list; name - xattr_list < xattr_list_len;
	     name += strlen(name) + 1) {
		ksmbd_debug(SMB, "%s, len %zd\n", name, strlen(name));

		if (!strncmp(name, XATTR_NAME_POSIX_ACL_ACCESS,
			     sizeof(XATTR_NAME_POSIX_ACL_ACCESS) - 1) ||
		    !strncmp(name, XATTR_NAME_POSIX_ACL_DEFAULT,
			     sizeof(XATTR_NAME_POSIX_ACL_DEFAULT) - 1)) {
			err = vfs_remove_acl(idmap, path->dentry, name);
			if (err)
				ksmbd_debug(SMB,
					    "remove acl xattr failed : %s\n", name);
		}
	}
	mnt_drop_write(path->mnt);

out:
	kvfree(xattr_list);
	return err;
}

int ksmbd_vfs_remove_sd_xattrs(struct mnt_idmap *idmap, const struct path *path)
{
	char *name, *xattr_list = NULL;
	ssize_t xattr_list_len;
	int err = 0;

	xattr_list_len = ksmbd_vfs_listxattr(path->dentry, &xattr_list);
	if (xattr_list_len < 0) {
		goto out;
	} else if (!xattr_list_len) {
		ksmbd_debug(SMB, "empty xattr in the file\n");
		goto out;
	}

	for (name = xattr_list; name - xattr_list < xattr_list_len;
			name += strlen(name) + 1) {
		ksmbd_debug(SMB, "%s, len %zd\n", name, strlen(name));

		if (!strncmp(name, XATTR_NAME_SD, XATTR_NAME_SD_LEN)) {
			err = ksmbd_vfs_remove_xattr(idmap, path, name);
			if (err)
				ksmbd_debug(SMB, "remove xattr failed : %s\n", name);
		}
	}
out:
	kvfree(xattr_list);
	return err;
}

static struct xattr_smb_acl *ksmbd_vfs_make_xattr_posix_acl(struct mnt_idmap *idmap,
							    struct inode *inode,
							    int acl_type)
{
	struct xattr_smb_acl *smb_acl = NULL;
	struct posix_acl *posix_acls;
	struct posix_acl_entry *pa_entry;
	struct xattr_acl_entry *xa_entry;
	int i;

	if (!IS_ENABLED(CONFIG_FS_POSIX_ACL))
		return NULL;

	posix_acls = get_inode_acl(inode, acl_type);
	if (IS_ERR_OR_NULL(posix_acls))
		return NULL;

	smb_acl = kzalloc(sizeof(struct xattr_smb_acl) +
			  sizeof(struct xattr_acl_entry) * posix_acls->a_count,
			  GFP_KERNEL);
	if (!smb_acl)
		goto out;

	smb_acl->count = posix_acls->a_count;
	pa_entry = posix_acls->a_entries;
	xa_entry = smb_acl->entries;
	for (i = 0; i < posix_acls->a_count; i++, pa_entry++, xa_entry++) {
		switch (pa_entry->e_tag) {
		case ACL_USER:
			xa_entry->type = SMB_ACL_USER;
			xa_entry->uid = posix_acl_uid_translate(idmap, pa_entry);
			break;
		case ACL_USER_OBJ:
			xa_entry->type = SMB_ACL_USER_OBJ;
			break;
		case ACL_GROUP:
			xa_entry->type = SMB_ACL_GROUP;
			xa_entry->gid = posix_acl_gid_translate(idmap, pa_entry);
			break;
		case ACL_GROUP_OBJ:
			xa_entry->type = SMB_ACL_GROUP_OBJ;
			break;
		case ACL_OTHER:
			xa_entry->type = SMB_ACL_OTHER;
			break;
		case ACL_MASK:
			xa_entry->type = SMB_ACL_MASK;
			break;
		default:
			pr_err("unknown type : 0x%x\n", pa_entry->e_tag);
			goto out;
		}

		if (pa_entry->e_perm & ACL_READ)
			xa_entry->perm |= SMB_ACL_READ;
		if (pa_entry->e_perm & ACL_WRITE)
			xa_entry->perm |= SMB_ACL_WRITE;
		if (pa_entry->e_perm & ACL_EXECUTE)
			xa_entry->perm |= SMB_ACL_EXECUTE;
	}
out:
	posix_acl_release(posix_acls);
	return smb_acl;
}

int ksmbd_vfs_set_sd_xattr(struct ksmbd_conn *conn,
			   struct mnt_idmap *idmap,
			   const struct path *path,
			   struct smb_ntsd *pntsd, int len)
{
	int rc;
	struct ndr sd_ndr = {0}, acl_ndr = {0};
	struct xattr_ntacl acl = {0};
	struct xattr_smb_acl *smb_acl, *def_smb_acl = NULL;
	struct dentry *dentry = path->dentry;
	struct inode *inode = d_inode(dentry);

	acl.version = 4;
	acl.hash_type = XATTR_SD_HASH_TYPE_SHA256;
	acl.current_time = ksmbd_UnixTimeToNT(current_time(inode));

	memcpy(acl.desc, "posix_acl", 9);
	acl.desc_len = 10;

	pntsd->osidoffset =
		cpu_to_le32(le32_to_cpu(pntsd->osidoffset) + NDR_NTSD_OFFSETOF);
	pntsd->gsidoffset =
		cpu_to_le32(le32_to_cpu(pntsd->gsidoffset) + NDR_NTSD_OFFSETOF);
	pntsd->dacloffset =
		cpu_to_le32(le32_to_cpu(pntsd->dacloffset) + NDR_NTSD_OFFSETOF);

	acl.sd_buf = (char *)pntsd;
	acl.sd_size = len;

	rc = ksmbd_gen_sd_hash(conn, acl.sd_buf, acl.sd_size, acl.hash);
	if (rc) {
		pr_err("failed to generate hash for ndr acl\n");
		return rc;
	}

	smb_acl = ksmbd_vfs_make_xattr_posix_acl(idmap, inode,
						 ACL_TYPE_ACCESS);
	if (S_ISDIR(inode->i_mode))
		def_smb_acl = ksmbd_vfs_make_xattr_posix_acl(idmap, inode,
							     ACL_TYPE_DEFAULT);

	rc = ndr_encode_posix_acl(&acl_ndr, idmap, inode,
				  smb_acl, def_smb_acl);
	if (rc) {
		pr_err("failed to encode ndr to posix acl\n");
		goto out;
	}

	rc = ksmbd_gen_sd_hash(conn, acl_ndr.data, acl_ndr.offset,
			       acl.posix_acl_hash);
	if (rc) {
		pr_err("failed to generate hash for ndr acl\n");
		goto out;
	}

	rc = ndr_encode_v4_ntacl(&sd_ndr, &acl);
	if (rc) {
		pr_err("failed to encode ndr to posix acl\n");
		goto out;
	}

	rc = ksmbd_vfs_setxattr(idmap, path,
				XATTR_NAME_SD, sd_ndr.data,
				sd_ndr.offset, 0);
	if (rc < 0)
		pr_err("Failed to store XATTR ntacl :%d\n", rc);

	kfree(sd_ndr.data);
out:
	kfree(acl_ndr.data);
	kfree(smb_acl);
	kfree(def_smb_acl);
	return rc;
}

int ksmbd_vfs_get_sd_xattr(struct ksmbd_conn *conn,
			   struct mnt_idmap *idmap,
			   struct dentry *dentry,
			   struct smb_ntsd **pntsd)
{
	int rc;
	struct ndr n;
	struct inode *inode = d_inode(dentry);
	struct ndr acl_ndr = {0};
	struct xattr_ntacl acl;
	struct xattr_smb_acl *smb_acl = NULL, *def_smb_acl = NULL;
	__u8 cmp_hash[XATTR_SD_HASH_SIZE] = {0};

	rc = ksmbd_vfs_getxattr(idmap, dentry, XATTR_NAME_SD, &n.data);
	if (rc <= 0)
		return rc;

	n.length = rc;
	rc = ndr_decode_v4_ntacl(&n, &acl);
	if (rc)
		goto free_n_data;

	smb_acl = ksmbd_vfs_make_xattr_posix_acl(idmap, inode,
						 ACL_TYPE_ACCESS);
	if (S_ISDIR(inode->i_mode))
		def_smb_acl = ksmbd_vfs_make_xattr_posix_acl(idmap, inode,
							     ACL_TYPE_DEFAULT);

	rc = ndr_encode_posix_acl(&acl_ndr, idmap, inode, smb_acl,
				  def_smb_acl);
	if (rc) {
		pr_err("failed to encode ndr to posix acl\n");
		goto out_free;
	}

	rc = ksmbd_gen_sd_hash(conn, acl_ndr.data, acl_ndr.offset, cmp_hash);
	if (rc) {
		pr_err("failed to generate hash for ndr acl\n");
		goto out_free;
	}

	if (memcmp(cmp_hash, acl.posix_acl_hash, XATTR_SD_HASH_SIZE)) {
		pr_err("hash value diff\n");
		rc = -EINVAL;
		goto out_free;
	}

	*pntsd = acl.sd_buf;
	if (acl.sd_size < sizeof(struct smb_ntsd)) {
		pr_err("sd size is invalid\n");
		goto out_free;
	}

	(*pntsd)->osidoffset = cpu_to_le32(le32_to_cpu((*pntsd)->osidoffset) -
					   NDR_NTSD_OFFSETOF);
	(*pntsd)->gsidoffset = cpu_to_le32(le32_to_cpu((*pntsd)->gsidoffset) -
					   NDR_NTSD_OFFSETOF);
	(*pntsd)->dacloffset = cpu_to_le32(le32_to_cpu((*pntsd)->dacloffset) -
					   NDR_NTSD_OFFSETOF);

	rc = acl.sd_size;
out_free:
	kfree(acl_ndr.data);
	kfree(smb_acl);
	kfree(def_smb_acl);
	if (rc < 0) {
		kfree(acl.sd_buf);
		*pntsd = NULL;
	}

free_n_data:
	kfree(n.data);
	return rc;
}

int ksmbd_vfs_set_dos_attrib_xattr(struct mnt_idmap *idmap,
				   const struct path *path,
				   struct xattr_dos_attrib *da)
{
	struct ndr n;
	int err;

	err = ndr_encode_dos_attr(&n, da);
	if (err)
		return err;

	err = ksmbd_vfs_setxattr(idmap, path, XATTR_NAME_DOS_ATTRIBUTE,
				 (void *)n.data, n.offset, 0);
	if (err)
		ksmbd_debug(SMB, "failed to store dos attribute in xattr\n");
	kfree(n.data);

	return err;
}

int ksmbd_vfs_get_dos_attrib_xattr(struct mnt_idmap *idmap,
				   struct dentry *dentry,
				   struct xattr_dos_attrib *da)
{
	struct ndr n;
	int err;

	err = ksmbd_vfs_getxattr(idmap, dentry, XATTR_NAME_DOS_ATTRIBUTE,
				 (char **)&n.data);
	if (err > 0) {
		n.length = err;
		if (ndr_decode_dos_attr(&n, da))
			err = -EINVAL;
		kfree(n.data);
	} else {
		ksmbd_debug(SMB, "failed to load dos attribute in xattr\n");
	}

	return err;
}

/**
 * ksmbd_vfs_init_kstat() - convert unix stat information to smb stat format
 * @p:          destination buffer
 * @ksmbd_kstat:      ksmbd kstat wrapper
 */
void *ksmbd_vfs_init_kstat(char **p, struct ksmbd_kstat *ksmbd_kstat)
{
	struct file_directory_info *info = (struct file_directory_info *)(*p);
	struct kstat *kstat = ksmbd_kstat->kstat;
	u64 time;

	info->FileIndex = 0;
	info->CreationTime = cpu_to_le64(ksmbd_kstat->create_time);
	time = ksmbd_UnixTimeToNT(kstat->atime);
	info->LastAccessTime = cpu_to_le64(time);
	time = ksmbd_UnixTimeToNT(kstat->mtime);
	info->LastWriteTime = cpu_to_le64(time);
	time = ksmbd_UnixTimeToNT(kstat->ctime);
	info->ChangeTime = cpu_to_le64(time);

	if (ksmbd_kstat->file_attributes & FILE_ATTRIBUTE_DIRECTORY_LE) {
		info->EndOfFile = 0;
		info->AllocationSize = 0;
	} else {
		info->EndOfFile = cpu_to_le64(kstat->size);
		info->AllocationSize = cpu_to_le64(kstat->blocks << 9);
	}
	info->ExtFileAttributes = ksmbd_kstat->file_attributes;

	return info;
}

int ksmbd_vfs_fill_dentry_attrs(struct ksmbd_work *work,
				struct mnt_idmap *idmap,
				struct dentry *dentry,
				struct ksmbd_kstat *ksmbd_kstat)
{
	u64 time;
	int rc;

	generic_fillattr(idmap, d_inode(dentry), ksmbd_kstat->kstat);

	time = ksmbd_UnixTimeToNT(ksmbd_kstat->kstat->ctime);
	ksmbd_kstat->create_time = time;

	/*
	 * set default value for the case that store dos attributes is not yes
	 * or that acl is disable in server's filesystem and the config is yes.
	 */
	if (S_ISDIR(ksmbd_kstat->kstat->mode))
		ksmbd_kstat->file_attributes = FILE_ATTRIBUTE_DIRECTORY_LE;
	else
		ksmbd_kstat->file_attributes = FILE_ATTRIBUTE_ARCHIVE_LE;

	if (test_share_config_flag(work->tcon->share_conf,
				   KSMBD_SHARE_FLAG_STORE_DOS_ATTRS)) {
		struct xattr_dos_attrib da;

		rc = ksmbd_vfs_get_dos_attrib_xattr(idmap, dentry, &da);
		if (rc > 0) {
			ksmbd_kstat->file_attributes = cpu_to_le32(da.attr);
			ksmbd_kstat->create_time = da.create_time;
		} else {
			ksmbd_debug(VFS, "fail to load dos attribute.\n");
		}
	}

	return 0;
}

ssize_t ksmbd_vfs_casexattr_len(struct mnt_idmap *idmap,
				struct dentry *dentry, char *attr_name,
				int attr_name_len)
{
	char *name, *xattr_list = NULL;
	ssize_t value_len = -ENOENT, xattr_list_len;

	xattr_list_len = ksmbd_vfs_listxattr(dentry, &xattr_list);
	if (xattr_list_len <= 0)
		goto out;

	for (name = xattr_list; name - xattr_list < xattr_list_len;
			name += strlen(name) + 1) {
		ksmbd_debug(VFS, "%s, len %zd\n", name, strlen(name));
		if (strncasecmp(attr_name, name, attr_name_len))
			continue;

		value_len = ksmbd_vfs_xattr_len(idmap, dentry, name);
		break;
	}

out:
	kvfree(xattr_list);
	return value_len;
}

int ksmbd_vfs_xattr_stream_name(char *stream_name, char **xattr_stream_name,
				size_t *xattr_stream_name_size, int s_type)
{
	char *type, *buf;

	if (s_type == DIR_STREAM)
		type = ":$INDEX_ALLOCATION";
	else
		type = ":$DATA";

	buf = kasprintf(GFP_KERNEL, "%s%s%s",
			XATTR_NAME_STREAM, stream_name,	type);
	if (!buf)
		return -ENOMEM;

	*xattr_stream_name = buf;
	*xattr_stream_name_size = strlen(buf) + 1;

	return 0;
}

int ksmbd_vfs_copy_file_ranges(struct ksmbd_work *work,
			       struct ksmbd_file *src_fp,
			       struct ksmbd_file *dst_fp,
			       struct srv_copychunk *chunks,
			       unsigned int chunk_count,
			       unsigned int *chunk_count_written,
			       unsigned int *chunk_size_written,
			       loff_t *total_size_written)
{
	unsigned int i;
	loff_t src_off, dst_off, src_file_size;
	size_t len;
	int ret;

	*chunk_count_written = 0;
	*chunk_size_written = 0;
	*total_size_written = 0;

	if (!(src_fp->daccess & (FILE_READ_DATA_LE | FILE_EXECUTE_LE))) {
		pr_err("no right to read(%pD)\n", src_fp->filp);
		return -EACCES;
	}
	if (!(dst_fp->daccess & (FILE_WRITE_DATA_LE | FILE_APPEND_DATA_LE))) {
		pr_err("no right to write(%pD)\n", dst_fp->filp);
		return -EACCES;
	}

	if (ksmbd_stream_fd(src_fp) || ksmbd_stream_fd(dst_fp))
		return -EBADF;

	smb_break_all_levII_oplock(work, dst_fp, 1);

	if (!work->tcon->posix_extensions) {
		for (i = 0; i < chunk_count; i++) {
			src_off = le64_to_cpu(chunks[i].SourceOffset);
			dst_off = le64_to_cpu(chunks[i].TargetOffset);
			len = le32_to_cpu(chunks[i].Length);

			if (check_lock_range(src_fp->filp, src_off,
					     src_off + len - 1, READ))
				return -EAGAIN;
			if (check_lock_range(dst_fp->filp, dst_off,
					     dst_off + len - 1, WRITE))
				return -EAGAIN;
		}
	}

	src_file_size = i_size_read(file_inode(src_fp->filp));

	for (i = 0; i < chunk_count; i++) {
		src_off = le64_to_cpu(chunks[i].SourceOffset);
		dst_off = le64_to_cpu(chunks[i].TargetOffset);
		len = le32_to_cpu(chunks[i].Length);

		if (src_off + len > src_file_size)
			return -E2BIG;

		ret = vfs_copy_file_range(src_fp->filp, src_off,
					  dst_fp->filp, dst_off, len, 0);
		if (ret == -EOPNOTSUPP || ret == -EXDEV)
			ret = vfs_copy_file_range(src_fp->filp, src_off,
						  dst_fp->filp, dst_off, len,
						  COPY_FILE_SPLICE);
		if (ret < 0)
			return ret;

		*chunk_count_written += 1;
		*total_size_written += ret;
	}
	return 0;
}

void ksmbd_vfs_posix_lock_wait(struct file_lock *flock)
{
	wait_event(flock->fl_wait, !flock->fl_blocker);
}

int ksmbd_vfs_posix_lock_wait_timeout(struct file_lock *flock, long timeout)
{
	return wait_event_interruptible_timeout(flock->fl_wait,
						!flock->fl_blocker,
						timeout);
}

void ksmbd_vfs_posix_lock_unblock(struct file_lock *flock)
{
	locks_delete_block(flock);
}

int ksmbd_vfs_set_init_posix_acl(struct mnt_idmap *idmap,
				 struct path *path)
{
	struct posix_acl_state acl_state;
	struct posix_acl *acls;
	struct dentry *dentry = path->dentry;
	struct inode *inode = d_inode(dentry);
	int rc;

	if (!IS_ENABLED(CONFIG_FS_POSIX_ACL))
		return -EOPNOTSUPP;

	ksmbd_debug(SMB, "Set posix acls\n");
	rc = init_acl_state(&acl_state, 1);
	if (rc)
		return rc;

	/* Set default owner group */
	acl_state.owner.allow = (inode->i_mode & 0700) >> 6;
	acl_state.group.allow = (inode->i_mode & 0070) >> 3;
	acl_state.other.allow = inode->i_mode & 0007;
	acl_state.users->aces[acl_state.users->n].uid = inode->i_uid;
	acl_state.users->aces[acl_state.users->n++].perms.allow =
		acl_state.owner.allow;
	acl_state.groups->aces[acl_state.groups->n].gid = inode->i_gid;
	acl_state.groups->aces[acl_state.groups->n++].perms.allow =
		acl_state.group.allow;
	acl_state.mask.allow = 0x07;

	acls = posix_acl_alloc(6, GFP_KERNEL);
	if (!acls) {
		free_acl_state(&acl_state);
		return -ENOMEM;
	}
	posix_state_to_acl(&acl_state, acls->a_entries);

	rc = mnt_want_write(path->mnt);
	if (rc)
		goto out_err;

	rc = set_posix_acl(idmap, dentry, ACL_TYPE_ACCESS, acls);
	if (rc < 0)
		ksmbd_debug(SMB, "Set posix acl(ACL_TYPE_ACCESS) failed, rc : %d\n",
			    rc);
	else if (S_ISDIR(inode->i_mode)) {
		posix_state_to_acl(&acl_state, acls->a_entries);
		rc = set_posix_acl(idmap, dentry, ACL_TYPE_DEFAULT, acls);
		if (rc < 0)
			ksmbd_debug(SMB, "Set posix acl(ACL_TYPE_DEFAULT) failed, rc : %d\n",
				    rc);
	}
	mnt_drop_write(path->mnt);

out_err:
	free_acl_state(&acl_state);
	posix_acl_release(acls);
	return rc;
}

int ksmbd_vfs_inherit_posix_acl(struct mnt_idmap *idmap,
				struct path *path, struct inode *parent_inode)
{
	struct posix_acl *acls;
	struct posix_acl_entry *pace;
	struct dentry *dentry = path->dentry;
	struct inode *inode = d_inode(dentry);
	int rc, i;

	if (!IS_ENABLED(CONFIG_FS_POSIX_ACL))
		return -EOPNOTSUPP;

	acls = get_inode_acl(parent_inode, ACL_TYPE_DEFAULT);
	if (IS_ERR_OR_NULL(acls))
		return -ENOENT;
	pace = acls->a_entries;

	for (i = 0; i < acls->a_count; i++, pace++) {
		if (pace->e_tag == ACL_MASK) {
			pace->e_perm = 0x07;
			break;
		}
	}

	rc = mnt_want_write(path->mnt);
	if (rc)
		goto out_err;

	rc = set_posix_acl(idmap, dentry, ACL_TYPE_ACCESS, acls);
	if (rc < 0)
		ksmbd_debug(SMB, "Set posix acl(ACL_TYPE_ACCESS) failed, rc : %d\n",
			    rc);
	if (S_ISDIR(inode->i_mode)) {
		rc = set_posix_acl(idmap, dentry, ACL_TYPE_DEFAULT,
				   acls);
		if (rc < 0)
			ksmbd_debug(SMB, "Set posix acl(ACL_TYPE_DEFAULT) failed, rc : %d\n",
				    rc);
	}
	mnt_drop_write(path->mnt);

out_err:
	posix_acl_release(acls);
	return rc;
}<|MERGE_RESOLUTION|>--- conflicted
+++ resolved
@@ -109,7 +109,6 @@
 
 	path->dentry = d;
 	path->mnt = mntget(parent_path->mnt);
-<<<<<<< HEAD
 
 	if (test_share_config_flag(share_conf, KSMBD_SHARE_FLAG_CROSSMNT)) {
 		err = follow_down(path, 0);
@@ -119,17 +118,6 @@
 		}
 	}
 
-=======
-
-	if (test_share_config_flag(share_conf, KSMBD_SHARE_FLAG_CROSSMNT)) {
-		err = follow_down(path, 0);
-		if (err < 0) {
-			path_put(path);
-			goto err_out;
-		}
-	}
-
->>>>>>> 238589d0
 	putname(filename);
 	return 0;
 
