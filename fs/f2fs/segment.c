--- conflicted
+++ resolved
@@ -194,10 +194,7 @@
 
 	release_atomic_write_cnt(inode);
 	clear_inode_flag(inode, FI_ATOMIC_COMMITTED);
-<<<<<<< HEAD
-=======
 	clear_inode_flag(inode, FI_ATOMIC_REPLACE);
->>>>>>> 98817289
 	clear_inode_flag(inode, FI_ATOMIC_FILE);
 	stat_dec_atomic_inode(inode);
 
@@ -471,14 +468,11 @@
 	if (!f2fs_available_free_memory(sbi, READ_EXTENT_CACHE))
 		f2fs_shrink_read_extent_tree(sbi,
 				READ_EXTENT_CACHE_SHRINK_NUMBER);
-<<<<<<< HEAD
-=======
 
 	/* try to shrink age extent cache when there is no enough memory */
 	if (!f2fs_available_free_memory(sbi, AGE_EXTENT_CACHE))
 		f2fs_shrink_age_extent_tree(sbi,
 				AGE_EXTENT_CACHE_SHRINK_NUMBER);
->>>>>>> 98817289
 
 	/* check the # of cached NAT entries */
 	if (!f2fs_available_free_memory(sbi, NAT_ENTRIES))
@@ -1350,11 +1344,7 @@
 
 		atomic_inc(&dcc->issued_discard);
 
-<<<<<<< HEAD
-		f2fs_update_iostat(sbi, NULL, FS_DISCARD, len * F2FS_BLKSIZE);
-=======
 		f2fs_update_iostat(sbi, NULL, FS_DISCARD_IO, len * F2FS_BLKSIZE);
->>>>>>> 98817289
 
 		lstart += len;
 		start += len;
@@ -1639,15 +1629,10 @@
 		if (i + 1 < dpolicy->granularity)
 			break;
 
-<<<<<<< HEAD
-		if (i + 1 < DEFAULT_DISCARD_GRANULARITY && dpolicy->ordered)
-			return __issue_discard_cmd_orderly(sbi, dpolicy);
-=======
 		if (i + 1 < dcc->max_ordered_discard && dpolicy->ordered) {
 			__issue_discard_cmd_orderly(sbi, dpolicy, &issued);
 			return issued;
 		}
->>>>>>> 98817289
 
 		pend_list = &dcc->pend_list[i];
 
@@ -1655,12 +1640,7 @@
 		if (list_empty(pend_list))
 			goto next;
 		if (unlikely(dcc->rbtree_check))
-<<<<<<< HEAD
-			f2fs_bug_on(sbi, !f2fs_check_rb_tree_consistence(sbi,
-							&dcc->root));
-=======
 			f2fs_bug_on(sbi, !f2fs_check_discard_tree(sbi));
->>>>>>> 98817289
 		blk_start_plug(&plug);
 		list_for_each_entry_safe(dc, tmp, pend_list, list) {
 			f2fs_bug_on(sbi, dc->state != D_PREP);
@@ -3176,21 +3156,10 @@
 
 	mutex_lock(&dcc->cmd_lock);
 	if (unlikely(dcc->rbtree_check))
-<<<<<<< HEAD
-		f2fs_bug_on(sbi, !f2fs_check_rb_tree_consistence(sbi,
-							&dcc->root));
-
-	dc = (struct discard_cmd *)f2fs_lookup_rb_tree_ret(&dcc->root,
-					NULL, start,
-					(struct rb_entry **)&prev_dc,
-					(struct rb_entry **)&next_dc,
-					&insert_p, &insert_parent, true, NULL);
-=======
 		f2fs_bug_on(sbi, !f2fs_check_discard_tree(sbi));
 
 	dc = __lookup_discard_cmd_ret(&dcc->root, start,
 				&prev_dc, &next_dc, &insert_p, &insert_parent);
->>>>>>> 98817289
 	if (!dc)
 		dc = next_dc;
 
