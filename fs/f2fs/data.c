--- conflicted
+++ resolved
@@ -337,20 +337,6 @@
 	bio_for_each_segment_all(bvec, bio, iter_all) {
 		struct page *page = bvec->bv_page;
 		enum count_type type = WB_DATA_TYPE(page, false);
-<<<<<<< HEAD
-
-		if (page_private_dummy(page)) {
-			clear_page_private_dummy(page);
-			unlock_page(page);
-			mempool_free(page, sbi->write_io_dummy);
-
-			if (unlikely(bio->bi_status))
-				f2fs_stop_checkpoint(sbi, true,
-						STOP_CP_REASON_WRITE_FAIL);
-			continue;
-		}
-=======
->>>>>>> 1b4861e3
 
 		fscrypt_finalize_bounce_page(&page);
 
@@ -1007,17 +993,6 @@
 		__submit_merged_bio(io);
 alloc_new:
 	if (io->bio == NULL) {
-<<<<<<< HEAD
-		if (F2FS_IO_ALIGNED(sbi) &&
-				(fio->type == DATA || fio->type == NODE) &&
-				fio->new_blkaddr & F2FS_IO_SIZE_MASK(sbi)) {
-			dec_page_count(sbi, WB_DATA_TYPE(bio_page,
-						fio->compressed_page));
-			fio->retry = 1;
-			goto skip;
-		}
-=======
->>>>>>> 1b4861e3
 		io->bio = __bio_alloc(fio, BIO_MAX_VECS);
 		f2fs_set_bio_crypt_ctx(io->bio, fio->page->mapping->host,
 				       bio_page->index, fio, GFP_NOIO);
@@ -1047,10 +1022,6 @@
 		__submit_merged_bio(io);
 	}
 #endif
-<<<<<<< HEAD
-skip:
-=======
->>>>>>> 1b4861e3
 	if (fio->in_list)
 		goto next;
 out:
