--- conflicted
+++ resolved
@@ -962,11 +962,7 @@
 	if (err)
 		return err;
 
-<<<<<<< HEAD
-	if (is_quota_modification(inode, attr)) {
-=======
 	if (is_quota_modification(mnt_userns, inode, attr)) {
->>>>>>> d60c95ef
 		err = f2fs_dquot_initialize(inode);
 		if (err)
 			return err;
@@ -1491,10 +1487,7 @@
 		if (!f2fs_is_valid_blkaddr(sbi, dn->data_blkaddr,
 					DATA_GENERIC_ENHANCE)) {
 			ret = -EFSCORRUPTED;
-<<<<<<< HEAD
-=======
 			f2fs_handle_error(sbi, ERROR_INVALID_BLKADDR);
->>>>>>> d60c95ef
 			break;
 		}
 
@@ -1922,13 +1915,10 @@
 			if (!f2fs_disable_compressed_file(inode))
 				return -EINVAL;
 		} else {
-<<<<<<< HEAD
-=======
 			/* try to convert inline_data to support compression */
 			int err = f2fs_convert_inline_inode(inode);
 			if (err)
 				return err;
->>>>>>> d60c95ef
 			if (!f2fs_may_compress(inode))
 				return -EINVAL;
 			if (S_ISREG(inode->i_mode) && F2FS_HAS_BLOCKS(inode))
@@ -2070,15 +2060,6 @@
 
 	if (!f2fs_disable_compressed_file(inode)) {
 		ret = -EINVAL;
-<<<<<<< HEAD
-		goto out;
-	}
-
-	if (f2fs_is_atomic_file(inode)) {
-		if (is_inode_flag_set(inode, FI_ATOMIC_REVOKE_REQUEST))
-			ret = -EINVAL;
-=======
->>>>>>> d60c95ef
 		goto out;
 	}
 
@@ -3044,17 +3025,6 @@
 	if (!F2FS_FITS_IN_INODE(ri, fi->i_extra_isize, i_projid))
 		return -EOVERFLOW;
 
-<<<<<<< HEAD
-	if (!F2FS_FITS_IN_INODE(F2FS_INODE(ipage), fi->i_extra_isize,
-								i_projid)) {
-		err = -EOVERFLOW;
-		f2fs_put_page(ipage, 1);
-		return err;
-	}
-	f2fs_put_page(ipage, 1);
-
-=======
->>>>>>> d60c95ef
 	err = f2fs_dquot_initialize(inode);
 	if (err)
 		return err;
@@ -4683,26 +4653,6 @@
 	/* Determine whether we will do a direct write or a buffered write. */
 	dio = f2fs_should_use_dio(inode, iocb, from);
 
-<<<<<<< HEAD
-	ret = generic_write_checks(iocb, from);
-	if (ret > 0) {
-		bool preallocated = false;
-		size_t target_size = 0;
-		int err;
-
-		if (fault_in_iov_iter_readable(from, iov_iter_count(from)))
-			set_inode_flag(inode, FI_NO_PREALLOC);
-
-		if ((iocb->ki_flags & IOCB_NOWAIT)) {
-			if (!f2fs_overwrite_io(inode, iocb->ki_pos,
-						iov_iter_count(from)) ||
-				f2fs_has_inline_data(inode) ||
-				f2fs_force_buffered_io(inode, iocb, from)) {
-				clear_inode_flag(inode, FI_NO_PREALLOC);
-				inode_unlock(inode);
-				ret = -EAGAIN;
-				goto out;
-=======
 	/* Possibly preallocate the blocks for the write. */
 	target_size = iocb->ki_pos + iov_iter_count(from);
 	preallocated = f2fs_preallocate_blocks(iocb, from, dio);
@@ -4721,7 +4671,6 @@
 			if (IS_ERR(path)) {
 				kfree(p);
 				goto skip_write_trace;
->>>>>>> d60c95ef
 			}
 			trace_f2fs_datawrite_start(inode, orig_pos, orig_count,
 					current->pid, path, current->comm);
