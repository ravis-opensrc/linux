--- conflicted
+++ resolved
@@ -1051,11 +1051,7 @@
 static inline bool file_needs_f_pos_lock(struct file *file)
 {
 	return (file->f_mode & FMODE_ATOMIC_POS) &&
-<<<<<<< HEAD
-		(file_count(file) > 1 || S_ISDIR(file_inode(file)->i_mode));
-=======
 		(file_count(file) > 1 || file->f_op->iterate_shared);
->>>>>>> 98817289
 }
 
 unsigned long __fdget_pos(unsigned int fd)
