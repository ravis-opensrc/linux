--- conflicted
+++ resolved
@@ -265,18 +265,8 @@
 	size_t poff, plen;
 	sector_t sector;
 
-<<<<<<< HEAD
-	if (iomap->type == IOMAP_INLINE) {
-		loff_t ret = iomap_read_inline_data(iter, page);
-
-		if (ret < 0)
-			return ret;
-		return 0;
-	}
-=======
 	if (iomap->type == IOMAP_INLINE)
 		return iomap_read_inline_data(iter, folio);
->>>>>>> d60c95ef
 
 	/* zero post-eof blocks as the page may be mapped */
 	iop = iomap_page_create(iter->inode, folio, iter->flags);
@@ -775,11 +765,7 @@
 		 * page has already been faulted in. This can be optimized by
 		 * faulting the user page.
 		 */
-<<<<<<< HEAD
-		if (unlikely(fault_in_iov_iter_readable(i, bytes))) {
-=======
 		if (unlikely(fault_in_iov_iter_readable(i, bytes) == bytes)) {
->>>>>>> d60c95ef
 			status = -EFAULT;
 			break;
 		}
