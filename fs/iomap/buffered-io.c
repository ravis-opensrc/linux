// SPDX-License-Identifier: GPL-2.0
/*
 * Copyright (C) 2010 Red Hat, Inc.
 * Copyright (C) 2016-2023 Christoph Hellwig.
 */
#include <linux/module.h>
#include <linux/compiler.h>
#include <linux/fs.h>
#include <linux/iomap.h>
#include <linux/pagemap.h>
#include <linux/uio.h>
#include <linux/buffer_head.h>
#include <linux/dax.h>
#include <linux/writeback.h>
#include <linux/list_sort.h>
#include <linux/swap.h>
#include <linux/bio.h>
#include <linux/sched/signal.h>
#include <linux/migrate.h>
#include "trace.h"

#include "../internal.h"

#define IOEND_BATCH_SIZE	4096

typedef int (*iomap_punch_t)(struct inode *inode, loff_t offset, loff_t length);
/*
 * Structure allocated for each folio to track per-block uptodate, dirty state
 * and I/O completions.
 */
struct iomap_folio_state {
	spinlock_t		state_lock;
	unsigned int		read_bytes_pending;
	atomic_t		write_bytes_pending;

	/*
	 * Each block has two bits in this bitmap:
	 * Bits [0..blocks_per_folio) has the uptodate status.
	 * Bits [b_p_f...(2*b_p_f))   has the dirty status.
	 */
	unsigned long		state[];
};

static struct bio_set iomap_ioend_bioset;

static inline bool ifs_is_fully_uptodate(struct folio *folio,
		struct iomap_folio_state *ifs)
{
	struct inode *inode = folio->mapping->host;

	return bitmap_full(ifs->state, i_blocks_per_folio(inode, folio));
}

static inline bool ifs_block_is_uptodate(struct iomap_folio_state *ifs,
		unsigned int block)
{
	return test_bit(block, ifs->state);
}

static bool ifs_set_range_uptodate(struct folio *folio,
		struct iomap_folio_state *ifs, size_t off, size_t len)
{
	struct inode *inode = folio->mapping->host;
	unsigned int first_blk = off >> inode->i_blkbits;
	unsigned int last_blk = (off + len - 1) >> inode->i_blkbits;
	unsigned int nr_blks = last_blk - first_blk + 1;

	bitmap_set(ifs->state, first_blk, nr_blks);
	return ifs_is_fully_uptodate(folio, ifs);
}

static void iomap_set_range_uptodate(struct folio *folio, size_t off,
		size_t len)
{
	struct iomap_folio_state *ifs = folio->private;
	unsigned long flags;
	bool uptodate = true;

	if (ifs) {
		spin_lock_irqsave(&ifs->state_lock, flags);
		uptodate = ifs_set_range_uptodate(folio, ifs, off, len);
		spin_unlock_irqrestore(&ifs->state_lock, flags);
	}

	if (uptodate)
		folio_mark_uptodate(folio);
}

static inline bool ifs_block_is_dirty(struct folio *folio,
		struct iomap_folio_state *ifs, int block)
{
	struct inode *inode = folio->mapping->host;
	unsigned int blks_per_folio = i_blocks_per_folio(inode, folio);

	return test_bit(block + blks_per_folio, ifs->state);
}

static unsigned ifs_find_dirty_range(struct folio *folio,
		struct iomap_folio_state *ifs, u64 *range_start, u64 range_end)
{
	struct inode *inode = folio->mapping->host;
	unsigned start_blk =
		offset_in_folio(folio, *range_start) >> inode->i_blkbits;
	unsigned end_blk = min_not_zero(
		offset_in_folio(folio, range_end) >> inode->i_blkbits,
		i_blocks_per_folio(inode, folio));
	unsigned nblks = 1;

	while (!ifs_block_is_dirty(folio, ifs, start_blk))
		if (++start_blk == end_blk)
			return 0;

	while (start_blk + nblks < end_blk) {
		if (!ifs_block_is_dirty(folio, ifs, start_blk + nblks))
			break;
		nblks++;
	}

	*range_start = folio_pos(folio) + (start_blk << inode->i_blkbits);
	return nblks << inode->i_blkbits;
}

static unsigned iomap_find_dirty_range(struct folio *folio, u64 *range_start,
		u64 range_end)
{
	struct iomap_folio_state *ifs = folio->private;

	if (*range_start >= range_end)
		return 0;

	if (ifs)
		return ifs_find_dirty_range(folio, ifs, range_start, range_end);
	return range_end - *range_start;
}

static void ifs_clear_range_dirty(struct folio *folio,
		struct iomap_folio_state *ifs, size_t off, size_t len)
{
	struct inode *inode = folio->mapping->host;
	unsigned int blks_per_folio = i_blocks_per_folio(inode, folio);
	unsigned int first_blk = (off >> inode->i_blkbits);
	unsigned int last_blk = (off + len - 1) >> inode->i_blkbits;
	unsigned int nr_blks = last_blk - first_blk + 1;
	unsigned long flags;

	spin_lock_irqsave(&ifs->state_lock, flags);
	bitmap_clear(ifs->state, first_blk + blks_per_folio, nr_blks);
	spin_unlock_irqrestore(&ifs->state_lock, flags);
}

static void iomap_clear_range_dirty(struct folio *folio, size_t off, size_t len)
{
	struct iomap_folio_state *ifs = folio->private;

	if (ifs)
		ifs_clear_range_dirty(folio, ifs, off, len);
}

static void ifs_set_range_dirty(struct folio *folio,
		struct iomap_folio_state *ifs, size_t off, size_t len)
{
	struct inode *inode = folio->mapping->host;
	unsigned int blks_per_folio = i_blocks_per_folio(inode, folio);
	unsigned int first_blk = (off >> inode->i_blkbits);
	unsigned int last_blk = (off + len - 1) >> inode->i_blkbits;
	unsigned int nr_blks = last_blk - first_blk + 1;
	unsigned long flags;

	spin_lock_irqsave(&ifs->state_lock, flags);
	bitmap_set(ifs->state, first_blk + blks_per_folio, nr_blks);
	spin_unlock_irqrestore(&ifs->state_lock, flags);
}

static void iomap_set_range_dirty(struct folio *folio, size_t off, size_t len)
{
	struct iomap_folio_state *ifs = folio->private;

	if (ifs)
		ifs_set_range_dirty(folio, ifs, off, len);
}

static struct iomap_folio_state *ifs_alloc(struct inode *inode,
		struct folio *folio, unsigned int flags)
{
	struct iomap_folio_state *ifs = folio->private;
	unsigned int nr_blocks = i_blocks_per_folio(inode, folio);
	gfp_t gfp;

	if (ifs || nr_blocks <= 1)
		return ifs;

	if (flags & IOMAP_NOWAIT)
		gfp = GFP_NOWAIT;
	else
		gfp = GFP_NOFS | __GFP_NOFAIL;

	/*
	 * ifs->state tracks two sets of state flags when the
	 * filesystem block size is smaller than the folio size.
	 * The first state tracks per-block uptodate and the
	 * second tracks per-block dirty state.
	 */
	ifs = kzalloc(struct_size(ifs, state,
		      BITS_TO_LONGS(2 * nr_blocks)), gfp);
	if (!ifs)
		return ifs;

	spin_lock_init(&ifs->state_lock);
	if (folio_test_uptodate(folio))
		bitmap_set(ifs->state, 0, nr_blocks);
	if (folio_test_dirty(folio))
		bitmap_set(ifs->state, nr_blocks, nr_blocks);
	folio_attach_private(folio, ifs);

	return ifs;
}

static void ifs_free(struct folio *folio)
{
	struct iomap_folio_state *ifs = folio_detach_private(folio);

	if (!ifs)
		return;
	WARN_ON_ONCE(ifs->read_bytes_pending != 0);
	WARN_ON_ONCE(atomic_read(&ifs->write_bytes_pending));
	WARN_ON_ONCE(ifs_is_fully_uptodate(folio, ifs) !=
			folio_test_uptodate(folio));
	kfree(ifs);
}

/*
 * Calculate the range inside the folio that we actually need to read.
 */
static void iomap_adjust_read_range(struct inode *inode, struct folio *folio,
		loff_t *pos, loff_t length, size_t *offp, size_t *lenp)
{
	struct iomap_folio_state *ifs = folio->private;
	loff_t orig_pos = *pos;
	loff_t isize = i_size_read(inode);
	unsigned block_bits = inode->i_blkbits;
	unsigned block_size = (1 << block_bits);
	size_t poff = offset_in_folio(folio, *pos);
	size_t plen = min_t(loff_t, folio_size(folio) - poff, length);
	size_t orig_plen = plen;
	unsigned first = poff >> block_bits;
	unsigned last = (poff + plen - 1) >> block_bits;

	/*
	 * If the block size is smaller than the page size, we need to check the
	 * per-block uptodate status and adjust the offset and length if needed
	 * to avoid reading in already uptodate ranges.
	 */
	if (ifs) {
		unsigned int i;

		/* move forward for each leading block marked uptodate */
		for (i = first; i <= last; i++) {
			if (!ifs_block_is_uptodate(ifs, i))
				break;
			*pos += block_size;
			poff += block_size;
			plen -= block_size;
			first++;
		}

		/* truncate len if we find any trailing uptodate block(s) */
		for ( ; i <= last; i++) {
			if (ifs_block_is_uptodate(ifs, i)) {
				plen -= (last - i + 1) * block_size;
				last = i - 1;
				break;
			}
		}
	}

	/*
	 * If the extent spans the block that contains the i_size, we need to
	 * handle both halves separately so that we properly zero data in the
	 * page cache for blocks that are entirely outside of i_size.
	 */
	if (orig_pos <= isize && orig_pos + orig_plen > isize) {
		unsigned end = offset_in_folio(folio, isize - 1) >> block_bits;

		if (first <= end && last > end)
			plen -= (last - end) * block_size;
	}

	*offp = poff;
	*lenp = plen;
}

static void iomap_finish_folio_read(struct folio *folio, size_t off,
		size_t len, int error)
{
	struct iomap_folio_state *ifs = folio->private;
	bool uptodate = !error;
	bool finished = true;

	if (ifs) {
		unsigned long flags;

		spin_lock_irqsave(&ifs->state_lock, flags);
		if (!error)
			uptodate = ifs_set_range_uptodate(folio, ifs, off, len);
		ifs->read_bytes_pending -= len;
		finished = !ifs->read_bytes_pending;
		spin_unlock_irqrestore(&ifs->state_lock, flags);
	}

	if (error)
		folio_set_error(folio);
	if (finished)
		folio_end_read(folio, uptodate);
}

static void iomap_read_end_io(struct bio *bio)
{
	int error = blk_status_to_errno(bio->bi_status);
	struct folio_iter fi;

	bio_for_each_folio_all(fi, bio)
		iomap_finish_folio_read(fi.folio, fi.offset, fi.length, error);
	bio_put(bio);
}

struct iomap_readpage_ctx {
	struct folio		*cur_folio;
	bool			cur_folio_in_bio;
	struct bio		*bio;
	struct readahead_control *rac;
};

/**
 * iomap_read_inline_data - copy inline data into the page cache
 * @iter: iteration structure
 * @folio: folio to copy to
 *
 * Copy the inline data in @iter into @folio and zero out the rest of the folio.
 * Only a single IOMAP_INLINE extent is allowed at the end of each file.
 * Returns zero for success to complete the read, or the usual negative errno.
 */
static int iomap_read_inline_data(const struct iomap_iter *iter,
		struct folio *folio)
{
	const struct iomap *iomap = iomap_iter_srcmap(iter);
	size_t size = i_size_read(iter->inode) - iomap->offset;
	size_t offset = offset_in_folio(folio, iomap->offset);

	if (folio_test_uptodate(folio))
		return 0;

	if (WARN_ON_ONCE(size > iomap->length))
		return -EIO;
	if (offset > 0)
		ifs_alloc(iter->inode, folio, iter->flags);

	folio_fill_tail(folio, offset, iomap->inline_data, size);
	iomap_set_range_uptodate(folio, offset, folio_size(folio) - offset);
	return 0;
}

static inline bool iomap_block_needs_zeroing(const struct iomap_iter *iter,
		loff_t pos)
{
	const struct iomap *srcmap = iomap_iter_srcmap(iter);

	return srcmap->type != IOMAP_MAPPED ||
		(srcmap->flags & IOMAP_F_NEW) ||
		pos >= i_size_read(iter->inode);
}

static loff_t iomap_readpage_iter(const struct iomap_iter *iter,
		struct iomap_readpage_ctx *ctx, loff_t offset)
{
	const struct iomap *iomap = &iter->iomap;
	loff_t pos = iter->pos + offset;
	loff_t length = iomap_length(iter) - offset;
	struct folio *folio = ctx->cur_folio;
	struct iomap_folio_state *ifs;
	loff_t orig_pos = pos;
	size_t poff, plen;
	sector_t sector;

	if (iomap->type == IOMAP_INLINE)
		return iomap_read_inline_data(iter, folio);

	/* zero post-eof blocks as the page may be mapped */
	ifs = ifs_alloc(iter->inode, folio, iter->flags);
	iomap_adjust_read_range(iter->inode, folio, &pos, length, &poff, &plen);
	if (plen == 0)
		goto done;

	if (iomap_block_needs_zeroing(iter, pos)) {
		folio_zero_range(folio, poff, plen);
		iomap_set_range_uptodate(folio, poff, plen);
		goto done;
	}

	ctx->cur_folio_in_bio = true;
	if (ifs) {
		spin_lock_irq(&ifs->state_lock);
		ifs->read_bytes_pending += plen;
		spin_unlock_irq(&ifs->state_lock);
	}

	sector = iomap_sector(iomap, pos);
	if (!ctx->bio ||
	    bio_end_sector(ctx->bio) != sector ||
	    !bio_add_folio(ctx->bio, folio, plen, poff)) {
		gfp_t gfp = mapping_gfp_constraint(folio->mapping, GFP_KERNEL);
		gfp_t orig_gfp = gfp;
		unsigned int nr_vecs = DIV_ROUND_UP(length, PAGE_SIZE);

		if (ctx->bio)
			submit_bio(ctx->bio);

		if (ctx->rac) /* same as readahead_gfp_mask */
			gfp |= __GFP_NORETRY | __GFP_NOWARN;
		ctx->bio = bio_alloc(iomap->bdev, bio_max_segs(nr_vecs),
				     REQ_OP_READ, gfp);
		/*
		 * If the bio_alloc fails, try it again for a single page to
		 * avoid having to deal with partial page reads.  This emulates
		 * what do_mpage_read_folio does.
		 */
		if (!ctx->bio) {
			ctx->bio = bio_alloc(iomap->bdev, 1, REQ_OP_READ,
					     orig_gfp);
		}
		if (ctx->rac)
			ctx->bio->bi_opf |= REQ_RAHEAD;
		ctx->bio->bi_iter.bi_sector = sector;
		ctx->bio->bi_end_io = iomap_read_end_io;
		bio_add_folio_nofail(ctx->bio, folio, plen, poff);
	}

done:
	/*
	 * Move the caller beyond our range so that it keeps making progress.
	 * For that, we have to include any leading non-uptodate ranges, but
	 * we can skip trailing ones as they will be handled in the next
	 * iteration.
	 */
	return pos - orig_pos + plen;
}

int iomap_read_folio(struct folio *folio, const struct iomap_ops *ops)
{
	struct iomap_iter iter = {
		.inode		= folio->mapping->host,
		.pos		= folio_pos(folio),
		.len		= folio_size(folio),
	};
	struct iomap_readpage_ctx ctx = {
		.cur_folio	= folio,
	};
	int ret;

	trace_iomap_readpage(iter.inode, 1);

	while ((ret = iomap_iter(&iter, ops)) > 0)
		iter.processed = iomap_readpage_iter(&iter, &ctx, 0);

	if (ret < 0)
		folio_set_error(folio);

	if (ctx.bio) {
		submit_bio(ctx.bio);
		WARN_ON_ONCE(!ctx.cur_folio_in_bio);
	} else {
		WARN_ON_ONCE(ctx.cur_folio_in_bio);
		folio_unlock(folio);
	}

	/*
	 * Just like mpage_readahead and block_read_full_folio, we always
	 * return 0 and just set the folio error flag on errors.  This
	 * should be cleaned up throughout the stack eventually.
	 */
	return 0;
}
EXPORT_SYMBOL_GPL(iomap_read_folio);

static loff_t iomap_readahead_iter(const struct iomap_iter *iter,
		struct iomap_readpage_ctx *ctx)
{
	loff_t length = iomap_length(iter);
	loff_t done, ret;

	for (done = 0; done < length; done += ret) {
		if (ctx->cur_folio &&
		    offset_in_folio(ctx->cur_folio, iter->pos + done) == 0) {
			if (!ctx->cur_folio_in_bio)
				folio_unlock(ctx->cur_folio);
			ctx->cur_folio = NULL;
		}
		if (!ctx->cur_folio) {
			ctx->cur_folio = readahead_folio(ctx->rac);
			ctx->cur_folio_in_bio = false;
		}
		ret = iomap_readpage_iter(iter, ctx, done);
		if (ret <= 0)
			return ret;
	}

	return done;
}

/**
 * iomap_readahead - Attempt to read pages from a file.
 * @rac: Describes the pages to be read.
 * @ops: The operations vector for the filesystem.
 *
 * This function is for filesystems to call to implement their readahead
 * address_space operation.
 *
 * Context: The @ops callbacks may submit I/O (eg to read the addresses of
 * blocks from disc), and may wait for it.  The caller may be trying to
 * access a different page, and so sleeping excessively should be avoided.
 * It may allocate memory, but should avoid costly allocations.  This
 * function is called with memalloc_nofs set, so allocations will not cause
 * the filesystem to be reentered.
 */
void iomap_readahead(struct readahead_control *rac, const struct iomap_ops *ops)
{
	struct iomap_iter iter = {
		.inode	= rac->mapping->host,
		.pos	= readahead_pos(rac),
		.len	= readahead_length(rac),
	};
	struct iomap_readpage_ctx ctx = {
		.rac	= rac,
	};

	trace_iomap_readahead(rac->mapping->host, readahead_count(rac));

	while (iomap_iter(&iter, ops) > 0)
		iter.processed = iomap_readahead_iter(&iter, &ctx);

	if (ctx.bio)
		submit_bio(ctx.bio);
	if (ctx.cur_folio) {
		if (!ctx.cur_folio_in_bio)
			folio_unlock(ctx.cur_folio);
	}
}
EXPORT_SYMBOL_GPL(iomap_readahead);

/*
 * iomap_is_partially_uptodate checks whether blocks within a folio are
 * uptodate or not.
 *
 * Returns true if all blocks which correspond to the specified part
 * of the folio are uptodate.
 */
bool iomap_is_partially_uptodate(struct folio *folio, size_t from, size_t count)
{
	struct iomap_folio_state *ifs = folio->private;
	struct inode *inode = folio->mapping->host;
	unsigned first, last, i;

	if (!ifs)
		return false;

	/* Caller's range may extend past the end of this folio */
	count = min(folio_size(folio) - from, count);

	/* First and last blocks in range within folio */
	first = from >> inode->i_blkbits;
	last = (from + count - 1) >> inode->i_blkbits;

	for (i = first; i <= last; i++)
		if (!ifs_block_is_uptodate(ifs, i))
			return false;
	return true;
}
EXPORT_SYMBOL_GPL(iomap_is_partially_uptodate);

/**
 * iomap_get_folio - get a folio reference for writing
 * @iter: iteration structure
 * @pos: start offset of write
 * @len: Suggested size of folio to create.
 *
 * Returns a locked reference to the folio at @pos, or an error pointer if the
 * folio could not be obtained.
 */
struct folio *iomap_get_folio(struct iomap_iter *iter, loff_t pos, size_t len)
{
	fgf_t fgp = FGP_WRITEBEGIN | FGP_NOFS;

	if (iter->flags & IOMAP_NOWAIT)
		fgp |= FGP_NOWAIT;
	fgp |= fgf_set_order(len);

	return __filemap_get_folio(iter->inode->i_mapping, pos >> PAGE_SHIFT,
			fgp, mapping_gfp_mask(iter->inode->i_mapping));
}
EXPORT_SYMBOL_GPL(iomap_get_folio);

bool iomap_release_folio(struct folio *folio, gfp_t gfp_flags)
{
	trace_iomap_release_folio(folio->mapping->host, folio_pos(folio),
			folio_size(folio));

	/*
	 * If the folio is dirty, we refuse to release our metadata because
	 * it may be partially dirty.  Once we track per-block dirty state,
	 * we can release the metadata if every block is dirty.
	 */
	if (folio_test_dirty(folio))
		return false;
	ifs_free(folio);
	return true;
}
EXPORT_SYMBOL_GPL(iomap_release_folio);

void iomap_invalidate_folio(struct folio *folio, size_t offset, size_t len)
{
	trace_iomap_invalidate_folio(folio->mapping->host,
					folio_pos(folio) + offset, len);

	/*
	 * If we're invalidating the entire folio, clear the dirty state
	 * from it and release it to avoid unnecessary buildup of the LRU.
	 */
	if (offset == 0 && len == folio_size(folio)) {
		WARN_ON_ONCE(folio_test_writeback(folio));
		folio_cancel_dirty(folio);
		ifs_free(folio);
	}
}
EXPORT_SYMBOL_GPL(iomap_invalidate_folio);

bool iomap_dirty_folio(struct address_space *mapping, struct folio *folio)
{
	struct inode *inode = mapping->host;
	size_t len = folio_size(folio);

	ifs_alloc(inode, folio, 0);
	iomap_set_range_dirty(folio, 0, len);
	return filemap_dirty_folio(mapping, folio);
}
EXPORT_SYMBOL_GPL(iomap_dirty_folio);

static void
iomap_write_failed(struct inode *inode, loff_t pos, unsigned len)
{
	loff_t i_size = i_size_read(inode);

	/*
	 * Only truncate newly allocated pages beyoned EOF, even if the
	 * write started inside the existing inode size.
	 */
	if (pos + len > i_size)
		truncate_pagecache_range(inode, max(pos, i_size),
					 pos + len - 1);
}

static int iomap_read_folio_sync(loff_t block_start, struct folio *folio,
		size_t poff, size_t plen, const struct iomap *iomap)
{
	struct bio_vec bvec;
	struct bio bio;

	bio_init(&bio, iomap->bdev, &bvec, 1, REQ_OP_READ);
	bio.bi_iter.bi_sector = iomap_sector(iomap, block_start);
	bio_add_folio_nofail(&bio, folio, plen, poff);
	return submit_bio_wait(&bio);
}

static int __iomap_write_begin(const struct iomap_iter *iter, loff_t pos,
		size_t len, struct folio *folio)
{
	const struct iomap *srcmap = iomap_iter_srcmap(iter);
	struct iomap_folio_state *ifs;
	loff_t block_size = i_blocksize(iter->inode);
	loff_t block_start = round_down(pos, block_size);
	loff_t block_end = round_up(pos + len, block_size);
	unsigned int nr_blocks = i_blocks_per_folio(iter->inode, folio);
	size_t from = offset_in_folio(folio, pos), to = from + len;
	size_t poff, plen;

	/*
	 * If the write or zeroing completely overlaps the current folio, then
	 * entire folio will be dirtied so there is no need for
	 * per-block state tracking structures to be attached to this folio.
	 * For the unshare case, we must read in the ondisk contents because we
	 * are not changing pagecache contents.
	 */
	if (!(iter->flags & IOMAP_UNSHARE) && pos <= folio_pos(folio) &&
	    pos + len >= folio_pos(folio) + folio_size(folio))
		return 0;

	ifs = ifs_alloc(iter->inode, folio, iter->flags);
	if ((iter->flags & IOMAP_NOWAIT) && !ifs && nr_blocks > 1)
		return -EAGAIN;

	if (folio_test_uptodate(folio))
		return 0;
	folio_clear_error(folio);

	do {
		iomap_adjust_read_range(iter->inode, folio, &block_start,
				block_end - block_start, &poff, &plen);
		if (plen == 0)
			break;

		if (!(iter->flags & IOMAP_UNSHARE) &&
		    (from <= poff || from >= poff + plen) &&
		    (to <= poff || to >= poff + plen))
			continue;

		if (iomap_block_needs_zeroing(iter, block_start)) {
			if (WARN_ON_ONCE(iter->flags & IOMAP_UNSHARE))
				return -EIO;
			folio_zero_segments(folio, poff, from, to, poff + plen);
		} else {
			int status;

			if (iter->flags & IOMAP_NOWAIT)
				return -EAGAIN;

			status = iomap_read_folio_sync(block_start, folio,
					poff, plen, srcmap);
			if (status)
				return status;
		}
		iomap_set_range_uptodate(folio, poff, plen);
	} while ((block_start += plen) < block_end);

	return 0;
}

static struct folio *__iomap_get_folio(struct iomap_iter *iter, loff_t pos,
		size_t len)
{
	const struct iomap_folio_ops *folio_ops = iter->iomap.folio_ops;

	if (folio_ops && folio_ops->get_folio)
		return folio_ops->get_folio(iter, pos, len);
	else
		return iomap_get_folio(iter, pos, len);
}

static void __iomap_put_folio(struct iomap_iter *iter, loff_t pos, size_t ret,
		struct folio *folio)
{
	const struct iomap_folio_ops *folio_ops = iter->iomap.folio_ops;

	if (folio_ops && folio_ops->put_folio) {
		folio_ops->put_folio(iter->inode, pos, ret, folio);
	} else {
		folio_unlock(folio);
		folio_put(folio);
	}
}

static int iomap_write_begin_inline(const struct iomap_iter *iter,
		struct folio *folio)
{
	/* needs more work for the tailpacking case; disable for now */
	if (WARN_ON_ONCE(iomap_iter_srcmap(iter)->offset != 0))
		return -EIO;
	return iomap_read_inline_data(iter, folio);
}

static int iomap_write_begin(struct iomap_iter *iter, loff_t pos,
		size_t len, struct folio **foliop)
{
	const struct iomap_folio_ops *folio_ops = iter->iomap.folio_ops;
	const struct iomap *srcmap = iomap_iter_srcmap(iter);
	struct folio *folio;
	int status = 0;

	BUG_ON(pos + len > iter->iomap.offset + iter->iomap.length);
	if (srcmap != &iter->iomap)
		BUG_ON(pos + len > srcmap->offset + srcmap->length);

	if (fatal_signal_pending(current))
		return -EINTR;

	if (!mapping_large_folio_support(iter->inode->i_mapping))
		len = min_t(size_t, len, PAGE_SIZE - offset_in_page(pos));

	folio = __iomap_get_folio(iter, pos, len);
	if (IS_ERR(folio))
		return PTR_ERR(folio);

	/*
	 * Now we have a locked folio, before we do anything with it we need to
	 * check that the iomap we have cached is not stale. The inode extent
	 * mapping can change due to concurrent IO in flight (e.g.
	 * IOMAP_UNWRITTEN state can change and memory reclaim could have
	 * reclaimed a previously partially written page at this index after IO
	 * completion before this write reaches this file offset) and hence we
	 * could do the wrong thing here (zero a page range incorrectly or fail
	 * to zero) and corrupt data.
	 */
	if (folio_ops && folio_ops->iomap_valid) {
		bool iomap_valid = folio_ops->iomap_valid(iter->inode,
							 &iter->iomap);
		if (!iomap_valid) {
			iter->iomap.flags |= IOMAP_F_STALE;
			status = 0;
			goto out_unlock;
		}
	}

	if (pos + len > folio_pos(folio) + folio_size(folio))
		len = folio_pos(folio) + folio_size(folio) - pos;

	if (srcmap->type == IOMAP_INLINE)
		status = iomap_write_begin_inline(iter, folio);
	else if (srcmap->flags & IOMAP_F_BUFFER_HEAD)
		status = __block_write_begin_int(folio, pos, len, NULL, srcmap);
	else
		status = __iomap_write_begin(iter, pos, len, folio);

	if (unlikely(status))
		goto out_unlock;

	*foliop = folio;
	return 0;

out_unlock:
	__iomap_put_folio(iter, pos, 0, folio);

	return status;
}

static bool __iomap_write_end(struct inode *inode, loff_t pos, size_t len,
		size_t copied, struct folio *folio)
{
	flush_dcache_folio(folio);

	/*
	 * The blocks that were entirely written will now be uptodate, so we
	 * don't have to worry about a read_folio reading them and overwriting a
	 * partial write.  However, if we've encountered a short write and only
	 * partially written into a block, it will not be marked uptodate, so a
	 * read_folio might come in and destroy our partial write.
	 *
	 * Do the simplest thing and just treat any short write to a
	 * non-uptodate page as a zero-length write, and force the caller to
	 * redo the whole thing.
	 */
	if (unlikely(copied < len && !folio_test_uptodate(folio)))
<<<<<<< HEAD
		return 0;
=======
		return false;
>>>>>>> 0c383648
	iomap_set_range_uptodate(folio, offset_in_folio(folio, pos), len);
	iomap_set_range_dirty(folio, offset_in_folio(folio, pos), copied);
	filemap_dirty_folio(inode->i_mapping, folio);
	return true;
}

static void iomap_write_end_inline(const struct iomap_iter *iter,
		struct folio *folio, loff_t pos, size_t copied)
{
	const struct iomap *iomap = &iter->iomap;
	void *addr;

	WARN_ON_ONCE(!folio_test_uptodate(folio));
	BUG_ON(!iomap_inline_data_valid(iomap));

	flush_dcache_folio(folio);
	addr = kmap_local_folio(folio, pos);
	memcpy(iomap_inline_data(iomap, pos), addr, copied);
	kunmap_local(addr);

	mark_inode_dirty(iter->inode);
}

/*
 * Returns true if all copied bytes have been written to the pagecache,
 * otherwise return false.
 */
static bool iomap_write_end(struct iomap_iter *iter, loff_t pos, size_t len,
		size_t copied, struct folio *folio)
{
	const struct iomap *srcmap = iomap_iter_srcmap(iter);
	loff_t old_size = iter->inode->i_size;
	size_t written;

	if (srcmap->type == IOMAP_INLINE) {
		iomap_write_end_inline(iter, folio, pos, copied);
		written = copied;
	} else if (srcmap->flags & IOMAP_F_BUFFER_HEAD) {
		written = block_write_end(NULL, iter->inode->i_mapping, pos,
					len, copied, &folio->page, NULL);
		WARN_ON_ONCE(written != copied && written != 0);
	} else {
		written = __iomap_write_end(iter->inode, pos, len, copied,
					    folio) ? copied : 0;
	}

	/*
	 * Update the in-memory inode size after copying the data into the page
	 * cache.  It's up to the file system to write the updated size to disk,
	 * preferably after I/O completion so that no stale data is exposed.
	 * Only once that's done can we unlock and release the folio.
	 */
	if (pos + written > old_size) {
		i_size_write(iter->inode, pos + written);
		iter->iomap.flags |= IOMAP_F_SIZE_CHANGED;
	}
	__iomap_put_folio(iter, pos, written, folio);

	if (old_size < pos)
		pagecache_isize_extended(iter->inode, old_size, pos);

	return written == copied;
}

static loff_t iomap_write_iter(struct iomap_iter *iter, struct iov_iter *i)
{
	loff_t length = iomap_length(iter);
	size_t chunk = PAGE_SIZE << MAX_PAGECACHE_ORDER;
	loff_t pos = iter->pos;
	ssize_t total_written = 0;
	long status = 0;
	struct address_space *mapping = iter->inode->i_mapping;
	size_t chunk = mapping_max_folio_size(mapping);
	unsigned int bdp_flags = (iter->flags & IOMAP_NOWAIT) ? BDP_ASYNC : 0;

	do {
		struct folio *folio;
		size_t offset;		/* Offset into folio */
		size_t bytes;		/* Bytes to write to folio */
		size_t copied;		/* Bytes copied from user */
		size_t written;		/* Bytes have been written */

		bytes = iov_iter_count(i);
retry:
		offset = pos & (chunk - 1);
		bytes = min(chunk - offset, bytes);
		status = balance_dirty_pages_ratelimited_flags(mapping,
							       bdp_flags);
		if (unlikely(status))
			break;

		if (bytes > length)
			bytes = length;

		/*
		 * Bring in the user page that we'll copy from _first_.
		 * Otherwise there's a nasty deadlock on copying from the
		 * same page as we're writing to, without it being marked
		 * up-to-date.
		 *
		 * For async buffered writes the assumption is that the user
		 * page has already been faulted in. This can be optimized by
		 * faulting the user page.
		 */
		if (unlikely(fault_in_iov_iter_readable(i, bytes) == bytes)) {
			status = -EFAULT;
			break;
		}

		status = iomap_write_begin(iter, pos, bytes, &folio);
		if (unlikely(status)) {
			iomap_write_failed(iter->inode, pos, bytes);
			break;
		}
		if (iter->iomap.flags & IOMAP_F_STALE)
			break;

		offset = offset_in_folio(folio, pos);
		if (bytes > folio_size(folio) - offset)
			bytes = folio_size(folio) - offset;
<<<<<<< HEAD

		if (mapping_writably_mapped(mapping))
			flush_dcache_folio(folio);

		copied = copy_folio_from_iter_atomic(folio, offset, bytes, i);
		status = iomap_write_end(iter, pos, bytes, copied, folio);
=======

		if (mapping_writably_mapped(mapping))
			flush_dcache_folio(folio);
>>>>>>> 0c383648

		copied = copy_folio_from_iter_atomic(folio, offset, bytes, i);
		written = iomap_write_end(iter, pos, bytes, copied, folio) ?
			  copied : 0;

		cond_resched();
		if (unlikely(written == 0)) {
			/*
			 * A short copy made iomap_write_end() reject the
			 * thing entirely.  Might be memory poisoning
			 * halfway through, might be a race with munmap,
			 * might be severe memory pressure.
			 */
<<<<<<< HEAD
=======
			iomap_write_failed(iter->inode, pos, bytes);
			iov_iter_revert(i, copied);

>>>>>>> 0c383648
			if (chunk > PAGE_SIZE)
				chunk /= 2;
			if (copied) {
				bytes = copied;
				goto retry;
			}
		} else {
<<<<<<< HEAD
			pos += status;
			written += status;
			length -= status;
=======
			pos += written;
			total_written += written;
			length -= written;
>>>>>>> 0c383648
		}
	} while (iov_iter_count(i) && length);

	if (status == -EAGAIN) {
		iov_iter_revert(i, total_written);
		return -EAGAIN;
	}
	return total_written ? total_written : status;
}

ssize_t
iomap_file_buffered_write(struct kiocb *iocb, struct iov_iter *i,
		const struct iomap_ops *ops)
{
	struct iomap_iter iter = {
		.inode		= iocb->ki_filp->f_mapping->host,
		.pos		= iocb->ki_pos,
		.len		= iov_iter_count(i),
		.flags		= IOMAP_WRITE,
	};
	ssize_t ret;

	if (iocb->ki_flags & IOCB_NOWAIT)
		iter.flags |= IOMAP_NOWAIT;

	while ((ret = iomap_iter(&iter, ops)) > 0)
		iter.processed = iomap_write_iter(&iter, i);

	if (unlikely(iter.pos == iocb->ki_pos))
		return ret;
	ret = iter.pos - iocb->ki_pos;
	iocb->ki_pos = iter.pos;
	return ret;
}
EXPORT_SYMBOL_GPL(iomap_file_buffered_write);

static int iomap_write_delalloc_ifs_punch(struct inode *inode,
		struct folio *folio, loff_t start_byte, loff_t end_byte,
		iomap_punch_t punch)
{
	unsigned int first_blk, last_blk, i;
	loff_t last_byte;
	u8 blkbits = inode->i_blkbits;
	struct iomap_folio_state *ifs;
	int ret = 0;

	/*
	 * When we have per-block dirty tracking, there can be
	 * blocks within a folio which are marked uptodate
	 * but not dirty. In that case it is necessary to punch
	 * out such blocks to avoid leaking any delalloc blocks.
	 */
	ifs = folio->private;
	if (!ifs)
		return ret;

	last_byte = min_t(loff_t, end_byte - 1,
			folio_pos(folio) + folio_size(folio) - 1);
	first_blk = offset_in_folio(folio, start_byte) >> blkbits;
	last_blk = offset_in_folio(folio, last_byte) >> blkbits;
	for (i = first_blk; i <= last_blk; i++) {
		if (!ifs_block_is_dirty(folio, ifs, i)) {
			ret = punch(inode, folio_pos(folio) + (i << blkbits),
				    1 << blkbits);
			if (ret)
				return ret;
		}
	}

	return ret;
}


static int iomap_write_delalloc_punch(struct inode *inode, struct folio *folio,
		loff_t *punch_start_byte, loff_t start_byte, loff_t end_byte,
		iomap_punch_t punch)
{
	int ret = 0;

	if (!folio_test_dirty(folio))
		return ret;

	/* if dirty, punch up to offset */
	if (start_byte > *punch_start_byte) {
		ret = punch(inode, *punch_start_byte,
				start_byte - *punch_start_byte);
		if (ret)
			return ret;
	}

	/* Punch non-dirty blocks within folio */
	ret = iomap_write_delalloc_ifs_punch(inode, folio, start_byte,
			end_byte, punch);
	if (ret)
		return ret;

	/*
	 * Make sure the next punch start is correctly bound to
	 * the end of this data range, not the end of the folio.
	 */
	*punch_start_byte = min_t(loff_t, end_byte,
				folio_pos(folio) + folio_size(folio));

	return ret;
}

/*
 * Scan the data range passed to us for dirty page cache folios. If we find a
 * dirty folio, punch out the preceding range and update the offset from which
 * the next punch will start from.
 *
 * We can punch out storage reservations under clean pages because they either
 * contain data that has been written back - in which case the delalloc punch
 * over that range is a no-op - or they have been read faults in which case they
 * contain zeroes and we can remove the delalloc backing range and any new
 * writes to those pages will do the normal hole filling operation...
 *
 * This makes the logic simple: we only need to keep the delalloc extents only
 * over the dirty ranges of the page cache.
 *
 * This function uses [start_byte, end_byte) intervals (i.e. open ended) to
 * simplify range iterations.
 */
static int iomap_write_delalloc_scan(struct inode *inode,
		loff_t *punch_start_byte, loff_t start_byte, loff_t end_byte,
		iomap_punch_t punch)
{
	while (start_byte < end_byte) {
		struct folio	*folio;
		int ret;

		/* grab locked page */
		folio = filemap_lock_folio(inode->i_mapping,
				start_byte >> PAGE_SHIFT);
		if (IS_ERR(folio)) {
			start_byte = ALIGN_DOWN(start_byte, PAGE_SIZE) +
					PAGE_SIZE;
			continue;
		}

		ret = iomap_write_delalloc_punch(inode, folio, punch_start_byte,
						 start_byte, end_byte, punch);
		if (ret) {
			folio_unlock(folio);
			folio_put(folio);
			return ret;
		}

		/* move offset to start of next folio in range */
		start_byte = folio_next_index(folio) << PAGE_SHIFT;
		folio_unlock(folio);
		folio_put(folio);
	}
	return 0;
}

/*
 * Punch out all the delalloc blocks in the range given except for those that
 * have dirty data still pending in the page cache - those are going to be
 * written and so must still retain the delalloc backing for writeback.
 *
 * As we are scanning the page cache for data, we don't need to reimplement the
 * wheel - mapping_seek_hole_data() does exactly what we need to identify the
 * start and end of data ranges correctly even for sub-folio block sizes. This
 * byte range based iteration is especially convenient because it means we
 * don't have to care about variable size folios, nor where the start or end of
 * the data range lies within a folio, if they lie within the same folio or even
 * if there are multiple discontiguous data ranges within the folio.
 *
 * It should be noted that mapping_seek_hole_data() is not aware of EOF, and so
 * can return data ranges that exist in the cache beyond EOF. e.g. a page fault
 * spanning EOF will initialise the post-EOF data to zeroes and mark it up to
 * date. A write page fault can then mark it dirty. If we then fail a write()
 * beyond EOF into that up to date cached range, we allocate a delalloc block
 * beyond EOF and then have to punch it out. Because the range is up to date,
 * mapping_seek_hole_data() will return it, and we will skip the punch because
 * the folio is dirty. THis is incorrect - we always need to punch out delalloc
 * beyond EOF in this case as writeback will never write back and covert that
 * delalloc block beyond EOF. Hence we limit the cached data scan range to EOF,
 * resulting in always punching out the range from the EOF to the end of the
 * range the iomap spans.
 *
 * Intervals are of the form [start_byte, end_byte) (i.e. open ended) because it
 * matches the intervals returned by mapping_seek_hole_data(). i.e. SEEK_DATA
 * returns the start of a data range (start_byte), and SEEK_HOLE(start_byte)
 * returns the end of the data range (data_end). Using closed intervals would
 * require sprinkling this code with magic "+ 1" and "- 1" arithmetic and expose
 * the code to subtle off-by-one bugs....
 */
static int iomap_write_delalloc_release(struct inode *inode,
		loff_t start_byte, loff_t end_byte, iomap_punch_t punch)
{
	loff_t punch_start_byte = start_byte;
	loff_t scan_end_byte = min(i_size_read(inode), end_byte);
	int error = 0;

	/*
	 * Lock the mapping to avoid races with page faults re-instantiating
	 * folios and dirtying them via ->page_mkwrite whilst we walk the
	 * cache and perform delalloc extent removal. Failing to do this can
	 * leave dirty pages with no space reservation in the cache.
	 */
	filemap_invalidate_lock(inode->i_mapping);
	while (start_byte < scan_end_byte) {
		loff_t		data_end;

		start_byte = mapping_seek_hole_data(inode->i_mapping,
				start_byte, scan_end_byte, SEEK_DATA);
		/*
		 * If there is no more data to scan, all that is left is to
		 * punch out the remaining range.
		 */
		if (start_byte == -ENXIO || start_byte == scan_end_byte)
			break;
		if (start_byte < 0) {
			error = start_byte;
			goto out_unlock;
		}
		WARN_ON_ONCE(start_byte < punch_start_byte);
		WARN_ON_ONCE(start_byte > scan_end_byte);

		/*
		 * We find the end of this contiguous cached data range by
		 * seeking from start_byte to the beginning of the next hole.
		 */
		data_end = mapping_seek_hole_data(inode->i_mapping, start_byte,
				scan_end_byte, SEEK_HOLE);
		if (data_end < 0) {
			error = data_end;
			goto out_unlock;
		}
		WARN_ON_ONCE(data_end <= start_byte);
		WARN_ON_ONCE(data_end > scan_end_byte);

		error = iomap_write_delalloc_scan(inode, &punch_start_byte,
				start_byte, data_end, punch);
		if (error)
			goto out_unlock;

		/* The next data search starts at the end of this one. */
		start_byte = data_end;
	}

	if (punch_start_byte < end_byte)
		error = punch(inode, punch_start_byte,
				end_byte - punch_start_byte);
out_unlock:
	filemap_invalidate_unlock(inode->i_mapping);
	return error;
}

/*
 * When a short write occurs, the filesystem may need to remove reserved space
 * that was allocated in ->iomap_begin from it's ->iomap_end method. For
 * filesystems that use delayed allocation, we need to punch out delalloc
 * extents from the range that are not dirty in the page cache. As the write can
 * race with page faults, there can be dirty pages over the delalloc extent
 * outside the range of a short write but still within the delalloc extent
 * allocated for this iomap.
 *
 * This function uses [start_byte, end_byte) intervals (i.e. open ended) to
 * simplify range iterations.
 *
 * The punch() callback *must* only punch delalloc extents in the range passed
 * to it. It must skip over all other types of extents in the range and leave
 * them completely unchanged. It must do this punch atomically with respect to
 * other extent modifications.
 *
 * The punch() callback may be called with a folio locked to prevent writeback
 * extent allocation racing at the edge of the range we are currently punching.
 * The locked folio may or may not cover the range being punched, so it is not
 * safe for the punch() callback to lock folios itself.
 *
 * Lock order is:
 *
 * inode->i_rwsem (shared or exclusive)
 *   inode->i_mapping->invalidate_lock (exclusive)
 *     folio_lock()
 *       ->punch
 *         internal filesystem allocation lock
 */
int iomap_file_buffered_write_punch_delalloc(struct inode *inode,
		struct iomap *iomap, loff_t pos, loff_t length,
		ssize_t written, iomap_punch_t punch)
{
	loff_t			start_byte;
	loff_t			end_byte;
	unsigned int		blocksize = i_blocksize(inode);

	if (iomap->type != IOMAP_DELALLOC)
		return 0;

	/* If we didn't reserve the blocks, we're not allowed to punch them. */
	if (!(iomap->flags & IOMAP_F_NEW))
		return 0;

	/*
	 * start_byte refers to the first unused block after a short write. If
	 * nothing was written, round offset down to point at the first block in
	 * the range.
	 */
	if (unlikely(!written))
		start_byte = round_down(pos, blocksize);
	else
		start_byte = round_up(pos + written, blocksize);
	end_byte = round_up(pos + length, blocksize);

	/* Nothing to do if we've written the entire delalloc extent */
	if (start_byte >= end_byte)
		return 0;

	return iomap_write_delalloc_release(inode, start_byte, end_byte,
					punch);
}
EXPORT_SYMBOL_GPL(iomap_file_buffered_write_punch_delalloc);

static loff_t iomap_unshare_iter(struct iomap_iter *iter)
{
	struct iomap *iomap = &iter->iomap;
	const struct iomap *srcmap = iomap_iter_srcmap(iter);
	loff_t pos = iter->pos;
	loff_t length = iomap_length(iter);
	loff_t written = 0;

	/* don't bother with blocks that are not shared to start with */
	if (!(iomap->flags & IOMAP_F_SHARED))
		return length;
	/* don't bother with holes or unwritten extents */
	if (srcmap->type == IOMAP_HOLE || srcmap->type == IOMAP_UNWRITTEN)
		return length;

	do {
		struct folio *folio;
		int status;
		size_t offset;
		size_t bytes = min_t(u64, SIZE_MAX, length);
<<<<<<< HEAD
=======
		bool ret;
>>>>>>> 0c383648

		status = iomap_write_begin(iter, pos, bytes, &folio);
		if (unlikely(status))
			return status;
		if (iomap->flags & IOMAP_F_STALE)
			break;

		offset = offset_in_folio(folio, pos);
		if (bytes > folio_size(folio) - offset)
			bytes = folio_size(folio) - offset;

<<<<<<< HEAD
		bytes = iomap_write_end(iter, pos, bytes, bytes, folio);
		if (WARN_ON_ONCE(bytes == 0))
=======
		ret = iomap_write_end(iter, pos, bytes, bytes, folio);
		if (WARN_ON_ONCE(!ret))
>>>>>>> 0c383648
			return -EIO;

		cond_resched();

		pos += bytes;
		written += bytes;
		length -= bytes;

		balance_dirty_pages_ratelimited(iter->inode->i_mapping);
	} while (length > 0);

	return written;
}

int
iomap_file_unshare(struct inode *inode, loff_t pos, loff_t len,
		const struct iomap_ops *ops)
{
	struct iomap_iter iter = {
		.inode		= inode,
		.pos		= pos,
		.len		= len,
		.flags		= IOMAP_WRITE | IOMAP_UNSHARE,
	};
	int ret;

	while ((ret = iomap_iter(&iter, ops)) > 0)
		iter.processed = iomap_unshare_iter(&iter);
	return ret;
}
EXPORT_SYMBOL_GPL(iomap_file_unshare);

static loff_t iomap_zero_iter(struct iomap_iter *iter, bool *did_zero)
{
	const struct iomap *srcmap = iomap_iter_srcmap(iter);
	loff_t pos = iter->pos;
	loff_t length = iomap_length(iter);
	loff_t written = 0;

	/* already zeroed?  we're done. */
	if (srcmap->type == IOMAP_HOLE || srcmap->type == IOMAP_UNWRITTEN)
		return length;

	do {
		struct folio *folio;
		int status;
		size_t offset;
		size_t bytes = min_t(u64, SIZE_MAX, length);
		bool ret;

		status = iomap_write_begin(iter, pos, bytes, &folio);
		if (status)
			return status;
		if (iter->iomap.flags & IOMAP_F_STALE)
			break;

		offset = offset_in_folio(folio, pos);
		if (bytes > folio_size(folio) - offset)
			bytes = folio_size(folio) - offset;

		folio_zero_range(folio, offset, bytes);
		folio_mark_accessed(folio);

		ret = iomap_write_end(iter, pos, bytes, bytes, folio);
		if (WARN_ON_ONCE(!ret))
			return -EIO;

		pos += bytes;
		length -= bytes;
		written += bytes;
	} while (length > 0);

	if (did_zero)
		*did_zero = true;
	return written;
}

int
iomap_zero_range(struct inode *inode, loff_t pos, loff_t len, bool *did_zero,
		const struct iomap_ops *ops)
{
	struct iomap_iter iter = {
		.inode		= inode,
		.pos		= pos,
		.len		= len,
		.flags		= IOMAP_ZERO,
	};
	int ret;

	while ((ret = iomap_iter(&iter, ops)) > 0)
		iter.processed = iomap_zero_iter(&iter, did_zero);
	return ret;
}
EXPORT_SYMBOL_GPL(iomap_zero_range);

int
iomap_truncate_page(struct inode *inode, loff_t pos, bool *did_zero,
		const struct iomap_ops *ops)
{
	unsigned int blocksize = i_blocksize(inode);
	unsigned int off = pos & (blocksize - 1);

	/* Block boundary? Nothing to do */
	if (!off)
		return 0;
	return iomap_zero_range(inode, pos, blocksize - off, did_zero, ops);
}
EXPORT_SYMBOL_GPL(iomap_truncate_page);

static loff_t iomap_folio_mkwrite_iter(struct iomap_iter *iter,
		struct folio *folio)
{
	loff_t length = iomap_length(iter);
	int ret;

	if (iter->iomap.flags & IOMAP_F_BUFFER_HEAD) {
		ret = __block_write_begin_int(folio, iter->pos, length, NULL,
					      &iter->iomap);
		if (ret)
			return ret;
		block_commit_write(&folio->page, 0, length);
	} else {
		WARN_ON_ONCE(!folio_test_uptodate(folio));
		folio_mark_dirty(folio);
	}

	return length;
}

vm_fault_t iomap_page_mkwrite(struct vm_fault *vmf, const struct iomap_ops *ops)
{
	struct iomap_iter iter = {
		.inode		= file_inode(vmf->vma->vm_file),
		.flags		= IOMAP_WRITE | IOMAP_FAULT,
	};
	struct folio *folio = page_folio(vmf->page);
	ssize_t ret;

	folio_lock(folio);
	ret = folio_mkwrite_check_truncate(folio, iter.inode);
	if (ret < 0)
		goto out_unlock;
	iter.pos = folio_pos(folio);
	iter.len = ret;
	while ((ret = iomap_iter(&iter, ops)) > 0)
		iter.processed = iomap_folio_mkwrite_iter(&iter, folio);

	if (ret < 0)
		goto out_unlock;
	folio_wait_stable(folio);
	return VM_FAULT_LOCKED;
out_unlock:
	folio_unlock(folio);
	return vmf_fs_error(ret);
}
EXPORT_SYMBOL_GPL(iomap_page_mkwrite);

static void iomap_finish_folio_write(struct inode *inode, struct folio *folio,
		size_t len)
{
	struct iomap_folio_state *ifs = folio->private;

	WARN_ON_ONCE(i_blocks_per_folio(inode, folio) > 1 && !ifs);
	WARN_ON_ONCE(ifs && atomic_read(&ifs->write_bytes_pending) <= 0);

	if (!ifs || atomic_sub_and_test(len, &ifs->write_bytes_pending))
		folio_end_writeback(folio);
}

/*
 * We're now finished for good with this ioend structure.  Update the page
 * state, release holds on bios, and finally free up memory.  Do not use the
 * ioend after this.
 */
static u32
iomap_finish_ioend(struct iomap_ioend *ioend, int error)
{
	struct inode *inode = ioend->io_inode;
	struct bio *bio = &ioend->io_bio;
	struct folio_iter fi;
	u32 folio_count = 0;

	if (error) {
		mapping_set_error(inode->i_mapping, error);
		if (!bio_flagged(bio, BIO_QUIET)) {
			pr_err_ratelimited(
"%s: writeback error on inode %lu, offset %lld, sector %llu",
				inode->i_sb->s_id, inode->i_ino,
				ioend->io_offset, ioend->io_sector);
		}
	}

	/* walk all folios in bio, ending page IO on them */
	bio_for_each_folio_all(fi, bio) {
		if (error)
			folio_set_error(fi.folio);
		iomap_finish_folio_write(inode, fi.folio, fi.length);
		folio_count++;
	}

	bio_put(bio);	/* frees the ioend */
	return folio_count;
}

/*
 * Ioend completion routine for merged bios. This can only be called from task
 * contexts as merged ioends can be of unbound length. Hence we have to break up
 * the writeback completions into manageable chunks to avoid long scheduler
 * holdoffs. We aim to keep scheduler holdoffs down below 10ms so that we get
 * good batch processing throughput without creating adverse scheduler latency
 * conditions.
 */
void
iomap_finish_ioends(struct iomap_ioend *ioend, int error)
{
	struct list_head tmp;
	u32 completions;

	might_sleep();

	list_replace_init(&ioend->io_list, &tmp);
	completions = iomap_finish_ioend(ioend, error);

	while (!list_empty(&tmp)) {
		if (completions > IOEND_BATCH_SIZE * 8) {
			cond_resched();
			completions = 0;
		}
		ioend = list_first_entry(&tmp, struct iomap_ioend, io_list);
		list_del_init(&ioend->io_list);
		completions += iomap_finish_ioend(ioend, error);
	}
}
EXPORT_SYMBOL_GPL(iomap_finish_ioends);

/*
 * We can merge two adjacent ioends if they have the same set of work to do.
 */
static bool
iomap_ioend_can_merge(struct iomap_ioend *ioend, struct iomap_ioend *next)
{
	if (ioend->io_bio.bi_status != next->io_bio.bi_status)
		return false;
	if ((ioend->io_flags & IOMAP_F_SHARED) ^
	    (next->io_flags & IOMAP_F_SHARED))
		return false;
	if ((ioend->io_type == IOMAP_UNWRITTEN) ^
	    (next->io_type == IOMAP_UNWRITTEN))
		return false;
	if (ioend->io_offset + ioend->io_size != next->io_offset)
		return false;
	/*
	 * Do not merge physically discontiguous ioends. The filesystem
	 * completion functions will have to iterate the physical
	 * discontiguities even if we merge the ioends at a logical level, so
	 * we don't gain anything by merging physical discontiguities here.
	 *
	 * We cannot use bio->bi_iter.bi_sector here as it is modified during
	 * submission so does not point to the start sector of the bio at
	 * completion.
	 */
	if (ioend->io_sector + (ioend->io_size >> 9) != next->io_sector)
		return false;
	return true;
}

void
iomap_ioend_try_merge(struct iomap_ioend *ioend, struct list_head *more_ioends)
{
	struct iomap_ioend *next;

	INIT_LIST_HEAD(&ioend->io_list);

	while ((next = list_first_entry_or_null(more_ioends, struct iomap_ioend,
			io_list))) {
		if (!iomap_ioend_can_merge(ioend, next))
			break;
		list_move_tail(&next->io_list, &ioend->io_list);
		ioend->io_size += next->io_size;
	}
}
EXPORT_SYMBOL_GPL(iomap_ioend_try_merge);

static int
iomap_ioend_compare(void *priv, const struct list_head *a,
		const struct list_head *b)
{
	struct iomap_ioend *ia = container_of(a, struct iomap_ioend, io_list);
	struct iomap_ioend *ib = container_of(b, struct iomap_ioend, io_list);

	if (ia->io_offset < ib->io_offset)
		return -1;
	if (ia->io_offset > ib->io_offset)
		return 1;
	return 0;
}

void
iomap_sort_ioends(struct list_head *ioend_list)
{
	list_sort(NULL, ioend_list, iomap_ioend_compare);
}
EXPORT_SYMBOL_GPL(iomap_sort_ioends);

static void iomap_writepage_end_bio(struct bio *bio)
{
	iomap_finish_ioend(iomap_ioend_from_bio(bio),
			blk_status_to_errno(bio->bi_status));
}

/*
 * Submit the final bio for an ioend.
 *
 * If @error is non-zero, it means that we have a situation where some part of
 * the submission process has failed after we've marked pages for writeback.
 * We cannot cancel ioend directly in that case, so call the bio end I/O handler
 * with the error status here to run the normal I/O completion handler to clear
 * the writeback bit and let the file system proess the errors.
 */
static int iomap_submit_ioend(struct iomap_writepage_ctx *wpc, int error)
{
	if (!wpc->ioend)
		return error;

	/*
	 * Let the file systems prepare the I/O submission and hook in an I/O
	 * comletion handler.  This also needs to happen in case after a
	 * failure happened so that the file system end I/O handler gets called
	 * to clean up.
	 */
	if (wpc->ops->prepare_ioend)
		error = wpc->ops->prepare_ioend(wpc->ioend, error);

	if (error) {
		wpc->ioend->io_bio.bi_status = errno_to_blk_status(error);
		bio_endio(&wpc->ioend->io_bio);
	} else {
		submit_bio(&wpc->ioend->io_bio);
	}

	wpc->ioend = NULL;
	return error;
}

static struct iomap_ioend *iomap_alloc_ioend(struct iomap_writepage_ctx *wpc,
		struct writeback_control *wbc, struct inode *inode, loff_t pos)
{
	struct iomap_ioend *ioend;
	struct bio *bio;

	bio = bio_alloc_bioset(wpc->iomap.bdev, BIO_MAX_VECS,
			       REQ_OP_WRITE | wbc_to_write_flags(wbc),
			       GFP_NOFS, &iomap_ioend_bioset);
	bio->bi_iter.bi_sector = iomap_sector(&wpc->iomap, pos);
	bio->bi_end_io = iomap_writepage_end_bio;
	wbc_init_bio(wbc, bio);
	bio->bi_write_hint = inode->i_write_hint;

	ioend = iomap_ioend_from_bio(bio);
	INIT_LIST_HEAD(&ioend->io_list);
	ioend->io_type = wpc->iomap.type;
	ioend->io_flags = wpc->iomap.flags;
	ioend->io_inode = inode;
	ioend->io_size = 0;
	ioend->io_offset = pos;
	ioend->io_sector = bio->bi_iter.bi_sector;

	wpc->nr_folios = 0;
	return ioend;
}

static bool iomap_can_add_to_ioend(struct iomap_writepage_ctx *wpc, loff_t pos)
{
	if ((wpc->iomap.flags & IOMAP_F_SHARED) !=
	    (wpc->ioend->io_flags & IOMAP_F_SHARED))
		return false;
	if (wpc->iomap.type != wpc->ioend->io_type)
		return false;
	if (pos != wpc->ioend->io_offset + wpc->ioend->io_size)
		return false;
	if (iomap_sector(&wpc->iomap, pos) !=
	    bio_end_sector(&wpc->ioend->io_bio))
		return false;
	/*
	 * Limit ioend bio chain lengths to minimise IO completion latency. This
	 * also prevents long tight loops ending page writeback on all the
	 * folios in the ioend.
	 */
	if (wpc->nr_folios >= IOEND_BATCH_SIZE)
		return false;
	return true;
}

/*
 * Test to see if we have an existing ioend structure that we could append to
 * first; otherwise finish off the current ioend and start another.
 *
 * If a new ioend is created and cached, the old ioend is submitted to the block
 * layer instantly.  Batching optimisations are provided by higher level block
 * plugging.
 *
 * At the end of a writeback pass, there will be a cached ioend remaining on the
 * writepage context that the caller will need to submit.
 */
static int iomap_add_to_ioend(struct iomap_writepage_ctx *wpc,
		struct writeback_control *wbc, struct folio *folio,
		struct inode *inode, loff_t pos, unsigned len)
{
	struct iomap_folio_state *ifs = folio->private;
	size_t poff = offset_in_folio(folio, pos);
	int error;

	if (!wpc->ioend || !iomap_can_add_to_ioend(wpc, pos)) {
new_ioend:
		error = iomap_submit_ioend(wpc, 0);
		if (error)
			return error;
		wpc->ioend = iomap_alloc_ioend(wpc, wbc, inode, pos);
	}

	if (!bio_add_folio(&wpc->ioend->io_bio, folio, len, poff))
		goto new_ioend;

	if (ifs)
		atomic_add(len, &ifs->write_bytes_pending);
	wpc->ioend->io_size += len;
	wbc_account_cgroup_owner(wbc, &folio->page, len);
	return 0;
}

static int iomap_writepage_map_blocks(struct iomap_writepage_ctx *wpc,
		struct writeback_control *wbc, struct folio *folio,
		struct inode *inode, u64 pos, unsigned dirty_len,
		unsigned *count)
{
	int error;

	do {
		unsigned map_len;

		error = wpc->ops->map_blocks(wpc, inode, pos, dirty_len);
		if (error)
			break;
		trace_iomap_writepage_map(inode, pos, dirty_len, &wpc->iomap);

		map_len = min_t(u64, dirty_len,
			wpc->iomap.offset + wpc->iomap.length - pos);
		WARN_ON_ONCE(!folio->private && map_len < dirty_len);

		switch (wpc->iomap.type) {
		case IOMAP_INLINE:
			WARN_ON_ONCE(1);
			error = -EIO;
			break;
		case IOMAP_HOLE:
			break;
		default:
			error = iomap_add_to_ioend(wpc, wbc, folio, inode, pos,
					map_len);
			if (!error)
				(*count)++;
			break;
		}
		dirty_len -= map_len;
		pos += map_len;
	} while (dirty_len && !error);

	/*
	 * We cannot cancel the ioend directly here on error.  We may have
	 * already set other pages under writeback and hence we have to run I/O
	 * completion to mark the error state of the pages under writeback
	 * appropriately.
	 *
	 * Just let the file system know what portion of the folio failed to
	 * map.
	 */
	if (error && wpc->ops->discard_folio)
		wpc->ops->discard_folio(folio, pos);
	return error;
}

/*
 * Check interaction of the folio with the file end.
 *
 * If the folio is entirely beyond i_size, return false.  If it straddles
 * i_size, adjust end_pos and zero all data beyond i_size.
 */
static bool iomap_writepage_handle_eof(struct folio *folio, struct inode *inode,
		u64 *end_pos)
{
	u64 isize = i_size_read(inode);

	if (*end_pos > isize) {
		size_t poff = offset_in_folio(folio, isize);
		pgoff_t end_index = isize >> PAGE_SHIFT;

		/*
		 * If the folio is entirely ouside of i_size, skip it.
		 *
		 * This can happen due to a truncate operation that is in
		 * progress and in that case truncate will finish it off once
		 * we've dropped the folio lock.
		 *
		 * Note that the pgoff_t used for end_index is an unsigned long.
		 * If the given offset is greater than 16TB on a 32-bit system,
		 * then if we checked if the folio is fully outside i_size with
		 * "if (folio->index >= end_index + 1)", "end_index + 1" would
		 * overflow and evaluate to 0.  Hence this folio would be
		 * redirtied and written out repeatedly, which would result in
		 * an infinite loop; the user program performing this operation
		 * would hang.  Instead, we can detect this situation by
		 * checking if the folio is totally beyond i_size or if its
		 * offset is just equal to the EOF.
		 */
		if (folio->index > end_index ||
		    (folio->index == end_index && poff == 0))
			return false;

		/*
		 * The folio straddles i_size.
		 *
		 * It must be zeroed out on each and every writepage invocation
		 * because it may be mmapped:
		 *
		 *    A file is mapped in multiples of the page size.  For a
		 *    file that is not a multiple of the page size, the
		 *    remaining memory is zeroed when mapped, and writes to that
		 *    region are not written out to the file.
		 *
		 * Also adjust the writeback range to skip all blocks entirely
		 * beyond i_size.
		 */
		folio_zero_segment(folio, poff, folio_size(folio));
		*end_pos = round_up(isize, i_blocksize(inode));
<<<<<<< HEAD
	}

	return true;
}

static int iomap_writepage_map(struct iomap_writepage_ctx *wpc,
		struct writeback_control *wbc, struct folio *folio)
{
	struct iomap_folio_state *ifs = folio->private;
	struct inode *inode = folio->mapping->host;
	u64 pos = folio_pos(folio);
	u64 end_pos = pos + folio_size(folio);
	unsigned count = 0;
	int error = 0;
	u32 rlen;

	WARN_ON_ONCE(!folio_test_locked(folio));
	WARN_ON_ONCE(folio_test_dirty(folio));
	WARN_ON_ONCE(folio_test_writeback(folio));

	trace_iomap_writepage(inode, pos, folio_size(folio));

	if (!iomap_writepage_handle_eof(folio, inode, &end_pos)) {
		folio_unlock(folio);
		return 0;
	}
	WARN_ON_ONCE(end_pos <= pos);

	if (i_blocks_per_folio(inode, folio) > 1) {
		if (!ifs) {
			ifs = ifs_alloc(inode, folio, 0);
			iomap_set_range_dirty(folio, 0, end_pos - pos);
		}

		/*
		 * Keep the I/O completion handler from clearing the writeback
		 * bit until we have submitted all blocks by adding a bias to
		 * ifs->write_bytes_pending, which is dropped after submitting
		 * all blocks.
		 */
		WARN_ON_ONCE(atomic_read(&ifs->write_bytes_pending) != 0);
		atomic_inc(&ifs->write_bytes_pending);
	}

	/*
	 * Set the writeback bit ASAP, as the I/O completion for the single
	 * block per folio case happen hit as soon as we're submitting the bio.
	 */
	folio_start_writeback(folio);

	/*
	 * Walk through the folio to find dirty areas to write back.
	 */
	while ((rlen = iomap_find_dirty_range(folio, &pos, end_pos))) {
		error = iomap_writepage_map_blocks(wpc, wbc, folio, inode,
				pos, rlen, &count);
		if (error)
			break;
		pos += rlen;
	}

	if (count)
		wpc->nr_folios++;

=======
	}

	return true;
}

static int iomap_writepage_map(struct iomap_writepage_ctx *wpc,
		struct writeback_control *wbc, struct folio *folio)
{
	struct iomap_folio_state *ifs = folio->private;
	struct inode *inode = folio->mapping->host;
	u64 pos = folio_pos(folio);
	u64 end_pos = pos + folio_size(folio);
	unsigned count = 0;
	int error = 0;
	u32 rlen;

	WARN_ON_ONCE(!folio_test_locked(folio));
	WARN_ON_ONCE(folio_test_dirty(folio));
	WARN_ON_ONCE(folio_test_writeback(folio));

	trace_iomap_writepage(inode, pos, folio_size(folio));

	if (!iomap_writepage_handle_eof(folio, inode, &end_pos)) {
		folio_unlock(folio);
		return 0;
	}
	WARN_ON_ONCE(end_pos <= pos);

	if (i_blocks_per_folio(inode, folio) > 1) {
		if (!ifs) {
			ifs = ifs_alloc(inode, folio, 0);
			iomap_set_range_dirty(folio, 0, end_pos - pos);
		}

		/*
		 * Keep the I/O completion handler from clearing the writeback
		 * bit until we have submitted all blocks by adding a bias to
		 * ifs->write_bytes_pending, which is dropped after submitting
		 * all blocks.
		 */
		WARN_ON_ONCE(atomic_read(&ifs->write_bytes_pending) != 0);
		atomic_inc(&ifs->write_bytes_pending);
	}

	/*
	 * Set the writeback bit ASAP, as the I/O completion for the single
	 * block per folio case happen hit as soon as we're submitting the bio.
	 */
	folio_start_writeback(folio);

	/*
	 * Walk through the folio to find dirty areas to write back.
	 */
	while ((rlen = iomap_find_dirty_range(folio, &pos, end_pos))) {
		error = iomap_writepage_map_blocks(wpc, wbc, folio, inode,
				pos, rlen, &count);
		if (error)
			break;
		pos += rlen;
	}

	if (count)
		wpc->nr_folios++;

>>>>>>> 0c383648
	/*
	 * We can have dirty bits set past end of file in page_mkwrite path
	 * while mapping the last partial folio. Hence it's better to clear
	 * all the dirty bits in the folio here.
	 */
	iomap_clear_range_dirty(folio, 0, folio_size(folio));

	/*
	 * Usually the writeback bit is cleared by the I/O completion handler.
	 * But we may end up either not actually writing any blocks, or (when
	 * there are multiple blocks in a folio) all I/O might have finished
	 * already at this point.  In that case we need to clear the writeback
	 * bit ourselves right after unlocking the page.
	 */
	folio_unlock(folio);
	if (ifs) {
		if (atomic_dec_and_test(&ifs->write_bytes_pending))
			folio_end_writeback(folio);
	} else {
		if (!count)
			folio_end_writeback(folio);
	}
	mapping_set_error(inode->i_mapping, error);
	return error;
<<<<<<< HEAD
}

static int iomap_do_writepage(struct folio *folio,
		struct writeback_control *wbc, void *data)
{
	return iomap_writepage_map(data, wbc, folio);
=======
>>>>>>> 0c383648
}

int
iomap_writepages(struct address_space *mapping, struct writeback_control *wbc,
		struct iomap_writepage_ctx *wpc,
		const struct iomap_writeback_ops *ops)
{
	struct folio *folio = NULL;
	int error;

	/*
	 * Writeback from reclaim context should never happen except in the case
	 * of a VM regression so warn about it and refuse to write the data.
	 */
	if (WARN_ON_ONCE((current->flags & (PF_MEMALLOC | PF_KSWAPD)) ==
			PF_MEMALLOC))
		return -EIO;

	/*
	 * Writeback from reclaim context should never happen except in the case
	 * of a VM regression so warn about it and refuse to write the data.
	 */
	if (WARN_ON_ONCE((current->flags & (PF_MEMALLOC | PF_KSWAPD)) ==
			PF_MEMALLOC))
		return -EIO;

	wpc->ops = ops;
<<<<<<< HEAD
	ret = write_cache_pages(mapping, wbc, iomap_do_writepage, wpc);
	return iomap_submit_ioend(wpc, ret);
=======
	while ((folio = writeback_iter(mapping, wbc, folio, &error)))
		error = iomap_writepage_map(wpc, wbc, folio);
	return iomap_submit_ioend(wpc, error);
>>>>>>> 0c383648
}
EXPORT_SYMBOL_GPL(iomap_writepages);

static int __init iomap_init(void)
{
	return bioset_init(&iomap_ioend_bioset, 4 * (PAGE_SIZE / SECTOR_SIZE),
			   offsetof(struct iomap_ioend, io_bio),
			   BIOSET_NEED_BVECS);
}
fs_initcall(iomap_init);<|MERGE_RESOLUTION|>--- conflicted
+++ resolved
@@ -846,11 +846,7 @@
 	 * redo the whole thing.
 	 */
 	if (unlikely(copied < len && !folio_test_uptodate(folio)))
-<<<<<<< HEAD
-		return 0;
-=======
 		return false;
->>>>>>> 0c383648
 	iomap_set_range_uptodate(folio, offset_in_folio(folio, pos), len);
 	iomap_set_range_dirty(folio, offset_in_folio(folio, pos), copied);
 	filemap_dirty_folio(inode->i_mapping, folio);
@@ -918,7 +914,6 @@
 static loff_t iomap_write_iter(struct iomap_iter *iter, struct iov_iter *i)
 {
 	loff_t length = iomap_length(iter);
-	size_t chunk = PAGE_SIZE << MAX_PAGECACHE_ORDER;
 	loff_t pos = iter->pos;
 	ssize_t total_written = 0;
 	long status = 0;
@@ -971,18 +966,9 @@
 		offset = offset_in_folio(folio, pos);
 		if (bytes > folio_size(folio) - offset)
 			bytes = folio_size(folio) - offset;
-<<<<<<< HEAD
 
 		if (mapping_writably_mapped(mapping))
 			flush_dcache_folio(folio);
-
-		copied = copy_folio_from_iter_atomic(folio, offset, bytes, i);
-		status = iomap_write_end(iter, pos, bytes, copied, folio);
-=======
-
-		if (mapping_writably_mapped(mapping))
-			flush_dcache_folio(folio);
->>>>>>> 0c383648
 
 		copied = copy_folio_from_iter_atomic(folio, offset, bytes, i);
 		written = iomap_write_end(iter, pos, bytes, copied, folio) ?
@@ -996,12 +982,9 @@
 			 * halfway through, might be a race with munmap,
 			 * might be severe memory pressure.
 			 */
-<<<<<<< HEAD
-=======
 			iomap_write_failed(iter->inode, pos, bytes);
 			iov_iter_revert(i, copied);
 
->>>>>>> 0c383648
 			if (chunk > PAGE_SIZE)
 				chunk /= 2;
 			if (copied) {
@@ -1009,15 +992,9 @@
 				goto retry;
 			}
 		} else {
-<<<<<<< HEAD
-			pos += status;
-			written += status;
-			length -= status;
-=======
 			pos += written;
 			total_written += written;
 			length -= written;
->>>>>>> 0c383648
 		}
 	} while (iov_iter_count(i) && length);
 
@@ -1354,10 +1331,7 @@
 		int status;
 		size_t offset;
 		size_t bytes = min_t(u64, SIZE_MAX, length);
-<<<<<<< HEAD
-=======
 		bool ret;
->>>>>>> 0c383648
 
 		status = iomap_write_begin(iter, pos, bytes, &folio);
 		if (unlikely(status))
@@ -1369,13 +1343,8 @@
 		if (bytes > folio_size(folio) - offset)
 			bytes = folio_size(folio) - offset;
 
-<<<<<<< HEAD
-		bytes = iomap_write_end(iter, pos, bytes, bytes, folio);
-		if (WARN_ON_ONCE(bytes == 0))
-=======
 		ret = iomap_write_end(iter, pos, bytes, bytes, folio);
 		if (WARN_ON_ONCE(!ret))
->>>>>>> 0c383648
 			return -EIO;
 
 		cond_resched();
@@ -1910,7 +1879,6 @@
 		 */
 		folio_zero_segment(folio, poff, folio_size(folio));
 		*end_pos = round_up(isize, i_blocksize(inode));
-<<<<<<< HEAD
 	}
 
 	return true;
@@ -1975,72 +1943,6 @@
 	if (count)
 		wpc->nr_folios++;
 
-=======
-	}
-
-	return true;
-}
-
-static int iomap_writepage_map(struct iomap_writepage_ctx *wpc,
-		struct writeback_control *wbc, struct folio *folio)
-{
-	struct iomap_folio_state *ifs = folio->private;
-	struct inode *inode = folio->mapping->host;
-	u64 pos = folio_pos(folio);
-	u64 end_pos = pos + folio_size(folio);
-	unsigned count = 0;
-	int error = 0;
-	u32 rlen;
-
-	WARN_ON_ONCE(!folio_test_locked(folio));
-	WARN_ON_ONCE(folio_test_dirty(folio));
-	WARN_ON_ONCE(folio_test_writeback(folio));
-
-	trace_iomap_writepage(inode, pos, folio_size(folio));
-
-	if (!iomap_writepage_handle_eof(folio, inode, &end_pos)) {
-		folio_unlock(folio);
-		return 0;
-	}
-	WARN_ON_ONCE(end_pos <= pos);
-
-	if (i_blocks_per_folio(inode, folio) > 1) {
-		if (!ifs) {
-			ifs = ifs_alloc(inode, folio, 0);
-			iomap_set_range_dirty(folio, 0, end_pos - pos);
-		}
-
-		/*
-		 * Keep the I/O completion handler from clearing the writeback
-		 * bit until we have submitted all blocks by adding a bias to
-		 * ifs->write_bytes_pending, which is dropped after submitting
-		 * all blocks.
-		 */
-		WARN_ON_ONCE(atomic_read(&ifs->write_bytes_pending) != 0);
-		atomic_inc(&ifs->write_bytes_pending);
-	}
-
-	/*
-	 * Set the writeback bit ASAP, as the I/O completion for the single
-	 * block per folio case happen hit as soon as we're submitting the bio.
-	 */
-	folio_start_writeback(folio);
-
-	/*
-	 * Walk through the folio to find dirty areas to write back.
-	 */
-	while ((rlen = iomap_find_dirty_range(folio, &pos, end_pos))) {
-		error = iomap_writepage_map_blocks(wpc, wbc, folio, inode,
-				pos, rlen, &count);
-		if (error)
-			break;
-		pos += rlen;
-	}
-
-	if (count)
-		wpc->nr_folios++;
-
->>>>>>> 0c383648
 	/*
 	 * We can have dirty bits set past end of file in page_mkwrite path
 	 * while mapping the last partial folio. Hence it's better to clear
@@ -2065,15 +1967,6 @@
 	}
 	mapping_set_error(inode->i_mapping, error);
 	return error;
-<<<<<<< HEAD
-}
-
-static int iomap_do_writepage(struct folio *folio,
-		struct writeback_control *wbc, void *data)
-{
-	return iomap_writepage_map(data, wbc, folio);
-=======
->>>>>>> 0c383648
 }
 
 int
@@ -2092,23 +1985,10 @@
 			PF_MEMALLOC))
 		return -EIO;
 
-	/*
-	 * Writeback from reclaim context should never happen except in the case
-	 * of a VM regression so warn about it and refuse to write the data.
-	 */
-	if (WARN_ON_ONCE((current->flags & (PF_MEMALLOC | PF_KSWAPD)) ==
-			PF_MEMALLOC))
-		return -EIO;
-
 	wpc->ops = ops;
-<<<<<<< HEAD
-	ret = write_cache_pages(mapping, wbc, iomap_do_writepage, wpc);
-	return iomap_submit_ioend(wpc, ret);
-=======
 	while ((folio = writeback_iter(mapping, wbc, folio, &error)))
 		error = iomap_writepage_map(wpc, wbc, folio);
 	return iomap_submit_ioend(wpc, error);
->>>>>>> 0c383648
 }
 EXPORT_SYMBOL_GPL(iomap_writepages);
 
