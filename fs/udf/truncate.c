// SPDX-License-Identifier: GPL-2.0-only
/*
 * truncate.c
 *
 * PURPOSE
 *	Truncate handling routines for the OSTA-UDF(tm) filesystem.
 *
 * COPYRIGHT
 *  (C) 1999-2004 Ben Fennema
 *  (C) 1999 Stelias Computing Inc
 *
 * HISTORY
 *
 *  02/24/99 blf  Created.
 *
 */

#include "udfdecl.h"
#include <linux/fs.h>
#include <linux/mm.h>

#include "udf_i.h"
#include "udf_sb.h"

static void extent_trunc(struct inode *inode, struct extent_position *epos,
			 struct kernel_lb_addr *eloc, int8_t etype, uint32_t elen,
			 uint32_t nelen)
{
	struct kernel_lb_addr neloc = {};
	int last_block = (elen + inode->i_sb->s_blocksize - 1) >>
		inode->i_sb->s_blocksize_bits;
	int first_block = (nelen + inode->i_sb->s_blocksize - 1) >>
		inode->i_sb->s_blocksize_bits;

	if (nelen) {
		if (etype == (EXT_NOT_RECORDED_ALLOCATED >> 30)) {
			udf_free_blocks(inode->i_sb, inode, eloc, 0,
					last_block);
			etype = (EXT_NOT_RECORDED_NOT_ALLOCATED >> 30);
		} else
			neloc = *eloc;
		nelen = (etype << 30) | nelen;
	}

	if (elen != nelen) {
		udf_write_aext(inode, epos, &neloc, nelen, 0);
		if (last_block > first_block) {
			if (etype == (EXT_RECORDED_ALLOCATED >> 30))
				mark_inode_dirty(inode);

			if (etype != (EXT_NOT_RECORDED_NOT_ALLOCATED >> 30))
				udf_free_blocks(inode->i_sb, inode, eloc,
						first_block,
						last_block - first_block);
		}
	}
}

/*
 * Truncate the last extent to match i_size. This function assumes
 * that preallocation extent is already truncated.
 */
void udf_truncate_tail_extent(struct inode *inode)
{
	struct extent_position epos = {};
	struct kernel_lb_addr eloc;
	uint32_t elen, nelen;
	uint64_t lbcount = 0;
	int8_t etype = -1, netype;
	int adsize;
	struct udf_inode_info *iinfo = UDF_I(inode);

	if (iinfo->i_alloc_type == ICBTAG_FLAG_AD_IN_ICB ||
	    inode->i_size == iinfo->i_lenExtents)
		return;
	/* Are we going to delete the file anyway? */
	if (inode->i_nlink == 0)
		return;

	if (iinfo->i_alloc_type == ICBTAG_FLAG_AD_SHORT)
		adsize = sizeof(struct short_ad);
	else if (iinfo->i_alloc_type == ICBTAG_FLAG_AD_LONG)
		adsize = sizeof(struct long_ad);
	else
		BUG();

	/* Find the last extent in the file */
	while ((netype = udf_next_aext(inode, &epos, &eloc, &elen, 1)) != -1) {
		etype = netype;
		lbcount += elen;
		if (lbcount > inode->i_size) {
			if (lbcount - inode->i_size >= inode->i_sb->s_blocksize)
				udf_warn(inode->i_sb,
					 "Too long extent after EOF in inode %u: i_size: %lld lbcount: %lld extent %u+%u\n",
					 (unsigned)inode->i_ino,
					 (long long)inode->i_size,
					 (long long)lbcount,
					 (unsigned)eloc.logicalBlockNum,
					 (unsigned)elen);
			nelen = elen - (lbcount - inode->i_size);
			epos.offset -= adsize;
			extent_trunc(inode, &epos, &eloc, etype, elen, nelen);
			epos.offset += adsize;
			if (udf_next_aext(inode, &epos, &eloc, &elen, 1) != -1)
				udf_err(inode->i_sb,
					"Extent after EOF in inode %u\n",
					(unsigned)inode->i_ino);
			break;
		}
	}
	/* This inode entry is in-memory only and thus we don't have to mark
	 * the inode dirty */
	iinfo->i_lenExtents = inode->i_size;
	brelse(epos.bh);
}

void udf_discard_prealloc(struct inode *inode)
{
	struct extent_position epos = {};
	struct extent_position prev_epos = {};
	struct kernel_lb_addr eloc;
	uint32_t elen;
	uint64_t lbcount = 0;
<<<<<<< HEAD
	int8_t etype = -1, netype;
	struct udf_inode_info *iinfo = UDF_I(inode);
	int bsize = 1 << inode->i_blkbits;
=======
	int8_t etype = -1;
	struct udf_inode_info *iinfo = UDF_I(inode);
	int bsize = i_blocksize(inode);
>>>>>>> 98817289

	if (iinfo->i_alloc_type == ICBTAG_FLAG_AD_IN_ICB ||
	    ALIGN(inode->i_size, bsize) == ALIGN(iinfo->i_lenExtents, bsize))
		return;

	epos.block = iinfo->i_location;

	/* Find the last extent in the file */
<<<<<<< HEAD
	while ((netype = udf_next_aext(inode, &epos, &eloc, &elen, 0)) != -1) {
=======
	while (udf_next_aext(inode, &epos, &eloc, &elen, 0) != -1) {
>>>>>>> 98817289
		brelse(prev_epos.bh);
		prev_epos = epos;
		if (prev_epos.bh)
			get_bh(prev_epos.bh);

		etype = udf_next_aext(inode, &epos, &eloc, &elen, 1);
		lbcount += elen;
	}
	if (etype == (EXT_NOT_RECORDED_ALLOCATED >> 30)) {
		lbcount -= elen;
		udf_delete_aext(inode, prev_epos);
		udf_free_blocks(inode->i_sb, inode, &eloc, 0,
<<<<<<< HEAD
				DIV_ROUND_UP(elen, 1 << inode->i_blkbits));
=======
				DIV_ROUND_UP(elen, bsize));
>>>>>>> 98817289
	}
	/* This inode entry is in-memory only and thus we don't have to mark
	 * the inode dirty */
	iinfo->i_lenExtents = lbcount;
	brelse(epos.bh);
	brelse(prev_epos.bh);
}

static void udf_update_alloc_ext_desc(struct inode *inode,
				      struct extent_position *epos,
				      u32 lenalloc)
{
	struct super_block *sb = inode->i_sb;
	struct udf_sb_info *sbi = UDF_SB(sb);

	struct allocExtDesc *aed = (struct allocExtDesc *) (epos->bh->b_data);
	int len = sizeof(struct allocExtDesc);

	aed->lengthAllocDescs =	cpu_to_le32(lenalloc);
	if (!UDF_QUERY_FLAG(sb, UDF_FLAG_STRICT) || sbi->s_udfrev >= 0x0201)
		len += lenalloc;

	udf_update_tag(epos->bh->b_data, len);
	mark_buffer_dirty_inode(epos->bh, inode);
}

/*
 * Truncate extents of inode to inode->i_size. This function can be used only
 * for making file shorter. For making file longer, udf_extend_file() has to
 * be used.
 */
int udf_truncate_extents(struct inode *inode)
{
	struct extent_position epos;
	struct kernel_lb_addr eloc, neloc = {};
	uint32_t elen, nelen = 0, indirect_ext_len = 0, lenalloc;
	int8_t etype;
	struct super_block *sb = inode->i_sb;
	sector_t first_block = inode->i_size >> sb->s_blocksize_bits, offset;
	loff_t byte_offset;
	int adsize;
	struct udf_inode_info *iinfo = UDF_I(inode);

	if (iinfo->i_alloc_type == ICBTAG_FLAG_AD_SHORT)
		adsize = sizeof(struct short_ad);
	else if (iinfo->i_alloc_type == ICBTAG_FLAG_AD_LONG)
		adsize = sizeof(struct long_ad);
	else
		BUG();

	etype = inode_bmap(inode, first_block, &epos, &eloc, &elen, &offset);
	byte_offset = (offset << sb->s_blocksize_bits) +
		(inode->i_size & (sb->s_blocksize - 1));
	if (etype == -1) {
		/* We should extend the file? */
		WARN_ON(byte_offset);
		return 0;
	}
	epos.offset -= adsize;
	extent_trunc(inode, &epos, &eloc, etype, elen, byte_offset);
	epos.offset += adsize;
	if (byte_offset)
		lenalloc = epos.offset;
	else
		lenalloc = epos.offset - adsize;

	if (!epos.bh)
		lenalloc -= udf_file_entry_alloc_offset(inode);
	else
		lenalloc -= sizeof(struct allocExtDesc);

	while ((etype = udf_current_aext(inode, &epos, &eloc,
					 &elen, 0)) != -1) {
		if (etype == (EXT_NEXT_EXTENT_ALLOCDESCS >> 30)) {
			udf_write_aext(inode, &epos, &neloc, nelen, 0);
			if (indirect_ext_len) {
				/* We managed to free all extents in the
				 * indirect extent - free it too */
				BUG_ON(!epos.bh);
				udf_free_blocks(sb, NULL, &epos.block,
						0, indirect_ext_len);
			} else if (!epos.bh) {
				iinfo->i_lenAlloc = lenalloc;
				mark_inode_dirty(inode);
			} else
				udf_update_alloc_ext_desc(inode,
						&epos, lenalloc);
			brelse(epos.bh);
			epos.offset = sizeof(struct allocExtDesc);
			epos.block = eloc;
			epos.bh = sb_bread(sb,
					udf_get_lb_pblock(sb, &eloc, 0));
			/* Error reading indirect block? */
			if (!epos.bh)
				return -EIO;
			if (elen)
				indirect_ext_len =
					(elen + sb->s_blocksize - 1) >>
					sb->s_blocksize_bits;
			else
				indirect_ext_len = 1;
		} else {
			extent_trunc(inode, &epos, &eloc, etype, elen, 0);
			epos.offset += adsize;
		}
	}

	if (indirect_ext_len) {
		BUG_ON(!epos.bh);
		udf_free_blocks(sb, NULL, &epos.block, 0, indirect_ext_len);
	} else if (!epos.bh) {
		iinfo->i_lenAlloc = lenalloc;
		mark_inode_dirty(inode);
	} else
		udf_update_alloc_ext_desc(inode, &epos, lenalloc);
	iinfo->i_lenExtents = inode->i_size;

	brelse(epos.bh);
	return 0;
}<|MERGE_RESOLUTION|>--- conflicted
+++ resolved
@@ -121,15 +121,9 @@
 	struct kernel_lb_addr eloc;
 	uint32_t elen;
 	uint64_t lbcount = 0;
-<<<<<<< HEAD
-	int8_t etype = -1, netype;
-	struct udf_inode_info *iinfo = UDF_I(inode);
-	int bsize = 1 << inode->i_blkbits;
-=======
 	int8_t etype = -1;
 	struct udf_inode_info *iinfo = UDF_I(inode);
 	int bsize = i_blocksize(inode);
->>>>>>> 98817289
 
 	if (iinfo->i_alloc_type == ICBTAG_FLAG_AD_IN_ICB ||
 	    ALIGN(inode->i_size, bsize) == ALIGN(iinfo->i_lenExtents, bsize))
@@ -138,11 +132,7 @@
 	epos.block = iinfo->i_location;
 
 	/* Find the last extent in the file */
-<<<<<<< HEAD
-	while ((netype = udf_next_aext(inode, &epos, &eloc, &elen, 0)) != -1) {
-=======
 	while (udf_next_aext(inode, &epos, &eloc, &elen, 0) != -1) {
->>>>>>> 98817289
 		brelse(prev_epos.bh);
 		prev_epos = epos;
 		if (prev_epos.bh)
@@ -155,11 +145,7 @@
 		lbcount -= elen;
 		udf_delete_aext(inode, prev_epos);
 		udf_free_blocks(inode->i_sb, inode, &eloc, 0,
-<<<<<<< HEAD
-				DIV_ROUND_UP(elen, 1 << inode->i_blkbits));
-=======
 				DIV_ROUND_UP(elen, bsize));
->>>>>>> 98817289
 	}
 	/* This inode entry is in-memory only and thus we don't have to mark
 	 * the inode dirty */
