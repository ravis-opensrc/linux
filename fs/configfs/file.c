// SPDX-License-Identifier: GPL-2.0-or-later
/*
 * file.c - operations for regular (text) files.
 *
 * Based on sysfs:
 * 	sysfs is Copyright (C) 2001, 2002, 2003 Patrick Mochel
 *
 * configfs Copyright (C) 2005 Oracle.  All rights reserved.
 */

#include <linux/fs.h>
#include <linux/module.h>
#include <linux/slab.h>
#include <linux/mutex.h>
#include <linux/vmalloc.h>
#include <linux/uaccess.h>
#include <linux/uio.h>
#include <linux/configfs.h>
#include "configfs_internal.h"

/*
 * A simple attribute can only be 4096 characters.  Why 4k?  Because the
 * original code limited it to PAGE_SIZE.  That's a bad idea, though,
 * because an attribute of 16k on ia64 won't work on x86.  So we limit to
 * 4k, our minimum common page size.
 */
#define SIMPLE_ATTR_SIZE 4096

struct configfs_buffer {
	size_t			count;
	loff_t			pos;
	char			* page;
	struct configfs_item_operations	* ops;
	struct mutex		mutex;
	int			needs_read_fill;
	bool			read_in_progress;
	bool			write_in_progress;
	char			*bin_buffer;
	int			bin_buffer_size;
	int			cb_max_size;
	struct config_item	*item;
	struct module		*owner;
	union {
		struct configfs_attribute	*attr;
		struct configfs_bin_attribute	*bin_attr;
	};
};

static inline struct configfs_fragment *to_frag(struct file *file)
{
	struct configfs_dirent *sd = file->f_path.dentry->d_fsdata;

	return sd->s_frag;
}

static int fill_read_buffer(struct file *file, struct configfs_buffer *buffer)
{
	struct configfs_fragment *frag = to_frag(file);
	ssize_t count = -ENOENT;

	if (!buffer->page)
		buffer->page = (char *) get_zeroed_page(GFP_KERNEL);
	if (!buffer->page)
		return -ENOMEM;

	down_read(&frag->frag_sem);
	if (!frag->frag_dead)
		count = buffer->attr->show(buffer->item, buffer->page);
	up_read(&frag->frag_sem);

	if (count < 0)
		return count;
	if (WARN_ON_ONCE(count > (ssize_t)SIMPLE_ATTR_SIZE))
		return -EIO;
	buffer->needs_read_fill = 0;
	buffer->count = count;
	return 0;
}

static ssize_t configfs_read_iter(struct kiocb *iocb, struct iov_iter *to)
{
	struct file *file = iocb->ki_filp;
	struct configfs_buffer *buffer = file->private_data;
	ssize_t retval = 0;

	mutex_lock(&buffer->mutex);
	if (buffer->needs_read_fill) {
		retval = fill_read_buffer(file, buffer);
		if (retval)
			goto out;
	}
	pr_debug("%s: count = %zd, pos = %lld, buf = %s\n",
		 __func__, iov_iter_count(to), iocb->ki_pos, buffer->page);
	if (iocb->ki_pos >= buffer->count)
		goto out;
	retval = copy_to_iter(buffer->page + iocb->ki_pos,
			      buffer->count - iocb->ki_pos, to);
	iocb->ki_pos += retval;
	if (retval == 0)
		retval = -EFAULT;
out:
	mutex_unlock(&buffer->mutex);
	return retval;
}

static ssize_t configfs_bin_read_iter(struct kiocb *iocb, struct iov_iter *to)
{
	struct file *file = iocb->ki_filp;
	struct configfs_fragment *frag = to_frag(file);
	struct configfs_buffer *buffer = file->private_data;
	ssize_t retval = 0;
	ssize_t len;

	mutex_lock(&buffer->mutex);

	/* we don't support switching read/write modes */
	if (buffer->write_in_progress) {
		retval = -ETXTBSY;
		goto out;
	}
	buffer->read_in_progress = true;

	if (buffer->needs_read_fill) {
		/* perform first read with buf == NULL to get extent */
		down_read(&frag->frag_sem);
		if (!frag->frag_dead)
			len = buffer->bin_attr->read(buffer->item, NULL, 0);
		else
			len = -ENOENT;
		up_read(&frag->frag_sem);
		if (len <= 0) {
			retval = len;
			goto out;
		}

		/* do not exceed the maximum value */
		if (buffer->cb_max_size && len > buffer->cb_max_size) {
			retval = -EFBIG;
			goto out;
		}

		buffer->bin_buffer = vmalloc(len);
		if (buffer->bin_buffer == NULL) {
			retval = -ENOMEM;
			goto out;
		}
		buffer->bin_buffer_size = len;

		/* perform second read to fill buffer */
		down_read(&frag->frag_sem);
		if (!frag->frag_dead)
			len = buffer->bin_attr->read(buffer->item,
						     buffer->bin_buffer, len);
		else
			len = -ENOENT;
		up_read(&frag->frag_sem);
		if (len < 0) {
			retval = len;
			vfree(buffer->bin_buffer);
			buffer->bin_buffer_size = 0;
			buffer->bin_buffer = NULL;
			goto out;
		}

		buffer->needs_read_fill = 0;
	}

	if (iocb->ki_pos >= buffer->bin_buffer_size)
		goto out;
	retval = copy_to_iter(buffer->bin_buffer + iocb->ki_pos,
			      buffer->bin_buffer_size - iocb->ki_pos, to);
	iocb->ki_pos += retval;
	if (retval == 0)
		retval = -EFAULT;
out:
	mutex_unlock(&buffer->mutex);
	return retval;
}

/* Fill @buffer with data coming from @from. */
static int fill_write_buffer(struct configfs_buffer *buffer,
			     struct iov_iter *from)
{
	int copied;

	if (!buffer->page)
		buffer->page = (char *)__get_free_pages(GFP_KERNEL, 0);
	if (!buffer->page)
		return -ENOMEM;

	copied = copy_from_iter(buffer->page, SIMPLE_ATTR_SIZE - 1, from);
	buffer->needs_read_fill = 1;
	/* if buf is assumed to contain a string, terminate it by \0,
	 * so e.g. sscanf() can scan the string easily */
	buffer->page[copied] = 0;
	return copied ? : -EFAULT;
}

static int
flush_write_buffer(struct file *file, struct configfs_buffer *buffer, size_t count)
{
	struct configfs_fragment *frag = to_frag(file);
	int res = -ENOENT;

	down_read(&frag->frag_sem);
	if (!frag->frag_dead)
		res = buffer->attr->store(buffer->item, buffer->page, count);
	up_read(&frag->frag_sem);
	return res;
}


/*
 * There is no easy way for us to know if userspace is only doing a partial
 * write, so we don't support them. We expect the entire buffer to come on the
 * first write.
 * Hint: if you're writing a value, first read the file, modify only the value
 * you're changing, then write entire buffer back.
 */
static ssize_t configfs_write_iter(struct kiocb *iocb, struct iov_iter *from)
{
	struct file *file = iocb->ki_filp;
	struct configfs_buffer *buffer = file->private_data;
	int len;

	mutex_lock(&buffer->mutex);
	len = fill_write_buffer(buffer, from);
	if (len > 0)
		len = flush_write_buffer(file, buffer, len);
	if (len > 0)
		iocb->ki_pos += len;
	mutex_unlock(&buffer->mutex);
	return len;
}

static ssize_t configfs_bin_write_iter(struct kiocb *iocb,
				       struct iov_iter *from)
{
	struct file *file = iocb->ki_filp;
	struct configfs_buffer *buffer = file->private_data;
	void *tbuf = NULL;
	size_t end_offset;
	ssize_t len;

	mutex_lock(&buffer->mutex);

	/* we don't support switching read/write modes */
	if (buffer->read_in_progress) {
		len = -ETXTBSY;
		goto out;
	}
	buffer->write_in_progress = true;

	/* buffer grows? */
	end_offset = iocb->ki_pos + iov_iter_count(from);
	if (end_offset > buffer->bin_buffer_size) {
		if (buffer->cb_max_size && end_offset > buffer->cb_max_size) {
			len = -EFBIG;
			goto out;
		}

		tbuf = vmalloc(end_offset);
		if (tbuf == NULL) {
			len = -ENOMEM;
			goto out;
		}

		/* copy old contents */
		if (buffer->bin_buffer) {
			memcpy(tbuf, buffer->bin_buffer,
				buffer->bin_buffer_size);
			vfree(buffer->bin_buffer);
		}

		/* clear the new area */
		memset(tbuf + buffer->bin_buffer_size, 0,
			end_offset - buffer->bin_buffer_size);
		buffer->bin_buffer = tbuf;
		buffer->bin_buffer_size = end_offset;
	}

	len = copy_from_iter(buffer->bin_buffer + iocb->ki_pos,
			     buffer->bin_buffer_size - iocb->ki_pos, from);
	iocb->ki_pos += len;
out:
	mutex_unlock(&buffer->mutex);
	return len ? : -EFAULT;
}

static int __configfs_open_file(struct inode *inode, struct file *file, int type)
{
	struct dentry *dentry = file->f_path.dentry;
	struct configfs_fragment *frag = to_frag(file);
	struct configfs_attribute *attr;
	struct configfs_buffer *buffer;
	int error;

	error = -ENOMEM;
	buffer = kzalloc(sizeof(struct configfs_buffer), GFP_KERNEL);
	if (!buffer)
		goto out;

	error = -ENOENT;
	down_read(&frag->frag_sem);
	if (unlikely(frag->frag_dead))
		goto out_free_buffer;

	error = -EINVAL;
	buffer->item = to_item(dentry->d_parent);
	if (!buffer->item)
		goto out_free_buffer;

	attr = to_attr(dentry);
	if (!attr)
		goto out_free_buffer;

	if (type & CONFIGFS_ITEM_BIN_ATTR) {
		buffer->bin_attr = to_bin_attr(dentry);
		buffer->cb_max_size = buffer->bin_attr->cb_max_size;
	} else {
		buffer->attr = attr;
	}

	buffer->owner = attr->ca_owner;
	/* Grab the module reference for this attribute if we have one */
	error = -ENODEV;
	if (!try_module_get(buffer->owner))
		goto out_free_buffer;

	error = -EACCES;
	if (!buffer->item->ci_type)
		goto out_put_module;

	buffer->ops = buffer->item->ci_type->ct_item_ops;

	/* File needs write support.
	 * The inode's perms must say it's ok,
	 * and we must have a store method.
	 */
	if (file->f_mode & FMODE_WRITE) {
		if (!(inode->i_mode & S_IWUGO))
			goto out_put_module;
		if ((type & CONFIGFS_ITEM_ATTR) && !attr->store)
			goto out_put_module;
		if ((type & CONFIGFS_ITEM_BIN_ATTR) && !buffer->bin_attr->write)
			goto out_put_module;
	}

	/* File needs read support.
	 * The inode's perms must say it's ok, and we there
	 * must be a show method for it.
	 */
	if (file->f_mode & FMODE_READ) {
		if (!(inode->i_mode & S_IRUGO))
			goto out_put_module;
		if ((type & CONFIGFS_ITEM_ATTR) && !attr->show)
			goto out_put_module;
		if ((type & CONFIGFS_ITEM_BIN_ATTR) && !buffer->bin_attr->read)
			goto out_put_module;
	}

	mutex_init(&buffer->mutex);
	buffer->needs_read_fill = 1;
	buffer->read_in_progress = false;
	buffer->write_in_progress = false;
	file->private_data = buffer;
	up_read(&frag->frag_sem);
	return 0;

out_put_module:
	module_put(buffer->owner);
out_free_buffer:
	up_read(&frag->frag_sem);
	kfree(buffer);
out:
	return error;
}

static int configfs_release(struct inode *inode, struct file *filp)
{
	struct configfs_buffer *buffer = filp->private_data;

	module_put(buffer->owner);
	if (buffer->page)
		free_page((unsigned long)buffer->page);
	mutex_destroy(&buffer->mutex);
	kfree(buffer);
	return 0;
}

static int configfs_open_file(struct inode *inode, struct file *filp)
{
	return __configfs_open_file(inode, filp, CONFIGFS_ITEM_ATTR);
}

static int configfs_open_bin_file(struct inode *inode, struct file *filp)
{
	return __configfs_open_file(inode, filp, CONFIGFS_ITEM_BIN_ATTR);
}

static int configfs_release_bin_file(struct inode *inode, struct file *file)
{
	struct configfs_buffer *buffer = file->private_data;

	if (buffer->write_in_progress) {
		struct configfs_fragment *frag = to_frag(file);

		down_read(&frag->frag_sem);
		if (!frag->frag_dead) {
			/* result of ->release() is ignored */
			buffer->bin_attr->write(buffer->item,
					buffer->bin_buffer,
					buffer->bin_buffer_size);
		}
		up_read(&frag->frag_sem);
	}

	vfree(buffer->bin_buffer);
<<<<<<< HEAD
	buffer->bin_buffer = NULL;
	buffer->bin_buffer_size = 0;
	buffer->needs_read_fill = 1;
=======
>>>>>>> 3b17187f

	configfs_release(inode, file);
	return 0;
}


const struct file_operations configfs_file_operations = {
	.read_iter	= configfs_read_iter,
	.write_iter	= configfs_write_iter,
	.llseek		= generic_file_llseek,
	.open		= configfs_open_file,
	.release	= configfs_release,
};

const struct file_operations configfs_bin_file_operations = {
	.read_iter	= configfs_bin_read_iter,
	.write_iter	= configfs_bin_write_iter,
	.llseek		= NULL,		/* bin file is not seekable */
	.open		= configfs_open_bin_file,
	.release	= configfs_release_bin_file,
};

/**
 *	configfs_create_file - create an attribute file for an item.
 *	@item:	item we're creating for.
 *	@attr:	atrribute descriptor.
 */

int configfs_create_file(struct config_item * item, const struct configfs_attribute * attr)
{
	struct dentry *dir = item->ci_dentry;
	struct configfs_dirent *parent_sd = dir->d_fsdata;
	umode_t mode = (attr->ca_mode & S_IALLUGO) | S_IFREG;
	int error = 0;

	inode_lock_nested(d_inode(dir), I_MUTEX_NORMAL);
	error = configfs_make_dirent(parent_sd, NULL, (void *) attr, mode,
				     CONFIGFS_ITEM_ATTR, parent_sd->s_frag);
	inode_unlock(d_inode(dir));

	return error;
}

/**
 *	configfs_create_bin_file - create a binary attribute file for an item.
 *	@item:	item we're creating for.
 *	@bin_attr: atrribute descriptor.
 */

int configfs_create_bin_file(struct config_item *item,
		const struct configfs_bin_attribute *bin_attr)
{
	struct dentry *dir = item->ci_dentry;
	struct configfs_dirent *parent_sd = dir->d_fsdata;
	umode_t mode = (bin_attr->cb_attr.ca_mode & S_IALLUGO) | S_IFREG;
	int error = 0;

	inode_lock_nested(dir->d_inode, I_MUTEX_NORMAL);
	error = configfs_make_dirent(parent_sd, NULL, (void *) bin_attr, mode,
				     CONFIGFS_ITEM_BIN_ATTR, parent_sd->s_frag);
	inode_unlock(dir->d_inode);

	return error;
}<|MERGE_RESOLUTION|>--- conflicted
+++ resolved
@@ -416,12 +416,6 @@
 	}
 
 	vfree(buffer->bin_buffer);
-<<<<<<< HEAD
-	buffer->bin_buffer = NULL;
-	buffer->bin_buffer_size = 0;
-	buffer->needs_read_fill = 1;
-=======
->>>>>>> 3b17187f
 
 	configfs_release(inode, file);
 	return 0;
