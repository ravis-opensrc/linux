--- conflicted
+++ resolved
@@ -1477,12 +1477,6 @@
 	struct midcomms_node *node;
 	int idx, ret;
 
-<<<<<<< HEAD
-	if (nodeid == dlm_our_nodeid())
-		return 0;
-
-=======
->>>>>>> 238589d0
 	idx = srcu_read_lock(&nodes_srcu);
 	/* Abort pending close/remove operation */
 	node = nodeid2node(nodeid, 0);
