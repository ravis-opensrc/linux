// SPDX-License-Identifier: GPL-2.0
/*
 * Copyright (C) 2007 Oracle.  All rights reserved.
 */

#include <linux/fs.h>
#include <linux/pagemap.h>
#include <linux/time.h>
#include <linux/init.h>
#include <linux/string.h>
#include <linux/backing-dev.h>
#include <linux/falloc.h>
#include <linux/writeback.h>
#include <linux/compat.h>
#include <linux/slab.h>
#include <linux/btrfs.h>
#include <linux/uio.h>
#include <linux/iversion.h>
#include <linux/fsverity.h>
#include "ctree.h"
#include "disk-io.h"
#include "transaction.h"
#include "btrfs_inode.h"
#include "print-tree.h"
#include "tree-log.h"
#include "locking.h"
#include "volumes.h"
#include "qgroup.h"
#include "compression.h"
#include "delalloc-space.h"
#include "reflink.h"
#include "subpage.h"

static struct kmem_cache *btrfs_inode_defrag_cachep;
/*
 * when auto defrag is enabled we
 * queue up these defrag structs to remember which
 * inodes need defragging passes
 */
struct inode_defrag {
	struct rb_node rb_node;
	/* objectid */
	u64 ino;
	/*
	 * transid where the defrag was added, we search for
	 * extents newer than this
	 */
	u64 transid;

	/* root objectid */
	u64 root;

	/*
	 * The extent size threshold for autodefrag.
	 *
	 * This value is different for compressed/non-compressed extents,
	 * thus needs to be passed from higher layer.
	 * (aka, inode_should_defrag())
	 */
	u32 extent_thresh;
};

static int __compare_inode_defrag(struct inode_defrag *defrag1,
				  struct inode_defrag *defrag2)
{
	if (defrag1->root > defrag2->root)
		return 1;
	else if (defrag1->root < defrag2->root)
		return -1;
	else if (defrag1->ino > defrag2->ino)
		return 1;
	else if (defrag1->ino < defrag2->ino)
		return -1;
	else
		return 0;
}

/* pop a record for an inode into the defrag tree.  The lock
 * must be held already
 *
 * If you're inserting a record for an older transid than an
 * existing record, the transid already in the tree is lowered
 *
 * If an existing record is found the defrag item you
 * pass in is freed
 */
static int __btrfs_add_inode_defrag(struct btrfs_inode *inode,
				    struct inode_defrag *defrag)
{
	struct btrfs_fs_info *fs_info = inode->root->fs_info;
	struct inode_defrag *entry;
	struct rb_node **p;
	struct rb_node *parent = NULL;
	int ret;

	p = &fs_info->defrag_inodes.rb_node;
	while (*p) {
		parent = *p;
		entry = rb_entry(parent, struct inode_defrag, rb_node);

		ret = __compare_inode_defrag(defrag, entry);
		if (ret < 0)
			p = &parent->rb_left;
		else if (ret > 0)
			p = &parent->rb_right;
		else {
			/* if we're reinserting an entry for
			 * an old defrag run, make sure to
			 * lower the transid of our existing record
			 */
			if (defrag->transid < entry->transid)
				entry->transid = defrag->transid;
			entry->extent_thresh = min(defrag->extent_thresh,
						   entry->extent_thresh);
			return -EEXIST;
		}
	}
	set_bit(BTRFS_INODE_IN_DEFRAG, &inode->runtime_flags);
	rb_link_node(&defrag->rb_node, parent, p);
	rb_insert_color(&defrag->rb_node, &fs_info->defrag_inodes);
	return 0;
}

static inline int __need_auto_defrag(struct btrfs_fs_info *fs_info)
{
	if (!btrfs_test_opt(fs_info, AUTO_DEFRAG))
		return 0;

	if (btrfs_fs_closing(fs_info))
		return 0;

	return 1;
}

/*
 * insert a defrag record for this inode if auto defrag is
 * enabled
 */
int btrfs_add_inode_defrag(struct btrfs_trans_handle *trans,
			   struct btrfs_inode *inode, u32 extent_thresh)
{
	struct btrfs_root *root = inode->root;
	struct btrfs_fs_info *fs_info = root->fs_info;
	struct inode_defrag *defrag;
	u64 transid;
	int ret;

	if (!__need_auto_defrag(fs_info))
		return 0;

	if (test_bit(BTRFS_INODE_IN_DEFRAG, &inode->runtime_flags))
		return 0;

	if (trans)
		transid = trans->transid;
	else
		transid = inode->root->last_trans;

	defrag = kmem_cache_zalloc(btrfs_inode_defrag_cachep, GFP_NOFS);
	if (!defrag)
		return -ENOMEM;

	defrag->ino = btrfs_ino(inode);
	defrag->transid = transid;
	defrag->root = root->root_key.objectid;
	defrag->extent_thresh = extent_thresh;

	spin_lock(&fs_info->defrag_inodes_lock);
	if (!test_bit(BTRFS_INODE_IN_DEFRAG, &inode->runtime_flags)) {
		/*
		 * If we set IN_DEFRAG flag and evict the inode from memory,
		 * and then re-read this inode, this new inode doesn't have
		 * IN_DEFRAG flag. At the case, we may find the existed defrag.
		 */
		ret = __btrfs_add_inode_defrag(inode, defrag);
		if (ret)
			kmem_cache_free(btrfs_inode_defrag_cachep, defrag);
	} else {
		kmem_cache_free(btrfs_inode_defrag_cachep, defrag);
	}
	spin_unlock(&fs_info->defrag_inodes_lock);
	return 0;
}

/*
 * pick the defragable inode that we want, if it doesn't exist, we will get
 * the next one.
 */
static struct inode_defrag *
btrfs_pick_defrag_inode(struct btrfs_fs_info *fs_info, u64 root, u64 ino)
{
	struct inode_defrag *entry = NULL;
	struct inode_defrag tmp;
	struct rb_node *p;
	struct rb_node *parent = NULL;
	int ret;

	tmp.ino = ino;
	tmp.root = root;

	spin_lock(&fs_info->defrag_inodes_lock);
	p = fs_info->defrag_inodes.rb_node;
	while (p) {
		parent = p;
		entry = rb_entry(parent, struct inode_defrag, rb_node);

		ret = __compare_inode_defrag(&tmp, entry);
		if (ret < 0)
			p = parent->rb_left;
		else if (ret > 0)
			p = parent->rb_right;
		else
			goto out;
	}

	if (parent && __compare_inode_defrag(&tmp, entry) > 0) {
		parent = rb_next(parent);
		if (parent)
			entry = rb_entry(parent, struct inode_defrag, rb_node);
		else
			entry = NULL;
	}
out:
	if (entry)
		rb_erase(parent, &fs_info->defrag_inodes);
	spin_unlock(&fs_info->defrag_inodes_lock);
	return entry;
}

void btrfs_cleanup_defrag_inodes(struct btrfs_fs_info *fs_info)
{
	struct inode_defrag *defrag;
	struct rb_node *node;

	spin_lock(&fs_info->defrag_inodes_lock);
	node = rb_first(&fs_info->defrag_inodes);
	while (node) {
		rb_erase(node, &fs_info->defrag_inodes);
		defrag = rb_entry(node, struct inode_defrag, rb_node);
		kmem_cache_free(btrfs_inode_defrag_cachep, defrag);

		cond_resched_lock(&fs_info->defrag_inodes_lock);

		node = rb_first(&fs_info->defrag_inodes);
	}
	spin_unlock(&fs_info->defrag_inodes_lock);
}

#define BTRFS_DEFRAG_BATCH	1024

static int __btrfs_run_defrag_inode(struct btrfs_fs_info *fs_info,
				    struct inode_defrag *defrag)
{
	struct btrfs_root *inode_root;
	struct inode *inode;
	struct btrfs_ioctl_defrag_range_args range;
	int ret = 0;
	u64 cur = 0;

again:
	if (test_bit(BTRFS_FS_STATE_REMOUNTING, &fs_info->fs_state))
		goto cleanup;
	if (!__need_auto_defrag(fs_info))
		goto cleanup;

	/* get the inode */
	inode_root = btrfs_get_fs_root(fs_info, defrag->root, true);
	if (IS_ERR(inode_root)) {
		ret = PTR_ERR(inode_root);
		goto cleanup;
	}

	inode = btrfs_iget(fs_info->sb, defrag->ino, inode_root);
	btrfs_put_root(inode_root);
	if (IS_ERR(inode)) {
		ret = PTR_ERR(inode);
		goto cleanup;
	}

	if (cur >= i_size_read(inode)) {
		iput(inode);
		goto cleanup;
	}

	/* do a chunk of defrag */
	clear_bit(BTRFS_INODE_IN_DEFRAG, &BTRFS_I(inode)->runtime_flags);
	memset(&range, 0, sizeof(range));
	range.len = (u64)-1;
	range.start = cur;
	range.extent_thresh = defrag->extent_thresh;

	sb_start_write(fs_info->sb);
	ret = btrfs_defrag_file(inode, NULL, &range, defrag->transid,
				       BTRFS_DEFRAG_BATCH);
	sb_end_write(fs_info->sb);
	iput(inode);

	if (ret < 0)
		goto cleanup;

	cur = max(cur + fs_info->sectorsize, range.start);
	goto again;

cleanup:
	kmem_cache_free(btrfs_inode_defrag_cachep, defrag);
	return ret;
}

/*
 * run through the list of inodes in the FS that need
 * defragging
 */
int btrfs_run_defrag_inodes(struct btrfs_fs_info *fs_info)
{
	struct inode_defrag *defrag;
	u64 first_ino = 0;
	u64 root_objectid = 0;

	atomic_inc(&fs_info->defrag_running);
	while (1) {
		/* Pause the auto defragger. */
		if (test_bit(BTRFS_FS_STATE_REMOUNTING,
			     &fs_info->fs_state))
			break;

		if (!__need_auto_defrag(fs_info))
			break;

		/* find an inode to defrag */
		defrag = btrfs_pick_defrag_inode(fs_info, root_objectid,
						 first_ino);
		if (!defrag) {
			if (root_objectid || first_ino) {
				root_objectid = 0;
				first_ino = 0;
				continue;
			} else {
				break;
			}
		}

		first_ino = defrag->ino + 1;
		root_objectid = defrag->root;

		__btrfs_run_defrag_inode(fs_info, defrag);
	}
	atomic_dec(&fs_info->defrag_running);

	/*
	 * during unmount, we use the transaction_wait queue to
	 * wait for the defragger to stop
	 */
	wake_up(&fs_info->transaction_wait);
	return 0;
}

/* simple helper to fault in pages and copy.  This should go away
 * and be replaced with calls into generic code.
 */
static noinline int btrfs_copy_from_user(loff_t pos, size_t write_bytes,
					 struct page **prepared_pages,
					 struct iov_iter *i)
{
	size_t copied = 0;
	size_t total_copied = 0;
	int pg = 0;
	int offset = offset_in_page(pos);

	while (write_bytes > 0) {
		size_t count = min_t(size_t,
				     PAGE_SIZE - offset, write_bytes);
		struct page *page = prepared_pages[pg];
		/*
		 * Copy data from userspace to the current page
		 */
		copied = copy_page_from_iter_atomic(page, offset, count, i);

		/* Flush processor's dcache for this page */
		flush_dcache_page(page);

		/*
		 * if we get a partial write, we can end up with
		 * partially up to date pages.  These add
		 * a lot of complexity, so make sure they don't
		 * happen by forcing this copy to be retried.
		 *
		 * The rest of the btrfs_file_write code will fall
		 * back to page at a time copies after we return 0.
		 */
		if (unlikely(copied < count)) {
			if (!PageUptodate(page)) {
				iov_iter_revert(i, copied);
				copied = 0;
			}
			if (!copied)
				break;
		}

		write_bytes -= copied;
		total_copied += copied;
		offset += copied;
		if (offset == PAGE_SIZE) {
			pg++;
			offset = 0;
		}
	}
	return total_copied;
}

/*
 * unlocks pages after btrfs_file_write is done with them
 */
static void btrfs_drop_pages(struct btrfs_fs_info *fs_info,
			     struct page **pages, size_t num_pages,
			     u64 pos, u64 copied)
{
	size_t i;
	u64 block_start = round_down(pos, fs_info->sectorsize);
	u64 block_len = round_up(pos + copied, fs_info->sectorsize) - block_start;

	ASSERT(block_len <= U32_MAX);
	for (i = 0; i < num_pages; i++) {
		/* page checked is some magic around finding pages that
		 * have been modified without going through btrfs_set_page_dirty
		 * clear it here. There should be no need to mark the pages
		 * accessed as prepare_pages should have marked them accessed
		 * in prepare_pages via find_or_create_page()
		 */
		btrfs_page_clamp_clear_checked(fs_info, pages[i], block_start,
					       block_len);
		unlock_page(pages[i]);
		put_page(pages[i]);
	}
}

/*
 * After btrfs_copy_from_user(), update the following things for delalloc:
 * - Mark newly dirtied pages as DELALLOC in the io tree.
 *   Used to advise which range is to be written back.
 * - Mark modified pages as Uptodate/Dirty and not needing COW fixup
 * - Update inode size for past EOF write
 */
int btrfs_dirty_pages(struct btrfs_inode *inode, struct page **pages,
		      size_t num_pages, loff_t pos, size_t write_bytes,
		      struct extent_state **cached, bool noreserve)
{
	struct btrfs_fs_info *fs_info = inode->root->fs_info;
	int err = 0;
	int i;
	u64 num_bytes;
	u64 start_pos;
	u64 end_of_last_block;
	u64 end_pos = pos + write_bytes;
	loff_t isize = i_size_read(&inode->vfs_inode);
	unsigned int extra_bits = 0;

	if (write_bytes == 0)
		return 0;

	if (noreserve)
		extra_bits |= EXTENT_NORESERVE;

	start_pos = round_down(pos, fs_info->sectorsize);
	num_bytes = round_up(write_bytes + pos - start_pos,
			     fs_info->sectorsize);
	ASSERT(num_bytes <= U32_MAX);

	end_of_last_block = start_pos + num_bytes - 1;

	/*
	 * The pages may have already been dirty, clear out old accounting so
	 * we can set things up properly
	 */
	clear_extent_bit(&inode->io_tree, start_pos, end_of_last_block,
			 EXTENT_DELALLOC | EXTENT_DO_ACCOUNTING | EXTENT_DEFRAG,
			 cached);

	err = btrfs_set_extent_delalloc(inode, start_pos, end_of_last_block,
					extra_bits, cached);
	if (err)
		return err;

	for (i = 0; i < num_pages; i++) {
		struct page *p = pages[i];

		btrfs_page_clamp_set_uptodate(fs_info, p, start_pos, num_bytes);
		btrfs_page_clamp_clear_checked(fs_info, p, start_pos, num_bytes);
		btrfs_page_clamp_set_dirty(fs_info, p, start_pos, num_bytes);
	}

	/*
	 * we've only changed i_size in ram, and we haven't updated
	 * the disk i_size.  There is no need to log the inode
	 * at this time.
	 */
	if (end_pos > isize)
		i_size_write(&inode->vfs_inode, end_pos);
	return 0;
}

/*
 * this is very complex, but the basic idea is to drop all extents
 * in the range start - end.  hint_block is filled in with a block number
 * that would be a good hint to the block allocator for this file.
 *
 * If an extent intersects the range but is not entirely inside the range
 * it is either truncated or split.  Anything entirely inside the range
 * is deleted from the tree.
 *
 * Note: the VFS' inode number of bytes is not updated, it's up to the caller
 * to deal with that. We set the field 'bytes_found' of the arguments structure
 * with the number of allocated bytes found in the target range, so that the
 * caller can update the inode's number of bytes in an atomic way when
 * replacing extents in a range to avoid races with stat(2).
 */
int btrfs_drop_extents(struct btrfs_trans_handle *trans,
		       struct btrfs_root *root, struct btrfs_inode *inode,
		       struct btrfs_drop_extents_args *args)
{
	struct btrfs_fs_info *fs_info = root->fs_info;
	struct extent_buffer *leaf;
	struct btrfs_file_extent_item *fi;
	struct btrfs_ref ref = { 0 };
	struct btrfs_key key;
	struct btrfs_key new_key;
	u64 ino = btrfs_ino(inode);
	u64 search_start = args->start;
	u64 disk_bytenr = 0;
	u64 num_bytes = 0;
	u64 extent_offset = 0;
	u64 extent_end = 0;
	u64 last_end = args->start;
	int del_nr = 0;
	int del_slot = 0;
	int extent_type;
	int recow;
	int ret;
	int modify_tree = -1;
	int update_refs;
	int found = 0;
	struct btrfs_path *path = args->path;

	args->bytes_found = 0;
	args->extent_inserted = false;

	/* Must always have a path if ->replace_extent is true */
	ASSERT(!(args->replace_extent && !args->path));

	if (!path) {
		path = btrfs_alloc_path();
		if (!path) {
			ret = -ENOMEM;
			goto out;
		}
	}

	if (args->drop_cache)
		btrfs_drop_extent_map_range(inode, args->start, args->end - 1, false);

	if (args->start >= inode->disk_i_size && !args->replace_extent)
		modify_tree = 0;

	update_refs = (root->root_key.objectid != BTRFS_TREE_LOG_OBJECTID);
	while (1) {
		recow = 0;
		ret = btrfs_lookup_file_extent(trans, root, path, ino,
					       search_start, modify_tree);
		if (ret < 0)
			break;
		if (ret > 0 && path->slots[0] > 0 && search_start == args->start) {
			leaf = path->nodes[0];
			btrfs_item_key_to_cpu(leaf, &key, path->slots[0] - 1);
			if (key.objectid == ino &&
			    key.type == BTRFS_EXTENT_DATA_KEY)
				path->slots[0]--;
		}
		ret = 0;
next_slot:
		leaf = path->nodes[0];
		if (path->slots[0] >= btrfs_header_nritems(leaf)) {
			BUG_ON(del_nr > 0);
			ret = btrfs_next_leaf(root, path);
			if (ret < 0)
				break;
			if (ret > 0) {
				ret = 0;
				break;
			}
			leaf = path->nodes[0];
			recow = 1;
		}

		btrfs_item_key_to_cpu(leaf, &key, path->slots[0]);

		if (key.objectid > ino)
			break;
		if (WARN_ON_ONCE(key.objectid < ino) ||
		    key.type < BTRFS_EXTENT_DATA_KEY) {
			ASSERT(del_nr == 0);
			path->slots[0]++;
			goto next_slot;
		}
		if (key.type > BTRFS_EXTENT_DATA_KEY || key.offset >= args->end)
			break;

		fi = btrfs_item_ptr(leaf, path->slots[0],
				    struct btrfs_file_extent_item);
		extent_type = btrfs_file_extent_type(leaf, fi);

		if (extent_type == BTRFS_FILE_EXTENT_REG ||
		    extent_type == BTRFS_FILE_EXTENT_PREALLOC) {
			disk_bytenr = btrfs_file_extent_disk_bytenr(leaf, fi);
			num_bytes = btrfs_file_extent_disk_num_bytes(leaf, fi);
			extent_offset = btrfs_file_extent_offset(leaf, fi);
			extent_end = key.offset +
				btrfs_file_extent_num_bytes(leaf, fi);
		} else if (extent_type == BTRFS_FILE_EXTENT_INLINE) {
			extent_end = key.offset +
				btrfs_file_extent_ram_bytes(leaf, fi);
		} else {
			/* can't happen */
			BUG();
		}

		/*
		 * Don't skip extent items representing 0 byte lengths. They
		 * used to be created (bug) if while punching holes we hit
		 * -ENOSPC condition. So if we find one here, just ensure we
		 * delete it, otherwise we would insert a new file extent item
		 * with the same key (offset) as that 0 bytes length file
		 * extent item in the call to setup_items_for_insert() later
		 * in this function.
		 */
		if (extent_end == key.offset && extent_end >= search_start) {
			last_end = extent_end;
			goto delete_extent_item;
		}

		if (extent_end <= search_start) {
			path->slots[0]++;
			goto next_slot;
		}

		found = 1;
		search_start = max(key.offset, args->start);
		if (recow || !modify_tree) {
			modify_tree = -1;
			btrfs_release_path(path);
			continue;
		}

		/*
		 *     | - range to drop - |
		 *  | -------- extent -------- |
		 */
		if (args->start > key.offset && args->end < extent_end) {
			BUG_ON(del_nr > 0);
			if (extent_type == BTRFS_FILE_EXTENT_INLINE) {
				ret = -EOPNOTSUPP;
				break;
			}

			memcpy(&new_key, &key, sizeof(new_key));
			new_key.offset = args->start;
			ret = btrfs_duplicate_item(trans, root, path,
						   &new_key);
			if (ret == -EAGAIN) {
				btrfs_release_path(path);
				continue;
			}
			if (ret < 0)
				break;

			leaf = path->nodes[0];
			fi = btrfs_item_ptr(leaf, path->slots[0] - 1,
					    struct btrfs_file_extent_item);
			btrfs_set_file_extent_num_bytes(leaf, fi,
							args->start - key.offset);

			fi = btrfs_item_ptr(leaf, path->slots[0],
					    struct btrfs_file_extent_item);

			extent_offset += args->start - key.offset;
			btrfs_set_file_extent_offset(leaf, fi, extent_offset);
			btrfs_set_file_extent_num_bytes(leaf, fi,
							extent_end - args->start);
			btrfs_mark_buffer_dirty(leaf);

			if (update_refs && disk_bytenr > 0) {
				btrfs_init_generic_ref(&ref,
						BTRFS_ADD_DELAYED_REF,
						disk_bytenr, num_bytes, 0);
				btrfs_init_data_ref(&ref,
						root->root_key.objectid,
						new_key.objectid,
						args->start - extent_offset,
						0, false);
				ret = btrfs_inc_extent_ref(trans, &ref);
				if (ret) {
					btrfs_abort_transaction(trans, ret);
					break;
				}
			}
			key.offset = args->start;
		}
		/*
		 * From here on out we will have actually dropped something, so
		 * last_end can be updated.
		 */
		last_end = extent_end;

		/*
		 *  | ---- range to drop ----- |
		 *      | -------- extent -------- |
		 */
		if (args->start <= key.offset && args->end < extent_end) {
			if (extent_type == BTRFS_FILE_EXTENT_INLINE) {
				ret = -EOPNOTSUPP;
				break;
			}

			memcpy(&new_key, &key, sizeof(new_key));
			new_key.offset = args->end;
			btrfs_set_item_key_safe(fs_info, path, &new_key);

			extent_offset += args->end - key.offset;
			btrfs_set_file_extent_offset(leaf, fi, extent_offset);
			btrfs_set_file_extent_num_bytes(leaf, fi,
							extent_end - args->end);
			btrfs_mark_buffer_dirty(leaf);
			if (update_refs && disk_bytenr > 0)
				args->bytes_found += args->end - key.offset;
			break;
		}

		search_start = extent_end;
		/*
		 *       | ---- range to drop ----- |
		 *  | -------- extent -------- |
		 */
		if (args->start > key.offset && args->end >= extent_end) {
			BUG_ON(del_nr > 0);
			if (extent_type == BTRFS_FILE_EXTENT_INLINE) {
				ret = -EOPNOTSUPP;
				break;
			}

			btrfs_set_file_extent_num_bytes(leaf, fi,
							args->start - key.offset);
			btrfs_mark_buffer_dirty(leaf);
			if (update_refs && disk_bytenr > 0)
				args->bytes_found += extent_end - args->start;
			if (args->end == extent_end)
				break;

			path->slots[0]++;
			goto next_slot;
		}

		/*
		 *  | ---- range to drop ----- |
		 *    | ------ extent ------ |
		 */
		if (args->start <= key.offset && args->end >= extent_end) {
delete_extent_item:
			if (del_nr == 0) {
				del_slot = path->slots[0];
				del_nr = 1;
			} else {
				BUG_ON(del_slot + del_nr != path->slots[0]);
				del_nr++;
			}

			if (update_refs &&
			    extent_type == BTRFS_FILE_EXTENT_INLINE) {
				args->bytes_found += extent_end - key.offset;
				extent_end = ALIGN(extent_end,
						   fs_info->sectorsize);
			} else if (update_refs && disk_bytenr > 0) {
				btrfs_init_generic_ref(&ref,
						BTRFS_DROP_DELAYED_REF,
						disk_bytenr, num_bytes, 0);
				btrfs_init_data_ref(&ref,
						root->root_key.objectid,
						key.objectid,
						key.offset - extent_offset, 0,
						false);
				ret = btrfs_free_extent(trans, &ref);
				if (ret) {
					btrfs_abort_transaction(trans, ret);
					break;
				}
				args->bytes_found += extent_end - key.offset;
			}

			if (args->end == extent_end)
				break;

			if (path->slots[0] + 1 < btrfs_header_nritems(leaf)) {
				path->slots[0]++;
				goto next_slot;
			}

			ret = btrfs_del_items(trans, root, path, del_slot,
					      del_nr);
			if (ret) {
				btrfs_abort_transaction(trans, ret);
				break;
			}

			del_nr = 0;
			del_slot = 0;

			btrfs_release_path(path);
			continue;
		}

		BUG();
	}

	if (!ret && del_nr > 0) {
		/*
		 * Set path->slots[0] to first slot, so that after the delete
		 * if items are move off from our leaf to its immediate left or
		 * right neighbor leafs, we end up with a correct and adjusted
		 * path->slots[0] for our insertion (if args->replace_extent).
		 */
		path->slots[0] = del_slot;
		ret = btrfs_del_items(trans, root, path, del_slot, del_nr);
		if (ret)
			btrfs_abort_transaction(trans, ret);
	}

	leaf = path->nodes[0];
	/*
	 * If btrfs_del_items() was called, it might have deleted a leaf, in
	 * which case it unlocked our path, so check path->locks[0] matches a
	 * write lock.
	 */
	if (!ret && args->replace_extent &&
	    path->locks[0] == BTRFS_WRITE_LOCK &&
	    btrfs_leaf_free_space(leaf) >=
	    sizeof(struct btrfs_item) + args->extent_item_size) {

		key.objectid = ino;
		key.type = BTRFS_EXTENT_DATA_KEY;
		key.offset = args->start;
		if (!del_nr && path->slots[0] < btrfs_header_nritems(leaf)) {
			struct btrfs_key slot_key;

			btrfs_item_key_to_cpu(leaf, &slot_key, path->slots[0]);
			if (btrfs_comp_cpu_keys(&key, &slot_key) > 0)
				path->slots[0]++;
		}
		btrfs_setup_item_for_insert(root, path, &key, args->extent_item_size);
		args->extent_inserted = true;
	}

	if (!args->path)
		btrfs_free_path(path);
	else if (!args->extent_inserted)
		btrfs_release_path(path);
out:
	args->drop_end = found ? min(args->end, last_end) : args->end;

	return ret;
}

static int extent_mergeable(struct extent_buffer *leaf, int slot,
			    u64 objectid, u64 bytenr, u64 orig_offset,
			    u64 *start, u64 *end)
{
	struct btrfs_file_extent_item *fi;
	struct btrfs_key key;
	u64 extent_end;

	if (slot < 0 || slot >= btrfs_header_nritems(leaf))
		return 0;

	btrfs_item_key_to_cpu(leaf, &key, slot);
	if (key.objectid != objectid || key.type != BTRFS_EXTENT_DATA_KEY)
		return 0;

	fi = btrfs_item_ptr(leaf, slot, struct btrfs_file_extent_item);
	if (btrfs_file_extent_type(leaf, fi) != BTRFS_FILE_EXTENT_REG ||
	    btrfs_file_extent_disk_bytenr(leaf, fi) != bytenr ||
	    btrfs_file_extent_offset(leaf, fi) != key.offset - orig_offset ||
	    btrfs_file_extent_compression(leaf, fi) ||
	    btrfs_file_extent_encryption(leaf, fi) ||
	    btrfs_file_extent_other_encoding(leaf, fi))
		return 0;

	extent_end = key.offset + btrfs_file_extent_num_bytes(leaf, fi);
	if ((*start && *start != key.offset) || (*end && *end != extent_end))
		return 0;

	*start = key.offset;
	*end = extent_end;
	return 1;
}

/*
 * Mark extent in the range start - end as written.
 *
 * This changes extent type from 'pre-allocated' to 'regular'. If only
 * part of extent is marked as written, the extent will be split into
 * two or three.
 */
int btrfs_mark_extent_written(struct btrfs_trans_handle *trans,
			      struct btrfs_inode *inode, u64 start, u64 end)
{
	struct btrfs_fs_info *fs_info = trans->fs_info;
	struct btrfs_root *root = inode->root;
	struct extent_buffer *leaf;
	struct btrfs_path *path;
	struct btrfs_file_extent_item *fi;
	struct btrfs_ref ref = { 0 };
	struct btrfs_key key;
	struct btrfs_key new_key;
	u64 bytenr;
	u64 num_bytes;
	u64 extent_end;
	u64 orig_offset;
	u64 other_start;
	u64 other_end;
	u64 split;
	int del_nr = 0;
	int del_slot = 0;
	int recow;
	int ret = 0;
	u64 ino = btrfs_ino(inode);

	path = btrfs_alloc_path();
	if (!path)
		return -ENOMEM;
again:
	recow = 0;
	split = start;
	key.objectid = ino;
	key.type = BTRFS_EXTENT_DATA_KEY;
	key.offset = split;

	ret = btrfs_search_slot(trans, root, &key, path, -1, 1);
	if (ret < 0)
		goto out;
	if (ret > 0 && path->slots[0] > 0)
		path->slots[0]--;

	leaf = path->nodes[0];
	btrfs_item_key_to_cpu(leaf, &key, path->slots[0]);
	if (key.objectid != ino ||
	    key.type != BTRFS_EXTENT_DATA_KEY) {
		ret = -EINVAL;
		btrfs_abort_transaction(trans, ret);
		goto out;
	}
	fi = btrfs_item_ptr(leaf, path->slots[0],
			    struct btrfs_file_extent_item);
	if (btrfs_file_extent_type(leaf, fi) != BTRFS_FILE_EXTENT_PREALLOC) {
		ret = -EINVAL;
		btrfs_abort_transaction(trans, ret);
		goto out;
	}
	extent_end = key.offset + btrfs_file_extent_num_bytes(leaf, fi);
	if (key.offset > start || extent_end < end) {
		ret = -EINVAL;
		btrfs_abort_transaction(trans, ret);
		goto out;
	}

	bytenr = btrfs_file_extent_disk_bytenr(leaf, fi);
	num_bytes = btrfs_file_extent_disk_num_bytes(leaf, fi);
	orig_offset = key.offset - btrfs_file_extent_offset(leaf, fi);
	memcpy(&new_key, &key, sizeof(new_key));

	if (start == key.offset && end < extent_end) {
		other_start = 0;
		other_end = start;
		if (extent_mergeable(leaf, path->slots[0] - 1,
				     ino, bytenr, orig_offset,
				     &other_start, &other_end)) {
			new_key.offset = end;
			btrfs_set_item_key_safe(fs_info, path, &new_key);
			fi = btrfs_item_ptr(leaf, path->slots[0],
					    struct btrfs_file_extent_item);
			btrfs_set_file_extent_generation(leaf, fi,
							 trans->transid);
			btrfs_set_file_extent_num_bytes(leaf, fi,
							extent_end - end);
			btrfs_set_file_extent_offset(leaf, fi,
						     end - orig_offset);
			fi = btrfs_item_ptr(leaf, path->slots[0] - 1,
					    struct btrfs_file_extent_item);
			btrfs_set_file_extent_generation(leaf, fi,
							 trans->transid);
			btrfs_set_file_extent_num_bytes(leaf, fi,
							end - other_start);
			btrfs_mark_buffer_dirty(leaf);
			goto out;
		}
	}

	if (start > key.offset && end == extent_end) {
		other_start = end;
		other_end = 0;
		if (extent_mergeable(leaf, path->slots[0] + 1,
				     ino, bytenr, orig_offset,
				     &other_start, &other_end)) {
			fi = btrfs_item_ptr(leaf, path->slots[0],
					    struct btrfs_file_extent_item);
			btrfs_set_file_extent_num_bytes(leaf, fi,
							start - key.offset);
			btrfs_set_file_extent_generation(leaf, fi,
							 trans->transid);
			path->slots[0]++;
			new_key.offset = start;
			btrfs_set_item_key_safe(fs_info, path, &new_key);

			fi = btrfs_item_ptr(leaf, path->slots[0],
					    struct btrfs_file_extent_item);
			btrfs_set_file_extent_generation(leaf, fi,
							 trans->transid);
			btrfs_set_file_extent_num_bytes(leaf, fi,
							other_end - start);
			btrfs_set_file_extent_offset(leaf, fi,
						     start - orig_offset);
			btrfs_mark_buffer_dirty(leaf);
			goto out;
		}
	}

	while (start > key.offset || end < extent_end) {
		if (key.offset == start)
			split = end;

		new_key.offset = split;
		ret = btrfs_duplicate_item(trans, root, path, &new_key);
		if (ret == -EAGAIN) {
			btrfs_release_path(path);
			goto again;
		}
		if (ret < 0) {
			btrfs_abort_transaction(trans, ret);
			goto out;
		}

		leaf = path->nodes[0];
		fi = btrfs_item_ptr(leaf, path->slots[0] - 1,
				    struct btrfs_file_extent_item);
		btrfs_set_file_extent_generation(leaf, fi, trans->transid);
		btrfs_set_file_extent_num_bytes(leaf, fi,
						split - key.offset);

		fi = btrfs_item_ptr(leaf, path->slots[0],
				    struct btrfs_file_extent_item);

		btrfs_set_file_extent_generation(leaf, fi, trans->transid);
		btrfs_set_file_extent_offset(leaf, fi, split - orig_offset);
		btrfs_set_file_extent_num_bytes(leaf, fi,
						extent_end - split);
		btrfs_mark_buffer_dirty(leaf);

		btrfs_init_generic_ref(&ref, BTRFS_ADD_DELAYED_REF, bytenr,
				       num_bytes, 0);
		btrfs_init_data_ref(&ref, root->root_key.objectid, ino,
				    orig_offset, 0, false);
		ret = btrfs_inc_extent_ref(trans, &ref);
		if (ret) {
			btrfs_abort_transaction(trans, ret);
			goto out;
		}

		if (split == start) {
			key.offset = start;
		} else {
			if (start != key.offset) {
				ret = -EINVAL;
				btrfs_abort_transaction(trans, ret);
				goto out;
			}
			path->slots[0]--;
			extent_end = end;
		}
		recow = 1;
	}

	other_start = end;
	other_end = 0;
	btrfs_init_generic_ref(&ref, BTRFS_DROP_DELAYED_REF, bytenr,
			       num_bytes, 0);
	btrfs_init_data_ref(&ref, root->root_key.objectid, ino, orig_offset,
			    0, false);
	if (extent_mergeable(leaf, path->slots[0] + 1,
			     ino, bytenr, orig_offset,
			     &other_start, &other_end)) {
		if (recow) {
			btrfs_release_path(path);
			goto again;
		}
		extent_end = other_end;
		del_slot = path->slots[0] + 1;
		del_nr++;
		ret = btrfs_free_extent(trans, &ref);
		if (ret) {
			btrfs_abort_transaction(trans, ret);
			goto out;
		}
	}
	other_start = 0;
	other_end = start;
	if (extent_mergeable(leaf, path->slots[0] - 1,
			     ino, bytenr, orig_offset,
			     &other_start, &other_end)) {
		if (recow) {
			btrfs_release_path(path);
			goto again;
		}
		key.offset = other_start;
		del_slot = path->slots[0];
		del_nr++;
		ret = btrfs_free_extent(trans, &ref);
		if (ret) {
			btrfs_abort_transaction(trans, ret);
			goto out;
		}
	}
	if (del_nr == 0) {
		fi = btrfs_item_ptr(leaf, path->slots[0],
			   struct btrfs_file_extent_item);
		btrfs_set_file_extent_type(leaf, fi,
					   BTRFS_FILE_EXTENT_REG);
		btrfs_set_file_extent_generation(leaf, fi, trans->transid);
		btrfs_mark_buffer_dirty(leaf);
	} else {
		fi = btrfs_item_ptr(leaf, del_slot - 1,
			   struct btrfs_file_extent_item);
		btrfs_set_file_extent_type(leaf, fi,
					   BTRFS_FILE_EXTENT_REG);
		btrfs_set_file_extent_generation(leaf, fi, trans->transid);
		btrfs_set_file_extent_num_bytes(leaf, fi,
						extent_end - key.offset);
		btrfs_mark_buffer_dirty(leaf);

		ret = btrfs_del_items(trans, root, path, del_slot, del_nr);
		if (ret < 0) {
			btrfs_abort_transaction(trans, ret);
			goto out;
		}
	}
out:
	btrfs_free_path(path);
	return ret;
}

/*
 * on error we return an unlocked page and the error value
 * on success we return a locked page and 0
 */
static int prepare_uptodate_page(struct inode *inode,
				 struct page *page, u64 pos,
				 bool force_uptodate)
{
	struct folio *folio = page_folio(page);
	int ret = 0;

	if (((pos & (PAGE_SIZE - 1)) || force_uptodate) &&
	    !PageUptodate(page)) {
		ret = btrfs_read_folio(NULL, folio);
		if (ret)
			return ret;
		lock_page(page);
		if (!PageUptodate(page)) {
			unlock_page(page);
			return -EIO;
		}

		/*
		 * Since btrfs_read_folio() will unlock the folio before it
		 * returns, there is a window where btrfs_release_folio() can be
		 * called to release the page.  Here we check both inode
		 * mapping and PagePrivate() to make sure the page was not
		 * released.
		 *
		 * The private flag check is essential for subpage as we need
		 * to store extra bitmap using page->private.
		 */
		if (page->mapping != inode->i_mapping || !PagePrivate(page)) {
			unlock_page(page);
			return -EAGAIN;
		}
	}
	return 0;
}

static unsigned int get_prepare_fgp_flags(bool nowait)
{
	unsigned int fgp_flags = FGP_LOCK | FGP_ACCESSED | FGP_CREAT;

	if (nowait)
		fgp_flags |= FGP_NOWAIT;

	return fgp_flags;
}

static gfp_t get_prepare_gfp_flags(struct inode *inode, bool nowait)
{
	gfp_t gfp;

	gfp = btrfs_alloc_write_mask(inode->i_mapping);
	if (nowait) {
		gfp &= ~__GFP_DIRECT_RECLAIM;
		gfp |= GFP_NOWAIT;
	}

	return gfp;
}

/*
 * this just gets pages into the page cache and locks them down.
 */
static noinline int prepare_pages(struct inode *inode, struct page **pages,
				  size_t num_pages, loff_t pos,
				  size_t write_bytes, bool force_uptodate,
				  bool nowait)
{
	int i;
	unsigned long index = pos >> PAGE_SHIFT;
	gfp_t mask = get_prepare_gfp_flags(inode, nowait);
	unsigned int fgp_flags = get_prepare_fgp_flags(nowait);
	int err = 0;
	int faili;

	for (i = 0; i < num_pages; i++) {
again:
		pages[i] = pagecache_get_page(inode->i_mapping, index + i,
					      fgp_flags, mask | __GFP_WRITE);
		if (!pages[i]) {
			faili = i - 1;
			if (nowait)
				err = -EAGAIN;
			else
				err = -ENOMEM;
			goto fail;
		}

		err = set_page_extent_mapped(pages[i]);
		if (err < 0) {
			faili = i;
			goto fail;
		}

		if (i == 0)
			err = prepare_uptodate_page(inode, pages[i], pos,
						    force_uptodate);
		if (!err && i == num_pages - 1)
			err = prepare_uptodate_page(inode, pages[i],
						    pos + write_bytes, false);
		if (err) {
			put_page(pages[i]);
			if (!nowait && err == -EAGAIN) {
				err = 0;
				goto again;
			}
			faili = i - 1;
			goto fail;
		}
		wait_on_page_writeback(pages[i]);
	}

	return 0;
fail:
	while (faili >= 0) {
		unlock_page(pages[faili]);
		put_page(pages[faili]);
		faili--;
	}
	return err;

}

/*
 * This function locks the extent and properly waits for data=ordered extents
 * to finish before allowing the pages to be modified if need.
 *
 * The return value:
 * 1 - the extent is locked
 * 0 - the extent is not locked, and everything is OK
 * -EAGAIN - need re-prepare the pages
 * the other < 0 number - Something wrong happens
 */
static noinline int
lock_and_cleanup_extent_if_need(struct btrfs_inode *inode, struct page **pages,
				size_t num_pages, loff_t pos,
				size_t write_bytes,
				u64 *lockstart, u64 *lockend, bool nowait,
				struct extent_state **cached_state)
{
	struct btrfs_fs_info *fs_info = inode->root->fs_info;
	u64 start_pos;
	u64 last_pos;
	int i;
	int ret = 0;

	start_pos = round_down(pos, fs_info->sectorsize);
	last_pos = round_up(pos + write_bytes, fs_info->sectorsize) - 1;

	if (start_pos < inode->vfs_inode.i_size) {
		struct btrfs_ordered_extent *ordered;

		if (nowait) {
			if (!try_lock_extent(&inode->io_tree, start_pos, last_pos)) {
				for (i = 0; i < num_pages; i++) {
					unlock_page(pages[i]);
					put_page(pages[i]);
					pages[i] = NULL;
				}

				return -EAGAIN;
			}
		} else {
			lock_extent(&inode->io_tree, start_pos, last_pos, cached_state);
		}

		ordered = btrfs_lookup_ordered_range(inode, start_pos,
						     last_pos - start_pos + 1);
		if (ordered &&
		    ordered->file_offset + ordered->num_bytes > start_pos &&
		    ordered->file_offset <= last_pos) {
			unlock_extent(&inode->io_tree, start_pos, last_pos,
				      cached_state);
			for (i = 0; i < num_pages; i++) {
				unlock_page(pages[i]);
				put_page(pages[i]);
			}
			btrfs_start_ordered_extent(ordered, 1);
			btrfs_put_ordered_extent(ordered);
			return -EAGAIN;
		}
		if (ordered)
			btrfs_put_ordered_extent(ordered);

		*lockstart = start_pos;
		*lockend = last_pos;
		ret = 1;
	}

	/*
	 * We should be called after prepare_pages() which should have locked
	 * all pages in the range.
	 */
	for (i = 0; i < num_pages; i++)
		WARN_ON(!PageLocked(pages[i]));

	return ret;
}

/*
 * Check if we can do nocow write into the range [@pos, @pos + @write_bytes)
 *
 * @pos:         File offset.
 * @write_bytes: The length to write, will be updated to the nocow writeable
 *               range.
 *
 * This function will flush ordered extents in the range to ensure proper
 * nocow checks.
 *
 * Return:
 * > 0          If we can nocow, and updates @write_bytes.
 *  0           If we can't do a nocow write.
 * -EAGAIN      If we can't do a nocow write because snapshoting of the inode's
 *              root is in progress.
 * < 0          If an error happened.
 *
 * NOTE: Callers need to call btrfs_check_nocow_unlock() if we return > 0.
 */
int btrfs_check_nocow_lock(struct btrfs_inode *inode, loff_t pos,
			   size_t *write_bytes, bool nowait)
{
	struct btrfs_fs_info *fs_info = inode->root->fs_info;
	struct btrfs_root *root = inode->root;
	u64 lockstart, lockend;
	u64 num_bytes;
	int ret;

	if (!(inode->flags & (BTRFS_INODE_NODATACOW | BTRFS_INODE_PREALLOC)))
		return 0;

	if (!btrfs_drew_try_write_lock(&root->snapshot_lock))
		return -EAGAIN;

	lockstart = round_down(pos, fs_info->sectorsize);
	lockend = round_up(pos + *write_bytes,
			   fs_info->sectorsize) - 1;
	num_bytes = lockend - lockstart + 1;

	if (nowait) {
		if (!btrfs_try_lock_ordered_range(inode, lockstart, lockend)) {
			btrfs_drew_write_unlock(&root->snapshot_lock);
			return -EAGAIN;
		}
	} else {
		btrfs_lock_and_flush_ordered_range(inode, lockstart, lockend, NULL);
	}
	ret = can_nocow_extent(&inode->vfs_inode, lockstart, &num_bytes,
			NULL, NULL, NULL, nowait, false);
	if (ret <= 0)
		btrfs_drew_write_unlock(&root->snapshot_lock);
	else
		*write_bytes = min_t(size_t, *write_bytes ,
				     num_bytes - pos + lockstart);
	unlock_extent(&inode->io_tree, lockstart, lockend, NULL);

	return ret;
}

void btrfs_check_nocow_unlock(struct btrfs_inode *inode)
{
	btrfs_drew_write_unlock(&inode->root->snapshot_lock);
}

static void update_time_for_write(struct inode *inode)
{
	struct timespec64 now;

	if (IS_NOCMTIME(inode))
		return;

	now = current_time(inode);
	if (!timespec64_equal(&inode->i_mtime, &now))
		inode->i_mtime = now;

	if (!timespec64_equal(&inode->i_ctime, &now))
		inode->i_ctime = now;

	if (IS_I_VERSION(inode))
		inode_inc_iversion(inode);
}

static int btrfs_write_check(struct kiocb *iocb, struct iov_iter *from,
			     size_t count)
{
	struct file *file = iocb->ki_filp;
	struct inode *inode = file_inode(file);
	struct btrfs_fs_info *fs_info = btrfs_sb(inode->i_sb);
	loff_t pos = iocb->ki_pos;
	int ret;
	loff_t oldsize;
	loff_t start_pos;

	/*
	 * Quickly bail out on NOWAIT writes if we don't have the nodatacow or
	 * prealloc flags, as without those flags we always have to COW. We will
	 * later check if we can really COW into the target range (using
	 * can_nocow_extent() at btrfs_get_blocks_direct_write()).
	 */
	if ((iocb->ki_flags & IOCB_NOWAIT) &&
	    !(BTRFS_I(inode)->flags & (BTRFS_INODE_NODATACOW | BTRFS_INODE_PREALLOC)))
		return -EAGAIN;

	current->backing_dev_info = inode_to_bdi(inode);
	ret = file_remove_privs(file);
	if (ret)
		return ret;

	/*
	 * We reserve space for updating the inode when we reserve space for the
	 * extent we are going to write, so we will enospc out there.  We don't
	 * need to start yet another transaction to update the inode as we will
	 * update the inode when we finish writing whatever data we write.
	 */
	update_time_for_write(inode);

	start_pos = round_down(pos, fs_info->sectorsize);
	oldsize = i_size_read(inode);
	if (start_pos > oldsize) {
		/* Expand hole size to cover write data, preventing empty gap */
		loff_t end_pos = round_up(pos + count, fs_info->sectorsize);

		ret = btrfs_cont_expand(BTRFS_I(inode), oldsize, end_pos);
		if (ret) {
			current->backing_dev_info = NULL;
			return ret;
		}
	}

	return 0;
}

static noinline ssize_t btrfs_buffered_write(struct kiocb *iocb,
					       struct iov_iter *i)
{
	struct file *file = iocb->ki_filp;
	loff_t pos;
	struct inode *inode = file_inode(file);
	struct btrfs_fs_info *fs_info = btrfs_sb(inode->i_sb);
	struct page **pages = NULL;
	struct extent_changeset *data_reserved = NULL;
	u64 release_bytes = 0;
	u64 lockstart;
	u64 lockend;
	size_t num_written = 0;
	int nrptrs;
	ssize_t ret;
	bool only_release_metadata = false;
	bool force_page_uptodate = false;
	loff_t old_isize = i_size_read(inode);
	unsigned int ilock_flags = 0;
	const bool nowait = (iocb->ki_flags & IOCB_NOWAIT);
	unsigned int bdp_flags = (nowait ? BDP_ASYNC : 0);

	if (nowait)
		ilock_flags |= BTRFS_ILOCK_TRY;

	ret = btrfs_inode_lock(inode, ilock_flags);
	if (ret < 0)
		return ret;

	ret = generic_write_checks(iocb, i);
	if (ret <= 0)
		goto out;

	ret = btrfs_write_check(iocb, i, ret);
	if (ret < 0)
		goto out;

	pos = iocb->ki_pos;
	nrptrs = min(DIV_ROUND_UP(iov_iter_count(i), PAGE_SIZE),
			PAGE_SIZE / (sizeof(struct page *)));
	nrptrs = min(nrptrs, current->nr_dirtied_pause - current->nr_dirtied);
	nrptrs = max(nrptrs, 8);
	pages = kmalloc_array(nrptrs, sizeof(struct page *), GFP_KERNEL);
	if (!pages) {
		ret = -ENOMEM;
		goto out;
	}

	while (iov_iter_count(i) > 0) {
		struct extent_state *cached_state = NULL;
		size_t offset = offset_in_page(pos);
		size_t sector_offset;
		size_t write_bytes = min(iov_iter_count(i),
					 nrptrs * (size_t)PAGE_SIZE -
					 offset);
		size_t num_pages;
		size_t reserve_bytes;
		size_t dirty_pages;
		size_t copied;
		size_t dirty_sectors;
		size_t num_sectors;
		int extents_locked;

		/*
		 * Fault pages before locking them in prepare_pages
		 * to avoid recursive lock
		 */
		if (unlikely(fault_in_iov_iter_readable(i, write_bytes))) {
			ret = -EFAULT;
			break;
		}

		only_release_metadata = false;
		sector_offset = pos & (fs_info->sectorsize - 1);

		extent_changeset_release(data_reserved);
		ret = btrfs_check_data_free_space(BTRFS_I(inode),
						  &data_reserved, pos,
						  write_bytes, nowait);
		if (ret < 0) {
			int can_nocow;

			if (nowait && (ret == -ENOSPC || ret == -EAGAIN)) {
				ret = -EAGAIN;
				break;
			}

			/*
			 * If we don't have to COW at the offset, reserve
			 * metadata only. write_bytes may get smaller than
			 * requested here.
			 */
			can_nocow = btrfs_check_nocow_lock(BTRFS_I(inode), pos,
							   &write_bytes, nowait);
			if (can_nocow < 0)
				ret = can_nocow;
			if (can_nocow > 0)
				ret = 0;
			if (ret)
				break;
			only_release_metadata = true;
		}

		num_pages = DIV_ROUND_UP(write_bytes + offset, PAGE_SIZE);
		WARN_ON(num_pages > nrptrs);
		reserve_bytes = round_up(write_bytes + sector_offset,
					 fs_info->sectorsize);
		WARN_ON(reserve_bytes == 0);
		ret = btrfs_delalloc_reserve_metadata(BTRFS_I(inode),
						      reserve_bytes,
						      reserve_bytes, nowait);
		if (ret) {
			if (!only_release_metadata)
				btrfs_free_reserved_data_space(BTRFS_I(inode),
						data_reserved, pos,
						write_bytes);
			else
				btrfs_check_nocow_unlock(BTRFS_I(inode));

			if (nowait && ret == -ENOSPC)
				ret = -EAGAIN;
			break;
		}

		release_bytes = reserve_bytes;
again:
		ret = balance_dirty_pages_ratelimited_flags(inode->i_mapping, bdp_flags);
		if (ret) {
			btrfs_delalloc_release_extents(BTRFS_I(inode), reserve_bytes);
			break;
		}

		/*
		 * This is going to setup the pages array with the number of
		 * pages we want, so we don't really need to worry about the
		 * contents of pages from loop to loop
		 */
		ret = prepare_pages(inode, pages, num_pages,
				    pos, write_bytes, force_page_uptodate, false);
		if (ret) {
			btrfs_delalloc_release_extents(BTRFS_I(inode),
						       reserve_bytes);
			break;
		}

		extents_locked = lock_and_cleanup_extent_if_need(
				BTRFS_I(inode), pages,
				num_pages, pos, write_bytes, &lockstart,
				&lockend, nowait, &cached_state);
		if (extents_locked < 0) {
			if (!nowait && extents_locked == -EAGAIN)
				goto again;

			btrfs_delalloc_release_extents(BTRFS_I(inode),
						       reserve_bytes);
			ret = extents_locked;
			break;
		}

		copied = btrfs_copy_from_user(pos, write_bytes, pages, i);

		num_sectors = BTRFS_BYTES_TO_BLKS(fs_info, reserve_bytes);
		dirty_sectors = round_up(copied + sector_offset,
					fs_info->sectorsize);
		dirty_sectors = BTRFS_BYTES_TO_BLKS(fs_info, dirty_sectors);

		/*
		 * if we have trouble faulting in the pages, fall
		 * back to one page at a time
		 */
		if (copied < write_bytes)
			nrptrs = 1;

		if (copied == 0) {
			force_page_uptodate = true;
			dirty_sectors = 0;
			dirty_pages = 0;
		} else {
			force_page_uptodate = false;
			dirty_pages = DIV_ROUND_UP(copied + offset,
						   PAGE_SIZE);
		}

		if (num_sectors > dirty_sectors) {
			/* release everything except the sectors we dirtied */
			release_bytes -= dirty_sectors << fs_info->sectorsize_bits;
			if (only_release_metadata) {
				btrfs_delalloc_release_metadata(BTRFS_I(inode),
							release_bytes, true);
			} else {
				u64 __pos;

				__pos = round_down(pos,
						   fs_info->sectorsize) +
					(dirty_pages << PAGE_SHIFT);
				btrfs_delalloc_release_space(BTRFS_I(inode),
						data_reserved, __pos,
						release_bytes, true);
			}
		}

		release_bytes = round_up(copied + sector_offset,
					fs_info->sectorsize);

		ret = btrfs_dirty_pages(BTRFS_I(inode), pages,
					dirty_pages, pos, copied,
					&cached_state, only_release_metadata);

		/*
		 * If we have not locked the extent range, because the range's
		 * start offset is >= i_size, we might still have a non-NULL
		 * cached extent state, acquired while marking the extent range
		 * as delalloc through btrfs_dirty_pages(). Therefore free any
		 * possible cached extent state to avoid a memory leak.
		 */
		if (extents_locked)
			unlock_extent(&BTRFS_I(inode)->io_tree, lockstart,
				      lockend, &cached_state);
		else
			free_extent_state(cached_state);

		btrfs_delalloc_release_extents(BTRFS_I(inode), reserve_bytes);
		if (ret) {
			btrfs_drop_pages(fs_info, pages, num_pages, pos, copied);
			break;
		}

		release_bytes = 0;
		if (only_release_metadata)
			btrfs_check_nocow_unlock(BTRFS_I(inode));

		btrfs_drop_pages(fs_info, pages, num_pages, pos, copied);

		cond_resched();

		pos += copied;
		num_written += copied;
	}

	kfree(pages);

	if (release_bytes) {
		if (only_release_metadata) {
			btrfs_check_nocow_unlock(BTRFS_I(inode));
			btrfs_delalloc_release_metadata(BTRFS_I(inode),
					release_bytes, true);
		} else {
			btrfs_delalloc_release_space(BTRFS_I(inode),
					data_reserved,
					round_down(pos, fs_info->sectorsize),
					release_bytes, true);
		}
	}

	extent_changeset_free(data_reserved);
	if (num_written > 0) {
		pagecache_isize_extended(inode, old_isize, iocb->ki_pos);
		iocb->ki_pos += num_written;
	}
out:
	btrfs_inode_unlock(inode, ilock_flags);
	return num_written ? num_written : ret;
}

static ssize_t check_direct_IO(struct btrfs_fs_info *fs_info,
			       const struct iov_iter *iter, loff_t offset)
{
	const u32 blocksize_mask = fs_info->sectorsize - 1;

	if (offset & blocksize_mask)
		return -EINVAL;

	if (iov_iter_alignment(iter) & blocksize_mask)
		return -EINVAL;

	return 0;
}

static ssize_t btrfs_direct_write(struct kiocb *iocb, struct iov_iter *from)
{
	struct file *file = iocb->ki_filp;
	struct inode *inode = file_inode(file);
	struct btrfs_fs_info *fs_info = btrfs_sb(inode->i_sb);
	loff_t pos;
	ssize_t written = 0;
	ssize_t written_buffered;
	size_t prev_left = 0;
	loff_t endbyte;
	ssize_t err;
	unsigned int ilock_flags = 0;
	struct iomap_dio *dio;

	if (iocb->ki_flags & IOCB_NOWAIT)
		ilock_flags |= BTRFS_ILOCK_TRY;

	/* If the write DIO is within EOF, use a shared lock */
	if (iocb->ki_pos + iov_iter_count(from) <= i_size_read(inode))
		ilock_flags |= BTRFS_ILOCK_SHARED;

relock:
	err = btrfs_inode_lock(inode, ilock_flags);
	if (err < 0)
		return err;

	err = generic_write_checks(iocb, from);
	if (err <= 0) {
		btrfs_inode_unlock(inode, ilock_flags);
		return err;
	}

	err = btrfs_write_check(iocb, from, err);
	if (err < 0) {
		btrfs_inode_unlock(inode, ilock_flags);
		goto out;
	}

	pos = iocb->ki_pos;
	/*
	 * Re-check since file size may have changed just before taking the
	 * lock or pos may have changed because of O_APPEND in generic_write_check()
	 */
	if ((ilock_flags & BTRFS_ILOCK_SHARED) &&
	    pos + iov_iter_count(from) > i_size_read(inode)) {
		btrfs_inode_unlock(inode, ilock_flags);
		ilock_flags &= ~BTRFS_ILOCK_SHARED;
		goto relock;
	}

	if (check_direct_IO(fs_info, from, pos)) {
		btrfs_inode_unlock(inode, ilock_flags);
		goto buffered;
	}

	/*
	 * The iov_iter can be mapped to the same file range we are writing to.
	 * If that's the case, then we will deadlock in the iomap code, because
	 * it first calls our callback btrfs_dio_iomap_begin(), which will create
	 * an ordered extent, and after that it will fault in the pages that the
	 * iov_iter refers to. During the fault in we end up in the readahead
	 * pages code (starting at btrfs_readahead()), which will lock the range,
	 * find that ordered extent and then wait for it to complete (at
	 * btrfs_lock_and_flush_ordered_range()), resulting in a deadlock since
	 * obviously the ordered extent can never complete as we didn't submit
	 * yet the respective bio(s). This always happens when the buffer is
	 * memory mapped to the same file range, since the iomap DIO code always
	 * invalidates pages in the target file range (after starting and waiting
	 * for any writeback).
	 *
	 * So here we disable page faults in the iov_iter and then retry if we
	 * got -EFAULT, faulting in the pages before the retry.
	 */
	from->nofault = true;
<<<<<<< HEAD
	dio = __iomap_dio_rw(iocb, from, &btrfs_dio_iomap_ops, &btrfs_dio_ops,
			     IOMAP_DIO_PARTIAL, written);
=======
	dio = btrfs_dio_write(iocb, from, written);
>>>>>>> d60c95ef
	from->nofault = false;

	/*
	 * iomap_dio_complete() will call btrfs_sync_file() if we have a dsync
	 * iocb, and that needs to lock the inode. So unlock it before calling
	 * iomap_dio_complete() to avoid a deadlock.
	 */
	btrfs_inode_unlock(inode, ilock_flags);

	if (IS_ERR_OR_NULL(dio))
		err = PTR_ERR_OR_ZERO(dio);
	else
		err = iomap_dio_complete(dio);

	/* No increment (+=) because iomap returns a cumulative value. */
	if (err > 0)
		written = err;

	if (iov_iter_count(from) > 0 && (err == -EFAULT || err > 0)) {
		const size_t left = iov_iter_count(from);
		/*
		 * We have more data left to write. Try to fault in as many as
		 * possible of the remainder pages and retry. We do this without
		 * releasing and locking again the inode, to prevent races with
		 * truncate.
		 *
		 * Also, in case the iov refers to pages in the file range of the
		 * file we want to write to (due to a mmap), we could enter an
		 * infinite loop if we retry after faulting the pages in, since
		 * iomap will invalidate any pages in the range early on, before
		 * it tries to fault in the pages of the iov. So we keep track of
		 * how much was left of iov in the previous EFAULT and fallback
		 * to buffered IO in case we haven't made any progress.
		 */
		if (left == prev_left) {
			err = -ENOTBLK;
		} else {
			fault_in_iov_iter_readable(from, left);
			prev_left = left;
			goto relock;
		}
	}

<<<<<<< HEAD
	/* If 'err' is -ENOTBLK then it means we must fallback to buffered IO. */
=======
	/*
	 * If 'err' is -ENOTBLK or we have not written all data, then it means
	 * we must fallback to buffered IO.
	 */
>>>>>>> d60c95ef
	if ((err < 0 && err != -ENOTBLK) || !iov_iter_count(from))
		goto out;

buffered:
	/*
	 * If we are in a NOWAIT context, then return -EAGAIN to signal the caller
	 * it must retry the operation in a context where blocking is acceptable,
	 * since we currently don't have NOWAIT semantics support for buffered IO
	 * and may block there for many reasons (reserving space for example).
	 */
	if (iocb->ki_flags & IOCB_NOWAIT) {
		err = -EAGAIN;
		goto out;
	}

	pos = iocb->ki_pos;
	written_buffered = btrfs_buffered_write(iocb, from);
	if (written_buffered < 0) {
		err = written_buffered;
		goto out;
	}
	/*
	 * Ensure all data is persisted. We want the next direct IO read to be
	 * able to read what was just written.
	 */
	endbyte = pos + written_buffered - 1;
	err = btrfs_fdatawrite_range(inode, pos, endbyte);
	if (err)
		goto out;
	err = filemap_fdatawait_range(inode->i_mapping, pos, endbyte);
	if (err)
		goto out;
	written += written_buffered;
	iocb->ki_pos = pos + written_buffered;
	invalidate_mapping_pages(file->f_mapping, pos >> PAGE_SHIFT,
				 endbyte >> PAGE_SHIFT);
out:
	return err < 0 ? err : written;
<<<<<<< HEAD
=======
}

static ssize_t btrfs_encoded_write(struct kiocb *iocb, struct iov_iter *from,
			const struct btrfs_ioctl_encoded_io_args *encoded)
{
	struct file *file = iocb->ki_filp;
	struct inode *inode = file_inode(file);
	loff_t count;
	ssize_t ret;

	btrfs_inode_lock(inode, 0);
	count = encoded->len;
	ret = generic_write_checks_count(iocb, &count);
	if (ret == 0 && count != encoded->len) {
		/*
		 * The write got truncated by generic_write_checks_count(). We
		 * can't do a partial encoded write.
		 */
		ret = -EFBIG;
	}
	if (ret || encoded->len == 0)
		goto out;

	ret = btrfs_write_check(iocb, from, encoded->len);
	if (ret < 0)
		goto out;

	ret = btrfs_do_encoded_write(iocb, from, encoded);
out:
	btrfs_inode_unlock(inode, 0);
	return ret;
>>>>>>> d60c95ef
}

ssize_t btrfs_do_write_iter(struct kiocb *iocb, struct iov_iter *from,
			    const struct btrfs_ioctl_encoded_io_args *encoded)
{
	struct file *file = iocb->ki_filp;
	struct btrfs_inode *inode = BTRFS_I(file_inode(file));
	ssize_t num_written, num_sync;
	const bool sync = iocb_is_dsync(iocb);

	/*
	 * If the fs flips readonly due to some impossible error, although we
	 * have opened a file as writable, we have to stop this write operation
	 * to ensure consistency.
	 */
	if (BTRFS_FS_ERROR(inode->root->fs_info))
		return -EROFS;

	if (encoded && (iocb->ki_flags & IOCB_NOWAIT))
		return -EOPNOTSUPP;

	if (sync)
		atomic_inc(&inode->sync_writers);

	if (encoded) {
		num_written = btrfs_encoded_write(iocb, from, encoded);
		num_sync = encoded->len;
	} else if (iocb->ki_flags & IOCB_DIRECT) {
		num_written = btrfs_direct_write(iocb, from);
		num_sync = num_written;
	} else {
		num_written = btrfs_buffered_write(iocb, from);
		num_sync = num_written;
	}

	btrfs_set_inode_last_sub_trans(inode);

	if (num_sync > 0) {
		num_sync = generic_write_sync(iocb, num_sync);
		if (num_sync < 0)
			num_written = num_sync;
	}

	if (sync)
		atomic_dec(&inode->sync_writers);

	current->backing_dev_info = NULL;
	return num_written;
}

static ssize_t btrfs_file_write_iter(struct kiocb *iocb, struct iov_iter *from)
{
	return btrfs_do_write_iter(iocb, from, NULL);
}

int btrfs_release_file(struct inode *inode, struct file *filp)
{
	struct btrfs_file_private *private = filp->private_data;

	if (private && private->filldir_buf)
		kfree(private->filldir_buf);
	kfree(private);
	filp->private_data = NULL;

	/*
	 * Set by setattr when we are about to truncate a file from a non-zero
	 * size to a zero size.  This tries to flush down new bytes that may
	 * have been written if the application were using truncate to replace
	 * a file in place.
	 */
	if (test_and_clear_bit(BTRFS_INODE_FLUSH_ON_CLOSE,
			       &BTRFS_I(inode)->runtime_flags))
			filemap_flush(inode->i_mapping);
	return 0;
}

static int start_ordered_ops(struct inode *inode, loff_t start, loff_t end)
{
	int ret;
	struct blk_plug plug;

	/*
	 * This is only called in fsync, which would do synchronous writes, so
	 * a plug can merge adjacent IOs as much as possible.  Esp. in case of
	 * multiple disks using raid profile, a large IO can be split to
	 * several segments of stripe length (currently 64K).
	 */
	blk_start_plug(&plug);
	atomic_inc(&BTRFS_I(inode)->sync_writers);
	ret = btrfs_fdatawrite_range(inode, start, end);
	atomic_dec(&BTRFS_I(inode)->sync_writers);
	blk_finish_plug(&plug);

	return ret;
}

static inline bool skip_inode_logging(const struct btrfs_log_ctx *ctx)
{
	struct btrfs_inode *inode = BTRFS_I(ctx->inode);
	struct btrfs_fs_info *fs_info = inode->root->fs_info;

	if (btrfs_inode_in_log(inode, fs_info->generation) &&
	    list_empty(&ctx->ordered_extents))
		return true;

	/*
	 * If we are doing a fast fsync we can not bail out if the inode's
	 * last_trans is <= then the last committed transaction, because we only
	 * update the last_trans of the inode during ordered extent completion,
	 * and for a fast fsync we don't wait for that, we only wait for the
	 * writeback to complete.
	 */
	if (inode->last_trans <= fs_info->last_trans_committed &&
	    (test_bit(BTRFS_INODE_NEEDS_FULL_SYNC, &inode->runtime_flags) ||
	     list_empty(&ctx->ordered_extents)))
		return true;

	return false;
}

/*
 * fsync call for both files and directories.  This logs the inode into
 * the tree log instead of forcing full commits whenever possible.
 *
 * It needs to call filemap_fdatawait so that all ordered extent updates are
 * in the metadata btree are up to date for copying to the log.
 *
 * It drops the inode mutex before doing the tree log commit.  This is an
 * important optimization for directories because holding the mutex prevents
 * new operations on the dir while we write to disk.
 */
int btrfs_sync_file(struct file *file, loff_t start, loff_t end, int datasync)
{
	struct dentry *dentry = file_dentry(file);
	struct inode *inode = d_inode(dentry);
	struct btrfs_fs_info *fs_info = btrfs_sb(inode->i_sb);
	struct btrfs_root *root = BTRFS_I(inode)->root;
	struct btrfs_trans_handle *trans;
	struct btrfs_log_ctx ctx;
	int ret = 0, err;
	u64 len;
	bool full_sync;

	trace_btrfs_sync_file(file, datasync);

	btrfs_init_log_ctx(&ctx, inode);

	/*
	 * Always set the range to a full range, otherwise we can get into
	 * several problems, from missing file extent items to represent holes
	 * when not using the NO_HOLES feature, to log tree corruption due to
	 * races between hole detection during logging and completion of ordered
	 * extents outside the range, to missing checksums due to ordered extents
	 * for which we flushed only a subset of their pages.
	 */
	start = 0;
	end = LLONG_MAX;
	len = (u64)LLONG_MAX + 1;

	/*
	 * We write the dirty pages in the range and wait until they complete
	 * out of the ->i_mutex. If so, we can flush the dirty pages by
	 * multi-task, and make the performance up.  See
	 * btrfs_wait_ordered_range for an explanation of the ASYNC check.
	 */
	ret = start_ordered_ops(inode, start, end);
	if (ret)
		goto out;

	btrfs_inode_lock(inode, BTRFS_ILOCK_MMAP);

	atomic_inc(&root->log_batch);

	/*
	 * Before we acquired the inode's lock and the mmap lock, someone may
	 * have dirtied more pages in the target range. We need to make sure
	 * that writeback for any such pages does not start while we are logging
	 * the inode, because if it does, any of the following might happen when
	 * we are not doing a full inode sync:
	 *
	 * 1) We log an extent after its writeback finishes but before its
	 *    checksums are added to the csum tree, leading to -EIO errors
	 *    when attempting to read the extent after a log replay.
	 *
	 * 2) We can end up logging an extent before its writeback finishes.
	 *    Therefore after the log replay we will have a file extent item
	 *    pointing to an unwritten extent (and no data checksums as well).
	 *
	 * So trigger writeback for any eventual new dirty pages and then we
	 * wait for all ordered extents to complete below.
	 */
	ret = start_ordered_ops(inode, start, end);
	if (ret) {
		btrfs_inode_unlock(inode, BTRFS_ILOCK_MMAP);
		goto out;
	}

	/*
	 * Always check for the full sync flag while holding the inode's lock,
	 * to avoid races with other tasks. The flag must be either set all the
	 * time during logging or always off all the time while logging.
	 * We check the flag here after starting delalloc above, because when
	 * running delalloc the full sync flag may be set if we need to drop
	 * extra extent map ranges due to temporary memory allocation failures.
	 */
	full_sync = test_bit(BTRFS_INODE_NEEDS_FULL_SYNC,
			     &BTRFS_I(inode)->runtime_flags);

	/*
	 * We have to do this here to avoid the priority inversion of waiting on
	 * IO of a lower priority task while holding a transaction open.
	 *
	 * For a full fsync we wait for the ordered extents to complete while
	 * for a fast fsync we wait just for writeback to complete, and then
	 * attach the ordered extents to the transaction so that a transaction
	 * commit waits for their completion, to avoid data loss if we fsync,
	 * the current transaction commits before the ordered extents complete
	 * and a power failure happens right after that.
	 *
	 * For zoned filesystem, if a write IO uses a ZONE_APPEND command, the
	 * logical address recorded in the ordered extent may change. We need
	 * to wait for the IO to stabilize the logical address.
	 */
	if (full_sync || btrfs_is_zoned(fs_info)) {
		ret = btrfs_wait_ordered_range(inode, start, len);
	} else {
		/*
		 * Get our ordered extents as soon as possible to avoid doing
		 * checksum lookups in the csum tree, and use instead the
		 * checksums attached to the ordered extents.
		 */
		btrfs_get_ordered_extents_for_logging(BTRFS_I(inode),
						      &ctx.ordered_extents);
		ret = filemap_fdatawait_range(inode->i_mapping, start, end);
	}

	if (ret)
		goto out_release_extents;

	atomic_inc(&root->log_batch);

	smp_mb();
	if (skip_inode_logging(&ctx)) {
		/*
		 * We've had everything committed since the last time we were
		 * modified so clear this flag in case it was set for whatever
		 * reason, it's no longer relevant.
		 */
		clear_bit(BTRFS_INODE_NEEDS_FULL_SYNC,
			  &BTRFS_I(inode)->runtime_flags);
		/*
		 * An ordered extent might have started before and completed
		 * already with io errors, in which case the inode was not
		 * updated and we end up here. So check the inode's mapping
		 * for any errors that might have happened since we last
		 * checked called fsync.
		 */
		ret = filemap_check_wb_err(inode->i_mapping, file->f_wb_err);
		goto out_release_extents;
	}

	/*
	 * We use start here because we will need to wait on the IO to complete
	 * in btrfs_sync_log, which could require joining a transaction (for
	 * example checking cross references in the nocow path).  If we use join
	 * here we could get into a situation where we're waiting on IO to
	 * happen that is blocked on a transaction trying to commit.  With start
	 * we inc the extwriter counter, so we wait for all extwriters to exit
	 * before we start blocking joiners.  This comment is to keep somebody
	 * from thinking they are super smart and changing this to
	 * btrfs_join_transaction *cough*Josef*cough*.
	 */
	trans = btrfs_start_transaction(root, 0);
	if (IS_ERR(trans)) {
		ret = PTR_ERR(trans);
		goto out_release_extents;
	}
	trans->in_fsync = true;

	ret = btrfs_log_dentry_safe(trans, dentry, &ctx);
	btrfs_release_log_ctx_extents(&ctx);
	if (ret < 0) {
		/* Fallthrough and commit/free transaction. */
		ret = BTRFS_LOG_FORCE_COMMIT;
	}

	/* we've logged all the items and now have a consistent
	 * version of the file in the log.  It is possible that
	 * someone will come in and modify the file, but that's
	 * fine because the log is consistent on disk, and we
	 * have references to all of the file's extents
	 *
	 * It is possible that someone will come in and log the
	 * file again, but that will end up using the synchronization
	 * inside btrfs_sync_log to keep things safe.
	 */
	btrfs_inode_unlock(inode, BTRFS_ILOCK_MMAP);

	if (ret == BTRFS_NO_LOG_SYNC) {
		ret = btrfs_end_transaction(trans);
		goto out;
	}

	/* We successfully logged the inode, attempt to sync the log. */
	if (!ret) {
		ret = btrfs_sync_log(trans, root, &ctx);
		if (!ret) {
			ret = btrfs_end_transaction(trans);
			goto out;
		}
<<<<<<< HEAD
	}

	/*
	 * At this point we need to commit the transaction because we had
	 * btrfs_need_log_full_commit() or some other error.
	 *
	 * If we didn't do a full sync we have to stop the trans handle, wait on
	 * the ordered extents, start it again and commit the transaction.  If
	 * we attempt to wait on the ordered extents here we could deadlock with
	 * something like fallocate() that is holding the extent lock trying to
	 * start a transaction while some other thread is trying to commit the
	 * transaction while we (fsync) are currently holding the transaction
	 * open.
	 */
	if (!full_sync) {
		ret = btrfs_end_transaction(trans);
		if (ret)
			goto out;
		ret = btrfs_wait_ordered_range(inode, start, len);
		if (ret)
			goto out;

		/*
		 * This is safe to use here because we're only interested in
		 * making sure the transaction that had the ordered extents is
		 * committed.  We aren't waiting on anything past this point,
		 * we're purely getting the transaction and committing it.
		 */
		trans = btrfs_attach_transaction_barrier(root);
		if (IS_ERR(trans)) {
			ret = PTR_ERR(trans);

			/*
			 * We committed the transaction and there's no currently
			 * running transaction, this means everything we care
			 * about made it to disk and we are done.
			 */
			if (ret == -ENOENT)
				ret = 0;
			goto out;
		}
	}

	ret = btrfs_commit_transaction(trans);
out:
	ASSERT(list_empty(&ctx.list));
	err = file_check_and_advance_wb_err(file);
	if (!ret)
		ret = err;
	return ret > 0 ? -EIO : ret;
=======
	}
>>>>>>> d60c95ef

	/*
	 * At this point we need to commit the transaction because we had
	 * btrfs_need_log_full_commit() or some other error.
	 *
	 * If we didn't do a full sync we have to stop the trans handle, wait on
	 * the ordered extents, start it again and commit the transaction.  If
	 * we attempt to wait on the ordered extents here we could deadlock with
	 * something like fallocate() that is holding the extent lock trying to
	 * start a transaction while some other thread is trying to commit the
	 * transaction while we (fsync) are currently holding the transaction
	 * open.
	 */
	if (!full_sync) {
		ret = btrfs_end_transaction(trans);
		if (ret)
			goto out;
		ret = btrfs_wait_ordered_range(inode, start, len);
		if (ret)
			goto out;

		/*
		 * This is safe to use here because we're only interested in
		 * making sure the transaction that had the ordered extents is
		 * committed.  We aren't waiting on anything past this point,
		 * we're purely getting the transaction and committing it.
		 */
		trans = btrfs_attach_transaction_barrier(root);
		if (IS_ERR(trans)) {
			ret = PTR_ERR(trans);

			/*
			 * We committed the transaction and there's no currently
			 * running transaction, this means everything we care
			 * about made it to disk and we are done.
			 */
			if (ret == -ENOENT)
				ret = 0;
			goto out;
		}
	}

	ret = btrfs_commit_transaction(trans);
out:
	ASSERT(list_empty(&ctx.list));
	ASSERT(list_empty(&ctx.conflict_inodes));
	err = file_check_and_advance_wb_err(file);
	if (!ret)
		ret = err;
	return ret > 0 ? -EIO : ret;

out_release_extents:
	btrfs_release_log_ctx_extents(&ctx);
	btrfs_inode_unlock(inode, BTRFS_ILOCK_MMAP);
	goto out;
}

static const struct vm_operations_struct btrfs_file_vm_ops = {
	.fault		= filemap_fault,
	.map_pages	= filemap_map_pages,
	.page_mkwrite	= btrfs_page_mkwrite,
};

static int btrfs_file_mmap(struct file	*filp, struct vm_area_struct *vma)
{
	struct address_space *mapping = filp->f_mapping;

	if (!mapping->a_ops->read_folio)
		return -ENOEXEC;

	file_accessed(filp);
	vma->vm_ops = &btrfs_file_vm_ops;

	return 0;
}

static int hole_mergeable(struct btrfs_inode *inode, struct extent_buffer *leaf,
			  int slot, u64 start, u64 end)
{
	struct btrfs_file_extent_item *fi;
	struct btrfs_key key;

	if (slot < 0 || slot >= btrfs_header_nritems(leaf))
		return 0;

	btrfs_item_key_to_cpu(leaf, &key, slot);
	if (key.objectid != btrfs_ino(inode) ||
	    key.type != BTRFS_EXTENT_DATA_KEY)
		return 0;

	fi = btrfs_item_ptr(leaf, slot, struct btrfs_file_extent_item);

	if (btrfs_file_extent_type(leaf, fi) != BTRFS_FILE_EXTENT_REG)
		return 0;

	if (btrfs_file_extent_disk_bytenr(leaf, fi))
		return 0;

	if (key.offset == end)
		return 1;
	if (key.offset + btrfs_file_extent_num_bytes(leaf, fi) == start)
		return 1;
	return 0;
}

static int fill_holes(struct btrfs_trans_handle *trans,
		struct btrfs_inode *inode,
		struct btrfs_path *path, u64 offset, u64 end)
{
	struct btrfs_fs_info *fs_info = trans->fs_info;
	struct btrfs_root *root = inode->root;
	struct extent_buffer *leaf;
	struct btrfs_file_extent_item *fi;
	struct extent_map *hole_em;
	struct btrfs_key key;
	int ret;

	if (btrfs_fs_incompat(fs_info, NO_HOLES))
		goto out;

	key.objectid = btrfs_ino(inode);
	key.type = BTRFS_EXTENT_DATA_KEY;
	key.offset = offset;

	ret = btrfs_search_slot(trans, root, &key, path, 0, 1);
	if (ret <= 0) {
		/*
		 * We should have dropped this offset, so if we find it then
		 * something has gone horribly wrong.
		 */
		if (ret == 0)
			ret = -EINVAL;
		return ret;
	}

	leaf = path->nodes[0];
	if (hole_mergeable(inode, leaf, path->slots[0] - 1, offset, end)) {
		u64 num_bytes;

		path->slots[0]--;
		fi = btrfs_item_ptr(leaf, path->slots[0],
				    struct btrfs_file_extent_item);
		num_bytes = btrfs_file_extent_num_bytes(leaf, fi) +
			end - offset;
		btrfs_set_file_extent_num_bytes(leaf, fi, num_bytes);
		btrfs_set_file_extent_ram_bytes(leaf, fi, num_bytes);
		btrfs_set_file_extent_offset(leaf, fi, 0);
		btrfs_set_file_extent_generation(leaf, fi, trans->transid);
		btrfs_mark_buffer_dirty(leaf);
		goto out;
	}

	if (hole_mergeable(inode, leaf, path->slots[0], offset, end)) {
		u64 num_bytes;

		key.offset = offset;
		btrfs_set_item_key_safe(fs_info, path, &key);
		fi = btrfs_item_ptr(leaf, path->slots[0],
				    struct btrfs_file_extent_item);
		num_bytes = btrfs_file_extent_num_bytes(leaf, fi) + end -
			offset;
		btrfs_set_file_extent_num_bytes(leaf, fi, num_bytes);
		btrfs_set_file_extent_ram_bytes(leaf, fi, num_bytes);
		btrfs_set_file_extent_offset(leaf, fi, 0);
		btrfs_set_file_extent_generation(leaf, fi, trans->transid);
		btrfs_mark_buffer_dirty(leaf);
		goto out;
	}
	btrfs_release_path(path);

	ret = btrfs_insert_hole_extent(trans, root, btrfs_ino(inode), offset,
				       end - offset);
	if (ret)
		return ret;

out:
	btrfs_release_path(path);

	hole_em = alloc_extent_map();
	if (!hole_em) {
		btrfs_drop_extent_map_range(inode, offset, end - 1, false);
		btrfs_set_inode_full_sync(inode);
	} else {
		hole_em->start = offset;
		hole_em->len = end - offset;
		hole_em->ram_bytes = hole_em->len;
		hole_em->orig_start = offset;

		hole_em->block_start = EXTENT_MAP_HOLE;
		hole_em->block_len = 0;
		hole_em->orig_block_len = 0;
		hole_em->compress_type = BTRFS_COMPRESS_NONE;
		hole_em->generation = trans->transid;

		ret = btrfs_replace_extent_map_range(inode, hole_em, true);
		free_extent_map(hole_em);
		if (ret)
			btrfs_set_inode_full_sync(inode);
	}

	return 0;
}

/*
 * Find a hole extent on given inode and change start/len to the end of hole
 * extent.(hole/vacuum extent whose em->start <= start &&
 *	   em->start + em->len > start)
 * When a hole extent is found, return 1 and modify start/len.
 */
static int find_first_non_hole(struct btrfs_inode *inode, u64 *start, u64 *len)
{
	struct btrfs_fs_info *fs_info = inode->root->fs_info;
	struct extent_map *em;
	int ret = 0;

	em = btrfs_get_extent(inode, NULL, 0,
			      round_down(*start, fs_info->sectorsize),
			      round_up(*len, fs_info->sectorsize));
	if (IS_ERR(em))
		return PTR_ERR(em);

	/* Hole or vacuum extent(only exists in no-hole mode) */
	if (em->block_start == EXTENT_MAP_HOLE) {
		ret = 1;
		*len = em->start + em->len > *start + *len ?
		       0 : *start + *len - em->start - em->len;
		*start = em->start + em->len;
	}
	free_extent_map(em);
	return ret;
}

static void btrfs_punch_hole_lock_range(struct inode *inode,
					const u64 lockstart,
					const u64 lockend,
					struct extent_state **cached_state)
{
	/*
	 * For subpage case, if the range is not at page boundary, we could
	 * have pages at the leading/tailing part of the range.
	 * This could lead to dead loop since filemap_range_has_page()
	 * will always return true.
	 * So here we need to do extra page alignment for
	 * filemap_range_has_page().
	 */
	const u64 page_lockstart = round_up(lockstart, PAGE_SIZE);
	const u64 page_lockend = round_down(lockend + 1, PAGE_SIZE) - 1;

	while (1) {
		truncate_pagecache_range(inode, lockstart, lockend);

		lock_extent(&BTRFS_I(inode)->io_tree, lockstart, lockend,
			    cached_state);
		/*
		 * We can't have ordered extents in the range, nor dirty/writeback
		 * pages, because we have locked the inode's VFS lock in exclusive
		 * mode, we have locked the inode's i_mmap_lock in exclusive mode,
		 * we have flushed all delalloc in the range and we have waited
		 * for any ordered extents in the range to complete.
		 * We can race with anyone reading pages from this range, so after
		 * locking the range check if we have pages in the range, and if
		 * we do, unlock the range and retry.
		 */
		if (!filemap_range_has_page(inode->i_mapping, page_lockstart,
					    page_lockend))
			break;

		unlock_extent(&BTRFS_I(inode)->io_tree, lockstart, lockend,
			      cached_state);
	}

	btrfs_assert_inode_range_clean(BTRFS_I(inode), lockstart, lockend);
}

static int btrfs_insert_replace_extent(struct btrfs_trans_handle *trans,
				     struct btrfs_inode *inode,
				     struct btrfs_path *path,
				     struct btrfs_replace_extent_info *extent_info,
				     const u64 replace_len,
				     const u64 bytes_to_drop)
{
	struct btrfs_fs_info *fs_info = trans->fs_info;
	struct btrfs_root *root = inode->root;
	struct btrfs_file_extent_item *extent;
	struct extent_buffer *leaf;
	struct btrfs_key key;
	int slot;
	struct btrfs_ref ref = { 0 };
	int ret;

	if (replace_len == 0)
		return 0;

	if (extent_info->disk_offset == 0 &&
	    btrfs_fs_incompat(fs_info, NO_HOLES)) {
		btrfs_update_inode_bytes(inode, 0, bytes_to_drop);
		return 0;
	}

	key.objectid = btrfs_ino(inode);
	key.type = BTRFS_EXTENT_DATA_KEY;
	key.offset = extent_info->file_offset;
	ret = btrfs_insert_empty_item(trans, root, path, &key,
				      sizeof(struct btrfs_file_extent_item));
	if (ret)
		return ret;
	leaf = path->nodes[0];
	slot = path->slots[0];
	write_extent_buffer(leaf, extent_info->extent_buf,
			    btrfs_item_ptr_offset(leaf, slot),
			    sizeof(struct btrfs_file_extent_item));
	extent = btrfs_item_ptr(leaf, slot, struct btrfs_file_extent_item);
	ASSERT(btrfs_file_extent_type(leaf, extent) != BTRFS_FILE_EXTENT_INLINE);
	btrfs_set_file_extent_offset(leaf, extent, extent_info->data_offset);
	btrfs_set_file_extent_num_bytes(leaf, extent, replace_len);
	if (extent_info->is_new_extent)
		btrfs_set_file_extent_generation(leaf, extent, trans->transid);
	btrfs_mark_buffer_dirty(leaf);
	btrfs_release_path(path);

	ret = btrfs_inode_set_file_extent_range(inode, extent_info->file_offset,
						replace_len);
	if (ret)
		return ret;

	/* If it's a hole, nothing more needs to be done. */
	if (extent_info->disk_offset == 0) {
		btrfs_update_inode_bytes(inode, 0, bytes_to_drop);
		return 0;
	}

	btrfs_update_inode_bytes(inode, replace_len, bytes_to_drop);

	if (extent_info->is_new_extent && extent_info->insertions == 0) {
		key.objectid = extent_info->disk_offset;
		key.type = BTRFS_EXTENT_ITEM_KEY;
		key.offset = extent_info->disk_len;
		ret = btrfs_alloc_reserved_file_extent(trans, root,
						       btrfs_ino(inode),
						       extent_info->file_offset,
						       extent_info->qgroup_reserved,
						       &key);
	} else {
		u64 ref_offset;

		btrfs_init_generic_ref(&ref, BTRFS_ADD_DELAYED_REF,
				       extent_info->disk_offset,
				       extent_info->disk_len, 0);
		ref_offset = extent_info->file_offset - extent_info->data_offset;
		btrfs_init_data_ref(&ref, root->root_key.objectid,
				    btrfs_ino(inode), ref_offset, 0, false);
		ret = btrfs_inc_extent_ref(trans, &ref);
	}

	extent_info->insertions++;

	return ret;
}

/*
 * The respective range must have been previously locked, as well as the inode.
 * The end offset is inclusive (last byte of the range).
 * @extent_info is NULL for fallocate's hole punching and non-NULL when replacing
 * the file range with an extent.
 * When not punching a hole, we don't want to end up in a state where we dropped
 * extents without inserting a new one, so we must abort the transaction to avoid
 * a corruption.
 */
int btrfs_replace_file_extents(struct btrfs_inode *inode,
			       struct btrfs_path *path, const u64 start,
			       const u64 end,
			       struct btrfs_replace_extent_info *extent_info,
			       struct btrfs_trans_handle **trans_out)
{
	struct btrfs_drop_extents_args drop_args = { 0 };
	struct btrfs_root *root = inode->root;
	struct btrfs_fs_info *fs_info = root->fs_info;
	u64 min_size = btrfs_calc_insert_metadata_size(fs_info, 1);
	u64 ino_size = round_up(inode->vfs_inode.i_size, fs_info->sectorsize);
	struct btrfs_trans_handle *trans = NULL;
	struct btrfs_block_rsv *rsv;
	unsigned int rsv_count;
	u64 cur_offset;
	u64 len = end - start;
	int ret = 0;

	if (end <= start)
		return -EINVAL;

	rsv = btrfs_alloc_block_rsv(fs_info, BTRFS_BLOCK_RSV_TEMP);
	if (!rsv) {
		ret = -ENOMEM;
		goto out;
	}
	rsv->size = btrfs_calc_insert_metadata_size(fs_info, 1);
	rsv->failfast = true;

	/*
	 * 1 - update the inode
	 * 1 - removing the extents in the range
	 * 1 - adding the hole extent if no_holes isn't set or if we are
	 *     replacing the range with a new extent
	 */
	if (!btrfs_fs_incompat(fs_info, NO_HOLES) || extent_info)
		rsv_count = 3;
	else
		rsv_count = 2;

	trans = btrfs_start_transaction(root, rsv_count);
	if (IS_ERR(trans)) {
		ret = PTR_ERR(trans);
		trans = NULL;
		goto out_free;
	}

	ret = btrfs_block_rsv_migrate(&fs_info->trans_block_rsv, rsv,
				      min_size, false);
	if (WARN_ON(ret))
		goto out_trans;
	trans->block_rsv = rsv;

	cur_offset = start;
	drop_args.path = path;
	drop_args.end = end + 1;
	drop_args.drop_cache = true;
	while (cur_offset < end) {
		drop_args.start = cur_offset;
		ret = btrfs_drop_extents(trans, root, inode, &drop_args);
		/* If we are punching a hole decrement the inode's byte count */
		if (!extent_info)
			btrfs_update_inode_bytes(inode, 0,
						 drop_args.bytes_found);
		if (ret != -ENOSPC) {
			/*
			 * The only time we don't want to abort is if we are
			 * attempting to clone a partial inline extent, in which
			 * case we'll get EOPNOTSUPP.  However if we aren't
			 * clone we need to abort no matter what, because if we
			 * got EOPNOTSUPP via prealloc then we messed up and
			 * need to abort.
			 */
			if (ret &&
			    (ret != -EOPNOTSUPP ||
			     (extent_info && extent_info->is_new_extent)))
				btrfs_abort_transaction(trans, ret);
			break;
		}

		trans->block_rsv = &fs_info->trans_block_rsv;

		if (!extent_info && cur_offset < drop_args.drop_end &&
		    cur_offset < ino_size) {
			ret = fill_holes(trans, inode, path, cur_offset,
					 drop_args.drop_end);
			if (ret) {
				/*
				 * If we failed then we didn't insert our hole
				 * entries for the area we dropped, so now the
				 * fs is corrupted, so we must abort the
				 * transaction.
				 */
				btrfs_abort_transaction(trans, ret);
				break;
			}
		} else if (!extent_info && cur_offset < drop_args.drop_end) {
			/*
			 * We are past the i_size here, but since we didn't
			 * insert holes we need to clear the mapped area so we
			 * know to not set disk_i_size in this area until a new
			 * file extent is inserted here.
			 */
			ret = btrfs_inode_clear_file_extent_range(inode,
					cur_offset,
					drop_args.drop_end - cur_offset);
			if (ret) {
				/*
				 * We couldn't clear our area, so we could
				 * presumably adjust up and corrupt the fs, so
				 * we need to abort.
				 */
				btrfs_abort_transaction(trans, ret);
				break;
			}
		}

		if (extent_info &&
		    drop_args.drop_end > extent_info->file_offset) {
			u64 replace_len = drop_args.drop_end -
					  extent_info->file_offset;

			ret = btrfs_insert_replace_extent(trans, inode,	path,
					extent_info, replace_len,
					drop_args.bytes_found);
			if (ret) {
				btrfs_abort_transaction(trans, ret);
				break;
			}
			extent_info->data_len -= replace_len;
			extent_info->data_offset += replace_len;
			extent_info->file_offset += replace_len;
		}

		/*
		 * We are releasing our handle on the transaction, balance the
		 * dirty pages of the btree inode and flush delayed items, and
		 * then get a new transaction handle, which may now point to a
		 * new transaction in case someone else may have committed the
		 * transaction we used to replace/drop file extent items. So
		 * bump the inode's iversion and update mtime and ctime except
		 * if we are called from a dedupe context. This is because a
		 * power failure/crash may happen after the transaction is
		 * committed and before we finish replacing/dropping all the
		 * file extent items we need.
		 */
		inode_inc_iversion(&inode->vfs_inode);

		if (!extent_info || extent_info->update_times) {
			inode->vfs_inode.i_mtime = current_time(&inode->vfs_inode);
			inode->vfs_inode.i_ctime = inode->vfs_inode.i_mtime;
		}

		ret = btrfs_update_inode(trans, root, inode);
		if (ret)
			break;

		btrfs_end_transaction(trans);
		btrfs_btree_balance_dirty(fs_info);

		trans = btrfs_start_transaction(root, rsv_count);
		if (IS_ERR(trans)) {
			ret = PTR_ERR(trans);
			trans = NULL;
			break;
		}

		ret = btrfs_block_rsv_migrate(&fs_info->trans_block_rsv,
					      rsv, min_size, false);
		if (WARN_ON(ret))
			break;
		trans->block_rsv = rsv;

		cur_offset = drop_args.drop_end;
		len = end - cur_offset;
		if (!extent_info && len) {
			ret = find_first_non_hole(inode, &cur_offset, &len);
			if (unlikely(ret < 0))
				break;
			if (ret && !len) {
				ret = 0;
				break;
			}
		}
	}

	/*
	 * If we were cloning, force the next fsync to be a full one since we
	 * we replaced (or just dropped in the case of cloning holes when
	 * NO_HOLES is enabled) file extent items and did not setup new extent
	 * maps for the replacement extents (or holes).
	 */
	if (extent_info && !extent_info->is_new_extent)
		btrfs_set_inode_full_sync(inode);

	if (ret)
		goto out_trans;

	trans->block_rsv = &fs_info->trans_block_rsv;
	/*
	 * If we are using the NO_HOLES feature we might have had already an
	 * hole that overlaps a part of the region [lockstart, lockend] and
	 * ends at (or beyond) lockend. Since we have no file extent items to
	 * represent holes, drop_end can be less than lockend and so we must
	 * make sure we have an extent map representing the existing hole (the
	 * call to __btrfs_drop_extents() might have dropped the existing extent
	 * map representing the existing hole), otherwise the fast fsync path
	 * will not record the existence of the hole region
	 * [existing_hole_start, lockend].
	 */
	if (drop_args.drop_end <= end)
		drop_args.drop_end = end + 1;
	/*
	 * Don't insert file hole extent item if it's for a range beyond eof
	 * (because it's useless) or if it represents a 0 bytes range (when
	 * cur_offset == drop_end).
	 */
	if (!extent_info && cur_offset < ino_size &&
	    cur_offset < drop_args.drop_end) {
		ret = fill_holes(trans, inode, path, cur_offset,
				 drop_args.drop_end);
		if (ret) {
			/* Same comment as above. */
			btrfs_abort_transaction(trans, ret);
			goto out_trans;
		}
	} else if (!extent_info && cur_offset < drop_args.drop_end) {
		/* See the comment in the loop above for the reasoning here. */
		ret = btrfs_inode_clear_file_extent_range(inode, cur_offset,
					drop_args.drop_end - cur_offset);
		if (ret) {
			btrfs_abort_transaction(trans, ret);
			goto out_trans;
		}

	}
	if (extent_info) {
		ret = btrfs_insert_replace_extent(trans, inode, path,
				extent_info, extent_info->data_len,
				drop_args.bytes_found);
		if (ret) {
			btrfs_abort_transaction(trans, ret);
			goto out_trans;
		}
	}

out_trans:
	if (!trans)
		goto out_free;

	trans->block_rsv = &fs_info->trans_block_rsv;
	if (ret)
		btrfs_end_transaction(trans);
	else
		*trans_out = trans;
out_free:
	btrfs_free_block_rsv(fs_info, rsv);
out:
	return ret;
}

static int btrfs_punch_hole(struct file *file, loff_t offset, loff_t len)
{
	struct inode *inode = file_inode(file);
	struct btrfs_fs_info *fs_info = btrfs_sb(inode->i_sb);
	struct btrfs_root *root = BTRFS_I(inode)->root;
	struct extent_state *cached_state = NULL;
	struct btrfs_path *path;
	struct btrfs_trans_handle *trans = NULL;
	u64 lockstart;
	u64 lockend;
	u64 tail_start;
	u64 tail_len;
	u64 orig_start = offset;
	int ret = 0;
	bool same_block;
	u64 ino_size;
	bool truncated_block = false;
	bool updated_inode = false;

	btrfs_inode_lock(inode, BTRFS_ILOCK_MMAP);

	ret = btrfs_wait_ordered_range(inode, offset, len);
	if (ret)
		goto out_only_mutex;

	ino_size = round_up(inode->i_size, fs_info->sectorsize);
	ret = find_first_non_hole(BTRFS_I(inode), &offset, &len);
	if (ret < 0)
		goto out_only_mutex;
	if (ret && !len) {
		/* Already in a large hole */
		ret = 0;
		goto out_only_mutex;
	}

	ret = file_modified(file);
	if (ret)
		goto out_only_mutex;

<<<<<<< HEAD
	lockstart = round_up(offset, btrfs_inode_sectorsize(BTRFS_I(inode)));
	lockend = round_down(offset + len,
			     btrfs_inode_sectorsize(BTRFS_I(inode))) - 1;
=======
	lockstart = round_up(offset, fs_info->sectorsize);
	lockend = round_down(offset + len, fs_info->sectorsize) - 1;
>>>>>>> d60c95ef
	same_block = (BTRFS_BYTES_TO_BLKS(fs_info, offset))
		== (BTRFS_BYTES_TO_BLKS(fs_info, offset + len - 1));
	/*
	 * We needn't truncate any block which is beyond the end of the file
	 * because we are sure there is no data there.
	 */
	/*
	 * Only do this if we are in the same block and we aren't doing the
	 * entire block.
	 */
	if (same_block && len < fs_info->sectorsize) {
		if (offset < ino_size) {
			truncated_block = true;
			ret = btrfs_truncate_block(BTRFS_I(inode), offset, len,
						   0);
		} else {
			ret = 0;
		}
		goto out_only_mutex;
	}

	/* zero back part of the first block */
	if (offset < ino_size) {
		truncated_block = true;
		ret = btrfs_truncate_block(BTRFS_I(inode), offset, 0, 0);
		if (ret) {
			btrfs_inode_unlock(inode, BTRFS_ILOCK_MMAP);
			return ret;
		}
	}

	/* Check the aligned pages after the first unaligned page,
	 * if offset != orig_start, which means the first unaligned page
	 * including several following pages are already in holes,
	 * the extra check can be skipped */
	if (offset == orig_start) {
		/* after truncate page, check hole again */
		len = offset + len - lockstart;
		offset = lockstart;
		ret = find_first_non_hole(BTRFS_I(inode), &offset, &len);
		if (ret < 0)
			goto out_only_mutex;
		if (ret && !len) {
			ret = 0;
			goto out_only_mutex;
		}
		lockstart = offset;
	}

	/* Check the tail unaligned part is in a hole */
	tail_start = lockend + 1;
	tail_len = offset + len - tail_start;
	if (tail_len) {
		ret = find_first_non_hole(BTRFS_I(inode), &tail_start, &tail_len);
		if (unlikely(ret < 0))
			goto out_only_mutex;
		if (!ret) {
			/* zero the front end of the last page */
			if (tail_start + tail_len < ino_size) {
				truncated_block = true;
				ret = btrfs_truncate_block(BTRFS_I(inode),
							tail_start + tail_len,
							0, 1);
				if (ret)
					goto out_only_mutex;
			}
		}
	}

	if (lockend < lockstart) {
		ret = 0;
		goto out_only_mutex;
	}

	btrfs_punch_hole_lock_range(inode, lockstart, lockend, &cached_state);

	path = btrfs_alloc_path();
	if (!path) {
		ret = -ENOMEM;
		goto out;
	}

	ret = btrfs_replace_file_extents(BTRFS_I(inode), path, lockstart,
					 lockend, NULL, &trans);
	btrfs_free_path(path);
	if (ret)
		goto out;

	ASSERT(trans != NULL);
	inode_inc_iversion(inode);
	inode->i_mtime = current_time(inode);
	inode->i_ctime = inode->i_mtime;
	ret = btrfs_update_inode(trans, root, BTRFS_I(inode));
	updated_inode = true;
	btrfs_end_transaction(trans);
	btrfs_btree_balance_dirty(fs_info);
out:
	unlock_extent(&BTRFS_I(inode)->io_tree, lockstart, lockend,
		      &cached_state);
out_only_mutex:
	if (!updated_inode && truncated_block && !ret) {
		/*
		 * If we only end up zeroing part of a page, we still need to
		 * update the inode item, so that all the time fields are
		 * updated as well as the necessary btrfs inode in memory fields
		 * for detecting, at fsync time, if the inode isn't yet in the
		 * log tree or it's there but not up to date.
		 */
		struct timespec64 now = current_time(inode);

		inode_inc_iversion(inode);
		inode->i_mtime = now;
		inode->i_ctime = now;
		trans = btrfs_start_transaction(root, 1);
		if (IS_ERR(trans)) {
			ret = PTR_ERR(trans);
		} else {
			int ret2;

			ret = btrfs_update_inode(trans, root, BTRFS_I(inode));
			ret2 = btrfs_end_transaction(trans);
			if (!ret)
				ret = ret2;
		}
	}
	btrfs_inode_unlock(inode, BTRFS_ILOCK_MMAP);
	return ret;
}

/* Helper structure to record which range is already reserved */
struct falloc_range {
	struct list_head list;
	u64 start;
	u64 len;
};

/*
 * Helper function to add falloc range
 *
 * Caller should have locked the larger range of extent containing
 * [start, len)
 */
static int add_falloc_range(struct list_head *head, u64 start, u64 len)
{
	struct falloc_range *range = NULL;

	if (!list_empty(head)) {
		/*
		 * As fallocate iterates by bytenr order, we only need to check
		 * the last range.
		 */
		range = list_last_entry(head, struct falloc_range, list);
		if (range->start + range->len == start) {
			range->len += len;
			return 0;
		}
	}

	range = kmalloc(sizeof(*range), GFP_KERNEL);
	if (!range)
		return -ENOMEM;
	range->start = start;
	range->len = len;
	list_add_tail(&range->list, head);
	return 0;
}

static int btrfs_fallocate_update_isize(struct inode *inode,
					const u64 end,
					const int mode)
{
	struct btrfs_trans_handle *trans;
	struct btrfs_root *root = BTRFS_I(inode)->root;
	int ret;
	int ret2;

	if (mode & FALLOC_FL_KEEP_SIZE || end <= i_size_read(inode))
		return 0;

	trans = btrfs_start_transaction(root, 1);
	if (IS_ERR(trans))
		return PTR_ERR(trans);

	inode->i_ctime = current_time(inode);
	i_size_write(inode, end);
	btrfs_inode_safe_disk_i_size_write(BTRFS_I(inode), 0);
	ret = btrfs_update_inode(trans, root, BTRFS_I(inode));
	ret2 = btrfs_end_transaction(trans);

	return ret ? ret : ret2;
}

enum {
	RANGE_BOUNDARY_WRITTEN_EXTENT,
	RANGE_BOUNDARY_PREALLOC_EXTENT,
	RANGE_BOUNDARY_HOLE,
};

static int btrfs_zero_range_check_range_boundary(struct btrfs_inode *inode,
						 u64 offset)
{
	const u64 sectorsize = inode->root->fs_info->sectorsize;
	struct extent_map *em;
	int ret;

	offset = round_down(offset, sectorsize);
	em = btrfs_get_extent(inode, NULL, 0, offset, sectorsize);
	if (IS_ERR(em))
		return PTR_ERR(em);

	if (em->block_start == EXTENT_MAP_HOLE)
		ret = RANGE_BOUNDARY_HOLE;
	else if (test_bit(EXTENT_FLAG_PREALLOC, &em->flags))
		ret = RANGE_BOUNDARY_PREALLOC_EXTENT;
	else
		ret = RANGE_BOUNDARY_WRITTEN_EXTENT;

	free_extent_map(em);
	return ret;
}

static int btrfs_zero_range(struct inode *inode,
			    loff_t offset,
			    loff_t len,
			    const int mode)
{
	struct btrfs_fs_info *fs_info = BTRFS_I(inode)->root->fs_info;
	struct extent_map *em;
	struct extent_changeset *data_reserved = NULL;
	int ret;
	u64 alloc_hint = 0;
	const u64 sectorsize = fs_info->sectorsize;
	u64 alloc_start = round_down(offset, sectorsize);
	u64 alloc_end = round_up(offset + len, sectorsize);
	u64 bytes_to_reserve = 0;
	bool space_reserved = false;

	em = btrfs_get_extent(BTRFS_I(inode), NULL, 0, alloc_start,
			      alloc_end - alloc_start);
	if (IS_ERR(em)) {
		ret = PTR_ERR(em);
		goto out;
	}

	/*
	 * Avoid hole punching and extent allocation for some cases. More cases
	 * could be considered, but these are unlikely common and we keep things
	 * as simple as possible for now. Also, intentionally, if the target
	 * range contains one or more prealloc extents together with regular
	 * extents and holes, we drop all the existing extents and allocate a
	 * new prealloc extent, so that we get a larger contiguous disk extent.
	 */
	if (em->start <= alloc_start &&
	    test_bit(EXTENT_FLAG_PREALLOC, &em->flags)) {
		const u64 em_end = em->start + em->len;

		if (em_end >= offset + len) {
			/*
			 * The whole range is already a prealloc extent,
			 * do nothing except updating the inode's i_size if
			 * needed.
			 */
			free_extent_map(em);
			ret = btrfs_fallocate_update_isize(inode, offset + len,
							   mode);
			goto out;
		}
		/*
		 * Part of the range is already a prealloc extent, so operate
		 * only on the remaining part of the range.
		 */
		alloc_start = em_end;
		ASSERT(IS_ALIGNED(alloc_start, sectorsize));
		len = offset + len - alloc_start;
		offset = alloc_start;
		alloc_hint = em->block_start + em->len;
	}
	free_extent_map(em);

	if (BTRFS_BYTES_TO_BLKS(fs_info, offset) ==
	    BTRFS_BYTES_TO_BLKS(fs_info, offset + len - 1)) {
		em = btrfs_get_extent(BTRFS_I(inode), NULL, 0, alloc_start,
				      sectorsize);
		if (IS_ERR(em)) {
			ret = PTR_ERR(em);
			goto out;
		}

		if (test_bit(EXTENT_FLAG_PREALLOC, &em->flags)) {
			free_extent_map(em);
			ret = btrfs_fallocate_update_isize(inode, offset + len,
							   mode);
			goto out;
		}
		if (len < sectorsize && em->block_start != EXTENT_MAP_HOLE) {
			free_extent_map(em);
			ret = btrfs_truncate_block(BTRFS_I(inode), offset, len,
						   0);
			if (!ret)
				ret = btrfs_fallocate_update_isize(inode,
								   offset + len,
								   mode);
			return ret;
		}
		free_extent_map(em);
		alloc_start = round_down(offset, sectorsize);
		alloc_end = alloc_start + sectorsize;
		goto reserve_space;
	}

	alloc_start = round_up(offset, sectorsize);
	alloc_end = round_down(offset + len, sectorsize);

	/*
	 * For unaligned ranges, check the pages at the boundaries, they might
	 * map to an extent, in which case we need to partially zero them, or
	 * they might map to a hole, in which case we need our allocation range
	 * to cover them.
	 */
	if (!IS_ALIGNED(offset, sectorsize)) {
		ret = btrfs_zero_range_check_range_boundary(BTRFS_I(inode),
							    offset);
		if (ret < 0)
			goto out;
		if (ret == RANGE_BOUNDARY_HOLE) {
			alloc_start = round_down(offset, sectorsize);
			ret = 0;
		} else if (ret == RANGE_BOUNDARY_WRITTEN_EXTENT) {
			ret = btrfs_truncate_block(BTRFS_I(inode), offset, 0, 0);
			if (ret)
				goto out;
		} else {
			ret = 0;
		}
	}

	if (!IS_ALIGNED(offset + len, sectorsize)) {
		ret = btrfs_zero_range_check_range_boundary(BTRFS_I(inode),
							    offset + len);
		if (ret < 0)
			goto out;
		if (ret == RANGE_BOUNDARY_HOLE) {
			alloc_end = round_up(offset + len, sectorsize);
			ret = 0;
		} else if (ret == RANGE_BOUNDARY_WRITTEN_EXTENT) {
			ret = btrfs_truncate_block(BTRFS_I(inode), offset + len,
						   0, 1);
			if (ret)
				goto out;
		} else {
			ret = 0;
		}
	}

reserve_space:
	if (alloc_start < alloc_end) {
		struct extent_state *cached_state = NULL;
		const u64 lockstart = alloc_start;
		const u64 lockend = alloc_end - 1;

		bytes_to_reserve = alloc_end - alloc_start;
		ret = btrfs_alloc_data_chunk_ondemand(BTRFS_I(inode),
						      bytes_to_reserve);
		if (ret < 0)
			goto out;
		space_reserved = true;
		btrfs_punch_hole_lock_range(inode, lockstart, lockend,
					    &cached_state);
		ret = btrfs_qgroup_reserve_data(BTRFS_I(inode), &data_reserved,
						alloc_start, bytes_to_reserve);
		if (ret) {
			unlock_extent(&BTRFS_I(inode)->io_tree, lockstart,
				      lockend, &cached_state);
			goto out;
		}
		ret = btrfs_prealloc_file_range(inode, mode, alloc_start,
						alloc_end - alloc_start,
						i_blocksize(inode),
						offset + len, &alloc_hint);
		unlock_extent(&BTRFS_I(inode)->io_tree, lockstart, lockend,
			      &cached_state);
		/* btrfs_prealloc_file_range releases reserved space on error */
		if (ret) {
			space_reserved = false;
			goto out;
		}
	}
	ret = btrfs_fallocate_update_isize(inode, offset + len, mode);
 out:
	if (ret && space_reserved)
		btrfs_free_reserved_data_space(BTRFS_I(inode), data_reserved,
					       alloc_start, bytes_to_reserve);
	extent_changeset_free(data_reserved);

	return ret;
}

static long btrfs_fallocate(struct file *file, int mode,
			    loff_t offset, loff_t len)
{
	struct inode *inode = file_inode(file);
	struct extent_state *cached_state = NULL;
	struct extent_changeset *data_reserved = NULL;
	struct falloc_range *range;
	struct falloc_range *tmp;
	struct list_head reserve_list;
	u64 cur_offset;
	u64 last_byte;
	u64 alloc_start;
	u64 alloc_end;
	u64 alloc_hint = 0;
	u64 locked_end;
	u64 actual_end = 0;
	u64 data_space_needed = 0;
	u64 data_space_reserved = 0;
	u64 qgroup_reserved = 0;
	struct extent_map *em;
	int blocksize = BTRFS_I(inode)->root->fs_info->sectorsize;
	int ret;

	/* Do not allow fallocate in ZONED mode */
	if (btrfs_is_zoned(btrfs_sb(inode->i_sb)))
		return -EOPNOTSUPP;

	alloc_start = round_down(offset, blocksize);
	alloc_end = round_up(offset + len, blocksize);
	cur_offset = alloc_start;

	/* Make sure we aren't being give some crap mode */
	if (mode & ~(FALLOC_FL_KEEP_SIZE | FALLOC_FL_PUNCH_HOLE |
		     FALLOC_FL_ZERO_RANGE))
		return -EOPNOTSUPP;

	if (mode & FALLOC_FL_PUNCH_HOLE)
		return btrfs_punch_hole(file, offset, len);
<<<<<<< HEAD

	/*
	 * Only trigger disk allocation, don't trigger qgroup reserve
	 *
	 * For qgroup space, it will be checked later.
	 */
	if (!(mode & FALLOC_FL_ZERO_RANGE)) {
		ret = btrfs_alloc_data_chunk_ondemand(BTRFS_I(inode),
						      alloc_end - alloc_start);
		if (ret < 0)
			return ret;
	}
=======
>>>>>>> d60c95ef

	btrfs_inode_lock(inode, BTRFS_ILOCK_MMAP);

	if (!(mode & FALLOC_FL_KEEP_SIZE) && offset + len > inode->i_size) {
		ret = inode_newsize_ok(inode, offset + len);
		if (ret)
			goto out;
	}

	ret = file_modified(file);
	if (ret)
		goto out;

	/*
	 * TODO: Move these two operations after we have checked
	 * accurate reserved space, or fallocate can still fail but
	 * with page truncated or size expanded.
	 *
	 * But that's a minor problem and won't do much harm BTW.
	 */
	if (alloc_start > inode->i_size) {
		ret = btrfs_cont_expand(BTRFS_I(inode), i_size_read(inode),
					alloc_start);
		if (ret)
			goto out;
	} else if (offset + len > inode->i_size) {
		/*
		 * If we are fallocating from the end of the file onward we
		 * need to zero out the end of the block if i_size lands in the
		 * middle of a block.
		 */
		ret = btrfs_truncate_block(BTRFS_I(inode), inode->i_size, 0, 0);
		if (ret)
			goto out;
	}

	/*
	 * We have locked the inode at the VFS level (in exclusive mode) and we
	 * have locked the i_mmap_lock lock (in exclusive mode). Now before
	 * locking the file range, flush all dealloc in the range and wait for
	 * all ordered extents in the range to complete. After this we can lock
	 * the file range and, due to the previous locking we did, we know there
	 * can't be more delalloc or ordered extents in the range.
	 */
	ret = btrfs_wait_ordered_range(inode, alloc_start,
				       alloc_end - alloc_start);
	if (ret)
		goto out;

	if (mode & FALLOC_FL_ZERO_RANGE) {
		ret = btrfs_zero_range(inode, offset, len, mode);
		btrfs_inode_unlock(inode, BTRFS_ILOCK_MMAP);
		return ret;
	}

	locked_end = alloc_end - 1;
	lock_extent(&BTRFS_I(inode)->io_tree, alloc_start, locked_end,
		    &cached_state);

	btrfs_assert_inode_range_clean(BTRFS_I(inode), alloc_start, locked_end);

	/* First, check if we exceed the qgroup limit */
	INIT_LIST_HEAD(&reserve_list);
	while (cur_offset < alloc_end) {
		em = btrfs_get_extent(BTRFS_I(inode), NULL, 0, cur_offset,
				      alloc_end - cur_offset);
		if (IS_ERR(em)) {
			ret = PTR_ERR(em);
			break;
		}
		last_byte = min(extent_map_end(em), alloc_end);
		actual_end = min_t(u64, extent_map_end(em), offset + len);
		last_byte = ALIGN(last_byte, blocksize);
		if (em->block_start == EXTENT_MAP_HOLE ||
		    (cur_offset >= inode->i_size &&
		     !test_bit(EXTENT_FLAG_PREALLOC, &em->flags))) {
			const u64 range_len = last_byte - cur_offset;

			ret = add_falloc_range(&reserve_list, cur_offset, range_len);
			if (ret < 0) {
				free_extent_map(em);
				break;
			}
			ret = btrfs_qgroup_reserve_data(BTRFS_I(inode),
					&data_reserved, cur_offset, range_len);
			if (ret < 0) {
				free_extent_map(em);
				break;
			}
			qgroup_reserved += range_len;
			data_space_needed += range_len;
		}
		free_extent_map(em);
		cur_offset = last_byte;
	}

	if (!ret && data_space_needed > 0) {
		/*
		 * We are safe to reserve space here as we can't have delalloc
		 * in the range, see above.
		 */
		ret = btrfs_alloc_data_chunk_ondemand(BTRFS_I(inode),
						      data_space_needed);
		if (!ret)
			data_space_reserved = data_space_needed;
	}

	/*
	 * If ret is still 0, means we're OK to fallocate.
	 * Or just cleanup the list and exit.
	 */
	list_for_each_entry_safe(range, tmp, &reserve_list, list) {
		if (!ret) {
			ret = btrfs_prealloc_file_range(inode, mode,
					range->start,
					range->len, i_blocksize(inode),
					offset + len, &alloc_hint);
			/*
			 * btrfs_prealloc_file_range() releases space even
			 * if it returns an error.
			 */
			data_space_reserved -= range->len;
			qgroup_reserved -= range->len;
		} else if (data_space_reserved > 0) {
			btrfs_free_reserved_data_space(BTRFS_I(inode),
					       data_reserved, range->start,
					       range->len);
			data_space_reserved -= range->len;
			qgroup_reserved -= range->len;
		} else if (qgroup_reserved > 0) {
			btrfs_qgroup_free_data(BTRFS_I(inode), data_reserved,
					       range->start, range->len);
			qgroup_reserved -= range->len;
		}
		list_del(&range->list);
		kfree(range);
	}
	if (ret < 0)
		goto out_unlock;

	/*
	 * We didn't need to allocate any more space, but we still extended the
	 * size of the file so we need to update i_size and the inode item.
	 */
	ret = btrfs_fallocate_update_isize(inode, actual_end, mode);
out_unlock:
	unlock_extent(&BTRFS_I(inode)->io_tree, alloc_start, locked_end,
		      &cached_state);
out:
	btrfs_inode_unlock(inode, BTRFS_ILOCK_MMAP);
	extent_changeset_free(data_reserved);
	return ret;
}

/*
 * Helper for btrfs_find_delalloc_in_range(). Find a subrange in a given range
 * that has unflushed and/or flushing delalloc. There might be other adjacent
 * subranges after the one it found, so btrfs_find_delalloc_in_range() keeps
 * looping while it gets adjacent subranges, and merging them together.
 */
static bool find_delalloc_subrange(struct btrfs_inode *inode, u64 start, u64 end,
				   u64 *delalloc_start_ret, u64 *delalloc_end_ret)
{
	const u64 len = end + 1 - start;
	struct extent_map_tree *em_tree = &inode->extent_tree;
	struct extent_map *em;
	u64 em_end;
	u64 delalloc_len;

	/*
	 * Search the io tree first for EXTENT_DELALLOC. If we find any, it
	 * means we have delalloc (dirty pages) for which writeback has not
	 * started yet.
	 */
	*delalloc_start_ret = start;
	delalloc_len = count_range_bits(&inode->io_tree, delalloc_start_ret, end,
					len, EXTENT_DELALLOC, 1);
	/*
	 * If delalloc was found then *delalloc_start_ret has a sector size
	 * aligned value (rounded down).
	 */
	if (delalloc_len > 0)
		*delalloc_end_ret = *delalloc_start_ret + delalloc_len - 1;

	/*
	 * Now also check if there's any extent map in the range that does not
	 * map to a hole or prealloc extent. We do this because:
	 *
	 * 1) When delalloc is flushed, the file range is locked, we clear the
	 *    EXTENT_DELALLOC bit from the io tree and create an extent map for
	 *    an allocated extent. So we might just have been called after
	 *    delalloc is flushed and before the ordered extent completes and
	 *    inserts the new file extent item in the subvolume's btree;
	 *
	 * 2) We may have an extent map created by flushing delalloc for a
	 *    subrange that starts before the subrange we found marked with
	 *    EXTENT_DELALLOC in the io tree.
	 */
	read_lock(&em_tree->lock);
	em = lookup_extent_mapping(em_tree, start, len);
	read_unlock(&em_tree->lock);

	/* extent_map_end() returns a non-inclusive end offset. */
	em_end = em ? extent_map_end(em) : 0;

	/*
	 * If we have a hole/prealloc extent map, check the next one if this one
	 * ends before our range's end.
	 */
	if (em && (em->block_start == EXTENT_MAP_HOLE ||
		   test_bit(EXTENT_FLAG_PREALLOC, &em->flags)) && em_end < end) {
		struct extent_map *next_em;

		read_lock(&em_tree->lock);
		next_em = lookup_extent_mapping(em_tree, em_end, len - em_end);
		read_unlock(&em_tree->lock);

		free_extent_map(em);
		em_end = next_em ? extent_map_end(next_em) : 0;
		em = next_em;
	}

	if (em && (em->block_start == EXTENT_MAP_HOLE ||
		   test_bit(EXTENT_FLAG_PREALLOC, &em->flags))) {
		free_extent_map(em);
		em = NULL;
	}

	/*
	 * No extent map or one for a hole or prealloc extent. Use the delalloc
	 * range we found in the io tree if we have one.
	 */
	if (!em)
		return (delalloc_len > 0);

	/*
	 * We don't have any range as EXTENT_DELALLOC in the io tree, so the
	 * extent map is the only subrange representing delalloc.
	 */
	if (delalloc_len == 0) {
		*delalloc_start_ret = em->start;
		*delalloc_end_ret = min(end, em_end - 1);
		free_extent_map(em);
		return true;
	}

	/*
	 * The extent map represents a delalloc range that starts before the
	 * delalloc range we found in the io tree.
	 */
	if (em->start < *delalloc_start_ret) {
		*delalloc_start_ret = em->start;
		/*
		 * If the ranges are adjacent, return a combined range.
		 * Otherwise return the extent map's range.
		 */
		if (em_end < *delalloc_start_ret)
			*delalloc_end_ret = min(end, em_end - 1);

		free_extent_map(em);
		return true;
	}

	/*
	 * The extent map starts after the delalloc range we found in the io
	 * tree. If it's adjacent, return a combined range, otherwise return
	 * the range found in the io tree.
	 */
	if (*delalloc_end_ret + 1 == em->start)
		*delalloc_end_ret = min(end, em_end - 1);

	free_extent_map(em);
	return true;
}

/*
 * Check if there's delalloc in a given range.
 *
 * @inode:               The inode.
 * @start:               The start offset of the range. It does not need to be
 *                       sector size aligned.
 * @end:                 The end offset (inclusive value) of the search range.
 *                       It does not need to be sector size aligned.
 * @delalloc_start_ret:  Output argument, set to the start offset of the
 *                       subrange found with delalloc (may not be sector size
 *                       aligned).
 * @delalloc_end_ret:    Output argument, set to he end offset (inclusive value)
 *                       of the subrange found with delalloc.
 *
 * Returns true if a subrange with delalloc is found within the given range, and
 * if so it sets @delalloc_start_ret and @delalloc_end_ret with the start and
 * end offsets of the subrange.
 */
bool btrfs_find_delalloc_in_range(struct btrfs_inode *inode, u64 start, u64 end,
				  u64 *delalloc_start_ret, u64 *delalloc_end_ret)
{
	u64 cur_offset = round_down(start, inode->root->fs_info->sectorsize);
	u64 prev_delalloc_end = 0;
	bool ret = false;

	while (cur_offset <= end) {
		u64 delalloc_start;
		u64 delalloc_end;
		bool delalloc;

		delalloc = find_delalloc_subrange(inode, cur_offset, end,
						  &delalloc_start,
						  &delalloc_end);
		if (!delalloc)
			break;

		if (prev_delalloc_end == 0) {
			/* First subrange found. */
			*delalloc_start_ret = max(delalloc_start, start);
			*delalloc_end_ret = delalloc_end;
			ret = true;
		} else if (delalloc_start == prev_delalloc_end + 1) {
			/* Subrange adjacent to the previous one, merge them. */
			*delalloc_end_ret = delalloc_end;
		} else {
			/* Subrange not adjacent to the previous one, exit. */
			break;
		}

		prev_delalloc_end = delalloc_end;
		cur_offset = delalloc_end + 1;
		cond_resched();
	}

	return ret;
}

/*
 * Check if there's a hole or delalloc range in a range representing a hole (or
 * prealloc extent) found in the inode's subvolume btree.
 *
 * @inode:      The inode.
 * @whence:     Seek mode (SEEK_DATA or SEEK_HOLE).
 * @start:      Start offset of the hole region. It does not need to be sector
 *              size aligned.
 * @end:        End offset (inclusive value) of the hole region. It does not
 *              need to be sector size aligned.
 * @start_ret:  Return parameter, used to set the start of the subrange in the
 *              hole that matches the search criteria (seek mode), if such
 *              subrange is found (return value of the function is true).
 *              The value returned here may not be sector size aligned.
 *
 * Returns true if a subrange matching the given seek mode is found, and if one
 * is found, it updates @start_ret with the start of the subrange.
 */
static bool find_desired_extent_in_hole(struct btrfs_inode *inode, int whence,
					u64 start, u64 end, u64 *start_ret)
{
	u64 delalloc_start;
	u64 delalloc_end;
	bool delalloc;

	delalloc = btrfs_find_delalloc_in_range(inode, start, end,
						&delalloc_start, &delalloc_end);
	if (delalloc && whence == SEEK_DATA) {
		*start_ret = delalloc_start;
		return true;
	}

	if (delalloc && whence == SEEK_HOLE) {
		/*
		 * We found delalloc but it starts after out start offset. So we
		 * have a hole between our start offset and the delalloc start.
		 */
		if (start < delalloc_start) {
			*start_ret = start;
			return true;
		}
		/*
		 * Delalloc range starts at our start offset.
		 * If the delalloc range's length is smaller than our range,
		 * then it means we have a hole that starts where the delalloc
		 * subrange ends.
		 */
		if (delalloc_end < end) {
			*start_ret = delalloc_end + 1;
			return true;
		}

		/* There's delalloc for the whole range. */
		return false;
	}

	if (!delalloc && whence == SEEK_HOLE) {
		*start_ret = start;
		return true;
	}

	/*
	 * No delalloc in the range and we are seeking for data. The caller has
	 * to iterate to the next extent item in the subvolume btree.
	 */
	return false;
}

static loff_t find_desired_extent(struct btrfs_inode *inode, loff_t offset,
				  int whence)
{
	struct btrfs_fs_info *fs_info = inode->root->fs_info;
	struct extent_state *cached_state = NULL;
	const loff_t i_size = i_size_read(&inode->vfs_inode);
	const u64 ino = btrfs_ino(inode);
	struct btrfs_root *root = inode->root;
	struct btrfs_path *path;
	struct btrfs_key key;
	u64 last_extent_end;
	u64 lockstart;
	u64 lockend;
	u64 start;
	int ret;
	bool found = false;

	if (i_size == 0 || offset >= i_size)
		return -ENXIO;

	/*
	 * Quick path. If the inode has no prealloc extents and its number of
	 * bytes used matches its i_size, then it can not have holes.
	 */
	if (whence == SEEK_HOLE &&
	    !(inode->flags & BTRFS_INODE_PREALLOC) &&
	    inode_get_bytes(&inode->vfs_inode) == i_size)
		return i_size;

	/*
	 * offset can be negative, in this case we start finding DATA/HOLE from
	 * the very start of the file.
	 */
	start = max_t(loff_t, 0, offset);

	lockstart = round_down(start, fs_info->sectorsize);
	lockend = round_up(i_size, fs_info->sectorsize);
	if (lockend <= lockstart)
		lockend = lockstart + fs_info->sectorsize;
	lockend--;

	path = btrfs_alloc_path();
	if (!path)
		return -ENOMEM;
	path->reada = READA_FORWARD;

	key.objectid = ino;
	key.type = BTRFS_EXTENT_DATA_KEY;
	key.offset = start;

	last_extent_end = lockstart;

	lock_extent(&inode->io_tree, lockstart, lockend, &cached_state);

	ret = btrfs_search_slot(NULL, root, &key, path, 0, 0);
	if (ret < 0) {
		goto out;
	} else if (ret > 0 && path->slots[0] > 0) {
		btrfs_item_key_to_cpu(path->nodes[0], &key, path->slots[0] - 1);
		if (key.objectid == ino && key.type == BTRFS_EXTENT_DATA_KEY)
			path->slots[0]--;
	}

	while (start < i_size) {
		struct extent_buffer *leaf = path->nodes[0];
		struct btrfs_file_extent_item *extent;
		u64 extent_end;
		u8 type;

		if (path->slots[0] >= btrfs_header_nritems(leaf)) {
			ret = btrfs_next_leaf(root, path);
			if (ret < 0)
				goto out;
			else if (ret > 0)
				break;

			leaf = path->nodes[0];
		}

		btrfs_item_key_to_cpu(leaf, &key, path->slots[0]);
		if (key.objectid != ino || key.type != BTRFS_EXTENT_DATA_KEY)
			break;

		extent_end = btrfs_file_extent_end(path);

		/*
		 * In the first iteration we may have a slot that points to an
		 * extent that ends before our start offset, so skip it.
		 */
		if (extent_end <= start) {
			path->slots[0]++;
			continue;
		}

		/* We have an implicit hole, NO_HOLES feature is likely set. */
		if (last_extent_end < key.offset) {
			u64 search_start = last_extent_end;
			u64 found_start;

			/*
			 * First iteration, @start matches @offset and it's
			 * within the hole.
			 */
			if (start == offset)
				search_start = offset;

			found = find_desired_extent_in_hole(inode, whence,
							    search_start,
							    key.offset - 1,
							    &found_start);
			if (found) {
				start = found_start;
				break;
			}
			/*
			 * Didn't find data or a hole (due to delalloc) in the
			 * implicit hole range, so need to analyze the extent.
			 */
		}

		extent = btrfs_item_ptr(leaf, path->slots[0],
					struct btrfs_file_extent_item);
		type = btrfs_file_extent_type(leaf, extent);

		/*
		 * Can't access the extent's disk_bytenr field if this is an
		 * inline extent, since at that offset, it's where the extent
		 * data starts.
		 */
		if (type == BTRFS_FILE_EXTENT_PREALLOC ||
		    (type == BTRFS_FILE_EXTENT_REG &&
		     btrfs_file_extent_disk_bytenr(leaf, extent) == 0)) {
			/*
			 * Explicit hole or prealloc extent, search for delalloc.
			 * A prealloc extent is treated like a hole.
			 */
			u64 search_start = key.offset;
			u64 found_start;

			/*
			 * First iteration, @start matches @offset and it's
			 * within the hole.
			 */
			if (start == offset)
				search_start = offset;

			found = find_desired_extent_in_hole(inode, whence,
							    search_start,
							    extent_end - 1,
							    &found_start);
			if (found) {
				start = found_start;
				break;
			}
			/*
			 * Didn't find data or a hole (due to delalloc) in the
			 * implicit hole range, so need to analyze the next
			 * extent item.
			 */
		} else {
			/*
			 * Found a regular or inline extent.
			 * If we are seeking for data, adjust the start offset
			 * and stop, we're done.
			 */
			if (whence == SEEK_DATA) {
				start = max_t(u64, key.offset, offset);
				found = true;
				break;
			}
			/*
			 * Else, we are seeking for a hole, check the next file
			 * extent item.
			 */
		}

		start = extent_end;
		last_extent_end = extent_end;
		path->slots[0]++;
		if (fatal_signal_pending(current)) {
			ret = -EINTR;
			goto out;
		}
		cond_resched();
	}

	/* We have an implicit hole from the last extent found up to i_size. */
	if (!found && start < i_size) {
		found = find_desired_extent_in_hole(inode, whence, start,
						    i_size - 1, &start);
		if (!found)
			start = i_size;
	}

out:
	unlock_extent(&inode->io_tree, lockstart, lockend, &cached_state);
	btrfs_free_path(path);

	if (ret < 0)
		return ret;

	if (whence == SEEK_DATA && start >= i_size)
		return -ENXIO;

	return min_t(loff_t, start, i_size);
}

static loff_t btrfs_file_llseek(struct file *file, loff_t offset, int whence)
{
	struct inode *inode = file->f_mapping->host;

	switch (whence) {
	default:
		return generic_file_llseek(file, offset, whence);
	case SEEK_DATA:
	case SEEK_HOLE:
		btrfs_inode_lock(inode, BTRFS_ILOCK_SHARED);
		offset = find_desired_extent(BTRFS_I(inode), offset, whence);
		btrfs_inode_unlock(inode, BTRFS_ILOCK_SHARED);
		break;
	}

	if (offset < 0)
		return offset;

	return vfs_setpos(file, offset, inode->i_sb->s_maxbytes);
}

static int btrfs_file_open(struct inode *inode, struct file *filp)
{
	int ret;

	filp->f_mode |= FMODE_NOWAIT | FMODE_BUF_RASYNC | FMODE_BUF_WASYNC;

	ret = fsverity_file_open(inode, filp);
	if (ret)
		return ret;
	return generic_file_open(inode, filp);
}

static int check_direct_read(struct btrfs_fs_info *fs_info,
			     const struct iov_iter *iter, loff_t offset)
{
	int ret;
	int i, seg;

	ret = check_direct_IO(fs_info, iter, offset);
	if (ret < 0)
		return ret;

	if (!iter_is_iovec(iter))
		return 0;

	for (seg = 0; seg < iter->nr_segs; seg++)
		for (i = seg + 1; i < iter->nr_segs; i++)
			if (iter->iov[seg].iov_base == iter->iov[i].iov_base)
				return -EINVAL;
	return 0;
}

static ssize_t btrfs_direct_read(struct kiocb *iocb, struct iov_iter *to)
{
	struct inode *inode = file_inode(iocb->ki_filp);
	size_t prev_left = 0;
	ssize_t read = 0;
	ssize_t ret;

	if (fsverity_active(inode))
		return 0;

	if (check_direct_read(btrfs_sb(inode->i_sb), to, iocb->ki_pos))
		return 0;

	btrfs_inode_lock(inode, BTRFS_ILOCK_SHARED);
again:
	/*
	 * This is similar to what we do for direct IO writes, see the comment
	 * at btrfs_direct_write(), but we also disable page faults in addition
	 * to disabling them only at the iov_iter level. This is because when
	 * reading from a hole or prealloc extent, iomap calls iov_iter_zero(),
	 * which can still trigger page fault ins despite having set ->nofault
	 * to true of our 'to' iov_iter.
	 *
	 * The difference to direct IO writes is that we deadlock when trying
	 * to lock the extent range in the inode's tree during he page reads
	 * triggered by the fault in (while for writes it is due to waiting for
	 * our own ordered extent). This is because for direct IO reads,
	 * btrfs_dio_iomap_begin() returns with the extent range locked, which
	 * is only unlocked in the endio callback (end_bio_extent_readpage()).
	 */
	pagefault_disable();
	to->nofault = true;
<<<<<<< HEAD
	ret = iomap_dio_rw(iocb, to, &btrfs_dio_iomap_ops, &btrfs_dio_ops,
			   IOMAP_DIO_PARTIAL, read);
=======
	ret = btrfs_dio_read(iocb, to, read);
>>>>>>> d60c95ef
	to->nofault = false;
	pagefault_enable();

	/* No increment (+=) because iomap returns a cumulative value. */
	if (ret > 0)
		read = ret;

	if (iov_iter_count(to) > 0 && (ret == -EFAULT || ret > 0)) {
		const size_t left = iov_iter_count(to);

		if (left == prev_left) {
			/*
			 * We didn't make any progress since the last attempt,
			 * fallback to a buffered read for the remainder of the
			 * range. This is just to avoid any possibility of looping
			 * for too long.
			 */
			ret = read;
		} else {
			/*
			 * We made some progress since the last retry or this is
			 * the first time we are retrying. Fault in as many pages
			 * as possible and retry.
			 */
			fault_in_iov_iter_writeable(to, left);
			prev_left = left;
			goto again;
		}
	}
	btrfs_inode_unlock(inode, BTRFS_ILOCK_SHARED);
	return ret < 0 ? ret : read;
}

static ssize_t btrfs_file_read_iter(struct kiocb *iocb, struct iov_iter *to)
{
	ssize_t ret = 0;

	if (iocb->ki_flags & IOCB_DIRECT) {
		ret = btrfs_direct_read(iocb, to);
		if (ret < 0 || !iov_iter_count(to) ||
		    iocb->ki_pos >= i_size_read(file_inode(iocb->ki_filp)))
			return ret;
	}

	return filemap_read(iocb, to, ret);
}

const struct file_operations btrfs_file_operations = {
	.llseek		= btrfs_file_llseek,
	.read_iter      = btrfs_file_read_iter,
	.splice_read	= generic_file_splice_read,
	.write_iter	= btrfs_file_write_iter,
	.splice_write	= iter_file_splice_write,
	.mmap		= btrfs_file_mmap,
	.open		= btrfs_file_open,
	.release	= btrfs_release_file,
	.get_unmapped_area = thp_get_unmapped_area,
	.fsync		= btrfs_sync_file,
	.fallocate	= btrfs_fallocate,
	.unlocked_ioctl	= btrfs_ioctl,
#ifdef CONFIG_COMPAT
	.compat_ioctl	= btrfs_compat_ioctl,
#endif
	.remap_file_range = btrfs_remap_file_range,
};

void __cold btrfs_auto_defrag_exit(void)
{
	kmem_cache_destroy(btrfs_inode_defrag_cachep);
}

int __init btrfs_auto_defrag_init(void)
{
	btrfs_inode_defrag_cachep = kmem_cache_create("btrfs_inode_defrag",
					sizeof(struct inode_defrag), 0,
					SLAB_MEM_SPREAD,
					NULL);
	if (!btrfs_inode_defrag_cachep)
		return -ENOMEM;

	return 0;
}

int btrfs_fdatawrite_range(struct inode *inode, loff_t start, loff_t end)
{
	int ret;

	/*
	 * So with compression we will find and lock a dirty page and clear the
	 * first one as dirty, setup an async extent, and immediately return
	 * with the entire range locked but with nobody actually marked with
	 * writeback.  So we can't just filemap_write_and_wait_range() and
	 * expect it to work since it will just kick off a thread to do the
	 * actual work.  So we need to call filemap_fdatawrite_range _again_
	 * since it will wait on the page lock, which won't be unlocked until
	 * after the pages have been marked as writeback and so we're good to go
	 * from there.  We have to do this otherwise we'll miss the ordered
	 * extents and that results in badness.  Please Josef, do not think you
	 * know better and pull this out at some point in the future, it is
	 * right and you are wrong.
	 */
	ret = filemap_fdatawrite_range(inode->i_mapping, start, end);
	if (!ret && test_bit(BTRFS_INODE_HAS_ASYNC_EXTENT,
			     &BTRFS_I(inode)->runtime_flags))
		ret = filemap_fdatawrite_range(inode->i_mapping, start, end);

	return ret;
}<|MERGE_RESOLUTION|>--- conflicted
+++ resolved
@@ -1838,12 +1838,7 @@
 	 * got -EFAULT, faulting in the pages before the retry.
 	 */
 	from->nofault = true;
-<<<<<<< HEAD
-	dio = __iomap_dio_rw(iocb, from, &btrfs_dio_iomap_ops, &btrfs_dio_ops,
-			     IOMAP_DIO_PARTIAL, written);
-=======
 	dio = btrfs_dio_write(iocb, from, written);
->>>>>>> d60c95ef
 	from->nofault = false;
 
 	/*
@@ -1887,14 +1882,10 @@
 		}
 	}
 
-<<<<<<< HEAD
-	/* If 'err' is -ENOTBLK then it means we must fallback to buffered IO. */
-=======
 	/*
 	 * If 'err' is -ENOTBLK or we have not written all data, then it means
 	 * we must fallback to buffered IO.
 	 */
->>>>>>> d60c95ef
 	if ((err < 0 && err != -ENOTBLK) || !iov_iter_count(from))
 		goto out;
 
@@ -1933,8 +1924,6 @@
 				 endbyte >> PAGE_SHIFT);
 out:
 	return err < 0 ? err : written;
-<<<<<<< HEAD
-=======
 }
 
 static ssize_t btrfs_encoded_write(struct kiocb *iocb, struct iov_iter *from,
@@ -1966,7 +1955,6 @@
 out:
 	btrfs_inode_unlock(inode, 0);
 	return ret;
->>>>>>> d60c95ef
 }
 
 ssize_t btrfs_do_write_iter(struct kiocb *iocb, struct iov_iter *from,
@@ -2277,60 +2265,7 @@
 			ret = btrfs_end_transaction(trans);
 			goto out;
 		}
-<<<<<<< HEAD
-	}
-
-	/*
-	 * At this point we need to commit the transaction because we had
-	 * btrfs_need_log_full_commit() or some other error.
-	 *
-	 * If we didn't do a full sync we have to stop the trans handle, wait on
-	 * the ordered extents, start it again and commit the transaction.  If
-	 * we attempt to wait on the ordered extents here we could deadlock with
-	 * something like fallocate() that is holding the extent lock trying to
-	 * start a transaction while some other thread is trying to commit the
-	 * transaction while we (fsync) are currently holding the transaction
-	 * open.
-	 */
-	if (!full_sync) {
-		ret = btrfs_end_transaction(trans);
-		if (ret)
-			goto out;
-		ret = btrfs_wait_ordered_range(inode, start, len);
-		if (ret)
-			goto out;
-
-		/*
-		 * This is safe to use here because we're only interested in
-		 * making sure the transaction that had the ordered extents is
-		 * committed.  We aren't waiting on anything past this point,
-		 * we're purely getting the transaction and committing it.
-		 */
-		trans = btrfs_attach_transaction_barrier(root);
-		if (IS_ERR(trans)) {
-			ret = PTR_ERR(trans);
-
-			/*
-			 * We committed the transaction and there's no currently
-			 * running transaction, this means everything we care
-			 * about made it to disk and we are done.
-			 */
-			if (ret == -ENOENT)
-				ret = 0;
-			goto out;
-		}
-	}
-
-	ret = btrfs_commit_transaction(trans);
-out:
-	ASSERT(list_empty(&ctx.list));
-	err = file_check_and_advance_wb_err(file);
-	if (!ret)
-		ret = err;
-	return ret > 0 ? -EIO : ret;
-=======
-	}
->>>>>>> d60c95ef
+	}
 
 	/*
 	 * At this point we need to commit the transaction because we had
@@ -2999,14 +2934,8 @@
 	if (ret)
 		goto out_only_mutex;
 
-<<<<<<< HEAD
-	lockstart = round_up(offset, btrfs_inode_sectorsize(BTRFS_I(inode)));
-	lockend = round_down(offset + len,
-			     btrfs_inode_sectorsize(BTRFS_I(inode))) - 1;
-=======
 	lockstart = round_up(offset, fs_info->sectorsize);
 	lockend = round_down(offset + len, fs_info->sectorsize) - 1;
->>>>>>> d60c95ef
 	same_block = (BTRFS_BYTES_TO_BLKS(fs_info, offset))
 		== (BTRFS_BYTES_TO_BLKS(fs_info, offset + len - 1));
 	/*
@@ -3442,21 +3371,6 @@
 
 	if (mode & FALLOC_FL_PUNCH_HOLE)
 		return btrfs_punch_hole(file, offset, len);
-<<<<<<< HEAD
-
-	/*
-	 * Only trigger disk allocation, don't trigger qgroup reserve
-	 *
-	 * For qgroup space, it will be checked later.
-	 */
-	if (!(mode & FALLOC_FL_ZERO_RANGE)) {
-		ret = btrfs_alloc_data_chunk_ondemand(BTRFS_I(inode),
-						      alloc_end - alloc_start);
-		if (ret < 0)
-			return ret;
-	}
-=======
->>>>>>> d60c95ef
 
 	btrfs_inode_lock(inode, BTRFS_ILOCK_MMAP);
 
@@ -4149,12 +4063,7 @@
 	 */
 	pagefault_disable();
 	to->nofault = true;
-<<<<<<< HEAD
-	ret = iomap_dio_rw(iocb, to, &btrfs_dio_iomap_ops, &btrfs_dio_ops,
-			   IOMAP_DIO_PARTIAL, read);
-=======
 	ret = btrfs_dio_read(iocb, to, read);
->>>>>>> d60c95ef
 	to->nofault = false;
 	pagefault_enable();
 
