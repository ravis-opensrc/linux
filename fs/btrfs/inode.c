// SPDX-License-Identifier: GPL-2.0
/*
 * Copyright (C) 2007 Oracle.  All rights reserved.
 */

#include <crypto/hash.h>
#include <linux/kernel.h>
#include <linux/bio.h>
#include <linux/blk-cgroup.h>
#include <linux/file.h>
#include <linux/fs.h>
#include <linux/pagemap.h>
#include <linux/highmem.h>
#include <linux/time.h>
#include <linux/init.h>
#include <linux/string.h>
#include <linux/backing-dev.h>
#include <linux/writeback.h>
#include <linux/compat.h>
#include <linux/xattr.h>
#include <linux/posix_acl.h>
#include <linux/falloc.h>
#include <linux/slab.h>
#include <linux/ratelimit.h>
#include <linux/btrfs.h>
#include <linux/blkdev.h>
#include <linux/posix_acl_xattr.h>
#include <linux/uio.h>
#include <linux/magic.h>
#include <linux/iversion.h>
#include <linux/swap.h>
#include <linux/migrate.h>
#include <linux/sched/mm.h>
#include <linux/iomap.h>
#include <asm/unaligned.h>
#include <linux/fsverity.h>
#include "misc.h"
#include "ctree.h"
#include "disk-io.h"
#include "transaction.h"
#include "btrfs_inode.h"
#include "print-tree.h"
#include "ordered-data.h"
#include "xattr.h"
#include "tree-log.h"
#include "volumes.h"
#include "compression.h"
#include "locking.h"
#include "free-space-cache.h"
#include "props.h"
#include "qgroup.h"
#include "delalloc-space.h"
#include "block-group.h"
#include "space-info.h"
#include "zoned.h"
#include "subpage.h"
#include "inode-item.h"

struct btrfs_iget_args {
	u64 ino;
	struct btrfs_root *root;
};

struct btrfs_dio_data {
	ssize_t submitted;
	struct extent_changeset *data_reserved;
	bool data_space_reserved;
	bool nocow_done;
};

struct btrfs_dio_private {
	struct inode *inode;

	/*
	 * Since DIO can use anonymous page, we cannot use page_offset() to
	 * grab the file offset, thus need a dedicated member for file offset.
	 */
	u64 file_offset;
	/* Used for bio::bi_size */
	u32 bytes;

	/*
	 * References to this structure. There is one reference per in-flight
	 * bio plus one while we're still setting up.
	 */
	refcount_t refs;

	/* Array of checksums */
	u8 *csums;

	/* This must be last */
	struct bio bio;
};

static struct bio_set btrfs_dio_bioset;

struct btrfs_rename_ctx {
	/* Output field. Stores the index number of the old directory entry. */
	u64 index;
};

static const struct inode_operations btrfs_dir_inode_operations;
static const struct inode_operations btrfs_symlink_inode_operations;
static const struct inode_operations btrfs_special_inode_operations;
static const struct inode_operations btrfs_file_inode_operations;
static const struct address_space_operations btrfs_aops;
static const struct file_operations btrfs_dir_file_operations;

static struct kmem_cache *btrfs_inode_cachep;
struct kmem_cache *btrfs_trans_handle_cachep;
struct kmem_cache *btrfs_path_cachep;
struct kmem_cache *btrfs_free_space_cachep;
struct kmem_cache *btrfs_free_space_bitmap_cachep;

static int btrfs_setsize(struct inode *inode, struct iattr *attr);
static int btrfs_truncate(struct inode *inode, bool skip_writeback);
static noinline int cow_file_range(struct btrfs_inode *inode,
				   struct page *locked_page,
				   u64 start, u64 end, int *page_started,
				   unsigned long *nr_written, int unlock,
				   u64 *done_offset);
static struct extent_map *create_io_em(struct btrfs_inode *inode, u64 start,
				       u64 len, u64 orig_start, u64 block_start,
				       u64 block_len, u64 orig_block_len,
				       u64 ram_bytes, int compress_type,
				       int type);

/*
 * btrfs_inode_lock - lock inode i_rwsem based on arguments passed
 *
 * ilock_flags can have the following bit set:
 *
 * BTRFS_ILOCK_SHARED - acquire a shared lock on the inode
 * BTRFS_ILOCK_TRY - try to acquire the lock, if fails on first attempt
 *		     return -EAGAIN
 * BTRFS_ILOCK_MMAP - acquire a write lock on the i_mmap_lock
 */
int btrfs_inode_lock(struct inode *inode, unsigned int ilock_flags)
{
	if (ilock_flags & BTRFS_ILOCK_SHARED) {
		if (ilock_flags & BTRFS_ILOCK_TRY) {
			if (!inode_trylock_shared(inode))
				return -EAGAIN;
			else
				return 0;
		}
		inode_lock_shared(inode);
	} else {
		if (ilock_flags & BTRFS_ILOCK_TRY) {
			if (!inode_trylock(inode))
				return -EAGAIN;
			else
				return 0;
		}
		inode_lock(inode);
	}
	if (ilock_flags & BTRFS_ILOCK_MMAP)
		down_write(&BTRFS_I(inode)->i_mmap_lock);
	return 0;
}

/*
 * btrfs_inode_unlock - unock inode i_rwsem
 *
 * ilock_flags should contain the same bits set as passed to btrfs_inode_lock()
 * to decide whether the lock acquired is shared or exclusive.
 */
void btrfs_inode_unlock(struct inode *inode, unsigned int ilock_flags)
{
	if (ilock_flags & BTRFS_ILOCK_MMAP)
		up_write(&BTRFS_I(inode)->i_mmap_lock);
	if (ilock_flags & BTRFS_ILOCK_SHARED)
		inode_unlock_shared(inode);
	else
		inode_unlock(inode);
}

/*
 * Cleanup all submitted ordered extents in specified range to handle errors
 * from the btrfs_run_delalloc_range() callback.
 *
 * NOTE: caller must ensure that when an error happens, it can not call
 * extent_clear_unlock_delalloc() to clear both the bits EXTENT_DO_ACCOUNTING
 * and EXTENT_DELALLOC simultaneously, because that causes the reserved metadata
 * to be released, which we want to happen only when finishing the ordered
 * extent (btrfs_finish_ordered_io()).
 */
static inline void btrfs_cleanup_ordered_extents(struct btrfs_inode *inode,
						 struct page *locked_page,
						 u64 offset, u64 bytes)
{
	unsigned long index = offset >> PAGE_SHIFT;
	unsigned long end_index = (offset + bytes - 1) >> PAGE_SHIFT;
	u64 page_start, page_end;
	struct page *page;

	if (locked_page) {
		page_start = page_offset(locked_page);
		page_end = page_start + PAGE_SIZE - 1;
	}

	while (index <= end_index) {
		/*
		 * For locked page, we will call end_extent_writepage() on it
		 * in run_delalloc_range() for the error handling.  That
		 * end_extent_writepage() function will call
		 * btrfs_mark_ordered_io_finished() to clear page Ordered and
		 * run the ordered extent accounting.
		 *
		 * Here we can't just clear the Ordered bit, or
		 * btrfs_mark_ordered_io_finished() would skip the accounting
		 * for the page range, and the ordered extent will never finish.
		 */
		if (locked_page && index == (page_start >> PAGE_SHIFT)) {
			index++;
			continue;
		}
		page = find_get_page(inode->vfs_inode.i_mapping, index);
		index++;
		if (!page)
			continue;

		/*
		 * Here we just clear all Ordered bits for every page in the
		 * range, then btrfs_mark_ordered_io_finished() will handle
		 * the ordered extent accounting for the range.
		 */
		btrfs_page_clamp_clear_ordered(inode->root->fs_info, page,
					       offset, bytes);
		put_page(page);
	}

	if (locked_page) {
		/* The locked page covers the full range, nothing needs to be done */
		if (bytes + offset <= page_start + PAGE_SIZE)
			return;
		/*
		 * In case this page belongs to the delalloc range being
		 * instantiated then skip it, since the first page of a range is
		 * going to be properly cleaned up by the caller of
		 * run_delalloc_range
		 */
		if (page_start >= offset && page_end <= (offset + bytes - 1)) {
			bytes = offset + bytes - page_offset(locked_page) - PAGE_SIZE;
			offset = page_offset(locked_page) + PAGE_SIZE;
		}
	}

	return btrfs_mark_ordered_io_finished(inode, NULL, offset, bytes, false);
}

static int btrfs_dirty_inode(struct inode *inode);

static int btrfs_init_inode_security(struct btrfs_trans_handle *trans,
				     struct btrfs_new_inode_args *args)
{
	int err;

	if (args->default_acl) {
		err = __btrfs_set_acl(trans, args->inode, args->default_acl,
				      ACL_TYPE_DEFAULT);
		if (err)
			return err;
	}
	if (args->acl) {
		err = __btrfs_set_acl(trans, args->inode, args->acl, ACL_TYPE_ACCESS);
		if (err)
			return err;
	}
	if (!args->default_acl && !args->acl)
		cache_no_acl(args->inode);
	return btrfs_xattr_security_init(trans, args->inode, args->dir,
					 &args->dentry->d_name);
}

/*
 * this does all the hard work for inserting an inline extent into
 * the btree.  The caller should have done a btrfs_drop_extents so that
 * no overlapping inline items exist in the btree
 */
static int insert_inline_extent(struct btrfs_trans_handle *trans,
				struct btrfs_path *path,
				struct btrfs_inode *inode, bool extent_inserted,
				size_t size, size_t compressed_size,
				int compress_type,
				struct page **compressed_pages,
				bool update_i_size)
{
	struct btrfs_root *root = inode->root;
	struct extent_buffer *leaf;
	struct page *page = NULL;
	char *kaddr;
	unsigned long ptr;
	struct btrfs_file_extent_item *ei;
	int ret;
	size_t cur_size = size;
	u64 i_size;

	ASSERT((compressed_size > 0 && compressed_pages) ||
	       (compressed_size == 0 && !compressed_pages));

	if (compressed_size && compressed_pages)
		cur_size = compressed_size;

	if (!extent_inserted) {
		struct btrfs_key key;
		size_t datasize;

		key.objectid = btrfs_ino(inode);
		key.offset = 0;
		key.type = BTRFS_EXTENT_DATA_KEY;

		datasize = btrfs_file_extent_calc_inline_size(cur_size);
		ret = btrfs_insert_empty_item(trans, root, path, &key,
					      datasize);
		if (ret)
			goto fail;
	}
	leaf = path->nodes[0];
	ei = btrfs_item_ptr(leaf, path->slots[0],
			    struct btrfs_file_extent_item);
	btrfs_set_file_extent_generation(leaf, ei, trans->transid);
	btrfs_set_file_extent_type(leaf, ei, BTRFS_FILE_EXTENT_INLINE);
	btrfs_set_file_extent_encryption(leaf, ei, 0);
	btrfs_set_file_extent_other_encoding(leaf, ei, 0);
	btrfs_set_file_extent_ram_bytes(leaf, ei, size);
	ptr = btrfs_file_extent_inline_start(ei);

	if (compress_type != BTRFS_COMPRESS_NONE) {
		struct page *cpage;
		int i = 0;
		while (compressed_size > 0) {
			cpage = compressed_pages[i];
			cur_size = min_t(unsigned long, compressed_size,
				       PAGE_SIZE);

			kaddr = kmap_local_page(cpage);
			write_extent_buffer(leaf, kaddr, ptr, cur_size);
			kunmap_local(kaddr);

			i++;
			ptr += cur_size;
			compressed_size -= cur_size;
		}
		btrfs_set_file_extent_compression(leaf, ei,
						  compress_type);
	} else {
		page = find_get_page(inode->vfs_inode.i_mapping, 0);
		btrfs_set_file_extent_compression(leaf, ei, 0);
		kaddr = kmap_local_page(page);
		write_extent_buffer(leaf, kaddr, ptr, size);
		kunmap_local(kaddr);
		put_page(page);
	}
	btrfs_mark_buffer_dirty(leaf);
	btrfs_release_path(path);

	/*
	 * We align size to sectorsize for inline extents just for simplicity
	 * sake.
	 */
	ret = btrfs_inode_set_file_extent_range(inode, 0,
					ALIGN(size, root->fs_info->sectorsize));
	if (ret)
		goto fail;

	/*
	 * We're an inline extent, so nobody can extend the file past i_size
	 * without locking a page we already have locked.
	 *
	 * We must do any i_size and inode updates before we unlock the pages.
	 * Otherwise we could end up racing with unlink.
	 */
	i_size = i_size_read(&inode->vfs_inode);
	if (update_i_size && size > i_size) {
		i_size_write(&inode->vfs_inode, size);
		i_size = size;
	}
	inode->disk_i_size = i_size;

fail:
	return ret;
}


/*
 * conditionally insert an inline extent into the file.  This
 * does the checks required to make sure the data is small enough
 * to fit as an inline extent.
 */
static noinline int cow_file_range_inline(struct btrfs_inode *inode, u64 size,
					  size_t compressed_size,
					  int compress_type,
					  struct page **compressed_pages,
					  bool update_i_size)
{
	struct btrfs_drop_extents_args drop_args = { 0 };
	struct btrfs_root *root = inode->root;
	struct btrfs_fs_info *fs_info = root->fs_info;
	struct btrfs_trans_handle *trans;
	u64 data_len = (compressed_size ?: size);
	int ret;
	struct btrfs_path *path;

	/*
	 * We can create an inline extent if it ends at or beyond the current
	 * i_size, is no larger than a sector (decompressed), and the (possibly
	 * compressed) data fits in a leaf and the configured maximum inline
	 * size.
	 */
	if (size < i_size_read(&inode->vfs_inode) ||
	    size > fs_info->sectorsize ||
	    data_len > BTRFS_MAX_INLINE_DATA_SIZE(fs_info) ||
	    data_len > fs_info->max_inline)
		return 1;

	path = btrfs_alloc_path();
	if (!path)
		return -ENOMEM;

	trans = btrfs_join_transaction(root);
	if (IS_ERR(trans)) {
		btrfs_free_path(path);
		return PTR_ERR(trans);
	}
	trans->block_rsv = &inode->block_rsv;

	drop_args.path = path;
	drop_args.start = 0;
	drop_args.end = fs_info->sectorsize;
	drop_args.drop_cache = true;
	drop_args.replace_extent = true;
	drop_args.extent_item_size = btrfs_file_extent_calc_inline_size(data_len);
	ret = btrfs_drop_extents(trans, root, inode, &drop_args);
	if (ret) {
		btrfs_abort_transaction(trans, ret);
		goto out;
	}

	ret = insert_inline_extent(trans, path, inode, drop_args.extent_inserted,
				   size, compressed_size, compress_type,
				   compressed_pages, update_i_size);
	if (ret && ret != -ENOSPC) {
		btrfs_abort_transaction(trans, ret);
		goto out;
	} else if (ret == -ENOSPC) {
		ret = 1;
		goto out;
	}

	btrfs_update_inode_bytes(inode, size, drop_args.bytes_found);
	ret = btrfs_update_inode(trans, root, inode);
	if (ret && ret != -ENOSPC) {
		btrfs_abort_transaction(trans, ret);
		goto out;
	} else if (ret == -ENOSPC) {
		ret = 1;
		goto out;
	}

	btrfs_set_inode_full_sync(inode);
out:
	/*
	 * Don't forget to free the reserved space, as for inlined extent
	 * it won't count as data extent, free them directly here.
	 * And at reserve time, it's always aligned to page size, so
	 * just free one page here.
	 */
	btrfs_qgroup_free_data(inode, NULL, 0, PAGE_SIZE);
	btrfs_free_path(path);
	btrfs_end_transaction(trans);
	return ret;
}

struct async_extent {
	u64 start;
	u64 ram_size;
	u64 compressed_size;
	struct page **pages;
	unsigned long nr_pages;
	int compress_type;
	struct list_head list;
};

struct async_chunk {
	struct inode *inode;
	struct page *locked_page;
	u64 start;
	u64 end;
	blk_opf_t write_flags;
	struct list_head extents;
	struct cgroup_subsys_state *blkcg_css;
	struct btrfs_work work;
	struct async_cow *async_cow;
};

struct async_cow {
	atomic_t num_chunks;
	struct async_chunk chunks[];
};

static noinline int add_async_extent(struct async_chunk *cow,
				     u64 start, u64 ram_size,
				     u64 compressed_size,
				     struct page **pages,
				     unsigned long nr_pages,
				     int compress_type)
{
	struct async_extent *async_extent;

	async_extent = kmalloc(sizeof(*async_extent), GFP_NOFS);
	BUG_ON(!async_extent); /* -ENOMEM */
	async_extent->start = start;
	async_extent->ram_size = ram_size;
	async_extent->compressed_size = compressed_size;
	async_extent->pages = pages;
	async_extent->nr_pages = nr_pages;
	async_extent->compress_type = compress_type;
	list_add_tail(&async_extent->list, &cow->extents);
	return 0;
}

/*
 * Check if the inode needs to be submitted to compression, based on mount
 * options, defragmentation, properties or heuristics.
 */
static inline int inode_need_compress(struct btrfs_inode *inode, u64 start,
				      u64 end)
{
	struct btrfs_fs_info *fs_info = inode->root->fs_info;

	if (!btrfs_inode_can_compress(inode)) {
		WARN(IS_ENABLED(CONFIG_BTRFS_DEBUG),
			KERN_ERR "BTRFS: unexpected compression for ino %llu\n",
			btrfs_ino(inode));
		return 0;
	}
	/*
	 * Special check for subpage.
	 *
	 * We lock the full page then run each delalloc range in the page, thus
	 * for the following case, we will hit some subpage specific corner case:
	 *
	 * 0		32K		64K
	 * |	|///////|	|///////|
	 *		\- A		\- B
	 *
	 * In above case, both range A and range B will try to unlock the full
	 * page [0, 64K), causing the one finished later will have page
	 * unlocked already, triggering various page lock requirement BUG_ON()s.
	 *
	 * So here we add an artificial limit that subpage compression can only
	 * if the range is fully page aligned.
	 *
	 * In theory we only need to ensure the first page is fully covered, but
	 * the tailing partial page will be locked until the full compression
	 * finishes, delaying the write of other range.
	 *
	 * TODO: Make btrfs_run_delalloc_range() to lock all delalloc range
	 * first to prevent any submitted async extent to unlock the full page.
	 * By this, we can ensure for subpage case that only the last async_cow
	 * will unlock the full page.
	 */
	if (fs_info->sectorsize < PAGE_SIZE) {
		if (!PAGE_ALIGNED(start) ||
		    !PAGE_ALIGNED(end + 1))
			return 0;
	}

	/* force compress */
	if (btrfs_test_opt(fs_info, FORCE_COMPRESS))
		return 1;
	/* defrag ioctl */
	if (inode->defrag_compress)
		return 1;
	/* bad compression ratios */
	if (inode->flags & BTRFS_INODE_NOCOMPRESS)
		return 0;
	if (btrfs_test_opt(fs_info, COMPRESS) ||
	    inode->flags & BTRFS_INODE_COMPRESS ||
	    inode->prop_compress)
		return btrfs_compress_heuristic(&inode->vfs_inode, start, end);
	return 0;
}

static inline void inode_should_defrag(struct btrfs_inode *inode,
		u64 start, u64 end, u64 num_bytes, u32 small_write)
{
	/* If this is a small write inside eof, kick off a defrag */
	if (num_bytes < small_write &&
	    (start > 0 || end + 1 < inode->disk_i_size))
		btrfs_add_inode_defrag(NULL, inode, small_write);
}

/*
 * we create compressed extents in two phases.  The first
 * phase compresses a range of pages that have already been
 * locked (both pages and state bits are locked).
 *
 * This is done inside an ordered work queue, and the compression
 * is spread across many cpus.  The actual IO submission is step
 * two, and the ordered work queue takes care of making sure that
 * happens in the same order things were put onto the queue by
 * writepages and friends.
 *
 * If this code finds it can't get good compression, it puts an
 * entry onto the work queue to write the uncompressed bytes.  This
 * makes sure that both compressed inodes and uncompressed inodes
 * are written in the same order that the flusher thread sent them
 * down.
 */
static noinline int compress_file_range(struct async_chunk *async_chunk)
{
	struct inode *inode = async_chunk->inode;
	struct btrfs_fs_info *fs_info = btrfs_sb(inode->i_sb);
	u64 blocksize = fs_info->sectorsize;
	u64 start = async_chunk->start;
	u64 end = async_chunk->end;
	u64 actual_end;
	u64 i_size;
	int ret = 0;
	struct page **pages = NULL;
	unsigned long nr_pages;
	unsigned long total_compressed = 0;
	unsigned long total_in = 0;
	int i;
	int will_compress;
	int compress_type = fs_info->compress_type;
	int compressed_extents = 0;
	int redirty = 0;

	inode_should_defrag(BTRFS_I(inode), start, end, end - start + 1,
			SZ_16K);

	/*
	 * We need to save i_size before now because it could change in between
	 * us evaluating the size and assigning it.  This is because we lock and
	 * unlock the page in truncate and fallocate, and then modify the i_size
	 * later on.
	 *
	 * The barriers are to emulate READ_ONCE, remove that once i_size_read
	 * does that for us.
	 */
	barrier();
	i_size = i_size_read(inode);
	barrier();
	actual_end = min_t(u64, i_size, end + 1);
again:
	will_compress = 0;
	nr_pages = (end >> PAGE_SHIFT) - (start >> PAGE_SHIFT) + 1;
	nr_pages = min_t(unsigned long, nr_pages,
			BTRFS_MAX_COMPRESSED / PAGE_SIZE);

	/*
	 * we don't want to send crud past the end of i_size through
	 * compression, that's just a waste of CPU time.  So, if the
	 * end of the file is before the start of our current
	 * requested range of bytes, we bail out to the uncompressed
	 * cleanup code that can deal with all of this.
	 *
	 * It isn't really the fastest way to fix things, but this is a
	 * very uncommon corner.
	 */
	if (actual_end <= start)
		goto cleanup_and_bail_uncompressed;

	total_compressed = actual_end - start;

	/*
	 * Skip compression for a small file range(<=blocksize) that
	 * isn't an inline extent, since it doesn't save disk space at all.
	 */
	if (total_compressed <= blocksize &&
	   (start > 0 || end + 1 < BTRFS_I(inode)->disk_i_size))
		goto cleanup_and_bail_uncompressed;

	/*
	 * For subpage case, we require full page alignment for the sector
	 * aligned range.
	 * Thus we must also check against @actual_end, not just @end.
	 */
	if (blocksize < PAGE_SIZE) {
		if (!PAGE_ALIGNED(start) ||
		    !PAGE_ALIGNED(round_up(actual_end, blocksize)))
			goto cleanup_and_bail_uncompressed;
	}

	total_compressed = min_t(unsigned long, total_compressed,
			BTRFS_MAX_UNCOMPRESSED);
	total_in = 0;
	ret = 0;

	/*
	 * we do compression for mount -o compress and when the
	 * inode has not been flagged as nocompress.  This flag can
	 * change at any time if we discover bad compression ratios.
	 */
	if (inode_need_compress(BTRFS_I(inode), start, end)) {
		WARN_ON(pages);
		pages = kcalloc(nr_pages, sizeof(struct page *), GFP_NOFS);
		if (!pages) {
			/* just bail out to the uncompressed code */
			nr_pages = 0;
			goto cont;
		}

		if (BTRFS_I(inode)->defrag_compress)
			compress_type = BTRFS_I(inode)->defrag_compress;
		else if (BTRFS_I(inode)->prop_compress)
			compress_type = BTRFS_I(inode)->prop_compress;

		/*
		 * we need to call clear_page_dirty_for_io on each
		 * page in the range.  Otherwise applications with the file
		 * mmap'd can wander in and change the page contents while
		 * we are compressing them.
		 *
		 * If the compression fails for any reason, we set the pages
		 * dirty again later on.
		 *
		 * Note that the remaining part is redirtied, the start pointer
		 * has moved, the end is the original one.
		 */
		if (!redirty) {
			extent_range_clear_dirty_for_io(inode, start, end);
			redirty = 1;
		}

		/* Compression level is applied here and only here */
		ret = btrfs_compress_pages(
			compress_type | (fs_info->compress_level << 4),
					   inode->i_mapping, start,
					   pages,
					   &nr_pages,
					   &total_in,
					   &total_compressed);

		if (!ret) {
			unsigned long offset = offset_in_page(total_compressed);
			struct page *page = pages[nr_pages - 1];

			/* zero the tail end of the last page, we might be
			 * sending it down to disk
			 */
			if (offset)
				memzero_page(page, offset, PAGE_SIZE - offset);
			will_compress = 1;
		}
	}
cont:
	/*
	 * Check cow_file_range() for why we don't even try to create inline
	 * extent for subpage case.
	 */
	if (start == 0 && fs_info->sectorsize == PAGE_SIZE) {
		/* lets try to make an inline extent */
		if (ret || total_in < actual_end) {
			/* we didn't compress the entire range, try
			 * to make an uncompressed inline extent.
			 */
			ret = cow_file_range_inline(BTRFS_I(inode), actual_end,
						    0, BTRFS_COMPRESS_NONE,
						    NULL, false);
		} else {
			/* try making a compressed inline extent */
			ret = cow_file_range_inline(BTRFS_I(inode), actual_end,
						    total_compressed,
						    compress_type, pages,
						    false);
		}
		if (ret <= 0) {
			unsigned long clear_flags = EXTENT_DELALLOC |
				EXTENT_DELALLOC_NEW | EXTENT_DEFRAG |
				EXTENT_DO_ACCOUNTING;
			unsigned long page_error_op;

			page_error_op = ret < 0 ? PAGE_SET_ERROR : 0;

			/*
			 * inline extent creation worked or returned error,
			 * we don't need to create any more async work items.
			 * Unlock and free up our temp pages.
			 *
			 * We use DO_ACCOUNTING here because we need the
			 * delalloc_release_metadata to be done _after_ we drop
			 * our outstanding extent for clearing delalloc for this
			 * range.
			 */
			extent_clear_unlock_delalloc(BTRFS_I(inode), start, end,
						     NULL,
						     clear_flags,
						     PAGE_UNLOCK |
						     PAGE_START_WRITEBACK |
						     page_error_op |
						     PAGE_END_WRITEBACK);

			/*
			 * Ensure we only free the compressed pages if we have
			 * them allocated, as we can still reach here with
			 * inode_need_compress() == false.
			 */
			if (pages) {
				for (i = 0; i < nr_pages; i++) {
					WARN_ON(pages[i]->mapping);
					put_page(pages[i]);
				}
				kfree(pages);
			}
			return 0;
		}
	}

	if (will_compress) {
		/*
		 * we aren't doing an inline extent round the compressed size
		 * up to a block size boundary so the allocator does sane
		 * things
		 */
		total_compressed = ALIGN(total_compressed, blocksize);

		/*
		 * one last check to make sure the compression is really a
		 * win, compare the page count read with the blocks on disk,
		 * compression must free at least one sector size
		 */
		total_in = round_up(total_in, fs_info->sectorsize);
		if (total_compressed + blocksize <= total_in) {
			compressed_extents++;

			/*
			 * The async work queues will take care of doing actual
			 * allocation on disk for these compressed pages, and
			 * will submit them to the elevator.
			 */
			add_async_extent(async_chunk, start, total_in,
					total_compressed, pages, nr_pages,
					compress_type);

			if (start + total_in < end) {
				start += total_in;
				pages = NULL;
				cond_resched();
				goto again;
			}
			return compressed_extents;
		}
	}
	if (pages) {
		/*
		 * the compression code ran but failed to make things smaller,
		 * free any pages it allocated and our page pointer array
		 */
		for (i = 0; i < nr_pages; i++) {
			WARN_ON(pages[i]->mapping);
			put_page(pages[i]);
		}
		kfree(pages);
		pages = NULL;
		total_compressed = 0;
		nr_pages = 0;

		/* flag the file so we don't compress in the future */
		if (!btrfs_test_opt(fs_info, FORCE_COMPRESS) &&
		    !(BTRFS_I(inode)->prop_compress)) {
			BTRFS_I(inode)->flags |= BTRFS_INODE_NOCOMPRESS;
		}
	}
cleanup_and_bail_uncompressed:
	/*
	 * No compression, but we still need to write the pages in the file
	 * we've been given so far.  redirty the locked page if it corresponds
	 * to our extent and set things up for the async work queue to run
	 * cow_file_range to do the normal delalloc dance.
	 */
	if (async_chunk->locked_page &&
	    (page_offset(async_chunk->locked_page) >= start &&
	     page_offset(async_chunk->locked_page)) <= end) {
		__set_page_dirty_nobuffers(async_chunk->locked_page);
		/* unlocked later on in the async handlers */
	}

	if (redirty)
		extent_range_redirty_for_io(inode, start, end);
	add_async_extent(async_chunk, start, end - start + 1, 0, NULL, 0,
			 BTRFS_COMPRESS_NONE);
	compressed_extents++;

	return compressed_extents;
}

static void free_async_extent_pages(struct async_extent *async_extent)
{
	int i;

	if (!async_extent->pages)
		return;

	for (i = 0; i < async_extent->nr_pages; i++) {
		WARN_ON(async_extent->pages[i]->mapping);
		put_page(async_extent->pages[i]);
	}
	kfree(async_extent->pages);
	async_extent->nr_pages = 0;
	async_extent->pages = NULL;
}

static int submit_uncompressed_range(struct btrfs_inode *inode,
				     struct async_extent *async_extent,
				     struct page *locked_page)
{
	u64 start = async_extent->start;
	u64 end = async_extent->start + async_extent->ram_size - 1;
	unsigned long nr_written = 0;
	int page_started = 0;
	int ret;

	/*
	 * Call cow_file_range() to run the delalloc range directly, since we
	 * won't go to NOCOW or async path again.
	 *
	 * Also we call cow_file_range() with @unlock_page == 0, so that we
	 * can directly submit them without interruption.
	 */
	ret = cow_file_range(inode, locked_page, start, end, &page_started,
			     &nr_written, 0, NULL);
	/* Inline extent inserted, page gets unlocked and everything is done */
	if (page_started) {
		ret = 0;
		goto out;
	}
	if (ret < 0) {
		btrfs_cleanup_ordered_extents(inode, locked_page, start, end - start + 1);
		if (locked_page) {
			const u64 page_start = page_offset(locked_page);
			const u64 page_end = page_start + PAGE_SIZE - 1;

			btrfs_page_set_error(inode->root->fs_info, locked_page,
					     page_start, PAGE_SIZE);
			set_page_writeback(locked_page);
			end_page_writeback(locked_page);
			end_extent_writepage(locked_page, ret, page_start, page_end);
			unlock_page(locked_page);
		}
		goto out;
	}

	ret = extent_write_locked_range(&inode->vfs_inode, start, end);
	/* All pages will be unlocked, including @locked_page */
out:
	kfree(async_extent);
	return ret;
}

static int submit_one_async_extent(struct btrfs_inode *inode,
				   struct async_chunk *async_chunk,
				   struct async_extent *async_extent,
				   u64 *alloc_hint)
{
	struct extent_io_tree *io_tree = &inode->io_tree;
	struct btrfs_root *root = inode->root;
	struct btrfs_fs_info *fs_info = root->fs_info;
	struct btrfs_key ins;
	struct page *locked_page = NULL;
	struct extent_map *em;
	int ret = 0;
	u64 start = async_extent->start;
	u64 end = async_extent->start + async_extent->ram_size - 1;

	/*
	 * If async_chunk->locked_page is in the async_extent range, we need to
	 * handle it.
	 */
	if (async_chunk->locked_page) {
		u64 locked_page_start = page_offset(async_chunk->locked_page);
		u64 locked_page_end = locked_page_start + PAGE_SIZE - 1;

		if (!(start >= locked_page_end || end <= locked_page_start))
			locked_page = async_chunk->locked_page;
	}
	lock_extent(io_tree, start, end);

	/* We have fall back to uncompressed write */
	if (!async_extent->pages)
		return submit_uncompressed_range(inode, async_extent, locked_page);

	ret = btrfs_reserve_extent(root, async_extent->ram_size,
				   async_extent->compressed_size,
				   async_extent->compressed_size,
				   0, *alloc_hint, &ins, 1, 1);
	if (ret) {
		free_async_extent_pages(async_extent);
		/*
		 * Here we used to try again by going back to non-compressed
		 * path for ENOSPC.  But we can't reserve space even for
		 * compressed size, how could it work for uncompressed size
		 * which requires larger size?  So here we directly go error
		 * path.
		 */
		goto out_free;
	}

	/* Here we're doing allocation and writeback of the compressed pages */
	em = create_io_em(inode, start,
			  async_extent->ram_size,	/* len */
			  start,			/* orig_start */
			  ins.objectid,			/* block_start */
			  ins.offset,			/* block_len */
			  ins.offset,			/* orig_block_len */
			  async_extent->ram_size,	/* ram_bytes */
			  async_extent->compress_type,
			  BTRFS_ORDERED_COMPRESSED);
	if (IS_ERR(em)) {
		ret = PTR_ERR(em);
		goto out_free_reserve;
	}
	free_extent_map(em);

	ret = btrfs_add_ordered_extent(inode, start,		/* file_offset */
				       async_extent->ram_size,	/* num_bytes */
				       async_extent->ram_size,	/* ram_bytes */
				       ins.objectid,		/* disk_bytenr */
				       ins.offset,		/* disk_num_bytes */
				       0,			/* offset */
				       1 << BTRFS_ORDERED_COMPRESSED,
				       async_extent->compress_type);
	if (ret) {
		btrfs_drop_extent_cache(inode, start, end, 0);
		goto out_free_reserve;
	}
	btrfs_dec_block_group_reservations(fs_info, ins.objectid);

	/* Clear dirty, set writeback and unlock the pages. */
	extent_clear_unlock_delalloc(inode, start, end,
			NULL, EXTENT_LOCKED | EXTENT_DELALLOC,
			PAGE_UNLOCK | PAGE_START_WRITEBACK);
	if (btrfs_submit_compressed_write(inode, start,	/* file_offset */
			    async_extent->ram_size,	/* num_bytes */
			    ins.objectid,		/* disk_bytenr */
			    ins.offset,			/* compressed_len */
			    async_extent->pages,	/* compressed_pages */
			    async_extent->nr_pages,
			    async_chunk->write_flags,
			    async_chunk->blkcg_css, true)) {
		const u64 start = async_extent->start;
		const u64 end = start + async_extent->ram_size - 1;

		btrfs_writepage_endio_finish_ordered(inode, NULL, start, end, 0);

		extent_clear_unlock_delalloc(inode, start, end, NULL, 0,
					     PAGE_END_WRITEBACK | PAGE_SET_ERROR);
		free_async_extent_pages(async_extent);
	}
	*alloc_hint = ins.objectid + ins.offset;
	kfree(async_extent);
	return ret;

out_free_reserve:
	btrfs_dec_block_group_reservations(fs_info, ins.objectid);
	btrfs_free_reserved_extent(fs_info, ins.objectid, ins.offset, 1);
out_free:
	extent_clear_unlock_delalloc(inode, start, end,
				     NULL, EXTENT_LOCKED | EXTENT_DELALLOC |
				     EXTENT_DELALLOC_NEW |
				     EXTENT_DEFRAG | EXTENT_DO_ACCOUNTING,
				     PAGE_UNLOCK | PAGE_START_WRITEBACK |
				     PAGE_END_WRITEBACK | PAGE_SET_ERROR);
	free_async_extent_pages(async_extent);
	kfree(async_extent);
	return ret;
}

/*
 * Phase two of compressed writeback.  This is the ordered portion of the code,
 * which only gets called in the order the work was queued.  We walk all the
 * async extents created by compress_file_range and send them down to the disk.
 */
static noinline void submit_compressed_extents(struct async_chunk *async_chunk)
{
	struct btrfs_inode *inode = BTRFS_I(async_chunk->inode);
	struct btrfs_fs_info *fs_info = inode->root->fs_info;
	struct async_extent *async_extent;
	u64 alloc_hint = 0;
	int ret = 0;

	while (!list_empty(&async_chunk->extents)) {
		u64 extent_start;
		u64 ram_size;

		async_extent = list_entry(async_chunk->extents.next,
					  struct async_extent, list);
		list_del(&async_extent->list);
		extent_start = async_extent->start;
		ram_size = async_extent->ram_size;

		ret = submit_one_async_extent(inode, async_chunk, async_extent,
					      &alloc_hint);
		btrfs_debug(fs_info,
"async extent submission failed root=%lld inode=%llu start=%llu len=%llu ret=%d",
			    inode->root->root_key.objectid,
			    btrfs_ino(inode), extent_start, ram_size, ret);
	}
}

static u64 get_extent_allocation_hint(struct btrfs_inode *inode, u64 start,
				      u64 num_bytes)
{
	struct extent_map_tree *em_tree = &inode->extent_tree;
	struct extent_map *em;
	u64 alloc_hint = 0;

	read_lock(&em_tree->lock);
	em = search_extent_mapping(em_tree, start, num_bytes);
	if (em) {
		/*
		 * if block start isn't an actual block number then find the
		 * first block in this inode and use that as a hint.  If that
		 * block is also bogus then just don't worry about it.
		 */
		if (em->block_start >= EXTENT_MAP_LAST_BYTE) {
			free_extent_map(em);
			em = search_extent_mapping(em_tree, 0, 0);
			if (em && em->block_start < EXTENT_MAP_LAST_BYTE)
				alloc_hint = em->block_start;
			if (em)
				free_extent_map(em);
		} else {
			alloc_hint = em->block_start;
			free_extent_map(em);
		}
	}
	read_unlock(&em_tree->lock);

	return alloc_hint;
}

/*
 * when extent_io.c finds a delayed allocation range in the file,
 * the call backs end up in this code.  The basic idea is to
 * allocate extents on disk for the range, and create ordered data structs
 * in ram to track those extents.
 *
 * locked_page is the page that writepage had locked already.  We use
 * it to make sure we don't do extra locks or unlocks.
 *
 * *page_started is set to one if we unlock locked_page and do everything
 * required to start IO on it.  It may be clean and already done with
 * IO when we return.
 *
 * When unlock == 1, we unlock the pages in successfully allocated regions.
 * When unlock == 0, we leave them locked for writing them out.
 *
 * However, we unlock all the pages except @locked_page in case of failure.
 *
 * In summary, page locking state will be as follow:
 *
 * - page_started == 1 (return value)
 *     - All the pages are unlocked. IO is started.
 *     - Note that this can happen only on success
 * - unlock == 1
 *     - All the pages except @locked_page are unlocked in any case
 * - unlock == 0
 *     - On success, all the pages are locked for writing out them
 *     - On failure, all the pages except @locked_page are unlocked
 *
 * When a failure happens in the second or later iteration of the
 * while-loop, the ordered extents created in previous iterations are kept
 * intact. So, the caller must clean them up by calling
 * btrfs_cleanup_ordered_extents(). See btrfs_run_delalloc_range() for
 * example.
 */
static noinline int cow_file_range(struct btrfs_inode *inode,
				   struct page *locked_page,
				   u64 start, u64 end, int *page_started,
				   unsigned long *nr_written, int unlock,
				   u64 *done_offset)
{
	struct btrfs_root *root = inode->root;
	struct btrfs_fs_info *fs_info = root->fs_info;
	u64 alloc_hint = 0;
	u64 orig_start = start;
	u64 num_bytes;
	unsigned long ram_size;
	u64 cur_alloc_size = 0;
	u64 min_alloc_size;
	u64 blocksize = fs_info->sectorsize;
	struct btrfs_key ins;
	struct extent_map *em;
	unsigned clear_bits;
	unsigned long page_ops;
	bool extent_reserved = false;
	int ret = 0;

	if (btrfs_is_free_space_inode(inode)) {
		ret = -EINVAL;
		goto out_unlock;
	}

	num_bytes = ALIGN(end - start + 1, blocksize);
	num_bytes = max(blocksize,  num_bytes);
	ASSERT(num_bytes <= btrfs_super_total_bytes(fs_info->super_copy));

	inode_should_defrag(inode, start, end, num_bytes, SZ_64K);

	/*
	 * Due to the page size limit, for subpage we can only trigger the
	 * writeback for the dirty sectors of page, that means data writeback
	 * is doing more writeback than what we want.
	 *
	 * This is especially unexpected for some call sites like fallocate,
	 * where we only increase i_size after everything is done.
	 * This means we can trigger inline extent even if we didn't want to.
	 * So here we skip inline extent creation completely.
	 */
	if (start == 0 && fs_info->sectorsize == PAGE_SIZE) {
		u64 actual_end = min_t(u64, i_size_read(&inode->vfs_inode),
				       end + 1);

		/* lets try to make an inline extent */
		ret = cow_file_range_inline(inode, actual_end, 0,
					    BTRFS_COMPRESS_NONE, NULL, false);
		if (ret == 0) {
			/*
			 * We use DO_ACCOUNTING here because we need the
			 * delalloc_release_metadata to be run _after_ we drop
			 * our outstanding extent for clearing delalloc for this
			 * range.
			 */
			extent_clear_unlock_delalloc(inode, start, end,
				     locked_page,
				     EXTENT_LOCKED | EXTENT_DELALLOC |
				     EXTENT_DELALLOC_NEW | EXTENT_DEFRAG |
				     EXTENT_DO_ACCOUNTING, PAGE_UNLOCK |
				     PAGE_START_WRITEBACK | PAGE_END_WRITEBACK);
			*nr_written = *nr_written +
			     (end - start + PAGE_SIZE) / PAGE_SIZE;
			*page_started = 1;
			/*
			 * locked_page is locked by the caller of
			 * writepage_delalloc(), not locked by
			 * __process_pages_contig().
			 *
			 * We can't let __process_pages_contig() to unlock it,
			 * as it doesn't have any subpage::writers recorded.
			 *
			 * Here we manually unlock the page, since the caller
			 * can't use page_started to determine if it's an
			 * inline extent or a compressed extent.
			 */
			unlock_page(locked_page);
			goto out;
		} else if (ret < 0) {
			goto out_unlock;
		}
	}

	alloc_hint = get_extent_allocation_hint(inode, start, num_bytes);
	btrfs_drop_extent_cache(inode, start, start + num_bytes - 1, 0);

	/*
	 * Relocation relies on the relocated extents to have exactly the same
	 * size as the original extents. Normally writeback for relocation data
	 * extents follows a NOCOW path because relocation preallocates the
	 * extents. However, due to an operation such as scrub turning a block
	 * group to RO mode, it may fallback to COW mode, so we must make sure
	 * an extent allocated during COW has exactly the requested size and can
	 * not be split into smaller extents, otherwise relocation breaks and
	 * fails during the stage where it updates the bytenr of file extent
	 * items.
	 */
	if (btrfs_is_data_reloc_root(root))
		min_alloc_size = num_bytes;
	else
		min_alloc_size = fs_info->sectorsize;

	while (num_bytes > 0) {
		cur_alloc_size = num_bytes;
		ret = btrfs_reserve_extent(root, cur_alloc_size, cur_alloc_size,
					   min_alloc_size, 0, alloc_hint,
					   &ins, 1, 1);
		if (ret < 0)
			goto out_unlock;
		cur_alloc_size = ins.offset;
		extent_reserved = true;

		ram_size = ins.offset;
		em = create_io_em(inode, start, ins.offset, /* len */
				  start, /* orig_start */
				  ins.objectid, /* block_start */
				  ins.offset, /* block_len */
				  ins.offset, /* orig_block_len */
				  ram_size, /* ram_bytes */
				  BTRFS_COMPRESS_NONE, /* compress_type */
				  BTRFS_ORDERED_REGULAR /* type */);
		if (IS_ERR(em)) {
			ret = PTR_ERR(em);
			goto out_reserve;
		}
		free_extent_map(em);

		ret = btrfs_add_ordered_extent(inode, start, ram_size, ram_size,
					       ins.objectid, cur_alloc_size, 0,
					       1 << BTRFS_ORDERED_REGULAR,
					       BTRFS_COMPRESS_NONE);
		if (ret)
			goto out_drop_extent_cache;

		if (btrfs_is_data_reloc_root(root)) {
			ret = btrfs_reloc_clone_csums(inode, start,
						      cur_alloc_size);
			/*
			 * Only drop cache here, and process as normal.
			 *
			 * We must not allow extent_clear_unlock_delalloc()
			 * at out_unlock label to free meta of this ordered
			 * extent, as its meta should be freed by
			 * btrfs_finish_ordered_io().
			 *
			 * So we must continue until @start is increased to
			 * skip current ordered extent.
			 */
			if (ret)
				btrfs_drop_extent_cache(inode, start,
						start + ram_size - 1, 0);
		}

		btrfs_dec_block_group_reservations(fs_info, ins.objectid);

		/*
		 * We're not doing compressed IO, don't unlock the first page
		 * (which the caller expects to stay locked), don't clear any
		 * dirty bits and don't set any writeback bits
		 *
		 * Do set the Ordered (Private2) bit so we know this page was
		 * properly setup for writepage.
		 */
		page_ops = unlock ? PAGE_UNLOCK : 0;
		page_ops |= PAGE_SET_ORDERED;

		extent_clear_unlock_delalloc(inode, start, start + ram_size - 1,
					     locked_page,
					     EXTENT_LOCKED | EXTENT_DELALLOC,
					     page_ops);
		if (num_bytes < cur_alloc_size)
			num_bytes = 0;
		else
			num_bytes -= cur_alloc_size;
		alloc_hint = ins.objectid + ins.offset;
		start += cur_alloc_size;
		extent_reserved = false;

		/*
		 * btrfs_reloc_clone_csums() error, since start is increased
		 * extent_clear_unlock_delalloc() at out_unlock label won't
		 * free metadata of current ordered extent, we're OK to exit.
		 */
		if (ret)
			goto out_unlock;
	}
out:
	return ret;

out_drop_extent_cache:
	btrfs_drop_extent_cache(inode, start, start + ram_size - 1, 0);
out_reserve:
	btrfs_dec_block_group_reservations(fs_info, ins.objectid);
	btrfs_free_reserved_extent(fs_info, ins.objectid, ins.offset, 1);
out_unlock:
	/*
	 * If done_offset is non-NULL and ret == -EAGAIN, we expect the
	 * caller to write out the successfully allocated region and retry.
	 */
	if (done_offset && ret == -EAGAIN) {
		if (orig_start < start)
			*done_offset = start - 1;
		else
			*done_offset = start;
		return ret;
	} else if (ret == -EAGAIN) {
		/* Convert to -ENOSPC since the caller cannot retry. */
		ret = -ENOSPC;
	}

	/*
	 * Now, we have three regions to clean up:
	 *
	 * |-------(1)----|---(2)---|-------------(3)----------|
	 * `- orig_start  `- start  `- start + cur_alloc_size  `- end
	 *
	 * We process each region below.
	 */

	clear_bits = EXTENT_LOCKED | EXTENT_DELALLOC | EXTENT_DELALLOC_NEW |
		EXTENT_DEFRAG | EXTENT_CLEAR_META_RESV;
	page_ops = PAGE_UNLOCK | PAGE_START_WRITEBACK | PAGE_END_WRITEBACK;

<<<<<<< HEAD
	/*
	 * For the range (1). We have already instantiated the ordered extents
	 * for this region. They are cleaned up by
	 * btrfs_cleanup_ordered_extents() in e.g,
	 * btrfs_run_delalloc_range(). EXTENT_LOCKED | EXTENT_DELALLOC are
	 * already cleared in the above loop. And, EXTENT_DELALLOC_NEW |
	 * EXTENT_DEFRAG | EXTENT_CLEAR_META_RESV are handled by the cleanup
	 * function.
	 *
	 * However, in case of unlock == 0, we still need to unlock the pages
	 * (except @locked_page) to ensure all the pages are unlocked.
	 */
	if (!unlock && orig_start < start) {
		if (!locked_page)
			mapping_set_error(inode->vfs_inode.i_mapping, ret);
		extent_clear_unlock_delalloc(inode, orig_start, start - 1,
					     locked_page, 0, page_ops);
	}

	/*
=======
	/*
	 * For the range (1). We have already instantiated the ordered extents
	 * for this region. They are cleaned up by
	 * btrfs_cleanup_ordered_extents() in e.g,
	 * btrfs_run_delalloc_range(). EXTENT_LOCKED | EXTENT_DELALLOC are
	 * already cleared in the above loop. And, EXTENT_DELALLOC_NEW |
	 * EXTENT_DEFRAG | EXTENT_CLEAR_META_RESV are handled by the cleanup
	 * function.
	 *
	 * However, in case of unlock == 0, we still need to unlock the pages
	 * (except @locked_page) to ensure all the pages are unlocked.
	 */
	if (!unlock && orig_start < start) {
		if (!locked_page)
			mapping_set_error(inode->vfs_inode.i_mapping, ret);
		extent_clear_unlock_delalloc(inode, orig_start, start - 1,
					     locked_page, 0, page_ops);
	}

	/*
>>>>>>> e6f4ff3f
	 * For the range (2). If we reserved an extent for our delalloc range
	 * (or a subrange) and failed to create the respective ordered extent,
	 * then it means that when we reserved the extent we decremented the
	 * extent's size from the data space_info's bytes_may_use counter and
	 * incremented the space_info's bytes_reserved counter by the same
	 * amount. We must make sure extent_clear_unlock_delalloc() does not try
	 * to decrement again the data space_info's bytes_may_use counter,
	 * therefore we do not pass it the flag EXTENT_CLEAR_DATA_RESV.
	 */
	if (extent_reserved) {
		extent_clear_unlock_delalloc(inode, start,
					     start + cur_alloc_size - 1,
					     locked_page,
					     clear_bits,
					     page_ops);
		start += cur_alloc_size;
		if (start >= end)
			return ret;
	}

	/*
	 * For the range (3). We never touched the region. In addition to the
	 * clear_bits above, we add EXTENT_CLEAR_DATA_RESV to release the data
	 * space_info's bytes_may_use counter, reserved in
	 * btrfs_check_data_free_space().
	 */
	extent_clear_unlock_delalloc(inode, start, end, locked_page,
				     clear_bits | EXTENT_CLEAR_DATA_RESV,
				     page_ops);
	return ret;
}

/*
 * work queue call back to started compression on a file and pages
 */
static noinline void async_cow_start(struct btrfs_work *work)
{
	struct async_chunk *async_chunk;
	int compressed_extents;

	async_chunk = container_of(work, struct async_chunk, work);

	compressed_extents = compress_file_range(async_chunk);
	if (compressed_extents == 0) {
		btrfs_add_delayed_iput(async_chunk->inode);
		async_chunk->inode = NULL;
	}
}

/*
 * work queue call back to submit previously compressed pages
 */
static noinline void async_cow_submit(struct btrfs_work *work)
{
	struct async_chunk *async_chunk = container_of(work, struct async_chunk,
						     work);
	struct btrfs_fs_info *fs_info = btrfs_work_owner(work);
	unsigned long nr_pages;

	nr_pages = (async_chunk->end - async_chunk->start + PAGE_SIZE) >>
		PAGE_SHIFT;

	/*
	 * ->inode could be NULL if async_chunk_start has failed to compress,
	 * in which case we don't have anything to submit, yet we need to
	 * always adjust ->async_delalloc_pages as its paired with the init
	 * happening in cow_file_range_async
	 */
	if (async_chunk->inode)
		submit_compressed_extents(async_chunk);

	/* atomic_sub_return implies a barrier */
	if (atomic_sub_return(nr_pages, &fs_info->async_delalloc_pages) <
	    5 * SZ_1M)
		cond_wake_up_nomb(&fs_info->async_submit_wait);
}

static noinline void async_cow_free(struct btrfs_work *work)
{
	struct async_chunk *async_chunk;
	struct async_cow *async_cow;

	async_chunk = container_of(work, struct async_chunk, work);
	if (async_chunk->inode)
		btrfs_add_delayed_iput(async_chunk->inode);
	if (async_chunk->blkcg_css)
		css_put(async_chunk->blkcg_css);

	async_cow = async_chunk->async_cow;
	if (atomic_dec_and_test(&async_cow->num_chunks))
		kvfree(async_cow);
}

static int cow_file_range_async(struct btrfs_inode *inode,
				struct writeback_control *wbc,
				struct page *locked_page,
				u64 start, u64 end, int *page_started,
				unsigned long *nr_written)
{
	struct btrfs_fs_info *fs_info = inode->root->fs_info;
	struct cgroup_subsys_state *blkcg_css = wbc_blkcg_css(wbc);
	struct async_cow *ctx;
	struct async_chunk *async_chunk;
	unsigned long nr_pages;
	u64 cur_end;
	u64 num_chunks = DIV_ROUND_UP(end - start, SZ_512K);
	int i;
	bool should_compress;
	unsigned nofs_flag;
	const blk_opf_t write_flags = wbc_to_write_flags(wbc);

	unlock_extent(&inode->io_tree, start, end);

	if (inode->flags & BTRFS_INODE_NOCOMPRESS &&
	    !btrfs_test_opt(fs_info, FORCE_COMPRESS)) {
		num_chunks = 1;
		should_compress = false;
	} else {
		should_compress = true;
	}

	nofs_flag = memalloc_nofs_save();
	ctx = kvmalloc(struct_size(ctx, chunks, num_chunks), GFP_KERNEL);
	memalloc_nofs_restore(nofs_flag);

	if (!ctx) {
		unsigned clear_bits = EXTENT_LOCKED | EXTENT_DELALLOC |
			EXTENT_DELALLOC_NEW | EXTENT_DEFRAG |
			EXTENT_DO_ACCOUNTING;
		unsigned long page_ops = PAGE_UNLOCK | PAGE_START_WRITEBACK |
					 PAGE_END_WRITEBACK | PAGE_SET_ERROR;

		extent_clear_unlock_delalloc(inode, start, end, locked_page,
					     clear_bits, page_ops);
		return -ENOMEM;
	}

	async_chunk = ctx->chunks;
	atomic_set(&ctx->num_chunks, num_chunks);

	for (i = 0; i < num_chunks; i++) {
		if (should_compress)
			cur_end = min(end, start + SZ_512K - 1);
		else
			cur_end = end;

		/*
		 * igrab is called higher up in the call chain, take only the
		 * lightweight reference for the callback lifetime
		 */
		ihold(&inode->vfs_inode);
		async_chunk[i].async_cow = ctx;
		async_chunk[i].inode = &inode->vfs_inode;
		async_chunk[i].start = start;
		async_chunk[i].end = cur_end;
		async_chunk[i].write_flags = write_flags;
		INIT_LIST_HEAD(&async_chunk[i].extents);

		/*
		 * The locked_page comes all the way from writepage and its
		 * the original page we were actually given.  As we spread
		 * this large delalloc region across multiple async_chunk
		 * structs, only the first struct needs a pointer to locked_page
		 *
		 * This way we don't need racey decisions about who is supposed
		 * to unlock it.
		 */
		if (locked_page) {
			/*
			 * Depending on the compressibility, the pages might or
			 * might not go through async.  We want all of them to
			 * be accounted against wbc once.  Let's do it here
			 * before the paths diverge.  wbc accounting is used
			 * only for foreign writeback detection and doesn't
			 * need full accuracy.  Just account the whole thing
			 * against the first page.
			 */
			wbc_account_cgroup_owner(wbc, locked_page,
						 cur_end - start);
			async_chunk[i].locked_page = locked_page;
			locked_page = NULL;
		} else {
			async_chunk[i].locked_page = NULL;
		}

		if (blkcg_css != blkcg_root_css) {
			css_get(blkcg_css);
			async_chunk[i].blkcg_css = blkcg_css;
		} else {
			async_chunk[i].blkcg_css = NULL;
		}

		btrfs_init_work(&async_chunk[i].work, async_cow_start,
				async_cow_submit, async_cow_free);

		nr_pages = DIV_ROUND_UP(cur_end - start, PAGE_SIZE);
		atomic_add(nr_pages, &fs_info->async_delalloc_pages);

		btrfs_queue_work(fs_info->delalloc_workers, &async_chunk[i].work);

		*nr_written += nr_pages;
		start = cur_end + 1;
	}
	*page_started = 1;
	return 0;
}

static noinline int run_delalloc_zoned(struct btrfs_inode *inode,
				       struct page *locked_page, u64 start,
				       u64 end, int *page_started,
				       unsigned long *nr_written)
{
	u64 done_offset = end;
	int ret;
	bool locked_page_done = false;

	while (start <= end) {
		ret = cow_file_range(inode, locked_page, start, end, page_started,
				     nr_written, 0, &done_offset);
		if (ret && ret != -EAGAIN)
			return ret;

		if (*page_started) {
			ASSERT(ret == 0);
			return 0;
		}

		if (ret == 0)
			done_offset = end;

		if (done_offset == start) {
			wait_on_bit_io(&inode->root->fs_info->flags,
				       BTRFS_FS_NEED_ZONE_FINISH,
				       TASK_UNINTERRUPTIBLE);
			continue;
		}

		if (!locked_page_done) {
			__set_page_dirty_nobuffers(locked_page);
			account_page_redirty(locked_page);
		}
		locked_page_done = true;
		extent_write_locked_range(&inode->vfs_inode, start, done_offset);

		start = done_offset + 1;
	}

	*page_started = 1;

	return 0;
}

static noinline int csum_exist_in_range(struct btrfs_fs_info *fs_info,
					u64 bytenr, u64 num_bytes)
{
	struct btrfs_root *csum_root = btrfs_csum_root(fs_info, bytenr);
	struct btrfs_ordered_sum *sums;
	int ret;
	LIST_HEAD(list);

	ret = btrfs_lookup_csums_range(csum_root, bytenr,
				       bytenr + num_bytes - 1, &list, 0);
	if (ret == 0 && list_empty(&list))
		return 0;

	while (!list_empty(&list)) {
		sums = list_entry(list.next, struct btrfs_ordered_sum, list);
		list_del(&sums->list);
		kfree(sums);
	}
	if (ret < 0)
		return ret;
	return 1;
}

static int fallback_to_cow(struct btrfs_inode *inode, struct page *locked_page,
			   const u64 start, const u64 end,
			   int *page_started, unsigned long *nr_written)
{
	const bool is_space_ino = btrfs_is_free_space_inode(inode);
	const bool is_reloc_ino = btrfs_is_data_reloc_root(inode->root);
	const u64 range_bytes = end + 1 - start;
	struct extent_io_tree *io_tree = &inode->io_tree;
	u64 range_start = start;
	u64 count;

	/*
	 * If EXTENT_NORESERVE is set it means that when the buffered write was
	 * made we had not enough available data space and therefore we did not
	 * reserve data space for it, since we though we could do NOCOW for the
	 * respective file range (either there is prealloc extent or the inode
	 * has the NOCOW bit set).
	 *
	 * However when we need to fallback to COW mode (because for example the
	 * block group for the corresponding extent was turned to RO mode by a
	 * scrub or relocation) we need to do the following:
	 *
	 * 1) We increment the bytes_may_use counter of the data space info.
	 *    If COW succeeds, it allocates a new data extent and after doing
	 *    that it decrements the space info's bytes_may_use counter and
	 *    increments its bytes_reserved counter by the same amount (we do
	 *    this at btrfs_add_reserved_bytes()). So we need to increment the
	 *    bytes_may_use counter to compensate (when space is reserved at
	 *    buffered write time, the bytes_may_use counter is incremented);
	 *
	 * 2) We clear the EXTENT_NORESERVE bit from the range. We do this so
	 *    that if the COW path fails for any reason, it decrements (through
	 *    extent_clear_unlock_delalloc()) the bytes_may_use counter of the
	 *    data space info, which we incremented in the step above.
	 *
	 * If we need to fallback to cow and the inode corresponds to a free
	 * space cache inode or an inode of the data relocation tree, we must
	 * also increment bytes_may_use of the data space_info for the same
	 * reason. Space caches and relocated data extents always get a prealloc
	 * extent for them, however scrub or balance may have set the block
	 * group that contains that extent to RO mode and therefore force COW
	 * when starting writeback.
	 */
	count = count_range_bits(io_tree, &range_start, end, range_bytes,
				 EXTENT_NORESERVE, 0);
	if (count > 0 || is_space_ino || is_reloc_ino) {
		u64 bytes = count;
		struct btrfs_fs_info *fs_info = inode->root->fs_info;
		struct btrfs_space_info *sinfo = fs_info->data_sinfo;

		if (is_space_ino || is_reloc_ino)
			bytes = range_bytes;

		spin_lock(&sinfo->lock);
		btrfs_space_info_update_bytes_may_use(fs_info, sinfo, bytes);
		spin_unlock(&sinfo->lock);

		if (count > 0)
			clear_extent_bit(io_tree, start, end, EXTENT_NORESERVE,
					 0, 0, NULL);
	}

	return cow_file_range(inode, locked_page, start, end, page_started,
			      nr_written, 1, NULL);
}

struct can_nocow_file_extent_args {
	/* Input fields. */

	/* Start file offset of the range we want to NOCOW. */
	u64 start;
	/* End file offset (inclusive) of the range we want to NOCOW. */
	u64 end;
	bool writeback_path;
	bool strict;
	/*
	 * Free the path passed to can_nocow_file_extent() once it's not needed
	 * anymore.
	 */
	bool free_path;

	/* Output fields. Only set when can_nocow_file_extent() returns 1. */

	u64 disk_bytenr;
	u64 disk_num_bytes;
	u64 extent_offset;
	/* Number of bytes that can be written to in NOCOW mode. */
	u64 num_bytes;
};

/*
 * Check if we can NOCOW the file extent that the path points to.
 * This function may return with the path released, so the caller should check
 * if path->nodes[0] is NULL or not if it needs to use the path afterwards.
 *
 * Returns: < 0 on error
 *            0 if we can not NOCOW
 *            1 if we can NOCOW
 */
static int can_nocow_file_extent(struct btrfs_path *path,
				 struct btrfs_key *key,
				 struct btrfs_inode *inode,
				 struct can_nocow_file_extent_args *args)
{
	const bool is_freespace_inode = btrfs_is_free_space_inode(inode);
	struct extent_buffer *leaf = path->nodes[0];
	struct btrfs_root *root = inode->root;
	struct btrfs_file_extent_item *fi;
	u64 extent_end;
	u8 extent_type;
	int can_nocow = 0;
	int ret = 0;

	fi = btrfs_item_ptr(leaf, path->slots[0], struct btrfs_file_extent_item);
	extent_type = btrfs_file_extent_type(leaf, fi);

	if (extent_type == BTRFS_FILE_EXTENT_INLINE)
		goto out;

	/* Can't access these fields unless we know it's not an inline extent. */
	args->disk_bytenr = btrfs_file_extent_disk_bytenr(leaf, fi);
	args->disk_num_bytes = btrfs_file_extent_disk_num_bytes(leaf, fi);
	args->extent_offset = btrfs_file_extent_offset(leaf, fi);

	if (!(inode->flags & BTRFS_INODE_NODATACOW) &&
	    extent_type == BTRFS_FILE_EXTENT_REG)
		goto out;

	/*
	 * If the extent was created before the generation where the last snapshot
	 * for its subvolume was created, then this implies the extent is shared,
	 * hence we must COW.
	 */
	if (!args->strict &&
	    btrfs_file_extent_generation(leaf, fi) <=
	    btrfs_root_last_snapshot(&root->root_item))
		goto out;

	/* An explicit hole, must COW. */
	if (args->disk_bytenr == 0)
		goto out;

	/* Compressed/encrypted/encoded extents must be COWed. */
	if (btrfs_file_extent_compression(leaf, fi) ||
	    btrfs_file_extent_encryption(leaf, fi) ||
	    btrfs_file_extent_other_encoding(leaf, fi))
		goto out;

	extent_end = btrfs_file_extent_end(path);

	/*
	 * The following checks can be expensive, as they need to take other
	 * locks and do btree or rbtree searches, so release the path to avoid
	 * blocking other tasks for too long.
	 */
	btrfs_release_path(path);

	ret = btrfs_cross_ref_exist(root, btrfs_ino(inode),
				    key->offset - args->extent_offset,
				    args->disk_bytenr, false, path);
	WARN_ON_ONCE(ret > 0 && is_freespace_inode);
	if (ret != 0)
		goto out;

	if (args->free_path) {
		/*
		 * We don't need the path anymore, plus through the
		 * csum_exist_in_range() call below we will end up allocating
		 * another path. So free the path to avoid unnecessary extra
		 * memory usage.
		 */
		btrfs_free_path(path);
		path = NULL;
	}

	/* If there are pending snapshots for this root, we must COW. */
	if (args->writeback_path && !is_freespace_inode &&
	    atomic_read(&root->snapshot_force_cow))
		goto out;

	args->disk_bytenr += args->extent_offset;
	args->disk_bytenr += args->start - key->offset;
	args->num_bytes = min(args->end + 1, extent_end) - args->start;

	/*
	 * Force COW if csums exist in the range. This ensures that csums for a
	 * given extent are either valid or do not exist.
	 */
	ret = csum_exist_in_range(root->fs_info, args->disk_bytenr, args->num_bytes);
	WARN_ON_ONCE(ret > 0 && is_freespace_inode);
	if (ret != 0)
		goto out;

	can_nocow = 1;
 out:
	if (args->free_path && path)
		btrfs_free_path(path);

	return ret < 0 ? ret : can_nocow;
}

/*
 * when nowcow writeback call back.  This checks for snapshots or COW copies
 * of the extents that exist in the file, and COWs the file as required.
 *
 * If no cow copies or snapshots exist, we write directly to the existing
 * blocks on disk
 */
static noinline int run_delalloc_nocow(struct btrfs_inode *inode,
				       struct page *locked_page,
				       const u64 start, const u64 end,
				       int *page_started,
				       unsigned long *nr_written)
{
	struct btrfs_fs_info *fs_info = inode->root->fs_info;
	struct btrfs_root *root = inode->root;
	struct btrfs_path *path;
	u64 cow_start = (u64)-1;
	u64 cur_offset = start;
	int ret;
	bool check_prev = true;
	u64 ino = btrfs_ino(inode);
	struct btrfs_block_group *bg;
	bool nocow = false;
	struct can_nocow_file_extent_args nocow_args = { 0 };

	path = btrfs_alloc_path();
	if (!path) {
		extent_clear_unlock_delalloc(inode, start, end, locked_page,
					     EXTENT_LOCKED | EXTENT_DELALLOC |
					     EXTENT_DO_ACCOUNTING |
					     EXTENT_DEFRAG, PAGE_UNLOCK |
					     PAGE_START_WRITEBACK |
					     PAGE_END_WRITEBACK);
		return -ENOMEM;
	}

	nocow_args.end = end;
	nocow_args.writeback_path = true;

	while (1) {
		struct btrfs_key found_key;
		struct btrfs_file_extent_item *fi;
		struct extent_buffer *leaf;
		u64 extent_end;
		u64 ram_bytes;
		u64 nocow_end;
		int extent_type;

		nocow = false;

		ret = btrfs_lookup_file_extent(NULL, root, path, ino,
					       cur_offset, 0);
		if (ret < 0)
			goto error;

		/*
		 * If there is no extent for our range when doing the initial
		 * search, then go back to the previous slot as it will be the
		 * one containing the search offset
		 */
		if (ret > 0 && path->slots[0] > 0 && check_prev) {
			leaf = path->nodes[0];
			btrfs_item_key_to_cpu(leaf, &found_key,
					      path->slots[0] - 1);
			if (found_key.objectid == ino &&
			    found_key.type == BTRFS_EXTENT_DATA_KEY)
				path->slots[0]--;
		}
		check_prev = false;
next_slot:
		/* Go to next leaf if we have exhausted the current one */
		leaf = path->nodes[0];
		if (path->slots[0] >= btrfs_header_nritems(leaf)) {
			ret = btrfs_next_leaf(root, path);
			if (ret < 0) {
				if (cow_start != (u64)-1)
					cur_offset = cow_start;
				goto error;
			}
			if (ret > 0)
				break;
			leaf = path->nodes[0];
		}

		btrfs_item_key_to_cpu(leaf, &found_key, path->slots[0]);

		/* Didn't find anything for our INO */
		if (found_key.objectid > ino)
			break;
		/*
		 * Keep searching until we find an EXTENT_ITEM or there are no
		 * more extents for this inode
		 */
		if (WARN_ON_ONCE(found_key.objectid < ino) ||
		    found_key.type < BTRFS_EXTENT_DATA_KEY) {
			path->slots[0]++;
			goto next_slot;
		}

		/* Found key is not EXTENT_DATA_KEY or starts after req range */
		if (found_key.type > BTRFS_EXTENT_DATA_KEY ||
		    found_key.offset > end)
			break;

		/*
		 * If the found extent starts after requested offset, then
		 * adjust extent_end to be right before this extent begins
		 */
		if (found_key.offset > cur_offset) {
			extent_end = found_key.offset;
			extent_type = 0;
			goto out_check;
		}

		/*
		 * Found extent which begins before our range and potentially
		 * intersect it
		 */
		fi = btrfs_item_ptr(leaf, path->slots[0],
				    struct btrfs_file_extent_item);
		extent_type = btrfs_file_extent_type(leaf, fi);
		/* If this is triggered then we have a memory corruption. */
		ASSERT(extent_type < BTRFS_NR_FILE_EXTENT_TYPES);
		if (WARN_ON(extent_type >= BTRFS_NR_FILE_EXTENT_TYPES)) {
			ret = -EUCLEAN;
			goto error;
		}
		ram_bytes = btrfs_file_extent_ram_bytes(leaf, fi);
		extent_end = btrfs_file_extent_end(path);

		/*
		 * If the extent we got ends before our current offset, skip to
		 * the next extent.
		 */
		if (extent_end <= cur_offset) {
			path->slots[0]++;
			goto next_slot;
		}

		nocow_args.start = cur_offset;
		ret = can_nocow_file_extent(path, &found_key, inode, &nocow_args);
		if (ret < 0) {
			if (cow_start != (u64)-1)
				cur_offset = cow_start;
			goto error;
		} else if (ret == 0) {
			goto out_check;
		}

		ret = 0;
		bg = btrfs_inc_nocow_writers(fs_info, nocow_args.disk_bytenr);
		if (bg)
			nocow = true;
out_check:
		/*
		 * If nocow is false then record the beginning of the range
		 * that needs to be COWed
		 */
		if (!nocow) {
			if (cow_start == (u64)-1)
				cow_start = cur_offset;
			cur_offset = extent_end;
			if (cur_offset > end)
				break;
			if (!path->nodes[0])
				continue;
			path->slots[0]++;
			goto next_slot;
		}

		/*
		 * COW range from cow_start to found_key.offset - 1. As the key
		 * will contain the beginning of the first extent that can be
		 * NOCOW, following one which needs to be COW'ed
		 */
		if (cow_start != (u64)-1) {
			ret = fallback_to_cow(inode, locked_page,
					      cow_start, found_key.offset - 1,
					      page_started, nr_written);
			if (ret)
				goto error;
			cow_start = (u64)-1;
		}

		nocow_end = cur_offset + nocow_args.num_bytes - 1;

		if (extent_type == BTRFS_FILE_EXTENT_PREALLOC) {
			u64 orig_start = found_key.offset - nocow_args.extent_offset;
			struct extent_map *em;

			em = create_io_em(inode, cur_offset, nocow_args.num_bytes,
					  orig_start,
					  nocow_args.disk_bytenr, /* block_start */
					  nocow_args.num_bytes, /* block_len */
					  nocow_args.disk_num_bytes, /* orig_block_len */
					  ram_bytes, BTRFS_COMPRESS_NONE,
					  BTRFS_ORDERED_PREALLOC);
			if (IS_ERR(em)) {
				ret = PTR_ERR(em);
				goto error;
			}
			free_extent_map(em);
			ret = btrfs_add_ordered_extent(inode,
					cur_offset, nocow_args.num_bytes,
					nocow_args.num_bytes,
					nocow_args.disk_bytenr,
					nocow_args.num_bytes, 0,
					1 << BTRFS_ORDERED_PREALLOC,
					BTRFS_COMPRESS_NONE);
			if (ret) {
				btrfs_drop_extent_cache(inode, cur_offset,
							nocow_end, 0);
				goto error;
			}
		} else {
			ret = btrfs_add_ordered_extent(inode, cur_offset,
						       nocow_args.num_bytes,
						       nocow_args.num_bytes,
						       nocow_args.disk_bytenr,
						       nocow_args.num_bytes,
						       0,
						       1 << BTRFS_ORDERED_NOCOW,
						       BTRFS_COMPRESS_NONE);
			if (ret)
				goto error;
		}

		if (nocow) {
			btrfs_dec_nocow_writers(bg);
			nocow = false;
		}

		if (btrfs_is_data_reloc_root(root))
			/*
			 * Error handled later, as we must prevent
			 * extent_clear_unlock_delalloc() in error handler
			 * from freeing metadata of created ordered extent.
			 */
			ret = btrfs_reloc_clone_csums(inode, cur_offset,
						      nocow_args.num_bytes);

		extent_clear_unlock_delalloc(inode, cur_offset, nocow_end,
					     locked_page, EXTENT_LOCKED |
					     EXTENT_DELALLOC |
					     EXTENT_CLEAR_DATA_RESV,
					     PAGE_UNLOCK | PAGE_SET_ORDERED);

		cur_offset = extent_end;

		/*
		 * btrfs_reloc_clone_csums() error, now we're OK to call error
		 * handler, as metadata for created ordered extent will only
		 * be freed by btrfs_finish_ordered_io().
		 */
		if (ret)
			goto error;
		if (cur_offset > end)
			break;
	}
	btrfs_release_path(path);

	if (cur_offset <= end && cow_start == (u64)-1)
		cow_start = cur_offset;

	if (cow_start != (u64)-1) {
		cur_offset = end;
		ret = fallback_to_cow(inode, locked_page, cow_start, end,
				      page_started, nr_written);
		if (ret)
			goto error;
	}

error:
	if (nocow)
		btrfs_dec_nocow_writers(bg);

	if (ret && cur_offset < end)
		extent_clear_unlock_delalloc(inode, cur_offset, end,
					     locked_page, EXTENT_LOCKED |
					     EXTENT_DELALLOC | EXTENT_DEFRAG |
					     EXTENT_DO_ACCOUNTING, PAGE_UNLOCK |
					     PAGE_START_WRITEBACK |
					     PAGE_END_WRITEBACK);
	btrfs_free_path(path);
	return ret;
}

static bool should_nocow(struct btrfs_inode *inode, u64 start, u64 end)
{
	if (inode->flags & (BTRFS_INODE_NODATACOW | BTRFS_INODE_PREALLOC)) {
		if (inode->defrag_bytes &&
		    test_range_bit(&inode->io_tree, start, end, EXTENT_DEFRAG,
				   0, NULL))
			return false;
		return true;
	}
	return false;
}

/*
 * Function to process delayed allocation (create CoW) for ranges which are
 * being touched for the first time.
 */
int btrfs_run_delalloc_range(struct btrfs_inode *inode, struct page *locked_page,
		u64 start, u64 end, int *page_started, unsigned long *nr_written,
		struct writeback_control *wbc)
{
	int ret;
	const bool zoned = btrfs_is_zoned(inode->root->fs_info);

	/*
	 * The range must cover part of the @locked_page, or the returned
	 * @page_started can confuse the caller.
	 */
	ASSERT(!(end <= page_offset(locked_page) ||
		 start >= page_offset(locked_page) + PAGE_SIZE));

	if (should_nocow(inode, start, end)) {
		/*
		 * Normally on a zoned device we're only doing COW writes, but
		 * in case of relocation on a zoned filesystem we have taken
		 * precaution, that we're only writing sequentially. It's safe
		 * to use run_delalloc_nocow() here, like for  regular
		 * preallocated inodes.
		 */
		ASSERT(!zoned || btrfs_is_data_reloc_root(inode->root));
		ret = run_delalloc_nocow(inode, locked_page, start, end,
					 page_started, nr_written);
	} else if (!btrfs_inode_can_compress(inode) ||
		   !inode_need_compress(inode, start, end)) {
		if (zoned)
			ret = run_delalloc_zoned(inode, locked_page, start, end,
						 page_started, nr_written);
		else
			ret = cow_file_range(inode, locked_page, start, end,
					     page_started, nr_written, 1, NULL);
	} else {
		set_bit(BTRFS_INODE_HAS_ASYNC_EXTENT, &inode->runtime_flags);
		ret = cow_file_range_async(inode, wbc, locked_page, start, end,
					   page_started, nr_written);
	}
	ASSERT(ret <= 0);
	if (ret)
		btrfs_cleanup_ordered_extents(inode, locked_page, start,
					      end - start + 1);
	return ret;
}

void btrfs_split_delalloc_extent(struct inode *inode,
				 struct extent_state *orig, u64 split)
{
	struct btrfs_fs_info *fs_info = btrfs_sb(inode->i_sb);
	u64 size;

	/* not delalloc, ignore it */
	if (!(orig->state & EXTENT_DELALLOC))
		return;

	size = orig->end - orig->start + 1;
	if (size > fs_info->max_extent_size) {
		u32 num_extents;
		u64 new_size;

		/*
		 * See the explanation in btrfs_merge_delalloc_extent, the same
		 * applies here, just in reverse.
		 */
		new_size = orig->end - split + 1;
		num_extents = count_max_extents(fs_info, new_size);
		new_size = split - orig->start;
		num_extents += count_max_extents(fs_info, new_size);
		if (count_max_extents(fs_info, size) >= num_extents)
			return;
	}

	spin_lock(&BTRFS_I(inode)->lock);
	btrfs_mod_outstanding_extents(BTRFS_I(inode), 1);
	spin_unlock(&BTRFS_I(inode)->lock);
}

/*
 * Handle merged delayed allocation extents so we can keep track of new extents
 * that are just merged onto old extents, such as when we are doing sequential
 * writes, so we can properly account for the metadata space we'll need.
 */
void btrfs_merge_delalloc_extent(struct inode *inode, struct extent_state *new,
				 struct extent_state *other)
{
	struct btrfs_fs_info *fs_info = btrfs_sb(inode->i_sb);
	u64 new_size, old_size;
	u32 num_extents;

	/* not delalloc, ignore it */
	if (!(other->state & EXTENT_DELALLOC))
		return;

	if (new->start > other->start)
		new_size = new->end - other->start + 1;
	else
		new_size = other->end - new->start + 1;

	/* we're not bigger than the max, unreserve the space and go */
	if (new_size <= fs_info->max_extent_size) {
		spin_lock(&BTRFS_I(inode)->lock);
		btrfs_mod_outstanding_extents(BTRFS_I(inode), -1);
		spin_unlock(&BTRFS_I(inode)->lock);
		return;
	}

	/*
	 * We have to add up either side to figure out how many extents were
	 * accounted for before we merged into one big extent.  If the number of
	 * extents we accounted for is <= the amount we need for the new range
	 * then we can return, otherwise drop.  Think of it like this
	 *
	 * [ 4k][MAX_SIZE]
	 *
	 * So we've grown the extent by a MAX_SIZE extent, this would mean we
	 * need 2 outstanding extents, on one side we have 1 and the other side
	 * we have 1 so they are == and we can return.  But in this case
	 *
	 * [MAX_SIZE+4k][MAX_SIZE+4k]
	 *
	 * Each range on their own accounts for 2 extents, but merged together
	 * they are only 3 extents worth of accounting, so we need to drop in
	 * this case.
	 */
	old_size = other->end - other->start + 1;
	num_extents = count_max_extents(fs_info, old_size);
	old_size = new->end - new->start + 1;
	num_extents += count_max_extents(fs_info, old_size);
	if (count_max_extents(fs_info, new_size) >= num_extents)
		return;

	spin_lock(&BTRFS_I(inode)->lock);
	btrfs_mod_outstanding_extents(BTRFS_I(inode), -1);
	spin_unlock(&BTRFS_I(inode)->lock);
}

static void btrfs_add_delalloc_inodes(struct btrfs_root *root,
				      struct inode *inode)
{
	struct btrfs_fs_info *fs_info = btrfs_sb(inode->i_sb);

	spin_lock(&root->delalloc_lock);
	if (list_empty(&BTRFS_I(inode)->delalloc_inodes)) {
		list_add_tail(&BTRFS_I(inode)->delalloc_inodes,
			      &root->delalloc_inodes);
		set_bit(BTRFS_INODE_IN_DELALLOC_LIST,
			&BTRFS_I(inode)->runtime_flags);
		root->nr_delalloc_inodes++;
		if (root->nr_delalloc_inodes == 1) {
			spin_lock(&fs_info->delalloc_root_lock);
			BUG_ON(!list_empty(&root->delalloc_root));
			list_add_tail(&root->delalloc_root,
				      &fs_info->delalloc_roots);
			spin_unlock(&fs_info->delalloc_root_lock);
		}
	}
	spin_unlock(&root->delalloc_lock);
}


void __btrfs_del_delalloc_inode(struct btrfs_root *root,
				struct btrfs_inode *inode)
{
	struct btrfs_fs_info *fs_info = root->fs_info;

	if (!list_empty(&inode->delalloc_inodes)) {
		list_del_init(&inode->delalloc_inodes);
		clear_bit(BTRFS_INODE_IN_DELALLOC_LIST,
			  &inode->runtime_flags);
		root->nr_delalloc_inodes--;
		if (!root->nr_delalloc_inodes) {
			ASSERT(list_empty(&root->delalloc_inodes));
			spin_lock(&fs_info->delalloc_root_lock);
			BUG_ON(list_empty(&root->delalloc_root));
			list_del_init(&root->delalloc_root);
			spin_unlock(&fs_info->delalloc_root_lock);
		}
	}
}

static void btrfs_del_delalloc_inode(struct btrfs_root *root,
				     struct btrfs_inode *inode)
{
	spin_lock(&root->delalloc_lock);
	__btrfs_del_delalloc_inode(root, inode);
	spin_unlock(&root->delalloc_lock);
}

/*
 * Properly track delayed allocation bytes in the inode and to maintain the
 * list of inodes that have pending delalloc work to be done.
 */
void btrfs_set_delalloc_extent(struct inode *inode, struct extent_state *state,
			       u32 bits)
{
	struct btrfs_fs_info *fs_info = btrfs_sb(inode->i_sb);

	if ((bits & EXTENT_DEFRAG) && !(bits & EXTENT_DELALLOC))
		WARN_ON(1);
	/*
	 * set_bit and clear bit hooks normally require _irqsave/restore
	 * but in this case, we are only testing for the DELALLOC
	 * bit, which is only set or cleared with irqs on
	 */
	if (!(state->state & EXTENT_DELALLOC) && (bits & EXTENT_DELALLOC)) {
		struct btrfs_root *root = BTRFS_I(inode)->root;
		u64 len = state->end + 1 - state->start;
		u32 num_extents = count_max_extents(fs_info, len);
		bool do_list = !btrfs_is_free_space_inode(BTRFS_I(inode));

		spin_lock(&BTRFS_I(inode)->lock);
		btrfs_mod_outstanding_extents(BTRFS_I(inode), num_extents);
		spin_unlock(&BTRFS_I(inode)->lock);

		/* For sanity tests */
		if (btrfs_is_testing(fs_info))
			return;

		percpu_counter_add_batch(&fs_info->delalloc_bytes, len,
					 fs_info->delalloc_batch);
		spin_lock(&BTRFS_I(inode)->lock);
		BTRFS_I(inode)->delalloc_bytes += len;
		if (bits & EXTENT_DEFRAG)
			BTRFS_I(inode)->defrag_bytes += len;
		if (do_list && !test_bit(BTRFS_INODE_IN_DELALLOC_LIST,
					 &BTRFS_I(inode)->runtime_flags))
			btrfs_add_delalloc_inodes(root, inode);
		spin_unlock(&BTRFS_I(inode)->lock);
	}

	if (!(state->state & EXTENT_DELALLOC_NEW) &&
	    (bits & EXTENT_DELALLOC_NEW)) {
		spin_lock(&BTRFS_I(inode)->lock);
		BTRFS_I(inode)->new_delalloc_bytes += state->end + 1 -
			state->start;
		spin_unlock(&BTRFS_I(inode)->lock);
	}
}

/*
 * Once a range is no longer delalloc this function ensures that proper
 * accounting happens.
 */
void btrfs_clear_delalloc_extent(struct inode *vfs_inode,
				 struct extent_state *state, u32 bits)
{
	struct btrfs_inode *inode = BTRFS_I(vfs_inode);
	struct btrfs_fs_info *fs_info = btrfs_sb(vfs_inode->i_sb);
	u64 len = state->end + 1 - state->start;
	u32 num_extents = count_max_extents(fs_info, len);

	if ((state->state & EXTENT_DEFRAG) && (bits & EXTENT_DEFRAG)) {
		spin_lock(&inode->lock);
		inode->defrag_bytes -= len;
		spin_unlock(&inode->lock);
	}

	/*
	 * set_bit and clear bit hooks normally require _irqsave/restore
	 * but in this case, we are only testing for the DELALLOC
	 * bit, which is only set or cleared with irqs on
	 */
	if ((state->state & EXTENT_DELALLOC) && (bits & EXTENT_DELALLOC)) {
		struct btrfs_root *root = inode->root;
		bool do_list = !btrfs_is_free_space_inode(inode);

		spin_lock(&inode->lock);
		btrfs_mod_outstanding_extents(inode, -num_extents);
		spin_unlock(&inode->lock);

		/*
		 * We don't reserve metadata space for space cache inodes so we
		 * don't need to call delalloc_release_metadata if there is an
		 * error.
		 */
		if (bits & EXTENT_CLEAR_META_RESV &&
		    root != fs_info->tree_root)
			btrfs_delalloc_release_metadata(inode, len, false);

		/* For sanity tests. */
		if (btrfs_is_testing(fs_info))
			return;

		if (!btrfs_is_data_reloc_root(root) &&
		    do_list && !(state->state & EXTENT_NORESERVE) &&
		    (bits & EXTENT_CLEAR_DATA_RESV))
			btrfs_free_reserved_data_space_noquota(fs_info, len);

		percpu_counter_add_batch(&fs_info->delalloc_bytes, -len,
					 fs_info->delalloc_batch);
		spin_lock(&inode->lock);
		inode->delalloc_bytes -= len;
		if (do_list && inode->delalloc_bytes == 0 &&
		    test_bit(BTRFS_INODE_IN_DELALLOC_LIST,
					&inode->runtime_flags))
			btrfs_del_delalloc_inode(root, inode);
		spin_unlock(&inode->lock);
	}

	if ((state->state & EXTENT_DELALLOC_NEW) &&
	    (bits & EXTENT_DELALLOC_NEW)) {
		spin_lock(&inode->lock);
		ASSERT(inode->new_delalloc_bytes >= len);
		inode->new_delalloc_bytes -= len;
		if (bits & EXTENT_ADD_INODE_BYTES)
			inode_add_bytes(&inode->vfs_inode, len);
		spin_unlock(&inode->lock);
	}
}

/*
 * in order to insert checksums into the metadata in large chunks,
 * we wait until bio submission time.   All the pages in the bio are
 * checksummed and sums are attached onto the ordered extent record.
 *
 * At IO completion time the cums attached on the ordered extent record
 * are inserted into the btree
 */
static blk_status_t btrfs_submit_bio_start(struct inode *inode, struct bio *bio,
					   u64 dio_file_offset)
{
	return btrfs_csum_one_bio(BTRFS_I(inode), bio, (u64)-1, false);
}

/*
 * Split an extent_map at [start, start + len]
 *
 * This function is intended to be used only for extract_ordered_extent().
 */
static int split_zoned_em(struct btrfs_inode *inode, u64 start, u64 len,
			  u64 pre, u64 post)
{
	struct extent_map_tree *em_tree = &inode->extent_tree;
	struct extent_map *em;
	struct extent_map *split_pre = NULL;
	struct extent_map *split_mid = NULL;
	struct extent_map *split_post = NULL;
	int ret = 0;
	unsigned long flags;

	/* Sanity check */
	if (pre == 0 && post == 0)
		return 0;

	split_pre = alloc_extent_map();
	if (pre)
		split_mid = alloc_extent_map();
	if (post)
		split_post = alloc_extent_map();
	if (!split_pre || (pre && !split_mid) || (post && !split_post)) {
		ret = -ENOMEM;
		goto out;
	}

	ASSERT(pre + post < len);

	lock_extent(&inode->io_tree, start, start + len - 1);
	write_lock(&em_tree->lock);
	em = lookup_extent_mapping(em_tree, start, len);
	if (!em) {
		ret = -EIO;
		goto out_unlock;
	}

	ASSERT(em->len == len);
	ASSERT(!test_bit(EXTENT_FLAG_COMPRESSED, &em->flags));
	ASSERT(em->block_start < EXTENT_MAP_LAST_BYTE);
	ASSERT(test_bit(EXTENT_FLAG_PINNED, &em->flags));
	ASSERT(!test_bit(EXTENT_FLAG_LOGGING, &em->flags));
	ASSERT(!list_empty(&em->list));

	flags = em->flags;
	clear_bit(EXTENT_FLAG_PINNED, &em->flags);

	/* First, replace the em with a new extent_map starting from * em->start */
	split_pre->start = em->start;
	split_pre->len = (pre ? pre : em->len - post);
	split_pre->orig_start = split_pre->start;
	split_pre->block_start = em->block_start;
	split_pre->block_len = split_pre->len;
	split_pre->orig_block_len = split_pre->block_len;
	split_pre->ram_bytes = split_pre->len;
	split_pre->flags = flags;
	split_pre->compress_type = em->compress_type;
	split_pre->generation = em->generation;

	replace_extent_mapping(em_tree, em, split_pre, 1);

	/*
	 * Now we only have an extent_map at:
	 *     [em->start, em->start + pre] if pre != 0
	 *     [em->start, em->start + em->len - post] if pre == 0
	 */

	if (pre) {
		/* Insert the middle extent_map */
		split_mid->start = em->start + pre;
		split_mid->len = em->len - pre - post;
		split_mid->orig_start = split_mid->start;
		split_mid->block_start = em->block_start + pre;
		split_mid->block_len = split_mid->len;
		split_mid->orig_block_len = split_mid->block_len;
		split_mid->ram_bytes = split_mid->len;
		split_mid->flags = flags;
		split_mid->compress_type = em->compress_type;
		split_mid->generation = em->generation;
		add_extent_mapping(em_tree, split_mid, 1);
	}

	if (post) {
		split_post->start = em->start + em->len - post;
		split_post->len = post;
		split_post->orig_start = split_post->start;
		split_post->block_start = em->block_start + em->len - post;
		split_post->block_len = split_post->len;
		split_post->orig_block_len = split_post->block_len;
		split_post->ram_bytes = split_post->len;
		split_post->flags = flags;
		split_post->compress_type = em->compress_type;
		split_post->generation = em->generation;
		add_extent_mapping(em_tree, split_post, 1);
	}

	/* Once for us */
	free_extent_map(em);
	/* Once for the tree */
	free_extent_map(em);

out_unlock:
	write_unlock(&em_tree->lock);
	unlock_extent(&inode->io_tree, start, start + len - 1);
out:
	free_extent_map(split_pre);
	free_extent_map(split_mid);
	free_extent_map(split_post);

	return ret;
}

static blk_status_t extract_ordered_extent(struct btrfs_inode *inode,
					   struct bio *bio, loff_t file_offset)
{
	struct btrfs_ordered_extent *ordered;
	u64 start = (u64)bio->bi_iter.bi_sector << SECTOR_SHIFT;
	u64 file_len;
	u64 len = bio->bi_iter.bi_size;
	u64 end = start + len;
	u64 ordered_end;
	u64 pre, post;
	int ret = 0;

	ordered = btrfs_lookup_ordered_extent(inode, file_offset);
	if (WARN_ON_ONCE(!ordered))
		return BLK_STS_IOERR;

	/* No need to split */
	if (ordered->disk_num_bytes == len)
		goto out;

	/* We cannot split once end_bio'd ordered extent */
	if (WARN_ON_ONCE(ordered->bytes_left != ordered->disk_num_bytes)) {
		ret = -EINVAL;
		goto out;
	}

	/* We cannot split a compressed ordered extent */
	if (WARN_ON_ONCE(ordered->disk_num_bytes != ordered->num_bytes)) {
		ret = -EINVAL;
		goto out;
	}

	ordered_end = ordered->disk_bytenr + ordered->disk_num_bytes;
	/* bio must be in one ordered extent */
	if (WARN_ON_ONCE(start < ordered->disk_bytenr || end > ordered_end)) {
		ret = -EINVAL;
		goto out;
	}

	/* Checksum list should be empty */
	if (WARN_ON_ONCE(!list_empty(&ordered->list))) {
		ret = -EINVAL;
		goto out;
	}

	file_len = ordered->num_bytes;
	pre = start - ordered->disk_bytenr;
	post = ordered_end - end;

	ret = btrfs_split_ordered_extent(ordered, pre, post);
	if (ret)
		goto out;
	ret = split_zoned_em(inode, file_offset, file_len, pre, post);

out:
	btrfs_put_ordered_extent(ordered);

	return errno_to_blk_status(ret);
}

void btrfs_submit_data_write_bio(struct inode *inode, struct bio *bio, int mirror_num)
{
	struct btrfs_fs_info *fs_info = btrfs_sb(inode->i_sb);
	struct btrfs_inode *bi = BTRFS_I(inode);
	blk_status_t ret;

	if (bio_op(bio) == REQ_OP_ZONE_APPEND) {
		ret = extract_ordered_extent(bi, bio,
				page_offset(bio_first_bvec_all(bio)->bv_page));
		if (ret)
			goto out;
	}

	/*
	 * If we need to checksum, and the I/O is not issued by fsync and
	 * friends, that is ->sync_writers != 0, defer the submission to a
	 * workqueue to parallelize it.
	 *
	 * Csum items for reloc roots have already been cloned at this point,
	 * so they are handled as part of the no-checksum case.
	 */
	if (!(bi->flags & BTRFS_INODE_NODATASUM) &&
	    !test_bit(BTRFS_FS_STATE_NO_CSUMS, &fs_info->fs_state) &&
	    !btrfs_is_data_reloc_root(bi->root)) {
		if (!atomic_read(&bi->sync_writers) &&
		    btrfs_wq_submit_bio(inode, bio, mirror_num, 0,
					btrfs_submit_bio_start))
			return;

		ret = btrfs_csum_one_bio(bi, bio, (u64)-1, false);
		if (ret)
			goto out;
	}
	btrfs_submit_bio(fs_info, bio, mirror_num);
	return;
out:
	if (ret) {
		bio->bi_status = ret;
		bio_endio(bio);
	}
}

void btrfs_submit_data_read_bio(struct inode *inode, struct bio *bio,
			int mirror_num, enum btrfs_compression_type compress_type)
{
	struct btrfs_fs_info *fs_info = btrfs_sb(inode->i_sb);
	blk_status_t ret;

	if (compress_type != BTRFS_COMPRESS_NONE) {
		/*
		 * btrfs_submit_compressed_read will handle completing the bio
		 * if there were any errors, so just return here.
		 */
		btrfs_submit_compressed_read(inode, bio, mirror_num);
		return;
	}

	/* Save the original iter for read repair */
	btrfs_bio(bio)->iter = bio->bi_iter;

	/*
	 * Lookup bio sums does extra checks around whether we need to csum or
	 * not, which is why we ignore skip_sum here.
	 */
	ret = btrfs_lookup_bio_sums(inode, bio, NULL);
	if (ret) {
		bio->bi_status = ret;
		bio_endio(bio);
		return;
	}

	btrfs_submit_bio(fs_info, bio, mirror_num);
}

/*
 * given a list of ordered sums record them in the inode.  This happens
 * at IO completion time based on sums calculated at bio submission time.
 */
static int add_pending_csums(struct btrfs_trans_handle *trans,
			     struct list_head *list)
{
	struct btrfs_ordered_sum *sum;
	struct btrfs_root *csum_root = NULL;
	int ret;

	list_for_each_entry(sum, list, list) {
		trans->adding_csums = true;
		if (!csum_root)
			csum_root = btrfs_csum_root(trans->fs_info,
						    sum->bytenr);
		ret = btrfs_csum_file_blocks(trans, csum_root, sum);
		trans->adding_csums = false;
		if (ret)
			return ret;
	}
	return 0;
}

static int btrfs_find_new_delalloc_bytes(struct btrfs_inode *inode,
					 const u64 start,
					 const u64 len,
					 struct extent_state **cached_state)
{
	u64 search_start = start;
	const u64 end = start + len - 1;

	while (search_start < end) {
		const u64 search_len = end - search_start + 1;
		struct extent_map *em;
		u64 em_len;
		int ret = 0;

		em = btrfs_get_extent(inode, NULL, 0, search_start, search_len);
		if (IS_ERR(em))
			return PTR_ERR(em);

		if (em->block_start != EXTENT_MAP_HOLE)
			goto next;

		em_len = em->len;
		if (em->start < search_start)
			em_len -= search_start - em->start;
		if (em_len > search_len)
			em_len = search_len;

		ret = set_extent_bit(&inode->io_tree, search_start,
				     search_start + em_len - 1,
				     EXTENT_DELALLOC_NEW, 0, NULL, cached_state,
				     GFP_NOFS, NULL);
next:
		search_start = extent_map_end(em);
		free_extent_map(em);
		if (ret)
			return ret;
	}
	return 0;
}

int btrfs_set_extent_delalloc(struct btrfs_inode *inode, u64 start, u64 end,
			      unsigned int extra_bits,
			      struct extent_state **cached_state)
{
	WARN_ON(PAGE_ALIGNED(end));

	if (start >= i_size_read(&inode->vfs_inode) &&
	    !(inode->flags & BTRFS_INODE_PREALLOC)) {
		/*
		 * There can't be any extents following eof in this case so just
		 * set the delalloc new bit for the range directly.
		 */
		extra_bits |= EXTENT_DELALLOC_NEW;
	} else {
		int ret;

		ret = btrfs_find_new_delalloc_bytes(inode, start,
						    end + 1 - start,
						    cached_state);
		if (ret)
			return ret;
	}

	return set_extent_delalloc(&inode->io_tree, start, end, extra_bits,
				   cached_state);
}

/* see btrfs_writepage_start_hook for details on why this is required */
struct btrfs_writepage_fixup {
	struct page *page;
	struct inode *inode;
	struct btrfs_work work;
};

static void btrfs_writepage_fixup_worker(struct btrfs_work *work)
{
	struct btrfs_writepage_fixup *fixup;
	struct btrfs_ordered_extent *ordered;
	struct extent_state *cached_state = NULL;
	struct extent_changeset *data_reserved = NULL;
	struct page *page;
	struct btrfs_inode *inode;
	u64 page_start;
	u64 page_end;
	int ret = 0;
	bool free_delalloc_space = true;

	fixup = container_of(work, struct btrfs_writepage_fixup, work);
	page = fixup->page;
	inode = BTRFS_I(fixup->inode);
	page_start = page_offset(page);
	page_end = page_offset(page) + PAGE_SIZE - 1;

	/*
	 * This is similar to page_mkwrite, we need to reserve the space before
	 * we take the page lock.
	 */
	ret = btrfs_delalloc_reserve_space(inode, &data_reserved, page_start,
					   PAGE_SIZE);
again:
	lock_page(page);

	/*
	 * Before we queued this fixup, we took a reference on the page.
	 * page->mapping may go NULL, but it shouldn't be moved to a different
	 * address space.
	 */
	if (!page->mapping || !PageDirty(page) || !PageChecked(page)) {
		/*
		 * Unfortunately this is a little tricky, either
		 *
		 * 1) We got here and our page had already been dealt with and
		 *    we reserved our space, thus ret == 0, so we need to just
		 *    drop our space reservation and bail.  This can happen the
		 *    first time we come into the fixup worker, or could happen
		 *    while waiting for the ordered extent.
		 * 2) Our page was already dealt with, but we happened to get an
		 *    ENOSPC above from the btrfs_delalloc_reserve_space.  In
		 *    this case we obviously don't have anything to release, but
		 *    because the page was already dealt with we don't want to
		 *    mark the page with an error, so make sure we're resetting
		 *    ret to 0.  This is why we have this check _before_ the ret
		 *    check, because we do not want to have a surprise ENOSPC
		 *    when the page was already properly dealt with.
		 */
		if (!ret) {
			btrfs_delalloc_release_extents(inode, PAGE_SIZE);
			btrfs_delalloc_release_space(inode, data_reserved,
						     page_start, PAGE_SIZE,
						     true);
		}
		ret = 0;
		goto out_page;
	}

	/*
	 * We can't mess with the page state unless it is locked, so now that
	 * it is locked bail if we failed to make our space reservation.
	 */
	if (ret)
		goto out_page;

	lock_extent_bits(&inode->io_tree, page_start, page_end, &cached_state);

	/* already ordered? We're done */
	if (PageOrdered(page))
		goto out_reserved;

	ordered = btrfs_lookup_ordered_range(inode, page_start, PAGE_SIZE);
	if (ordered) {
		unlock_extent_cached(&inode->io_tree, page_start, page_end,
				     &cached_state);
		unlock_page(page);
		btrfs_start_ordered_extent(ordered, 1);
		btrfs_put_ordered_extent(ordered);
		goto again;
	}

	ret = btrfs_set_extent_delalloc(inode, page_start, page_end, 0,
					&cached_state);
	if (ret)
		goto out_reserved;

	/*
	 * Everything went as planned, we're now the owner of a dirty page with
	 * delayed allocation bits set and space reserved for our COW
	 * destination.
	 *
	 * The page was dirty when we started, nothing should have cleaned it.
	 */
	BUG_ON(!PageDirty(page));
	free_delalloc_space = false;
out_reserved:
	btrfs_delalloc_release_extents(inode, PAGE_SIZE);
	if (free_delalloc_space)
		btrfs_delalloc_release_space(inode, data_reserved, page_start,
					     PAGE_SIZE, true);
	unlock_extent_cached(&inode->io_tree, page_start, page_end,
			     &cached_state);
out_page:
	if (ret) {
		/*
		 * We hit ENOSPC or other errors.  Update the mapping and page
		 * to reflect the errors and clean the page.
		 */
		mapping_set_error(page->mapping, ret);
		end_extent_writepage(page, ret, page_start, page_end);
		clear_page_dirty_for_io(page);
		SetPageError(page);
	}
	btrfs_page_clear_checked(inode->root->fs_info, page, page_start, PAGE_SIZE);
	unlock_page(page);
	put_page(page);
	kfree(fixup);
	extent_changeset_free(data_reserved);
	/*
	 * As a precaution, do a delayed iput in case it would be the last iput
	 * that could need flushing space. Recursing back to fixup worker would
	 * deadlock.
	 */
	btrfs_add_delayed_iput(&inode->vfs_inode);
}

/*
 * There are a few paths in the higher layers of the kernel that directly
 * set the page dirty bit without asking the filesystem if it is a
 * good idea.  This causes problems because we want to make sure COW
 * properly happens and the data=ordered rules are followed.
 *
 * In our case any range that doesn't have the ORDERED bit set
 * hasn't been properly setup for IO.  We kick off an async process
 * to fix it up.  The async helper will wait for ordered extents, set
 * the delalloc bit and make it safe to write the page.
 */
int btrfs_writepage_cow_fixup(struct page *page)
{
	struct inode *inode = page->mapping->host;
	struct btrfs_fs_info *fs_info = btrfs_sb(inode->i_sb);
	struct btrfs_writepage_fixup *fixup;

	/* This page has ordered extent covering it already */
	if (PageOrdered(page))
		return 0;

	/*
	 * PageChecked is set below when we create a fixup worker for this page,
	 * don't try to create another one if we're already PageChecked()
	 *
	 * The extent_io writepage code will redirty the page if we send back
	 * EAGAIN.
	 */
	if (PageChecked(page))
		return -EAGAIN;

	fixup = kzalloc(sizeof(*fixup), GFP_NOFS);
	if (!fixup)
		return -EAGAIN;

	/*
	 * We are already holding a reference to this inode from
	 * write_cache_pages.  We need to hold it because the space reservation
	 * takes place outside of the page lock, and we can't trust
	 * page->mapping outside of the page lock.
	 */
	ihold(inode);
	btrfs_page_set_checked(fs_info, page, page_offset(page), PAGE_SIZE);
	get_page(page);
	btrfs_init_work(&fixup->work, btrfs_writepage_fixup_worker, NULL, NULL);
	fixup->page = page;
	fixup->inode = inode;
	btrfs_queue_work(fs_info->fixup_workers, &fixup->work);

	return -EAGAIN;
}

static int insert_reserved_file_extent(struct btrfs_trans_handle *trans,
				       struct btrfs_inode *inode, u64 file_pos,
				       struct btrfs_file_extent_item *stack_fi,
				       const bool update_inode_bytes,
				       u64 qgroup_reserved)
{
	struct btrfs_root *root = inode->root;
	const u64 sectorsize = root->fs_info->sectorsize;
	struct btrfs_path *path;
	struct extent_buffer *leaf;
	struct btrfs_key ins;
	u64 disk_num_bytes = btrfs_stack_file_extent_disk_num_bytes(stack_fi);
	u64 disk_bytenr = btrfs_stack_file_extent_disk_bytenr(stack_fi);
	u64 offset = btrfs_stack_file_extent_offset(stack_fi);
	u64 num_bytes = btrfs_stack_file_extent_num_bytes(stack_fi);
	u64 ram_bytes = btrfs_stack_file_extent_ram_bytes(stack_fi);
	struct btrfs_drop_extents_args drop_args = { 0 };
	int ret;

	path = btrfs_alloc_path();
	if (!path)
		return -ENOMEM;

	/*
	 * we may be replacing one extent in the tree with another.
	 * The new extent is pinned in the extent map, and we don't want
	 * to drop it from the cache until it is completely in the btree.
	 *
	 * So, tell btrfs_drop_extents to leave this extent in the cache.
	 * the caller is expected to unpin it and allow it to be merged
	 * with the others.
	 */
	drop_args.path = path;
	drop_args.start = file_pos;
	drop_args.end = file_pos + num_bytes;
	drop_args.replace_extent = true;
	drop_args.extent_item_size = sizeof(*stack_fi);
	ret = btrfs_drop_extents(trans, root, inode, &drop_args);
	if (ret)
		goto out;

	if (!drop_args.extent_inserted) {
		ins.objectid = btrfs_ino(inode);
		ins.offset = file_pos;
		ins.type = BTRFS_EXTENT_DATA_KEY;

		ret = btrfs_insert_empty_item(trans, root, path, &ins,
					      sizeof(*stack_fi));
		if (ret)
			goto out;
	}
	leaf = path->nodes[0];
	btrfs_set_stack_file_extent_generation(stack_fi, trans->transid);
	write_extent_buffer(leaf, stack_fi,
			btrfs_item_ptr_offset(leaf, path->slots[0]),
			sizeof(struct btrfs_file_extent_item));

	btrfs_mark_buffer_dirty(leaf);
	btrfs_release_path(path);

	/*
	 * If we dropped an inline extent here, we know the range where it is
	 * was not marked with the EXTENT_DELALLOC_NEW bit, so we update the
	 * number of bytes only for that range containing the inline extent.
	 * The remaining of the range will be processed when clearning the
	 * EXTENT_DELALLOC_BIT bit through the ordered extent completion.
	 */
	if (file_pos == 0 && !IS_ALIGNED(drop_args.bytes_found, sectorsize)) {
		u64 inline_size = round_down(drop_args.bytes_found, sectorsize);

		inline_size = drop_args.bytes_found - inline_size;
		btrfs_update_inode_bytes(inode, sectorsize, inline_size);
		drop_args.bytes_found -= inline_size;
		num_bytes -= sectorsize;
	}

	if (update_inode_bytes)
		btrfs_update_inode_bytes(inode, num_bytes, drop_args.bytes_found);

	ins.objectid = disk_bytenr;
	ins.offset = disk_num_bytes;
	ins.type = BTRFS_EXTENT_ITEM_KEY;

	ret = btrfs_inode_set_file_extent_range(inode, file_pos, ram_bytes);
	if (ret)
		goto out;

	ret = btrfs_alloc_reserved_file_extent(trans, root, btrfs_ino(inode),
					       file_pos - offset,
					       qgroup_reserved, &ins);
out:
	btrfs_free_path(path);

	return ret;
}

static void btrfs_release_delalloc_bytes(struct btrfs_fs_info *fs_info,
					 u64 start, u64 len)
{
	struct btrfs_block_group *cache;

	cache = btrfs_lookup_block_group(fs_info, start);
	ASSERT(cache);

	spin_lock(&cache->lock);
	cache->delalloc_bytes -= len;
	spin_unlock(&cache->lock);

	btrfs_put_block_group(cache);
}

static int insert_ordered_extent_file_extent(struct btrfs_trans_handle *trans,
					     struct btrfs_ordered_extent *oe)
{
	struct btrfs_file_extent_item stack_fi;
	bool update_inode_bytes;
	u64 num_bytes = oe->num_bytes;
	u64 ram_bytes = oe->ram_bytes;

	memset(&stack_fi, 0, sizeof(stack_fi));
	btrfs_set_stack_file_extent_type(&stack_fi, BTRFS_FILE_EXTENT_REG);
	btrfs_set_stack_file_extent_disk_bytenr(&stack_fi, oe->disk_bytenr);
	btrfs_set_stack_file_extent_disk_num_bytes(&stack_fi,
						   oe->disk_num_bytes);
	btrfs_set_stack_file_extent_offset(&stack_fi, oe->offset);
	if (test_bit(BTRFS_ORDERED_TRUNCATED, &oe->flags)) {
		num_bytes = oe->truncated_len;
		ram_bytes = num_bytes;
	}
	btrfs_set_stack_file_extent_num_bytes(&stack_fi, num_bytes);
	btrfs_set_stack_file_extent_ram_bytes(&stack_fi, ram_bytes);
	btrfs_set_stack_file_extent_compression(&stack_fi, oe->compress_type);
	/* Encryption and other encoding is reserved and all 0 */

	/*
	 * For delalloc, when completing an ordered extent we update the inode's
	 * bytes when clearing the range in the inode's io tree, so pass false
	 * as the argument 'update_inode_bytes' to insert_reserved_file_extent(),
	 * except if the ordered extent was truncated.
	 */
	update_inode_bytes = test_bit(BTRFS_ORDERED_DIRECT, &oe->flags) ||
			     test_bit(BTRFS_ORDERED_ENCODED, &oe->flags) ||
			     test_bit(BTRFS_ORDERED_TRUNCATED, &oe->flags);

	return insert_reserved_file_extent(trans, BTRFS_I(oe->inode),
					   oe->file_offset, &stack_fi,
					   update_inode_bytes, oe->qgroup_rsv);
}

/*
 * As ordered data IO finishes, this gets called so we can finish
 * an ordered extent if the range of bytes in the file it covers are
 * fully written.
 */
int btrfs_finish_ordered_io(struct btrfs_ordered_extent *ordered_extent)
{
	struct btrfs_inode *inode = BTRFS_I(ordered_extent->inode);
	struct btrfs_root *root = inode->root;
	struct btrfs_fs_info *fs_info = root->fs_info;
	struct btrfs_trans_handle *trans = NULL;
	struct extent_io_tree *io_tree = &inode->io_tree;
	struct extent_state *cached_state = NULL;
	u64 start, end;
	int compress_type = 0;
	int ret = 0;
	u64 logical_len = ordered_extent->num_bytes;
	bool freespace_inode;
	bool truncated = false;
	bool clear_reserved_extent = true;
	unsigned int clear_bits = EXTENT_DEFRAG;

	start = ordered_extent->file_offset;
	end = start + ordered_extent->num_bytes - 1;

	if (!test_bit(BTRFS_ORDERED_NOCOW, &ordered_extent->flags) &&
	    !test_bit(BTRFS_ORDERED_PREALLOC, &ordered_extent->flags) &&
	    !test_bit(BTRFS_ORDERED_DIRECT, &ordered_extent->flags) &&
	    !test_bit(BTRFS_ORDERED_ENCODED, &ordered_extent->flags))
		clear_bits |= EXTENT_DELALLOC_NEW;

	freespace_inode = btrfs_is_free_space_inode(inode);

	if (test_bit(BTRFS_ORDERED_IOERR, &ordered_extent->flags)) {
		ret = -EIO;
		goto out;
	}

	/* A valid bdev implies a write on a sequential zone */
	if (ordered_extent->bdev) {
		btrfs_rewrite_logical_zoned(ordered_extent);
		btrfs_zone_finish_endio(fs_info, ordered_extent->disk_bytenr,
					ordered_extent->disk_num_bytes);
	}

	btrfs_free_io_failure_record(inode, start, end);

	if (test_bit(BTRFS_ORDERED_TRUNCATED, &ordered_extent->flags)) {
		truncated = true;
		logical_len = ordered_extent->truncated_len;
		/* Truncated the entire extent, don't bother adding */
		if (!logical_len)
			goto out;
	}

	if (test_bit(BTRFS_ORDERED_NOCOW, &ordered_extent->flags)) {
		BUG_ON(!list_empty(&ordered_extent->list)); /* Logic error */

		btrfs_inode_safe_disk_i_size_write(inode, 0);
		if (freespace_inode)
			trans = btrfs_join_transaction_spacecache(root);
		else
			trans = btrfs_join_transaction(root);
		if (IS_ERR(trans)) {
			ret = PTR_ERR(trans);
			trans = NULL;
			goto out;
		}
		trans->block_rsv = &inode->block_rsv;
		ret = btrfs_update_inode_fallback(trans, root, inode);
		if (ret) /* -ENOMEM or corruption */
			btrfs_abort_transaction(trans, ret);
		goto out;
	}

	clear_bits |= EXTENT_LOCKED;
	lock_extent_bits(io_tree, start, end, &cached_state);

	if (freespace_inode)
		trans = btrfs_join_transaction_spacecache(root);
	else
		trans = btrfs_join_transaction(root);
	if (IS_ERR(trans)) {
		ret = PTR_ERR(trans);
		trans = NULL;
		goto out;
	}

	trans->block_rsv = &inode->block_rsv;

	if (test_bit(BTRFS_ORDERED_COMPRESSED, &ordered_extent->flags))
		compress_type = ordered_extent->compress_type;
	if (test_bit(BTRFS_ORDERED_PREALLOC, &ordered_extent->flags)) {
		BUG_ON(compress_type);
		ret = btrfs_mark_extent_written(trans, inode,
						ordered_extent->file_offset,
						ordered_extent->file_offset +
						logical_len);
		btrfs_zoned_release_data_reloc_bg(fs_info, ordered_extent->disk_bytenr,
						  ordered_extent->disk_num_bytes);
	} else {
		BUG_ON(root == fs_info->tree_root);
		ret = insert_ordered_extent_file_extent(trans, ordered_extent);
		if (!ret) {
			clear_reserved_extent = false;
			btrfs_release_delalloc_bytes(fs_info,
						ordered_extent->disk_bytenr,
						ordered_extent->disk_num_bytes);
		}
	}
	unpin_extent_cache(&inode->extent_tree, ordered_extent->file_offset,
			   ordered_extent->num_bytes, trans->transid);
	if (ret < 0) {
		btrfs_abort_transaction(trans, ret);
		goto out;
	}

	ret = add_pending_csums(trans, &ordered_extent->list);
	if (ret) {
		btrfs_abort_transaction(trans, ret);
		goto out;
	}

	/*
	 * If this is a new delalloc range, clear its new delalloc flag to
	 * update the inode's number of bytes. This needs to be done first
	 * before updating the inode item.
	 */
	if ((clear_bits & EXTENT_DELALLOC_NEW) &&
	    !test_bit(BTRFS_ORDERED_TRUNCATED, &ordered_extent->flags))
		clear_extent_bit(&inode->io_tree, start, end,
				 EXTENT_DELALLOC_NEW | EXTENT_ADD_INODE_BYTES,
				 0, 0, &cached_state);

	btrfs_inode_safe_disk_i_size_write(inode, 0);
	ret = btrfs_update_inode_fallback(trans, root, inode);
	if (ret) { /* -ENOMEM or corruption */
		btrfs_abort_transaction(trans, ret);
		goto out;
	}
	ret = 0;
out:
	clear_extent_bit(&inode->io_tree, start, end, clear_bits,
			 (clear_bits & EXTENT_LOCKED) ? 1 : 0, 0,
			 &cached_state);

	if (trans)
		btrfs_end_transaction(trans);

	if (ret || truncated) {
		u64 unwritten_start = start;

		/*
		 * If we failed to finish this ordered extent for any reason we
		 * need to make sure BTRFS_ORDERED_IOERR is set on the ordered
		 * extent, and mark the inode with the error if it wasn't
		 * already set.  Any error during writeback would have already
		 * set the mapping error, so we need to set it if we're the ones
		 * marking this ordered extent as failed.
		 */
		if (ret && !test_and_set_bit(BTRFS_ORDERED_IOERR,
					     &ordered_extent->flags))
			mapping_set_error(ordered_extent->inode->i_mapping, -EIO);

		if (truncated)
			unwritten_start += logical_len;
		clear_extent_uptodate(io_tree, unwritten_start, end, NULL);

		/* Drop the cache for the part of the extent we didn't write. */
		btrfs_drop_extent_cache(inode, unwritten_start, end, 0);

		/*
		 * If the ordered extent had an IOERR or something else went
		 * wrong we need to return the space for this ordered extent
		 * back to the allocator.  We only free the extent in the
		 * truncated case if we didn't write out the extent at all.
		 *
		 * If we made it past insert_reserved_file_extent before we
		 * errored out then we don't need to do this as the accounting
		 * has already been done.
		 */
		if ((ret || !logical_len) &&
		    clear_reserved_extent &&
		    !test_bit(BTRFS_ORDERED_NOCOW, &ordered_extent->flags) &&
		    !test_bit(BTRFS_ORDERED_PREALLOC, &ordered_extent->flags)) {
			/*
			 * Discard the range before returning it back to the
			 * free space pool
			 */
			if (ret && btrfs_test_opt(fs_info, DISCARD_SYNC))
				btrfs_discard_extent(fs_info,
						ordered_extent->disk_bytenr,
						ordered_extent->disk_num_bytes,
						NULL);
			btrfs_free_reserved_extent(fs_info,
					ordered_extent->disk_bytenr,
					ordered_extent->disk_num_bytes, 1);
		}
	}

	/*
	 * This needs to be done to make sure anybody waiting knows we are done
	 * updating everything for this ordered extent.
	 */
	btrfs_remove_ordered_extent(inode, ordered_extent);

	/* once for us */
	btrfs_put_ordered_extent(ordered_extent);
	/* once for the tree */
	btrfs_put_ordered_extent(ordered_extent);

	return ret;
}

void btrfs_writepage_endio_finish_ordered(struct btrfs_inode *inode,
					  struct page *page, u64 start,
					  u64 end, bool uptodate)
{
	trace_btrfs_writepage_end_io_hook(inode, start, end, uptodate);

	btrfs_mark_ordered_io_finished(inode, page, start, end + 1 - start, uptodate);
}

/*
 * Verify the checksum for a single sector without any extra action that depend
 * on the type of I/O.
 */
int btrfs_check_sector_csum(struct btrfs_fs_info *fs_info, struct page *page,
			    u32 pgoff, u8 *csum, const u8 * const csum_expected)
{
	SHASH_DESC_ON_STACK(shash, fs_info->csum_shash);
	char *kaddr;

	ASSERT(pgoff + fs_info->sectorsize <= PAGE_SIZE);

	shash->tfm = fs_info->csum_shash;

	kaddr = kmap_local_page(page) + pgoff;
	crypto_shash_digest(shash, kaddr, fs_info->sectorsize, csum);
	kunmap_local(kaddr);

	if (memcmp(csum, csum_expected, fs_info->csum_size))
		return -EIO;
	return 0;
}

/*
 * check_data_csum - verify checksum of one sector of uncompressed data
 * @inode:	inode
 * @bbio:	btrfs_bio which contains the csum
 * @bio_offset:	offset to the beginning of the bio (in bytes)
 * @page:	page where is the data to be verified
 * @pgoff:	offset inside the page
 *
 * The length of such check is always one sector size.
 *
 * When csum mismatch is detected, we will also report the error and fill the
 * corrupted range with zero. (Thus it needs the extra parameters)
 */
int btrfs_check_data_csum(struct inode *inode, struct btrfs_bio *bbio,
			  u32 bio_offset, struct page *page, u32 pgoff)
{
	struct btrfs_fs_info *fs_info = btrfs_sb(inode->i_sb);
	u32 len = fs_info->sectorsize;
	u8 *csum_expected;
	u8 csum[BTRFS_CSUM_SIZE];

	ASSERT(pgoff + len <= PAGE_SIZE);

	csum_expected = btrfs_csum_ptr(fs_info, bbio->csum, bio_offset);

	if (btrfs_check_sector_csum(fs_info, page, pgoff, csum, csum_expected))
		goto zeroit;
	return 0;

zeroit:
	btrfs_print_data_csum_error(BTRFS_I(inode),
				    bbio->file_offset + bio_offset,
				    csum, csum_expected, bbio->mirror_num);
	if (bbio->device)
		btrfs_dev_stat_inc_and_print(bbio->device,
					     BTRFS_DEV_STAT_CORRUPTION_ERRS);
	memzero_page(page, pgoff, len);
	return -EIO;
}

/*
 * When reads are done, we need to check csums to verify the data is correct.
 * if there's a match, we allow the bio to finish.  If not, the code in
 * extent_io.c will try to find good copies for us.
 *
 * @bio_offset:	offset to the beginning of the bio (in bytes)
 * @start:	file offset of the range start
 * @end:	file offset of the range end (inclusive)
 *
 * Return a bitmap where bit set means a csum mismatch, and bit not set means
 * csum match.
 */
unsigned int btrfs_verify_data_csum(struct btrfs_bio *bbio,
				    u32 bio_offset, struct page *page,
				    u64 start, u64 end)
{
	struct inode *inode = page->mapping->host;
	struct btrfs_fs_info *fs_info = btrfs_sb(inode->i_sb);
	struct extent_io_tree *io_tree = &BTRFS_I(inode)->io_tree;
	struct btrfs_root *root = BTRFS_I(inode)->root;
	const u32 sectorsize = root->fs_info->sectorsize;
	u32 pg_off;
	unsigned int result = 0;

	/*
	 * This only happens for NODATASUM or compressed read.
	 * Normally this should be covered by above check for compressed read
	 * or the next check for NODATASUM.  Just do a quicker exit here.
	 */
	if (bbio->csum == NULL)
		return 0;

	if (BTRFS_I(inode)->flags & BTRFS_INODE_NODATASUM)
		return 0;

	if (unlikely(test_bit(BTRFS_FS_STATE_NO_CSUMS, &fs_info->fs_state)))
		return 0;

	ASSERT(page_offset(page) <= start &&
	       end <= page_offset(page) + PAGE_SIZE - 1);
	for (pg_off = offset_in_page(start);
	     pg_off < offset_in_page(end);
	     pg_off += sectorsize, bio_offset += sectorsize) {
		u64 file_offset = pg_off + page_offset(page);
		int ret;

		if (btrfs_is_data_reloc_root(root) &&
		    test_range_bit(io_tree, file_offset,
				   file_offset + sectorsize - 1,
				   EXTENT_NODATASUM, 1, NULL)) {
			/* Skip the range without csum for data reloc inode */
			clear_extent_bits(io_tree, file_offset,
					  file_offset + sectorsize - 1,
					  EXTENT_NODATASUM);
			continue;
		}
		ret = btrfs_check_data_csum(inode, bbio, bio_offset, page, pg_off);
		if (ret < 0) {
			const int nr_bit = (pg_off - offset_in_page(start)) >>
				     root->fs_info->sectorsize_bits;

			result |= (1U << nr_bit);
		}
	}
	return result;
}

/*
 * btrfs_add_delayed_iput - perform a delayed iput on @inode
 *
 * @inode: The inode we want to perform iput on
 *
 * This function uses the generic vfs_inode::i_count to track whether we should
 * just decrement it (in case it's > 1) or if this is the last iput then link
 * the inode to the delayed iput machinery. Delayed iputs are processed at
 * transaction commit time/superblock commit/cleaner kthread.
 */
void btrfs_add_delayed_iput(struct inode *inode)
{
	struct btrfs_fs_info *fs_info = btrfs_sb(inode->i_sb);
	struct btrfs_inode *binode = BTRFS_I(inode);

	if (atomic_add_unless(&inode->i_count, -1, 1))
		return;

	atomic_inc(&fs_info->nr_delayed_iputs);
	spin_lock(&fs_info->delayed_iput_lock);
	ASSERT(list_empty(&binode->delayed_iput));
	list_add_tail(&binode->delayed_iput, &fs_info->delayed_iputs);
	spin_unlock(&fs_info->delayed_iput_lock);
	if (!test_bit(BTRFS_FS_CLEANER_RUNNING, &fs_info->flags))
		wake_up_process(fs_info->cleaner_kthread);
}

static void run_delayed_iput_locked(struct btrfs_fs_info *fs_info,
				    struct btrfs_inode *inode)
{
	list_del_init(&inode->delayed_iput);
	spin_unlock(&fs_info->delayed_iput_lock);
	iput(&inode->vfs_inode);
	if (atomic_dec_and_test(&fs_info->nr_delayed_iputs))
		wake_up(&fs_info->delayed_iputs_wait);
	spin_lock(&fs_info->delayed_iput_lock);
}

static void btrfs_run_delayed_iput(struct btrfs_fs_info *fs_info,
				   struct btrfs_inode *inode)
{
	if (!list_empty(&inode->delayed_iput)) {
		spin_lock(&fs_info->delayed_iput_lock);
		if (!list_empty(&inode->delayed_iput))
			run_delayed_iput_locked(fs_info, inode);
		spin_unlock(&fs_info->delayed_iput_lock);
	}
}

void btrfs_run_delayed_iputs(struct btrfs_fs_info *fs_info)
{

	spin_lock(&fs_info->delayed_iput_lock);
	while (!list_empty(&fs_info->delayed_iputs)) {
		struct btrfs_inode *inode;

		inode = list_first_entry(&fs_info->delayed_iputs,
				struct btrfs_inode, delayed_iput);
		run_delayed_iput_locked(fs_info, inode);
		cond_resched_lock(&fs_info->delayed_iput_lock);
	}
	spin_unlock(&fs_info->delayed_iput_lock);
}

/**
 * Wait for flushing all delayed iputs
 *
 * @fs_info:  the filesystem
 *
 * This will wait on any delayed iputs that are currently running with KILLABLE
 * set.  Once they are all done running we will return, unless we are killed in
 * which case we return EINTR. This helps in user operations like fallocate etc
 * that might get blocked on the iputs.
 *
 * Return EINTR if we were killed, 0 if nothing's pending
 */
int btrfs_wait_on_delayed_iputs(struct btrfs_fs_info *fs_info)
{
	int ret = wait_event_killable(fs_info->delayed_iputs_wait,
			atomic_read(&fs_info->nr_delayed_iputs) == 0);
	if (ret)
		return -EINTR;
	return 0;
}

/*
 * This creates an orphan entry for the given inode in case something goes wrong
 * in the middle of an unlink.
 */
int btrfs_orphan_add(struct btrfs_trans_handle *trans,
		     struct btrfs_inode *inode)
{
	int ret;

	ret = btrfs_insert_orphan_item(trans, inode->root, btrfs_ino(inode));
	if (ret && ret != -EEXIST) {
		btrfs_abort_transaction(trans, ret);
		return ret;
	}

	return 0;
}

/*
 * We have done the delete so we can go ahead and remove the orphan item for
 * this particular inode.
 */
static int btrfs_orphan_del(struct btrfs_trans_handle *trans,
			    struct btrfs_inode *inode)
{
	return btrfs_del_orphan_item(trans, inode->root, btrfs_ino(inode));
}

/*
 * this cleans up any orphans that may be left on the list from the last use
 * of this root.
 */
int btrfs_orphan_cleanup(struct btrfs_root *root)
{
	struct btrfs_fs_info *fs_info = root->fs_info;
	struct btrfs_path *path;
	struct extent_buffer *leaf;
	struct btrfs_key key, found_key;
	struct btrfs_trans_handle *trans;
	struct inode *inode;
	u64 last_objectid = 0;
	int ret = 0, nr_unlink = 0;

	if (test_and_set_bit(BTRFS_ROOT_ORPHAN_CLEANUP, &root->state))
		return 0;

	path = btrfs_alloc_path();
	if (!path) {
		ret = -ENOMEM;
		goto out;
	}
	path->reada = READA_BACK;

	key.objectid = BTRFS_ORPHAN_OBJECTID;
	key.type = BTRFS_ORPHAN_ITEM_KEY;
	key.offset = (u64)-1;

	while (1) {
		ret = btrfs_search_slot(NULL, root, &key, path, 0, 0);
		if (ret < 0)
			goto out;

		/*
		 * if ret == 0 means we found what we were searching for, which
		 * is weird, but possible, so only screw with path if we didn't
		 * find the key and see if we have stuff that matches
		 */
		if (ret > 0) {
			ret = 0;
			if (path->slots[0] == 0)
				break;
			path->slots[0]--;
		}

		/* pull out the item */
		leaf = path->nodes[0];
		btrfs_item_key_to_cpu(leaf, &found_key, path->slots[0]);

		/* make sure the item matches what we want */
		if (found_key.objectid != BTRFS_ORPHAN_OBJECTID)
			break;
		if (found_key.type != BTRFS_ORPHAN_ITEM_KEY)
			break;

		/* release the path since we're done with it */
		btrfs_release_path(path);

		/*
		 * this is where we are basically btrfs_lookup, without the
		 * crossing root thing.  we store the inode number in the
		 * offset of the orphan item.
		 */

		if (found_key.offset == last_objectid) {
			btrfs_err(fs_info,
				  "Error removing orphan entry, stopping orphan cleanup");
			ret = -EINVAL;
			goto out;
		}

		last_objectid = found_key.offset;

		found_key.objectid = found_key.offset;
		found_key.type = BTRFS_INODE_ITEM_KEY;
		found_key.offset = 0;
		inode = btrfs_iget(fs_info->sb, last_objectid, root);
		ret = PTR_ERR_OR_ZERO(inode);
		if (ret && ret != -ENOENT)
			goto out;

		if (ret == -ENOENT && root == fs_info->tree_root) {
			struct btrfs_root *dead_root;
			int is_dead_root = 0;

			/*
			 * This is an orphan in the tree root. Currently these
			 * could come from 2 sources:
			 *  a) a root (snapshot/subvolume) deletion in progress
			 *  b) a free space cache inode
			 * We need to distinguish those two, as the orphan item
			 * for a root must not get deleted before the deletion
			 * of the snapshot/subvolume's tree completes.
			 *
			 * btrfs_find_orphan_roots() ran before us, which has
			 * found all deleted roots and loaded them into
			 * fs_info->fs_roots_radix. So here we can find if an
			 * orphan item corresponds to a deleted root by looking
			 * up the root from that radix tree.
			 */

			spin_lock(&fs_info->fs_roots_radix_lock);
			dead_root = radix_tree_lookup(&fs_info->fs_roots_radix,
							 (unsigned long)found_key.objectid);
			if (dead_root && btrfs_root_refs(&dead_root->root_item) == 0)
				is_dead_root = 1;
			spin_unlock(&fs_info->fs_roots_radix_lock);

			if (is_dead_root) {
				/* prevent this orphan from being found again */
				key.offset = found_key.objectid - 1;
				continue;
			}

		}

		/*
		 * If we have an inode with links, there are a couple of
		 * possibilities:
		 *
		 * 1. We were halfway through creating fsverity metadata for the
		 * file. In that case, the orphan item represents incomplete
		 * fsverity metadata which must be cleaned up with
		 * btrfs_drop_verity_items and deleting the orphan item.

		 * 2. Old kernels (before v3.12) used to create an
		 * orphan item for truncate indicating that there were possibly
		 * extent items past i_size that needed to be deleted. In v3.12,
		 * truncate was changed to update i_size in sync with the extent
		 * items, but the (useless) orphan item was still created. Since
		 * v4.18, we don't create the orphan item for truncate at all.
		 *
		 * So, this item could mean that we need to do a truncate, but
		 * only if this filesystem was last used on a pre-v3.12 kernel
		 * and was not cleanly unmounted. The odds of that are quite
		 * slim, and it's a pain to do the truncate now, so just delete
		 * the orphan item.
		 *
		 * It's also possible that this orphan item was supposed to be
		 * deleted but wasn't. The inode number may have been reused,
		 * but either way, we can delete the orphan item.
		 */
		if (ret == -ENOENT || inode->i_nlink) {
			if (!ret) {
				ret = btrfs_drop_verity_items(BTRFS_I(inode));
				iput(inode);
				if (ret)
					goto out;
			}
			trans = btrfs_start_transaction(root, 1);
			if (IS_ERR(trans)) {
				ret = PTR_ERR(trans);
				goto out;
			}
			btrfs_debug(fs_info, "auto deleting %Lu",
				    found_key.objectid);
			ret = btrfs_del_orphan_item(trans, root,
						    found_key.objectid);
			btrfs_end_transaction(trans);
			if (ret)
				goto out;
			continue;
		}

		nr_unlink++;

		/* this will do delete_inode and everything for us */
		iput(inode);
	}
	/* release the path since we're done with it */
	btrfs_release_path(path);

	if (test_bit(BTRFS_ROOT_ORPHAN_ITEM_INSERTED, &root->state)) {
		trans = btrfs_join_transaction(root);
		if (!IS_ERR(trans))
			btrfs_end_transaction(trans);
	}

	if (nr_unlink)
		btrfs_debug(fs_info, "unlinked %d orphans", nr_unlink);

out:
	if (ret)
		btrfs_err(fs_info, "could not do orphan cleanup %d", ret);
	btrfs_free_path(path);
	return ret;
}

/*
 * very simple check to peek ahead in the leaf looking for xattrs.  If we
 * don't find any xattrs, we know there can't be any acls.
 *
 * slot is the slot the inode is in, objectid is the objectid of the inode
 */
static noinline int acls_after_inode_item(struct extent_buffer *leaf,
					  int slot, u64 objectid,
					  int *first_xattr_slot)
{
	u32 nritems = btrfs_header_nritems(leaf);
	struct btrfs_key found_key;
	static u64 xattr_access = 0;
	static u64 xattr_default = 0;
	int scanned = 0;

	if (!xattr_access) {
		xattr_access = btrfs_name_hash(XATTR_NAME_POSIX_ACL_ACCESS,
					strlen(XATTR_NAME_POSIX_ACL_ACCESS));
		xattr_default = btrfs_name_hash(XATTR_NAME_POSIX_ACL_DEFAULT,
					strlen(XATTR_NAME_POSIX_ACL_DEFAULT));
	}

	slot++;
	*first_xattr_slot = -1;
	while (slot < nritems) {
		btrfs_item_key_to_cpu(leaf, &found_key, slot);

		/* we found a different objectid, there must not be acls */
		if (found_key.objectid != objectid)
			return 0;

		/* we found an xattr, assume we've got an acl */
		if (found_key.type == BTRFS_XATTR_ITEM_KEY) {
			if (*first_xattr_slot == -1)
				*first_xattr_slot = slot;
			if (found_key.offset == xattr_access ||
			    found_key.offset == xattr_default)
				return 1;
		}

		/*
		 * we found a key greater than an xattr key, there can't
		 * be any acls later on
		 */
		if (found_key.type > BTRFS_XATTR_ITEM_KEY)
			return 0;

		slot++;
		scanned++;

		/*
		 * it goes inode, inode backrefs, xattrs, extents,
		 * so if there are a ton of hard links to an inode there can
		 * be a lot of backrefs.  Don't waste time searching too hard,
		 * this is just an optimization
		 */
		if (scanned >= 8)
			break;
	}
	/* we hit the end of the leaf before we found an xattr or
	 * something larger than an xattr.  We have to assume the inode
	 * has acls
	 */
	if (*first_xattr_slot == -1)
		*first_xattr_slot = slot;
	return 1;
}

/*
 * read an inode from the btree into the in-memory inode
 */
static int btrfs_read_locked_inode(struct inode *inode,
				   struct btrfs_path *in_path)
{
	struct btrfs_fs_info *fs_info = btrfs_sb(inode->i_sb);
	struct btrfs_path *path = in_path;
	struct extent_buffer *leaf;
	struct btrfs_inode_item *inode_item;
	struct btrfs_root *root = BTRFS_I(inode)->root;
	struct btrfs_key location;
	unsigned long ptr;
	int maybe_acls;
	u32 rdev;
	int ret;
	bool filled = false;
	int first_xattr_slot;

	ret = btrfs_fill_inode(inode, &rdev);
	if (!ret)
		filled = true;

	if (!path) {
		path = btrfs_alloc_path();
		if (!path)
			return -ENOMEM;
	}

	memcpy(&location, &BTRFS_I(inode)->location, sizeof(location));

	ret = btrfs_lookup_inode(NULL, root, path, &location, 0);
	if (ret) {
		if (path != in_path)
			btrfs_free_path(path);
		return ret;
	}

	leaf = path->nodes[0];

	if (filled)
		goto cache_index;

	inode_item = btrfs_item_ptr(leaf, path->slots[0],
				    struct btrfs_inode_item);
	inode->i_mode = btrfs_inode_mode(leaf, inode_item);
	set_nlink(inode, btrfs_inode_nlink(leaf, inode_item));
	i_uid_write(inode, btrfs_inode_uid(leaf, inode_item));
	i_gid_write(inode, btrfs_inode_gid(leaf, inode_item));
	btrfs_i_size_write(BTRFS_I(inode), btrfs_inode_size(leaf, inode_item));
	btrfs_inode_set_file_extent_range(BTRFS_I(inode), 0,
			round_up(i_size_read(inode), fs_info->sectorsize));

	inode->i_atime.tv_sec = btrfs_timespec_sec(leaf, &inode_item->atime);
	inode->i_atime.tv_nsec = btrfs_timespec_nsec(leaf, &inode_item->atime);

	inode->i_mtime.tv_sec = btrfs_timespec_sec(leaf, &inode_item->mtime);
	inode->i_mtime.tv_nsec = btrfs_timespec_nsec(leaf, &inode_item->mtime);

	inode->i_ctime.tv_sec = btrfs_timespec_sec(leaf, &inode_item->ctime);
	inode->i_ctime.tv_nsec = btrfs_timespec_nsec(leaf, &inode_item->ctime);

	BTRFS_I(inode)->i_otime.tv_sec =
		btrfs_timespec_sec(leaf, &inode_item->otime);
	BTRFS_I(inode)->i_otime.tv_nsec =
		btrfs_timespec_nsec(leaf, &inode_item->otime);

	inode_set_bytes(inode, btrfs_inode_nbytes(leaf, inode_item));
	BTRFS_I(inode)->generation = btrfs_inode_generation(leaf, inode_item);
	BTRFS_I(inode)->last_trans = btrfs_inode_transid(leaf, inode_item);

	inode_set_iversion_queried(inode,
				   btrfs_inode_sequence(leaf, inode_item));
	inode->i_generation = BTRFS_I(inode)->generation;
	inode->i_rdev = 0;
	rdev = btrfs_inode_rdev(leaf, inode_item);

	BTRFS_I(inode)->index_cnt = (u64)-1;
	btrfs_inode_split_flags(btrfs_inode_flags(leaf, inode_item),
				&BTRFS_I(inode)->flags, &BTRFS_I(inode)->ro_flags);

cache_index:
	/*
	 * If we were modified in the current generation and evicted from memory
	 * and then re-read we need to do a full sync since we don't have any
	 * idea about which extents were modified before we were evicted from
	 * cache.
	 *
	 * This is required for both inode re-read from disk and delayed inode
	 * in delayed_nodes_tree.
	 */
	if (BTRFS_I(inode)->last_trans == fs_info->generation)
		set_bit(BTRFS_INODE_NEEDS_FULL_SYNC,
			&BTRFS_I(inode)->runtime_flags);

	/*
	 * We don't persist the id of the transaction where an unlink operation
	 * against the inode was last made. So here we assume the inode might
	 * have been evicted, and therefore the exact value of last_unlink_trans
	 * lost, and set it to last_trans to avoid metadata inconsistencies
	 * between the inode and its parent if the inode is fsync'ed and the log
	 * replayed. For example, in the scenario:
	 *
	 * touch mydir/foo
	 * ln mydir/foo mydir/bar
	 * sync
	 * unlink mydir/bar
	 * echo 2 > /proc/sys/vm/drop_caches   # evicts inode
	 * xfs_io -c fsync mydir/foo
	 * <power failure>
	 * mount fs, triggers fsync log replay
	 *
	 * We must make sure that when we fsync our inode foo we also log its
	 * parent inode, otherwise after log replay the parent still has the
	 * dentry with the "bar" name but our inode foo has a link count of 1
	 * and doesn't have an inode ref with the name "bar" anymore.
	 *
	 * Setting last_unlink_trans to last_trans is a pessimistic approach,
	 * but it guarantees correctness at the expense of occasional full
	 * transaction commits on fsync if our inode is a directory, or if our
	 * inode is not a directory, logging its parent unnecessarily.
	 */
	BTRFS_I(inode)->last_unlink_trans = BTRFS_I(inode)->last_trans;

	/*
	 * Same logic as for last_unlink_trans. We don't persist the generation
	 * of the last transaction where this inode was used for a reflink
	 * operation, so after eviction and reloading the inode we must be
	 * pessimistic and assume the last transaction that modified the inode.
	 */
	BTRFS_I(inode)->last_reflink_trans = BTRFS_I(inode)->last_trans;

	path->slots[0]++;
	if (inode->i_nlink != 1 ||
	    path->slots[0] >= btrfs_header_nritems(leaf))
		goto cache_acl;

	btrfs_item_key_to_cpu(leaf, &location, path->slots[0]);
	if (location.objectid != btrfs_ino(BTRFS_I(inode)))
		goto cache_acl;

	ptr = btrfs_item_ptr_offset(leaf, path->slots[0]);
	if (location.type == BTRFS_INODE_REF_KEY) {
		struct btrfs_inode_ref *ref;

		ref = (struct btrfs_inode_ref *)ptr;
		BTRFS_I(inode)->dir_index = btrfs_inode_ref_index(leaf, ref);
	} else if (location.type == BTRFS_INODE_EXTREF_KEY) {
		struct btrfs_inode_extref *extref;

		extref = (struct btrfs_inode_extref *)ptr;
		BTRFS_I(inode)->dir_index = btrfs_inode_extref_index(leaf,
								     extref);
	}
cache_acl:
	/*
	 * try to precache a NULL acl entry for files that don't have
	 * any xattrs or acls
	 */
	maybe_acls = acls_after_inode_item(leaf, path->slots[0],
			btrfs_ino(BTRFS_I(inode)), &first_xattr_slot);
	if (first_xattr_slot != -1) {
		path->slots[0] = first_xattr_slot;
		ret = btrfs_load_inode_props(inode, path);
		if (ret)
			btrfs_err(fs_info,
				  "error loading props for ino %llu (root %llu): %d",
				  btrfs_ino(BTRFS_I(inode)),
				  root->root_key.objectid, ret);
	}
	if (path != in_path)
		btrfs_free_path(path);

	if (!maybe_acls)
		cache_no_acl(inode);

	switch (inode->i_mode & S_IFMT) {
	case S_IFREG:
		inode->i_mapping->a_ops = &btrfs_aops;
		inode->i_fop = &btrfs_file_operations;
		inode->i_op = &btrfs_file_inode_operations;
		break;
	case S_IFDIR:
		inode->i_fop = &btrfs_dir_file_operations;
		inode->i_op = &btrfs_dir_inode_operations;
		break;
	case S_IFLNK:
		inode->i_op = &btrfs_symlink_inode_operations;
		inode_nohighmem(inode);
		inode->i_mapping->a_ops = &btrfs_aops;
		break;
	default:
		inode->i_op = &btrfs_special_inode_operations;
		init_special_inode(inode, inode->i_mode, rdev);
		break;
	}

	btrfs_sync_inode_flags_to_i_flags(inode);
	return 0;
}

/*
 * given a leaf and an inode, copy the inode fields into the leaf
 */
static void fill_inode_item(struct btrfs_trans_handle *trans,
			    struct extent_buffer *leaf,
			    struct btrfs_inode_item *item,
			    struct inode *inode)
{
	struct btrfs_map_token token;
	u64 flags;

	btrfs_init_map_token(&token, leaf);

	btrfs_set_token_inode_uid(&token, item, i_uid_read(inode));
	btrfs_set_token_inode_gid(&token, item, i_gid_read(inode));
	btrfs_set_token_inode_size(&token, item, BTRFS_I(inode)->disk_i_size);
	btrfs_set_token_inode_mode(&token, item, inode->i_mode);
	btrfs_set_token_inode_nlink(&token, item, inode->i_nlink);

	btrfs_set_token_timespec_sec(&token, &item->atime,
				     inode->i_atime.tv_sec);
	btrfs_set_token_timespec_nsec(&token, &item->atime,
				      inode->i_atime.tv_nsec);

	btrfs_set_token_timespec_sec(&token, &item->mtime,
				     inode->i_mtime.tv_sec);
	btrfs_set_token_timespec_nsec(&token, &item->mtime,
				      inode->i_mtime.tv_nsec);

	btrfs_set_token_timespec_sec(&token, &item->ctime,
				     inode->i_ctime.tv_sec);
	btrfs_set_token_timespec_nsec(&token, &item->ctime,
				      inode->i_ctime.tv_nsec);

	btrfs_set_token_timespec_sec(&token, &item->otime,
				     BTRFS_I(inode)->i_otime.tv_sec);
	btrfs_set_token_timespec_nsec(&token, &item->otime,
				      BTRFS_I(inode)->i_otime.tv_nsec);

	btrfs_set_token_inode_nbytes(&token, item, inode_get_bytes(inode));
	btrfs_set_token_inode_generation(&token, item,
					 BTRFS_I(inode)->generation);
	btrfs_set_token_inode_sequence(&token, item, inode_peek_iversion(inode));
	btrfs_set_token_inode_transid(&token, item, trans->transid);
	btrfs_set_token_inode_rdev(&token, item, inode->i_rdev);
	flags = btrfs_inode_combine_flags(BTRFS_I(inode)->flags,
					  BTRFS_I(inode)->ro_flags);
	btrfs_set_token_inode_flags(&token, item, flags);
	btrfs_set_token_inode_block_group(&token, item, 0);
}

/*
 * copy everything in the in-memory inode into the btree.
 */
static noinline int btrfs_update_inode_item(struct btrfs_trans_handle *trans,
				struct btrfs_root *root,
				struct btrfs_inode *inode)
{
	struct btrfs_inode_item *inode_item;
	struct btrfs_path *path;
	struct extent_buffer *leaf;
	int ret;

	path = btrfs_alloc_path();
	if (!path)
		return -ENOMEM;

	ret = btrfs_lookup_inode(trans, root, path, &inode->location, 1);
	if (ret) {
		if (ret > 0)
			ret = -ENOENT;
		goto failed;
	}

	leaf = path->nodes[0];
	inode_item = btrfs_item_ptr(leaf, path->slots[0],
				    struct btrfs_inode_item);

	fill_inode_item(trans, leaf, inode_item, &inode->vfs_inode);
	btrfs_mark_buffer_dirty(leaf);
	btrfs_set_inode_last_trans(trans, inode);
	ret = 0;
failed:
	btrfs_free_path(path);
	return ret;
}

/*
 * copy everything in the in-memory inode into the btree.
 */
noinline int btrfs_update_inode(struct btrfs_trans_handle *trans,
				struct btrfs_root *root,
				struct btrfs_inode *inode)
{
	struct btrfs_fs_info *fs_info = root->fs_info;
	int ret;

	/*
	 * If the inode is a free space inode, we can deadlock during commit
	 * if we put it into the delayed code.
	 *
	 * The data relocation inode should also be directly updated
	 * without delay
	 */
	if (!btrfs_is_free_space_inode(inode)
	    && !btrfs_is_data_reloc_root(root)
	    && !test_bit(BTRFS_FS_LOG_RECOVERING, &fs_info->flags)) {
		btrfs_update_root_times(trans, root);

		ret = btrfs_delayed_update_inode(trans, root, inode);
		if (!ret)
			btrfs_set_inode_last_trans(trans, inode);
		return ret;
	}

	return btrfs_update_inode_item(trans, root, inode);
}

int btrfs_update_inode_fallback(struct btrfs_trans_handle *trans,
				struct btrfs_root *root, struct btrfs_inode *inode)
{
	int ret;

	ret = btrfs_update_inode(trans, root, inode);
	if (ret == -ENOSPC)
		return btrfs_update_inode_item(trans, root, inode);
	return ret;
}

/*
 * unlink helper that gets used here in inode.c and in the tree logging
 * recovery code.  It remove a link in a directory with a given name, and
 * also drops the back refs in the inode to the directory
 */
static int __btrfs_unlink_inode(struct btrfs_trans_handle *trans,
				struct btrfs_inode *dir,
				struct btrfs_inode *inode,
				const char *name, int name_len,
				struct btrfs_rename_ctx *rename_ctx)
{
	struct btrfs_root *root = dir->root;
	struct btrfs_fs_info *fs_info = root->fs_info;
	struct btrfs_path *path;
	int ret = 0;
	struct btrfs_dir_item *di;
	u64 index;
	u64 ino = btrfs_ino(inode);
	u64 dir_ino = btrfs_ino(dir);

	path = btrfs_alloc_path();
	if (!path) {
		ret = -ENOMEM;
		goto out;
	}

	di = btrfs_lookup_dir_item(trans, root, path, dir_ino,
				    name, name_len, -1);
	if (IS_ERR_OR_NULL(di)) {
		ret = di ? PTR_ERR(di) : -ENOENT;
		goto err;
	}
	ret = btrfs_delete_one_dir_name(trans, root, path, di);
	if (ret)
		goto err;
	btrfs_release_path(path);

	/*
	 * If we don't have dir index, we have to get it by looking up
	 * the inode ref, since we get the inode ref, remove it directly,
	 * it is unnecessary to do delayed deletion.
	 *
	 * But if we have dir index, needn't search inode ref to get it.
	 * Since the inode ref is close to the inode item, it is better
	 * that we delay to delete it, and just do this deletion when
	 * we update the inode item.
	 */
	if (inode->dir_index) {
		ret = btrfs_delayed_delete_inode_ref(inode);
		if (!ret) {
			index = inode->dir_index;
			goto skip_backref;
		}
	}

	ret = btrfs_del_inode_ref(trans, root, name, name_len, ino,
				  dir_ino, &index);
	if (ret) {
		btrfs_info(fs_info,
			"failed to delete reference to %.*s, inode %llu parent %llu",
			name_len, name, ino, dir_ino);
		btrfs_abort_transaction(trans, ret);
		goto err;
	}
skip_backref:
	if (rename_ctx)
		rename_ctx->index = index;

	ret = btrfs_delete_delayed_dir_index(trans, dir, index);
	if (ret) {
		btrfs_abort_transaction(trans, ret);
		goto err;
	}

	/*
	 * If we are in a rename context, we don't need to update anything in the
	 * log. That will be done later during the rename by btrfs_log_new_name().
	 * Besides that, doing it here would only cause extra unnecessary btree
	 * operations on the log tree, increasing latency for applications.
	 */
	if (!rename_ctx) {
		btrfs_del_inode_ref_in_log(trans, root, name, name_len, inode,
					   dir_ino);
		btrfs_del_dir_entries_in_log(trans, root, name, name_len, dir,
					     index);
	}

	/*
	 * If we have a pending delayed iput we could end up with the final iput
	 * being run in btrfs-cleaner context.  If we have enough of these built
	 * up we can end up burning a lot of time in btrfs-cleaner without any
	 * way to throttle the unlinks.  Since we're currently holding a ref on
	 * the inode we can run the delayed iput here without any issues as the
	 * final iput won't be done until after we drop the ref we're currently
	 * holding.
	 */
	btrfs_run_delayed_iput(fs_info, inode);
err:
	btrfs_free_path(path);
	if (ret)
		goto out;

	btrfs_i_size_write(dir, dir->vfs_inode.i_size - name_len * 2);
	inode_inc_iversion(&inode->vfs_inode);
	inode_inc_iversion(&dir->vfs_inode);
	inode->vfs_inode.i_ctime = current_time(&inode->vfs_inode);
	dir->vfs_inode.i_mtime = inode->vfs_inode.i_ctime;
	dir->vfs_inode.i_ctime = inode->vfs_inode.i_ctime;
	ret = btrfs_update_inode(trans, root, dir);
out:
	return ret;
}

int btrfs_unlink_inode(struct btrfs_trans_handle *trans,
		       struct btrfs_inode *dir, struct btrfs_inode *inode,
		       const char *name, int name_len)
{
	int ret;
	ret = __btrfs_unlink_inode(trans, dir, inode, name, name_len, NULL);
	if (!ret) {
		drop_nlink(&inode->vfs_inode);
		ret = btrfs_update_inode(trans, inode->root, inode);
	}
	return ret;
}

/*
 * helper to start transaction for unlink and rmdir.
 *
 * unlink and rmdir are special in btrfs, they do not always free space, so
 * if we cannot make our reservations the normal way try and see if there is
 * plenty of slack room in the global reserve to migrate, otherwise we cannot
 * allow the unlink to occur.
 */
static struct btrfs_trans_handle *__unlink_start_trans(struct inode *dir)
{
	struct btrfs_root *root = BTRFS_I(dir)->root;

	/*
	 * 1 for the possible orphan item
	 * 1 for the dir item
	 * 1 for the dir index
	 * 1 for the inode ref
	 * 1 for the inode
	 * 1 for the parent inode
	 */
	return btrfs_start_transaction_fallback_global_rsv(root, 6);
}

static int btrfs_unlink(struct inode *dir, struct dentry *dentry)
{
	struct btrfs_trans_handle *trans;
	struct inode *inode = d_inode(dentry);
	int ret;

	trans = __unlink_start_trans(dir);
	if (IS_ERR(trans))
		return PTR_ERR(trans);

	btrfs_record_unlink_dir(trans, BTRFS_I(dir), BTRFS_I(d_inode(dentry)),
			0);

	ret = btrfs_unlink_inode(trans, BTRFS_I(dir),
			BTRFS_I(d_inode(dentry)), dentry->d_name.name,
			dentry->d_name.len);
	if (ret)
		goto out;

	if (inode->i_nlink == 0) {
		ret = btrfs_orphan_add(trans, BTRFS_I(inode));
		if (ret)
			goto out;
	}

out:
	btrfs_end_transaction(trans);
	btrfs_btree_balance_dirty(BTRFS_I(dir)->root->fs_info);
	return ret;
}

static int btrfs_unlink_subvol(struct btrfs_trans_handle *trans,
			       struct inode *dir, struct dentry *dentry)
{
	struct btrfs_root *root = BTRFS_I(dir)->root;
	struct btrfs_inode *inode = BTRFS_I(d_inode(dentry));
	struct btrfs_path *path;
	struct extent_buffer *leaf;
	struct btrfs_dir_item *di;
	struct btrfs_key key;
	const char *name = dentry->d_name.name;
	int name_len = dentry->d_name.len;
	u64 index;
	int ret;
	u64 objectid;
	u64 dir_ino = btrfs_ino(BTRFS_I(dir));

	if (btrfs_ino(inode) == BTRFS_FIRST_FREE_OBJECTID) {
		objectid = inode->root->root_key.objectid;
	} else if (btrfs_ino(inode) == BTRFS_EMPTY_SUBVOL_DIR_OBJECTID) {
		objectid = inode->location.objectid;
	} else {
		WARN_ON(1);
		return -EINVAL;
	}

	path = btrfs_alloc_path();
	if (!path)
		return -ENOMEM;

	di = btrfs_lookup_dir_item(trans, root, path, dir_ino,
				   name, name_len, -1);
	if (IS_ERR_OR_NULL(di)) {
		ret = di ? PTR_ERR(di) : -ENOENT;
		goto out;
	}

	leaf = path->nodes[0];
	btrfs_dir_item_key_to_cpu(leaf, di, &key);
	WARN_ON(key.type != BTRFS_ROOT_ITEM_KEY || key.objectid != objectid);
	ret = btrfs_delete_one_dir_name(trans, root, path, di);
	if (ret) {
		btrfs_abort_transaction(trans, ret);
		goto out;
	}
	btrfs_release_path(path);

	/*
	 * This is a placeholder inode for a subvolume we didn't have a
	 * reference to at the time of the snapshot creation.  In the meantime
	 * we could have renamed the real subvol link into our snapshot, so
	 * depending on btrfs_del_root_ref to return -ENOENT here is incorrect.
	 * Instead simply lookup the dir_index_item for this entry so we can
	 * remove it.  Otherwise we know we have a ref to the root and we can
	 * call btrfs_del_root_ref, and it _shouldn't_ fail.
	 */
	if (btrfs_ino(inode) == BTRFS_EMPTY_SUBVOL_DIR_OBJECTID) {
		di = btrfs_search_dir_index_item(root, path, dir_ino,
						 name, name_len);
		if (IS_ERR_OR_NULL(di)) {
			if (!di)
				ret = -ENOENT;
			else
				ret = PTR_ERR(di);
			btrfs_abort_transaction(trans, ret);
			goto out;
		}

		leaf = path->nodes[0];
		btrfs_item_key_to_cpu(leaf, &key, path->slots[0]);
		index = key.offset;
		btrfs_release_path(path);
	} else {
		ret = btrfs_del_root_ref(trans, objectid,
					 root->root_key.objectid, dir_ino,
					 &index, name, name_len);
		if (ret) {
			btrfs_abort_transaction(trans, ret);
			goto out;
		}
	}

	ret = btrfs_delete_delayed_dir_index(trans, BTRFS_I(dir), index);
	if (ret) {
		btrfs_abort_transaction(trans, ret);
		goto out;
	}

	btrfs_i_size_write(BTRFS_I(dir), dir->i_size - name_len * 2);
	inode_inc_iversion(dir);
	dir->i_mtime = current_time(dir);
	dir->i_ctime = dir->i_mtime;
	ret = btrfs_update_inode_fallback(trans, root, BTRFS_I(dir));
	if (ret)
		btrfs_abort_transaction(trans, ret);
out:
	btrfs_free_path(path);
	return ret;
}

/*
 * Helper to check if the subvolume references other subvolumes or if it's
 * default.
 */
static noinline int may_destroy_subvol(struct btrfs_root *root)
{
	struct btrfs_fs_info *fs_info = root->fs_info;
	struct btrfs_path *path;
	struct btrfs_dir_item *di;
	struct btrfs_key key;
	u64 dir_id;
	int ret;

	path = btrfs_alloc_path();
	if (!path)
		return -ENOMEM;

	/* Make sure this root isn't set as the default subvol */
	dir_id = btrfs_super_root_dir(fs_info->super_copy);
	di = btrfs_lookup_dir_item(NULL, fs_info->tree_root, path,
				   dir_id, "default", 7, 0);
	if (di && !IS_ERR(di)) {
		btrfs_dir_item_key_to_cpu(path->nodes[0], di, &key);
		if (key.objectid == root->root_key.objectid) {
			ret = -EPERM;
			btrfs_err(fs_info,
				  "deleting default subvolume %llu is not allowed",
				  key.objectid);
			goto out;
		}
		btrfs_release_path(path);
	}

	key.objectid = root->root_key.objectid;
	key.type = BTRFS_ROOT_REF_KEY;
	key.offset = (u64)-1;

	ret = btrfs_search_slot(NULL, fs_info->tree_root, &key, path, 0, 0);
	if (ret < 0)
		goto out;
	BUG_ON(ret == 0);

	ret = 0;
	if (path->slots[0] > 0) {
		path->slots[0]--;
		btrfs_item_key_to_cpu(path->nodes[0], &key, path->slots[0]);
		if (key.objectid == root->root_key.objectid &&
		    key.type == BTRFS_ROOT_REF_KEY)
			ret = -ENOTEMPTY;
	}
out:
	btrfs_free_path(path);
	return ret;
}

/* Delete all dentries for inodes belonging to the root */
static void btrfs_prune_dentries(struct btrfs_root *root)
{
	struct btrfs_fs_info *fs_info = root->fs_info;
	struct rb_node *node;
	struct rb_node *prev;
	struct btrfs_inode *entry;
	struct inode *inode;
	u64 objectid = 0;

	if (!BTRFS_FS_ERROR(fs_info))
		WARN_ON(btrfs_root_refs(&root->root_item) != 0);

	spin_lock(&root->inode_lock);
again:
	node = root->inode_tree.rb_node;
	prev = NULL;
	while (node) {
		prev = node;
		entry = rb_entry(node, struct btrfs_inode, rb_node);

		if (objectid < btrfs_ino(entry))
			node = node->rb_left;
		else if (objectid > btrfs_ino(entry))
			node = node->rb_right;
		else
			break;
	}
	if (!node) {
		while (prev) {
			entry = rb_entry(prev, struct btrfs_inode, rb_node);
			if (objectid <= btrfs_ino(entry)) {
				node = prev;
				break;
			}
			prev = rb_next(prev);
		}
	}
	while (node) {
		entry = rb_entry(node, struct btrfs_inode, rb_node);
		objectid = btrfs_ino(entry) + 1;
		inode = igrab(&entry->vfs_inode);
		if (inode) {
			spin_unlock(&root->inode_lock);
			if (atomic_read(&inode->i_count) > 1)
				d_prune_aliases(inode);
			/*
			 * btrfs_drop_inode will have it removed from the inode
			 * cache when its usage count hits zero.
			 */
			iput(inode);
			cond_resched();
			spin_lock(&root->inode_lock);
			goto again;
		}

		if (cond_resched_lock(&root->inode_lock))
			goto again;

		node = rb_next(node);
	}
	spin_unlock(&root->inode_lock);
}

int btrfs_delete_subvolume(struct inode *dir, struct dentry *dentry)
{
	struct btrfs_fs_info *fs_info = btrfs_sb(dentry->d_sb);
	struct btrfs_root *root = BTRFS_I(dir)->root;
	struct inode *inode = d_inode(dentry);
	struct btrfs_root *dest = BTRFS_I(inode)->root;
	struct btrfs_trans_handle *trans;
	struct btrfs_block_rsv block_rsv;
	u64 root_flags;
	int ret;

	/*
	 * Don't allow to delete a subvolume with send in progress. This is
	 * inside the inode lock so the error handling that has to drop the bit
	 * again is not run concurrently.
	 */
	spin_lock(&dest->root_item_lock);
	if (dest->send_in_progress) {
		spin_unlock(&dest->root_item_lock);
		btrfs_warn(fs_info,
			   "attempt to delete subvolume %llu during send",
			   dest->root_key.objectid);
		return -EPERM;
	}
	if (atomic_read(&dest->nr_swapfiles)) {
		spin_unlock(&dest->root_item_lock);
		btrfs_warn(fs_info,
			   "attempt to delete subvolume %llu with active swapfile",
			   root->root_key.objectid);
		return -EPERM;
	}
	root_flags = btrfs_root_flags(&dest->root_item);
	btrfs_set_root_flags(&dest->root_item,
			     root_flags | BTRFS_ROOT_SUBVOL_DEAD);
	spin_unlock(&dest->root_item_lock);

	down_write(&fs_info->subvol_sem);

	ret = may_destroy_subvol(dest);
	if (ret)
		goto out_up_write;

	btrfs_init_block_rsv(&block_rsv, BTRFS_BLOCK_RSV_TEMP);
	/*
	 * One for dir inode,
	 * two for dir entries,
	 * two for root ref/backref.
	 */
	ret = btrfs_subvolume_reserve_metadata(root, &block_rsv, 5, true);
	if (ret)
		goto out_up_write;

	trans = btrfs_start_transaction(root, 0);
	if (IS_ERR(trans)) {
		ret = PTR_ERR(trans);
		goto out_release;
	}
	trans->block_rsv = &block_rsv;
	trans->bytes_reserved = block_rsv.size;

	btrfs_record_snapshot_destroy(trans, BTRFS_I(dir));

	ret = btrfs_unlink_subvol(trans, dir, dentry);
	if (ret) {
		btrfs_abort_transaction(trans, ret);
		goto out_end_trans;
	}

	ret = btrfs_record_root_in_trans(trans, dest);
	if (ret) {
		btrfs_abort_transaction(trans, ret);
		goto out_end_trans;
	}

	memset(&dest->root_item.drop_progress, 0,
		sizeof(dest->root_item.drop_progress));
	btrfs_set_root_drop_level(&dest->root_item, 0);
	btrfs_set_root_refs(&dest->root_item, 0);

	if (!test_and_set_bit(BTRFS_ROOT_ORPHAN_ITEM_INSERTED, &dest->state)) {
		ret = btrfs_insert_orphan_item(trans,
					fs_info->tree_root,
					dest->root_key.objectid);
		if (ret) {
			btrfs_abort_transaction(trans, ret);
			goto out_end_trans;
		}
	}

	ret = btrfs_uuid_tree_remove(trans, dest->root_item.uuid,
				  BTRFS_UUID_KEY_SUBVOL,
				  dest->root_key.objectid);
	if (ret && ret != -ENOENT) {
		btrfs_abort_transaction(trans, ret);
		goto out_end_trans;
	}
	if (!btrfs_is_empty_uuid(dest->root_item.received_uuid)) {
		ret = btrfs_uuid_tree_remove(trans,
					  dest->root_item.received_uuid,
					  BTRFS_UUID_KEY_RECEIVED_SUBVOL,
					  dest->root_key.objectid);
		if (ret && ret != -ENOENT) {
			btrfs_abort_transaction(trans, ret);
			goto out_end_trans;
		}
	}

	free_anon_bdev(dest->anon_dev);
	dest->anon_dev = 0;
out_end_trans:
	trans->block_rsv = NULL;
	trans->bytes_reserved = 0;
	ret = btrfs_end_transaction(trans);
	inode->i_flags |= S_DEAD;
out_release:
	btrfs_subvolume_release_metadata(root, &block_rsv);
out_up_write:
	up_write(&fs_info->subvol_sem);
	if (ret) {
		spin_lock(&dest->root_item_lock);
		root_flags = btrfs_root_flags(&dest->root_item);
		btrfs_set_root_flags(&dest->root_item,
				root_flags & ~BTRFS_ROOT_SUBVOL_DEAD);
		spin_unlock(&dest->root_item_lock);
	} else {
		d_invalidate(dentry);
		btrfs_prune_dentries(dest);
		ASSERT(dest->send_in_progress == 0);
	}

	return ret;
}

static int btrfs_rmdir(struct inode *dir, struct dentry *dentry)
{
	struct inode *inode = d_inode(dentry);
	struct btrfs_fs_info *fs_info = BTRFS_I(inode)->root->fs_info;
	int err = 0;
	struct btrfs_trans_handle *trans;
	u64 last_unlink_trans;

	if (inode->i_size > BTRFS_EMPTY_DIR_SIZE)
		return -ENOTEMPTY;
	if (btrfs_ino(BTRFS_I(inode)) == BTRFS_FIRST_FREE_OBJECTID) {
		if (unlikely(btrfs_fs_incompat(fs_info, EXTENT_TREE_V2))) {
			btrfs_err(fs_info,
			"extent tree v2 doesn't support snapshot deletion yet");
			return -EOPNOTSUPP;
		}
		return btrfs_delete_subvolume(dir, dentry);
	}

	trans = __unlink_start_trans(dir);
	if (IS_ERR(trans))
		return PTR_ERR(trans);

	if (unlikely(btrfs_ino(BTRFS_I(inode)) == BTRFS_EMPTY_SUBVOL_DIR_OBJECTID)) {
		err = btrfs_unlink_subvol(trans, dir, dentry);
		goto out;
	}

	err = btrfs_orphan_add(trans, BTRFS_I(inode));
	if (err)
		goto out;

	last_unlink_trans = BTRFS_I(inode)->last_unlink_trans;

	/* now the directory is empty */
	err = btrfs_unlink_inode(trans, BTRFS_I(dir),
			BTRFS_I(d_inode(dentry)), dentry->d_name.name,
			dentry->d_name.len);
	if (!err) {
		btrfs_i_size_write(BTRFS_I(inode), 0);
		/*
		 * Propagate the last_unlink_trans value of the deleted dir to
		 * its parent directory. This is to prevent an unrecoverable
		 * log tree in the case we do something like this:
		 * 1) create dir foo
		 * 2) create snapshot under dir foo
		 * 3) delete the snapshot
		 * 4) rmdir foo
		 * 5) mkdir foo
		 * 6) fsync foo or some file inside foo
		 */
		if (last_unlink_trans >= trans->transid)
			BTRFS_I(dir)->last_unlink_trans = last_unlink_trans;
	}
out:
	btrfs_end_transaction(trans);
	btrfs_btree_balance_dirty(fs_info);

	return err;
}

/*
 * btrfs_truncate_block - read, zero a chunk and write a block
 * @inode - inode that we're zeroing
 * @from - the offset to start zeroing
 * @len - the length to zero, 0 to zero the entire range respective to the
 *	offset
 * @front - zero up to the offset instead of from the offset on
 *
 * This will find the block for the "from" offset and cow the block and zero the
 * part we want to zero.  This is used with truncate and hole punching.
 */
int btrfs_truncate_block(struct btrfs_inode *inode, loff_t from, loff_t len,
			 int front)
{
	struct btrfs_fs_info *fs_info = inode->root->fs_info;
	struct address_space *mapping = inode->vfs_inode.i_mapping;
	struct extent_io_tree *io_tree = &inode->io_tree;
	struct btrfs_ordered_extent *ordered;
	struct extent_state *cached_state = NULL;
	struct extent_changeset *data_reserved = NULL;
	bool only_release_metadata = false;
	u32 blocksize = fs_info->sectorsize;
	pgoff_t index = from >> PAGE_SHIFT;
	unsigned offset = from & (blocksize - 1);
	struct page *page;
	gfp_t mask = btrfs_alloc_write_mask(mapping);
	size_t write_bytes = blocksize;
	int ret = 0;
	u64 block_start;
	u64 block_end;

	if (IS_ALIGNED(offset, blocksize) &&
	    (!len || IS_ALIGNED(len, blocksize)))
		goto out;

	block_start = round_down(from, blocksize);
	block_end = block_start + blocksize - 1;

	ret = btrfs_check_data_free_space(inode, &data_reserved, block_start,
					  blocksize);
	if (ret < 0) {
		if (btrfs_check_nocow_lock(inode, block_start, &write_bytes) > 0) {
			/* For nocow case, no need to reserve data space */
			only_release_metadata = true;
		} else {
			goto out;
		}
	}
	ret = btrfs_delalloc_reserve_metadata(inode, blocksize, blocksize, false);
	if (ret < 0) {
		if (!only_release_metadata)
			btrfs_free_reserved_data_space(inode, data_reserved,
						       block_start, blocksize);
		goto out;
	}
again:
	page = find_or_create_page(mapping, index, mask);
	if (!page) {
		btrfs_delalloc_release_space(inode, data_reserved, block_start,
					     blocksize, true);
		btrfs_delalloc_release_extents(inode, blocksize);
		ret = -ENOMEM;
		goto out;
	}
	ret = set_page_extent_mapped(page);
	if (ret < 0)
		goto out_unlock;

	if (!PageUptodate(page)) {
		ret = btrfs_read_folio(NULL, page_folio(page));
		lock_page(page);
		if (page->mapping != mapping) {
			unlock_page(page);
			put_page(page);
			goto again;
		}
		if (!PageUptodate(page)) {
			ret = -EIO;
			goto out_unlock;
		}
	}
	wait_on_page_writeback(page);

	lock_extent_bits(io_tree, block_start, block_end, &cached_state);

	ordered = btrfs_lookup_ordered_extent(inode, block_start);
	if (ordered) {
		unlock_extent_cached(io_tree, block_start, block_end,
				     &cached_state);
		unlock_page(page);
		put_page(page);
		btrfs_start_ordered_extent(ordered, 1);
		btrfs_put_ordered_extent(ordered);
		goto again;
	}

	clear_extent_bit(&inode->io_tree, block_start, block_end,
			 EXTENT_DELALLOC | EXTENT_DO_ACCOUNTING | EXTENT_DEFRAG,
			 0, 0, &cached_state);

	ret = btrfs_set_extent_delalloc(inode, block_start, block_end, 0,
					&cached_state);
	if (ret) {
		unlock_extent_cached(io_tree, block_start, block_end,
				     &cached_state);
		goto out_unlock;
	}

	if (offset != blocksize) {
		if (!len)
			len = blocksize - offset;
		if (front)
			memzero_page(page, (block_start - page_offset(page)),
				     offset);
		else
			memzero_page(page, (block_start - page_offset(page)) + offset,
				     len);
	}
	btrfs_page_clear_checked(fs_info, page, block_start,
				 block_end + 1 - block_start);
	btrfs_page_set_dirty(fs_info, page, block_start, block_end + 1 - block_start);
	unlock_extent_cached(io_tree, block_start, block_end, &cached_state);

	if (only_release_metadata)
		set_extent_bit(&inode->io_tree, block_start, block_end,
			       EXTENT_NORESERVE, 0, NULL, NULL, GFP_NOFS, NULL);

out_unlock:
	if (ret) {
		if (only_release_metadata)
			btrfs_delalloc_release_metadata(inode, blocksize, true);
		else
			btrfs_delalloc_release_space(inode, data_reserved,
					block_start, blocksize, true);
	}
	btrfs_delalloc_release_extents(inode, blocksize);
	unlock_page(page);
	put_page(page);
out:
	if (only_release_metadata)
		btrfs_check_nocow_unlock(inode);
	extent_changeset_free(data_reserved);
	return ret;
}

static int maybe_insert_hole(struct btrfs_root *root, struct btrfs_inode *inode,
			     u64 offset, u64 len)
{
	struct btrfs_fs_info *fs_info = root->fs_info;
	struct btrfs_trans_handle *trans;
	struct btrfs_drop_extents_args drop_args = { 0 };
	int ret;

	/*
	 * If NO_HOLES is enabled, we don't need to do anything.
	 * Later, up in the call chain, either btrfs_set_inode_last_sub_trans()
	 * or btrfs_update_inode() will be called, which guarantee that the next
	 * fsync will know this inode was changed and needs to be logged.
	 */
	if (btrfs_fs_incompat(fs_info, NO_HOLES))
		return 0;

	/*
	 * 1 - for the one we're dropping
	 * 1 - for the one we're adding
	 * 1 - for updating the inode.
	 */
	trans = btrfs_start_transaction(root, 3);
	if (IS_ERR(trans))
		return PTR_ERR(trans);

	drop_args.start = offset;
	drop_args.end = offset + len;
	drop_args.drop_cache = true;

	ret = btrfs_drop_extents(trans, root, inode, &drop_args);
	if (ret) {
		btrfs_abort_transaction(trans, ret);
		btrfs_end_transaction(trans);
		return ret;
	}

	ret = btrfs_insert_file_extent(trans, root, btrfs_ino(inode),
			offset, 0, 0, len, 0, len, 0, 0, 0);
	if (ret) {
		btrfs_abort_transaction(trans, ret);
	} else {
		btrfs_update_inode_bytes(inode, 0, drop_args.bytes_found);
		btrfs_update_inode(trans, root, inode);
	}
	btrfs_end_transaction(trans);
	return ret;
}

/*
 * This function puts in dummy file extents for the area we're creating a hole
 * for.  So if we are truncating this file to a larger size we need to insert
 * these file extents so that btrfs_get_extent will return a EXTENT_MAP_HOLE for
 * the range between oldsize and size
 */
int btrfs_cont_expand(struct btrfs_inode *inode, loff_t oldsize, loff_t size)
{
	struct btrfs_root *root = inode->root;
	struct btrfs_fs_info *fs_info = root->fs_info;
	struct extent_io_tree *io_tree = &inode->io_tree;
	struct extent_map *em = NULL;
	struct extent_state *cached_state = NULL;
	struct extent_map_tree *em_tree = &inode->extent_tree;
	u64 hole_start = ALIGN(oldsize, fs_info->sectorsize);
	u64 block_end = ALIGN(size, fs_info->sectorsize);
	u64 last_byte;
	u64 cur_offset;
	u64 hole_size;
	int err = 0;

	/*
	 * If our size started in the middle of a block we need to zero out the
	 * rest of the block before we expand the i_size, otherwise we could
	 * expose stale data.
	 */
	err = btrfs_truncate_block(inode, oldsize, 0, 0);
	if (err)
		return err;

	if (size <= hole_start)
		return 0;

	btrfs_lock_and_flush_ordered_range(inode, hole_start, block_end - 1,
					   &cached_state);
	cur_offset = hole_start;
	while (1) {
		em = btrfs_get_extent(inode, NULL, 0, cur_offset,
				      block_end - cur_offset);
		if (IS_ERR(em)) {
			err = PTR_ERR(em);
			em = NULL;
			break;
		}
		last_byte = min(extent_map_end(em), block_end);
		last_byte = ALIGN(last_byte, fs_info->sectorsize);
		hole_size = last_byte - cur_offset;

		if (!test_bit(EXTENT_FLAG_PREALLOC, &em->flags)) {
			struct extent_map *hole_em;

			err = maybe_insert_hole(root, inode, cur_offset,
						hole_size);
			if (err)
				break;

			err = btrfs_inode_set_file_extent_range(inode,
							cur_offset, hole_size);
			if (err)
				break;

			btrfs_drop_extent_cache(inode, cur_offset,
						cur_offset + hole_size - 1, 0);
			hole_em = alloc_extent_map();
			if (!hole_em) {
				btrfs_set_inode_full_sync(inode);
				goto next;
			}
			hole_em->start = cur_offset;
			hole_em->len = hole_size;
			hole_em->orig_start = cur_offset;

			hole_em->block_start = EXTENT_MAP_HOLE;
			hole_em->block_len = 0;
			hole_em->orig_block_len = 0;
			hole_em->ram_bytes = hole_size;
			hole_em->compress_type = BTRFS_COMPRESS_NONE;
			hole_em->generation = fs_info->generation;

			while (1) {
				write_lock(&em_tree->lock);
				err = add_extent_mapping(em_tree, hole_em, 1);
				write_unlock(&em_tree->lock);
				if (err != -EEXIST)
					break;
				btrfs_drop_extent_cache(inode, cur_offset,
							cur_offset +
							hole_size - 1, 0);
			}
			free_extent_map(hole_em);
		} else {
			err = btrfs_inode_set_file_extent_range(inode,
							cur_offset, hole_size);
			if (err)
				break;
		}
next:
		free_extent_map(em);
		em = NULL;
		cur_offset = last_byte;
		if (cur_offset >= block_end)
			break;
	}
	free_extent_map(em);
	unlock_extent_cached(io_tree, hole_start, block_end - 1, &cached_state);
	return err;
}

static int btrfs_setsize(struct inode *inode, struct iattr *attr)
{
	struct btrfs_root *root = BTRFS_I(inode)->root;
	struct btrfs_trans_handle *trans;
	loff_t oldsize = i_size_read(inode);
	loff_t newsize = attr->ia_size;
	int mask = attr->ia_valid;
	int ret;

	/*
	 * The regular truncate() case without ATTR_CTIME and ATTR_MTIME is a
	 * special case where we need to update the times despite not having
	 * these flags set.  For all other operations the VFS set these flags
	 * explicitly if it wants a timestamp update.
	 */
	if (newsize != oldsize) {
		inode_inc_iversion(inode);
		if (!(mask & (ATTR_CTIME | ATTR_MTIME))) {
			inode->i_mtime = current_time(inode);
			inode->i_ctime = inode->i_mtime;
		}
	}

	if (newsize > oldsize) {
		/*
		 * Don't do an expanding truncate while snapshotting is ongoing.
		 * This is to ensure the snapshot captures a fully consistent
		 * state of this file - if the snapshot captures this expanding
		 * truncation, it must capture all writes that happened before
		 * this truncation.
		 */
		btrfs_drew_write_lock(&root->snapshot_lock);
		ret = btrfs_cont_expand(BTRFS_I(inode), oldsize, newsize);
		if (ret) {
			btrfs_drew_write_unlock(&root->snapshot_lock);
			return ret;
		}

		trans = btrfs_start_transaction(root, 1);
		if (IS_ERR(trans)) {
			btrfs_drew_write_unlock(&root->snapshot_lock);
			return PTR_ERR(trans);
		}

		i_size_write(inode, newsize);
		btrfs_inode_safe_disk_i_size_write(BTRFS_I(inode), 0);
		pagecache_isize_extended(inode, oldsize, newsize);
		ret = btrfs_update_inode(trans, root, BTRFS_I(inode));
		btrfs_drew_write_unlock(&root->snapshot_lock);
		btrfs_end_transaction(trans);
	} else {
		struct btrfs_fs_info *fs_info = btrfs_sb(inode->i_sb);

		if (btrfs_is_zoned(fs_info)) {
			ret = btrfs_wait_ordered_range(inode,
					ALIGN(newsize, fs_info->sectorsize),
					(u64)-1);
			if (ret)
				return ret;
		}

		/*
		 * We're truncating a file that used to have good data down to
		 * zero. Make sure any new writes to the file get on disk
		 * on close.
		 */
		if (newsize == 0)
			set_bit(BTRFS_INODE_FLUSH_ON_CLOSE,
				&BTRFS_I(inode)->runtime_flags);

		truncate_setsize(inode, newsize);

		inode_dio_wait(inode);

		ret = btrfs_truncate(inode, newsize == oldsize);
		if (ret && inode->i_nlink) {
			int err;

			/*
			 * Truncate failed, so fix up the in-memory size. We
			 * adjusted disk_i_size down as we removed extents, so
			 * wait for disk_i_size to be stable and then update the
			 * in-memory size to match.
			 */
			err = btrfs_wait_ordered_range(inode, 0, (u64)-1);
			if (err)
				return err;
			i_size_write(inode, BTRFS_I(inode)->disk_i_size);
		}
	}

	return ret;
}

static int btrfs_setattr(struct user_namespace *mnt_userns, struct dentry *dentry,
			 struct iattr *attr)
{
	struct inode *inode = d_inode(dentry);
	struct btrfs_root *root = BTRFS_I(inode)->root;
	int err;

	if (btrfs_root_readonly(root))
		return -EROFS;

	err = setattr_prepare(mnt_userns, dentry, attr);
	if (err)
		return err;

	if (S_ISREG(inode->i_mode) && (attr->ia_valid & ATTR_SIZE)) {
		err = btrfs_setsize(inode, attr);
		if (err)
			return err;
	}

	if (attr->ia_valid) {
		setattr_copy(mnt_userns, inode, attr);
		inode_inc_iversion(inode);
		err = btrfs_dirty_inode(inode);

		if (!err && attr->ia_valid & ATTR_MODE)
			err = posix_acl_chmod(mnt_userns, inode, inode->i_mode);
	}

	return err;
}

/*
 * While truncating the inode pages during eviction, we get the VFS
 * calling btrfs_invalidate_folio() against each folio of the inode. This
 * is slow because the calls to btrfs_invalidate_folio() result in a
 * huge amount of calls to lock_extent_bits() and clear_extent_bit(),
 * which keep merging and splitting extent_state structures over and over,
 * wasting lots of time.
 *
 * Therefore if the inode is being evicted, let btrfs_invalidate_folio()
 * skip all those expensive operations on a per folio basis and do only
 * the ordered io finishing, while we release here the extent_map and
 * extent_state structures, without the excessive merging and splitting.
 */
static void evict_inode_truncate_pages(struct inode *inode)
{
	struct extent_io_tree *io_tree = &BTRFS_I(inode)->io_tree;
	struct extent_map_tree *map_tree = &BTRFS_I(inode)->extent_tree;
	struct rb_node *node;

	ASSERT(inode->i_state & I_FREEING);
	truncate_inode_pages_final(&inode->i_data);

	write_lock(&map_tree->lock);
	while (!RB_EMPTY_ROOT(&map_tree->map.rb_root)) {
		struct extent_map *em;

		node = rb_first_cached(&map_tree->map);
		em = rb_entry(node, struct extent_map, rb_node);
		clear_bit(EXTENT_FLAG_PINNED, &em->flags);
		clear_bit(EXTENT_FLAG_LOGGING, &em->flags);
		remove_extent_mapping(map_tree, em);
		free_extent_map(em);
		if (need_resched()) {
			write_unlock(&map_tree->lock);
			cond_resched();
			write_lock(&map_tree->lock);
		}
	}
	write_unlock(&map_tree->lock);

	/*
	 * Keep looping until we have no more ranges in the io tree.
	 * We can have ongoing bios started by readahead that have
	 * their endio callback (extent_io.c:end_bio_extent_readpage)
	 * still in progress (unlocked the pages in the bio but did not yet
	 * unlocked the ranges in the io tree). Therefore this means some
	 * ranges can still be locked and eviction started because before
	 * submitting those bios, which are executed by a separate task (work
	 * queue kthread), inode references (inode->i_count) were not taken
	 * (which would be dropped in the end io callback of each bio).
	 * Therefore here we effectively end up waiting for those bios and
	 * anyone else holding locked ranges without having bumped the inode's
	 * reference count - if we don't do it, when they access the inode's
	 * io_tree to unlock a range it may be too late, leading to an
	 * use-after-free issue.
	 */
	spin_lock(&io_tree->lock);
	while (!RB_EMPTY_ROOT(&io_tree->state)) {
		struct extent_state *state;
		struct extent_state *cached_state = NULL;
		u64 start;
		u64 end;
		unsigned state_flags;

		node = rb_first(&io_tree->state);
		state = rb_entry(node, struct extent_state, rb_node);
		start = state->start;
		end = state->end;
		state_flags = state->state;
		spin_unlock(&io_tree->lock);

		lock_extent_bits(io_tree, start, end, &cached_state);

		/*
		 * If still has DELALLOC flag, the extent didn't reach disk,
		 * and its reserved space won't be freed by delayed_ref.
		 * So we need to free its reserved space here.
		 * (Refer to comment in btrfs_invalidate_folio, case 2)
		 *
		 * Note, end is the bytenr of last byte, so we need + 1 here.
		 */
		if (state_flags & EXTENT_DELALLOC)
			btrfs_qgroup_free_data(BTRFS_I(inode), NULL, start,
					       end - start + 1);

		clear_extent_bit(io_tree, start, end,
				 EXTENT_LOCKED | EXTENT_DELALLOC |
				 EXTENT_DO_ACCOUNTING | EXTENT_DEFRAG, 1, 1,
				 &cached_state);

		cond_resched();
		spin_lock(&io_tree->lock);
	}
	spin_unlock(&io_tree->lock);
}

static struct btrfs_trans_handle *evict_refill_and_join(struct btrfs_root *root,
							struct btrfs_block_rsv *rsv)
{
	struct btrfs_fs_info *fs_info = root->fs_info;
	struct btrfs_trans_handle *trans;
	u64 delayed_refs_extra = btrfs_calc_insert_metadata_size(fs_info, 1);
	int ret;

	/*
	 * Eviction should be taking place at some place safe because of our
	 * delayed iputs.  However the normal flushing code will run delayed
	 * iputs, so we cannot use FLUSH_ALL otherwise we'll deadlock.
	 *
	 * We reserve the delayed_refs_extra here again because we can't use
	 * btrfs_start_transaction(root, 0) for the same deadlocky reason as
	 * above.  We reserve our extra bit here because we generate a ton of
	 * delayed refs activity by truncating.
	 *
	 * BTRFS_RESERVE_FLUSH_EVICT will steal from the global_rsv if it can,
	 * if we fail to make this reservation we can re-try without the
	 * delayed_refs_extra so we can make some forward progress.
	 */
	ret = btrfs_block_rsv_refill(fs_info, rsv, rsv->size + delayed_refs_extra,
				     BTRFS_RESERVE_FLUSH_EVICT);
	if (ret) {
		ret = btrfs_block_rsv_refill(fs_info, rsv, rsv->size,
					     BTRFS_RESERVE_FLUSH_EVICT);
		if (ret) {
			btrfs_warn(fs_info,
				   "could not allocate space for delete; will truncate on mount");
			return ERR_PTR(-ENOSPC);
		}
		delayed_refs_extra = 0;
	}

	trans = btrfs_join_transaction(root);
	if (IS_ERR(trans))
		return trans;

	if (delayed_refs_extra) {
		trans->block_rsv = &fs_info->trans_block_rsv;
		trans->bytes_reserved = delayed_refs_extra;
		btrfs_block_rsv_migrate(rsv, trans->block_rsv,
					delayed_refs_extra, 1);
	}
	return trans;
}

void btrfs_evict_inode(struct inode *inode)
{
	struct btrfs_fs_info *fs_info = btrfs_sb(inode->i_sb);
	struct btrfs_trans_handle *trans;
	struct btrfs_root *root = BTRFS_I(inode)->root;
	struct btrfs_block_rsv *rsv;
	int ret;

	trace_btrfs_inode_evict(inode);

	if (!root) {
		fsverity_cleanup_inode(inode);
		clear_inode(inode);
		return;
	}

	evict_inode_truncate_pages(inode);

	if (inode->i_nlink &&
	    ((btrfs_root_refs(&root->root_item) != 0 &&
	      root->root_key.objectid != BTRFS_ROOT_TREE_OBJECTID) ||
	     btrfs_is_free_space_inode(BTRFS_I(inode))))
		goto no_delete;

	if (is_bad_inode(inode))
		goto no_delete;

	btrfs_free_io_failure_record(BTRFS_I(inode), 0, (u64)-1);

	if (test_bit(BTRFS_FS_LOG_RECOVERING, &fs_info->flags))
		goto no_delete;

	if (inode->i_nlink > 0) {
		BUG_ON(btrfs_root_refs(&root->root_item) != 0 &&
		       root->root_key.objectid != BTRFS_ROOT_TREE_OBJECTID);
		goto no_delete;
	}

	/*
	 * This makes sure the inode item in tree is uptodate and the space for
	 * the inode update is released.
	 */
	ret = btrfs_commit_inode_delayed_inode(BTRFS_I(inode));
	if (ret)
		goto no_delete;

	/*
	 * This drops any pending insert or delete operations we have for this
	 * inode.  We could have a delayed dir index deletion queued up, but
	 * we're removing the inode completely so that'll be taken care of in
	 * the truncate.
	 */
	btrfs_kill_delayed_inode_items(BTRFS_I(inode));

	rsv = btrfs_alloc_block_rsv(fs_info, BTRFS_BLOCK_RSV_TEMP);
	if (!rsv)
		goto no_delete;
	rsv->size = btrfs_calc_metadata_size(fs_info, 1);
	rsv->failfast = true;

	btrfs_i_size_write(BTRFS_I(inode), 0);

	while (1) {
		struct btrfs_truncate_control control = {
			.inode = BTRFS_I(inode),
			.ino = btrfs_ino(BTRFS_I(inode)),
			.new_size = 0,
			.min_type = 0,
		};

		trans = evict_refill_and_join(root, rsv);
		if (IS_ERR(trans))
			goto free_rsv;

		trans->block_rsv = rsv;

		ret = btrfs_truncate_inode_items(trans, root, &control);
		trans->block_rsv = &fs_info->trans_block_rsv;
		btrfs_end_transaction(trans);
		btrfs_btree_balance_dirty(fs_info);
		if (ret && ret != -ENOSPC && ret != -EAGAIN)
			goto free_rsv;
		else if (!ret)
			break;
	}

	/*
	 * Errors here aren't a big deal, it just means we leave orphan items in
	 * the tree. They will be cleaned up on the next mount. If the inode
	 * number gets reused, cleanup deletes the orphan item without doing
	 * anything, and unlink reuses the existing orphan item.
	 *
	 * If it turns out that we are dropping too many of these, we might want
	 * to add a mechanism for retrying these after a commit.
	 */
	trans = evict_refill_and_join(root, rsv);
	if (!IS_ERR(trans)) {
		trans->block_rsv = rsv;
		btrfs_orphan_del(trans, BTRFS_I(inode));
		trans->block_rsv = &fs_info->trans_block_rsv;
		btrfs_end_transaction(trans);
	}

free_rsv:
	btrfs_free_block_rsv(fs_info, rsv);
no_delete:
	/*
	 * If we didn't successfully delete, the orphan item will still be in
	 * the tree and we'll retry on the next mount. Again, we might also want
	 * to retry these periodically in the future.
	 */
	btrfs_remove_delayed_node(BTRFS_I(inode));
	fsverity_cleanup_inode(inode);
	clear_inode(inode);
}

/*
 * Return the key found in the dir entry in the location pointer, fill @type
 * with BTRFS_FT_*, and return 0.
 *
 * If no dir entries were found, returns -ENOENT.
 * If found a corrupted location in dir entry, returns -EUCLEAN.
 */
static int btrfs_inode_by_name(struct inode *dir, struct dentry *dentry,
			       struct btrfs_key *location, u8 *type)
{
	const char *name = dentry->d_name.name;
	int namelen = dentry->d_name.len;
	struct btrfs_dir_item *di;
	struct btrfs_path *path;
	struct btrfs_root *root = BTRFS_I(dir)->root;
	int ret = 0;

	path = btrfs_alloc_path();
	if (!path)
		return -ENOMEM;

	di = btrfs_lookup_dir_item(NULL, root, path, btrfs_ino(BTRFS_I(dir)),
			name, namelen, 0);
	if (IS_ERR_OR_NULL(di)) {
		ret = di ? PTR_ERR(di) : -ENOENT;
		goto out;
	}

	btrfs_dir_item_key_to_cpu(path->nodes[0], di, location);
	if (location->type != BTRFS_INODE_ITEM_KEY &&
	    location->type != BTRFS_ROOT_ITEM_KEY) {
		ret = -EUCLEAN;
		btrfs_warn(root->fs_info,
"%s gets something invalid in DIR_ITEM (name %s, directory ino %llu, location(%llu %u %llu))",
			   __func__, name, btrfs_ino(BTRFS_I(dir)),
			   location->objectid, location->type, location->offset);
	}
	if (!ret)
		*type = btrfs_dir_type(path->nodes[0], di);
out:
	btrfs_free_path(path);
	return ret;
}

/*
 * when we hit a tree root in a directory, the btrfs part of the inode
 * needs to be changed to reflect the root directory of the tree root.  This
 * is kind of like crossing a mount point.
 */
static int fixup_tree_root_location(struct btrfs_fs_info *fs_info,
				    struct inode *dir,
				    struct dentry *dentry,
				    struct btrfs_key *location,
				    struct btrfs_root **sub_root)
{
	struct btrfs_path *path;
	struct btrfs_root *new_root;
	struct btrfs_root_ref *ref;
	struct extent_buffer *leaf;
	struct btrfs_key key;
	int ret;
	int err = 0;

	path = btrfs_alloc_path();
	if (!path) {
		err = -ENOMEM;
		goto out;
	}

	err = -ENOENT;
	key.objectid = BTRFS_I(dir)->root->root_key.objectid;
	key.type = BTRFS_ROOT_REF_KEY;
	key.offset = location->objectid;

	ret = btrfs_search_slot(NULL, fs_info->tree_root, &key, path, 0, 0);
	if (ret) {
		if (ret < 0)
			err = ret;
		goto out;
	}

	leaf = path->nodes[0];
	ref = btrfs_item_ptr(leaf, path->slots[0], struct btrfs_root_ref);
	if (btrfs_root_ref_dirid(leaf, ref) != btrfs_ino(BTRFS_I(dir)) ||
	    btrfs_root_ref_name_len(leaf, ref) != dentry->d_name.len)
		goto out;

	ret = memcmp_extent_buffer(leaf, dentry->d_name.name,
				   (unsigned long)(ref + 1),
				   dentry->d_name.len);
	if (ret)
		goto out;

	btrfs_release_path(path);

	new_root = btrfs_get_fs_root(fs_info, location->objectid, true);
	if (IS_ERR(new_root)) {
		err = PTR_ERR(new_root);
		goto out;
	}

	*sub_root = new_root;
	location->objectid = btrfs_root_dirid(&new_root->root_item);
	location->type = BTRFS_INODE_ITEM_KEY;
	location->offset = 0;
	err = 0;
out:
	btrfs_free_path(path);
	return err;
}

static void inode_tree_add(struct inode *inode)
{
	struct btrfs_root *root = BTRFS_I(inode)->root;
	struct btrfs_inode *entry;
	struct rb_node **p;
	struct rb_node *parent;
	struct rb_node *new = &BTRFS_I(inode)->rb_node;
	u64 ino = btrfs_ino(BTRFS_I(inode));

	if (inode_unhashed(inode))
		return;
	parent = NULL;
	spin_lock(&root->inode_lock);
	p = &root->inode_tree.rb_node;
	while (*p) {
		parent = *p;
		entry = rb_entry(parent, struct btrfs_inode, rb_node);

		if (ino < btrfs_ino(entry))
			p = &parent->rb_left;
		else if (ino > btrfs_ino(entry))
			p = &parent->rb_right;
		else {
			WARN_ON(!(entry->vfs_inode.i_state &
				  (I_WILL_FREE | I_FREEING)));
			rb_replace_node(parent, new, &root->inode_tree);
			RB_CLEAR_NODE(parent);
			spin_unlock(&root->inode_lock);
			return;
		}
	}
	rb_link_node(new, parent, p);
	rb_insert_color(new, &root->inode_tree);
	spin_unlock(&root->inode_lock);
}

static void inode_tree_del(struct btrfs_inode *inode)
{
	struct btrfs_root *root = inode->root;
	int empty = 0;

	spin_lock(&root->inode_lock);
	if (!RB_EMPTY_NODE(&inode->rb_node)) {
		rb_erase(&inode->rb_node, &root->inode_tree);
		RB_CLEAR_NODE(&inode->rb_node);
		empty = RB_EMPTY_ROOT(&root->inode_tree);
	}
	spin_unlock(&root->inode_lock);

	if (empty && btrfs_root_refs(&root->root_item) == 0) {
		spin_lock(&root->inode_lock);
		empty = RB_EMPTY_ROOT(&root->inode_tree);
		spin_unlock(&root->inode_lock);
		if (empty)
			btrfs_add_dead_root(root);
	}
}


static int btrfs_init_locked_inode(struct inode *inode, void *p)
{
	struct btrfs_iget_args *args = p;

	inode->i_ino = args->ino;
	BTRFS_I(inode)->location.objectid = args->ino;
	BTRFS_I(inode)->location.type = BTRFS_INODE_ITEM_KEY;
	BTRFS_I(inode)->location.offset = 0;
	BTRFS_I(inode)->root = btrfs_grab_root(args->root);
	BUG_ON(args->root && !BTRFS_I(inode)->root);
	return 0;
}

static int btrfs_find_actor(struct inode *inode, void *opaque)
{
	struct btrfs_iget_args *args = opaque;

	return args->ino == BTRFS_I(inode)->location.objectid &&
		args->root == BTRFS_I(inode)->root;
}

static struct inode *btrfs_iget_locked(struct super_block *s, u64 ino,
				       struct btrfs_root *root)
{
	struct inode *inode;
	struct btrfs_iget_args args;
	unsigned long hashval = btrfs_inode_hash(ino, root);

	args.ino = ino;
	args.root = root;

	inode = iget5_locked(s, hashval, btrfs_find_actor,
			     btrfs_init_locked_inode,
			     (void *)&args);
	return inode;
}

/*
 * Get an inode object given its inode number and corresponding root.
 * Path can be preallocated to prevent recursing back to iget through
 * allocator. NULL is also valid but may require an additional allocation
 * later.
 */
struct inode *btrfs_iget_path(struct super_block *s, u64 ino,
			      struct btrfs_root *root, struct btrfs_path *path)
{
	struct inode *inode;

	inode = btrfs_iget_locked(s, ino, root);
	if (!inode)
		return ERR_PTR(-ENOMEM);

	if (inode->i_state & I_NEW) {
		int ret;

		ret = btrfs_read_locked_inode(inode, path);
		if (!ret) {
			inode_tree_add(inode);
			unlock_new_inode(inode);
		} else {
			iget_failed(inode);
			/*
			 * ret > 0 can come from btrfs_search_slot called by
			 * btrfs_read_locked_inode, this means the inode item
			 * was not found.
			 */
			if (ret > 0)
				ret = -ENOENT;
			inode = ERR_PTR(ret);
		}
	}

	return inode;
}

struct inode *btrfs_iget(struct super_block *s, u64 ino, struct btrfs_root *root)
{
	return btrfs_iget_path(s, ino, root, NULL);
}

static struct inode *new_simple_dir(struct super_block *s,
				    struct btrfs_key *key,
				    struct btrfs_root *root)
{
	struct inode *inode = new_inode(s);

	if (!inode)
		return ERR_PTR(-ENOMEM);

	BTRFS_I(inode)->root = btrfs_grab_root(root);
	memcpy(&BTRFS_I(inode)->location, key, sizeof(*key));
	set_bit(BTRFS_INODE_DUMMY, &BTRFS_I(inode)->runtime_flags);

	inode->i_ino = BTRFS_EMPTY_SUBVOL_DIR_OBJECTID;
	/*
	 * We only need lookup, the rest is read-only and there's no inode
	 * associated with the dentry
	 */
	inode->i_op = &simple_dir_inode_operations;
	inode->i_opflags &= ~IOP_XATTR;
	inode->i_fop = &simple_dir_operations;
	inode->i_mode = S_IFDIR | S_IRUGO | S_IWUSR | S_IXUGO;
	inode->i_mtime = current_time(inode);
	inode->i_atime = inode->i_mtime;
	inode->i_ctime = inode->i_mtime;
	BTRFS_I(inode)->i_otime = inode->i_mtime;

	return inode;
}

static_assert(BTRFS_FT_UNKNOWN == FT_UNKNOWN);
static_assert(BTRFS_FT_REG_FILE == FT_REG_FILE);
static_assert(BTRFS_FT_DIR == FT_DIR);
static_assert(BTRFS_FT_CHRDEV == FT_CHRDEV);
static_assert(BTRFS_FT_BLKDEV == FT_BLKDEV);
static_assert(BTRFS_FT_FIFO == FT_FIFO);
static_assert(BTRFS_FT_SOCK == FT_SOCK);
static_assert(BTRFS_FT_SYMLINK == FT_SYMLINK);

static inline u8 btrfs_inode_type(struct inode *inode)
{
	return fs_umode_to_ftype(inode->i_mode);
}

struct inode *btrfs_lookup_dentry(struct inode *dir, struct dentry *dentry)
{
	struct btrfs_fs_info *fs_info = btrfs_sb(dir->i_sb);
	struct inode *inode;
	struct btrfs_root *root = BTRFS_I(dir)->root;
	struct btrfs_root *sub_root = root;
	struct btrfs_key location;
	u8 di_type = 0;
	int ret = 0;

	if (dentry->d_name.len > BTRFS_NAME_LEN)
		return ERR_PTR(-ENAMETOOLONG);

	ret = btrfs_inode_by_name(dir, dentry, &location, &di_type);
	if (ret < 0)
		return ERR_PTR(ret);

	if (location.type == BTRFS_INODE_ITEM_KEY) {
		inode = btrfs_iget(dir->i_sb, location.objectid, root);
		if (IS_ERR(inode))
			return inode;

		/* Do extra check against inode mode with di_type */
		if (btrfs_inode_type(inode) != di_type) {
			btrfs_crit(fs_info,
"inode mode mismatch with dir: inode mode=0%o btrfs type=%u dir type=%u",
				  inode->i_mode, btrfs_inode_type(inode),
				  di_type);
			iput(inode);
			return ERR_PTR(-EUCLEAN);
		}
		return inode;
	}

	ret = fixup_tree_root_location(fs_info, dir, dentry,
				       &location, &sub_root);
	if (ret < 0) {
		if (ret != -ENOENT)
			inode = ERR_PTR(ret);
		else
			inode = new_simple_dir(dir->i_sb, &location, root);
	} else {
		inode = btrfs_iget(dir->i_sb, location.objectid, sub_root);
		btrfs_put_root(sub_root);

		if (IS_ERR(inode))
			return inode;

		down_read(&fs_info->cleanup_work_sem);
		if (!sb_rdonly(inode->i_sb))
			ret = btrfs_orphan_cleanup(sub_root);
		up_read(&fs_info->cleanup_work_sem);
		if (ret) {
			iput(inode);
			inode = ERR_PTR(ret);
		}
	}

	return inode;
}

static int btrfs_dentry_delete(const struct dentry *dentry)
{
	struct btrfs_root *root;
	struct inode *inode = d_inode(dentry);

	if (!inode && !IS_ROOT(dentry))
		inode = d_inode(dentry->d_parent);

	if (inode) {
		root = BTRFS_I(inode)->root;
		if (btrfs_root_refs(&root->root_item) == 0)
			return 1;

		if (btrfs_ino(BTRFS_I(inode)) == BTRFS_EMPTY_SUBVOL_DIR_OBJECTID)
			return 1;
	}
	return 0;
}

static struct dentry *btrfs_lookup(struct inode *dir, struct dentry *dentry,
				   unsigned int flags)
{
	struct inode *inode = btrfs_lookup_dentry(dir, dentry);

	if (inode == ERR_PTR(-ENOENT))
		inode = NULL;
	return d_splice_alias(inode, dentry);
}

/*
 * All this infrastructure exists because dir_emit can fault, and we are holding
 * the tree lock when doing readdir.  For now just allocate a buffer and copy
 * our information into that, and then dir_emit from the buffer.  This is
 * similar to what NFS does, only we don't keep the buffer around in pagecache
 * because I'm afraid I'll mess that up.  Long term we need to make filldir do
 * copy_to_user_inatomic so we don't have to worry about page faulting under the
 * tree lock.
 */
static int btrfs_opendir(struct inode *inode, struct file *file)
{
	struct btrfs_file_private *private;

	private = kzalloc(sizeof(struct btrfs_file_private), GFP_KERNEL);
	if (!private)
		return -ENOMEM;
	private->filldir_buf = kzalloc(PAGE_SIZE, GFP_KERNEL);
	if (!private->filldir_buf) {
		kfree(private);
		return -ENOMEM;
	}
	file->private_data = private;
	return 0;
}

struct dir_entry {
	u64 ino;
	u64 offset;
	unsigned type;
	int name_len;
};

static int btrfs_filldir(void *addr, int entries, struct dir_context *ctx)
{
	while (entries--) {
		struct dir_entry *entry = addr;
		char *name = (char *)(entry + 1);

		ctx->pos = get_unaligned(&entry->offset);
		if (!dir_emit(ctx, name, get_unaligned(&entry->name_len),
					 get_unaligned(&entry->ino),
					 get_unaligned(&entry->type)))
			return 1;
		addr += sizeof(struct dir_entry) +
			get_unaligned(&entry->name_len);
		ctx->pos++;
	}
	return 0;
}

static int btrfs_real_readdir(struct file *file, struct dir_context *ctx)
{
	struct inode *inode = file_inode(file);
	struct btrfs_root *root = BTRFS_I(inode)->root;
	struct btrfs_file_private *private = file->private_data;
	struct btrfs_dir_item *di;
	struct btrfs_key key;
	struct btrfs_key found_key;
	struct btrfs_path *path;
	void *addr;
	struct list_head ins_list;
	struct list_head del_list;
	int ret;
	char *name_ptr;
	int name_len;
	int entries = 0;
	int total_len = 0;
	bool put = false;
	struct btrfs_key location;

	if (!dir_emit_dots(file, ctx))
		return 0;

	path = btrfs_alloc_path();
	if (!path)
		return -ENOMEM;

	addr = private->filldir_buf;
	path->reada = READA_FORWARD;

	INIT_LIST_HEAD(&ins_list);
	INIT_LIST_HEAD(&del_list);
	put = btrfs_readdir_get_delayed_items(inode, &ins_list, &del_list);

again:
	key.type = BTRFS_DIR_INDEX_KEY;
	key.offset = ctx->pos;
	key.objectid = btrfs_ino(BTRFS_I(inode));

	btrfs_for_each_slot(root, &key, &found_key, path, ret) {
		struct dir_entry *entry;
		struct extent_buffer *leaf = path->nodes[0];

		if (found_key.objectid != key.objectid)
			break;
		if (found_key.type != BTRFS_DIR_INDEX_KEY)
			break;
		if (found_key.offset < ctx->pos)
			continue;
		if (btrfs_should_delete_dir_index(&del_list, found_key.offset))
			continue;
		di = btrfs_item_ptr(leaf, path->slots[0], struct btrfs_dir_item);
		name_len = btrfs_dir_name_len(leaf, di);
		if ((total_len + sizeof(struct dir_entry) + name_len) >=
		    PAGE_SIZE) {
			btrfs_release_path(path);
			ret = btrfs_filldir(private->filldir_buf, entries, ctx);
			if (ret)
				goto nopos;
			addr = private->filldir_buf;
			entries = 0;
			total_len = 0;
			goto again;
		}

		entry = addr;
		put_unaligned(name_len, &entry->name_len);
		name_ptr = (char *)(entry + 1);
		read_extent_buffer(leaf, name_ptr, (unsigned long)(di + 1),
				   name_len);
		put_unaligned(fs_ftype_to_dtype(btrfs_dir_type(leaf, di)),
				&entry->type);
		btrfs_dir_item_key_to_cpu(leaf, di, &location);
		put_unaligned(location.objectid, &entry->ino);
		put_unaligned(found_key.offset, &entry->offset);
		entries++;
		addr += sizeof(struct dir_entry) + name_len;
		total_len += sizeof(struct dir_entry) + name_len;
	}
	/* Catch error encountered during iteration */
	if (ret < 0)
		goto err;

	btrfs_release_path(path);

	ret = btrfs_filldir(private->filldir_buf, entries, ctx);
	if (ret)
		goto nopos;

	ret = btrfs_readdir_delayed_dir_index(ctx, &ins_list);
	if (ret)
		goto nopos;

	/*
	 * Stop new entries from being returned after we return the last
	 * entry.
	 *
	 * New directory entries are assigned a strictly increasing
	 * offset.  This means that new entries created during readdir
	 * are *guaranteed* to be seen in the future by that readdir.
	 * This has broken buggy programs which operate on names as
	 * they're returned by readdir.  Until we re-use freed offsets
	 * we have this hack to stop new entries from being returned
	 * under the assumption that they'll never reach this huge
	 * offset.
	 *
	 * This is being careful not to overflow 32bit loff_t unless the
	 * last entry requires it because doing so has broken 32bit apps
	 * in the past.
	 */
	if (ctx->pos >= INT_MAX)
		ctx->pos = LLONG_MAX;
	else
		ctx->pos = INT_MAX;
nopos:
	ret = 0;
err:
	if (put)
		btrfs_readdir_put_delayed_items(inode, &ins_list, &del_list);
	btrfs_free_path(path);
	return ret;
}

/*
 * This is somewhat expensive, updating the tree every time the
 * inode changes.  But, it is most likely to find the inode in cache.
 * FIXME, needs more benchmarking...there are no reasons other than performance
 * to keep or drop this code.
 */
static int btrfs_dirty_inode(struct inode *inode)
{
	struct btrfs_fs_info *fs_info = btrfs_sb(inode->i_sb);
	struct btrfs_root *root = BTRFS_I(inode)->root;
	struct btrfs_trans_handle *trans;
	int ret;

	if (test_bit(BTRFS_INODE_DUMMY, &BTRFS_I(inode)->runtime_flags))
		return 0;

	trans = btrfs_join_transaction(root);
	if (IS_ERR(trans))
		return PTR_ERR(trans);

	ret = btrfs_update_inode(trans, root, BTRFS_I(inode));
	if (ret && (ret == -ENOSPC || ret == -EDQUOT)) {
		/* whoops, lets try again with the full transaction */
		btrfs_end_transaction(trans);
		trans = btrfs_start_transaction(root, 1);
		if (IS_ERR(trans))
			return PTR_ERR(trans);

		ret = btrfs_update_inode(trans, root, BTRFS_I(inode));
	}
	btrfs_end_transaction(trans);
	if (BTRFS_I(inode)->delayed_node)
		btrfs_balance_delayed_items(fs_info);

	return ret;
}

/*
 * This is a copy of file_update_time.  We need this so we can return error on
 * ENOSPC for updating the inode in the case of file write and mmap writes.
 */
static int btrfs_update_time(struct inode *inode, struct timespec64 *now,
			     int flags)
{
	struct btrfs_root *root = BTRFS_I(inode)->root;
	bool dirty = flags & ~S_VERSION;

	if (btrfs_root_readonly(root))
		return -EROFS;

	if (flags & S_VERSION)
		dirty |= inode_maybe_inc_iversion(inode, dirty);
	if (flags & S_CTIME)
		inode->i_ctime = *now;
	if (flags & S_MTIME)
		inode->i_mtime = *now;
	if (flags & S_ATIME)
		inode->i_atime = *now;
	return dirty ? btrfs_dirty_inode(inode) : 0;
}

/*
 * find the highest existing sequence number in a directory
 * and then set the in-memory index_cnt variable to reflect
 * free sequence numbers
 */
static int btrfs_set_inode_index_count(struct btrfs_inode *inode)
{
	struct btrfs_root *root = inode->root;
	struct btrfs_key key, found_key;
	struct btrfs_path *path;
	struct extent_buffer *leaf;
	int ret;

	key.objectid = btrfs_ino(inode);
	key.type = BTRFS_DIR_INDEX_KEY;
	key.offset = (u64)-1;

	path = btrfs_alloc_path();
	if (!path)
		return -ENOMEM;

	ret = btrfs_search_slot(NULL, root, &key, path, 0, 0);
	if (ret < 0)
		goto out;
	/* FIXME: we should be able to handle this */
	if (ret == 0)
		goto out;
	ret = 0;

	if (path->slots[0] == 0) {
		inode->index_cnt = BTRFS_DIR_START_INDEX;
		goto out;
	}

	path->slots[0]--;

	leaf = path->nodes[0];
	btrfs_item_key_to_cpu(leaf, &found_key, path->slots[0]);

	if (found_key.objectid != btrfs_ino(inode) ||
	    found_key.type != BTRFS_DIR_INDEX_KEY) {
		inode->index_cnt = BTRFS_DIR_START_INDEX;
		goto out;
	}

	inode->index_cnt = found_key.offset + 1;
out:
	btrfs_free_path(path);
	return ret;
}

/*
 * helper to find a free sequence number in a given directory.  This current
 * code is very simple, later versions will do smarter things in the btree
 */
int btrfs_set_inode_index(struct btrfs_inode *dir, u64 *index)
{
	int ret = 0;

	if (dir->index_cnt == (u64)-1) {
		ret = btrfs_inode_delayed_dir_index_count(dir);
		if (ret) {
			ret = btrfs_set_inode_index_count(dir);
			if (ret)
				return ret;
		}
	}

	*index = dir->index_cnt;
	dir->index_cnt++;

	return ret;
}

static int btrfs_insert_inode_locked(struct inode *inode)
{
	struct btrfs_iget_args args;

	args.ino = BTRFS_I(inode)->location.objectid;
	args.root = BTRFS_I(inode)->root;

	return insert_inode_locked4(inode,
		   btrfs_inode_hash(inode->i_ino, BTRFS_I(inode)->root),
		   btrfs_find_actor, &args);
}

int btrfs_new_inode_prepare(struct btrfs_new_inode_args *args,
			    unsigned int *trans_num_items)
{
	struct inode *dir = args->dir;
	struct inode *inode = args->inode;
	int ret;

	ret = posix_acl_create(dir, &inode->i_mode, &args->default_acl, &args->acl);
	if (ret)
		return ret;

	/* 1 to add inode item */
	*trans_num_items = 1;
	/* 1 to add compression property */
	if (BTRFS_I(dir)->prop_compress)
		(*trans_num_items)++;
	/* 1 to add default ACL xattr */
	if (args->default_acl)
		(*trans_num_items)++;
	/* 1 to add access ACL xattr */
	if (args->acl)
		(*trans_num_items)++;
#ifdef CONFIG_SECURITY
	/* 1 to add LSM xattr */
	if (dir->i_security)
		(*trans_num_items)++;
#endif
	if (args->orphan) {
		/* 1 to add orphan item */
		(*trans_num_items)++;
	} else {
		/*
		 * 1 to add dir item
		 * 1 to add dir index
		 * 1 to update parent inode item
		 *
		 * No need for 1 unit for the inode ref item because it is
		 * inserted in a batch together with the inode item at
		 * btrfs_create_new_inode().
		 */
		*trans_num_items += 3;
	}
	return 0;
}

void btrfs_new_inode_args_destroy(struct btrfs_new_inode_args *args)
{
	posix_acl_release(args->acl);
	posix_acl_release(args->default_acl);
}

/*
 * Inherit flags from the parent inode.
 *
 * Currently only the compression flags and the cow flags are inherited.
 */
static void btrfs_inherit_iflags(struct inode *inode, struct inode *dir)
{
	unsigned int flags;

	flags = BTRFS_I(dir)->flags;

	if (flags & BTRFS_INODE_NOCOMPRESS) {
		BTRFS_I(inode)->flags &= ~BTRFS_INODE_COMPRESS;
		BTRFS_I(inode)->flags |= BTRFS_INODE_NOCOMPRESS;
	} else if (flags & BTRFS_INODE_COMPRESS) {
		BTRFS_I(inode)->flags &= ~BTRFS_INODE_NOCOMPRESS;
		BTRFS_I(inode)->flags |= BTRFS_INODE_COMPRESS;
	}

	if (flags & BTRFS_INODE_NODATACOW) {
		BTRFS_I(inode)->flags |= BTRFS_INODE_NODATACOW;
		if (S_ISREG(inode->i_mode))
			BTRFS_I(inode)->flags |= BTRFS_INODE_NODATASUM;
	}

	btrfs_sync_inode_flags_to_i_flags(inode);
}

int btrfs_create_new_inode(struct btrfs_trans_handle *trans,
			   struct btrfs_new_inode_args *args)
{
	struct inode *dir = args->dir;
	struct inode *inode = args->inode;
	const char *name = args->orphan ? NULL : args->dentry->d_name.name;
	int name_len = args->orphan ? 0 : args->dentry->d_name.len;
	struct btrfs_fs_info *fs_info = btrfs_sb(dir->i_sb);
	struct btrfs_root *root;
	struct btrfs_inode_item *inode_item;
	struct btrfs_key *location;
	struct btrfs_path *path;
	u64 objectid;
	struct btrfs_inode_ref *ref;
	struct btrfs_key key[2];
	u32 sizes[2];
	struct btrfs_item_batch batch;
	unsigned long ptr;
	int ret;

	path = btrfs_alloc_path();
	if (!path)
		return -ENOMEM;

	if (!args->subvol)
		BTRFS_I(inode)->root = btrfs_grab_root(BTRFS_I(dir)->root);
	root = BTRFS_I(inode)->root;

	ret = btrfs_get_free_objectid(root, &objectid);
	if (ret)
		goto out;
	inode->i_ino = objectid;

	if (args->orphan) {
		/*
		 * O_TMPFILE, set link count to 0, so that after this point, we
		 * fill in an inode item with the correct link count.
		 */
		set_nlink(inode, 0);
	} else {
		trace_btrfs_inode_request(dir);

		ret = btrfs_set_inode_index(BTRFS_I(dir), &BTRFS_I(inode)->dir_index);
		if (ret)
			goto out;
	}
	/* index_cnt is ignored for everything but a dir. */
	BTRFS_I(inode)->index_cnt = BTRFS_DIR_START_INDEX;
	BTRFS_I(inode)->generation = trans->transid;
	inode->i_generation = BTRFS_I(inode)->generation;

	/*
	 * Subvolumes don't inherit flags from their parent directory.
	 * Originally this was probably by accident, but we probably can't
	 * change it now without compatibility issues.
	 */
	if (!args->subvol)
		btrfs_inherit_iflags(inode, dir);

	if (S_ISREG(inode->i_mode)) {
		if (btrfs_test_opt(fs_info, NODATASUM))
			BTRFS_I(inode)->flags |= BTRFS_INODE_NODATASUM;
		if (btrfs_test_opt(fs_info, NODATACOW))
			BTRFS_I(inode)->flags |= BTRFS_INODE_NODATACOW |
				BTRFS_INODE_NODATASUM;
	}

	location = &BTRFS_I(inode)->location;
	location->objectid = objectid;
	location->offset = 0;
	location->type = BTRFS_INODE_ITEM_KEY;

	ret = btrfs_insert_inode_locked(inode);
	if (ret < 0) {
		if (!args->orphan)
			BTRFS_I(dir)->index_cnt--;
		goto out;
	}

	/*
	 * We could have gotten an inode number from somebody who was fsynced
	 * and then removed in this same transaction, so let's just set full
	 * sync since it will be a full sync anyway and this will blow away the
	 * old info in the log.
	 */
	btrfs_set_inode_full_sync(BTRFS_I(inode));

	key[0].objectid = objectid;
	key[0].type = BTRFS_INODE_ITEM_KEY;
	key[0].offset = 0;

	sizes[0] = sizeof(struct btrfs_inode_item);

	if (!args->orphan) {
		/*
		 * Start new inodes with an inode_ref. This is slightly more
		 * efficient for small numbers of hard links since they will
		 * be packed into one item. Extended refs will kick in if we
		 * add more hard links than can fit in the ref item.
		 */
		key[1].objectid = objectid;
		key[1].type = BTRFS_INODE_REF_KEY;
		if (args->subvol) {
			key[1].offset = objectid;
			sizes[1] = 2 + sizeof(*ref);
		} else {
			key[1].offset = btrfs_ino(BTRFS_I(dir));
			sizes[1] = name_len + sizeof(*ref);
		}
	}

	batch.keys = &key[0];
	batch.data_sizes = &sizes[0];
	batch.total_data_size = sizes[0] + (args->orphan ? 0 : sizes[1]);
	batch.nr = args->orphan ? 1 : 2;
	ret = btrfs_insert_empty_items(trans, root, path, &batch);
	if (ret != 0) {
		btrfs_abort_transaction(trans, ret);
		goto discard;
	}

	inode->i_mtime = current_time(inode);
	inode->i_atime = inode->i_mtime;
	inode->i_ctime = inode->i_mtime;
	BTRFS_I(inode)->i_otime = inode->i_mtime;

	/*
	 * We're going to fill the inode item now, so at this point the inode
	 * must be fully initialized.
	 */

	inode_item = btrfs_item_ptr(path->nodes[0], path->slots[0],
				  struct btrfs_inode_item);
	memzero_extent_buffer(path->nodes[0], (unsigned long)inode_item,
			     sizeof(*inode_item));
	fill_inode_item(trans, path->nodes[0], inode_item, inode);

	if (!args->orphan) {
		ref = btrfs_item_ptr(path->nodes[0], path->slots[0] + 1,
				     struct btrfs_inode_ref);
		ptr = (unsigned long)(ref + 1);
		if (args->subvol) {
			btrfs_set_inode_ref_name_len(path->nodes[0], ref, 2);
			btrfs_set_inode_ref_index(path->nodes[0], ref, 0);
			write_extent_buffer(path->nodes[0], "..", ptr, 2);
		} else {
			btrfs_set_inode_ref_name_len(path->nodes[0], ref, name_len);
			btrfs_set_inode_ref_index(path->nodes[0], ref,
						  BTRFS_I(inode)->dir_index);
			write_extent_buffer(path->nodes[0], name, ptr, name_len);
		}
	}

	btrfs_mark_buffer_dirty(path->nodes[0]);
	/*
	 * We don't need the path anymore, plus inheriting properties, adding
	 * ACLs, security xattrs, orphan item or adding the link, will result in
	 * allocating yet another path. So just free our path.
	 */
	btrfs_free_path(path);
	path = NULL;

	if (args->subvol) {
		struct inode *parent;

		/*
		 * Subvolumes inherit properties from their parent subvolume,
		 * not the directory they were created in.
		 */
		parent = btrfs_iget(fs_info->sb, BTRFS_FIRST_FREE_OBJECTID,
				    BTRFS_I(dir)->root);
		if (IS_ERR(parent)) {
			ret = PTR_ERR(parent);
		} else {
			ret = btrfs_inode_inherit_props(trans, inode, parent);
			iput(parent);
		}
	} else {
		ret = btrfs_inode_inherit_props(trans, inode, dir);
	}
	if (ret) {
		btrfs_err(fs_info,
			  "error inheriting props for ino %llu (root %llu): %d",
			  btrfs_ino(BTRFS_I(inode)), root->root_key.objectid,
			  ret);
	}

	/*
	 * Subvolumes don't inherit ACLs or get passed to the LSM. This is
	 * probably a bug.
	 */
	if (!args->subvol) {
		ret = btrfs_init_inode_security(trans, args);
		if (ret) {
			btrfs_abort_transaction(trans, ret);
			goto discard;
		}
	}

	inode_tree_add(inode);

	trace_btrfs_inode_new(inode);
	btrfs_set_inode_last_trans(trans, BTRFS_I(inode));

	btrfs_update_root_times(trans, root);

	if (args->orphan) {
		ret = btrfs_orphan_add(trans, BTRFS_I(inode));
	} else {
		ret = btrfs_add_link(trans, BTRFS_I(dir), BTRFS_I(inode), name,
				     name_len, 0, BTRFS_I(inode)->dir_index);
	}
	if (ret) {
		btrfs_abort_transaction(trans, ret);
		goto discard;
	}

	return 0;

discard:
	/*
	 * discard_new_inode() calls iput(), but the caller owns the reference
	 * to the inode.
	 */
	ihold(inode);
	discard_new_inode(inode);
out:
	btrfs_free_path(path);
	return ret;
}

/*
 * utility function to add 'inode' into 'parent_inode' with
 * a give name and a given sequence number.
 * if 'add_backref' is true, also insert a backref from the
 * inode to the parent directory.
 */
int btrfs_add_link(struct btrfs_trans_handle *trans,
		   struct btrfs_inode *parent_inode, struct btrfs_inode *inode,
		   const char *name, int name_len, int add_backref, u64 index)
{
	int ret = 0;
	struct btrfs_key key;
	struct btrfs_root *root = parent_inode->root;
	u64 ino = btrfs_ino(inode);
	u64 parent_ino = btrfs_ino(parent_inode);

	if (unlikely(ino == BTRFS_FIRST_FREE_OBJECTID)) {
		memcpy(&key, &inode->root->root_key, sizeof(key));
	} else {
		key.objectid = ino;
		key.type = BTRFS_INODE_ITEM_KEY;
		key.offset = 0;
	}

	if (unlikely(ino == BTRFS_FIRST_FREE_OBJECTID)) {
		ret = btrfs_add_root_ref(trans, key.objectid,
					 root->root_key.objectid, parent_ino,
					 index, name, name_len);
	} else if (add_backref) {
		ret = btrfs_insert_inode_ref(trans, root, name, name_len, ino,
					     parent_ino, index);
	}

	/* Nothing to clean up yet */
	if (ret)
		return ret;

	ret = btrfs_insert_dir_item(trans, name, name_len, parent_inode, &key,
				    btrfs_inode_type(&inode->vfs_inode), index);
	if (ret == -EEXIST || ret == -EOVERFLOW)
		goto fail_dir_item;
	else if (ret) {
		btrfs_abort_transaction(trans, ret);
		return ret;
	}

	btrfs_i_size_write(parent_inode, parent_inode->vfs_inode.i_size +
			   name_len * 2);
	inode_inc_iversion(&parent_inode->vfs_inode);
	/*
	 * If we are replaying a log tree, we do not want to update the mtime
	 * and ctime of the parent directory with the current time, since the
	 * log replay procedure is responsible for setting them to their correct
	 * values (the ones it had when the fsync was done).
	 */
	if (!test_bit(BTRFS_FS_LOG_RECOVERING, &root->fs_info->flags)) {
		struct timespec64 now = current_time(&parent_inode->vfs_inode);

		parent_inode->vfs_inode.i_mtime = now;
		parent_inode->vfs_inode.i_ctime = now;
	}
	ret = btrfs_update_inode(trans, root, parent_inode);
	if (ret)
		btrfs_abort_transaction(trans, ret);
	return ret;

fail_dir_item:
	if (unlikely(ino == BTRFS_FIRST_FREE_OBJECTID)) {
		u64 local_index;
		int err;
		err = btrfs_del_root_ref(trans, key.objectid,
					 root->root_key.objectid, parent_ino,
					 &local_index, name, name_len);
		if (err)
			btrfs_abort_transaction(trans, err);
	} else if (add_backref) {
		u64 local_index;
		int err;

		err = btrfs_del_inode_ref(trans, root, name, name_len,
					  ino, parent_ino, &local_index);
		if (err)
			btrfs_abort_transaction(trans, err);
	}

	/* Return the original error code */
	return ret;
}

static int btrfs_create_common(struct inode *dir, struct dentry *dentry,
			       struct inode *inode)
{
	struct btrfs_fs_info *fs_info = btrfs_sb(dir->i_sb);
	struct btrfs_root *root = BTRFS_I(dir)->root;
	struct btrfs_new_inode_args new_inode_args = {
		.dir = dir,
		.dentry = dentry,
		.inode = inode,
	};
	unsigned int trans_num_items;
	struct btrfs_trans_handle *trans;
	int err;

	err = btrfs_new_inode_prepare(&new_inode_args, &trans_num_items);
	if (err)
		goto out_inode;

	trans = btrfs_start_transaction(root, trans_num_items);
	if (IS_ERR(trans)) {
		err = PTR_ERR(trans);
		goto out_new_inode_args;
	}

	err = btrfs_create_new_inode(trans, &new_inode_args);
	if (!err)
		d_instantiate_new(dentry, inode);

	btrfs_end_transaction(trans);
	btrfs_btree_balance_dirty(fs_info);
out_new_inode_args:
	btrfs_new_inode_args_destroy(&new_inode_args);
out_inode:
	if (err)
		iput(inode);
	return err;
}

static int btrfs_mknod(struct user_namespace *mnt_userns, struct inode *dir,
		       struct dentry *dentry, umode_t mode, dev_t rdev)
{
	struct inode *inode;

	inode = new_inode(dir->i_sb);
	if (!inode)
		return -ENOMEM;
	inode_init_owner(mnt_userns, inode, dir, mode);
	inode->i_op = &btrfs_special_inode_operations;
	init_special_inode(inode, inode->i_mode, rdev);
	return btrfs_create_common(dir, dentry, inode);
}

static int btrfs_create(struct user_namespace *mnt_userns, struct inode *dir,
			struct dentry *dentry, umode_t mode, bool excl)
{
	struct inode *inode;

	inode = new_inode(dir->i_sb);
	if (!inode)
		return -ENOMEM;
	inode_init_owner(mnt_userns, inode, dir, mode);
	inode->i_fop = &btrfs_file_operations;
	inode->i_op = &btrfs_file_inode_operations;
	inode->i_mapping->a_ops = &btrfs_aops;
	return btrfs_create_common(dir, dentry, inode);
}

static int btrfs_link(struct dentry *old_dentry, struct inode *dir,
		      struct dentry *dentry)
{
	struct btrfs_trans_handle *trans = NULL;
	struct btrfs_root *root = BTRFS_I(dir)->root;
	struct inode *inode = d_inode(old_dentry);
	struct btrfs_fs_info *fs_info = btrfs_sb(inode->i_sb);
	u64 index;
	int err;
	int drop_inode = 0;

	/* do not allow sys_link's with other subvols of the same device */
	if (root->root_key.objectid != BTRFS_I(inode)->root->root_key.objectid)
		return -EXDEV;

	if (inode->i_nlink >= BTRFS_LINK_MAX)
		return -EMLINK;

	err = btrfs_set_inode_index(BTRFS_I(dir), &index);
	if (err)
		goto fail;

	/*
	 * 2 items for inode and inode ref
	 * 2 items for dir items
	 * 1 item for parent inode
	 * 1 item for orphan item deletion if O_TMPFILE
	 */
	trans = btrfs_start_transaction(root, inode->i_nlink ? 5 : 6);
	if (IS_ERR(trans)) {
		err = PTR_ERR(trans);
		trans = NULL;
		goto fail;
	}

	/* There are several dir indexes for this inode, clear the cache. */
	BTRFS_I(inode)->dir_index = 0ULL;
	inc_nlink(inode);
	inode_inc_iversion(inode);
	inode->i_ctime = current_time(inode);
	ihold(inode);
	set_bit(BTRFS_INODE_COPY_EVERYTHING, &BTRFS_I(inode)->runtime_flags);

	err = btrfs_add_link(trans, BTRFS_I(dir), BTRFS_I(inode),
			     dentry->d_name.name, dentry->d_name.len, 1, index);

	if (err) {
		drop_inode = 1;
	} else {
		struct dentry *parent = dentry->d_parent;

		err = btrfs_update_inode(trans, root, BTRFS_I(inode));
		if (err)
			goto fail;
		if (inode->i_nlink == 1) {
			/*
			 * If new hard link count is 1, it's a file created
			 * with open(2) O_TMPFILE flag.
			 */
			err = btrfs_orphan_del(trans, BTRFS_I(inode));
			if (err)
				goto fail;
		}
		d_instantiate(dentry, inode);
		btrfs_log_new_name(trans, old_dentry, NULL, 0, parent);
	}

fail:
	if (trans)
		btrfs_end_transaction(trans);
	if (drop_inode) {
		inode_dec_link_count(inode);
		iput(inode);
	}
	btrfs_btree_balance_dirty(fs_info);
	return err;
}

static int btrfs_mkdir(struct user_namespace *mnt_userns, struct inode *dir,
		       struct dentry *dentry, umode_t mode)
{
	struct inode *inode;

	inode = new_inode(dir->i_sb);
	if (!inode)
		return -ENOMEM;
	inode_init_owner(mnt_userns, inode, dir, S_IFDIR | mode);
	inode->i_op = &btrfs_dir_inode_operations;
	inode->i_fop = &btrfs_dir_file_operations;
	return btrfs_create_common(dir, dentry, inode);
}

static noinline int uncompress_inline(struct btrfs_path *path,
				      struct page *page,
				      size_t pg_offset, u64 extent_offset,
				      struct btrfs_file_extent_item *item)
{
	int ret;
	struct extent_buffer *leaf = path->nodes[0];
	char *tmp;
	size_t max_size;
	unsigned long inline_size;
	unsigned long ptr;
	int compress_type;

	WARN_ON(pg_offset != 0);
	compress_type = btrfs_file_extent_compression(leaf, item);
	max_size = btrfs_file_extent_ram_bytes(leaf, item);
	inline_size = btrfs_file_extent_inline_item_len(leaf, path->slots[0]);
	tmp = kmalloc(inline_size, GFP_NOFS);
	if (!tmp)
		return -ENOMEM;
	ptr = btrfs_file_extent_inline_start(item);

	read_extent_buffer(leaf, tmp, ptr, inline_size);

	max_size = min_t(unsigned long, PAGE_SIZE, max_size);
	ret = btrfs_decompress(compress_type, tmp, page,
			       extent_offset, inline_size, max_size);

	/*
	 * decompression code contains a memset to fill in any space between the end
	 * of the uncompressed data and the end of max_size in case the decompressed
	 * data ends up shorter than ram_bytes.  That doesn't cover the hole between
	 * the end of an inline extent and the beginning of the next block, so we
	 * cover that region here.
	 */

	if (max_size + pg_offset < PAGE_SIZE)
		memzero_page(page,  pg_offset + max_size,
			     PAGE_SIZE - max_size - pg_offset);
	kfree(tmp);
	return ret;
}

/**
 * btrfs_get_extent - Lookup the first extent overlapping a range in a file.
 * @inode:	file to search in
 * @page:	page to read extent data into if the extent is inline
 * @pg_offset:	offset into @page to copy to
 * @start:	file offset
 * @len:	length of range starting at @start
 *
 * This returns the first &struct extent_map which overlaps with the given
 * range, reading it from the B-tree and caching it if necessary. Note that
 * there may be more extents which overlap the given range after the returned
 * extent_map.
 *
 * If @page is not NULL and the extent is inline, this also reads the extent
 * data directly into the page and marks the extent up to date in the io_tree.
 *
 * Return: ERR_PTR on error, non-NULL extent_map on success.
 */
struct extent_map *btrfs_get_extent(struct btrfs_inode *inode,
				    struct page *page, size_t pg_offset,
				    u64 start, u64 len)
{
	struct btrfs_fs_info *fs_info = inode->root->fs_info;
	int ret = 0;
	u64 extent_start = 0;
	u64 extent_end = 0;
	u64 objectid = btrfs_ino(inode);
	int extent_type = -1;
	struct btrfs_path *path = NULL;
	struct btrfs_root *root = inode->root;
	struct btrfs_file_extent_item *item;
	struct extent_buffer *leaf;
	struct btrfs_key found_key;
	struct extent_map *em = NULL;
	struct extent_map_tree *em_tree = &inode->extent_tree;
	struct extent_io_tree *io_tree = &inode->io_tree;

	read_lock(&em_tree->lock);
	em = lookup_extent_mapping(em_tree, start, len);
	read_unlock(&em_tree->lock);

	if (em) {
		if (em->start > start || em->start + em->len <= start)
			free_extent_map(em);
		else if (em->block_start == EXTENT_MAP_INLINE && page)
			free_extent_map(em);
		else
			goto out;
	}
	em = alloc_extent_map();
	if (!em) {
		ret = -ENOMEM;
		goto out;
	}
	em->start = EXTENT_MAP_HOLE;
	em->orig_start = EXTENT_MAP_HOLE;
	em->len = (u64)-1;
	em->block_len = (u64)-1;

	path = btrfs_alloc_path();
	if (!path) {
		ret = -ENOMEM;
		goto out;
	}

	/* Chances are we'll be called again, so go ahead and do readahead */
	path->reada = READA_FORWARD;

	/*
	 * The same explanation in load_free_space_cache applies here as well,
	 * we only read when we're loading the free space cache, and at that
	 * point the commit_root has everything we need.
	 */
	if (btrfs_is_free_space_inode(inode)) {
		path->search_commit_root = 1;
		path->skip_locking = 1;
	}

	ret = btrfs_lookup_file_extent(NULL, root, path, objectid, start, 0);
	if (ret < 0) {
		goto out;
	} else if (ret > 0) {
		if (path->slots[0] == 0)
			goto not_found;
		path->slots[0]--;
		ret = 0;
	}

	leaf = path->nodes[0];
	item = btrfs_item_ptr(leaf, path->slots[0],
			      struct btrfs_file_extent_item);
	btrfs_item_key_to_cpu(leaf, &found_key, path->slots[0]);
	if (found_key.objectid != objectid ||
	    found_key.type != BTRFS_EXTENT_DATA_KEY) {
		/*
		 * If we backup past the first extent we want to move forward
		 * and see if there is an extent in front of us, otherwise we'll
		 * say there is a hole for our whole search range which can
		 * cause problems.
		 */
		extent_end = start;
		goto next;
	}

	extent_type = btrfs_file_extent_type(leaf, item);
	extent_start = found_key.offset;
	extent_end = btrfs_file_extent_end(path);
	if (extent_type == BTRFS_FILE_EXTENT_REG ||
	    extent_type == BTRFS_FILE_EXTENT_PREALLOC) {
		/* Only regular file could have regular/prealloc extent */
		if (!S_ISREG(inode->vfs_inode.i_mode)) {
			ret = -EUCLEAN;
			btrfs_crit(fs_info,
		"regular/prealloc extent found for non-regular inode %llu",
				   btrfs_ino(inode));
			goto out;
		}
		trace_btrfs_get_extent_show_fi_regular(inode, leaf, item,
						       extent_start);
	} else if (extent_type == BTRFS_FILE_EXTENT_INLINE) {
		trace_btrfs_get_extent_show_fi_inline(inode, leaf, item,
						      path->slots[0],
						      extent_start);
	}
next:
	if (start >= extent_end) {
		path->slots[0]++;
		if (path->slots[0] >= btrfs_header_nritems(leaf)) {
			ret = btrfs_next_leaf(root, path);
			if (ret < 0)
				goto out;
			else if (ret > 0)
				goto not_found;

			leaf = path->nodes[0];
		}
		btrfs_item_key_to_cpu(leaf, &found_key, path->slots[0]);
		if (found_key.objectid != objectid ||
		    found_key.type != BTRFS_EXTENT_DATA_KEY)
			goto not_found;
		if (start + len <= found_key.offset)
			goto not_found;
		if (start > found_key.offset)
			goto next;

		/* New extent overlaps with existing one */
		em->start = start;
		em->orig_start = start;
		em->len = found_key.offset - start;
		em->block_start = EXTENT_MAP_HOLE;
		goto insert;
	}

	btrfs_extent_item_to_extent_map(inode, path, item, !page, em);

	if (extent_type == BTRFS_FILE_EXTENT_REG ||
	    extent_type == BTRFS_FILE_EXTENT_PREALLOC) {
		goto insert;
	} else if (extent_type == BTRFS_FILE_EXTENT_INLINE) {
		unsigned long ptr;
		char *map;
		size_t size;
		size_t extent_offset;
		size_t copy_size;

		if (!page)
			goto out;

		size = btrfs_file_extent_ram_bytes(leaf, item);
		extent_offset = page_offset(page) + pg_offset - extent_start;
		copy_size = min_t(u64, PAGE_SIZE - pg_offset,
				  size - extent_offset);
		em->start = extent_start + extent_offset;
		em->len = ALIGN(copy_size, fs_info->sectorsize);
		em->orig_block_len = em->len;
		em->orig_start = em->start;
		ptr = btrfs_file_extent_inline_start(item) + extent_offset;

		if (!PageUptodate(page)) {
			if (btrfs_file_extent_compression(leaf, item) !=
			    BTRFS_COMPRESS_NONE) {
				ret = uncompress_inline(path, page, pg_offset,
							extent_offset, item);
				if (ret)
					goto out;
			} else {
				map = kmap_local_page(page);
				read_extent_buffer(leaf, map + pg_offset, ptr,
						   copy_size);
				if (pg_offset + copy_size < PAGE_SIZE) {
					memset(map + pg_offset + copy_size, 0,
					       PAGE_SIZE - pg_offset -
					       copy_size);
				}
				kunmap_local(map);
			}
			flush_dcache_page(page);
		}
		set_extent_uptodate(io_tree, em->start,
				    extent_map_end(em) - 1, NULL, GFP_NOFS);
		goto insert;
	}
not_found:
	em->start = start;
	em->orig_start = start;
	em->len = len;
	em->block_start = EXTENT_MAP_HOLE;
insert:
	ret = 0;
	btrfs_release_path(path);
	if (em->start > start || extent_map_end(em) <= start) {
		btrfs_err(fs_info,
			  "bad extent! em: [%llu %llu] passed [%llu %llu]",
			  em->start, em->len, start, len);
		ret = -EIO;
		goto out;
	}

	write_lock(&em_tree->lock);
	ret = btrfs_add_extent_mapping(fs_info, em_tree, &em, start, len);
	write_unlock(&em_tree->lock);
out:
	btrfs_free_path(path);

	trace_btrfs_get_extent(root, inode, em);

	if (ret) {
		free_extent_map(em);
		return ERR_PTR(ret);
	}
	return em;
}

struct extent_map *btrfs_get_extent_fiemap(struct btrfs_inode *inode,
					   u64 start, u64 len)
{
	struct extent_map *em;
	struct extent_map *hole_em = NULL;
	u64 delalloc_start = start;
	u64 end;
	u64 delalloc_len;
	u64 delalloc_end;
	int err = 0;

	em = btrfs_get_extent(inode, NULL, 0, start, len);
	if (IS_ERR(em))
		return em;
	/*
	 * If our em maps to:
	 * - a hole or
	 * - a pre-alloc extent,
	 * there might actually be delalloc bytes behind it.
	 */
	if (em->block_start != EXTENT_MAP_HOLE &&
	    !test_bit(EXTENT_FLAG_PREALLOC, &em->flags))
		return em;
	else
		hole_em = em;

	/* check to see if we've wrapped (len == -1 or similar) */
	end = start + len;
	if (end < start)
		end = (u64)-1;
	else
		end -= 1;

	em = NULL;

	/* ok, we didn't find anything, lets look for delalloc */
	delalloc_len = count_range_bits(&inode->io_tree, &delalloc_start,
				 end, len, EXTENT_DELALLOC, 1);
	delalloc_end = delalloc_start + delalloc_len;
	if (delalloc_end < delalloc_start)
		delalloc_end = (u64)-1;

	/*
	 * We didn't find anything useful, return the original results from
	 * get_extent()
	 */
	if (delalloc_start > end || delalloc_end <= start) {
		em = hole_em;
		hole_em = NULL;
		goto out;
	}

	/*
	 * Adjust the delalloc_start to make sure it doesn't go backwards from
	 * the start they passed in
	 */
	delalloc_start = max(start, delalloc_start);
	delalloc_len = delalloc_end - delalloc_start;

	if (delalloc_len > 0) {
		u64 hole_start;
		u64 hole_len;
		const u64 hole_end = extent_map_end(hole_em);

		em = alloc_extent_map();
		if (!em) {
			err = -ENOMEM;
			goto out;
		}

		ASSERT(hole_em);
		/*
		 * When btrfs_get_extent can't find anything it returns one
		 * huge hole
		 *
		 * Make sure what it found really fits our range, and adjust to
		 * make sure it is based on the start from the caller
		 */
		if (hole_end <= start || hole_em->start > end) {
		       free_extent_map(hole_em);
		       hole_em = NULL;
		} else {
		       hole_start = max(hole_em->start, start);
		       hole_len = hole_end - hole_start;
		}

		if (hole_em && delalloc_start > hole_start) {
			/*
			 * Our hole starts before our delalloc, so we have to
			 * return just the parts of the hole that go until the
			 * delalloc starts
			 */
			em->len = min(hole_len, delalloc_start - hole_start);
			em->start = hole_start;
			em->orig_start = hole_start;
			/*
			 * Don't adjust block start at all, it is fixed at
			 * EXTENT_MAP_HOLE
			 */
			em->block_start = hole_em->block_start;
			em->block_len = hole_len;
			if (test_bit(EXTENT_FLAG_PREALLOC, &hole_em->flags))
				set_bit(EXTENT_FLAG_PREALLOC, &em->flags);
		} else {
			/*
			 * Hole is out of passed range or it starts after
			 * delalloc range
			 */
			em->start = delalloc_start;
			em->len = delalloc_len;
			em->orig_start = delalloc_start;
			em->block_start = EXTENT_MAP_DELALLOC;
			em->block_len = delalloc_len;
		}
	} else {
		return hole_em;
	}
out:

	free_extent_map(hole_em);
	if (err) {
		free_extent_map(em);
		return ERR_PTR(err);
	}
	return em;
}

static struct extent_map *btrfs_create_dio_extent(struct btrfs_inode *inode,
						  const u64 start,
						  const u64 len,
						  const u64 orig_start,
						  const u64 block_start,
						  const u64 block_len,
						  const u64 orig_block_len,
						  const u64 ram_bytes,
						  const int type)
{
	struct extent_map *em = NULL;
	int ret;

	if (type != BTRFS_ORDERED_NOCOW) {
		em = create_io_em(inode, start, len, orig_start, block_start,
				  block_len, orig_block_len, ram_bytes,
				  BTRFS_COMPRESS_NONE, /* compress_type */
				  type);
		if (IS_ERR(em))
			goto out;
	}
	ret = btrfs_add_ordered_extent(inode, start, len, len, block_start,
				       block_len, 0,
				       (1 << type) |
				       (1 << BTRFS_ORDERED_DIRECT),
				       BTRFS_COMPRESS_NONE);
	if (ret) {
		if (em) {
			free_extent_map(em);
			btrfs_drop_extent_cache(inode, start, start + len - 1, 0);
		}
		em = ERR_PTR(ret);
	}
 out:

	return em;
}

static struct extent_map *btrfs_new_extent_direct(struct btrfs_inode *inode,
						  u64 start, u64 len)
{
	struct btrfs_root *root = inode->root;
	struct btrfs_fs_info *fs_info = root->fs_info;
	struct extent_map *em;
	struct btrfs_key ins;
	u64 alloc_hint;
	int ret;

	alloc_hint = get_extent_allocation_hint(inode, start, len);
	ret = btrfs_reserve_extent(root, len, len, fs_info->sectorsize,
				   0, alloc_hint, &ins, 1, 1);
	if (ret)
		return ERR_PTR(ret);

	em = btrfs_create_dio_extent(inode, start, ins.offset, start,
				     ins.objectid, ins.offset, ins.offset,
				     ins.offset, BTRFS_ORDERED_REGULAR);
	btrfs_dec_block_group_reservations(fs_info, ins.objectid);
	if (IS_ERR(em))
		btrfs_free_reserved_extent(fs_info, ins.objectid, ins.offset,
					   1);

	return em;
}

static bool btrfs_extent_readonly(struct btrfs_fs_info *fs_info, u64 bytenr)
{
	struct btrfs_block_group *block_group;
	bool readonly = false;

	block_group = btrfs_lookup_block_group(fs_info, bytenr);
	if (!block_group || block_group->ro)
		readonly = true;
	if (block_group)
		btrfs_put_block_group(block_group);
	return readonly;
}

/*
 * Check if we can do nocow write into the range [@offset, @offset + @len)
 *
 * @offset:	File offset
 * @len:	The length to write, will be updated to the nocow writeable
 *		range
 * @orig_start:	(optional) Return the original file offset of the file extent
 * @orig_len:	(optional) Return the original on-disk length of the file extent
 * @ram_bytes:	(optional) Return the ram_bytes of the file extent
 * @strict:	if true, omit optimizations that might force us into unnecessary
 *		cow. e.g., don't trust generation number.
 *
 * Return:
 * >0	and update @len if we can do nocow write
 *  0	if we can't do nocow write
 * <0	if error happened
 *
 * NOTE: This only checks the file extents, caller is responsible to wait for
 *	 any ordered extents.
 */
noinline int can_nocow_extent(struct inode *inode, u64 offset, u64 *len,
			      u64 *orig_start, u64 *orig_block_len,
			      u64 *ram_bytes, bool strict)
{
	struct btrfs_fs_info *fs_info = btrfs_sb(inode->i_sb);
	struct can_nocow_file_extent_args nocow_args = { 0 };
	struct btrfs_path *path;
	int ret;
	struct extent_buffer *leaf;
	struct btrfs_root *root = BTRFS_I(inode)->root;
	struct extent_io_tree *io_tree = &BTRFS_I(inode)->io_tree;
	struct btrfs_file_extent_item *fi;
	struct btrfs_key key;
	int found_type;

	path = btrfs_alloc_path();
	if (!path)
		return -ENOMEM;

	ret = btrfs_lookup_file_extent(NULL, root, path,
			btrfs_ino(BTRFS_I(inode)), offset, 0);
	if (ret < 0)
		goto out;

	if (ret == 1) {
		if (path->slots[0] == 0) {
			/* can't find the item, must cow */
			ret = 0;
			goto out;
		}
		path->slots[0]--;
	}
	ret = 0;
	leaf = path->nodes[0];
	btrfs_item_key_to_cpu(leaf, &key, path->slots[0]);
	if (key.objectid != btrfs_ino(BTRFS_I(inode)) ||
	    key.type != BTRFS_EXTENT_DATA_KEY) {
		/* not our file or wrong item type, must cow */
		goto out;
	}

	if (key.offset > offset) {
		/* Wrong offset, must cow */
		goto out;
	}

	if (btrfs_file_extent_end(path) <= offset)
		goto out;

	fi = btrfs_item_ptr(leaf, path->slots[0], struct btrfs_file_extent_item);
	found_type = btrfs_file_extent_type(leaf, fi);
	if (ram_bytes)
		*ram_bytes = btrfs_file_extent_ram_bytes(leaf, fi);

	nocow_args.start = offset;
	nocow_args.end = offset + *len - 1;
	nocow_args.strict = strict;
	nocow_args.free_path = true;

	ret = can_nocow_file_extent(path, &key, BTRFS_I(inode), &nocow_args);
	/* can_nocow_file_extent() has freed the path. */
	path = NULL;

	if (ret != 1) {
		/* Treat errors as not being able to NOCOW. */
		ret = 0;
		goto out;
	}

	ret = 0;
	if (btrfs_extent_readonly(fs_info, nocow_args.disk_bytenr))
		goto out;

	if (!(BTRFS_I(inode)->flags & BTRFS_INODE_NODATACOW) &&
	    found_type == BTRFS_FILE_EXTENT_PREALLOC) {
		u64 range_end;

		range_end = round_up(offset + nocow_args.num_bytes,
				     root->fs_info->sectorsize) - 1;
		ret = test_range_bit(io_tree, offset, range_end,
				     EXTENT_DELALLOC, 0, NULL);
		if (ret) {
			ret = -EAGAIN;
			goto out;
		}
	}

	if (orig_start)
		*orig_start = key.offset - nocow_args.extent_offset;
	if (orig_block_len)
		*orig_block_len = nocow_args.disk_num_bytes;

	*len = nocow_args.num_bytes;
	ret = 1;
out:
	btrfs_free_path(path);
	return ret;
}

static int lock_extent_direct(struct inode *inode, u64 lockstart, u64 lockend,
			      struct extent_state **cached_state,
			      unsigned int iomap_flags)
{
	const bool writing = (iomap_flags & IOMAP_WRITE);
	const bool nowait = (iomap_flags & IOMAP_NOWAIT);
	struct extent_io_tree *io_tree = &BTRFS_I(inode)->io_tree;
	struct btrfs_ordered_extent *ordered;
	int ret = 0;

	while (1) {
		if (nowait) {
			if (!try_lock_extent(io_tree, lockstart, lockend))
				return -EAGAIN;
		} else {
			lock_extent_bits(io_tree, lockstart, lockend, cached_state);
		}
		/*
		 * We're concerned with the entire range that we're going to be
		 * doing DIO to, so we need to make sure there's no ordered
		 * extents in this range.
		 */
		ordered = btrfs_lookup_ordered_range(BTRFS_I(inode), lockstart,
						     lockend - lockstart + 1);

		/*
		 * We need to make sure there are no buffered pages in this
		 * range either, we could have raced between the invalidate in
		 * generic_file_direct_write and locking the extent.  The
		 * invalidate needs to happen so that reads after a write do not
		 * get stale data.
		 */
		if (!ordered &&
		    (!writing || !filemap_range_has_page(inode->i_mapping,
							 lockstart, lockend)))
			break;

		unlock_extent_cached(io_tree, lockstart, lockend, cached_state);

		if (ordered) {
			if (nowait) {
				btrfs_put_ordered_extent(ordered);
				ret = -EAGAIN;
				break;
			}
			/*
			 * If we are doing a DIO read and the ordered extent we
			 * found is for a buffered write, we can not wait for it
			 * to complete and retry, because if we do so we can
			 * deadlock with concurrent buffered writes on page
			 * locks. This happens only if our DIO read covers more
			 * than one extent map, if at this point has already
			 * created an ordered extent for a previous extent map
			 * and locked its range in the inode's io tree, and a
			 * concurrent write against that previous extent map's
			 * range and this range started (we unlock the ranges
			 * in the io tree only when the bios complete and
			 * buffered writes always lock pages before attempting
			 * to lock range in the io tree).
			 */
			if (writing ||
			    test_bit(BTRFS_ORDERED_DIRECT, &ordered->flags))
				btrfs_start_ordered_extent(ordered, 1);
			else
				ret = nowait ? -EAGAIN : -ENOTBLK;
			btrfs_put_ordered_extent(ordered);
		} else {
			/*
			 * We could trigger writeback for this range (and wait
			 * for it to complete) and then invalidate the pages for
			 * this range (through invalidate_inode_pages2_range()),
			 * but that can lead us to a deadlock with a concurrent
			 * call to readahead (a buffered read or a defrag call
			 * triggered a readahead) on a page lock due to an
			 * ordered dio extent we created before but did not have
			 * yet a corresponding bio submitted (whence it can not
			 * complete), which makes readahead wait for that
			 * ordered extent to complete while holding a lock on
			 * that page.
			 */
			ret = nowait ? -EAGAIN : -ENOTBLK;
		}

		if (ret)
			break;

		cond_resched();
	}

	return ret;
}

/* The callers of this must take lock_extent() */
static struct extent_map *create_io_em(struct btrfs_inode *inode, u64 start,
				       u64 len, u64 orig_start, u64 block_start,
				       u64 block_len, u64 orig_block_len,
				       u64 ram_bytes, int compress_type,
				       int type)
{
	struct extent_map_tree *em_tree;
	struct extent_map *em;
	int ret;

	ASSERT(type == BTRFS_ORDERED_PREALLOC ||
	       type == BTRFS_ORDERED_COMPRESSED ||
	       type == BTRFS_ORDERED_NOCOW ||
	       type == BTRFS_ORDERED_REGULAR);

	em_tree = &inode->extent_tree;
	em = alloc_extent_map();
	if (!em)
		return ERR_PTR(-ENOMEM);

	em->start = start;
	em->orig_start = orig_start;
	em->len = len;
	em->block_len = block_len;
	em->block_start = block_start;
	em->orig_block_len = orig_block_len;
	em->ram_bytes = ram_bytes;
	em->generation = -1;
	set_bit(EXTENT_FLAG_PINNED, &em->flags);
	if (type == BTRFS_ORDERED_PREALLOC) {
		set_bit(EXTENT_FLAG_FILLING, &em->flags);
	} else if (type == BTRFS_ORDERED_COMPRESSED) {
		set_bit(EXTENT_FLAG_COMPRESSED, &em->flags);
		em->compress_type = compress_type;
	}

	do {
		btrfs_drop_extent_cache(inode, em->start,
					em->start + em->len - 1, 0);
		write_lock(&em_tree->lock);
		ret = add_extent_mapping(em_tree, em, 1);
		write_unlock(&em_tree->lock);
		/*
		 * The caller has taken lock_extent(), who could race with us
		 * to add em?
		 */
	} while (ret == -EEXIST);

	if (ret) {
		free_extent_map(em);
		return ERR_PTR(ret);
	}

	/* em got 2 refs now, callers needs to do free_extent_map once. */
	return em;
}


static int btrfs_get_blocks_direct_write(struct extent_map **map,
					 struct inode *inode,
					 struct btrfs_dio_data *dio_data,
					 u64 start, u64 len,
					 unsigned int iomap_flags)
{
	const bool nowait = (iomap_flags & IOMAP_NOWAIT);
	struct btrfs_fs_info *fs_info = btrfs_sb(inode->i_sb);
	struct extent_map *em = *map;
	int type;
	u64 block_start, orig_start, orig_block_len, ram_bytes;
	struct btrfs_block_group *bg;
	bool can_nocow = false;
	bool space_reserved = false;
	u64 prev_len;
	int ret = 0;

	/*
	 * We don't allocate a new extent in the following cases
	 *
	 * 1) The inode is marked as NODATACOW. In this case we'll just use the
	 * existing extent.
	 * 2) The extent is marked as PREALLOC. We're good to go here and can
	 * just use the extent.
	 *
	 */
	if (test_bit(EXTENT_FLAG_PREALLOC, &em->flags) ||
	    ((BTRFS_I(inode)->flags & BTRFS_INODE_NODATACOW) &&
	     em->block_start != EXTENT_MAP_HOLE)) {
		if (test_bit(EXTENT_FLAG_PREALLOC, &em->flags))
			type = BTRFS_ORDERED_PREALLOC;
		else
			type = BTRFS_ORDERED_NOCOW;
		len = min(len, em->len - (start - em->start));
		block_start = em->block_start + (start - em->start);

		if (can_nocow_extent(inode, start, &len, &orig_start,
				     &orig_block_len, &ram_bytes, false) == 1) {
			bg = btrfs_inc_nocow_writers(fs_info, block_start);
			if (bg)
				can_nocow = true;
		}
	}

	prev_len = len;
	if (can_nocow) {
		struct extent_map *em2;

		/* We can NOCOW, so only need to reserve metadata space. */
		ret = btrfs_delalloc_reserve_metadata(BTRFS_I(inode), len, len,
						      nowait);
		if (ret < 0) {
			/* Our caller expects us to free the input extent map. */
			free_extent_map(em);
			*map = NULL;
			btrfs_dec_nocow_writers(bg);
			if (nowait && (ret == -ENOSPC || ret == -EDQUOT))
				ret = -EAGAIN;
			goto out;
		}
		space_reserved = true;

		em2 = btrfs_create_dio_extent(BTRFS_I(inode), start, len,
					      orig_start, block_start,
					      len, orig_block_len,
					      ram_bytes, type);
		btrfs_dec_nocow_writers(bg);
		if (type == BTRFS_ORDERED_PREALLOC) {
			free_extent_map(em);
			*map = em2;
			em = em2;
		}

		if (IS_ERR(em2)) {
			ret = PTR_ERR(em2);
			goto out;
		}

		dio_data->nocow_done = true;
	} else {
		/* Our caller expects us to free the input extent map. */
		free_extent_map(em);
		*map = NULL;

		if (nowait)
			return -EAGAIN;

		/*
		 * If we could not allocate data space before locking the file
		 * range and we can't do a NOCOW write, then we have to fail.
		 */
		if (!dio_data->data_space_reserved)
			return -ENOSPC;

		/*
		 * We have to COW and we have already reserved data space before,
		 * so now we reserve only metadata.
		 */
		ret = btrfs_delalloc_reserve_metadata(BTRFS_I(inode), len, len,
						      false);
		if (ret < 0)
			goto out;
		space_reserved = true;

		em = btrfs_new_extent_direct(BTRFS_I(inode), start, len);
		if (IS_ERR(em)) {
			ret = PTR_ERR(em);
			goto out;
		}
		*map = em;
		len = min(len, em->len - (start - em->start));
		if (len < prev_len)
			btrfs_delalloc_release_metadata(BTRFS_I(inode),
							prev_len - len, true);
	}

	/*
	 * We have created our ordered extent, so we can now release our reservation
	 * for an outstanding extent.
	 */
	btrfs_delalloc_release_extents(BTRFS_I(inode), prev_len);

	/*
	 * Need to update the i_size under the extent lock so buffered
	 * readers will get the updated i_size when we unlock.
	 */
	if (start + len > i_size_read(inode))
		i_size_write(inode, start + len);
out:
	if (ret && space_reserved) {
		btrfs_delalloc_release_extents(BTRFS_I(inode), len);
		btrfs_delalloc_release_metadata(BTRFS_I(inode), len, true);
	}
	return ret;
}

static int btrfs_dio_iomap_begin(struct inode *inode, loff_t start,
		loff_t length, unsigned int flags, struct iomap *iomap,
		struct iomap *srcmap)
{
	struct iomap_iter *iter = container_of(iomap, struct iomap_iter, iomap);
	struct btrfs_fs_info *fs_info = btrfs_sb(inode->i_sb);
	struct extent_map *em;
	struct extent_state *cached_state = NULL;
	struct btrfs_dio_data *dio_data = iter->private;
	u64 lockstart, lockend;
	const bool write = !!(flags & IOMAP_WRITE);
	int ret = 0;
	u64 len = length;
	const u64 data_alloc_len = length;
	bool unlock_extents = false;

	/*
	 * We could potentially fault if we have a buffer > PAGE_SIZE, and if
	 * we're NOWAIT we may submit a bio for a partial range and return
	 * EIOCBQUEUED, which would result in an errant short read.
	 *
	 * The best way to handle this would be to allow for partial completions
	 * of iocb's, so we could submit the partial bio, return and fault in
	 * the rest of the pages, and then submit the io for the rest of the
	 * range.  However we don't have that currently, so simply return
	 * -EAGAIN at this point so that the normal path is used.
	 */
	if (!write && (flags & IOMAP_NOWAIT) && length > PAGE_SIZE)
		return -EAGAIN;

	/*
	 * Cap the size of reads to that usually seen in buffered I/O as we need
	 * to allocate a contiguous array for the checksums.
	 */
	if (!write)
		len = min_t(u64, len, fs_info->sectorsize * BTRFS_MAX_BIO_SECTORS);

	lockstart = start;
	lockend = start + len - 1;

	/*
	 * iomap_dio_rw() only does filemap_write_and_wait_range(), which isn't
	 * enough if we've written compressed pages to this area, so we need to
	 * flush the dirty pages again to make absolutely sure that any
	 * outstanding dirty pages are on disk - the first flush only starts
	 * compression on the data, while keeping the pages locked, so by the
	 * time the second flush returns we know bios for the compressed pages
	 * were submitted and finished, and the pages no longer under writeback.
	 *
	 * If we have a NOWAIT request and we have any pages in the range that
	 * are locked, likely due to compression still in progress, we don't want
	 * to block on page locks. We also don't want to block on pages marked as
	 * dirty or under writeback (same as for the non-compression case).
	 * iomap_dio_rw() did the same check, but after that and before we got
	 * here, mmap'ed writes may have happened or buffered reads started
	 * (readpage() and readahead(), which lock pages), as we haven't locked
	 * the file range yet.
	 */
	if (test_bit(BTRFS_INODE_HAS_ASYNC_EXTENT,
		     &BTRFS_I(inode)->runtime_flags)) {
		if (flags & IOMAP_NOWAIT) {
			if (filemap_range_needs_writeback(inode->i_mapping,
							  lockstart, lockend))
				return -EAGAIN;
		} else {
			ret = filemap_fdatawrite_range(inode->i_mapping, start,
						       start + length - 1);
			if (ret)
				return ret;
		}
	}

	memset(dio_data, 0, sizeof(*dio_data));

	/*
	 * We always try to allocate data space and must do it before locking
	 * the file range, to avoid deadlocks with concurrent writes to the same
	 * range if the range has several extents and the writes don't expand the
	 * current i_size (the inode lock is taken in shared mode). If we fail to
	 * allocate data space here we continue and later, after locking the
	 * file range, we fail with ENOSPC only if we figure out we can not do a
	 * NOCOW write.
	 */
	if (write && !(flags & IOMAP_NOWAIT)) {
		ret = btrfs_check_data_free_space(BTRFS_I(inode),
						  &dio_data->data_reserved,
						  start, data_alloc_len);
		if (!ret)
			dio_data->data_space_reserved = true;
		else if (ret && !(BTRFS_I(inode)->flags &
				  (BTRFS_INODE_NODATACOW | BTRFS_INODE_PREALLOC)))
			goto err;
	}

	/*
	 * If this errors out it's because we couldn't invalidate pagecache for
	 * this range and we need to fallback to buffered IO, or we are doing a
	 * NOWAIT read/write and we need to block.
	 */
	ret = lock_extent_direct(inode, lockstart, lockend, &cached_state, flags);
	if (ret < 0)
		goto err;

	em = btrfs_get_extent(BTRFS_I(inode), NULL, 0, start, len);
	if (IS_ERR(em)) {
		ret = PTR_ERR(em);
		goto unlock_err;
	}

	/*
	 * Ok for INLINE and COMPRESSED extents we need to fallback on buffered
	 * io.  INLINE is special, and we could probably kludge it in here, but
	 * it's still buffered so for safety lets just fall back to the generic
	 * buffered path.
	 *
	 * For COMPRESSED we _have_ to read the entire extent in so we can
	 * decompress it, so there will be buffering required no matter what we
	 * do, so go ahead and fallback to buffered.
	 *
	 * We return -ENOTBLK because that's what makes DIO go ahead and go back
	 * to buffered IO.  Don't blame me, this is the price we pay for using
	 * the generic code.
	 */
	if (test_bit(EXTENT_FLAG_COMPRESSED, &em->flags) ||
	    em->block_start == EXTENT_MAP_INLINE) {
		free_extent_map(em);
		/*
		 * If we are in a NOWAIT context, return -EAGAIN in order to
		 * fallback to buffered IO. This is not only because we can
		 * block with buffered IO (no support for NOWAIT semantics at
		 * the moment) but also to avoid returning short reads to user
		 * space - this happens if we were able to read some data from
		 * previous non-compressed extents and then when we fallback to
		 * buffered IO, at btrfs_file_read_iter() by calling
		 * filemap_read(), we fail to fault in pages for the read buffer,
		 * in which case filemap_read() returns a short read (the number
		 * of bytes previously read is > 0, so it does not return -EFAULT).
		 */
		ret = (flags & IOMAP_NOWAIT) ? -EAGAIN : -ENOTBLK;
		goto unlock_err;
	}

	len = min(len, em->len - (start - em->start));

	/*
	 * If we have a NOWAIT request and the range contains multiple extents
	 * (or a mix of extents and holes), then we return -EAGAIN to make the
	 * caller fallback to a context where it can do a blocking (without
	 * NOWAIT) request. This way we avoid doing partial IO and returning
	 * success to the caller, which is not optimal for writes and for reads
	 * it can result in unexpected behaviour for an application.
	 *
	 * When doing a read, because we use IOMAP_DIO_PARTIAL when calling
	 * iomap_dio_rw(), we can end up returning less data then what the caller
	 * asked for, resulting in an unexpected, and incorrect, short read.
	 * That is, the caller asked to read N bytes and we return less than that,
	 * which is wrong unless we are crossing EOF. This happens if we get a
	 * page fault error when trying to fault in pages for the buffer that is
	 * associated to the struct iov_iter passed to iomap_dio_rw(), and we
	 * have previously submitted bios for other extents in the range, in
	 * which case iomap_dio_rw() may return us EIOCBQUEUED if not all of
	 * those bios have completed by the time we get the page fault error,
	 * which we return back to our caller - we should only return EIOCBQUEUED
	 * after we have submitted bios for all the extents in the range.
	 */
	if ((flags & IOMAP_NOWAIT) && len < length) {
		free_extent_map(em);
		ret = -EAGAIN;
		goto unlock_err;
	}

	if (write) {
		ret = btrfs_get_blocks_direct_write(&em, inode, dio_data,
						    start, len, flags);
		if (ret < 0)
			goto unlock_err;
		unlock_extents = true;
		/* Recalc len in case the new em is smaller than requested */
		len = min(len, em->len - (start - em->start));
		if (dio_data->data_space_reserved) {
			u64 release_offset;
			u64 release_len = 0;

			if (dio_data->nocow_done) {
				release_offset = start;
				release_len = data_alloc_len;
			} else if (len < data_alloc_len) {
				release_offset = start + len;
				release_len = data_alloc_len - len;
			}

			if (release_len > 0)
				btrfs_free_reserved_data_space(BTRFS_I(inode),
							       dio_data->data_reserved,
							       release_offset,
							       release_len);
		}
	} else {
		/*
		 * We need to unlock only the end area that we aren't using.
		 * The rest is going to be unlocked by the endio routine.
		 */
		lockstart = start + len;
		if (lockstart < lockend)
			unlock_extents = true;
	}

	if (unlock_extents)
		unlock_extent_cached(&BTRFS_I(inode)->io_tree,
				     lockstart, lockend, &cached_state);
	else
		free_extent_state(cached_state);

	/*
	 * Translate extent map information to iomap.
	 * We trim the extents (and move the addr) even though iomap code does
	 * that, since we have locked only the parts we are performing I/O in.
	 */
	if ((em->block_start == EXTENT_MAP_HOLE) ||
	    (test_bit(EXTENT_FLAG_PREALLOC, &em->flags) && !write)) {
		iomap->addr = IOMAP_NULL_ADDR;
		iomap->type = IOMAP_HOLE;
	} else {
		iomap->addr = em->block_start + (start - em->start);
		iomap->type = IOMAP_MAPPED;
	}
	iomap->offset = start;
	iomap->bdev = fs_info->fs_devices->latest_dev->bdev;
	iomap->length = len;

	if (write && btrfs_use_zone_append(BTRFS_I(inode), em->block_start))
		iomap->flags |= IOMAP_F_ZONE_APPEND;

	free_extent_map(em);

	return 0;

unlock_err:
	unlock_extent_cached(&BTRFS_I(inode)->io_tree, lockstart, lockend,
			     &cached_state);
err:
	if (dio_data->data_space_reserved) {
		btrfs_free_reserved_data_space(BTRFS_I(inode),
					       dio_data->data_reserved,
					       start, data_alloc_len);
		extent_changeset_free(dio_data->data_reserved);
	}

	return ret;
}

static int btrfs_dio_iomap_end(struct inode *inode, loff_t pos, loff_t length,
		ssize_t written, unsigned int flags, struct iomap *iomap)
{
	struct iomap_iter *iter = container_of(iomap, struct iomap_iter, iomap);
	struct btrfs_dio_data *dio_data = iter->private;
	size_t submitted = dio_data->submitted;
	const bool write = !!(flags & IOMAP_WRITE);
	int ret = 0;

	if (!write && (iomap->type == IOMAP_HOLE)) {
		/* If reading from a hole, unlock and return */
		unlock_extent(&BTRFS_I(inode)->io_tree, pos, pos + length - 1);
		return 0;
	}

	if (submitted < length) {
		pos += submitted;
		length -= submitted;
		if (write)
			btrfs_mark_ordered_io_finished(BTRFS_I(inode), NULL,
						       pos, length, false);
		else
			unlock_extent(&BTRFS_I(inode)->io_tree, pos,
				      pos + length - 1);
		ret = -ENOTBLK;
	}

	if (write)
		extent_changeset_free(dio_data->data_reserved);
	return ret;
}

static void btrfs_dio_private_put(struct btrfs_dio_private *dip)
{
	/*
	 * This implies a barrier so that stores to dio_bio->bi_status before
	 * this and loads of dio_bio->bi_status after this are fully ordered.
	 */
	if (!refcount_dec_and_test(&dip->refs))
		return;

	if (btrfs_op(&dip->bio) == BTRFS_MAP_WRITE) {
		btrfs_mark_ordered_io_finished(BTRFS_I(dip->inode), NULL,
					       dip->file_offset, dip->bytes,
					       !dip->bio.bi_status);
	} else {
		unlock_extent(&BTRFS_I(dip->inode)->io_tree,
			      dip->file_offset,
			      dip->file_offset + dip->bytes - 1);
	}

	kfree(dip->csums);
	bio_endio(&dip->bio);
}

static void submit_dio_repair_bio(struct inode *inode, struct bio *bio,
				  int mirror_num,
				  enum btrfs_compression_type compress_type)
{
	struct btrfs_dio_private *dip = bio->bi_private;
	struct btrfs_fs_info *fs_info = btrfs_sb(inode->i_sb);

	BUG_ON(bio_op(bio) == REQ_OP_WRITE);

	refcount_inc(&dip->refs);
	btrfs_submit_bio(fs_info, bio, mirror_num);
}

static blk_status_t btrfs_check_read_dio_bio(struct btrfs_dio_private *dip,
					     struct btrfs_bio *bbio,
					     const bool uptodate)
{
	struct inode *inode = dip->inode;
	struct btrfs_fs_info *fs_info = BTRFS_I(inode)->root->fs_info;
	struct extent_io_tree *failure_tree = &BTRFS_I(inode)->io_failure_tree;
	struct extent_io_tree *io_tree = &BTRFS_I(inode)->io_tree;
	const bool csum = !(BTRFS_I(inode)->flags & BTRFS_INODE_NODATASUM);
	blk_status_t err = BLK_STS_OK;
	struct bvec_iter iter;
	struct bio_vec bv;
	u32 offset;

	btrfs_bio_for_each_sector(fs_info, bv, bbio, iter, offset) {
		u64 start = bbio->file_offset + offset;

		if (uptodate &&
		    (!csum || !btrfs_check_data_csum(inode, bbio, offset, bv.bv_page,
					       bv.bv_offset))) {
			clean_io_failure(fs_info, failure_tree, io_tree, start,
					 bv.bv_page, btrfs_ino(BTRFS_I(inode)),
					 bv.bv_offset);
		} else {
			int ret;

			ret = btrfs_repair_one_sector(inode, bbio, offset,
					bv.bv_page, bv.bv_offset,
					submit_dio_repair_bio);
			if (ret)
				err = errno_to_blk_status(ret);
		}
	}

	return err;
}

static blk_status_t btrfs_submit_bio_start_direct_io(struct inode *inode,
						     struct bio *bio,
						     u64 dio_file_offset)
{
	return btrfs_csum_one_bio(BTRFS_I(inode), bio, dio_file_offset, false);
}

static void btrfs_end_dio_bio(struct bio *bio)
{
	struct btrfs_dio_private *dip = bio->bi_private;
	struct btrfs_bio *bbio = btrfs_bio(bio);
	blk_status_t err = bio->bi_status;

	if (err)
		btrfs_warn(BTRFS_I(dip->inode)->root->fs_info,
			   "direct IO failed ino %llu rw %d,%u sector %#Lx len %u err no %d",
			   btrfs_ino(BTRFS_I(dip->inode)), bio_op(bio),
			   bio->bi_opf, bio->bi_iter.bi_sector,
			   bio->bi_iter.bi_size, err);

	if (bio_op(bio) == REQ_OP_READ)
		err = btrfs_check_read_dio_bio(dip, bbio, !err);

	if (err)
		dip->bio.bi_status = err;

	btrfs_record_physical_zoned(dip->inode, bbio->file_offset, bio);

	bio_put(bio);
	btrfs_dio_private_put(dip);
}

static void btrfs_submit_dio_bio(struct bio *bio, struct inode *inode,
				 u64 file_offset, int async_submit)
{
	struct btrfs_fs_info *fs_info = btrfs_sb(inode->i_sb);
	struct btrfs_dio_private *dip = bio->bi_private;
	blk_status_t ret;

	/* Save the original iter for read repair */
	if (btrfs_op(bio) == BTRFS_MAP_READ)
		btrfs_bio(bio)->iter = bio->bi_iter;

	if (BTRFS_I(inode)->flags & BTRFS_INODE_NODATASUM)
		goto map;

	if (btrfs_op(bio) == BTRFS_MAP_WRITE) {
		/* Check btrfs_submit_data_write_bio() for async submit rules */
		if (async_submit && !atomic_read(&BTRFS_I(inode)->sync_writers) &&
		    btrfs_wq_submit_bio(inode, bio, 0, file_offset,
					btrfs_submit_bio_start_direct_io))
			return;

		/*
		 * If we aren't doing async submit, calculate the csum of the
		 * bio now.
		 */
		ret = btrfs_csum_one_bio(BTRFS_I(inode), bio, file_offset, false);
		if (ret) {
			bio->bi_status = ret;
			bio_endio(bio);
			return;
		}
	} else {
		btrfs_bio(bio)->csum = btrfs_csum_ptr(fs_info, dip->csums,
						      file_offset - dip->file_offset);
	}
map:
	btrfs_submit_bio(fs_info, bio, 0);
}

static void btrfs_submit_direct(const struct iomap_iter *iter,
		struct bio *dio_bio, loff_t file_offset)
{
	struct btrfs_dio_private *dip =
		container_of(dio_bio, struct btrfs_dio_private, bio);
	struct inode *inode = iter->inode;
	const bool write = (btrfs_op(dio_bio) == BTRFS_MAP_WRITE);
	struct btrfs_fs_info *fs_info = btrfs_sb(inode->i_sb);
	const bool raid56 = (btrfs_data_alloc_profile(fs_info) &
			     BTRFS_BLOCK_GROUP_RAID56_MASK);
	struct bio *bio;
	u64 start_sector;
	int async_submit = 0;
	u64 submit_len;
	u64 clone_offset = 0;
	u64 clone_len;
	u64 logical;
	int ret;
	blk_status_t status;
	struct btrfs_io_geometry geom;
	struct btrfs_dio_data *dio_data = iter->private;
	struct extent_map *em = NULL;

	dip->inode = inode;
	dip->file_offset = file_offset;
	dip->bytes = dio_bio->bi_iter.bi_size;
	refcount_set(&dip->refs, 1);
	dip->csums = NULL;

	if (!write && !(BTRFS_I(inode)->flags & BTRFS_INODE_NODATASUM)) {
		unsigned int nr_sectors =
			(dio_bio->bi_iter.bi_size >> fs_info->sectorsize_bits);

		/*
		 * Load the csums up front to reduce csum tree searches and
		 * contention when submitting bios.
		 */
		status = BLK_STS_RESOURCE;
		dip->csums = kcalloc(nr_sectors, fs_info->csum_size, GFP_NOFS);
		if (!dip)
			goto out_err;

		status = btrfs_lookup_bio_sums(inode, dio_bio, dip->csums);
		if (status != BLK_STS_OK)
			goto out_err;
	}

	start_sector = dio_bio->bi_iter.bi_sector;
	submit_len = dio_bio->bi_iter.bi_size;

	do {
		logical = start_sector << 9;
		em = btrfs_get_chunk_map(fs_info, logical, submit_len);
		if (IS_ERR(em)) {
			status = errno_to_blk_status(PTR_ERR(em));
			em = NULL;
			goto out_err_em;
		}
		ret = btrfs_get_io_geometry(fs_info, em, btrfs_op(dio_bio),
					    logical, &geom);
		if (ret) {
			status = errno_to_blk_status(ret);
			goto out_err_em;
		}

		clone_len = min(submit_len, geom.len);
		ASSERT(clone_len <= UINT_MAX);

		/*
		 * This will never fail as it's passing GPF_NOFS and
		 * the allocation is backed by btrfs_bioset.
		 */
		bio = btrfs_bio_clone_partial(dio_bio, clone_offset, clone_len);
		bio->bi_private = dip;
		bio->bi_end_io = btrfs_end_dio_bio;
		btrfs_bio(bio)->file_offset = file_offset;

		if (bio_op(bio) == REQ_OP_ZONE_APPEND) {
			status = extract_ordered_extent(BTRFS_I(inode), bio,
							file_offset);
			if (status) {
				bio_put(bio);
				goto out_err;
			}
		}

		ASSERT(submit_len >= clone_len);
		submit_len -= clone_len;

		/*
		 * Increase the count before we submit the bio so we know
		 * the end IO handler won't happen before we increase the
		 * count. Otherwise, the dip might get freed before we're
		 * done setting it up.
		 *
		 * We transfer the initial reference to the last bio, so we
		 * don't need to increment the reference count for the last one.
		 */
		if (submit_len > 0) {
			refcount_inc(&dip->refs);
			/*
			 * If we are submitting more than one bio, submit them
			 * all asynchronously. The exception is RAID 5 or 6, as
			 * asynchronous checksums make it difficult to collect
			 * full stripe writes.
			 */
			if (!raid56)
				async_submit = 1;
		}

		btrfs_submit_dio_bio(bio, inode, file_offset, async_submit);

		dio_data->submitted += clone_len;
		clone_offset += clone_len;
		start_sector += clone_len >> 9;
		file_offset += clone_len;

		free_extent_map(em);
	} while (submit_len > 0);
	return;

out_err_em:
	free_extent_map(em);
out_err:
	dio_bio->bi_status = status;
	btrfs_dio_private_put(dip);
}

static const struct iomap_ops btrfs_dio_iomap_ops = {
	.iomap_begin            = btrfs_dio_iomap_begin,
	.iomap_end              = btrfs_dio_iomap_end,
};

static const struct iomap_dio_ops btrfs_dio_ops = {
	.submit_io		= btrfs_submit_direct,
	.bio_set		= &btrfs_dio_bioset,
};

ssize_t btrfs_dio_rw(struct kiocb *iocb, struct iov_iter *iter, size_t done_before)
{
	struct btrfs_dio_data data;

	return iomap_dio_rw(iocb, iter, &btrfs_dio_iomap_ops, &btrfs_dio_ops,
			    IOMAP_DIO_PARTIAL | IOMAP_DIO_NOSYNC,
			    &data, done_before);
}

static int btrfs_fiemap(struct inode *inode, struct fiemap_extent_info *fieinfo,
			u64 start, u64 len)
{
	int	ret;

	ret = fiemap_prep(inode, fieinfo, start, &len, 0);
	if (ret)
		return ret;

	return extent_fiemap(BTRFS_I(inode), fieinfo, start, len);
}

static int btrfs_writepages(struct address_space *mapping,
			    struct writeback_control *wbc)
{
	return extent_writepages(mapping, wbc);
}

static void btrfs_readahead(struct readahead_control *rac)
{
	extent_readahead(rac);
}

/*
 * For release_folio() and invalidate_folio() we have a race window where
 * folio_end_writeback() is called but the subpage spinlock is not yet released.
 * If we continue to release/invalidate the page, we could cause use-after-free
 * for subpage spinlock.  So this function is to spin and wait for subpage
 * spinlock.
 */
static void wait_subpage_spinlock(struct page *page)
{
	struct btrfs_fs_info *fs_info = btrfs_sb(page->mapping->host->i_sb);
	struct btrfs_subpage *subpage;

	if (!btrfs_is_subpage(fs_info, page))
		return;

	ASSERT(PagePrivate(page) && page->private);
	subpage = (struct btrfs_subpage *)page->private;

	/*
	 * This may look insane as we just acquire the spinlock and release it,
	 * without doing anything.  But we just want to make sure no one is
	 * still holding the subpage spinlock.
	 * And since the page is not dirty nor writeback, and we have page
	 * locked, the only possible way to hold a spinlock is from the endio
	 * function to clear page writeback.
	 *
	 * Here we just acquire the spinlock so that all existing callers
	 * should exit and we're safe to release/invalidate the page.
	 */
	spin_lock_irq(&subpage->lock);
	spin_unlock_irq(&subpage->lock);
}

static bool __btrfs_release_folio(struct folio *folio, gfp_t gfp_flags)
{
	int ret = try_release_extent_mapping(&folio->page, gfp_flags);

	if (ret == 1) {
		wait_subpage_spinlock(&folio->page);
		clear_page_extent_mapped(&folio->page);
	}
	return ret;
}

static bool btrfs_release_folio(struct folio *folio, gfp_t gfp_flags)
{
	if (folio_test_writeback(folio) || folio_test_dirty(folio))
		return false;
	return __btrfs_release_folio(folio, gfp_flags);
}

#ifdef CONFIG_MIGRATION
static int btrfs_migrate_folio(struct address_space *mapping,
			     struct folio *dst, struct folio *src,
			     enum migrate_mode mode)
{
	int ret = filemap_migrate_folio(mapping, dst, src, mode);

	if (ret != MIGRATEPAGE_SUCCESS)
		return ret;

	if (folio_test_ordered(src)) {
		folio_clear_ordered(src);
		folio_set_ordered(dst);
	}

	return MIGRATEPAGE_SUCCESS;
}
#else
#define btrfs_migrate_folio NULL
#endif

static void btrfs_invalidate_folio(struct folio *folio, size_t offset,
				 size_t length)
{
	struct btrfs_inode *inode = BTRFS_I(folio->mapping->host);
	struct btrfs_fs_info *fs_info = inode->root->fs_info;
	struct extent_io_tree *tree = &inode->io_tree;
	struct extent_state *cached_state = NULL;
	u64 page_start = folio_pos(folio);
	u64 page_end = page_start + folio_size(folio) - 1;
	u64 cur;
	int inode_evicting = inode->vfs_inode.i_state & I_FREEING;

	/*
	 * We have folio locked so no new ordered extent can be created on this
	 * page, nor bio can be submitted for this folio.
	 *
	 * But already submitted bio can still be finished on this folio.
	 * Furthermore, endio function won't skip folio which has Ordered
	 * (Private2) already cleared, so it's possible for endio and
	 * invalidate_folio to do the same ordered extent accounting twice
	 * on one folio.
	 *
	 * So here we wait for any submitted bios to finish, so that we won't
	 * do double ordered extent accounting on the same folio.
	 */
	folio_wait_writeback(folio);
	wait_subpage_spinlock(&folio->page);

	/*
	 * For subpage case, we have call sites like
	 * btrfs_punch_hole_lock_range() which passes range not aligned to
	 * sectorsize.
	 * If the range doesn't cover the full folio, we don't need to and
	 * shouldn't clear page extent mapped, as folio->private can still
	 * record subpage dirty bits for other part of the range.
	 *
	 * For cases that invalidate the full folio even the range doesn't
	 * cover the full folio, like invalidating the last folio, we're
	 * still safe to wait for ordered extent to finish.
	 */
	if (!(offset == 0 && length == folio_size(folio))) {
		btrfs_release_folio(folio, GFP_NOFS);
		return;
	}

	if (!inode_evicting)
		lock_extent_bits(tree, page_start, page_end, &cached_state);

	cur = page_start;
	while (cur < page_end) {
		struct btrfs_ordered_extent *ordered;
		bool delete_states;
		u64 range_end;
		u32 range_len;

		ordered = btrfs_lookup_first_ordered_range(inode, cur,
							   page_end + 1 - cur);
		if (!ordered) {
			range_end = page_end;
			/*
			 * No ordered extent covering this range, we are safe
			 * to delete all extent states in the range.
			 */
			delete_states = true;
			goto next;
		}
		if (ordered->file_offset > cur) {
			/*
			 * There is a range between [cur, oe->file_offset) not
			 * covered by any ordered extent.
			 * We are safe to delete all extent states, and handle
			 * the ordered extent in the next iteration.
			 */
			range_end = ordered->file_offset - 1;
			delete_states = true;
			goto next;
		}

		range_end = min(ordered->file_offset + ordered->num_bytes - 1,
				page_end);
		ASSERT(range_end + 1 - cur < U32_MAX);
		range_len = range_end + 1 - cur;
		if (!btrfs_page_test_ordered(fs_info, &folio->page, cur, range_len)) {
			/*
			 * If Ordered (Private2) is cleared, it means endio has
			 * already been executed for the range.
			 * We can't delete the extent states as
			 * btrfs_finish_ordered_io() may still use some of them.
			 */
			delete_states = false;
			goto next;
		}
		btrfs_page_clear_ordered(fs_info, &folio->page, cur, range_len);

		/*
		 * IO on this page will never be started, so we need to account
		 * for any ordered extents now. Don't clear EXTENT_DELALLOC_NEW
		 * here, must leave that up for the ordered extent completion.
		 *
		 * This will also unlock the range for incoming
		 * btrfs_finish_ordered_io().
		 */
		if (!inode_evicting)
			clear_extent_bit(tree, cur, range_end,
					 EXTENT_DELALLOC |
					 EXTENT_LOCKED | EXTENT_DO_ACCOUNTING |
					 EXTENT_DEFRAG, 1, 0, &cached_state);

		spin_lock_irq(&inode->ordered_tree.lock);
		set_bit(BTRFS_ORDERED_TRUNCATED, &ordered->flags);
		ordered->truncated_len = min(ordered->truncated_len,
					     cur - ordered->file_offset);
		spin_unlock_irq(&inode->ordered_tree.lock);

		if (btrfs_dec_test_ordered_pending(inode, &ordered,
						   cur, range_end + 1 - cur)) {
			btrfs_finish_ordered_io(ordered);
			/*
			 * The ordered extent has finished, now we're again
			 * safe to delete all extent states of the range.
			 */
			delete_states = true;
		} else {
			/*
			 * btrfs_finish_ordered_io() will get executed by endio
			 * of other pages, thus we can't delete extent states
			 * anymore
			 */
			delete_states = false;
		}
next:
		if (ordered)
			btrfs_put_ordered_extent(ordered);
		/*
		 * Qgroup reserved space handler
		 * Sector(s) here will be either:
		 *
		 * 1) Already written to disk or bio already finished
		 *    Then its QGROUP_RESERVED bit in io_tree is already cleared.
		 *    Qgroup will be handled by its qgroup_record then.
		 *    btrfs_qgroup_free_data() call will do nothing here.
		 *
		 * 2) Not written to disk yet
		 *    Then btrfs_qgroup_free_data() call will clear the
		 *    QGROUP_RESERVED bit of its io_tree, and free the qgroup
		 *    reserved data space.
		 *    Since the IO will never happen for this page.
		 */
		btrfs_qgroup_free_data(inode, NULL, cur, range_end + 1 - cur);
		if (!inode_evicting) {
			clear_extent_bit(tree, cur, range_end, EXTENT_LOCKED |
				 EXTENT_DELALLOC | EXTENT_UPTODATE |
				 EXTENT_DO_ACCOUNTING | EXTENT_DEFRAG, 1,
				 delete_states, &cached_state);
		}
		cur = range_end + 1;
	}
	/*
	 * We have iterated through all ordered extents of the page, the page
	 * should not have Ordered (Private2) anymore, or the above iteration
	 * did something wrong.
	 */
	ASSERT(!folio_test_ordered(folio));
	btrfs_page_clear_checked(fs_info, &folio->page, folio_pos(folio), folio_size(folio));
	if (!inode_evicting)
		__btrfs_release_folio(folio, GFP_NOFS);
	clear_page_extent_mapped(&folio->page);
}

/*
 * btrfs_page_mkwrite() is not allowed to change the file size as it gets
 * called from a page fault handler when a page is first dirtied. Hence we must
 * be careful to check for EOF conditions here. We set the page up correctly
 * for a written page which means we get ENOSPC checking when writing into
 * holes and correct delalloc and unwritten extent mapping on filesystems that
 * support these features.
 *
 * We are not allowed to take the i_mutex here so we have to play games to
 * protect against truncate races as the page could now be beyond EOF.  Because
 * truncate_setsize() writes the inode size before removing pages, once we have
 * the page lock we can determine safely if the page is beyond EOF. If it is not
 * beyond EOF, then the page is guaranteed safe against truncation until we
 * unlock the page.
 */
vm_fault_t btrfs_page_mkwrite(struct vm_fault *vmf)
{
	struct page *page = vmf->page;
	struct inode *inode = file_inode(vmf->vma->vm_file);
	struct btrfs_fs_info *fs_info = btrfs_sb(inode->i_sb);
	struct extent_io_tree *io_tree = &BTRFS_I(inode)->io_tree;
	struct btrfs_ordered_extent *ordered;
	struct extent_state *cached_state = NULL;
	struct extent_changeset *data_reserved = NULL;
	unsigned long zero_start;
	loff_t size;
	vm_fault_t ret;
	int ret2;
	int reserved = 0;
	u64 reserved_space;
	u64 page_start;
	u64 page_end;
	u64 end;

	reserved_space = PAGE_SIZE;

	sb_start_pagefault(inode->i_sb);
	page_start = page_offset(page);
	page_end = page_start + PAGE_SIZE - 1;
	end = page_end;

	/*
	 * Reserving delalloc space after obtaining the page lock can lead to
	 * deadlock. For example, if a dirty page is locked by this function
	 * and the call to btrfs_delalloc_reserve_space() ends up triggering
	 * dirty page write out, then the btrfs_writepages() function could
	 * end up waiting indefinitely to get a lock on the page currently
	 * being processed by btrfs_page_mkwrite() function.
	 */
	ret2 = btrfs_delalloc_reserve_space(BTRFS_I(inode), &data_reserved,
					    page_start, reserved_space);
	if (!ret2) {
		ret2 = file_update_time(vmf->vma->vm_file);
		reserved = 1;
	}
	if (ret2) {
		ret = vmf_error(ret2);
		if (reserved)
			goto out;
		goto out_noreserve;
	}

	ret = VM_FAULT_NOPAGE; /* make the VM retry the fault */
again:
	down_read(&BTRFS_I(inode)->i_mmap_lock);
	lock_page(page);
	size = i_size_read(inode);

	if ((page->mapping != inode->i_mapping) ||
	    (page_start >= size)) {
		/* page got truncated out from underneath us */
		goto out_unlock;
	}
	wait_on_page_writeback(page);

	lock_extent_bits(io_tree, page_start, page_end, &cached_state);
	ret2 = set_page_extent_mapped(page);
	if (ret2 < 0) {
		ret = vmf_error(ret2);
		unlock_extent_cached(io_tree, page_start, page_end, &cached_state);
		goto out_unlock;
	}

	/*
	 * we can't set the delalloc bits if there are pending ordered
	 * extents.  Drop our locks and wait for them to finish
	 */
	ordered = btrfs_lookup_ordered_range(BTRFS_I(inode), page_start,
			PAGE_SIZE);
	if (ordered) {
		unlock_extent_cached(io_tree, page_start, page_end,
				     &cached_state);
		unlock_page(page);
		up_read(&BTRFS_I(inode)->i_mmap_lock);
		btrfs_start_ordered_extent(ordered, 1);
		btrfs_put_ordered_extent(ordered);
		goto again;
	}

	if (page->index == ((size - 1) >> PAGE_SHIFT)) {
		reserved_space = round_up(size - page_start,
					  fs_info->sectorsize);
		if (reserved_space < PAGE_SIZE) {
			end = page_start + reserved_space - 1;
			btrfs_delalloc_release_space(BTRFS_I(inode),
					data_reserved, page_start,
					PAGE_SIZE - reserved_space, true);
		}
	}

	/*
	 * page_mkwrite gets called when the page is firstly dirtied after it's
	 * faulted in, but write(2) could also dirty a page and set delalloc
	 * bits, thus in this case for space account reason, we still need to
	 * clear any delalloc bits within this page range since we have to
	 * reserve data&meta space before lock_page() (see above comments).
	 */
	clear_extent_bit(&BTRFS_I(inode)->io_tree, page_start, end,
			  EXTENT_DELALLOC | EXTENT_DO_ACCOUNTING |
			  EXTENT_DEFRAG, 0, 0, &cached_state);

	ret2 = btrfs_set_extent_delalloc(BTRFS_I(inode), page_start, end, 0,
					&cached_state);
	if (ret2) {
		unlock_extent_cached(io_tree, page_start, page_end,
				     &cached_state);
		ret = VM_FAULT_SIGBUS;
		goto out_unlock;
	}

	/* page is wholly or partially inside EOF */
	if (page_start + PAGE_SIZE > size)
		zero_start = offset_in_page(size);
	else
		zero_start = PAGE_SIZE;

	if (zero_start != PAGE_SIZE)
		memzero_page(page, zero_start, PAGE_SIZE - zero_start);

	btrfs_page_clear_checked(fs_info, page, page_start, PAGE_SIZE);
	btrfs_page_set_dirty(fs_info, page, page_start, end + 1 - page_start);
	btrfs_page_set_uptodate(fs_info, page, page_start, end + 1 - page_start);

	btrfs_set_inode_last_sub_trans(BTRFS_I(inode));

	unlock_extent_cached(io_tree, page_start, page_end, &cached_state);
	up_read(&BTRFS_I(inode)->i_mmap_lock);

	btrfs_delalloc_release_extents(BTRFS_I(inode), PAGE_SIZE);
	sb_end_pagefault(inode->i_sb);
	extent_changeset_free(data_reserved);
	return VM_FAULT_LOCKED;

out_unlock:
	unlock_page(page);
	up_read(&BTRFS_I(inode)->i_mmap_lock);
out:
	btrfs_delalloc_release_extents(BTRFS_I(inode), PAGE_SIZE);
	btrfs_delalloc_release_space(BTRFS_I(inode), data_reserved, page_start,
				     reserved_space, (ret != 0));
out_noreserve:
	sb_end_pagefault(inode->i_sb);
	extent_changeset_free(data_reserved);
	return ret;
}

static int btrfs_truncate(struct inode *inode, bool skip_writeback)
{
	struct btrfs_truncate_control control = {
		.inode = BTRFS_I(inode),
		.ino = btrfs_ino(BTRFS_I(inode)),
		.min_type = BTRFS_EXTENT_DATA_KEY,
		.clear_extent_range = true,
	};
	struct btrfs_fs_info *fs_info = btrfs_sb(inode->i_sb);
	struct btrfs_root *root = BTRFS_I(inode)->root;
	struct btrfs_block_rsv *rsv;
	int ret;
	struct btrfs_trans_handle *trans;
	u64 mask = fs_info->sectorsize - 1;
	u64 min_size = btrfs_calc_metadata_size(fs_info, 1);

	if (!skip_writeback) {
		ret = btrfs_wait_ordered_range(inode, inode->i_size & (~mask),
					       (u64)-1);
		if (ret)
			return ret;
	}

	/*
	 * Yes ladies and gentlemen, this is indeed ugly.  We have a couple of
	 * things going on here:
	 *
	 * 1) We need to reserve space to update our inode.
	 *
	 * 2) We need to have something to cache all the space that is going to
	 * be free'd up by the truncate operation, but also have some slack
	 * space reserved in case it uses space during the truncate (thank you
	 * very much snapshotting).
	 *
	 * And we need these to be separate.  The fact is we can use a lot of
	 * space doing the truncate, and we have no earthly idea how much space
	 * we will use, so we need the truncate reservation to be separate so it
	 * doesn't end up using space reserved for updating the inode.  We also
	 * need to be able to stop the transaction and start a new one, which
	 * means we need to be able to update the inode several times, and we
	 * have no idea of knowing how many times that will be, so we can't just
	 * reserve 1 item for the entirety of the operation, so that has to be
	 * done separately as well.
	 *
	 * So that leaves us with
	 *
	 * 1) rsv - for the truncate reservation, which we will steal from the
	 * transaction reservation.
	 * 2) fs_info->trans_block_rsv - this will have 1 items worth left for
	 * updating the inode.
	 */
	rsv = btrfs_alloc_block_rsv(fs_info, BTRFS_BLOCK_RSV_TEMP);
	if (!rsv)
		return -ENOMEM;
	rsv->size = min_size;
	rsv->failfast = true;

	/*
	 * 1 for the truncate slack space
	 * 1 for updating the inode.
	 */
	trans = btrfs_start_transaction(root, 2);
	if (IS_ERR(trans)) {
		ret = PTR_ERR(trans);
		goto out;
	}

	/* Migrate the slack space for the truncate to our reserve */
	ret = btrfs_block_rsv_migrate(&fs_info->trans_block_rsv, rsv,
				      min_size, false);
	BUG_ON(ret);

	trans->block_rsv = rsv;

	while (1) {
		struct extent_state *cached_state = NULL;
		const u64 new_size = inode->i_size;
		const u64 lock_start = ALIGN_DOWN(new_size, fs_info->sectorsize);

		control.new_size = new_size;
		lock_extent_bits(&BTRFS_I(inode)->io_tree, lock_start, (u64)-1,
				 &cached_state);
		/*
		 * We want to drop from the next block forward in case this new
		 * size is not block aligned since we will be keeping the last
		 * block of the extent just the way it is.
		 */
		btrfs_drop_extent_cache(BTRFS_I(inode),
					ALIGN(new_size, fs_info->sectorsize),
					(u64)-1, 0);

		ret = btrfs_truncate_inode_items(trans, root, &control);

		inode_sub_bytes(inode, control.sub_bytes);
		btrfs_inode_safe_disk_i_size_write(BTRFS_I(inode), control.last_size);

		unlock_extent_cached(&BTRFS_I(inode)->io_tree, lock_start,
				     (u64)-1, &cached_state);

		trans->block_rsv = &fs_info->trans_block_rsv;
		if (ret != -ENOSPC && ret != -EAGAIN)
			break;

		ret = btrfs_update_inode(trans, root, BTRFS_I(inode));
		if (ret)
			break;

		btrfs_end_transaction(trans);
		btrfs_btree_balance_dirty(fs_info);

		trans = btrfs_start_transaction(root, 2);
		if (IS_ERR(trans)) {
			ret = PTR_ERR(trans);
			trans = NULL;
			break;
		}

		btrfs_block_rsv_release(fs_info, rsv, -1, NULL);
		ret = btrfs_block_rsv_migrate(&fs_info->trans_block_rsv,
					      rsv, min_size, false);
		BUG_ON(ret);	/* shouldn't happen */
		trans->block_rsv = rsv;
	}

	/*
	 * We can't call btrfs_truncate_block inside a trans handle as we could
	 * deadlock with freeze, if we got BTRFS_NEED_TRUNCATE_BLOCK then we
	 * know we've truncated everything except the last little bit, and can
	 * do btrfs_truncate_block and then update the disk_i_size.
	 */
	if (ret == BTRFS_NEED_TRUNCATE_BLOCK) {
		btrfs_end_transaction(trans);
		btrfs_btree_balance_dirty(fs_info);

		ret = btrfs_truncate_block(BTRFS_I(inode), inode->i_size, 0, 0);
		if (ret)
			goto out;
		trans = btrfs_start_transaction(root, 1);
		if (IS_ERR(trans)) {
			ret = PTR_ERR(trans);
			goto out;
		}
		btrfs_inode_safe_disk_i_size_write(BTRFS_I(inode), 0);
	}

	if (trans) {
		int ret2;

		trans->block_rsv = &fs_info->trans_block_rsv;
		ret2 = btrfs_update_inode(trans, root, BTRFS_I(inode));
		if (ret2 && !ret)
			ret = ret2;

		ret2 = btrfs_end_transaction(trans);
		if (ret2 && !ret)
			ret = ret2;
		btrfs_btree_balance_dirty(fs_info);
	}
out:
	btrfs_free_block_rsv(fs_info, rsv);
	/*
	 * So if we truncate and then write and fsync we normally would just
	 * write the extents that changed, which is a problem if we need to
	 * first truncate that entire inode.  So set this flag so we write out
	 * all of the extents in the inode to the sync log so we're completely
	 * safe.
	 *
	 * If no extents were dropped or trimmed we don't need to force the next
	 * fsync to truncate all the inode's items from the log and re-log them
	 * all. This means the truncate operation did not change the file size,
	 * or changed it to a smaller size but there was only an implicit hole
	 * between the old i_size and the new i_size, and there were no prealloc
	 * extents beyond i_size to drop.
	 */
	if (control.extents_found > 0)
		btrfs_set_inode_full_sync(BTRFS_I(inode));

	return ret;
}

struct inode *btrfs_new_subvol_inode(struct user_namespace *mnt_userns,
				     struct inode *dir)
{
	struct inode *inode;

	inode = new_inode(dir->i_sb);
	if (inode) {
		/*
		 * Subvolumes don't inherit the sgid bit or the parent's gid if
		 * the parent's sgid bit is set. This is probably a bug.
		 */
		inode_init_owner(mnt_userns, inode, NULL,
				 S_IFDIR | (~current_umask() & S_IRWXUGO));
		inode->i_op = &btrfs_dir_inode_operations;
		inode->i_fop = &btrfs_dir_file_operations;
	}
	return inode;
}

struct inode *btrfs_alloc_inode(struct super_block *sb)
{
	struct btrfs_fs_info *fs_info = btrfs_sb(sb);
	struct btrfs_inode *ei;
	struct inode *inode;

	ei = alloc_inode_sb(sb, btrfs_inode_cachep, GFP_KERNEL);
	if (!ei)
		return NULL;

	ei->root = NULL;
	ei->generation = 0;
	ei->last_trans = 0;
	ei->last_sub_trans = 0;
	ei->logged_trans = 0;
	ei->delalloc_bytes = 0;
	ei->new_delalloc_bytes = 0;
	ei->defrag_bytes = 0;
	ei->disk_i_size = 0;
	ei->flags = 0;
	ei->ro_flags = 0;
	ei->csum_bytes = 0;
	ei->index_cnt = (u64)-1;
	ei->dir_index = 0;
	ei->last_unlink_trans = 0;
	ei->last_reflink_trans = 0;
	ei->last_log_commit = 0;

	spin_lock_init(&ei->lock);
	ei->outstanding_extents = 0;
	if (sb->s_magic != BTRFS_TEST_MAGIC)
		btrfs_init_metadata_block_rsv(fs_info, &ei->block_rsv,
					      BTRFS_BLOCK_RSV_DELALLOC);
	ei->runtime_flags = 0;
	ei->prop_compress = BTRFS_COMPRESS_NONE;
	ei->defrag_compress = BTRFS_COMPRESS_NONE;

	ei->delayed_node = NULL;

	ei->i_otime.tv_sec = 0;
	ei->i_otime.tv_nsec = 0;

	inode = &ei->vfs_inode;
	extent_map_tree_init(&ei->extent_tree);
	extent_io_tree_init(fs_info, &ei->io_tree, IO_TREE_INODE_IO, inode);
	extent_io_tree_init(fs_info, &ei->io_failure_tree,
			    IO_TREE_INODE_IO_FAILURE, inode);
	extent_io_tree_init(fs_info, &ei->file_extent_tree,
			    IO_TREE_INODE_FILE_EXTENT, inode);
	ei->io_tree.track_uptodate = true;
	ei->io_failure_tree.track_uptodate = true;
	atomic_set(&ei->sync_writers, 0);
	mutex_init(&ei->log_mutex);
	btrfs_ordered_inode_tree_init(&ei->ordered_tree);
	INIT_LIST_HEAD(&ei->delalloc_inodes);
	INIT_LIST_HEAD(&ei->delayed_iput);
	RB_CLEAR_NODE(&ei->rb_node);
	init_rwsem(&ei->i_mmap_lock);

	return inode;
}

#ifdef CONFIG_BTRFS_FS_RUN_SANITY_TESTS
void btrfs_test_destroy_inode(struct inode *inode)
{
	btrfs_drop_extent_cache(BTRFS_I(inode), 0, (u64)-1, 0);
	kmem_cache_free(btrfs_inode_cachep, BTRFS_I(inode));
}
#endif

void btrfs_free_inode(struct inode *inode)
{
	kmem_cache_free(btrfs_inode_cachep, BTRFS_I(inode));
}

void btrfs_destroy_inode(struct inode *vfs_inode)
{
	struct btrfs_ordered_extent *ordered;
	struct btrfs_inode *inode = BTRFS_I(vfs_inode);
	struct btrfs_root *root = inode->root;

	WARN_ON(!hlist_empty(&vfs_inode->i_dentry));
	WARN_ON(vfs_inode->i_data.nrpages);
	WARN_ON(inode->block_rsv.reserved);
	WARN_ON(inode->block_rsv.size);
	WARN_ON(inode->outstanding_extents);
	if (!S_ISDIR(vfs_inode->i_mode)) {
		WARN_ON(inode->delalloc_bytes);
		WARN_ON(inode->new_delalloc_bytes);
	}
	WARN_ON(inode->csum_bytes);
	WARN_ON(inode->defrag_bytes);

	/*
	 * This can happen where we create an inode, but somebody else also
	 * created the same inode and we need to destroy the one we already
	 * created.
	 */
	if (!root)
		return;

	while (1) {
		ordered = btrfs_lookup_first_ordered_extent(inode, (u64)-1);
		if (!ordered)
			break;
		else {
			btrfs_err(root->fs_info,
				  "found ordered extent %llu %llu on inode cleanup",
				  ordered->file_offset, ordered->num_bytes);
			btrfs_remove_ordered_extent(inode, ordered);
			btrfs_put_ordered_extent(ordered);
			btrfs_put_ordered_extent(ordered);
		}
	}
	btrfs_qgroup_check_reserved_leak(inode);
	inode_tree_del(inode);
	btrfs_drop_extent_cache(inode, 0, (u64)-1, 0);
	btrfs_inode_clear_file_extent_range(inode, 0, (u64)-1);
	btrfs_put_root(inode->root);
}

int btrfs_drop_inode(struct inode *inode)
{
	struct btrfs_root *root = BTRFS_I(inode)->root;

	if (root == NULL)
		return 1;

	/* the snap/subvol tree is on deleting */
	if (btrfs_root_refs(&root->root_item) == 0)
		return 1;
	else
		return generic_drop_inode(inode);
}

static void init_once(void *foo)
{
	struct btrfs_inode *ei = foo;

	inode_init_once(&ei->vfs_inode);
}

void __cold btrfs_destroy_cachep(void)
{
	/*
	 * Make sure all delayed rcu free inodes are flushed before we
	 * destroy cache.
	 */
	rcu_barrier();
	bioset_exit(&btrfs_dio_bioset);
	kmem_cache_destroy(btrfs_inode_cachep);
	kmem_cache_destroy(btrfs_trans_handle_cachep);
	kmem_cache_destroy(btrfs_path_cachep);
	kmem_cache_destroy(btrfs_free_space_cachep);
	kmem_cache_destroy(btrfs_free_space_bitmap_cachep);
}

int __init btrfs_init_cachep(void)
{
	btrfs_inode_cachep = kmem_cache_create("btrfs_inode",
			sizeof(struct btrfs_inode), 0,
			SLAB_RECLAIM_ACCOUNT | SLAB_MEM_SPREAD | SLAB_ACCOUNT,
			init_once);
	if (!btrfs_inode_cachep)
		goto fail;

	btrfs_trans_handle_cachep = kmem_cache_create("btrfs_trans_handle",
			sizeof(struct btrfs_trans_handle), 0,
			SLAB_TEMPORARY | SLAB_MEM_SPREAD, NULL);
	if (!btrfs_trans_handle_cachep)
		goto fail;

	btrfs_path_cachep = kmem_cache_create("btrfs_path",
			sizeof(struct btrfs_path), 0,
			SLAB_MEM_SPREAD, NULL);
	if (!btrfs_path_cachep)
		goto fail;

	btrfs_free_space_cachep = kmem_cache_create("btrfs_free_space",
			sizeof(struct btrfs_free_space), 0,
			SLAB_MEM_SPREAD, NULL);
	if (!btrfs_free_space_cachep)
		goto fail;

	btrfs_free_space_bitmap_cachep = kmem_cache_create("btrfs_free_space_bitmap",
							PAGE_SIZE, PAGE_SIZE,
							SLAB_MEM_SPREAD, NULL);
	if (!btrfs_free_space_bitmap_cachep)
		goto fail;

	if (bioset_init(&btrfs_dio_bioset, BIO_POOL_SIZE,
			offsetof(struct btrfs_dio_private, bio),
			BIOSET_NEED_BVECS))
		goto fail;

	return 0;
fail:
	btrfs_destroy_cachep();
	return -ENOMEM;
}

static int btrfs_getattr(struct user_namespace *mnt_userns,
			 const struct path *path, struct kstat *stat,
			 u32 request_mask, unsigned int flags)
{
	u64 delalloc_bytes;
	u64 inode_bytes;
	struct inode *inode = d_inode(path->dentry);
	u32 blocksize = inode->i_sb->s_blocksize;
	u32 bi_flags = BTRFS_I(inode)->flags;
	u32 bi_ro_flags = BTRFS_I(inode)->ro_flags;

	stat->result_mask |= STATX_BTIME;
	stat->btime.tv_sec = BTRFS_I(inode)->i_otime.tv_sec;
	stat->btime.tv_nsec = BTRFS_I(inode)->i_otime.tv_nsec;
	if (bi_flags & BTRFS_INODE_APPEND)
		stat->attributes |= STATX_ATTR_APPEND;
	if (bi_flags & BTRFS_INODE_COMPRESS)
		stat->attributes |= STATX_ATTR_COMPRESSED;
	if (bi_flags & BTRFS_INODE_IMMUTABLE)
		stat->attributes |= STATX_ATTR_IMMUTABLE;
	if (bi_flags & BTRFS_INODE_NODUMP)
		stat->attributes |= STATX_ATTR_NODUMP;
	if (bi_ro_flags & BTRFS_INODE_RO_VERITY)
		stat->attributes |= STATX_ATTR_VERITY;

	stat->attributes_mask |= (STATX_ATTR_APPEND |
				  STATX_ATTR_COMPRESSED |
				  STATX_ATTR_IMMUTABLE |
				  STATX_ATTR_NODUMP);

	generic_fillattr(mnt_userns, inode, stat);
	stat->dev = BTRFS_I(inode)->root->anon_dev;

	spin_lock(&BTRFS_I(inode)->lock);
	delalloc_bytes = BTRFS_I(inode)->new_delalloc_bytes;
	inode_bytes = inode_get_bytes(inode);
	spin_unlock(&BTRFS_I(inode)->lock);
	stat->blocks = (ALIGN(inode_bytes, blocksize) +
			ALIGN(delalloc_bytes, blocksize)) >> 9;
	return 0;
}

static int btrfs_rename_exchange(struct inode *old_dir,
			      struct dentry *old_dentry,
			      struct inode *new_dir,
			      struct dentry *new_dentry)
{
	struct btrfs_fs_info *fs_info = btrfs_sb(old_dir->i_sb);
	struct btrfs_trans_handle *trans;
	unsigned int trans_num_items;
	struct btrfs_root *root = BTRFS_I(old_dir)->root;
	struct btrfs_root *dest = BTRFS_I(new_dir)->root;
	struct inode *new_inode = new_dentry->d_inode;
	struct inode *old_inode = old_dentry->d_inode;
	struct timespec64 ctime = current_time(old_inode);
	struct btrfs_rename_ctx old_rename_ctx;
	struct btrfs_rename_ctx new_rename_ctx;
	u64 old_ino = btrfs_ino(BTRFS_I(old_inode));
	u64 new_ino = btrfs_ino(BTRFS_I(new_inode));
	u64 old_idx = 0;
	u64 new_idx = 0;
	int ret;
	int ret2;
	bool need_abort = false;

	/*
	 * For non-subvolumes allow exchange only within one subvolume, in the
	 * same inode namespace. Two subvolumes (represented as directory) can
	 * be exchanged as they're a logical link and have a fixed inode number.
	 */
	if (root != dest &&
	    (old_ino != BTRFS_FIRST_FREE_OBJECTID ||
	     new_ino != BTRFS_FIRST_FREE_OBJECTID))
		return -EXDEV;

	/* close the race window with snapshot create/destroy ioctl */
	if (old_ino == BTRFS_FIRST_FREE_OBJECTID ||
	    new_ino == BTRFS_FIRST_FREE_OBJECTID)
		down_read(&fs_info->subvol_sem);

	/*
	 * For each inode:
	 * 1 to remove old dir item
	 * 1 to remove old dir index
	 * 1 to add new dir item
	 * 1 to add new dir index
	 * 1 to update parent inode
	 *
	 * If the parents are the same, we only need to account for one
	 */
	trans_num_items = (old_dir == new_dir ? 9 : 10);
	if (old_ino == BTRFS_FIRST_FREE_OBJECTID) {
		/*
		 * 1 to remove old root ref
		 * 1 to remove old root backref
		 * 1 to add new root ref
		 * 1 to add new root backref
		 */
		trans_num_items += 4;
	} else {
		/*
		 * 1 to update inode item
		 * 1 to remove old inode ref
		 * 1 to add new inode ref
		 */
		trans_num_items += 3;
	}
	if (new_ino == BTRFS_FIRST_FREE_OBJECTID)
		trans_num_items += 4;
	else
		trans_num_items += 3;
	trans = btrfs_start_transaction(root, trans_num_items);
	if (IS_ERR(trans)) {
		ret = PTR_ERR(trans);
		goto out_notrans;
	}

	if (dest != root) {
		ret = btrfs_record_root_in_trans(trans, dest);
		if (ret)
			goto out_fail;
	}

	/*
	 * We need to find a free sequence number both in the source and
	 * in the destination directory for the exchange.
	 */
	ret = btrfs_set_inode_index(BTRFS_I(new_dir), &old_idx);
	if (ret)
		goto out_fail;
	ret = btrfs_set_inode_index(BTRFS_I(old_dir), &new_idx);
	if (ret)
		goto out_fail;

	BTRFS_I(old_inode)->dir_index = 0ULL;
	BTRFS_I(new_inode)->dir_index = 0ULL;

	/* Reference for the source. */
	if (old_ino == BTRFS_FIRST_FREE_OBJECTID) {
		/* force full log commit if subvolume involved. */
		btrfs_set_log_full_commit(trans);
	} else {
		ret = btrfs_insert_inode_ref(trans, dest,
					     new_dentry->d_name.name,
					     new_dentry->d_name.len,
					     old_ino,
					     btrfs_ino(BTRFS_I(new_dir)),
					     old_idx);
		if (ret)
			goto out_fail;
		need_abort = true;
	}

	/* And now for the dest. */
	if (new_ino == BTRFS_FIRST_FREE_OBJECTID) {
		/* force full log commit if subvolume involved. */
		btrfs_set_log_full_commit(trans);
	} else {
		ret = btrfs_insert_inode_ref(trans, root,
					     old_dentry->d_name.name,
					     old_dentry->d_name.len,
					     new_ino,
					     btrfs_ino(BTRFS_I(old_dir)),
					     new_idx);
		if (ret) {
			if (need_abort)
				btrfs_abort_transaction(trans, ret);
			goto out_fail;
		}
	}

	/* Update inode version and ctime/mtime. */
	inode_inc_iversion(old_dir);
	inode_inc_iversion(new_dir);
	inode_inc_iversion(old_inode);
	inode_inc_iversion(new_inode);
	old_dir->i_mtime = ctime;
	old_dir->i_ctime = ctime;
	new_dir->i_mtime = ctime;
	new_dir->i_ctime = ctime;
	old_inode->i_ctime = ctime;
	new_inode->i_ctime = ctime;

	if (old_dentry->d_parent != new_dentry->d_parent) {
		btrfs_record_unlink_dir(trans, BTRFS_I(old_dir),
				BTRFS_I(old_inode), 1);
		btrfs_record_unlink_dir(trans, BTRFS_I(new_dir),
				BTRFS_I(new_inode), 1);
	}

	/* src is a subvolume */
	if (old_ino == BTRFS_FIRST_FREE_OBJECTID) {
		ret = btrfs_unlink_subvol(trans, old_dir, old_dentry);
	} else { /* src is an inode */
		ret = __btrfs_unlink_inode(trans, BTRFS_I(old_dir),
					   BTRFS_I(old_dentry->d_inode),
					   old_dentry->d_name.name,
					   old_dentry->d_name.len,
					   &old_rename_ctx);
		if (!ret)
			ret = btrfs_update_inode(trans, root, BTRFS_I(old_inode));
	}
	if (ret) {
		btrfs_abort_transaction(trans, ret);
		goto out_fail;
	}

	/* dest is a subvolume */
	if (new_ino == BTRFS_FIRST_FREE_OBJECTID) {
		ret = btrfs_unlink_subvol(trans, new_dir, new_dentry);
	} else { /* dest is an inode */
		ret = __btrfs_unlink_inode(trans, BTRFS_I(new_dir),
					   BTRFS_I(new_dentry->d_inode),
					   new_dentry->d_name.name,
					   new_dentry->d_name.len,
					   &new_rename_ctx);
		if (!ret)
			ret = btrfs_update_inode(trans, dest, BTRFS_I(new_inode));
	}
	if (ret) {
		btrfs_abort_transaction(trans, ret);
		goto out_fail;
	}

	ret = btrfs_add_link(trans, BTRFS_I(new_dir), BTRFS_I(old_inode),
			     new_dentry->d_name.name,
			     new_dentry->d_name.len, 0, old_idx);
	if (ret) {
		btrfs_abort_transaction(trans, ret);
		goto out_fail;
	}

	ret = btrfs_add_link(trans, BTRFS_I(old_dir), BTRFS_I(new_inode),
			     old_dentry->d_name.name,
			     old_dentry->d_name.len, 0, new_idx);
	if (ret) {
		btrfs_abort_transaction(trans, ret);
		goto out_fail;
	}

	if (old_inode->i_nlink == 1)
		BTRFS_I(old_inode)->dir_index = old_idx;
	if (new_inode->i_nlink == 1)
		BTRFS_I(new_inode)->dir_index = new_idx;

	/*
	 * Now pin the logs of the roots. We do it to ensure that no other task
	 * can sync the logs while we are in progress with the rename, because
	 * that could result in an inconsistency in case any of the inodes that
	 * are part of this rename operation were logged before.
	 */
	if (old_ino != BTRFS_FIRST_FREE_OBJECTID)
		btrfs_pin_log_trans(root);
	if (new_ino != BTRFS_FIRST_FREE_OBJECTID)
		btrfs_pin_log_trans(dest);

	/* Do the log updates for all inodes. */
	if (old_ino != BTRFS_FIRST_FREE_OBJECTID)
		btrfs_log_new_name(trans, old_dentry, BTRFS_I(old_dir),
				   old_rename_ctx.index, new_dentry->d_parent);
	if (new_ino != BTRFS_FIRST_FREE_OBJECTID)
		btrfs_log_new_name(trans, new_dentry, BTRFS_I(new_dir),
				   new_rename_ctx.index, old_dentry->d_parent);

	/* Now unpin the logs. */
	if (old_ino != BTRFS_FIRST_FREE_OBJECTID)
		btrfs_end_log_trans(root);
	if (new_ino != BTRFS_FIRST_FREE_OBJECTID)
		btrfs_end_log_trans(dest);
out_fail:
	ret2 = btrfs_end_transaction(trans);
	ret = ret ? ret : ret2;
out_notrans:
	if (new_ino == BTRFS_FIRST_FREE_OBJECTID ||
	    old_ino == BTRFS_FIRST_FREE_OBJECTID)
		up_read(&fs_info->subvol_sem);

	return ret;
}

static struct inode *new_whiteout_inode(struct user_namespace *mnt_userns,
					struct inode *dir)
{
	struct inode *inode;

	inode = new_inode(dir->i_sb);
	if (inode) {
		inode_init_owner(mnt_userns, inode, dir,
				 S_IFCHR | WHITEOUT_MODE);
		inode->i_op = &btrfs_special_inode_operations;
		init_special_inode(inode, inode->i_mode, WHITEOUT_DEV);
	}
	return inode;
}

static int btrfs_rename(struct user_namespace *mnt_userns,
			struct inode *old_dir, struct dentry *old_dentry,
			struct inode *new_dir, struct dentry *new_dentry,
			unsigned int flags)
{
	struct btrfs_fs_info *fs_info = btrfs_sb(old_dir->i_sb);
	struct btrfs_new_inode_args whiteout_args = {
		.dir = old_dir,
		.dentry = old_dentry,
	};
	struct btrfs_trans_handle *trans;
	unsigned int trans_num_items;
	struct btrfs_root *root = BTRFS_I(old_dir)->root;
	struct btrfs_root *dest = BTRFS_I(new_dir)->root;
	struct inode *new_inode = d_inode(new_dentry);
	struct inode *old_inode = d_inode(old_dentry);
	struct btrfs_rename_ctx rename_ctx;
	u64 index = 0;
	int ret;
	int ret2;
	u64 old_ino = btrfs_ino(BTRFS_I(old_inode));

	if (btrfs_ino(BTRFS_I(new_dir)) == BTRFS_EMPTY_SUBVOL_DIR_OBJECTID)
		return -EPERM;

	/* we only allow rename subvolume link between subvolumes */
	if (old_ino != BTRFS_FIRST_FREE_OBJECTID && root != dest)
		return -EXDEV;

	if (old_ino == BTRFS_EMPTY_SUBVOL_DIR_OBJECTID ||
	    (new_inode && btrfs_ino(BTRFS_I(new_inode)) == BTRFS_FIRST_FREE_OBJECTID))
		return -ENOTEMPTY;

	if (S_ISDIR(old_inode->i_mode) && new_inode &&
	    new_inode->i_size > BTRFS_EMPTY_DIR_SIZE)
		return -ENOTEMPTY;


	/* check for collisions, even if the  name isn't there */
	ret = btrfs_check_dir_item_collision(dest, new_dir->i_ino,
			     new_dentry->d_name.name,
			     new_dentry->d_name.len);

	if (ret) {
		if (ret == -EEXIST) {
			/* we shouldn't get
			 * eexist without a new_inode */
			if (WARN_ON(!new_inode)) {
				return ret;
			}
		} else {
			/* maybe -EOVERFLOW */
			return ret;
		}
	}
	ret = 0;

	/*
	 * we're using rename to replace one file with another.  Start IO on it
	 * now so  we don't add too much work to the end of the transaction
	 */
	if (new_inode && S_ISREG(old_inode->i_mode) && new_inode->i_size)
		filemap_flush(old_inode->i_mapping);

	if (flags & RENAME_WHITEOUT) {
		whiteout_args.inode = new_whiteout_inode(mnt_userns, old_dir);
		if (!whiteout_args.inode)
			return -ENOMEM;
		ret = btrfs_new_inode_prepare(&whiteout_args, &trans_num_items);
		if (ret)
			goto out_whiteout_inode;
	} else {
		/* 1 to update the old parent inode. */
		trans_num_items = 1;
	}

	if (old_ino == BTRFS_FIRST_FREE_OBJECTID) {
		/* Close the race window with snapshot create/destroy ioctl */
		down_read(&fs_info->subvol_sem);
		/*
		 * 1 to remove old root ref
		 * 1 to remove old root backref
		 * 1 to add new root ref
		 * 1 to add new root backref
		 */
		trans_num_items += 4;
	} else {
		/*
		 * 1 to update inode
		 * 1 to remove old inode ref
		 * 1 to add new inode ref
		 */
		trans_num_items += 3;
	}
	/*
	 * 1 to remove old dir item
	 * 1 to remove old dir index
	 * 1 to add new dir item
	 * 1 to add new dir index
	 */
	trans_num_items += 4;
	/* 1 to update new parent inode if it's not the same as the old parent */
	if (new_dir != old_dir)
		trans_num_items++;
	if (new_inode) {
		/*
		 * 1 to update inode
		 * 1 to remove inode ref
		 * 1 to remove dir item
		 * 1 to remove dir index
		 * 1 to possibly add orphan item
		 */
		trans_num_items += 5;
	}
	trans = btrfs_start_transaction(root, trans_num_items);
	if (IS_ERR(trans)) {
		ret = PTR_ERR(trans);
		goto out_notrans;
	}

	if (dest != root) {
		ret = btrfs_record_root_in_trans(trans, dest);
		if (ret)
			goto out_fail;
	}

	ret = btrfs_set_inode_index(BTRFS_I(new_dir), &index);
	if (ret)
		goto out_fail;

	BTRFS_I(old_inode)->dir_index = 0ULL;
	if (unlikely(old_ino == BTRFS_FIRST_FREE_OBJECTID)) {
		/* force full log commit if subvolume involved. */
		btrfs_set_log_full_commit(trans);
	} else {
		ret = btrfs_insert_inode_ref(trans, dest,
					     new_dentry->d_name.name,
					     new_dentry->d_name.len,
					     old_ino,
					     btrfs_ino(BTRFS_I(new_dir)), index);
		if (ret)
			goto out_fail;
	}

	inode_inc_iversion(old_dir);
	inode_inc_iversion(new_dir);
	inode_inc_iversion(old_inode);
	old_dir->i_mtime = current_time(old_dir);
	old_dir->i_ctime = old_dir->i_mtime;
	new_dir->i_mtime = old_dir->i_mtime;
	new_dir->i_ctime = old_dir->i_mtime;
	old_inode->i_ctime = old_dir->i_mtime;

	if (old_dentry->d_parent != new_dentry->d_parent)
		btrfs_record_unlink_dir(trans, BTRFS_I(old_dir),
				BTRFS_I(old_inode), 1);

	if (unlikely(old_ino == BTRFS_FIRST_FREE_OBJECTID)) {
		ret = btrfs_unlink_subvol(trans, old_dir, old_dentry);
	} else {
		ret = __btrfs_unlink_inode(trans, BTRFS_I(old_dir),
					BTRFS_I(d_inode(old_dentry)),
					old_dentry->d_name.name,
					old_dentry->d_name.len,
					&rename_ctx);
		if (!ret)
			ret = btrfs_update_inode(trans, root, BTRFS_I(old_inode));
	}
	if (ret) {
		btrfs_abort_transaction(trans, ret);
		goto out_fail;
	}

	if (new_inode) {
		inode_inc_iversion(new_inode);
		new_inode->i_ctime = current_time(new_inode);
		if (unlikely(btrfs_ino(BTRFS_I(new_inode)) ==
			     BTRFS_EMPTY_SUBVOL_DIR_OBJECTID)) {
			ret = btrfs_unlink_subvol(trans, new_dir, new_dentry);
			BUG_ON(new_inode->i_nlink == 0);
		} else {
			ret = btrfs_unlink_inode(trans, BTRFS_I(new_dir),
						 BTRFS_I(d_inode(new_dentry)),
						 new_dentry->d_name.name,
						 new_dentry->d_name.len);
		}
		if (!ret && new_inode->i_nlink == 0)
			ret = btrfs_orphan_add(trans,
					BTRFS_I(d_inode(new_dentry)));
		if (ret) {
			btrfs_abort_transaction(trans, ret);
			goto out_fail;
		}
	}

	ret = btrfs_add_link(trans, BTRFS_I(new_dir), BTRFS_I(old_inode),
			     new_dentry->d_name.name,
			     new_dentry->d_name.len, 0, index);
	if (ret) {
		btrfs_abort_transaction(trans, ret);
		goto out_fail;
	}

	if (old_inode->i_nlink == 1)
		BTRFS_I(old_inode)->dir_index = index;

	if (old_ino != BTRFS_FIRST_FREE_OBJECTID)
		btrfs_log_new_name(trans, old_dentry, BTRFS_I(old_dir),
				   rename_ctx.index, new_dentry->d_parent);

	if (flags & RENAME_WHITEOUT) {
		ret = btrfs_create_new_inode(trans, &whiteout_args);
		if (ret) {
			btrfs_abort_transaction(trans, ret);
			goto out_fail;
		} else {
			unlock_new_inode(whiteout_args.inode);
			iput(whiteout_args.inode);
			whiteout_args.inode = NULL;
		}
	}
out_fail:
	ret2 = btrfs_end_transaction(trans);
	ret = ret ? ret : ret2;
out_notrans:
	if (old_ino == BTRFS_FIRST_FREE_OBJECTID)
		up_read(&fs_info->subvol_sem);
	if (flags & RENAME_WHITEOUT)
		btrfs_new_inode_args_destroy(&whiteout_args);
out_whiteout_inode:
	if (flags & RENAME_WHITEOUT)
		iput(whiteout_args.inode);
	return ret;
}

static int btrfs_rename2(struct user_namespace *mnt_userns, struct inode *old_dir,
			 struct dentry *old_dentry, struct inode *new_dir,
			 struct dentry *new_dentry, unsigned int flags)
{
	int ret;

	if (flags & ~(RENAME_NOREPLACE | RENAME_EXCHANGE | RENAME_WHITEOUT))
		return -EINVAL;

	if (flags & RENAME_EXCHANGE)
		ret = btrfs_rename_exchange(old_dir, old_dentry, new_dir,
					    new_dentry);
	else
		ret = btrfs_rename(mnt_userns, old_dir, old_dentry, new_dir,
				   new_dentry, flags);

	btrfs_btree_balance_dirty(BTRFS_I(new_dir)->root->fs_info);

	return ret;
}

struct btrfs_delalloc_work {
	struct inode *inode;
	struct completion completion;
	struct list_head list;
	struct btrfs_work work;
};

static void btrfs_run_delalloc_work(struct btrfs_work *work)
{
	struct btrfs_delalloc_work *delalloc_work;
	struct inode *inode;

	delalloc_work = container_of(work, struct btrfs_delalloc_work,
				     work);
	inode = delalloc_work->inode;
	filemap_flush(inode->i_mapping);
	if (test_bit(BTRFS_INODE_HAS_ASYNC_EXTENT,
				&BTRFS_I(inode)->runtime_flags))
		filemap_flush(inode->i_mapping);

	iput(inode);
	complete(&delalloc_work->completion);
}

static struct btrfs_delalloc_work *btrfs_alloc_delalloc_work(struct inode *inode)
{
	struct btrfs_delalloc_work *work;

	work = kmalloc(sizeof(*work), GFP_NOFS);
	if (!work)
		return NULL;

	init_completion(&work->completion);
	INIT_LIST_HEAD(&work->list);
	work->inode = inode;
	btrfs_init_work(&work->work, btrfs_run_delalloc_work, NULL, NULL);

	return work;
}

/*
 * some fairly slow code that needs optimization. This walks the list
 * of all the inodes with pending delalloc and forces them to disk.
 */
static int start_delalloc_inodes(struct btrfs_root *root,
				 struct writeback_control *wbc, bool snapshot,
				 bool in_reclaim_context)
{
	struct btrfs_inode *binode;
	struct inode *inode;
	struct btrfs_delalloc_work *work, *next;
	struct list_head works;
	struct list_head splice;
	int ret = 0;
	bool full_flush = wbc->nr_to_write == LONG_MAX;

	INIT_LIST_HEAD(&works);
	INIT_LIST_HEAD(&splice);

	mutex_lock(&root->delalloc_mutex);
	spin_lock(&root->delalloc_lock);
	list_splice_init(&root->delalloc_inodes, &splice);
	while (!list_empty(&splice)) {
		binode = list_entry(splice.next, struct btrfs_inode,
				    delalloc_inodes);

		list_move_tail(&binode->delalloc_inodes,
			       &root->delalloc_inodes);

		if (in_reclaim_context &&
		    test_bit(BTRFS_INODE_NO_DELALLOC_FLUSH, &binode->runtime_flags))
			continue;

		inode = igrab(&binode->vfs_inode);
		if (!inode) {
			cond_resched_lock(&root->delalloc_lock);
			continue;
		}
		spin_unlock(&root->delalloc_lock);

		if (snapshot)
			set_bit(BTRFS_INODE_SNAPSHOT_FLUSH,
				&binode->runtime_flags);
		if (full_flush) {
			work = btrfs_alloc_delalloc_work(inode);
			if (!work) {
				iput(inode);
				ret = -ENOMEM;
				goto out;
			}
			list_add_tail(&work->list, &works);
			btrfs_queue_work(root->fs_info->flush_workers,
					 &work->work);
		} else {
			ret = filemap_fdatawrite_wbc(inode->i_mapping, wbc);
			btrfs_add_delayed_iput(inode);
			if (ret || wbc->nr_to_write <= 0)
				goto out;
		}
		cond_resched();
		spin_lock(&root->delalloc_lock);
	}
	spin_unlock(&root->delalloc_lock);

out:
	list_for_each_entry_safe(work, next, &works, list) {
		list_del_init(&work->list);
		wait_for_completion(&work->completion);
		kfree(work);
	}

	if (!list_empty(&splice)) {
		spin_lock(&root->delalloc_lock);
		list_splice_tail(&splice, &root->delalloc_inodes);
		spin_unlock(&root->delalloc_lock);
	}
	mutex_unlock(&root->delalloc_mutex);
	return ret;
}

int btrfs_start_delalloc_snapshot(struct btrfs_root *root, bool in_reclaim_context)
{
	struct writeback_control wbc = {
		.nr_to_write = LONG_MAX,
		.sync_mode = WB_SYNC_NONE,
		.range_start = 0,
		.range_end = LLONG_MAX,
	};
	struct btrfs_fs_info *fs_info = root->fs_info;

	if (BTRFS_FS_ERROR(fs_info))
		return -EROFS;

	return start_delalloc_inodes(root, &wbc, true, in_reclaim_context);
}

int btrfs_start_delalloc_roots(struct btrfs_fs_info *fs_info, long nr,
			       bool in_reclaim_context)
{
	struct writeback_control wbc = {
		.nr_to_write = nr,
		.sync_mode = WB_SYNC_NONE,
		.range_start = 0,
		.range_end = LLONG_MAX,
	};
	struct btrfs_root *root;
	struct list_head splice;
	int ret;

	if (BTRFS_FS_ERROR(fs_info))
		return -EROFS;

	INIT_LIST_HEAD(&splice);

	mutex_lock(&fs_info->delalloc_root_mutex);
	spin_lock(&fs_info->delalloc_root_lock);
	list_splice_init(&fs_info->delalloc_roots, &splice);
	while (!list_empty(&splice)) {
		/*
		 * Reset nr_to_write here so we know that we're doing a full
		 * flush.
		 */
		if (nr == LONG_MAX)
			wbc.nr_to_write = LONG_MAX;

		root = list_first_entry(&splice, struct btrfs_root,
					delalloc_root);
		root = btrfs_grab_root(root);
		BUG_ON(!root);
		list_move_tail(&root->delalloc_root,
			       &fs_info->delalloc_roots);
		spin_unlock(&fs_info->delalloc_root_lock);

		ret = start_delalloc_inodes(root, &wbc, false, in_reclaim_context);
		btrfs_put_root(root);
		if (ret < 0 || wbc.nr_to_write <= 0)
			goto out;
		spin_lock(&fs_info->delalloc_root_lock);
	}
	spin_unlock(&fs_info->delalloc_root_lock);

	ret = 0;
out:
	if (!list_empty(&splice)) {
		spin_lock(&fs_info->delalloc_root_lock);
		list_splice_tail(&splice, &fs_info->delalloc_roots);
		spin_unlock(&fs_info->delalloc_root_lock);
	}
	mutex_unlock(&fs_info->delalloc_root_mutex);
	return ret;
}

static int btrfs_symlink(struct user_namespace *mnt_userns, struct inode *dir,
			 struct dentry *dentry, const char *symname)
{
	struct btrfs_fs_info *fs_info = btrfs_sb(dir->i_sb);
	struct btrfs_trans_handle *trans;
	struct btrfs_root *root = BTRFS_I(dir)->root;
	struct btrfs_path *path;
	struct btrfs_key key;
	struct inode *inode;
	struct btrfs_new_inode_args new_inode_args = {
		.dir = dir,
		.dentry = dentry,
	};
	unsigned int trans_num_items;
	int err;
	int name_len;
	int datasize;
	unsigned long ptr;
	struct btrfs_file_extent_item *ei;
	struct extent_buffer *leaf;

	name_len = strlen(symname);
	if (name_len > BTRFS_MAX_INLINE_DATA_SIZE(fs_info))
		return -ENAMETOOLONG;

	inode = new_inode(dir->i_sb);
	if (!inode)
		return -ENOMEM;
	inode_init_owner(mnt_userns, inode, dir, S_IFLNK | S_IRWXUGO);
	inode->i_op = &btrfs_symlink_inode_operations;
	inode_nohighmem(inode);
	inode->i_mapping->a_ops = &btrfs_aops;
	btrfs_i_size_write(BTRFS_I(inode), name_len);
	inode_set_bytes(inode, name_len);

	new_inode_args.inode = inode;
	err = btrfs_new_inode_prepare(&new_inode_args, &trans_num_items);
	if (err)
		goto out_inode;
	/* 1 additional item for the inline extent */
	trans_num_items++;

	trans = btrfs_start_transaction(root, trans_num_items);
	if (IS_ERR(trans)) {
		err = PTR_ERR(trans);
		goto out_new_inode_args;
	}

	err = btrfs_create_new_inode(trans, &new_inode_args);
	if (err)
		goto out;

	path = btrfs_alloc_path();
	if (!path) {
		err = -ENOMEM;
		btrfs_abort_transaction(trans, err);
		discard_new_inode(inode);
		inode = NULL;
		goto out;
	}
	key.objectid = btrfs_ino(BTRFS_I(inode));
	key.offset = 0;
	key.type = BTRFS_EXTENT_DATA_KEY;
	datasize = btrfs_file_extent_calc_inline_size(name_len);
	err = btrfs_insert_empty_item(trans, root, path, &key,
				      datasize);
	if (err) {
		btrfs_abort_transaction(trans, err);
		btrfs_free_path(path);
		discard_new_inode(inode);
		inode = NULL;
		goto out;
	}
	leaf = path->nodes[0];
	ei = btrfs_item_ptr(leaf, path->slots[0],
			    struct btrfs_file_extent_item);
	btrfs_set_file_extent_generation(leaf, ei, trans->transid);
	btrfs_set_file_extent_type(leaf, ei,
				   BTRFS_FILE_EXTENT_INLINE);
	btrfs_set_file_extent_encryption(leaf, ei, 0);
	btrfs_set_file_extent_compression(leaf, ei, 0);
	btrfs_set_file_extent_other_encoding(leaf, ei, 0);
	btrfs_set_file_extent_ram_bytes(leaf, ei, name_len);

	ptr = btrfs_file_extent_inline_start(ei);
	write_extent_buffer(leaf, symname, ptr, name_len);
	btrfs_mark_buffer_dirty(leaf);
	btrfs_free_path(path);

	d_instantiate_new(dentry, inode);
	err = 0;
out:
	btrfs_end_transaction(trans);
	btrfs_btree_balance_dirty(fs_info);
out_new_inode_args:
	btrfs_new_inode_args_destroy(&new_inode_args);
out_inode:
	if (err)
		iput(inode);
	return err;
}

static struct btrfs_trans_handle *insert_prealloc_file_extent(
				       struct btrfs_trans_handle *trans_in,
				       struct btrfs_inode *inode,
				       struct btrfs_key *ins,
				       u64 file_offset)
{
	struct btrfs_file_extent_item stack_fi;
	struct btrfs_replace_extent_info extent_info;
	struct btrfs_trans_handle *trans = trans_in;
	struct btrfs_path *path;
	u64 start = ins->objectid;
	u64 len = ins->offset;
	int qgroup_released;
	int ret;

	memset(&stack_fi, 0, sizeof(stack_fi));

	btrfs_set_stack_file_extent_type(&stack_fi, BTRFS_FILE_EXTENT_PREALLOC);
	btrfs_set_stack_file_extent_disk_bytenr(&stack_fi, start);
	btrfs_set_stack_file_extent_disk_num_bytes(&stack_fi, len);
	btrfs_set_stack_file_extent_num_bytes(&stack_fi, len);
	btrfs_set_stack_file_extent_ram_bytes(&stack_fi, len);
	btrfs_set_stack_file_extent_compression(&stack_fi, BTRFS_COMPRESS_NONE);
	/* Encryption and other encoding is reserved and all 0 */

	qgroup_released = btrfs_qgroup_release_data(inode, file_offset, len);
	if (qgroup_released < 0)
		return ERR_PTR(qgroup_released);

	if (trans) {
		ret = insert_reserved_file_extent(trans, inode,
						  file_offset, &stack_fi,
						  true, qgroup_released);
		if (ret)
			goto free_qgroup;
		return trans;
	}

	extent_info.disk_offset = start;
	extent_info.disk_len = len;
	extent_info.data_offset = 0;
	extent_info.data_len = len;
	extent_info.file_offset = file_offset;
	extent_info.extent_buf = (char *)&stack_fi;
	extent_info.is_new_extent = true;
	extent_info.update_times = true;
	extent_info.qgroup_reserved = qgroup_released;
	extent_info.insertions = 0;

	path = btrfs_alloc_path();
	if (!path) {
		ret = -ENOMEM;
		goto free_qgroup;
	}

	ret = btrfs_replace_file_extents(inode, path, file_offset,
				     file_offset + len - 1, &extent_info,
				     &trans);
	btrfs_free_path(path);
	if (ret)
		goto free_qgroup;
	return trans;

free_qgroup:
	/*
	 * We have released qgroup data range at the beginning of the function,
	 * and normally qgroup_released bytes will be freed when committing
	 * transaction.
	 * But if we error out early, we have to free what we have released
	 * or we leak qgroup data reservation.
	 */
	btrfs_qgroup_free_refroot(inode->root->fs_info,
			inode->root->root_key.objectid, qgroup_released,
			BTRFS_QGROUP_RSV_DATA);
	return ERR_PTR(ret);
}

static int __btrfs_prealloc_file_range(struct inode *inode, int mode,
				       u64 start, u64 num_bytes, u64 min_size,
				       loff_t actual_len, u64 *alloc_hint,
				       struct btrfs_trans_handle *trans)
{
	struct btrfs_fs_info *fs_info = btrfs_sb(inode->i_sb);
	struct extent_map_tree *em_tree = &BTRFS_I(inode)->extent_tree;
	struct extent_map *em;
	struct btrfs_root *root = BTRFS_I(inode)->root;
	struct btrfs_key ins;
	u64 cur_offset = start;
	u64 clear_offset = start;
	u64 i_size;
	u64 cur_bytes;
	u64 last_alloc = (u64)-1;
	int ret = 0;
	bool own_trans = true;
	u64 end = start + num_bytes - 1;

	if (trans)
		own_trans = false;
	while (num_bytes > 0) {
		cur_bytes = min_t(u64, num_bytes, SZ_256M);
		cur_bytes = max(cur_bytes, min_size);
		/*
		 * If we are severely fragmented we could end up with really
		 * small allocations, so if the allocator is returning small
		 * chunks lets make its job easier by only searching for those
		 * sized chunks.
		 */
		cur_bytes = min(cur_bytes, last_alloc);
		ret = btrfs_reserve_extent(root, cur_bytes, cur_bytes,
				min_size, 0, *alloc_hint, &ins, 1, 0);
		if (ret)
			break;

		/*
		 * We've reserved this space, and thus converted it from
		 * ->bytes_may_use to ->bytes_reserved.  Any error that happens
		 * from here on out we will only need to clear our reservation
		 * for the remaining unreserved area, so advance our
		 * clear_offset by our extent size.
		 */
		clear_offset += ins.offset;

		last_alloc = ins.offset;
		trans = insert_prealloc_file_extent(trans, BTRFS_I(inode),
						    &ins, cur_offset);
		/*
		 * Now that we inserted the prealloc extent we can finally
		 * decrement the number of reservations in the block group.
		 * If we did it before, we could race with relocation and have
		 * relocation miss the reserved extent, making it fail later.
		 */
		btrfs_dec_block_group_reservations(fs_info, ins.objectid);
		if (IS_ERR(trans)) {
			ret = PTR_ERR(trans);
			btrfs_free_reserved_extent(fs_info, ins.objectid,
						   ins.offset, 0);
			break;
		}

		btrfs_drop_extent_cache(BTRFS_I(inode), cur_offset,
					cur_offset + ins.offset -1, 0);

		em = alloc_extent_map();
		if (!em) {
			btrfs_set_inode_full_sync(BTRFS_I(inode));
			goto next;
		}

		em->start = cur_offset;
		em->orig_start = cur_offset;
		em->len = ins.offset;
		em->block_start = ins.objectid;
		em->block_len = ins.offset;
		em->orig_block_len = ins.offset;
		em->ram_bytes = ins.offset;
		set_bit(EXTENT_FLAG_PREALLOC, &em->flags);
		em->generation = trans->transid;

		while (1) {
			write_lock(&em_tree->lock);
			ret = add_extent_mapping(em_tree, em, 1);
			write_unlock(&em_tree->lock);
			if (ret != -EEXIST)
				break;
			btrfs_drop_extent_cache(BTRFS_I(inode), cur_offset,
						cur_offset + ins.offset - 1,
						0);
		}
		free_extent_map(em);
next:
		num_bytes -= ins.offset;
		cur_offset += ins.offset;
		*alloc_hint = ins.objectid + ins.offset;

		inode_inc_iversion(inode);
		inode->i_ctime = current_time(inode);
		BTRFS_I(inode)->flags |= BTRFS_INODE_PREALLOC;
		if (!(mode & FALLOC_FL_KEEP_SIZE) &&
		    (actual_len > inode->i_size) &&
		    (cur_offset > inode->i_size)) {
			if (cur_offset > actual_len)
				i_size = actual_len;
			else
				i_size = cur_offset;
			i_size_write(inode, i_size);
			btrfs_inode_safe_disk_i_size_write(BTRFS_I(inode), 0);
		}

		ret = btrfs_update_inode(trans, root, BTRFS_I(inode));

		if (ret) {
			btrfs_abort_transaction(trans, ret);
			if (own_trans)
				btrfs_end_transaction(trans);
			break;
		}

		if (own_trans) {
			btrfs_end_transaction(trans);
			trans = NULL;
		}
	}
	if (clear_offset < end)
		btrfs_free_reserved_data_space(BTRFS_I(inode), NULL, clear_offset,
			end - clear_offset + 1);
	return ret;
}

int btrfs_prealloc_file_range(struct inode *inode, int mode,
			      u64 start, u64 num_bytes, u64 min_size,
			      loff_t actual_len, u64 *alloc_hint)
{
	return __btrfs_prealloc_file_range(inode, mode, start, num_bytes,
					   min_size, actual_len, alloc_hint,
					   NULL);
}

int btrfs_prealloc_file_range_trans(struct inode *inode,
				    struct btrfs_trans_handle *trans, int mode,
				    u64 start, u64 num_bytes, u64 min_size,
				    loff_t actual_len, u64 *alloc_hint)
{
	return __btrfs_prealloc_file_range(inode, mode, start, num_bytes,
					   min_size, actual_len, alloc_hint, trans);
}

static int btrfs_permission(struct user_namespace *mnt_userns,
			    struct inode *inode, int mask)
{
	struct btrfs_root *root = BTRFS_I(inode)->root;
	umode_t mode = inode->i_mode;

	if (mask & MAY_WRITE &&
	    (S_ISREG(mode) || S_ISDIR(mode) || S_ISLNK(mode))) {
		if (btrfs_root_readonly(root))
			return -EROFS;
		if (BTRFS_I(inode)->flags & BTRFS_INODE_READONLY)
			return -EACCES;
	}
	return generic_permission(mnt_userns, inode, mask);
}

static int btrfs_tmpfile(struct user_namespace *mnt_userns, struct inode *dir,
			 struct dentry *dentry, umode_t mode)
{
	struct btrfs_fs_info *fs_info = btrfs_sb(dir->i_sb);
	struct btrfs_trans_handle *trans;
	struct btrfs_root *root = BTRFS_I(dir)->root;
	struct inode *inode;
	struct btrfs_new_inode_args new_inode_args = {
		.dir = dir,
		.dentry = dentry,
		.orphan = true,
	};
	unsigned int trans_num_items;
	int ret;

	inode = new_inode(dir->i_sb);
	if (!inode)
		return -ENOMEM;
	inode_init_owner(mnt_userns, inode, dir, mode);
	inode->i_fop = &btrfs_file_operations;
	inode->i_op = &btrfs_file_inode_operations;
	inode->i_mapping->a_ops = &btrfs_aops;

	new_inode_args.inode = inode;
	ret = btrfs_new_inode_prepare(&new_inode_args, &trans_num_items);
	if (ret)
		goto out_inode;

	trans = btrfs_start_transaction(root, trans_num_items);
	if (IS_ERR(trans)) {
		ret = PTR_ERR(trans);
		goto out_new_inode_args;
	}

	ret = btrfs_create_new_inode(trans, &new_inode_args);

	/*
	 * We set number of links to 0 in btrfs_create_new_inode(), and here we
	 * set it to 1 because d_tmpfile() will issue a warning if the count is
	 * 0, through:
	 *
	 *    d_tmpfile() -> inode_dec_link_count() -> drop_nlink()
	 */
	set_nlink(inode, 1);

	if (!ret) {
		d_tmpfile(dentry, inode);
		unlock_new_inode(inode);
		mark_inode_dirty(inode);
	}

	btrfs_end_transaction(trans);
	btrfs_btree_balance_dirty(fs_info);
out_new_inode_args:
	btrfs_new_inode_args_destroy(&new_inode_args);
out_inode:
	if (ret)
		iput(inode);
	return ret;
}

void btrfs_set_range_writeback(struct btrfs_inode *inode, u64 start, u64 end)
{
	struct btrfs_fs_info *fs_info = inode->root->fs_info;
	unsigned long index = start >> PAGE_SHIFT;
	unsigned long end_index = end >> PAGE_SHIFT;
	struct page *page;
	u32 len;

	ASSERT(end + 1 - start <= U32_MAX);
	len = end + 1 - start;
	while (index <= end_index) {
		page = find_get_page(inode->vfs_inode.i_mapping, index);
		ASSERT(page); /* Pages should be in the extent_io_tree */

		btrfs_page_set_writeback(fs_info, page, start, len);
		put_page(page);
		index++;
	}
}

int btrfs_encoded_io_compression_from_extent(struct btrfs_fs_info *fs_info,
					     int compress_type)
{
	switch (compress_type) {
	case BTRFS_COMPRESS_NONE:
		return BTRFS_ENCODED_IO_COMPRESSION_NONE;
	case BTRFS_COMPRESS_ZLIB:
		return BTRFS_ENCODED_IO_COMPRESSION_ZLIB;
	case BTRFS_COMPRESS_LZO:
		/*
		 * The LZO format depends on the sector size. 64K is the maximum
		 * sector size that we support.
		 */
		if (fs_info->sectorsize < SZ_4K || fs_info->sectorsize > SZ_64K)
			return -EINVAL;
		return BTRFS_ENCODED_IO_COMPRESSION_LZO_4K +
		       (fs_info->sectorsize_bits - 12);
	case BTRFS_COMPRESS_ZSTD:
		return BTRFS_ENCODED_IO_COMPRESSION_ZSTD;
	default:
		return -EUCLEAN;
	}
}

static ssize_t btrfs_encoded_read_inline(
				struct kiocb *iocb,
				struct iov_iter *iter, u64 start,
				u64 lockend,
				struct extent_state **cached_state,
				u64 extent_start, size_t count,
				struct btrfs_ioctl_encoded_io_args *encoded,
				bool *unlocked)
{
	struct btrfs_inode *inode = BTRFS_I(file_inode(iocb->ki_filp));
	struct btrfs_root *root = inode->root;
	struct btrfs_fs_info *fs_info = root->fs_info;
	struct extent_io_tree *io_tree = &inode->io_tree;
	struct btrfs_path *path;
	struct extent_buffer *leaf;
	struct btrfs_file_extent_item *item;
	u64 ram_bytes;
	unsigned long ptr;
	void *tmp;
	ssize_t ret;

	path = btrfs_alloc_path();
	if (!path) {
		ret = -ENOMEM;
		goto out;
	}
	ret = btrfs_lookup_file_extent(NULL, root, path, btrfs_ino(inode),
				       extent_start, 0);
	if (ret) {
		if (ret > 0) {
			/* The extent item disappeared? */
			ret = -EIO;
		}
		goto out;
	}
	leaf = path->nodes[0];
	item = btrfs_item_ptr(leaf, path->slots[0], struct btrfs_file_extent_item);

	ram_bytes = btrfs_file_extent_ram_bytes(leaf, item);
	ptr = btrfs_file_extent_inline_start(item);

	encoded->len = min_t(u64, extent_start + ram_bytes,
			     inode->vfs_inode.i_size) - iocb->ki_pos;
	ret = btrfs_encoded_io_compression_from_extent(fs_info,
				 btrfs_file_extent_compression(leaf, item));
	if (ret < 0)
		goto out;
	encoded->compression = ret;
	if (encoded->compression) {
		size_t inline_size;

		inline_size = btrfs_file_extent_inline_item_len(leaf,
								path->slots[0]);
		if (inline_size > count) {
			ret = -ENOBUFS;
			goto out;
		}
		count = inline_size;
		encoded->unencoded_len = ram_bytes;
		encoded->unencoded_offset = iocb->ki_pos - extent_start;
	} else {
		count = min_t(u64, count, encoded->len);
		encoded->len = count;
		encoded->unencoded_len = count;
		ptr += iocb->ki_pos - extent_start;
	}

	tmp = kmalloc(count, GFP_NOFS);
	if (!tmp) {
		ret = -ENOMEM;
		goto out;
	}
	read_extent_buffer(leaf, tmp, ptr, count);
	btrfs_release_path(path);
	unlock_extent_cached(io_tree, start, lockend, cached_state);
	btrfs_inode_unlock(&inode->vfs_inode, BTRFS_ILOCK_SHARED);
	*unlocked = true;

	ret = copy_to_iter(tmp, count, iter);
	if (ret != count)
		ret = -EFAULT;
	kfree(tmp);
out:
	btrfs_free_path(path);
	return ret;
}

struct btrfs_encoded_read_private {
	struct btrfs_inode *inode;
	u64 file_offset;
	wait_queue_head_t wait;
	atomic_t pending;
	blk_status_t status;
	bool skip_csum;
};

static blk_status_t submit_encoded_read_bio(struct btrfs_inode *inode,
					    struct bio *bio, int mirror_num)
{
	struct btrfs_encoded_read_private *priv = bio->bi_private;
	struct btrfs_fs_info *fs_info = inode->root->fs_info;
	blk_status_t ret;

	if (!priv->skip_csum) {
		ret = btrfs_lookup_bio_sums(&inode->vfs_inode, bio, NULL);
		if (ret)
			return ret;
	}

	atomic_inc(&priv->pending);
	btrfs_submit_bio(fs_info, bio, mirror_num);
	return BLK_STS_OK;
}

static blk_status_t btrfs_encoded_read_verify_csum(struct btrfs_bio *bbio)
{
	const bool uptodate = (bbio->bio.bi_status == BLK_STS_OK);
	struct btrfs_encoded_read_private *priv = bbio->bio.bi_private;
	struct btrfs_inode *inode = priv->inode;
	struct btrfs_fs_info *fs_info = inode->root->fs_info;
	u32 sectorsize = fs_info->sectorsize;
	struct bio_vec *bvec;
	struct bvec_iter_all iter_all;
	u32 bio_offset = 0;

	if (priv->skip_csum || !uptodate)
		return bbio->bio.bi_status;

	bio_for_each_segment_all(bvec, &bbio->bio, iter_all) {
		unsigned int i, nr_sectors, pgoff;

		nr_sectors = BTRFS_BYTES_TO_BLKS(fs_info, bvec->bv_len);
		pgoff = bvec->bv_offset;
		for (i = 0; i < nr_sectors; i++) {
			ASSERT(pgoff < PAGE_SIZE);
			if (btrfs_check_data_csum(&inode->vfs_inode, bbio, bio_offset,
					    bvec->bv_page, pgoff))
				return BLK_STS_IOERR;
			bio_offset += sectorsize;
			pgoff += sectorsize;
		}
	}
	return BLK_STS_OK;
}

static void btrfs_encoded_read_endio(struct bio *bio)
{
	struct btrfs_encoded_read_private *priv = bio->bi_private;
	struct btrfs_bio *bbio = btrfs_bio(bio);
	blk_status_t status;

	status = btrfs_encoded_read_verify_csum(bbio);
	if (status) {
		/*
		 * The memory barrier implied by the atomic_dec_return() here
		 * pairs with the memory barrier implied by the
		 * atomic_dec_return() or io_wait_event() in
		 * btrfs_encoded_read_regular_fill_pages() to ensure that this
		 * write is observed before the load of status in
		 * btrfs_encoded_read_regular_fill_pages().
		 */
		WRITE_ONCE(priv->status, status);
	}
	if (!atomic_dec_return(&priv->pending))
		wake_up(&priv->wait);
	btrfs_bio_free_csum(bbio);
	bio_put(bio);
}

int btrfs_encoded_read_regular_fill_pages(struct btrfs_inode *inode,
					  u64 file_offset, u64 disk_bytenr,
					  u64 disk_io_size, struct page **pages)
{
	struct btrfs_fs_info *fs_info = inode->root->fs_info;
	struct btrfs_encoded_read_private priv = {
		.inode = inode,
		.file_offset = file_offset,
		.pending = ATOMIC_INIT(1),
		.skip_csum = (inode->flags & BTRFS_INODE_NODATASUM),
	};
	unsigned long i = 0;
	u64 cur = 0;
	int ret;

	init_waitqueue_head(&priv.wait);
	/*
	 * Submit bios for the extent, splitting due to bio or stripe limits as
	 * necessary.
	 */
	while (cur < disk_io_size) {
		struct extent_map *em;
		struct btrfs_io_geometry geom;
		struct bio *bio = NULL;
		u64 remaining;

		em = btrfs_get_chunk_map(fs_info, disk_bytenr + cur,
					 disk_io_size - cur);
		if (IS_ERR(em)) {
			ret = PTR_ERR(em);
		} else {
			ret = btrfs_get_io_geometry(fs_info, em, BTRFS_MAP_READ,
						    disk_bytenr + cur, &geom);
			free_extent_map(em);
		}
		if (ret) {
			WRITE_ONCE(priv.status, errno_to_blk_status(ret));
			break;
		}
		remaining = min(geom.len, disk_io_size - cur);
		while (bio || remaining) {
			size_t bytes = min_t(u64, remaining, PAGE_SIZE);

			if (!bio) {
				bio = btrfs_bio_alloc(BIO_MAX_VECS);
				bio->bi_iter.bi_sector =
					(disk_bytenr + cur) >> SECTOR_SHIFT;
				bio->bi_end_io = btrfs_encoded_read_endio;
				bio->bi_private = &priv;
				bio->bi_opf = REQ_OP_READ;
			}

			if (!bytes ||
			    bio_add_page(bio, pages[i], bytes, 0) < bytes) {
				blk_status_t status;

				status = submit_encoded_read_bio(inode, bio, 0);
				if (status) {
					WRITE_ONCE(priv.status, status);
					bio_put(bio);
					goto out;
				}
				bio = NULL;
				continue;
			}

			i++;
			cur += bytes;
			remaining -= bytes;
		}
	}

out:
	if (atomic_dec_return(&priv.pending))
		io_wait_event(priv.wait, !atomic_read(&priv.pending));
	/* See btrfs_encoded_read_endio() for ordering. */
	return blk_status_to_errno(READ_ONCE(priv.status));
}

static ssize_t btrfs_encoded_read_regular(struct kiocb *iocb,
					  struct iov_iter *iter,
					  u64 start, u64 lockend,
					  struct extent_state **cached_state,
					  u64 disk_bytenr, u64 disk_io_size,
					  size_t count, bool compressed,
					  bool *unlocked)
{
	struct btrfs_inode *inode = BTRFS_I(file_inode(iocb->ki_filp));
	struct extent_io_tree *io_tree = &inode->io_tree;
	struct page **pages;
	unsigned long nr_pages, i;
	u64 cur;
	size_t page_offset;
	ssize_t ret;

	nr_pages = DIV_ROUND_UP(disk_io_size, PAGE_SIZE);
	pages = kcalloc(nr_pages, sizeof(struct page *), GFP_NOFS);
	if (!pages)
		return -ENOMEM;
	ret = btrfs_alloc_page_array(nr_pages, pages);
	if (ret) {
		ret = -ENOMEM;
		goto out;
		}

	ret = btrfs_encoded_read_regular_fill_pages(inode, start, disk_bytenr,
						    disk_io_size, pages);
	if (ret)
		goto out;

	unlock_extent_cached(io_tree, start, lockend, cached_state);
	btrfs_inode_unlock(&inode->vfs_inode, BTRFS_ILOCK_SHARED);
	*unlocked = true;

	if (compressed) {
		i = 0;
		page_offset = 0;
	} else {
		i = (iocb->ki_pos - start) >> PAGE_SHIFT;
		page_offset = (iocb->ki_pos - start) & (PAGE_SIZE - 1);
	}
	cur = 0;
	while (cur < count) {
		size_t bytes = min_t(size_t, count - cur,
				     PAGE_SIZE - page_offset);

		if (copy_page_to_iter(pages[i], page_offset, bytes,
				      iter) != bytes) {
			ret = -EFAULT;
			goto out;
		}
		i++;
		cur += bytes;
		page_offset = 0;
	}
	ret = count;
out:
	for (i = 0; i < nr_pages; i++) {
		if (pages[i])
			__free_page(pages[i]);
	}
	kfree(pages);
	return ret;
}

ssize_t btrfs_encoded_read(struct kiocb *iocb, struct iov_iter *iter,
			   struct btrfs_ioctl_encoded_io_args *encoded)
{
	struct btrfs_inode *inode = BTRFS_I(file_inode(iocb->ki_filp));
	struct btrfs_fs_info *fs_info = inode->root->fs_info;
	struct extent_io_tree *io_tree = &inode->io_tree;
	ssize_t ret;
	size_t count = iov_iter_count(iter);
	u64 start, lockend, disk_bytenr, disk_io_size;
	struct extent_state *cached_state = NULL;
	struct extent_map *em;
	bool unlocked = false;

	file_accessed(iocb->ki_filp);

	btrfs_inode_lock(&inode->vfs_inode, BTRFS_ILOCK_SHARED);

	if (iocb->ki_pos >= inode->vfs_inode.i_size) {
		btrfs_inode_unlock(&inode->vfs_inode, BTRFS_ILOCK_SHARED);
		return 0;
	}
	start = ALIGN_DOWN(iocb->ki_pos, fs_info->sectorsize);
	/*
	 * We don't know how long the extent containing iocb->ki_pos is, but if
	 * it's compressed we know that it won't be longer than this.
	 */
	lockend = start + BTRFS_MAX_UNCOMPRESSED - 1;

	for (;;) {
		struct btrfs_ordered_extent *ordered;

		ret = btrfs_wait_ordered_range(&inode->vfs_inode, start,
					       lockend - start + 1);
		if (ret)
			goto out_unlock_inode;
		lock_extent_bits(io_tree, start, lockend, &cached_state);
		ordered = btrfs_lookup_ordered_range(inode, start,
						     lockend - start + 1);
		if (!ordered)
			break;
		btrfs_put_ordered_extent(ordered);
		unlock_extent_cached(io_tree, start, lockend, &cached_state);
		cond_resched();
	}

	em = btrfs_get_extent(inode, NULL, 0, start, lockend - start + 1);
	if (IS_ERR(em)) {
		ret = PTR_ERR(em);
		goto out_unlock_extent;
	}

	if (em->block_start == EXTENT_MAP_INLINE) {
		u64 extent_start = em->start;

		/*
		 * For inline extents we get everything we need out of the
		 * extent item.
		 */
		free_extent_map(em);
		em = NULL;
		ret = btrfs_encoded_read_inline(iocb, iter, start, lockend,
						&cached_state, extent_start,
						count, encoded, &unlocked);
		goto out;
	}

	/*
	 * We only want to return up to EOF even if the extent extends beyond
	 * that.
	 */
	encoded->len = min_t(u64, extent_map_end(em),
			     inode->vfs_inode.i_size) - iocb->ki_pos;
	if (em->block_start == EXTENT_MAP_HOLE ||
	    test_bit(EXTENT_FLAG_PREALLOC, &em->flags)) {
		disk_bytenr = EXTENT_MAP_HOLE;
		count = min_t(u64, count, encoded->len);
		encoded->len = count;
		encoded->unencoded_len = count;
	} else if (test_bit(EXTENT_FLAG_COMPRESSED, &em->flags)) {
		disk_bytenr = em->block_start;
		/*
		 * Bail if the buffer isn't large enough to return the whole
		 * compressed extent.
		 */
		if (em->block_len > count) {
			ret = -ENOBUFS;
			goto out_em;
		}
		disk_io_size = em->block_len;
		count = em->block_len;
		encoded->unencoded_len = em->ram_bytes;
		encoded->unencoded_offset = iocb->ki_pos - em->orig_start;
		ret = btrfs_encoded_io_compression_from_extent(fs_info,
							     em->compress_type);
		if (ret < 0)
			goto out_em;
		encoded->compression = ret;
	} else {
		disk_bytenr = em->block_start + (start - em->start);
		if (encoded->len > count)
			encoded->len = count;
		/*
		 * Don't read beyond what we locked. This also limits the page
		 * allocations that we'll do.
		 */
		disk_io_size = min(lockend + 1, iocb->ki_pos + encoded->len) - start;
		count = start + disk_io_size - iocb->ki_pos;
		encoded->len = count;
		encoded->unencoded_len = count;
		disk_io_size = ALIGN(disk_io_size, fs_info->sectorsize);
	}
	free_extent_map(em);
	em = NULL;

	if (disk_bytenr == EXTENT_MAP_HOLE) {
		unlock_extent_cached(io_tree, start, lockend, &cached_state);
		btrfs_inode_unlock(&inode->vfs_inode, BTRFS_ILOCK_SHARED);
		unlocked = true;
		ret = iov_iter_zero(count, iter);
		if (ret != count)
			ret = -EFAULT;
	} else {
		ret = btrfs_encoded_read_regular(iocb, iter, start, lockend,
						 &cached_state, disk_bytenr,
						 disk_io_size, count,
						 encoded->compression,
						 &unlocked);
	}

out:
	if (ret >= 0)
		iocb->ki_pos += encoded->len;
out_em:
	free_extent_map(em);
out_unlock_extent:
	if (!unlocked)
		unlock_extent_cached(io_tree, start, lockend, &cached_state);
out_unlock_inode:
	if (!unlocked)
		btrfs_inode_unlock(&inode->vfs_inode, BTRFS_ILOCK_SHARED);
	return ret;
}

ssize_t btrfs_do_encoded_write(struct kiocb *iocb, struct iov_iter *from,
			       const struct btrfs_ioctl_encoded_io_args *encoded)
{
	struct btrfs_inode *inode = BTRFS_I(file_inode(iocb->ki_filp));
	struct btrfs_root *root = inode->root;
	struct btrfs_fs_info *fs_info = root->fs_info;
	struct extent_io_tree *io_tree = &inode->io_tree;
	struct extent_changeset *data_reserved = NULL;
	struct extent_state *cached_state = NULL;
	int compression;
	size_t orig_count;
	u64 start, end;
	u64 num_bytes, ram_bytes, disk_num_bytes;
	unsigned long nr_pages, i;
	struct page **pages;
	struct btrfs_key ins;
	bool extent_reserved = false;
	struct extent_map *em;
	ssize_t ret;

	switch (encoded->compression) {
	case BTRFS_ENCODED_IO_COMPRESSION_ZLIB:
		compression = BTRFS_COMPRESS_ZLIB;
		break;
	case BTRFS_ENCODED_IO_COMPRESSION_ZSTD:
		compression = BTRFS_COMPRESS_ZSTD;
		break;
	case BTRFS_ENCODED_IO_COMPRESSION_LZO_4K:
	case BTRFS_ENCODED_IO_COMPRESSION_LZO_8K:
	case BTRFS_ENCODED_IO_COMPRESSION_LZO_16K:
	case BTRFS_ENCODED_IO_COMPRESSION_LZO_32K:
	case BTRFS_ENCODED_IO_COMPRESSION_LZO_64K:
		/* The sector size must match for LZO. */
		if (encoded->compression -
		    BTRFS_ENCODED_IO_COMPRESSION_LZO_4K + 12 !=
		    fs_info->sectorsize_bits)
			return -EINVAL;
		compression = BTRFS_COMPRESS_LZO;
		break;
	default:
		return -EINVAL;
	}
	if (encoded->encryption != BTRFS_ENCODED_IO_ENCRYPTION_NONE)
		return -EINVAL;

	orig_count = iov_iter_count(from);

	/* The extent size must be sane. */
	if (encoded->unencoded_len > BTRFS_MAX_UNCOMPRESSED ||
	    orig_count > BTRFS_MAX_COMPRESSED || orig_count == 0)
		return -EINVAL;

	/*
	 * The compressed data must be smaller than the decompressed data.
	 *
	 * It's of course possible for data to compress to larger or the same
	 * size, but the buffered I/O path falls back to no compression for such
	 * data, and we don't want to break any assumptions by creating these
	 * extents.
	 *
	 * Note that this is less strict than the current check we have that the
	 * compressed data must be at least one sector smaller than the
	 * decompressed data. We only want to enforce the weaker requirement
	 * from old kernels that it is at least one byte smaller.
	 */
	if (orig_count >= encoded->unencoded_len)
		return -EINVAL;

	/* The extent must start on a sector boundary. */
	start = iocb->ki_pos;
	if (!IS_ALIGNED(start, fs_info->sectorsize))
		return -EINVAL;

	/*
	 * The extent must end on a sector boundary. However, we allow a write
	 * which ends at or extends i_size to have an unaligned length; we round
	 * up the extent size and set i_size to the unaligned end.
	 */
	if (start + encoded->len < inode->vfs_inode.i_size &&
	    !IS_ALIGNED(start + encoded->len, fs_info->sectorsize))
		return -EINVAL;

	/* Finally, the offset in the unencoded data must be sector-aligned. */
	if (!IS_ALIGNED(encoded->unencoded_offset, fs_info->sectorsize))
		return -EINVAL;

	num_bytes = ALIGN(encoded->len, fs_info->sectorsize);
	ram_bytes = ALIGN(encoded->unencoded_len, fs_info->sectorsize);
	end = start + num_bytes - 1;

	/*
	 * If the extent cannot be inline, the compressed data on disk must be
	 * sector-aligned. For convenience, we extend it with zeroes if it
	 * isn't.
	 */
	disk_num_bytes = ALIGN(orig_count, fs_info->sectorsize);
	nr_pages = DIV_ROUND_UP(disk_num_bytes, PAGE_SIZE);
	pages = kvcalloc(nr_pages, sizeof(struct page *), GFP_KERNEL_ACCOUNT);
	if (!pages)
		return -ENOMEM;
	for (i = 0; i < nr_pages; i++) {
		size_t bytes = min_t(size_t, PAGE_SIZE, iov_iter_count(from));
		char *kaddr;

		pages[i] = alloc_page(GFP_KERNEL_ACCOUNT);
		if (!pages[i]) {
			ret = -ENOMEM;
			goto out_pages;
		}
		kaddr = kmap_local_page(pages[i]);
		if (copy_from_iter(kaddr, bytes, from) != bytes) {
			kunmap_local(kaddr);
			ret = -EFAULT;
			goto out_pages;
		}
		if (bytes < PAGE_SIZE)
			memset(kaddr + bytes, 0, PAGE_SIZE - bytes);
		kunmap_local(kaddr);
	}

	for (;;) {
		struct btrfs_ordered_extent *ordered;

		ret = btrfs_wait_ordered_range(&inode->vfs_inode, start, num_bytes);
		if (ret)
			goto out_pages;
		ret = invalidate_inode_pages2_range(inode->vfs_inode.i_mapping,
						    start >> PAGE_SHIFT,
						    end >> PAGE_SHIFT);
		if (ret)
			goto out_pages;
		lock_extent_bits(io_tree, start, end, &cached_state);
		ordered = btrfs_lookup_ordered_range(inode, start, num_bytes);
		if (!ordered &&
		    !filemap_range_has_page(inode->vfs_inode.i_mapping, start, end))
			break;
		if (ordered)
			btrfs_put_ordered_extent(ordered);
		unlock_extent_cached(io_tree, start, end, &cached_state);
		cond_resched();
	}

	/*
	 * We don't use the higher-level delalloc space functions because our
	 * num_bytes and disk_num_bytes are different.
	 */
	ret = btrfs_alloc_data_chunk_ondemand(inode, disk_num_bytes);
	if (ret)
		goto out_unlock;
	ret = btrfs_qgroup_reserve_data(inode, &data_reserved, start, num_bytes);
	if (ret)
		goto out_free_data_space;
	ret = btrfs_delalloc_reserve_metadata(inode, num_bytes, disk_num_bytes,
					      false);
	if (ret)
		goto out_qgroup_free_data;

	/* Try an inline extent first. */
	if (start == 0 && encoded->unencoded_len == encoded->len &&
	    encoded->unencoded_offset == 0) {
		ret = cow_file_range_inline(inode, encoded->len, orig_count,
					    compression, pages, true);
		if (ret <= 0) {
			if (ret == 0)
				ret = orig_count;
			goto out_delalloc_release;
		}
	}

	ret = btrfs_reserve_extent(root, disk_num_bytes, disk_num_bytes,
				   disk_num_bytes, 0, 0, &ins, 1, 1);
	if (ret)
		goto out_delalloc_release;
	extent_reserved = true;

	em = create_io_em(inode, start, num_bytes,
			  start - encoded->unencoded_offset, ins.objectid,
			  ins.offset, ins.offset, ram_bytes, compression,
			  BTRFS_ORDERED_COMPRESSED);
	if (IS_ERR(em)) {
		ret = PTR_ERR(em);
		goto out_free_reserved;
	}
	free_extent_map(em);

	ret = btrfs_add_ordered_extent(inode, start, num_bytes, ram_bytes,
				       ins.objectid, ins.offset,
				       encoded->unencoded_offset,
				       (1 << BTRFS_ORDERED_ENCODED) |
				       (1 << BTRFS_ORDERED_COMPRESSED),
				       compression);
	if (ret) {
		btrfs_drop_extent_cache(inode, start, end, 0);
		goto out_free_reserved;
	}
	btrfs_dec_block_group_reservations(fs_info, ins.objectid);

	if (start + encoded->len > inode->vfs_inode.i_size)
		i_size_write(&inode->vfs_inode, start + encoded->len);

	unlock_extent_cached(io_tree, start, end, &cached_state);

	btrfs_delalloc_release_extents(inode, num_bytes);

	if (btrfs_submit_compressed_write(inode, start, num_bytes, ins.objectid,
					  ins.offset, pages, nr_pages, 0, NULL,
					  false)) {
		btrfs_writepage_endio_finish_ordered(inode, pages[0], start, end, 0);
		ret = -EIO;
		goto out_pages;
	}
	ret = orig_count;
	goto out;

out_free_reserved:
	btrfs_dec_block_group_reservations(fs_info, ins.objectid);
	btrfs_free_reserved_extent(fs_info, ins.objectid, ins.offset, 1);
out_delalloc_release:
	btrfs_delalloc_release_extents(inode, num_bytes);
	btrfs_delalloc_release_metadata(inode, disk_num_bytes, ret < 0);
out_qgroup_free_data:
	if (ret < 0)
		btrfs_qgroup_free_data(inode, data_reserved, start, num_bytes);
out_free_data_space:
	/*
	 * If btrfs_reserve_extent() succeeded, then we already decremented
	 * bytes_may_use.
	 */
	if (!extent_reserved)
		btrfs_free_reserved_data_space_noquota(fs_info, disk_num_bytes);
out_unlock:
	unlock_extent_cached(io_tree, start, end, &cached_state);
out_pages:
	for (i = 0; i < nr_pages; i++) {
		if (pages[i])
			__free_page(pages[i]);
	}
	kvfree(pages);
out:
	if (ret >= 0)
		iocb->ki_pos += encoded->len;
	return ret;
}

#ifdef CONFIG_SWAP
/*
 * Add an entry indicating a block group or device which is pinned by a
 * swapfile. Returns 0 on success, 1 if there is already an entry for it, or a
 * negative errno on failure.
 */
static int btrfs_add_swapfile_pin(struct inode *inode, void *ptr,
				  bool is_block_group)
{
	struct btrfs_fs_info *fs_info = BTRFS_I(inode)->root->fs_info;
	struct btrfs_swapfile_pin *sp, *entry;
	struct rb_node **p;
	struct rb_node *parent = NULL;

	sp = kmalloc(sizeof(*sp), GFP_NOFS);
	if (!sp)
		return -ENOMEM;
	sp->ptr = ptr;
	sp->inode = inode;
	sp->is_block_group = is_block_group;
	sp->bg_extent_count = 1;

	spin_lock(&fs_info->swapfile_pins_lock);
	p = &fs_info->swapfile_pins.rb_node;
	while (*p) {
		parent = *p;
		entry = rb_entry(parent, struct btrfs_swapfile_pin, node);
		if (sp->ptr < entry->ptr ||
		    (sp->ptr == entry->ptr && sp->inode < entry->inode)) {
			p = &(*p)->rb_left;
		} else if (sp->ptr > entry->ptr ||
			   (sp->ptr == entry->ptr && sp->inode > entry->inode)) {
			p = &(*p)->rb_right;
		} else {
			if (is_block_group)
				entry->bg_extent_count++;
			spin_unlock(&fs_info->swapfile_pins_lock);
			kfree(sp);
			return 1;
		}
	}
	rb_link_node(&sp->node, parent, p);
	rb_insert_color(&sp->node, &fs_info->swapfile_pins);
	spin_unlock(&fs_info->swapfile_pins_lock);
	return 0;
}

/* Free all of the entries pinned by this swapfile. */
static void btrfs_free_swapfile_pins(struct inode *inode)
{
	struct btrfs_fs_info *fs_info = BTRFS_I(inode)->root->fs_info;
	struct btrfs_swapfile_pin *sp;
	struct rb_node *node, *next;

	spin_lock(&fs_info->swapfile_pins_lock);
	node = rb_first(&fs_info->swapfile_pins);
	while (node) {
		next = rb_next(node);
		sp = rb_entry(node, struct btrfs_swapfile_pin, node);
		if (sp->inode == inode) {
			rb_erase(&sp->node, &fs_info->swapfile_pins);
			if (sp->is_block_group) {
				btrfs_dec_block_group_swap_extents(sp->ptr,
							   sp->bg_extent_count);
				btrfs_put_block_group(sp->ptr);
			}
			kfree(sp);
		}
		node = next;
	}
	spin_unlock(&fs_info->swapfile_pins_lock);
}

struct btrfs_swap_info {
	u64 start;
	u64 block_start;
	u64 block_len;
	u64 lowest_ppage;
	u64 highest_ppage;
	unsigned long nr_pages;
	int nr_extents;
};

static int btrfs_add_swap_extent(struct swap_info_struct *sis,
				 struct btrfs_swap_info *bsi)
{
	unsigned long nr_pages;
	unsigned long max_pages;
	u64 first_ppage, first_ppage_reported, next_ppage;
	int ret;

	/*
	 * Our swapfile may have had its size extended after the swap header was
	 * written. In that case activating the swapfile should not go beyond
	 * the max size set in the swap header.
	 */
	if (bsi->nr_pages >= sis->max)
		return 0;

	max_pages = sis->max - bsi->nr_pages;
	first_ppage = ALIGN(bsi->block_start, PAGE_SIZE) >> PAGE_SHIFT;
	next_ppage = ALIGN_DOWN(bsi->block_start + bsi->block_len,
				PAGE_SIZE) >> PAGE_SHIFT;

	if (first_ppage >= next_ppage)
		return 0;
	nr_pages = next_ppage - first_ppage;
	nr_pages = min(nr_pages, max_pages);

	first_ppage_reported = first_ppage;
	if (bsi->start == 0)
		first_ppage_reported++;
	if (bsi->lowest_ppage > first_ppage_reported)
		bsi->lowest_ppage = first_ppage_reported;
	if (bsi->highest_ppage < (next_ppage - 1))
		bsi->highest_ppage = next_ppage - 1;

	ret = add_swap_extent(sis, bsi->nr_pages, nr_pages, first_ppage);
	if (ret < 0)
		return ret;
	bsi->nr_extents += ret;
	bsi->nr_pages += nr_pages;
	return 0;
}

static void btrfs_swap_deactivate(struct file *file)
{
	struct inode *inode = file_inode(file);

	btrfs_free_swapfile_pins(inode);
	atomic_dec(&BTRFS_I(inode)->root->nr_swapfiles);
}

static int btrfs_swap_activate(struct swap_info_struct *sis, struct file *file,
			       sector_t *span)
{
	struct inode *inode = file_inode(file);
	struct btrfs_root *root = BTRFS_I(inode)->root;
	struct btrfs_fs_info *fs_info = root->fs_info;
	struct extent_io_tree *io_tree = &BTRFS_I(inode)->io_tree;
	struct extent_state *cached_state = NULL;
	struct extent_map *em = NULL;
	struct btrfs_device *device = NULL;
	struct btrfs_swap_info bsi = {
		.lowest_ppage = (sector_t)-1ULL,
	};
	int ret = 0;
	u64 isize;
	u64 start;

	/*
	 * If the swap file was just created, make sure delalloc is done. If the
	 * file changes again after this, the user is doing something stupid and
	 * we don't really care.
	 */
	ret = btrfs_wait_ordered_range(inode, 0, (u64)-1);
	if (ret)
		return ret;

	/*
	 * The inode is locked, so these flags won't change after we check them.
	 */
	if (BTRFS_I(inode)->flags & BTRFS_INODE_COMPRESS) {
		btrfs_warn(fs_info, "swapfile must not be compressed");
		return -EINVAL;
	}
	if (!(BTRFS_I(inode)->flags & BTRFS_INODE_NODATACOW)) {
		btrfs_warn(fs_info, "swapfile must not be copy-on-write");
		return -EINVAL;
	}
	if (!(BTRFS_I(inode)->flags & BTRFS_INODE_NODATASUM)) {
		btrfs_warn(fs_info, "swapfile must not be checksummed");
		return -EINVAL;
	}

	/*
	 * Balance or device remove/replace/resize can move stuff around from
	 * under us. The exclop protection makes sure they aren't running/won't
	 * run concurrently while we are mapping the swap extents, and
	 * fs_info->swapfile_pins prevents them from running while the swap
	 * file is active and moving the extents. Note that this also prevents
	 * a concurrent device add which isn't actually necessary, but it's not
	 * really worth the trouble to allow it.
	 */
	if (!btrfs_exclop_start(fs_info, BTRFS_EXCLOP_SWAP_ACTIVATE)) {
		btrfs_warn(fs_info,
	   "cannot activate swapfile while exclusive operation is running");
		return -EBUSY;
	}

	/*
	 * Prevent snapshot creation while we are activating the swap file.
	 * We do not want to race with snapshot creation. If snapshot creation
	 * already started before we bumped nr_swapfiles from 0 to 1 and
	 * completes before the first write into the swap file after it is
	 * activated, than that write would fallback to COW.
	 */
	if (!btrfs_drew_try_write_lock(&root->snapshot_lock)) {
		btrfs_exclop_finish(fs_info);
		btrfs_warn(fs_info,
	   "cannot activate swapfile because snapshot creation is in progress");
		return -EINVAL;
	}
	/*
	 * Snapshots can create extents which require COW even if NODATACOW is
	 * set. We use this counter to prevent snapshots. We must increment it
	 * before walking the extents because we don't want a concurrent
	 * snapshot to run after we've already checked the extents.
	 *
	 * It is possible that subvolume is marked for deletion but still not
	 * removed yet. To prevent this race, we check the root status before
	 * activating the swapfile.
	 */
	spin_lock(&root->root_item_lock);
	if (btrfs_root_dead(root)) {
		spin_unlock(&root->root_item_lock);

		btrfs_exclop_finish(fs_info);
		btrfs_warn(fs_info,
		"cannot activate swapfile because subvolume %llu is being deleted",
			root->root_key.objectid);
		return -EPERM;
	}
	atomic_inc(&root->nr_swapfiles);
	spin_unlock(&root->root_item_lock);

	isize = ALIGN_DOWN(inode->i_size, fs_info->sectorsize);

	lock_extent_bits(io_tree, 0, isize - 1, &cached_state);
	start = 0;
	while (start < isize) {
		u64 logical_block_start, physical_block_start;
		struct btrfs_block_group *bg;
		u64 len = isize - start;

		em = btrfs_get_extent(BTRFS_I(inode), NULL, 0, start, len);
		if (IS_ERR(em)) {
			ret = PTR_ERR(em);
			goto out;
		}

		if (em->block_start == EXTENT_MAP_HOLE) {
			btrfs_warn(fs_info, "swapfile must not have holes");
			ret = -EINVAL;
			goto out;
		}
		if (em->block_start == EXTENT_MAP_INLINE) {
			/*
			 * It's unlikely we'll ever actually find ourselves
			 * here, as a file small enough to fit inline won't be
			 * big enough to store more than the swap header, but in
			 * case something changes in the future, let's catch it
			 * here rather than later.
			 */
			btrfs_warn(fs_info, "swapfile must not be inline");
			ret = -EINVAL;
			goto out;
		}
		if (test_bit(EXTENT_FLAG_COMPRESSED, &em->flags)) {
			btrfs_warn(fs_info, "swapfile must not be compressed");
			ret = -EINVAL;
			goto out;
		}

		logical_block_start = em->block_start + (start - em->start);
		len = min(len, em->len - (start - em->start));
		free_extent_map(em);
		em = NULL;

		ret = can_nocow_extent(inode, start, &len, NULL, NULL, NULL, true);
		if (ret < 0) {
			goto out;
		} else if (ret) {
			ret = 0;
		} else {
			btrfs_warn(fs_info,
				   "swapfile must not be copy-on-write");
			ret = -EINVAL;
			goto out;
		}

		em = btrfs_get_chunk_map(fs_info, logical_block_start, len);
		if (IS_ERR(em)) {
			ret = PTR_ERR(em);
			goto out;
		}

		if (em->map_lookup->type & BTRFS_BLOCK_GROUP_PROFILE_MASK) {
			btrfs_warn(fs_info,
				   "swapfile must have single data profile");
			ret = -EINVAL;
			goto out;
		}

		if (device == NULL) {
			device = em->map_lookup->stripes[0].dev;
			ret = btrfs_add_swapfile_pin(inode, device, false);
			if (ret == 1)
				ret = 0;
			else if (ret)
				goto out;
		} else if (device != em->map_lookup->stripes[0].dev) {
			btrfs_warn(fs_info, "swapfile must be on one device");
			ret = -EINVAL;
			goto out;
		}

		physical_block_start = (em->map_lookup->stripes[0].physical +
					(logical_block_start - em->start));
		len = min(len, em->len - (logical_block_start - em->start));
		free_extent_map(em);
		em = NULL;

		bg = btrfs_lookup_block_group(fs_info, logical_block_start);
		if (!bg) {
			btrfs_warn(fs_info,
			   "could not find block group containing swapfile");
			ret = -EINVAL;
			goto out;
		}

		if (!btrfs_inc_block_group_swap_extents(bg)) {
			btrfs_warn(fs_info,
			   "block group for swapfile at %llu is read-only%s",
			   bg->start,
			   atomic_read(&fs_info->scrubs_running) ?
				       " (scrub running)" : "");
			btrfs_put_block_group(bg);
			ret = -EINVAL;
			goto out;
		}

		ret = btrfs_add_swapfile_pin(inode, bg, true);
		if (ret) {
			btrfs_put_block_group(bg);
			if (ret == 1)
				ret = 0;
			else
				goto out;
		}

		if (bsi.block_len &&
		    bsi.block_start + bsi.block_len == physical_block_start) {
			bsi.block_len += len;
		} else {
			if (bsi.block_len) {
				ret = btrfs_add_swap_extent(sis, &bsi);
				if (ret)
					goto out;
			}
			bsi.start = start;
			bsi.block_start = physical_block_start;
			bsi.block_len = len;
		}

		start += len;
	}

	if (bsi.block_len)
		ret = btrfs_add_swap_extent(sis, &bsi);

out:
	if (!IS_ERR_OR_NULL(em))
		free_extent_map(em);

	unlock_extent_cached(io_tree, 0, isize - 1, &cached_state);

	if (ret)
		btrfs_swap_deactivate(file);

	btrfs_drew_write_unlock(&root->snapshot_lock);

	btrfs_exclop_finish(fs_info);

	if (ret)
		return ret;

	if (device)
		sis->bdev = device->bdev;
	*span = bsi.highest_ppage - bsi.lowest_ppage + 1;
	sis->max = bsi.nr_pages;
	sis->pages = bsi.nr_pages - 1;
	sis->highest_bit = bsi.nr_pages - 1;
	return bsi.nr_extents;
}
#else
static void btrfs_swap_deactivate(struct file *file)
{
}

static int btrfs_swap_activate(struct swap_info_struct *sis, struct file *file,
			       sector_t *span)
{
	return -EOPNOTSUPP;
}
#endif

/*
 * Update the number of bytes used in the VFS' inode. When we replace extents in
 * a range (clone, dedupe, fallocate's zero range), we must update the number of
 * bytes used by the inode in an atomic manner, so that concurrent stat(2) calls
 * always get a correct value.
 */
void btrfs_update_inode_bytes(struct btrfs_inode *inode,
			      const u64 add_bytes,
			      const u64 del_bytes)
{
	if (add_bytes == del_bytes)
		return;

	spin_lock(&inode->lock);
	if (del_bytes > 0)
		inode_sub_bytes(&inode->vfs_inode, del_bytes);
	if (add_bytes > 0)
		inode_add_bytes(&inode->vfs_inode, add_bytes);
	spin_unlock(&inode->lock);
}

/**
 * Verify that there are no ordered extents for a given file range.
 *
 * @inode:   The target inode.
 * @start:   Start offset of the file range, should be sector size aligned.
 * @end:     End offset (inclusive) of the file range, its value +1 should be
 *           sector size aligned.
 *
 * This should typically be used for cases where we locked an inode's VFS lock in
 * exclusive mode, we have also locked the inode's i_mmap_lock in exclusive mode,
 * we have flushed all delalloc in the range, we have waited for all ordered
 * extents in the range to complete and finally we have locked the file range in
 * the inode's io_tree.
 */
void btrfs_assert_inode_range_clean(struct btrfs_inode *inode, u64 start, u64 end)
{
	struct btrfs_root *root = inode->root;
	struct btrfs_ordered_extent *ordered;

	if (!IS_ENABLED(CONFIG_BTRFS_ASSERT))
		return;

	ordered = btrfs_lookup_first_ordered_range(inode, start, end + 1 - start);
	if (ordered) {
		btrfs_err(root->fs_info,
"found unexpected ordered extent in file range [%llu, %llu] for inode %llu root %llu (ordered range [%llu, %llu])",
			  start, end, btrfs_ino(inode), root->root_key.objectid,
			  ordered->file_offset,
			  ordered->file_offset + ordered->num_bytes - 1);
		btrfs_put_ordered_extent(ordered);
	}

	ASSERT(ordered == NULL);
}

static const struct inode_operations btrfs_dir_inode_operations = {
	.getattr	= btrfs_getattr,
	.lookup		= btrfs_lookup,
	.create		= btrfs_create,
	.unlink		= btrfs_unlink,
	.link		= btrfs_link,
	.mkdir		= btrfs_mkdir,
	.rmdir		= btrfs_rmdir,
	.rename		= btrfs_rename2,
	.symlink	= btrfs_symlink,
	.setattr	= btrfs_setattr,
	.mknod		= btrfs_mknod,
	.listxattr	= btrfs_listxattr,
	.permission	= btrfs_permission,
	.get_acl	= btrfs_get_acl,
	.set_acl	= btrfs_set_acl,
	.update_time	= btrfs_update_time,
	.tmpfile        = btrfs_tmpfile,
	.fileattr_get	= btrfs_fileattr_get,
	.fileattr_set	= btrfs_fileattr_set,
};

static const struct file_operations btrfs_dir_file_operations = {
	.llseek		= generic_file_llseek,
	.read		= generic_read_dir,
	.iterate_shared	= btrfs_real_readdir,
	.open		= btrfs_opendir,
	.unlocked_ioctl	= btrfs_ioctl,
#ifdef CONFIG_COMPAT
	.compat_ioctl	= btrfs_compat_ioctl,
#endif
	.release        = btrfs_release_file,
	.fsync		= btrfs_sync_file,
};

/*
 * btrfs doesn't support the bmap operation because swapfiles
 * use bmap to make a mapping of extents in the file.  They assume
 * these extents won't change over the life of the file and they
 * use the bmap result to do IO directly to the drive.
 *
 * the btrfs bmap call would return logical addresses that aren't
 * suitable for IO and they also will change frequently as COW
 * operations happen.  So, swapfile + btrfs == corruption.
 *
 * For now we're avoiding this by dropping bmap.
 */
static const struct address_space_operations btrfs_aops = {
	.read_folio	= btrfs_read_folio,
	.writepages	= btrfs_writepages,
	.readahead	= btrfs_readahead,
	.direct_IO	= noop_direct_IO,
	.invalidate_folio = btrfs_invalidate_folio,
	.release_folio	= btrfs_release_folio,
	.migrate_folio	= btrfs_migrate_folio,
	.dirty_folio	= filemap_dirty_folio,
	.error_remove_page = generic_error_remove_page,
	.swap_activate	= btrfs_swap_activate,
	.swap_deactivate = btrfs_swap_deactivate,
};

static const struct inode_operations btrfs_file_inode_operations = {
	.getattr	= btrfs_getattr,
	.setattr	= btrfs_setattr,
	.listxattr      = btrfs_listxattr,
	.permission	= btrfs_permission,
	.fiemap		= btrfs_fiemap,
	.get_acl	= btrfs_get_acl,
	.set_acl	= btrfs_set_acl,
	.update_time	= btrfs_update_time,
	.fileattr_get	= btrfs_fileattr_get,
	.fileattr_set	= btrfs_fileattr_set,
};
static const struct inode_operations btrfs_special_inode_operations = {
	.getattr	= btrfs_getattr,
	.setattr	= btrfs_setattr,
	.permission	= btrfs_permission,
	.listxattr	= btrfs_listxattr,
	.get_acl	= btrfs_get_acl,
	.set_acl	= btrfs_set_acl,
	.update_time	= btrfs_update_time,
};
static const struct inode_operations btrfs_symlink_inode_operations = {
	.get_link	= page_get_link,
	.getattr	= btrfs_getattr,
	.setattr	= btrfs_setattr,
	.permission	= btrfs_permission,
	.listxattr	= btrfs_listxattr,
	.update_time	= btrfs_update_time,
};

const struct dentry_operations btrfs_dentry_operations = {
	.d_delete	= btrfs_dentry_delete,
};<|MERGE_RESOLUTION|>--- conflicted
+++ resolved
@@ -1393,7 +1393,6 @@
 		EXTENT_DEFRAG | EXTENT_CLEAR_META_RESV;
 	page_ops = PAGE_UNLOCK | PAGE_START_WRITEBACK | PAGE_END_WRITEBACK;
 
-<<<<<<< HEAD
 	/*
 	 * For the range (1). We have already instantiated the ordered extents
 	 * for this region. They are cleaned up by
@@ -1414,28 +1413,6 @@
 	}
 
 	/*
-=======
-	/*
-	 * For the range (1). We have already instantiated the ordered extents
-	 * for this region. They are cleaned up by
-	 * btrfs_cleanup_ordered_extents() in e.g,
-	 * btrfs_run_delalloc_range(). EXTENT_LOCKED | EXTENT_DELALLOC are
-	 * already cleared in the above loop. And, EXTENT_DELALLOC_NEW |
-	 * EXTENT_DEFRAG | EXTENT_CLEAR_META_RESV are handled by the cleanup
-	 * function.
-	 *
-	 * However, in case of unlock == 0, we still need to unlock the pages
-	 * (except @locked_page) to ensure all the pages are unlocked.
-	 */
-	if (!unlock && orig_start < start) {
-		if (!locked_page)
-			mapping_set_error(inode->vfs_inode.i_mapping, ret);
-		extent_clear_unlock_delalloc(inode, orig_start, start - 1,
-					     locked_page, 0, page_ops);
-	}
-
-	/*
->>>>>>> e6f4ff3f
 	 * For the range (2). If we reserved an extent for our delalloc range
 	 * (or a subrange) and failed to create the respective ordered extent,
 	 * then it means that when we reserved the extent we decremented the
