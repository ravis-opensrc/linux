// SPDX-License-Identifier: GPL-2.0
/*
 * Copyright (C) 2015 Facebook.  All rights reserved.
 */

#include <linux/kernel.h>
#include <linux/sched/mm.h>
#include "messages.h"
#include "ctree.h"
#include "disk-io.h"
#include "locking.h"
#include "free-space-tree.h"
#include "transaction.h"
#include "block-group.h"
#include "fs.h"
#include "accessors.h"
#include "extent-tree.h"
#include "root-tree.h"

static int __add_block_group_free_space(struct btrfs_trans_handle *trans,
					struct btrfs_block_group *block_group,
					struct btrfs_path *path);

static struct btrfs_root *btrfs_free_space_root(
				struct btrfs_block_group *block_group)
{
	struct btrfs_key key = {
		.objectid = BTRFS_FREE_SPACE_TREE_OBJECTID,
		.type = BTRFS_ROOT_ITEM_KEY,
		.offset = 0,
	};

	if (btrfs_fs_incompat(block_group->fs_info, EXTENT_TREE_V2))
		key.offset = block_group->global_root_id;
	return btrfs_global_root(block_group->fs_info, &key);
}

void set_free_space_tree_thresholds(struct btrfs_block_group *cache)
{
	u32 bitmap_range;
	size_t bitmap_size;
	u64 num_bitmaps, total_bitmap_size;

	if (WARN_ON(cache->length == 0))
		btrfs_warn(cache->fs_info, "block group %llu length is zero",
			   cache->start);

	/*
	 * We convert to bitmaps when the disk space required for using extents
	 * exceeds that required for using bitmaps.
	 */
	bitmap_range = cache->fs_info->sectorsize * BTRFS_FREE_SPACE_BITMAP_BITS;
	num_bitmaps = div_u64(cache->length + bitmap_range - 1, bitmap_range);
	bitmap_size = sizeof(struct btrfs_item) + BTRFS_FREE_SPACE_BITMAP_SIZE;
	total_bitmap_size = num_bitmaps * bitmap_size;
	cache->bitmap_high_thresh = div_u64(total_bitmap_size,
					    sizeof(struct btrfs_item));

	/*
	 * We allow for a small buffer between the high threshold and low
	 * threshold to avoid thrashing back and forth between the two formats.
	 */
	if (cache->bitmap_high_thresh > 100)
		cache->bitmap_low_thresh = cache->bitmap_high_thresh - 100;
	else
		cache->bitmap_low_thresh = 0;
}

static int add_new_free_space_info(struct btrfs_trans_handle *trans,
				   struct btrfs_block_group *block_group,
				   struct btrfs_path *path)
{
	struct btrfs_root *root = btrfs_free_space_root(block_group);
	struct btrfs_free_space_info *info;
	struct btrfs_key key;
	struct extent_buffer *leaf;
	int ret;

	key.objectid = block_group->start;
	key.type = BTRFS_FREE_SPACE_INFO_KEY;
	key.offset = block_group->length;

	ret = btrfs_insert_empty_item(trans, root, path, &key, sizeof(*info));
	if (ret)
		goto out;

	leaf = path->nodes[0];
	info = btrfs_item_ptr(leaf, path->slots[0],
			      struct btrfs_free_space_info);
	btrfs_set_free_space_extent_count(leaf, info, 0);
	btrfs_set_free_space_flags(leaf, info, 0);
	btrfs_mark_buffer_dirty(trans, leaf);

	ret = 0;
out:
	btrfs_release_path(path);
	return ret;
}

EXPORT_FOR_TESTS
struct btrfs_free_space_info *search_free_space_info(
		struct btrfs_trans_handle *trans,
		struct btrfs_block_group *block_group,
		struct btrfs_path *path, int cow)
{
	struct btrfs_fs_info *fs_info = block_group->fs_info;
	struct btrfs_root *root = btrfs_free_space_root(block_group);
	struct btrfs_key key;
	int ret;

	key.objectid = block_group->start;
	key.type = BTRFS_FREE_SPACE_INFO_KEY;
	key.offset = block_group->length;

	ret = btrfs_search_slot(trans, root, &key, path, 0, cow);
	if (ret < 0)
		return ERR_PTR(ret);
	if (ret != 0) {
		btrfs_warn(fs_info, "missing free space info for %llu",
			   block_group->start);
		ASSERT(0);
		return ERR_PTR(-ENOENT);
	}

	return btrfs_item_ptr(path->nodes[0], path->slots[0],
			      struct btrfs_free_space_info);
}

/*
 * btrfs_search_slot() but we're looking for the greatest key less than the
 * passed key.
 */
static int btrfs_search_prev_slot(struct btrfs_trans_handle *trans,
				  struct btrfs_root *root,
				  struct btrfs_key *key, struct btrfs_path *p,
				  int ins_len, int cow)
{
	int ret;

	ret = btrfs_search_slot(trans, root, key, p, ins_len, cow);
	if (ret < 0)
		return ret;

	if (ret == 0) {
		ASSERT(0);
		return -EIO;
	}

	if (p->slots[0] == 0) {
		ASSERT(0);
		return -EIO;
	}
	p->slots[0]--;

	return 0;
}

static inline u32 free_space_bitmap_size(const struct btrfs_fs_info *fs_info,
					 u64 size)
{
	return DIV_ROUND_UP(size >> fs_info->sectorsize_bits, BITS_PER_BYTE);
}

static unsigned long *alloc_bitmap(u32 bitmap_size)
{
	unsigned long *ret;
	unsigned int nofs_flag;
	u32 bitmap_rounded_size = round_up(bitmap_size, sizeof(unsigned long));

	/*
	 * GFP_NOFS doesn't work with kvmalloc(), but we really can't recurse
	 * into the filesystem as the free space bitmap can be modified in the
	 * critical section of a transaction commit.
	 *
	 * TODO: push the memalloc_nofs_{save,restore}() to the caller where we
	 * know that recursion is unsafe.
	 */
	nofs_flag = memalloc_nofs_save();
	ret = kvzalloc(bitmap_rounded_size, GFP_KERNEL);
	memalloc_nofs_restore(nofs_flag);
	return ret;
}

static void le_bitmap_set(unsigned long *map, unsigned int start, int len)
{
	u8 *p = ((u8 *)map) + BIT_BYTE(start);
	const unsigned int size = start + len;
	int bits_to_set = BITS_PER_BYTE - (start % BITS_PER_BYTE);
	u8 mask_to_set = BITMAP_FIRST_BYTE_MASK(start);

	while (len - bits_to_set >= 0) {
		*p |= mask_to_set;
		len -= bits_to_set;
		bits_to_set = BITS_PER_BYTE;
		mask_to_set = ~0;
		p++;
	}
	if (len) {
		mask_to_set &= BITMAP_LAST_BYTE_MASK(size);
		*p |= mask_to_set;
	}
}

EXPORT_FOR_TESTS
int convert_free_space_to_bitmaps(struct btrfs_trans_handle *trans,
				  struct btrfs_block_group *block_group,
				  struct btrfs_path *path)
{
	struct btrfs_fs_info *fs_info = trans->fs_info;
	struct btrfs_root *root = btrfs_free_space_root(block_group);
	struct btrfs_free_space_info *info;
	struct btrfs_key key, found_key;
	struct extent_buffer *leaf;
	unsigned long *bitmap;
	char *bitmap_cursor;
	u64 start, end;
	u64 bitmap_range, i;
	u32 bitmap_size, flags, expected_extent_count;
	u32 extent_count = 0;
	int done = 0, nr;
	int ret;

	bitmap_size = free_space_bitmap_size(fs_info, block_group->length);
	bitmap = alloc_bitmap(bitmap_size);
	if (!bitmap) {
		ret = -ENOMEM;
		goto out;
	}

	start = block_group->start;
	end = block_group->start + block_group->length;

	key.objectid = end - 1;
	key.type = (u8)-1;
	key.offset = (u64)-1;

	while (!done) {
		ret = btrfs_search_prev_slot(trans, root, &key, path, -1, 1);
		if (ret)
			goto out;

		leaf = path->nodes[0];
		nr = 0;
		path->slots[0]++;
		while (path->slots[0] > 0) {
			btrfs_item_key_to_cpu(leaf, &found_key, path->slots[0] - 1);

			if (found_key.type == BTRFS_FREE_SPACE_INFO_KEY) {
				ASSERT(found_key.objectid == block_group->start);
				ASSERT(found_key.offset == block_group->length);
				done = 1;
				break;
			} else if (found_key.type == BTRFS_FREE_SPACE_EXTENT_KEY) {
				u64 first, last;

				ASSERT(found_key.objectid >= start);
				ASSERT(found_key.objectid < end);
				ASSERT(found_key.objectid + found_key.offset <= end);

				first = div_u64(found_key.objectid - start,
						fs_info->sectorsize);
				last = div_u64(found_key.objectid + found_key.offset - start,
					       fs_info->sectorsize);
				le_bitmap_set(bitmap, first, last - first);

				extent_count++;
				nr++;
				path->slots[0]--;
			} else {
				ASSERT(0);
			}
		}

		ret = btrfs_del_items(trans, root, path, path->slots[0], nr);
		if (ret)
			goto out;
		btrfs_release_path(path);
	}

	info = search_free_space_info(trans, block_group, path, 1);
	if (IS_ERR(info)) {
		ret = PTR_ERR(info);
		goto out;
	}
	leaf = path->nodes[0];
	flags = btrfs_free_space_flags(leaf, info);
	flags |= BTRFS_FREE_SPACE_USING_BITMAPS;
	btrfs_set_free_space_flags(leaf, info, flags);
	expected_extent_count = btrfs_free_space_extent_count(leaf, info);
	btrfs_mark_buffer_dirty(trans, leaf);
	btrfs_release_path(path);

	if (extent_count != expected_extent_count) {
		btrfs_err(fs_info,
			  "incorrect extent count for %llu; counted %u, expected %u",
			  block_group->start, extent_count,
			  expected_extent_count);
		ASSERT(0);
		ret = -EIO;
		goto out;
	}

	bitmap_cursor = (char *)bitmap;
	bitmap_range = fs_info->sectorsize * BTRFS_FREE_SPACE_BITMAP_BITS;
	i = start;
	while (i < end) {
		unsigned long ptr;
		u64 extent_size;
		u32 data_size;

		extent_size = min(end - i, bitmap_range);
		data_size = free_space_bitmap_size(fs_info, extent_size);

		key.objectid = i;
		key.type = BTRFS_FREE_SPACE_BITMAP_KEY;
		key.offset = extent_size;

		ret = btrfs_insert_empty_item(trans, root, path, &key,
					      data_size);
		if (ret)
			goto out;

		leaf = path->nodes[0];
		ptr = btrfs_item_ptr_offset(leaf, path->slots[0]);
		write_extent_buffer(leaf, bitmap_cursor, ptr,
				    data_size);
		btrfs_mark_buffer_dirty(trans, leaf);
		btrfs_release_path(path);

		i += extent_size;
		bitmap_cursor += data_size;
	}

	ret = 0;
out:
	kvfree(bitmap);
	if (ret)
		btrfs_abort_transaction(trans, ret);
	return ret;
}

EXPORT_FOR_TESTS
int convert_free_space_to_extents(struct btrfs_trans_handle *trans,
				  struct btrfs_block_group *block_group,
				  struct btrfs_path *path)
{
	struct btrfs_fs_info *fs_info = trans->fs_info;
	struct btrfs_root *root = btrfs_free_space_root(block_group);
	struct btrfs_free_space_info *info;
	struct btrfs_key key, found_key;
	struct extent_buffer *leaf;
	unsigned long *bitmap;
	u64 start, end;
	u32 bitmap_size, flags, expected_extent_count;
	unsigned long nrbits, start_bit, end_bit;
	u32 extent_count = 0;
	int done = 0, nr;
	int ret;

	bitmap_size = free_space_bitmap_size(fs_info, block_group->length);
	bitmap = alloc_bitmap(bitmap_size);
	if (!bitmap) {
		ret = -ENOMEM;
		goto out;
	}

	start = block_group->start;
	end = block_group->start + block_group->length;

	key.objectid = end - 1;
	key.type = (u8)-1;
	key.offset = (u64)-1;

	while (!done) {
		ret = btrfs_search_prev_slot(trans, root, &key, path, -1, 1);
		if (ret)
			goto out;

		leaf = path->nodes[0];
		nr = 0;
		path->slots[0]++;
		while (path->slots[0] > 0) {
			btrfs_item_key_to_cpu(leaf, &found_key, path->slots[0] - 1);

			if (found_key.type == BTRFS_FREE_SPACE_INFO_KEY) {
				ASSERT(found_key.objectid == block_group->start);
				ASSERT(found_key.offset == block_group->length);
				done = 1;
				break;
			} else if (found_key.type == BTRFS_FREE_SPACE_BITMAP_KEY) {
				unsigned long ptr;
				char *bitmap_cursor;
				u32 bitmap_pos, data_size;

				ASSERT(found_key.objectid >= start);
				ASSERT(found_key.objectid < end);
				ASSERT(found_key.objectid + found_key.offset <= end);

				bitmap_pos = div_u64(found_key.objectid - start,
						     fs_info->sectorsize *
						     BITS_PER_BYTE);
				bitmap_cursor = ((char *)bitmap) + bitmap_pos;
				data_size = free_space_bitmap_size(fs_info,
								found_key.offset);

				ptr = btrfs_item_ptr_offset(leaf, path->slots[0] - 1);
				read_extent_buffer(leaf, bitmap_cursor, ptr,
						   data_size);

				nr++;
				path->slots[0]--;
			} else {
				ASSERT(0);
			}
		}

		ret = btrfs_del_items(trans, root, path, path->slots[0], nr);
		if (ret)
			goto out;
		btrfs_release_path(path);
	}

	info = search_free_space_info(trans, block_group, path, 1);
	if (IS_ERR(info)) {
		ret = PTR_ERR(info);
		goto out;
	}
	leaf = path->nodes[0];
	flags = btrfs_free_space_flags(leaf, info);
	flags &= ~BTRFS_FREE_SPACE_USING_BITMAPS;
	btrfs_set_free_space_flags(leaf, info, flags);
	expected_extent_count = btrfs_free_space_extent_count(leaf, info);
	btrfs_mark_buffer_dirty(trans, leaf);
	btrfs_release_path(path);

	nrbits = block_group->length >> block_group->fs_info->sectorsize_bits;
	start_bit = find_next_bit_le(bitmap, nrbits, 0);

	while (start_bit < nrbits) {
		end_bit = find_next_zero_bit_le(bitmap, nrbits, start_bit);
		ASSERT(start_bit < end_bit);

		key.objectid = start + start_bit * block_group->fs_info->sectorsize;
		key.type = BTRFS_FREE_SPACE_EXTENT_KEY;
		key.offset = (end_bit - start_bit) * block_group->fs_info->sectorsize;

		ret = btrfs_insert_empty_item(trans, root, path, &key, 0);
		if (ret)
			goto out;
		btrfs_release_path(path);

		extent_count++;

		start_bit = find_next_bit_le(bitmap, nrbits, end_bit);
	}

	if (extent_count != expected_extent_count) {
		btrfs_err(fs_info,
			  "incorrect extent count for %llu; counted %u, expected %u",
			  block_group->start, extent_count,
			  expected_extent_count);
		ASSERT(0);
		ret = -EIO;
		goto out;
	}

	ret = 0;
out:
	kvfree(bitmap);
	if (ret)
		btrfs_abort_transaction(trans, ret);
	return ret;
}

static int update_free_space_extent_count(struct btrfs_trans_handle *trans,
					  struct btrfs_block_group *block_group,
					  struct btrfs_path *path,
					  int new_extents)
{
	struct btrfs_free_space_info *info;
	u32 flags;
	u32 extent_count;
	int ret = 0;

	if (new_extents == 0)
		return 0;

	info = search_free_space_info(trans, block_group, path, 1);
	if (IS_ERR(info)) {
		ret = PTR_ERR(info);
		goto out;
	}
	flags = btrfs_free_space_flags(path->nodes[0], info);
	extent_count = btrfs_free_space_extent_count(path->nodes[0], info);

	extent_count += new_extents;
	btrfs_set_free_space_extent_count(path->nodes[0], info, extent_count);
	btrfs_mark_buffer_dirty(trans, path->nodes[0]);
	btrfs_release_path(path);

	if (!(flags & BTRFS_FREE_SPACE_USING_BITMAPS) &&
	    extent_count > block_group->bitmap_high_thresh) {
		ret = convert_free_space_to_bitmaps(trans, block_group, path);
	} else if ((flags & BTRFS_FREE_SPACE_USING_BITMAPS) &&
		   extent_count < block_group->bitmap_low_thresh) {
		ret = convert_free_space_to_extents(trans, block_group, path);
	}

out:
	return ret;
}

EXPORT_FOR_TESTS
int free_space_test_bit(struct btrfs_block_group *block_group,
			struct btrfs_path *path, u64 offset)
{
	struct extent_buffer *leaf;
	struct btrfs_key key;
	u64 found_start, found_end;
	unsigned long ptr, i;

	leaf = path->nodes[0];
	btrfs_item_key_to_cpu(leaf, &key, path->slots[0]);
	ASSERT(key.type == BTRFS_FREE_SPACE_BITMAP_KEY);

	found_start = key.objectid;
	found_end = key.objectid + key.offset;
	ASSERT(offset >= found_start && offset < found_end);

	ptr = btrfs_item_ptr_offset(leaf, path->slots[0]);
	i = div_u64(offset - found_start,
		    block_group->fs_info->sectorsize);
	return !!extent_buffer_test_bit(leaf, ptr, i);
}

static void free_space_set_bits(struct btrfs_trans_handle *trans,
				struct btrfs_block_group *block_group,
				struct btrfs_path *path, u64 *start, u64 *size,
				int bit)
{
	struct btrfs_fs_info *fs_info = block_group->fs_info;
	struct extent_buffer *leaf;
	struct btrfs_key key;
	u64 end = *start + *size;
	u64 found_start, found_end;
	unsigned long ptr, first, last;

	leaf = path->nodes[0];
	btrfs_item_key_to_cpu(leaf, &key, path->slots[0]);
	ASSERT(key.type == BTRFS_FREE_SPACE_BITMAP_KEY);

	found_start = key.objectid;
	found_end = key.objectid + key.offset;
	ASSERT(*start >= found_start && *start < found_end);
	ASSERT(end > found_start);

	if (end > found_end)
		end = found_end;

	ptr = btrfs_item_ptr_offset(leaf, path->slots[0]);
	first = (*start - found_start) >> fs_info->sectorsize_bits;
	last = (end - found_start) >> fs_info->sectorsize_bits;
	if (bit)
		extent_buffer_bitmap_set(leaf, ptr, first, last - first);
	else
		extent_buffer_bitmap_clear(leaf, ptr, first, last - first);
	btrfs_mark_buffer_dirty(trans, leaf);

	*size -= end - *start;
	*start = end;
}

/*
 * We can't use btrfs_next_item() in modify_free_space_bitmap() because
 * btrfs_next_leaf() doesn't get the path for writing. We can forgo the fancy
 * tree walking in btrfs_next_leaf() anyways because we know exactly what we're
 * looking for.
 */
static int free_space_next_bitmap(struct btrfs_trans_handle *trans,
				  struct btrfs_root *root, struct btrfs_path *p)
{
	struct btrfs_key key;

	if (p->slots[0] + 1 < btrfs_header_nritems(p->nodes[0])) {
		p->slots[0]++;
		return 0;
	}

	btrfs_item_key_to_cpu(p->nodes[0], &key, p->slots[0]);
	btrfs_release_path(p);

	key.objectid += key.offset;
	key.type = (u8)-1;
	key.offset = (u64)-1;

	return btrfs_search_prev_slot(trans, root, &key, p, 0, 1);
}

/*
 * If remove is 1, then we are removing free space, thus clearing bits in the
 * bitmap. If remove is 0, then we are adding free space, thus setting bits in
 * the bitmap.
 */
static int modify_free_space_bitmap(struct btrfs_trans_handle *trans,
				    struct btrfs_block_group *block_group,
				    struct btrfs_path *path,
				    u64 start, u64 size, int remove)
{
	struct btrfs_root *root = btrfs_free_space_root(block_group);
	struct btrfs_key key;
	u64 end = start + size;
	u64 cur_start, cur_size;
	int prev_bit, next_bit;
	int new_extents;
	int ret;

	/*
	 * Read the bit for the block immediately before the extent of space if
	 * that block is within the block group.
	 */
	if (start > block_group->start) {
		u64 prev_block = start - block_group->fs_info->sectorsize;

		key.objectid = prev_block;
		key.type = (u8)-1;
		key.offset = (u64)-1;

		ret = btrfs_search_prev_slot(trans, root, &key, path, 0, 1);
		if (ret)
			goto out;

		prev_bit = free_space_test_bit(block_group, path, prev_block);

		/* The previous block may have been in the previous bitmap. */
		btrfs_item_key_to_cpu(path->nodes[0], &key, path->slots[0]);
		if (start >= key.objectid + key.offset) {
			ret = free_space_next_bitmap(trans, root, path);
			if (ret)
				goto out;
		}
	} else {
		key.objectid = start;
		key.type = (u8)-1;
		key.offset = (u64)-1;

		ret = btrfs_search_prev_slot(trans, root, &key, path, 0, 1);
		if (ret)
			goto out;

		prev_bit = -1;
	}

	/*
	 * Iterate over all of the bitmaps overlapped by the extent of space,
	 * clearing/setting bits as required.
	 */
	cur_start = start;
	cur_size = size;
	while (1) {
		free_space_set_bits(trans, block_group, path, &cur_start, &cur_size,
				    !remove);
		if (cur_size == 0)
			break;
		ret = free_space_next_bitmap(trans, root, path);
		if (ret)
			goto out;
	}

	/*
	 * Read the bit for the block immediately after the extent of space if
	 * that block is within the block group.
	 */
	if (end < block_group->start + block_group->length) {
		/* The next block may be in the next bitmap. */
		btrfs_item_key_to_cpu(path->nodes[0], &key, path->slots[0]);
		if (end >= key.objectid + key.offset) {
			ret = free_space_next_bitmap(trans, root, path);
			if (ret)
				goto out;
		}

		next_bit = free_space_test_bit(block_group, path, end);
	} else {
		next_bit = -1;
	}

	if (remove) {
		new_extents = -1;
		if (prev_bit == 1) {
			/* Leftover on the left. */
			new_extents++;
		}
		if (next_bit == 1) {
			/* Leftover on the right. */
			new_extents++;
		}
	} else {
		new_extents = 1;
		if (prev_bit == 1) {
			/* Merging with neighbor on the left. */
			new_extents--;
		}
		if (next_bit == 1) {
			/* Merging with neighbor on the right. */
			new_extents--;
		}
	}

	btrfs_release_path(path);
	ret = update_free_space_extent_count(trans, block_group, path,
					     new_extents);

out:
	return ret;
}

static int remove_free_space_extent(struct btrfs_trans_handle *trans,
				    struct btrfs_block_group *block_group,
				    struct btrfs_path *path,
				    u64 start, u64 size)
{
	struct btrfs_root *root = btrfs_free_space_root(block_group);
	struct btrfs_key key;
	u64 found_start, found_end;
	u64 end = start + size;
	int new_extents = -1;
	int ret;

	key.objectid = start;
	key.type = (u8)-1;
	key.offset = (u64)-1;

	ret = btrfs_search_prev_slot(trans, root, &key, path, -1, 1);
	if (ret)
		goto out;

	btrfs_item_key_to_cpu(path->nodes[0], &key, path->slots[0]);

	ASSERT(key.type == BTRFS_FREE_SPACE_EXTENT_KEY);

	found_start = key.objectid;
	found_end = key.objectid + key.offset;
	ASSERT(start >= found_start && end <= found_end);

	/*
	 * Okay, now that we've found the free space extent which contains the
	 * free space that we are removing, there are four cases:
	 *
	 * 1. We're using the whole extent: delete the key we found and
	 * decrement the free space extent count.
	 * 2. We are using part of the extent starting at the beginning: delete
	 * the key we found and insert a new key representing the leftover at
	 * the end. There is no net change in the number of extents.
	 * 3. We are using part of the extent ending at the end: delete the key
	 * we found and insert a new key representing the leftover at the
	 * beginning. There is no net change in the number of extents.
	 * 4. We are using part of the extent in the middle: delete the key we
	 * found and insert two new keys representing the leftovers on each
	 * side. Where we used to have one extent, we now have two, so increment
	 * the extent count. We may need to convert the block group to bitmaps
	 * as a result.
	 */

	/* Delete the existing key (cases 1-4). */
	ret = btrfs_del_item(trans, root, path);
	if (ret)
		goto out;

	/* Add a key for leftovers at the beginning (cases 3 and 4). */
	if (start > found_start) {
		key.objectid = found_start;
		key.type = BTRFS_FREE_SPACE_EXTENT_KEY;
		key.offset = start - found_start;

		btrfs_release_path(path);
		ret = btrfs_insert_empty_item(trans, root, path, &key, 0);
		if (ret)
			goto out;
		new_extents++;
	}

	/* Add a key for leftovers at the end (cases 2 and 4). */
	if (end < found_end) {
		key.objectid = end;
		key.type = BTRFS_FREE_SPACE_EXTENT_KEY;
		key.offset = found_end - end;

		btrfs_release_path(path);
		ret = btrfs_insert_empty_item(trans, root, path, &key, 0);
		if (ret)
			goto out;
		new_extents++;
	}

	btrfs_release_path(path);
	ret = update_free_space_extent_count(trans, block_group, path,
					     new_extents);

out:
	return ret;
}

EXPORT_FOR_TESTS
int __remove_from_free_space_tree(struct btrfs_trans_handle *trans,
				  struct btrfs_block_group *block_group,
				  struct btrfs_path *path, u64 start, u64 size)
{
	struct btrfs_free_space_info *info;
	u32 flags;
	int ret;

	if (test_bit(BLOCK_GROUP_FLAG_NEEDS_FREE_SPACE, &block_group->runtime_flags)) {
		ret = __add_block_group_free_space(trans, block_group, path);
		if (ret)
			return ret;
	}

	info = search_free_space_info(NULL, block_group, path, 0);
	if (IS_ERR(info))
		return PTR_ERR(info);
	flags = btrfs_free_space_flags(path->nodes[0], info);
	btrfs_release_path(path);

	if (flags & BTRFS_FREE_SPACE_USING_BITMAPS) {
		return modify_free_space_bitmap(trans, block_group, path,
						start, size, 1);
	} else {
		return remove_free_space_extent(trans, block_group, path,
						start, size);
	}
}

int remove_from_free_space_tree(struct btrfs_trans_handle *trans,
				u64 start, u64 size)
{
	struct btrfs_block_group *block_group;
	struct btrfs_path *path;
	int ret;

	if (!btrfs_fs_compat_ro(trans->fs_info, FREE_SPACE_TREE))
		return 0;

	path = btrfs_alloc_path();
	if (!path) {
		ret = -ENOMEM;
		goto out;
	}

	block_group = btrfs_lookup_block_group(trans->fs_info, start);
	if (!block_group) {
		ASSERT(0);
		ret = -ENOENT;
		goto out;
	}

	mutex_lock(&block_group->free_space_lock);
	ret = __remove_from_free_space_tree(trans, block_group, path, start,
					    size);
	mutex_unlock(&block_group->free_space_lock);

	btrfs_put_block_group(block_group);
out:
	btrfs_free_path(path);
	if (ret)
		btrfs_abort_transaction(trans, ret);
	return ret;
}

static int add_free_space_extent(struct btrfs_trans_handle *trans,
				 struct btrfs_block_group *block_group,
				 struct btrfs_path *path,
				 u64 start, u64 size)
{
	struct btrfs_root *root = btrfs_free_space_root(block_group);
	struct btrfs_key key, new_key;
	u64 found_start, found_end;
	u64 end = start + size;
	int new_extents = 1;
	int ret;

	/*
	 * We are adding a new extent of free space, but we need to merge
	 * extents. There are four cases here:
	 *
	 * 1. The new extent does not have any immediate neighbors to merge
	 * with: add the new key and increment the free space extent count. We
	 * may need to convert the block group to bitmaps as a result.
	 * 2. The new extent has an immediate neighbor before it: remove the
	 * previous key and insert a new key combining both of them. There is no
	 * net change in the number of extents.
	 * 3. The new extent has an immediate neighbor after it: remove the next
	 * key and insert a new key combining both of them. There is no net
	 * change in the number of extents.
	 * 4. The new extent has immediate neighbors on both sides: remove both
	 * of the keys and insert a new key combining all of them. Where we used
	 * to have two extents, we now have one, so decrement the extent count.
	 */

	new_key.objectid = start;
	new_key.type = BTRFS_FREE_SPACE_EXTENT_KEY;
	new_key.offset = size;

	/* Search for a neighbor on the left. */
	if (start == block_group->start)
		goto right;
	key.objectid = start - 1;
	key.type = (u8)-1;
	key.offset = (u64)-1;

	ret = btrfs_search_prev_slot(trans, root, &key, path, -1, 1);
	if (ret)
		goto out;

	btrfs_item_key_to_cpu(path->nodes[0], &key, path->slots[0]);

	if (key.type != BTRFS_FREE_SPACE_EXTENT_KEY) {
		ASSERT(key.type == BTRFS_FREE_SPACE_INFO_KEY);
		btrfs_release_path(path);
		goto right;
	}

	found_start = key.objectid;
	found_end = key.objectid + key.offset;
	ASSERT(found_start >= block_group->start &&
	       found_end > block_group->start);
	ASSERT(found_start < start && found_end <= start);

	/*
	 * Delete the neighbor on the left and absorb it into the new key (cases
	 * 2 and 4).
	 */
	if (found_end == start) {
		ret = btrfs_del_item(trans, root, path);
		if (ret)
			goto out;
		new_key.objectid = found_start;
		new_key.offset += key.offset;
		new_extents--;
	}
	btrfs_release_path(path);

right:
	/* Search for a neighbor on the right. */
	if (end == block_group->start + block_group->length)
		goto insert;
	key.objectid = end;
	key.type = (u8)-1;
	key.offset = (u64)-1;

	ret = btrfs_search_prev_slot(trans, root, &key, path, -1, 1);
	if (ret)
		goto out;

	btrfs_item_key_to_cpu(path->nodes[0], &key, path->slots[0]);

	if (key.type != BTRFS_FREE_SPACE_EXTENT_KEY) {
		ASSERT(key.type == BTRFS_FREE_SPACE_INFO_KEY);
		btrfs_release_path(path);
		goto insert;
	}

	found_start = key.objectid;
	found_end = key.objectid + key.offset;
	ASSERT(found_start >= block_group->start &&
	       found_end > block_group->start);
	ASSERT((found_start < start && found_end <= start) ||
	       (found_start >= end && found_end > end));

	/*
	 * Delete the neighbor on the right and absorb it into the new key
	 * (cases 3 and 4).
	 */
	if (found_start == end) {
		ret = btrfs_del_item(trans, root, path);
		if (ret)
			goto out;
		new_key.offset += key.offset;
		new_extents--;
	}
	btrfs_release_path(path);

insert:
	/* Insert the new key (cases 1-4). */
	ret = btrfs_insert_empty_item(trans, root, path, &new_key, 0);
	if (ret)
		goto out;

	btrfs_release_path(path);
	ret = update_free_space_extent_count(trans, block_group, path,
					     new_extents);

out:
	return ret;
}

EXPORT_FOR_TESTS
int __add_to_free_space_tree(struct btrfs_trans_handle *trans,
			     struct btrfs_block_group *block_group,
			     struct btrfs_path *path, u64 start, u64 size)
{
	struct btrfs_free_space_info *info;
	u32 flags;
	int ret;

	if (test_bit(BLOCK_GROUP_FLAG_NEEDS_FREE_SPACE, &block_group->runtime_flags)) {
		ret = __add_block_group_free_space(trans, block_group, path);
		if (ret)
			return ret;
	}

	info = search_free_space_info(NULL, block_group, path, 0);
	if (IS_ERR(info))
		return PTR_ERR(info);
	flags = btrfs_free_space_flags(path->nodes[0], info);
	btrfs_release_path(path);

	if (flags & BTRFS_FREE_SPACE_USING_BITMAPS) {
		return modify_free_space_bitmap(trans, block_group, path,
						start, size, 0);
	} else {
		return add_free_space_extent(trans, block_group, path, start,
					     size);
	}
}

int add_to_free_space_tree(struct btrfs_trans_handle *trans,
			   u64 start, u64 size)
{
	struct btrfs_block_group *block_group;
	struct btrfs_path *path;
	int ret;

	if (!btrfs_fs_compat_ro(trans->fs_info, FREE_SPACE_TREE))
		return 0;

	path = btrfs_alloc_path();
	if (!path) {
		ret = -ENOMEM;
		goto out;
	}

	block_group = btrfs_lookup_block_group(trans->fs_info, start);
	if (!block_group) {
		ASSERT(0);
		ret = -ENOENT;
		goto out;
	}

	mutex_lock(&block_group->free_space_lock);
	ret = __add_to_free_space_tree(trans, block_group, path, start, size);
	mutex_unlock(&block_group->free_space_lock);

	btrfs_put_block_group(block_group);
out:
	btrfs_free_path(path);
	if (ret)
		btrfs_abort_transaction(trans, ret);
	return ret;
}

/*
 * Populate the free space tree by walking the extent tree. Operations on the
 * extent tree that happen as a result of writes to the free space tree will go
 * through the normal add/remove hooks.
 */
static int populate_free_space_tree(struct btrfs_trans_handle *trans,
				    struct btrfs_block_group *block_group)
{
	struct btrfs_root *extent_root;
	struct btrfs_path *path, *path2;
	struct btrfs_key key;
	u64 start, end;
	int ret;

	path = btrfs_alloc_path();
	if (!path)
		return -ENOMEM;
	path->reada = READA_FORWARD;

	path2 = btrfs_alloc_path();
	if (!path2) {
		btrfs_free_path(path);
		return -ENOMEM;
	}

	ret = add_new_free_space_info(trans, block_group, path2);
	if (ret)
		goto out;

	mutex_lock(&block_group->free_space_lock);

	/*
	 * Iterate through all of the extent and metadata items in this block
	 * group, adding the free space between them and the free space at the
	 * end. Note that EXTENT_ITEM and METADATA_ITEM are less than
	 * BLOCK_GROUP_ITEM, so an extent may precede the block group that it's
	 * contained in.
	 */
	key.objectid = block_group->start;
	key.type = BTRFS_EXTENT_ITEM_KEY;
	key.offset = 0;

	extent_root = btrfs_extent_root(trans->fs_info, key.objectid);
	ret = btrfs_search_slot_for_read(extent_root, &key, path, 1, 0);
	if (ret < 0)
		goto out_locked;
	ASSERT(ret == 0);

	start = block_group->start;
	end = block_group->start + block_group->length;
	while (1) {
		btrfs_item_key_to_cpu(path->nodes[0], &key, path->slots[0]);

		if (key.type == BTRFS_EXTENT_ITEM_KEY ||
		    key.type == BTRFS_METADATA_ITEM_KEY) {
			if (key.objectid >= end)
				break;

			if (start < key.objectid) {
				ret = __add_to_free_space_tree(trans,
							       block_group,
							       path2, start,
							       key.objectid -
							       start);
				if (ret)
					goto out_locked;
			}
			start = key.objectid;
			if (key.type == BTRFS_METADATA_ITEM_KEY)
				start += trans->fs_info->nodesize;
			else
				start += key.offset;
		} else if (key.type == BTRFS_BLOCK_GROUP_ITEM_KEY) {
			if (key.objectid != block_group->start)
				break;
		}

		ret = btrfs_next_item(extent_root, path);
		if (ret < 0)
			goto out_locked;
		if (ret)
			break;
	}
	if (start < end) {
		ret = __add_to_free_space_tree(trans, block_group, path2,
					       start, end - start);
		if (ret)
			goto out_locked;
	}

	ret = 0;
out_locked:
	mutex_unlock(&block_group->free_space_lock);
out:
	btrfs_free_path(path2);
	btrfs_free_path(path);
	return ret;
}

int btrfs_create_free_space_tree(struct btrfs_fs_info *fs_info)
{
	struct btrfs_trans_handle *trans;
	struct btrfs_root *tree_root = fs_info->tree_root;
	struct btrfs_root *free_space_root;
	struct btrfs_block_group *block_group;
	struct rb_node *node;
	int ret;

	trans = btrfs_start_transaction(tree_root, 0);
	if (IS_ERR(trans))
		return PTR_ERR(trans);

	set_bit(BTRFS_FS_CREATING_FREE_SPACE_TREE, &fs_info->flags);
	set_bit(BTRFS_FS_FREE_SPACE_TREE_UNTRUSTED, &fs_info->flags);
	free_space_root = btrfs_create_tree(trans,
					    BTRFS_FREE_SPACE_TREE_OBJECTID);
	if (IS_ERR(free_space_root)) {
		ret = PTR_ERR(free_space_root);
		goto abort;
	}
	ret = btrfs_global_root_insert(free_space_root);
	if (ret) {
		btrfs_put_root(free_space_root);
		goto abort;
	}

	node = rb_first_cached(&fs_info->block_group_cache_tree);
	while (node) {
		block_group = rb_entry(node, struct btrfs_block_group,
				       cache_node);
		ret = populate_free_space_tree(trans, block_group);
		if (ret)
			goto abort;
		node = rb_next(node);
	}

	btrfs_set_fs_compat_ro(fs_info, FREE_SPACE_TREE);
	btrfs_set_fs_compat_ro(fs_info, FREE_SPACE_TREE_VALID);
	clear_bit(BTRFS_FS_CREATING_FREE_SPACE_TREE, &fs_info->flags);
	ret = btrfs_commit_transaction(trans);

	/*
	 * Now that we've committed the transaction any reading of our commit
	 * root will be safe, so we can cache from the free space tree now.
	 */
	clear_bit(BTRFS_FS_FREE_SPACE_TREE_UNTRUSTED, &fs_info->flags);
	return ret;

abort:
	clear_bit(BTRFS_FS_CREATING_FREE_SPACE_TREE, &fs_info->flags);
	clear_bit(BTRFS_FS_FREE_SPACE_TREE_UNTRUSTED, &fs_info->flags);
	btrfs_abort_transaction(trans, ret);
	btrfs_end_transaction(trans);
	return ret;
}

static int clear_free_space_tree(struct btrfs_trans_handle *trans,
				 struct btrfs_root *root)
{
	struct btrfs_path *path;
	struct btrfs_key key;
	int nr;
	int ret;

	path = btrfs_alloc_path();
	if (!path)
		return -ENOMEM;

	key.objectid = 0;
	key.type = 0;
	key.offset = 0;

	while (1) {
		ret = btrfs_search_slot(trans, root, &key, path, -1, 1);
		if (ret < 0)
			goto out;

		nr = btrfs_header_nritems(path->nodes[0]);
		if (!nr)
			break;

		path->slots[0] = 0;
		ret = btrfs_del_items(trans, root, path, 0, nr);
		if (ret)
			goto out;

		btrfs_release_path(path);
	}

	ret = 0;
out:
	btrfs_free_path(path);
	return ret;
}

int btrfs_delete_free_space_tree(struct btrfs_fs_info *fs_info)
{
	struct btrfs_trans_handle *trans;
	struct btrfs_root *tree_root = fs_info->tree_root;
	struct btrfs_key key = {
		.objectid = BTRFS_FREE_SPACE_TREE_OBJECTID,
		.type = BTRFS_ROOT_ITEM_KEY,
		.offset = 0,
	};
	struct btrfs_root *free_space_root = btrfs_global_root(fs_info, &key);
	int ret;

	trans = btrfs_start_transaction(tree_root, 0);
	if (IS_ERR(trans))
		return PTR_ERR(trans);

	btrfs_clear_fs_compat_ro(fs_info, FREE_SPACE_TREE);
	btrfs_clear_fs_compat_ro(fs_info, FREE_SPACE_TREE_VALID);

	ret = clear_free_space_tree(trans, free_space_root);
	if (ret)
		goto abort;

	ret = btrfs_del_root(trans, &free_space_root->root_key);
	if (ret)
		goto abort;

	btrfs_global_root_delete(free_space_root);

	spin_lock(&fs_info->trans_lock);
	list_del(&free_space_root->dirty_list);
	spin_unlock(&fs_info->trans_lock);

	btrfs_tree_lock(free_space_root->node);
	btrfs_clear_buffer_dirty(trans, free_space_root->node);
	btrfs_tree_unlock(free_space_root->node);
	btrfs_free_tree_block(trans, btrfs_root_id(free_space_root),
			      free_space_root->node, 0, 1);

	btrfs_put_root(free_space_root);

	return btrfs_commit_transaction(trans);

abort:
	btrfs_abort_transaction(trans, ret);
	btrfs_end_transaction(trans);
	return ret;
}

int btrfs_rebuild_free_space_tree(struct btrfs_fs_info *fs_info)
{
	struct btrfs_trans_handle *trans;
	struct btrfs_key key = {
		.objectid = BTRFS_FREE_SPACE_TREE_OBJECTID,
		.type = BTRFS_ROOT_ITEM_KEY,
		.offset = 0,
	};
	struct btrfs_root *free_space_root = btrfs_global_root(fs_info, &key);
	struct rb_node *node;
	int ret;

	trans = btrfs_start_transaction(free_space_root, 1);
	if (IS_ERR(trans))
		return PTR_ERR(trans);

	set_bit(BTRFS_FS_CREATING_FREE_SPACE_TREE, &fs_info->flags);
	set_bit(BTRFS_FS_FREE_SPACE_TREE_UNTRUSTED, &fs_info->flags);

	ret = clear_free_space_tree(trans, free_space_root);
	if (ret)
		goto abort;

	node = rb_first_cached(&fs_info->block_group_cache_tree);
	while (node) {
		struct btrfs_block_group *block_group;

		block_group = rb_entry(node, struct btrfs_block_group,
				       cache_node);
		ret = populate_free_space_tree(trans, block_group);
		if (ret)
			goto abort;
		node = rb_next(node);
	}

	btrfs_set_fs_compat_ro(fs_info, FREE_SPACE_TREE);
	btrfs_set_fs_compat_ro(fs_info, FREE_SPACE_TREE_VALID);
	clear_bit(BTRFS_FS_CREATING_FREE_SPACE_TREE, &fs_info->flags);

	ret = btrfs_commit_transaction(trans);
	clear_bit(BTRFS_FS_FREE_SPACE_TREE_UNTRUSTED, &fs_info->flags);
	return ret;
abort:
	btrfs_abort_transaction(trans, ret);
	btrfs_end_transaction(trans);
	return ret;
}

static int __add_block_group_free_space(struct btrfs_trans_handle *trans,
					struct btrfs_block_group *block_group,
					struct btrfs_path *path)
{
	int ret;

	clear_bit(BLOCK_GROUP_FLAG_NEEDS_FREE_SPACE, &block_group->runtime_flags);

	ret = add_new_free_space_info(trans, block_group, path);
	if (ret)
		return ret;

	return __add_to_free_space_tree(trans, block_group, path,
					block_group->start,
					block_group->length);
}

int add_block_group_free_space(struct btrfs_trans_handle *trans,
			       struct btrfs_block_group *block_group)
{
	struct btrfs_fs_info *fs_info = trans->fs_info;
	struct btrfs_path *path = NULL;
	int ret = 0;

	if (!btrfs_fs_compat_ro(fs_info, FREE_SPACE_TREE))
		return 0;

	mutex_lock(&block_group->free_space_lock);
	if (!test_bit(BLOCK_GROUP_FLAG_NEEDS_FREE_SPACE, &block_group->runtime_flags))
		goto out;

	path = btrfs_alloc_path();
	if (!path) {
		ret = -ENOMEM;
		goto out;
	}

	ret = __add_block_group_free_space(trans, block_group, path);

out:
	btrfs_free_path(path);
	mutex_unlock(&block_group->free_space_lock);
	if (ret)
		btrfs_abort_transaction(trans, ret);
	return ret;
}

int remove_block_group_free_space(struct btrfs_trans_handle *trans,
				  struct btrfs_block_group *block_group)
{
	struct btrfs_root *root = btrfs_free_space_root(block_group);
	struct btrfs_path *path;
	struct btrfs_key key, found_key;
	struct extent_buffer *leaf;
	u64 start, end;
	int done = 0, nr;
	int ret;

	if (!btrfs_fs_compat_ro(trans->fs_info, FREE_SPACE_TREE))
		return 0;

	if (test_bit(BLOCK_GROUP_FLAG_NEEDS_FREE_SPACE, &block_group->runtime_flags)) {
		/* We never added this block group to the free space tree. */
		return 0;
	}

	path = btrfs_alloc_path();
	if (!path) {
		ret = -ENOMEM;
		goto out;
	}

	start = block_group->start;
	end = block_group->start + block_group->length;

	key.objectid = end - 1;
	key.type = (u8)-1;
	key.offset = (u64)-1;

	while (!done) {
		ret = btrfs_search_prev_slot(trans, root, &key, path, -1, 1);
		if (ret)
			goto out;

		leaf = path->nodes[0];
		nr = 0;
		path->slots[0]++;
		while (path->slots[0] > 0) {
			btrfs_item_key_to_cpu(leaf, &found_key, path->slots[0] - 1);

			if (found_key.type == BTRFS_FREE_SPACE_INFO_KEY) {
				ASSERT(found_key.objectid == block_group->start);
				ASSERT(found_key.offset == block_group->length);
				done = 1;
				nr++;
				path->slots[0]--;
				break;
			} else if (found_key.type == BTRFS_FREE_SPACE_EXTENT_KEY ||
				   found_key.type == BTRFS_FREE_SPACE_BITMAP_KEY) {
				ASSERT(found_key.objectid >= start);
				ASSERT(found_key.objectid < end);
				ASSERT(found_key.objectid + found_key.offset <= end);
				nr++;
				path->slots[0]--;
			} else {
				ASSERT(0);
			}
		}

		ret = btrfs_del_items(trans, root, path, path->slots[0], nr);
		if (ret)
			goto out;
		btrfs_release_path(path);
	}

	ret = 0;
out:
	btrfs_free_path(path);
	if (ret)
		btrfs_abort_transaction(trans, ret);
	return ret;
}

static int load_free_space_bitmaps(struct btrfs_caching_control *caching_ctl,
				   struct btrfs_path *path,
				   u32 expected_extent_count)
{
	struct btrfs_block_group *block_group;
	struct btrfs_fs_info *fs_info;
	struct btrfs_root *root;
	struct btrfs_key key;
	int prev_bit = 0, bit;
	/* Initialize to silence GCC. */
	u64 extent_start = 0;
	u64 end, offset;
	u64 total_found = 0;
	u32 extent_count = 0;
	int ret;

	block_group = caching_ctl->block_group;
	fs_info = block_group->fs_info;
	root = btrfs_free_space_root(block_group);

	end = block_group->start + block_group->length;

	while (1) {
		ret = btrfs_next_item(root, path);
		if (ret < 0)
			goto out;
		if (ret)
			break;

		btrfs_item_key_to_cpu(path->nodes[0], &key, path->slots[0]);

		if (key.type == BTRFS_FREE_SPACE_INFO_KEY)
			break;

		ASSERT(key.type == BTRFS_FREE_SPACE_BITMAP_KEY);
		ASSERT(key.objectid < end && key.objectid + key.offset <= end);

		offset = key.objectid;
		while (offset < key.objectid + key.offset) {
			bit = free_space_test_bit(block_group, path, offset);
			if (prev_bit == 0 && bit == 1) {
				extent_start = offset;
			} else if (prev_bit == 1 && bit == 0) {
				u64 space_added;

<<<<<<< HEAD
				ret = add_new_free_space(block_group, extent_start,
							 offset, &space_added);
=======
				ret = btrfs_add_new_free_space(block_group,
							       extent_start,
							       offset,
							       &space_added);
>>>>>>> 98817289
				if (ret)
					goto out;
				total_found += space_added;
				if (total_found > CACHING_CTL_WAKE_UP) {
					total_found = 0;
					wake_up(&caching_ctl->wait);
				}
				extent_count++;
			}
			prev_bit = bit;
			offset += fs_info->sectorsize;
		}
	}
	if (prev_bit == 1) {
<<<<<<< HEAD
		ret = add_new_free_space(block_group, extent_start, end, NULL);
=======
		ret = btrfs_add_new_free_space(block_group, extent_start, end, NULL);
>>>>>>> 98817289
		if (ret)
			goto out;
		extent_count++;
	}

	if (extent_count != expected_extent_count) {
		btrfs_err(fs_info,
			  "incorrect extent count for %llu; counted %u, expected %u",
			  block_group->start, extent_count,
			  expected_extent_count);
		ASSERT(0);
		ret = -EIO;
		goto out;
	}

	ret = 0;
out:
	return ret;
}

static int load_free_space_extents(struct btrfs_caching_control *caching_ctl,
				   struct btrfs_path *path,
				   u32 expected_extent_count)
{
	struct btrfs_block_group *block_group;
	struct btrfs_fs_info *fs_info;
	struct btrfs_root *root;
	struct btrfs_key key;
	u64 end;
	u64 total_found = 0;
	u32 extent_count = 0;
	int ret;

	block_group = caching_ctl->block_group;
	fs_info = block_group->fs_info;
	root = btrfs_free_space_root(block_group);

	end = block_group->start + block_group->length;

	while (1) {
		u64 space_added;

		ret = btrfs_next_item(root, path);
		if (ret < 0)
			goto out;
		if (ret)
			break;

		btrfs_item_key_to_cpu(path->nodes[0], &key, path->slots[0]);

		if (key.type == BTRFS_FREE_SPACE_INFO_KEY)
			break;

		ASSERT(key.type == BTRFS_FREE_SPACE_EXTENT_KEY);
		ASSERT(key.objectid < end && key.objectid + key.offset <= end);

<<<<<<< HEAD
		ret = add_new_free_space(block_group, key.objectid,
					 key.objectid + key.offset, &space_added);
=======
		ret = btrfs_add_new_free_space(block_group, key.objectid,
					       key.objectid + key.offset,
					       &space_added);
>>>>>>> 98817289
		if (ret)
			goto out;
		total_found += space_added;
		if (total_found > CACHING_CTL_WAKE_UP) {
			total_found = 0;
			wake_up(&caching_ctl->wait);
		}
		extent_count++;
	}

	if (extent_count != expected_extent_count) {
		btrfs_err(fs_info,
			  "incorrect extent count for %llu; counted %u, expected %u",
			  block_group->start, extent_count,
			  expected_extent_count);
		ASSERT(0);
		ret = -EIO;
		goto out;
	}

	ret = 0;
out:
	return ret;
}

int load_free_space_tree(struct btrfs_caching_control *caching_ctl)
{
	struct btrfs_block_group *block_group;
	struct btrfs_free_space_info *info;
	struct btrfs_path *path;
	u32 extent_count, flags;
	int ret;

	block_group = caching_ctl->block_group;

	path = btrfs_alloc_path();
	if (!path)
		return -ENOMEM;

	/*
	 * Just like caching_thread() doesn't want to deadlock on the extent
	 * tree, we don't want to deadlock on the free space tree.
	 */
	path->skip_locking = 1;
	path->search_commit_root = 1;
	path->reada = READA_FORWARD;

	info = search_free_space_info(NULL, block_group, path, 0);
	if (IS_ERR(info)) {
		ret = PTR_ERR(info);
		goto out;
	}
	extent_count = btrfs_free_space_extent_count(path->nodes[0], info);
	flags = btrfs_free_space_flags(path->nodes[0], info);

	/*
	 * We left path pointing to the free space info item, so now
	 * load_free_space_foo can just iterate through the free space tree from
	 * there.
	 */
	if (flags & BTRFS_FREE_SPACE_USING_BITMAPS)
		ret = load_free_space_bitmaps(caching_ctl, path, extent_count);
	else
		ret = load_free_space_extents(caching_ctl, path, extent_count);

out:
	btrfs_free_path(path);
	return ret;
}<|MERGE_RESOLUTION|>--- conflicted
+++ resolved
@@ -1518,15 +1518,10 @@
 			} else if (prev_bit == 1 && bit == 0) {
 				u64 space_added;
 
-<<<<<<< HEAD
-				ret = add_new_free_space(block_group, extent_start,
-							 offset, &space_added);
-=======
 				ret = btrfs_add_new_free_space(block_group,
 							       extent_start,
 							       offset,
 							       &space_added);
->>>>>>> 98817289
 				if (ret)
 					goto out;
 				total_found += space_added;
@@ -1541,11 +1536,7 @@
 		}
 	}
 	if (prev_bit == 1) {
-<<<<<<< HEAD
-		ret = add_new_free_space(block_group, extent_start, end, NULL);
-=======
 		ret = btrfs_add_new_free_space(block_group, extent_start, end, NULL);
->>>>>>> 98817289
 		if (ret)
 			goto out;
 		extent_count++;
@@ -1602,14 +1593,9 @@
 		ASSERT(key.type == BTRFS_FREE_SPACE_EXTENT_KEY);
 		ASSERT(key.objectid < end && key.objectid + key.offset <= end);
 
-<<<<<<< HEAD
-		ret = add_new_free_space(block_group, key.objectid,
-					 key.objectid + key.offset, &space_added);
-=======
 		ret = btrfs_add_new_free_space(block_group, key.objectid,
 					       key.objectid + key.offset,
 					       &space_added);
->>>>>>> 98817289
 		if (ret)
 			goto out;
 		total_found += space_added;
