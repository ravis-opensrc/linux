// SPDX-License-Identifier: GPL-2.0

#include <linux/bitops.h>
#include <linux/slab.h>
#include <linux/bio.h>
#include <linux/mm.h>
#include <linux/pagemap.h>
#include <linux/page-flags.h>
#include <linux/sched/mm.h>
#include <linux/spinlock.h>
#include <linux/blkdev.h>
#include <linux/swap.h>
#include <linux/writeback.h>
#include <linux/pagevec.h>
#include <linux/prefetch.h>
#include <linux/fsverity.h>
#include "misc.h"
#include "extent_io.h"
#include "extent-io-tree.h"
#include "extent_map.h"
#include "ctree.h"
#include "btrfs_inode.h"
#include "volumes.h"
#include "check-integrity.h"
#include "locking.h"
#include "rcu-string.h"
#include "backref.h"
#include "disk-io.h"
#include "subpage.h"
#include "zoned.h"
#include "block-group.h"
#include "compression.h"

static struct kmem_cache *extent_buffer_cache;

#ifdef CONFIG_BTRFS_DEBUG
static inline void btrfs_leak_debug_add_eb(struct extent_buffer *eb)
{
	struct btrfs_fs_info *fs_info = eb->fs_info;
	unsigned long flags;

	spin_lock_irqsave(&fs_info->eb_leak_lock, flags);
	list_add(&eb->leak_list, &fs_info->allocated_ebs);
	spin_unlock_irqrestore(&fs_info->eb_leak_lock, flags);
}

static inline void btrfs_leak_debug_del_eb(struct extent_buffer *eb)
{
	struct btrfs_fs_info *fs_info = eb->fs_info;
	unsigned long flags;

	spin_lock_irqsave(&fs_info->eb_leak_lock, flags);
	list_del(&eb->leak_list);
	spin_unlock_irqrestore(&fs_info->eb_leak_lock, flags);
}

void btrfs_extent_buffer_leak_debug_check(struct btrfs_fs_info *fs_info)
{
	struct extent_buffer *eb;
	unsigned long flags;

	/*
	 * If we didn't get into open_ctree our allocated_ebs will not be
	 * initialized, so just skip this.
	 */
	if (!fs_info->allocated_ebs.next)
		return;

	WARN_ON(!list_empty(&fs_info->allocated_ebs));
	spin_lock_irqsave(&fs_info->eb_leak_lock, flags);
	while (!list_empty(&fs_info->allocated_ebs)) {
		eb = list_first_entry(&fs_info->allocated_ebs,
				      struct extent_buffer, leak_list);
		pr_err(
	"BTRFS: buffer leak start %llu len %lu refs %d bflags %lu owner %llu\n",
		       eb->start, eb->len, atomic_read(&eb->refs), eb->bflags,
		       btrfs_header_owner(eb));
		list_del(&eb->leak_list);
		kmem_cache_free(extent_buffer_cache, eb);
	}
	spin_unlock_irqrestore(&fs_info->eb_leak_lock, flags);
}
#else
#define btrfs_leak_debug_add_eb(eb)			do {} while (0)
#define btrfs_leak_debug_del_eb(eb)			do {} while (0)
#endif

/*
 * Structure to record info about the bio being assembled, and other info like
 * how many bytes are there before stripe/ordered extent boundary.
 */
struct btrfs_bio_ctrl {
	struct bio *bio;
	int mirror_num;
	enum btrfs_compression_type compress_type;
	u32 len_to_stripe_boundary;
	u32 len_to_oe_boundary;
	btrfs_bio_end_io_t end_io_func;
};

struct extent_page_data {
	struct btrfs_bio_ctrl bio_ctrl;
	/* tells writepage not to lock the state bits for this range
	 * it still does the unlocking
	 */
	unsigned int extent_locked:1;

	/* tells the submit_bio code to use REQ_SYNC */
	unsigned int sync_io:1;
};

static void submit_one_bio(struct btrfs_bio_ctrl *bio_ctrl)
{
	struct bio *bio;
	struct bio_vec *bv;
	struct inode *inode;
	int mirror_num;

	if (!bio_ctrl->bio)
		return;

	bio = bio_ctrl->bio;
	bv = bio_first_bvec_all(bio);
	inode = bv->bv_page->mapping->host;
	mirror_num = bio_ctrl->mirror_num;

	/* Caller should ensure the bio has at least some range added */
	ASSERT(bio->bi_iter.bi_size);

	btrfs_bio(bio)->file_offset = page_offset(bv->bv_page) + bv->bv_offset;

	if (!is_data_inode(inode))
		btrfs_submit_metadata_bio(inode, bio, mirror_num);
	else if (btrfs_op(bio) == BTRFS_MAP_WRITE)
		btrfs_submit_data_write_bio(inode, bio, mirror_num);
	else
		btrfs_submit_data_read_bio(inode, bio, mirror_num,
					   bio_ctrl->compress_type);

	/* The bio is owned by the end_io handler now */
	bio_ctrl->bio = NULL;
}

/*
 * Submit or fail the current bio in an extent_page_data structure.
 */
static void submit_write_bio(struct extent_page_data *epd, int ret)
{
	struct bio *bio = epd->bio_ctrl.bio;

	if (!bio)
		return;

	if (ret) {
		ASSERT(ret < 0);
		btrfs_bio_end_io(btrfs_bio(bio), errno_to_blk_status(ret));
		/* The bio is owned by the end_io handler now */
		epd->bio_ctrl.bio = NULL;
	} else {
		submit_one_bio(&epd->bio_ctrl);
	}
}

int __init extent_buffer_init_cachep(void)
{
	extent_buffer_cache = kmem_cache_create("btrfs_extent_buffer",
			sizeof(struct extent_buffer), 0,
			SLAB_MEM_SPREAD, NULL);
	if (!extent_buffer_cache)
		return -ENOMEM;

	return 0;
}

void __cold extent_buffer_free_cachep(void)
{
	/*
	 * Make sure all delayed rcu free are flushed before we
	 * destroy caches.
	 */
	rcu_barrier();
	kmem_cache_destroy(extent_buffer_cache);
}

void extent_range_clear_dirty_for_io(struct inode *inode, u64 start, u64 end)
{
	unsigned long index = start >> PAGE_SHIFT;
	unsigned long end_index = end >> PAGE_SHIFT;
	struct page *page;

	while (index <= end_index) {
		page = find_get_page(inode->i_mapping, index);
		BUG_ON(!page); /* Pages should be in the extent_io_tree */
		clear_page_dirty_for_io(page);
		put_page(page);
		index++;
	}
}

void extent_range_redirty_for_io(struct inode *inode, u64 start, u64 end)
{
	struct address_space *mapping = inode->i_mapping;
	unsigned long index = start >> PAGE_SHIFT;
	unsigned long end_index = end >> PAGE_SHIFT;
	struct folio *folio;

	while (index <= end_index) {
		folio = filemap_get_folio(mapping, index);
		filemap_dirty_folio(mapping, folio);
		folio_account_redirty(folio);
		index += folio_nr_pages(folio);
		folio_put(folio);
	}
}

/*
 * Process one page for __process_pages_contig().
 *
 * Return >0 if we hit @page == @locked_page.
 * Return 0 if we updated the page status.
 * Return -EGAIN if the we need to try again.
 * (For PAGE_LOCK case but got dirty page or page not belong to mapping)
 */
static int process_one_page(struct btrfs_fs_info *fs_info,
			    struct address_space *mapping,
			    struct page *page, struct page *locked_page,
			    unsigned long page_ops, u64 start, u64 end)
{
	u32 len;

	ASSERT(end + 1 - start != 0 && end + 1 - start < U32_MAX);
	len = end + 1 - start;

	if (page_ops & PAGE_SET_ORDERED)
		btrfs_page_clamp_set_ordered(fs_info, page, start, len);
	if (page_ops & PAGE_SET_ERROR)
		btrfs_page_clamp_set_error(fs_info, page, start, len);
	if (page_ops & PAGE_START_WRITEBACK) {
		btrfs_page_clamp_clear_dirty(fs_info, page, start, len);
		btrfs_page_clamp_set_writeback(fs_info, page, start, len);
	}
	if (page_ops & PAGE_END_WRITEBACK)
		btrfs_page_clamp_clear_writeback(fs_info, page, start, len);

	if (page == locked_page)
		return 1;

	if (page_ops & PAGE_LOCK) {
		int ret;

		ret = btrfs_page_start_writer_lock(fs_info, page, start, len);
		if (ret)
			return ret;
		if (!PageDirty(page) || page->mapping != mapping) {
			btrfs_page_end_writer_lock(fs_info, page, start, len);
			return -EAGAIN;
		}
	}
	if (page_ops & PAGE_UNLOCK)
		btrfs_page_end_writer_lock(fs_info, page, start, len);
	return 0;
}

static int __process_pages_contig(struct address_space *mapping,
				  struct page *locked_page,
				  u64 start, u64 end, unsigned long page_ops,
				  u64 *processed_end)
{
	struct btrfs_fs_info *fs_info = btrfs_sb(mapping->host->i_sb);
	pgoff_t start_index = start >> PAGE_SHIFT;
	pgoff_t end_index = end >> PAGE_SHIFT;
	pgoff_t index = start_index;
	unsigned long pages_processed = 0;
	struct folio_batch fbatch;
	int err = 0;
	int i;

	if (page_ops & PAGE_LOCK) {
		ASSERT(page_ops == PAGE_LOCK);
		ASSERT(processed_end && *processed_end == start);
	}

	if ((page_ops & PAGE_SET_ERROR) && start_index <= end_index)
		mapping_set_error(mapping, -EIO);

	folio_batch_init(&fbatch);
	while (index <= end_index) {
		int found_folios;

		found_folios = filemap_get_folios_contig(mapping, &index,
				end_index, &fbatch);

		if (found_folios == 0) {
			/*
			 * Only if we're going to lock these pages, we can find
			 * nothing at @index.
			 */
			ASSERT(page_ops & PAGE_LOCK);
			err = -EAGAIN;
			goto out;
		}

		for (i = 0; i < found_folios; i++) {
			int process_ret;
			struct folio *folio = fbatch.folios[i];
			process_ret = process_one_page(fs_info, mapping,
					&folio->page, locked_page, page_ops,
					start, end);
			if (process_ret < 0) {
				err = -EAGAIN;
				folio_batch_release(&fbatch);
				goto out;
			}
			pages_processed += folio_nr_pages(folio);
		}
		folio_batch_release(&fbatch);
		cond_resched();
	}
out:
	if (err && processed_end) {
		/*
		 * Update @processed_end. I know this is awful since it has
		 * two different return value patterns (inclusive vs exclusive).
		 *
		 * But the exclusive pattern is necessary if @start is 0, or we
		 * underflow and check against processed_end won't work as
		 * expected.
		 */
		if (pages_processed)
			*processed_end = min(end,
			((u64)(start_index + pages_processed) << PAGE_SHIFT) - 1);
		else
			*processed_end = start;
	}
	return err;
}

static noinline void __unlock_for_delalloc(struct inode *inode,
					   struct page *locked_page,
					   u64 start, u64 end)
{
	unsigned long index = start >> PAGE_SHIFT;
	unsigned long end_index = end >> PAGE_SHIFT;

	ASSERT(locked_page);
	if (index == locked_page->index && end_index == index)
		return;

	__process_pages_contig(inode->i_mapping, locked_page, start, end,
			       PAGE_UNLOCK, NULL);
}

static noinline int lock_delalloc_pages(struct inode *inode,
					struct page *locked_page,
					u64 delalloc_start,
					u64 delalloc_end)
{
	unsigned long index = delalloc_start >> PAGE_SHIFT;
	unsigned long end_index = delalloc_end >> PAGE_SHIFT;
	u64 processed_end = delalloc_start;
	int ret;

	ASSERT(locked_page);
	if (index == locked_page->index && index == end_index)
		return 0;

	ret = __process_pages_contig(inode->i_mapping, locked_page, delalloc_start,
				     delalloc_end, PAGE_LOCK, &processed_end);
	if (ret == -EAGAIN && processed_end > delalloc_start)
		__unlock_for_delalloc(inode, locked_page, delalloc_start,
				      processed_end);
	return ret;
}

/*
 * Find and lock a contiguous range of bytes in the file marked as delalloc, no
 * more than @max_bytes.
 *
 * @start:	The original start bytenr to search.
 *		Will store the extent range start bytenr.
 * @end:	The original end bytenr of the search range
 *		Will store the extent range end bytenr.
 *
 * Return true if we find a delalloc range which starts inside the original
 * range, and @start/@end will store the delalloc range start/end.
 *
 * Return false if we can't find any delalloc range which starts inside the
 * original range, and @start/@end will be the non-delalloc range start/end.
 */
EXPORT_FOR_TESTS
noinline_for_stack bool find_lock_delalloc_range(struct inode *inode,
				    struct page *locked_page, u64 *start,
				    u64 *end)
{
	struct btrfs_fs_info *fs_info = btrfs_sb(inode->i_sb);
	struct extent_io_tree *tree = &BTRFS_I(inode)->io_tree;
<<<<<<< HEAD
=======
	const u64 orig_start = *start;
	const u64 orig_end = *end;
>>>>>>> d60c95ef
	/* The sanity tests may not set a valid fs_info. */
	u64 max_bytes = fs_info ? fs_info->max_extent_size : BTRFS_MAX_EXTENT_SIZE;
	u64 delalloc_start;
	u64 delalloc_end;
	bool found;
	struct extent_state *cached_state = NULL;
	int ret;
	int loops = 0;

	/* Caller should pass a valid @end to indicate the search range end */
	ASSERT(orig_end > orig_start);

	/* The range should at least cover part of the page */
	ASSERT(!(orig_start >= page_offset(locked_page) + PAGE_SIZE ||
		 orig_end <= page_offset(locked_page)));
again:
	/* step one, find a bunch of delalloc bytes starting at start */
	delalloc_start = *start;
	delalloc_end = 0;
	found = btrfs_find_delalloc_range(tree, &delalloc_start, &delalloc_end,
					  max_bytes, &cached_state);
	if (!found || delalloc_end <= *start || delalloc_start > orig_end) {
		*start = delalloc_start;

		/* @delalloc_end can be -1, never go beyond @orig_end */
		*end = min(delalloc_end, orig_end);
		free_extent_state(cached_state);
		return false;
	}

	/*
	 * start comes from the offset of locked_page.  We have to lock
	 * pages in order, so we can't process delalloc bytes before
	 * locked_page
	 */
	if (delalloc_start < *start)
		delalloc_start = *start;

	/*
	 * make sure to limit the number of pages we try to lock down
	 */
	if (delalloc_end + 1 - delalloc_start > max_bytes)
		delalloc_end = delalloc_start + max_bytes - 1;

	/* step two, lock all the pages after the page that has start */
	ret = lock_delalloc_pages(inode, locked_page,
				  delalloc_start, delalloc_end);
	ASSERT(!ret || ret == -EAGAIN);
	if (ret == -EAGAIN) {
		/* some of the pages are gone, lets avoid looping by
		 * shortening the size of the delalloc range we're searching
		 */
		free_extent_state(cached_state);
		cached_state = NULL;
		if (!loops) {
			max_bytes = PAGE_SIZE;
			loops = 1;
			goto again;
		} else {
			found = false;
			goto out_failed;
		}
	}

	/* step three, lock the state bits for the whole range */
	lock_extent(tree, delalloc_start, delalloc_end, &cached_state);

	/* then test to make sure it is all still delalloc */
	ret = test_range_bit(tree, delalloc_start, delalloc_end,
			     EXTENT_DELALLOC, 1, cached_state);
	if (!ret) {
		unlock_extent(tree, delalloc_start, delalloc_end,
			      &cached_state);
		__unlock_for_delalloc(inode, locked_page,
			      delalloc_start, delalloc_end);
		cond_resched();
		goto again;
	}
	free_extent_state(cached_state);
	*start = delalloc_start;
	*end = delalloc_end;
out_failed:
	return found;
}

void extent_clear_unlock_delalloc(struct btrfs_inode *inode, u64 start, u64 end,
				  struct page *locked_page,
				  u32 clear_bits, unsigned long page_ops)
{
	clear_extent_bit(&inode->io_tree, start, end, clear_bits, NULL);

	__process_pages_contig(inode->vfs_inode.i_mapping, locked_page,
			       start, end, page_ops, NULL);
}

static int insert_failrec(struct btrfs_inode *inode,
			  struct io_failure_record *failrec)
{
	struct rb_node *exist;

	spin_lock(&inode->io_failure_lock);
	exist = rb_simple_insert(&inode->io_failure_tree, failrec->bytenr,
				 &failrec->rb_node);
	spin_unlock(&inode->io_failure_lock);

	return (exist == NULL) ? 0 : -EEXIST;
}

static struct io_failure_record *get_failrec(struct btrfs_inode *inode, u64 start)
{
	struct rb_node *node;
	struct io_failure_record *failrec = ERR_PTR(-ENOENT);

	spin_lock(&inode->io_failure_lock);
	node = rb_simple_search(&inode->io_failure_tree, start);
	if (node)
		failrec = rb_entry(node, struct io_failure_record, rb_node);
	spin_unlock(&inode->io_failure_lock);
	return failrec;
}

static void free_io_failure(struct btrfs_inode *inode,
			    struct io_failure_record *rec)
{
	spin_lock(&inode->io_failure_lock);
	rb_erase(&rec->rb_node, &inode->io_failure_tree);
	spin_unlock(&inode->io_failure_lock);

	kfree(rec);
}

/*
 * this bypasses the standard btrfs submit functions deliberately, as
 * the standard behavior is to write all copies in a raid setup. here we only
 * want to write the one bad copy. so we do the mapping for ourselves and issue
 * submit_bio directly.
 * to avoid any synchronization issues, wait for the data after writing, which
 * actually prevents the read that triggered the error from finishing.
 * currently, there can be no more than two copies of every data bit. thus,
 * exactly one rewrite is required.
 */
static int repair_io_failure(struct btrfs_fs_info *fs_info, u64 ino, u64 start,
			     u64 length, u64 logical, struct page *page,
			     unsigned int pg_offset, int mirror_num)
{
	struct btrfs_device *dev;
	struct bio_vec bvec;
	struct bio bio;
	u64 map_length = 0;
	u64 sector;
	struct btrfs_io_context *bioc = NULL;
<<<<<<< HEAD
	int ret;
=======
	int ret = 0;
>>>>>>> d60c95ef

	ASSERT(!(fs_info->sb->s_flags & SB_RDONLY));
	BUG_ON(!mirror_num);

	if (btrfs_repair_one_zone(fs_info, logical))
		return 0;

	map_length = length;

	/*
	 * Avoid races with device replace and make sure our bioc has devices
	 * associated to its stripes that don't go away while we are doing the
	 * read repair operation.
	 */
	btrfs_bio_counter_inc_blocked(fs_info);
	if (btrfs_is_parity_mirror(fs_info, logical, length)) {
		/*
		 * Note that we don't use BTRFS_MAP_WRITE because it's supposed
		 * to update all raid stripes, but here we just want to correct
		 * bad stripe, thus BTRFS_MAP_READ is abused to only get the bad
		 * stripe's dev and sector.
		 */
		ret = btrfs_map_block(fs_info, BTRFS_MAP_READ, logical,
				      &map_length, &bioc, 0);
<<<<<<< HEAD
		if (ret) {
			btrfs_bio_counter_dec(fs_info);
			bio_put(bio);
			return -EIO;
		}
=======
		if (ret)
			goto out_counter_dec;
>>>>>>> d60c95ef
		ASSERT(bioc->mirror_num == 1);
	} else {
		ret = btrfs_map_block(fs_info, BTRFS_MAP_WRITE, logical,
				      &map_length, &bioc, mirror_num);
<<<<<<< HEAD
		if (ret) {
			btrfs_bio_counter_dec(fs_info);
			bio_put(bio);
			return -EIO;
		}
		BUG_ON(mirror_num != bioc->mirror_num);
	}

	sector = bioc->stripes[bioc->mirror_num - 1].physical >> 9;
	bio->bi_iter.bi_sector = sector;
	dev = bioc->stripes[bioc->mirror_num - 1].dev;
	btrfs_put_bioc(bioc);
=======
		if (ret)
			goto out_counter_dec;
		/*
		 * This happens when dev-replace is also running, and the
		 * mirror_num indicates the dev-replace target.
		 *
		 * In this case, we don't need to do anything, as the read
		 * error just means the replace progress hasn't reached our
		 * read range, and later replace routine would handle it well.
		 */
		if (mirror_num != bioc->mirror_num)
			goto out_counter_dec;
	}

	sector = bioc->stripes[bioc->mirror_num - 1].physical >> 9;
	dev = bioc->stripes[bioc->mirror_num - 1].dev;
	btrfs_put_bioc(bioc);

>>>>>>> d60c95ef
	if (!dev || !dev->bdev ||
	    !test_bit(BTRFS_DEV_STATE_WRITEABLE, &dev->dev_state)) {
		ret = -EIO;
		goto out_counter_dec;
	}

	bio_init(&bio, dev->bdev, &bvec, 1, REQ_OP_WRITE | REQ_SYNC);
	bio.bi_iter.bi_sector = sector;
	__bio_add_page(&bio, page, length, pg_offset);

	btrfsic_check_bio(&bio);
	ret = submit_bio_wait(&bio);
	if (ret) {
		/* try to remap that extent elsewhere? */
		btrfs_dev_stat_inc_and_print(dev, BTRFS_DEV_STAT_WRITE_ERRS);
		goto out_bio_uninit;
	}

	btrfs_info_rl_in_rcu(fs_info,
		"read error corrected: ino %llu off %llu (dev %s sector %llu)",
				  ino, start,
				  rcu_str_deref(dev->name), sector);
	ret = 0;

out_bio_uninit:
	bio_uninit(&bio);
out_counter_dec:
	btrfs_bio_counter_dec(fs_info);
	return ret;
}

int btrfs_repair_eb_io_failure(const struct extent_buffer *eb, int mirror_num)
{
	struct btrfs_fs_info *fs_info = eb->fs_info;
	u64 start = eb->start;
	int i, num_pages = num_extent_pages(eb);
	int ret = 0;

	if (sb_rdonly(fs_info->sb))
		return -EROFS;

	for (i = 0; i < num_pages; i++) {
		struct page *p = eb->pages[i];

		ret = repair_io_failure(fs_info, 0, start, PAGE_SIZE, start, p,
					start - page_offset(p), mirror_num);
		if (ret)
			break;
		start += PAGE_SIZE;
	}

	return ret;
}

static int next_mirror(const struct io_failure_record *failrec, int cur_mirror)
{
	if (cur_mirror == failrec->num_copies)
		return cur_mirror + 1 - failrec->num_copies;
	return cur_mirror + 1;
}

static int prev_mirror(const struct io_failure_record *failrec, int cur_mirror)
{
	if (cur_mirror == 1)
		return failrec->num_copies;
	return cur_mirror - 1;
}

/*
 * each time an IO finishes, we do a fast check in the IO failure tree
 * to see if we need to process or clean up an io_failure_record
 */
int btrfs_clean_io_failure(struct btrfs_inode *inode, u64 start,
			   struct page *page, unsigned int pg_offset)
{
	struct btrfs_fs_info *fs_info = inode->root->fs_info;
	struct extent_io_tree *io_tree = &inode->io_tree;
	u64 ino = btrfs_ino(inode);
	u64 locked_start, locked_end;
	struct io_failure_record *failrec;
	int mirror;
	int ret;

	failrec = get_failrec(inode, start);
	if (IS_ERR(failrec))
		return 0;

	BUG_ON(!failrec->this_mirror);

	if (sb_rdonly(fs_info->sb))
		goto out;

	ret = find_first_extent_bit(io_tree, failrec->bytenr, &locked_start,
				    &locked_end, EXTENT_LOCKED, NULL);
	if (ret || locked_start > failrec->bytenr ||
	    locked_end < failrec->bytenr + failrec->len - 1)
		goto out;

	mirror = failrec->this_mirror;
	do {
		mirror = prev_mirror(failrec, mirror);
		repair_io_failure(fs_info, ino, start, failrec->len,
				  failrec->logical, page, pg_offset, mirror);
	} while (mirror != failrec->failed_mirror);

out:
	free_io_failure(inode, failrec);
	return 0;
}

/*
 * Can be called when
 * - hold extent lock
 * - under ordered extent
 * - the inode is freeing
 */
void btrfs_free_io_failure_record(struct btrfs_inode *inode, u64 start, u64 end)
{
	struct io_failure_record *failrec;
	struct rb_node *node, *next;

	if (RB_EMPTY_ROOT(&inode->io_failure_tree))
		return;

	spin_lock(&inode->io_failure_lock);
	node = rb_simple_search_first(&inode->io_failure_tree, start);
	while (node) {
		failrec = rb_entry(node, struct io_failure_record, rb_node);
		if (failrec->bytenr > end)
			break;

		next = rb_next(node);
		rb_erase(&failrec->rb_node, &inode->io_failure_tree);
		kfree(failrec);

		node = next;
	}
	spin_unlock(&inode->io_failure_lock);
}

static struct io_failure_record *btrfs_get_io_failure_record(struct inode *inode,
							     struct btrfs_bio *bbio,
							     unsigned int bio_offset)
{
	struct btrfs_fs_info *fs_info = btrfs_sb(inode->i_sb);
	u64 start = bbio->file_offset + bio_offset;
	struct io_failure_record *failrec;
	const u32 sectorsize = fs_info->sectorsize;
	int ret;

	failrec = get_failrec(BTRFS_I(inode), start);
	if (!IS_ERR(failrec)) {
		btrfs_debug(fs_info,
	"Get IO Failure Record: (found) logical=%llu, start=%llu, len=%llu",
			failrec->logical, failrec->bytenr, failrec->len);
		/*
		 * when data can be on disk more than twice, add to failrec here
		 * (e.g. with a list for failed_mirror) to make
		 * clean_io_failure() clean all those errors at once.
		 */
		ASSERT(failrec->this_mirror == bbio->mirror_num);
		ASSERT(failrec->len == fs_info->sectorsize);
		return failrec;
	}

	failrec = kzalloc(sizeof(*failrec), GFP_NOFS);
	if (!failrec)
		return ERR_PTR(-ENOMEM);

	RB_CLEAR_NODE(&failrec->rb_node);
	failrec->bytenr = start;
	failrec->len = sectorsize;
	failrec->failed_mirror = bbio->mirror_num;
	failrec->this_mirror = bbio->mirror_num;
	failrec->logical = (bbio->iter.bi_sector << SECTOR_SHIFT) + bio_offset;

	btrfs_debug(fs_info,
		    "new io failure record logical %llu start %llu",
		    failrec->logical, start);

	failrec->num_copies = btrfs_num_copies(fs_info, failrec->logical, sectorsize);
	if (failrec->num_copies == 1) {
		/*
		 * We only have a single copy of the data, so don't bother with
		 * all the retry and error correction code that follows. No
		 * matter what the error is, it is very likely to persist.
		 */
		btrfs_debug(fs_info,
			"cannot repair logical %llu num_copies %d",
			failrec->logical, failrec->num_copies);
		kfree(failrec);
		return ERR_PTR(-EIO);
	}

	/* Set the bits in the private failure tree */
	ret = insert_failrec(BTRFS_I(inode), failrec);
	if (ret) {
		kfree(failrec);
		return ERR_PTR(ret);
	}

	return failrec;
}

int btrfs_repair_one_sector(struct inode *inode, struct btrfs_bio *failed_bbio,
			    u32 bio_offset, struct page *page, unsigned int pgoff,
			    submit_bio_hook_t *submit_bio_hook)
{
	u64 start = failed_bbio->file_offset + bio_offset;
	struct io_failure_record *failrec;
	struct btrfs_fs_info *fs_info = btrfs_sb(inode->i_sb);
	struct bio *failed_bio = &failed_bbio->bio;
	const int icsum = bio_offset >> fs_info->sectorsize_bits;
	struct bio *repair_bio;
	struct btrfs_bio *repair_bbio;

	btrfs_debug(fs_info,
		   "repair read error: read error at %llu", start);

	BUG_ON(bio_op(failed_bio) == REQ_OP_WRITE);

	failrec = btrfs_get_io_failure_record(inode, failed_bbio, bio_offset);
	if (IS_ERR(failrec))
		return PTR_ERR(failrec);

	/*
	 * There are two premises:
	 * a) deliver good data to the caller
	 * b) correct the bad sectors on disk
	 *
	 * Since we're only doing repair for one sector, we only need to get
	 * a good copy of the failed sector and if we succeed, we have setup
	 * everything for repair_io_failure to do the rest for us.
	 */
	failrec->this_mirror = next_mirror(failrec, failrec->this_mirror);
	if (failrec->this_mirror == failrec->failed_mirror) {
		btrfs_debug(fs_info,
			"failed to repair num_copies %d this_mirror %d failed_mirror %d",
			failrec->num_copies, failrec->this_mirror, failrec->failed_mirror);
		free_io_failure(BTRFS_I(inode), failrec);
		return -EIO;
	}

	repair_bio = btrfs_bio_alloc(1, REQ_OP_READ, failed_bbio->end_io,
				     failed_bbio->private);
	repair_bbio = btrfs_bio(repair_bio);
	repair_bbio->file_offset = start;
	repair_bio->bi_iter.bi_sector = failrec->logical >> 9;

	if (failed_bbio->csum) {
		const u32 csum_size = fs_info->csum_size;

		repair_bbio->csum = repair_bbio->csum_inline;
		memcpy(repair_bbio->csum,
		       failed_bbio->csum + csum_size * icsum, csum_size);
	}

	bio_add_page(repair_bio, page, failrec->len, pgoff);
	repair_bbio->iter = repair_bio->bi_iter;

	btrfs_debug(btrfs_sb(inode->i_sb),
		    "repair read error: submitting new read to mirror %d",
		    failrec->this_mirror);

	/*
	 * At this point we have a bio, so any errors from submit_bio_hook()
	 * will be handled by the endio on the repair_bio, so we can't return an
	 * error here.
	 */
	submit_bio_hook(inode, repair_bio, failrec->this_mirror, 0);
	return BLK_STS_OK;
}

static void end_page_read(struct page *page, bool uptodate, u64 start, u32 len)
{
	struct btrfs_fs_info *fs_info = btrfs_sb(page->mapping->host->i_sb);

	ASSERT(page_offset(page) <= start &&
	       start + len <= page_offset(page) + PAGE_SIZE);

	if (uptodate) {
		if (fsverity_active(page->mapping->host) &&
		    !PageError(page) &&
		    !PageUptodate(page) &&
		    start < i_size_read(page->mapping->host) &&
		    !fsverity_verify_page(page)) {
			btrfs_page_set_error(fs_info, page, start, len);
		} else {
			btrfs_page_set_uptodate(fs_info, page, start, len);
		}
	} else {
		btrfs_page_clear_uptodate(fs_info, page, start, len);
		btrfs_page_set_error(fs_info, page, start, len);
	}

	if (!btrfs_is_subpage(fs_info, page))
		unlock_page(page);
	else
		btrfs_subpage_end_reader(fs_info, page, start, len);
}

static void end_sector_io(struct page *page, u64 offset, bool uptodate)
{
	struct btrfs_inode *inode = BTRFS_I(page->mapping->host);
	const u32 sectorsize = inode->root->fs_info->sectorsize;
	struct extent_state *cached = NULL;

	end_page_read(page, uptodate, offset, sectorsize);
	if (uptodate)
		set_extent_uptodate(&inode->io_tree, offset,
				    offset + sectorsize - 1, &cached, GFP_ATOMIC);
	unlock_extent_atomic(&inode->io_tree, offset, offset + sectorsize - 1,
			     &cached);
}

static void submit_data_read_repair(struct inode *inode,
				    struct btrfs_bio *failed_bbio,
				    u32 bio_offset, const struct bio_vec *bvec,
				    unsigned int error_bitmap)
{
	const unsigned int pgoff = bvec->bv_offset;
	struct btrfs_fs_info *fs_info = btrfs_sb(inode->i_sb);
	struct page *page = bvec->bv_page;
	const u64 start = page_offset(bvec->bv_page) + bvec->bv_offset;
	const u64 end = start + bvec->bv_len - 1;
	const u32 sectorsize = fs_info->sectorsize;
	const int nr_bits = (end + 1 - start) >> fs_info->sectorsize_bits;
	int i;

	BUG_ON(bio_op(&failed_bbio->bio) == REQ_OP_WRITE);

	/* This repair is only for data */
	ASSERT(is_data_inode(inode));

	/* We're here because we had some read errors or csum mismatch */
	ASSERT(error_bitmap);

	/*
	 * We only get called on buffered IO, thus page must be mapped and bio
	 * must not be cloned.
	 */
	ASSERT(page->mapping && !bio_flagged(&failed_bbio->bio, BIO_CLONED));

	/* Iterate through all the sectors in the range */
	for (i = 0; i < nr_bits; i++) {
		const unsigned int offset = i * sectorsize;
		bool uptodate = false;
		int ret;

		if (!(error_bitmap & (1U << i))) {
			/*
			 * This sector has no error, just end the page read
			 * and unlock the range.
			 */
			uptodate = true;
			goto next;
		}

		ret = btrfs_repair_one_sector(inode, failed_bbio,
				bio_offset + offset, page, pgoff + offset,
				btrfs_submit_data_read_bio);
		if (!ret) {
			/*
			 * We have submitted the read repair, the page release
			 * will be handled by the endio function of the
			 * submitted repair bio.
			 * Thus we don't need to do any thing here.
			 */
			continue;
		}
		/*
		 * Continue on failed repair, otherwise the remaining sectors
		 * will not be properly unlocked.
		 */
next:
		end_sector_io(page, start + offset, uptodate);
	}
}

/* lots and lots of room for performance fixes in the end_bio funcs */

void end_extent_writepage(struct page *page, int err, u64 start, u64 end)
{
	struct btrfs_inode *inode;
	const bool uptodate = (err == 0);
	int ret = 0;

	ASSERT(page && page->mapping);
	inode = BTRFS_I(page->mapping->host);
	btrfs_writepage_endio_finish_ordered(inode, page, start, end, uptodate);

	if (!uptodate) {
		const struct btrfs_fs_info *fs_info = inode->root->fs_info;
		u32 len;

		ASSERT(end + 1 - start <= U32_MAX);
		len = end + 1 - start;

		btrfs_page_clear_uptodate(fs_info, page, start, len);
		btrfs_page_set_error(fs_info, page, start, len);
		ret = err < 0 ? err : -EIO;
		mapping_set_error(page->mapping, ret);
	}
}

/*
 * after a writepage IO is done, we need to:
 * clear the uptodate bits on error
 * clear the writeback bits in the extent tree for this IO
 * end_page_writeback if the page has no more pending IO
 *
 * Scheduling is not allowed, so the extent state tree is expected
 * to have one and only one object corresponding to this IO.
 */
static void end_bio_extent_writepage(struct btrfs_bio *bbio)
{
	struct bio *bio = &bbio->bio;
	int error = blk_status_to_errno(bio->bi_status);
	struct bio_vec *bvec;
	u64 start;
	u64 end;
	struct bvec_iter_all iter_all;
	bool first_bvec = true;

	ASSERT(!bio_flagged(bio, BIO_CLONED));
	bio_for_each_segment_all(bvec, bio, iter_all) {
		struct page *page = bvec->bv_page;
		struct inode *inode = page->mapping->host;
		struct btrfs_fs_info *fs_info = btrfs_sb(inode->i_sb);
		const u32 sectorsize = fs_info->sectorsize;

		/* Our read/write should always be sector aligned. */
		if (!IS_ALIGNED(bvec->bv_offset, sectorsize))
			btrfs_err(fs_info,
		"partial page write in btrfs with offset %u and length %u",
				  bvec->bv_offset, bvec->bv_len);
		else if (!IS_ALIGNED(bvec->bv_len, sectorsize))
			btrfs_info(fs_info,
		"incomplete page write with offset %u and length %u",
				   bvec->bv_offset, bvec->bv_len);

		start = page_offset(page) + bvec->bv_offset;
		end = start + bvec->bv_len - 1;

		if (first_bvec) {
			btrfs_record_physical_zoned(inode, start, bio);
			first_bvec = false;
		}

		end_extent_writepage(page, error, start, end);

		btrfs_page_clear_writeback(fs_info, page, start, bvec->bv_len);
	}

	bio_put(bio);
}

/*
 * Record previously processed extent range
 *
 * For endio_readpage_release_extent() to handle a full extent range, reducing
 * the extent io operations.
 */
struct processed_extent {
	struct btrfs_inode *inode;
	/* Start of the range in @inode */
	u64 start;
	/* End of the range in @inode */
	u64 end;
	bool uptodate;
};

/*
 * Try to release processed extent range
 *
 * May not release the extent range right now if the current range is
 * contiguous to processed extent.
 *
 * Will release processed extent when any of @inode, @uptodate, the range is
 * no longer contiguous to the processed range.
 *
 * Passing @inode == NULL will force processed extent to be released.
 */
static void endio_readpage_release_extent(struct processed_extent *processed,
			      struct btrfs_inode *inode, u64 start, u64 end,
			      bool uptodate)
{
	struct extent_state *cached = NULL;
	struct extent_io_tree *tree;

	/* The first extent, initialize @processed */
	if (!processed->inode)
		goto update;

	/*
	 * Contiguous to processed extent, just uptodate the end.
	 *
	 * Several things to notice:
	 *
	 * - bio can be merged as long as on-disk bytenr is contiguous
	 *   This means we can have page belonging to other inodes, thus need to
	 *   check if the inode still matches.
	 * - bvec can contain range beyond current page for multi-page bvec
	 *   Thus we need to do processed->end + 1 >= start check
	 */
	if (processed->inode == inode && processed->uptodate == uptodate &&
	    processed->end + 1 >= start && end >= processed->end) {
		processed->end = end;
		return;
	}

	tree = &processed->inode->io_tree;
	/*
	 * Now we don't have range contiguous to the processed range, release
	 * the processed range now.
	 */
	unlock_extent_atomic(tree, processed->start, processed->end, &cached);

update:
	/* Update processed to current range */
	processed->inode = inode;
	processed->start = start;
	processed->end = end;
	processed->uptodate = uptodate;
}

static void begin_page_read(struct btrfs_fs_info *fs_info, struct page *page)
{
	ASSERT(PageLocked(page));
	if (!btrfs_is_subpage(fs_info, page))
		return;

	ASSERT(PagePrivate(page));
	btrfs_subpage_start_reader(fs_info, page, page_offset(page), PAGE_SIZE);
}

/*
 * Find extent buffer for a givne bytenr.
 *
 * This is for end_bio_extent_readpage(), thus we can't do any unsafe locking
 * in endio context.
 */
static struct extent_buffer *find_extent_buffer_readpage(
		struct btrfs_fs_info *fs_info, struct page *page, u64 bytenr)
{
	struct extent_buffer *eb;

	/*
	 * For regular sectorsize, we can use page->private to grab extent
	 * buffer
	 */
	if (fs_info->nodesize >= PAGE_SIZE) {
		ASSERT(PagePrivate(page) && page->private);
		return (struct extent_buffer *)page->private;
	}

	/* For subpage case, we need to lookup buffer radix tree */
	rcu_read_lock();
	eb = radix_tree_lookup(&fs_info->buffer_radix,
			       bytenr >> fs_info->sectorsize_bits);
	rcu_read_unlock();
	ASSERT(eb);
	return eb;
}

/*
 * after a readpage IO is done, we need to:
 * clear the uptodate bits on error
 * set the uptodate bits if things worked
 * set the page up to date if all extents in the tree are uptodate
 * clear the lock bit in the extent tree
 * unlock the page if there are no other extents locked for it
 *
 * Scheduling is not allowed, so the extent state tree is expected
 * to have one and only one object corresponding to this IO.
 */
static void end_bio_extent_readpage(struct btrfs_bio *bbio)
{
	struct bio *bio = &bbio->bio;
	struct bio_vec *bvec;
	struct processed_extent processed = { 0 };
	/*
	 * The offset to the beginning of a bio, since one bio can never be
	 * larger than UINT_MAX, u32 here is enough.
	 */
	u32 bio_offset = 0;
	int mirror;
	struct bvec_iter_all iter_all;

	ASSERT(!bio_flagged(bio, BIO_CLONED));
	bio_for_each_segment_all(bvec, bio, iter_all) {
		bool uptodate = !bio->bi_status;
		struct page *page = bvec->bv_page;
		struct inode *inode = page->mapping->host;
		struct btrfs_fs_info *fs_info = btrfs_sb(inode->i_sb);
		const u32 sectorsize = fs_info->sectorsize;
		unsigned int error_bitmap = (unsigned int)-1;
		bool repair = false;
		u64 start;
		u64 end;
		u32 len;

		btrfs_debug(fs_info,
			"end_bio_extent_readpage: bi_sector=%llu, err=%d, mirror=%u",
			bio->bi_iter.bi_sector, bio->bi_status,
			bbio->mirror_num);

		/*
		 * We always issue full-sector reads, but if some block in a
		 * page fails to read, blk_update_request() will advance
		 * bv_offset and adjust bv_len to compensate.  Print a warning
		 * for unaligned offsets, and an error if they don't add up to
		 * a full sector.
		 */
		if (!IS_ALIGNED(bvec->bv_offset, sectorsize))
			btrfs_err(fs_info,
		"partial page read in btrfs with offset %u and length %u",
				  bvec->bv_offset, bvec->bv_len);
		else if (!IS_ALIGNED(bvec->bv_offset + bvec->bv_len,
				     sectorsize))
			btrfs_info(fs_info,
		"incomplete page read with offset %u and length %u",
				   bvec->bv_offset, bvec->bv_len);

		start = page_offset(page) + bvec->bv_offset;
		end = start + bvec->bv_len - 1;
		len = bvec->bv_len;

		mirror = bbio->mirror_num;
		if (likely(uptodate)) {
			if (is_data_inode(inode)) {
				error_bitmap = btrfs_verify_data_csum(bbio,
						bio_offset, page, start, end);
				if (error_bitmap)
					uptodate = false;
			} else {
				if (btrfs_validate_metadata_buffer(bbio,
						page, start, end, mirror))
					uptodate = false;
			}
		}

		if (likely(uptodate)) {
			loff_t i_size = i_size_read(inode);
			pgoff_t end_index = i_size >> PAGE_SHIFT;

			btrfs_clean_io_failure(BTRFS_I(inode), start, page, 0);

			/*
			 * Zero out the remaining part if this range straddles
			 * i_size.
			 *
			 * Here we should only zero the range inside the bvec,
			 * not touch anything else.
			 *
			 * NOTE: i_size is exclusive while end is inclusive.
			 */
			if (page->index == end_index && i_size <= end) {
				u32 zero_start = max(offset_in_page(i_size),
						     offset_in_page(start));

				zero_user_segment(page, zero_start,
						  offset_in_page(end) + 1);
			}
		} else if (is_data_inode(inode)) {
			/*
			 * Only try to repair bios that actually made it to a
			 * device.  If the bio failed to be submitted mirror
			 * is 0 and we need to fail it without retrying.
			 *
			 * This also includes the high level bios for compressed
			 * extents - these never make it to a device and repair
			 * is already handled on the lower compressed bio.
			 */
			if (mirror > 0)
				repair = true;
		} else {
			struct extent_buffer *eb;

			eb = find_extent_buffer_readpage(fs_info, page, start);
			set_bit(EXTENT_BUFFER_READ_ERR, &eb->bflags);
			eb->read_mirror = mirror;
			atomic_dec(&eb->io_pages);
		}

		if (repair) {
			/*
			 * submit_data_read_repair() will handle all the good
			 * and bad sectors, we just continue to the next bvec.
			 */
			submit_data_read_repair(inode, bbio, bio_offset, bvec,
						error_bitmap);
		} else {
			/* Update page status and unlock */
			end_page_read(page, uptodate, start, len);
			endio_readpage_release_extent(&processed, BTRFS_I(inode),
					start, end, PageUptodate(page));
		}

		ASSERT(bio_offset + len > bio_offset);
		bio_offset += len;

	}
	/* Release the last extent */
	endio_readpage_release_extent(&processed, NULL, 0, 0, false);
	btrfs_bio_free_csum(bbio);
	bio_put(bio);
}

/**
 * Populate every free slot in a provided array with pages.
 *
 * @nr_pages:   number of pages to allocate
 * @page_array: the array to fill with pages; any existing non-null entries in
 * 		the array will be skipped
 *
 * Return: 0        if all pages were able to be allocated;
 *         -ENOMEM  otherwise, and the caller is responsible for freeing all
 *                  non-null page pointers in the array.
 */
int btrfs_alloc_page_array(unsigned int nr_pages, struct page **page_array)
{
	unsigned int allocated;

	for (allocated = 0; allocated < nr_pages;) {
		unsigned int last = allocated;

		allocated = alloc_pages_bulk_array(GFP_NOFS, nr_pages, page_array);

		if (allocated == nr_pages)
			return 0;

		/*
		 * During this iteration, no page could be allocated, even
		 * though alloc_pages_bulk_array() falls back to alloc_page()
		 * if  it could not bulk-allocate. So we must be out of memory.
		 */
		if (allocated == last)
			return -ENOMEM;

		memalloc_retry_wait(GFP_NOFS);
	}
	return 0;
}

/**
 * Attempt to add a page to bio
 *
 * @bio_ctrl:	record both the bio, and its bio_flags
 * @page:	page to add to the bio
 * @disk_bytenr:  offset of the new bio or to check whether we are adding
 *                a contiguous page to the previous one
 * @size:	portion of page that we want to write
 * @pg_offset:	starting offset in the page
 * @compress_type:   compression type of the current bio to see if we can merge them
 *
 * Attempt to add a page to bio considering stripe alignment etc.
 *
 * Return >= 0 for the number of bytes added to the bio.
 * Can return 0 if the current bio is already at stripe/zone boundary.
 * Return <0 for error.
 */
static int btrfs_bio_add_page(struct btrfs_bio_ctrl *bio_ctrl,
			      struct page *page,
			      u64 disk_bytenr, unsigned int size,
			      unsigned int pg_offset,
			      enum btrfs_compression_type compress_type)
{
	struct bio *bio = bio_ctrl->bio;
	u32 bio_size = bio->bi_iter.bi_size;
	u32 real_size;
	const sector_t sector = disk_bytenr >> SECTOR_SHIFT;
	bool contig = false;
	int ret;

	ASSERT(bio);
	/* The limit should be calculated when bio_ctrl->bio is allocated */
	ASSERT(bio_ctrl->len_to_oe_boundary && bio_ctrl->len_to_stripe_boundary);
	if (bio_ctrl->compress_type != compress_type)
		return 0;


	if (bio->bi_iter.bi_size == 0) {
		/* We can always add a page into an empty bio. */
		contig = true;
	} else if (bio_ctrl->compress_type == BTRFS_COMPRESS_NONE) {
		struct bio_vec *bvec = bio_last_bvec_all(bio);

		/*
		 * The contig check requires the following conditions to be met:
		 * 1) The pages are belonging to the same inode
		 *    This is implied by the call chain.
		 *
		 * 2) The range has adjacent logical bytenr
		 *
		 * 3) The range has adjacent file offset
		 *    This is required for the usage of btrfs_bio->file_offset.
		 */
		if (bio_end_sector(bio) == sector &&
		    page_offset(bvec->bv_page) + bvec->bv_offset +
		    bvec->bv_len == page_offset(page) + pg_offset)
			contig = true;
	} else {
		/*
		 * For compression, all IO should have its logical bytenr
		 * set to the starting bytenr of the compressed extent.
		 */
		contig = bio->bi_iter.bi_sector == sector;
	}

	if (!contig)
		return 0;

	real_size = min(bio_ctrl->len_to_oe_boundary,
			bio_ctrl->len_to_stripe_boundary) - bio_size;
	real_size = min(real_size, size);

	/*
	 * If real_size is 0, never call bio_add_*_page(), as even size is 0,
	 * bio will still execute its endio function on the page!
	 */
	if (real_size == 0)
		return 0;

	if (bio_op(bio) == REQ_OP_ZONE_APPEND)
		ret = bio_add_zone_append_page(bio, page, real_size, pg_offset);
	else
		ret = bio_add_page(bio, page, real_size, pg_offset);

	return ret;
}

static int calc_bio_boundaries(struct btrfs_bio_ctrl *bio_ctrl,
			       struct btrfs_inode *inode, u64 file_offset)
{
	struct btrfs_fs_info *fs_info = inode->root->fs_info;
	struct btrfs_io_geometry geom;
	struct btrfs_ordered_extent *ordered;
	struct extent_map *em;
	u64 logical = (bio_ctrl->bio->bi_iter.bi_sector << SECTOR_SHIFT);
	int ret;

	/*
	 * Pages for compressed extent are never submitted to disk directly,
	 * thus it has no real boundary, just set them to U32_MAX.
	 *
	 * The split happens for real compressed bio, which happens in
	 * btrfs_submit_compressed_read/write().
	 */
	if (bio_ctrl->compress_type != BTRFS_COMPRESS_NONE) {
		bio_ctrl->len_to_oe_boundary = U32_MAX;
		bio_ctrl->len_to_stripe_boundary = U32_MAX;
		return 0;
	}
	em = btrfs_get_chunk_map(fs_info, logical, fs_info->sectorsize);
	if (IS_ERR(em))
		return PTR_ERR(em);
	ret = btrfs_get_io_geometry(fs_info, em, btrfs_op(bio_ctrl->bio),
				    logical, &geom);
	free_extent_map(em);
	if (ret < 0) {
		return ret;
	}
	if (geom.len > U32_MAX)
		bio_ctrl->len_to_stripe_boundary = U32_MAX;
	else
		bio_ctrl->len_to_stripe_boundary = (u32)geom.len;

	if (bio_op(bio_ctrl->bio) != REQ_OP_ZONE_APPEND) {
		bio_ctrl->len_to_oe_boundary = U32_MAX;
		return 0;
	}

	/* Ordered extent not yet created, so we're good */
	ordered = btrfs_lookup_ordered_extent(inode, file_offset);
	if (!ordered) {
		bio_ctrl->len_to_oe_boundary = U32_MAX;
		return 0;
	}

	bio_ctrl->len_to_oe_boundary = min_t(u32, U32_MAX,
		ordered->disk_bytenr + ordered->disk_num_bytes - logical);
	btrfs_put_ordered_extent(ordered);
	return 0;
}

static int alloc_new_bio(struct btrfs_inode *inode,
			 struct btrfs_bio_ctrl *bio_ctrl,
			 struct writeback_control *wbc,
			 blk_opf_t opf,
			 u64 disk_bytenr, u32 offset, u64 file_offset,
			 enum btrfs_compression_type compress_type)
{
	struct btrfs_fs_info *fs_info = inode->root->fs_info;
	struct bio *bio;
	int ret;

	ASSERT(bio_ctrl->end_io_func);

	bio = btrfs_bio_alloc(BIO_MAX_VECS, opf, bio_ctrl->end_io_func, NULL);
	/*
	 * For compressed page range, its disk_bytenr is always @disk_bytenr
	 * passed in, no matter if we have added any range into previous bio.
	 */
	if (compress_type != BTRFS_COMPRESS_NONE)
		bio->bi_iter.bi_sector = disk_bytenr >> SECTOR_SHIFT;
	else
		bio->bi_iter.bi_sector = (disk_bytenr + offset) >> SECTOR_SHIFT;
	bio_ctrl->bio = bio;
	bio_ctrl->compress_type = compress_type;
	ret = calc_bio_boundaries(bio_ctrl, inode, file_offset);
	if (ret < 0)
		goto error;

<<<<<<< HEAD
		bdev = fs_info->fs_devices->latest_dev->bdev;
		bio_set_dev(bio, bdev);
		wbc_init_bio(wbc, bio);
	}
	if (btrfs_is_zoned(fs_info) && bio_op(bio) == REQ_OP_ZONE_APPEND) {
		struct btrfs_device *device;
=======
	if (wbc) {
		/*
		 * For Zone append we need the correct block_device that we are
		 * going to write to set in the bio to be able to respect the
		 * hardware limitation.  Look it up here:
		 */
		if (bio_op(bio) == REQ_OP_ZONE_APPEND) {
			struct btrfs_device *dev;

			dev = btrfs_zoned_get_device(fs_info, disk_bytenr,
						     fs_info->sectorsize);
			if (IS_ERR(dev)) {
				ret = PTR_ERR(dev);
				goto error;
			}
>>>>>>> d60c95ef

			bio_set_dev(bio, dev->bdev);
		} else {
			/*
			 * Otherwise pick the last added device to support
			 * cgroup writeback.  For multi-device file systems this
			 * means blk-cgroup policies have to always be set on the
			 * last added/replaced device.  This is a bit odd but has
			 * been like that for a long time.
			 */
			bio_set_dev(bio, fs_info->fs_devices->latest_dev->bdev);
		}
		wbc_init_bio(wbc, bio);
	} else {
		ASSERT(bio_op(bio) != REQ_OP_ZONE_APPEND);
	}
	return 0;
error:
	bio_ctrl->bio = NULL;
	btrfs_bio_end_io(btrfs_bio(bio), errno_to_blk_status(ret));
	return ret;
}

/*
 * @opf:	bio REQ_OP_* and REQ_* flags as one value
 * @wbc:	optional writeback control for io accounting
 * @disk_bytenr: logical bytenr where the write will be
 * @page:	page to add to the bio
 * @size:	portion of page that we want to write to
 * @pg_offset:	offset of the new bio or to check whether we are adding
 *              a contiguous page to the previous one
 * @compress_type:   compress type for current bio
 *
 * The will either add the page into the existing @bio_ctrl->bio, or allocate a
 * new one in @bio_ctrl->bio.
 * The mirror number for this IO should already be initizlied in
 * @bio_ctrl->mirror_num.
 */
static int submit_extent_page(blk_opf_t opf,
			      struct writeback_control *wbc,
			      struct btrfs_bio_ctrl *bio_ctrl,
			      u64 disk_bytenr, struct page *page,
			      size_t size, unsigned long pg_offset,
			      enum btrfs_compression_type compress_type,
			      bool force_bio_submit)
{
	int ret = 0;
	struct btrfs_inode *inode = BTRFS_I(page->mapping->host);
	unsigned int cur = pg_offset;

	ASSERT(bio_ctrl);

	ASSERT(pg_offset < PAGE_SIZE && size <= PAGE_SIZE &&
	       pg_offset + size <= PAGE_SIZE);

	ASSERT(bio_ctrl->end_io_func);

	if (force_bio_submit)
		submit_one_bio(bio_ctrl);

	while (cur < pg_offset + size) {
		u32 offset = cur - pg_offset;
		int added;

		/* Allocate new bio if needed */
		if (!bio_ctrl->bio) {
			ret = alloc_new_bio(inode, bio_ctrl, wbc, opf,
					    disk_bytenr, offset,
					    page_offset(page) + cur,
					    compress_type);
			if (ret < 0)
				return ret;
		}
		/*
		 * We must go through btrfs_bio_add_page() to ensure each
		 * page range won't cross various boundaries.
		 */
		if (compress_type != BTRFS_COMPRESS_NONE)
			added = btrfs_bio_add_page(bio_ctrl, page, disk_bytenr,
					size - offset, pg_offset + offset,
					compress_type);
		else
			added = btrfs_bio_add_page(bio_ctrl, page,
					disk_bytenr + offset, size - offset,
					pg_offset + offset, compress_type);

		/* Metadata page range should never be split */
		if (!is_data_inode(&inode->vfs_inode))
			ASSERT(added == 0 || added == size - offset);

		/* At least we added some page, update the account */
		if (wbc && added)
			wbc_account_cgroup_owner(wbc, page, added);

		/* We have reached boundary, submit right now */
		if (added < size - offset) {
			/* The bio should contain some page(s) */
			ASSERT(bio_ctrl->bio->bi_iter.bi_size);
			submit_one_bio(bio_ctrl);
		}
		cur += added;
	}
	return 0;
}

static int attach_extent_buffer_page(struct extent_buffer *eb,
				     struct page *page,
				     struct btrfs_subpage *prealloc)
{
	struct btrfs_fs_info *fs_info = eb->fs_info;
	int ret = 0;

	/*
	 * If the page is mapped to btree inode, we should hold the private
	 * lock to prevent race.
	 * For cloned or dummy extent buffers, their pages are not mapped and
	 * will not race with any other ebs.
	 */
	if (page->mapping)
		lockdep_assert_held(&page->mapping->private_lock);

	if (fs_info->nodesize >= PAGE_SIZE) {
		if (!PagePrivate(page))
			attach_page_private(page, eb);
		else
			WARN_ON(page->private != (unsigned long)eb);
		return 0;
	}

	/* Already mapped, just free prealloc */
	if (PagePrivate(page)) {
		btrfs_free_subpage(prealloc);
		return 0;
	}

	if (prealloc)
		/* Has preallocated memory for subpage */
		attach_page_private(page, prealloc);
	else
		/* Do new allocation to attach subpage */
		ret = btrfs_attach_subpage(fs_info, page,
					   BTRFS_SUBPAGE_METADATA);
	return ret;
}

int set_page_extent_mapped(struct page *page)
{
	struct btrfs_fs_info *fs_info;

	ASSERT(page->mapping);

	if (PagePrivate(page))
		return 0;

	fs_info = btrfs_sb(page->mapping->host->i_sb);

	if (btrfs_is_subpage(fs_info, page))
		return btrfs_attach_subpage(fs_info, page, BTRFS_SUBPAGE_DATA);

	attach_page_private(page, (void *)EXTENT_PAGE_PRIVATE);
	return 0;
}

void clear_page_extent_mapped(struct page *page)
{
	struct btrfs_fs_info *fs_info;

	ASSERT(page->mapping);

	if (!PagePrivate(page))
		return;

	fs_info = btrfs_sb(page->mapping->host->i_sb);
	if (btrfs_is_subpage(fs_info, page))
		return btrfs_detach_subpage(fs_info, page);

	detach_page_private(page);
}

static struct extent_map *
__get_extent_map(struct inode *inode, struct page *page, size_t pg_offset,
		 u64 start, u64 len, struct extent_map **em_cached)
{
	struct extent_map *em;

	if (em_cached && *em_cached) {
		em = *em_cached;
		if (extent_map_in_tree(em) && start >= em->start &&
		    start < extent_map_end(em)) {
			refcount_inc(&em->refs);
			return em;
		}

		free_extent_map(em);
		*em_cached = NULL;
	}

	em = btrfs_get_extent(BTRFS_I(inode), page, pg_offset, start, len);
	if (em_cached && !IS_ERR(em)) {
		BUG_ON(*em_cached);
		refcount_inc(&em->refs);
		*em_cached = em;
	}
	return em;
}
/*
 * basic readpage implementation.  Locked extent state structs are inserted
 * into the tree that are removed when the IO is done (by the end_io
 * handlers)
 * XXX JDM: This needs looking at to ensure proper page locking
 * return 0 on success, otherwise return error
 */
static int btrfs_do_readpage(struct page *page, struct extent_map **em_cached,
		      struct btrfs_bio_ctrl *bio_ctrl,
		      blk_opf_t read_flags, u64 *prev_em_start)
{
	struct inode *inode = page->mapping->host;
	struct btrfs_fs_info *fs_info = btrfs_sb(inode->i_sb);
	u64 start = page_offset(page);
	const u64 end = start + PAGE_SIZE - 1;
	u64 cur = start;
	u64 extent_offset;
	u64 last_byte = i_size_read(inode);
	u64 block_start;
	struct extent_map *em;
	int ret = 0;
	size_t pg_offset = 0;
	size_t iosize;
	size_t blocksize = inode->i_sb->s_blocksize;
	struct extent_io_tree *tree = &BTRFS_I(inode)->io_tree;

	ret = set_page_extent_mapped(page);
	if (ret < 0) {
		unlock_extent(tree, start, end, NULL);
		btrfs_page_set_error(fs_info, page, start, PAGE_SIZE);
		unlock_page(page);
		goto out;
	}

	if (page->index == last_byte >> PAGE_SHIFT) {
		size_t zero_offset = offset_in_page(last_byte);

		if (zero_offset) {
			iosize = PAGE_SIZE - zero_offset;
			memzero_page(page, zero_offset, iosize);
		}
	}
	bio_ctrl->end_io_func = end_bio_extent_readpage;
	begin_page_read(fs_info, page);
	while (cur <= end) {
		unsigned long this_bio_flag = 0;
		bool force_bio_submit = false;
		u64 disk_bytenr;

		ASSERT(IS_ALIGNED(cur, fs_info->sectorsize));
		if (cur >= last_byte) {
			struct extent_state *cached = NULL;

			iosize = PAGE_SIZE - pg_offset;
			memzero_page(page, pg_offset, iosize);
			set_extent_uptodate(tree, cur, cur + iosize - 1,
					    &cached, GFP_NOFS);
			unlock_extent(tree, cur, cur + iosize - 1, &cached);
			end_page_read(page, true, cur, iosize);
			break;
		}
		em = __get_extent_map(inode, page, pg_offset, cur,
				      end - cur + 1, em_cached);
		if (IS_ERR(em)) {
			unlock_extent(tree, cur, end, NULL);
			end_page_read(page, false, cur, end + 1 - cur);
			ret = PTR_ERR(em);
			break;
		}
		extent_offset = cur - em->start;
		BUG_ON(extent_map_end(em) <= cur);
		BUG_ON(end < cur);

		if (test_bit(EXTENT_FLAG_COMPRESSED, &em->flags))
			this_bio_flag = em->compress_type;

		iosize = min(extent_map_end(em) - cur, end - cur + 1);
		iosize = ALIGN(iosize, blocksize);
		if (this_bio_flag != BTRFS_COMPRESS_NONE)
			disk_bytenr = em->block_start;
		else
			disk_bytenr = em->block_start + extent_offset;
		block_start = em->block_start;
		if (test_bit(EXTENT_FLAG_PREALLOC, &em->flags))
			block_start = EXTENT_MAP_HOLE;

		/*
		 * If we have a file range that points to a compressed extent
		 * and it's followed by a consecutive file range that points
		 * to the same compressed extent (possibly with a different
		 * offset and/or length, so it either points to the whole extent
		 * or only part of it), we must make sure we do not submit a
		 * single bio to populate the pages for the 2 ranges because
		 * this makes the compressed extent read zero out the pages
		 * belonging to the 2nd range. Imagine the following scenario:
		 *
		 *  File layout
		 *  [0 - 8K]                     [8K - 24K]
		 *    |                               |
		 *    |                               |
		 * points to extent X,         points to extent X,
		 * offset 4K, length of 8K     offset 0, length 16K
		 *
		 * [extent X, compressed length = 4K uncompressed length = 16K]
		 *
		 * If the bio to read the compressed extent covers both ranges,
		 * it will decompress extent X into the pages belonging to the
		 * first range and then it will stop, zeroing out the remaining
		 * pages that belong to the other range that points to extent X.
		 * So here we make sure we submit 2 bios, one for the first
		 * range and another one for the third range. Both will target
		 * the same physical extent from disk, but we can't currently
		 * make the compressed bio endio callback populate the pages
		 * for both ranges because each compressed bio is tightly
		 * coupled with a single extent map, and each range can have
		 * an extent map with a different offset value relative to the
		 * uncompressed data of our extent and different lengths. This
		 * is a corner case so we prioritize correctness over
		 * non-optimal behavior (submitting 2 bios for the same extent).
		 */
		if (test_bit(EXTENT_FLAG_COMPRESSED, &em->flags) &&
		    prev_em_start && *prev_em_start != (u64)-1 &&
		    *prev_em_start != em->start)
			force_bio_submit = true;

		if (prev_em_start)
			*prev_em_start = em->start;

		free_extent_map(em);
		em = NULL;

		/* we've found a hole, just zero and go on */
		if (block_start == EXTENT_MAP_HOLE) {
			struct extent_state *cached = NULL;

			memzero_page(page, pg_offset, iosize);

			set_extent_uptodate(tree, cur, cur + iosize - 1,
					    &cached, GFP_NOFS);
			unlock_extent(tree, cur, cur + iosize - 1, &cached);
			end_page_read(page, true, cur, iosize);
			cur = cur + iosize;
			pg_offset += iosize;
			continue;
		}
		/* the get_extent function already copied into the page */
		if (block_start == EXTENT_MAP_INLINE) {
			unlock_extent(tree, cur, cur + iosize - 1, NULL);
			end_page_read(page, true, cur, iosize);
			cur = cur + iosize;
			pg_offset += iosize;
			continue;
		}

		ret = submit_extent_page(REQ_OP_READ | read_flags, NULL,
					 bio_ctrl, disk_bytenr, page, iosize,
					 pg_offset, this_bio_flag,
					 force_bio_submit);
		if (ret) {
			/*
			 * We have to unlock the remaining range, or the page
			 * will never be unlocked.
			 */
<<<<<<< HEAD
			unlock_extent(tree, cur, end);
=======
			unlock_extent(tree, cur, end, NULL);
>>>>>>> d60c95ef
			end_page_read(page, false, cur, end + 1 - cur);
			goto out;
		}
		cur = cur + iosize;
		pg_offset += iosize;
	}
out:
	return ret;
}

int btrfs_read_folio(struct file *file, struct folio *folio)
{
	struct page *page = &folio->page;
	struct btrfs_inode *inode = BTRFS_I(page->mapping->host);
	u64 start = page_offset(page);
	u64 end = start + PAGE_SIZE - 1;
	struct btrfs_bio_ctrl bio_ctrl = { 0 };
	int ret;

	btrfs_lock_and_flush_ordered_range(inode, start, end, NULL);

	ret = btrfs_do_readpage(page, NULL, &bio_ctrl, 0, NULL);
	/*
	 * If btrfs_do_readpage() failed we will want to submit the assembled
	 * bio to do the cleanup.
	 */
	submit_one_bio(&bio_ctrl);
	return ret;
}

static inline void contiguous_readpages(struct page *pages[], int nr_pages,
					u64 start, u64 end,
					struct extent_map **em_cached,
					struct btrfs_bio_ctrl *bio_ctrl,
					u64 *prev_em_start)
{
	struct btrfs_inode *inode = BTRFS_I(pages[0]->mapping->host);
	int index;

	btrfs_lock_and_flush_ordered_range(inode, start, end, NULL);

	for (index = 0; index < nr_pages; index++) {
		btrfs_do_readpage(pages[index], em_cached, bio_ctrl,
				  REQ_RAHEAD, prev_em_start);
		put_page(pages[index]);
	}
}

/*
 * helper for __extent_writepage, doing all of the delayed allocation setup.
 *
 * This returns 1 if btrfs_run_delalloc_range function did all the work required
 * to write the page (copy into inline extent).  In this case the IO has
 * been started and the page is already unlocked.
 *
 * This returns 0 if all went well (page still locked)
 * This returns < 0 if there were errors (page still locked)
 */
static noinline_for_stack int writepage_delalloc(struct btrfs_inode *inode,
<<<<<<< HEAD
		struct page *page, struct writeback_control *wbc,
		unsigned long *nr_written)
{
	u64 page_end = page_offset(page) + PAGE_SIZE - 1;
	bool found;
=======
		struct page *page, struct writeback_control *wbc)
{
	const u64 page_end = page_offset(page) + PAGE_SIZE - 1;
>>>>>>> d60c95ef
	u64 delalloc_start = page_offset(page);
	u64 delalloc_to_write = 0;
	/* How many pages are started by btrfs_run_delalloc_range() */
	unsigned long nr_written = 0;
	int ret;
	int page_started = 0;

	while (delalloc_start < page_end) {
		u64 delalloc_end = page_end;
		bool found;

		found = find_lock_delalloc_range(&inode->vfs_inode, page,
					       &delalloc_start,
					       &delalloc_end);
		if (!found) {
			delalloc_start = delalloc_end + 1;
			continue;
		}
		ret = btrfs_run_delalloc_range(inode, page, delalloc_start,
				delalloc_end, &page_started, &nr_written, wbc);
		if (ret) {
			btrfs_page_set_error(inode->root->fs_info, page,
					     page_offset(page), PAGE_SIZE);
			return ret;
		}
		/*
		 * delalloc_end is already one less than the total length, so
		 * we don't subtract one from PAGE_SIZE
		 */
		delalloc_to_write += (delalloc_end - delalloc_start +
				      PAGE_SIZE) >> PAGE_SHIFT;
		delalloc_start = delalloc_end + 1;
	}
	if (wbc->nr_to_write < delalloc_to_write) {
		int thresh = 8192;

		if (delalloc_to_write < thresh * 2)
			thresh = delalloc_to_write;
		wbc->nr_to_write = min_t(u64, delalloc_to_write,
					 thresh);
	}

	/* Did btrfs_run_dealloc_range() already unlock and start the IO? */
	if (page_started) {
		/*
		 * We've unlocked the page, so we can't update the mapping's
		 * writeback index, just update nr_to_write.
		 */
		wbc->nr_to_write -= nr_written;
		return 1;
	}

	return 0;
}

/*
 * Find the first byte we need to write.
 *
 * For subpage, one page can contain several sectors, and
 * __extent_writepage_io() will just grab all extent maps in the page
 * range and try to submit all non-inline/non-compressed extents.
 *
 * This is a big problem for subpage, we shouldn't re-submit already written
 * data at all.
 * This function will lookup subpage dirty bit to find which range we really
 * need to submit.
 *
 * Return the next dirty range in [@start, @end).
 * If no dirty range is found, @start will be page_offset(page) + PAGE_SIZE.
 */
static void find_next_dirty_byte(struct btrfs_fs_info *fs_info,
				 struct page *page, u64 *start, u64 *end)
{
	struct btrfs_subpage *subpage = (struct btrfs_subpage *)page->private;
	struct btrfs_subpage_info *spi = fs_info->subpage_info;
	u64 orig_start = *start;
	/* Declare as unsigned long so we can use bitmap ops */
	unsigned long flags;
	int range_start_bit;
	int range_end_bit;

	/*
	 * For regular sector size == page size case, since one page only
	 * contains one sector, we return the page offset directly.
	 */
	if (!btrfs_is_subpage(fs_info, page)) {
		*start = page_offset(page);
		*end = page_offset(page) + PAGE_SIZE;
		return;
	}

	range_start_bit = spi->dirty_offset +
			  (offset_in_page(orig_start) >> fs_info->sectorsize_bits);

	/* We should have the page locked, but just in case */
	spin_lock_irqsave(&subpage->lock, flags);
	bitmap_next_set_region(subpage->bitmaps, &range_start_bit, &range_end_bit,
			       spi->dirty_offset + spi->bitmap_nr_bits);
	spin_unlock_irqrestore(&subpage->lock, flags);

	range_start_bit -= spi->dirty_offset;
	range_end_bit -= spi->dirty_offset;

	*start = page_offset(page) + range_start_bit * fs_info->sectorsize;
	*end = page_offset(page) + range_end_bit * fs_info->sectorsize;
}

/*
 * helper for __extent_writepage.  This calls the writepage start hooks,
 * and does the loop to map the page into extents and bios.
 *
 * We return 1 if the IO is started and the page is unlocked,
 * 0 if all went well (page still locked)
 * < 0 if there were errors (page still locked)
 */
static noinline_for_stack int __extent_writepage_io(struct btrfs_inode *inode,
				 struct page *page,
				 struct writeback_control *wbc,
				 struct extent_page_data *epd,
				 loff_t i_size,
				 int *nr_ret)
{
	struct btrfs_fs_info *fs_info = inode->root->fs_info;
	u64 cur = page_offset(page);
	u64 end = cur + PAGE_SIZE - 1;
	u64 extent_offset;
	u64 block_start;
	struct extent_map *em;
	int saved_ret = 0;
	int ret = 0;
	int nr = 0;
<<<<<<< HEAD
	u32 opf = REQ_OP_WRITE;
	const unsigned int write_flags = wbc_to_write_flags(wbc);
=======
	enum req_op op = REQ_OP_WRITE;
	const blk_opf_t write_flags = wbc_to_write_flags(wbc);
>>>>>>> d60c95ef
	bool has_error = false;
	bool compressed;

	ret = btrfs_writepage_cow_fixup(page);
	if (ret) {
		/* Fixup worker will requeue */
		redirty_page_for_writepage(wbc, page);
		unlock_page(page);
		return 1;
	}

	/*
	 * we don't want to touch the inode after unlocking the page,
	 * so we update the mapping writeback index now
	 */
	wbc->nr_to_write--;

	epd->bio_ctrl.end_io_func = end_bio_extent_writepage;
	while (cur <= end) {
		u64 disk_bytenr;
		u64 em_end;
		u64 dirty_range_start = cur;
		u64 dirty_range_end;
		u32 iosize;

		if (cur >= i_size) {
			btrfs_writepage_endio_finish_ordered(inode, page, cur,
							     end, true);
			/*
			 * This range is beyond i_size, thus we don't need to
			 * bother writing back.
			 * But we still need to clear the dirty subpage bit, or
			 * the next time the page gets dirtied, we will try to
			 * writeback the sectors with subpage dirty bits,
			 * causing writeback without ordered extent.
			 */
			btrfs_page_clear_dirty(fs_info, page, cur, end + 1 - cur);
			break;
		}

		find_next_dirty_byte(fs_info, page, &dirty_range_start,
				     &dirty_range_end);
		if (cur < dirty_range_start) {
			cur = dirty_range_start;
			continue;
		}

		em = btrfs_get_extent(inode, NULL, 0, cur, end - cur + 1);
		if (IS_ERR(em)) {
			btrfs_page_set_error(fs_info, page, cur, end - cur + 1);
			ret = PTR_ERR_OR_ZERO(em);
			has_error = true;
			if (!saved_ret)
				saved_ret = ret;
			break;
		}

		extent_offset = cur - em->start;
		em_end = extent_map_end(em);
		ASSERT(cur <= em_end);
		ASSERT(cur < end);
		ASSERT(IS_ALIGNED(em->start, fs_info->sectorsize));
		ASSERT(IS_ALIGNED(em->len, fs_info->sectorsize));
		block_start = em->block_start;
		compressed = test_bit(EXTENT_FLAG_COMPRESSED, &em->flags);
		disk_bytenr = em->block_start + extent_offset;

		/*
		 * Note that em_end from extent_map_end() and dirty_range_end from
		 * find_next_dirty_byte() are all exclusive
		 */
		iosize = min(min(em_end, end + 1), dirty_range_end) - cur;

		if (btrfs_use_zone_append(inode, em->block_start))
			op = REQ_OP_ZONE_APPEND;

		free_extent_map(em);
		em = NULL;

		/*
		 * compressed and inline extents are written through other
		 * paths in the FS
		 */
		if (compressed || block_start == EXTENT_MAP_HOLE ||
		    block_start == EXTENT_MAP_INLINE) {
			if (compressed)
				nr++;
			else
				btrfs_writepage_endio_finish_ordered(inode,
						page, cur, cur + iosize - 1, true);
			btrfs_page_clear_dirty(fs_info, page, cur, iosize);
			cur += iosize;
			continue;
		}

		btrfs_set_range_writeback(inode, cur, cur + iosize - 1);
		if (!PageWriteback(page)) {
			btrfs_err(inode->root->fs_info,
				   "page %lu not writeback, cur %llu end %llu",
			       page->index, cur, end);
		}

		/*
		 * Although the PageDirty bit is cleared before entering this
		 * function, subpage dirty bit is not cleared.
		 * So clear subpage dirty bit here so next time we won't submit
		 * page for range already written to disk.
		 */
		btrfs_page_clear_dirty(fs_info, page, cur, iosize);

		ret = submit_extent_page(op | write_flags, wbc,
					 &epd->bio_ctrl, disk_bytenr,
					 page, iosize,
					 cur - page_offset(page),
					 0, false);
		if (ret) {
			has_error = true;
			if (!saved_ret)
				saved_ret = ret;

			btrfs_page_set_error(fs_info, page, cur, iosize);
			if (PageWriteback(page))
				btrfs_page_clear_writeback(fs_info, page, cur,
							   iosize);
		}

		cur += iosize;
		nr++;
	}
	/*
	 * If we finish without problem, we should not only clear page dirty,
	 * but also empty subpage dirty bits
	 */
	if (!has_error)
		btrfs_page_assert_not_dirty(fs_info, page);
	else
		ret = saved_ret;
	*nr_ret = nr;
	return ret;
}

/*
 * the writepage semantics are similar to regular writepage.  extent
 * records are inserted to lock ranges in the tree, and as dirty areas
 * are found, they are marked writeback.  Then the lock bits are removed
 * and the end_io handler clears the writeback ranges
 *
 * Return 0 if everything goes well.
 * Return <0 for error.
 */
static int __extent_writepage(struct page *page, struct writeback_control *wbc,
			      struct extent_page_data *epd)
{
	struct folio *folio = page_folio(page);
	struct inode *inode = page->mapping->host;
<<<<<<< HEAD
=======
	struct btrfs_fs_info *fs_info = btrfs_sb(inode->i_sb);
>>>>>>> d60c95ef
	const u64 page_start = page_offset(page);
	const u64 page_end = page_start + PAGE_SIZE - 1;
	int ret;
	int nr = 0;
	size_t pg_offset;
	loff_t i_size = i_size_read(inode);
	unsigned long end_index = i_size >> PAGE_SHIFT;

	trace___extent_writepage(page, inode, wbc);

	WARN_ON(!PageLocked(page));

	btrfs_page_clear_error(btrfs_sb(inode->i_sb), page,
			       page_offset(page), PAGE_SIZE);

	pg_offset = offset_in_page(i_size);
	if (page->index > end_index ||
	   (page->index == end_index && !pg_offset)) {
		folio_invalidate(folio, 0, folio_size(folio));
		folio_unlock(folio);
		return 0;
	}

	if (page->index == end_index)
		memzero_page(page, pg_offset, PAGE_SIZE - pg_offset);

	ret = set_page_extent_mapped(page);
	if (ret < 0) {
		SetPageError(page);
		goto done;
	}

	if (!epd->extent_locked) {
<<<<<<< HEAD
		ret = writepage_delalloc(BTRFS_I(inode), page, wbc, &nr_written);
=======
		ret = writepage_delalloc(BTRFS_I(inode), page, wbc);
>>>>>>> d60c95ef
		if (ret == 1)
			return 0;
		if (ret)
			goto done;
	}

	ret = __extent_writepage_io(BTRFS_I(inode), page, wbc, epd, i_size,
				    &nr);
	if (ret == 1)
		return 0;

done:
	if (nr == 0) {
		/* make sure the mapping tag for page dirty gets cleared */
		set_page_writeback(page);
		end_page_writeback(page);
	}
	/*
	 * Here we used to have a check for PageError() and then set @ret and
	 * call end_extent_writepage().
	 *
	 * But in fact setting @ret here will cause different error paths
	 * between subpage and regular sectorsize.
	 *
	 * For regular page size, we never submit current page, but only add
	 * current page to current bio.
	 * The bio submission can only happen in next page.
	 * Thus if we hit the PageError() branch, @ret is already set to
	 * non-zero value and will not get updated for regular sectorsize.
	 *
	 * But for subpage case, it's possible we submit part of current page,
	 * thus can get PageError() set by submitted bio of the same page,
	 * while our @ret is still 0.
	 *
	 * So here we unify the behavior and don't set @ret.
	 * Error can still be properly passed to higher layer as page will
	 * be set error, here we just don't handle the IO failure.
	 *
	 * NOTE: This is just a hotfix for subpage.
	 * The root fix will be properly ending ordered extent when we hit
	 * an error during writeback.
	 *
	 * But that needs a bigger refactoring, as we not only need to grab the
	 * submitted OE, but also need to know exactly at which bytenr we hit
	 * the error.
	 * Currently the full page based __extent_writepage_io() is not
	 * capable of that.
	 */
	if (PageError(page))
		end_extent_writepage(page, ret, page_start, page_end);
<<<<<<< HEAD
	unlock_page(page);
=======
	if (epd->extent_locked) {
		/*
		 * If epd->extent_locked, it's from extent_write_locked_range(),
		 * the page can either be locked by lock_page() or
		 * process_one_page().
		 * Let btrfs_page_unlock_writer() handle both cases.
		 */
		ASSERT(wbc);
		btrfs_page_unlock_writer(fs_info, page, wbc->range_start,
					 wbc->range_end + 1 - wbc->range_start);
	} else {
		unlock_page(page);
	}
>>>>>>> d60c95ef
	ASSERT(ret <= 0);
	return ret;
}

void wait_on_extent_buffer_writeback(struct extent_buffer *eb)
{
	wait_on_bit_io(&eb->bflags, EXTENT_BUFFER_WRITEBACK,
		       TASK_UNINTERRUPTIBLE);
}

static void end_extent_buffer_writeback(struct extent_buffer *eb)
{
	clear_bit(EXTENT_BUFFER_WRITEBACK, &eb->bflags);
	smp_mb__after_atomic();
	wake_up_bit(&eb->bflags, EXTENT_BUFFER_WRITEBACK);
}

/*
 * Lock extent buffer status and pages for writeback.
 *
 * May try to flush write bio if we can't get the lock.
 *
 * Return  0 if the extent buffer doesn't need to be submitted.
 *           (E.g. the extent buffer is not dirty)
 * Return >0 is the extent buffer is submitted to bio.
 * Return <0 if something went wrong, no page is locked.
 */
static noinline_for_stack int lock_extent_buffer_for_io(struct extent_buffer *eb,
			  struct extent_page_data *epd)
{
	struct btrfs_fs_info *fs_info = eb->fs_info;
	int i, num_pages;
	int flush = 0;
	int ret = 0;

	if (!btrfs_try_tree_write_lock(eb)) {
		submit_write_bio(epd, 0);
		flush = 1;
		btrfs_tree_lock(eb);
	}

	if (test_bit(EXTENT_BUFFER_WRITEBACK, &eb->bflags)) {
		btrfs_tree_unlock(eb);
		if (!epd->sync_io)
			return 0;
		if (!flush) {
			submit_write_bio(epd, 0);
			flush = 1;
		}
		while (1) {
			wait_on_extent_buffer_writeback(eb);
			btrfs_tree_lock(eb);
			if (!test_bit(EXTENT_BUFFER_WRITEBACK, &eb->bflags))
				break;
			btrfs_tree_unlock(eb);
		}
	}

	/*
	 * We need to do this to prevent races in people who check if the eb is
	 * under IO since we can end up having no IO bits set for a short period
	 * of time.
	 */
	spin_lock(&eb->refs_lock);
	if (test_and_clear_bit(EXTENT_BUFFER_DIRTY, &eb->bflags)) {
		set_bit(EXTENT_BUFFER_WRITEBACK, &eb->bflags);
		spin_unlock(&eb->refs_lock);
		btrfs_set_header_flag(eb, BTRFS_HEADER_FLAG_WRITTEN);
		percpu_counter_add_batch(&fs_info->dirty_metadata_bytes,
					 -eb->len,
					 fs_info->dirty_metadata_batch);
		ret = 1;
	} else {
		spin_unlock(&eb->refs_lock);
	}

	btrfs_tree_unlock(eb);

	/*
	 * Either we don't need to submit any tree block, or we're submitting
	 * subpage eb.
	 * Subpage metadata doesn't use page locking at all, so we can skip
	 * the page locking.
	 */
	if (!ret || fs_info->nodesize < PAGE_SIZE)
		return ret;

	num_pages = num_extent_pages(eb);
	for (i = 0; i < num_pages; i++) {
		struct page *p = eb->pages[i];

		if (!trylock_page(p)) {
			if (!flush) {
				submit_write_bio(epd, 0);
				flush = 1;
			}
			lock_page(p);
		}
	}

	return ret;
}

static void set_btree_ioerr(struct page *page, struct extent_buffer *eb)
{
	struct btrfs_fs_info *fs_info = eb->fs_info;

	btrfs_page_set_error(fs_info, page, eb->start, eb->len);
	if (test_and_set_bit(EXTENT_BUFFER_WRITE_ERR, &eb->bflags))
		return;

	/*
	 * A read may stumble upon this buffer later, make sure that it gets an
	 * error and knows there was an error.
	 */
	clear_bit(EXTENT_BUFFER_UPTODATE, &eb->bflags);

	/*
<<<<<<< HEAD
=======
	 * We need to set the mapping with the io error as well because a write
	 * error will flip the file system readonly, and then syncfs() will
	 * return a 0 because we are readonly if we don't modify the err seq for
	 * the superblock.
	 */
	mapping_set_error(page->mapping, -EIO);

	/*
>>>>>>> d60c95ef
	 * If we error out, we should add back the dirty_metadata_bytes
	 * to make it consistent.
	 */
	percpu_counter_add_batch(&fs_info->dirty_metadata_bytes,
				 eb->len, fs_info->dirty_metadata_batch);

	/*
	 * If writeback for a btree extent that doesn't belong to a log tree
	 * failed, increment the counter transaction->eb_write_errors.
	 * We do this because while the transaction is running and before it's
	 * committing (when we call filemap_fdata[write|wait]_range against
	 * the btree inode), we might have
	 * btree_inode->i_mapping->a_ops->writepages() called by the VM - if it
	 * returns an error or an error happens during writeback, when we're
	 * committing the transaction we wouldn't know about it, since the pages
	 * can be no longer dirty nor marked anymore for writeback (if a
	 * subsequent modification to the extent buffer didn't happen before the
	 * transaction commit), which makes filemap_fdata[write|wait]_range not
	 * able to find the pages tagged with SetPageError at transaction
	 * commit time. So if this happens we must abort the transaction,
	 * otherwise we commit a super block with btree roots that point to
	 * btree nodes/leafs whose content on disk is invalid - either garbage
	 * or the content of some node/leaf from a past generation that got
	 * cowed or deleted and is no longer valid.
	 *
	 * Note: setting AS_EIO/AS_ENOSPC in the btree inode's i_mapping would
	 * not be enough - we need to distinguish between log tree extents vs
	 * non-log tree extents, and the next filemap_fdatawait_range() call
	 * will catch and clear such errors in the mapping - and that call might
	 * be from a log sync and not from a transaction commit. Also, checking
	 * for the eb flag EXTENT_BUFFER_WRITE_ERR at transaction commit time is
	 * not done and would not be reliable - the eb might have been released
	 * from memory and reading it back again means that flag would not be
	 * set (since it's a runtime flag, not persisted on disk).
	 *
	 * Using the flags below in the btree inode also makes us achieve the
	 * goal of AS_EIO/AS_ENOSPC when writepages() returns success, started
	 * writeback for all dirty pages and before filemap_fdatawait_range()
	 * is called, the writeback for all dirty pages had already finished
	 * with errors - because we were not using AS_EIO/AS_ENOSPC,
	 * filemap_fdatawait_range() would return success, as it could not know
	 * that writeback errors happened (the pages were no longer tagged for
	 * writeback).
	 */
	switch (eb->log_index) {
	case -1:
		set_bit(BTRFS_FS_BTREE_ERR, &fs_info->flags);
		break;
	case 0:
		set_bit(BTRFS_FS_LOG1_ERR, &fs_info->flags);
		break;
	case 1:
		set_bit(BTRFS_FS_LOG2_ERR, &fs_info->flags);
		break;
	default:
		BUG(); /* unexpected, logic error */
	}
}

/*
 * The endio specific version which won't touch any unsafe spinlock in endio
 * context.
 */
static struct extent_buffer *find_extent_buffer_nolock(
		struct btrfs_fs_info *fs_info, u64 start)
{
	struct extent_buffer *eb;

	rcu_read_lock();
	eb = radix_tree_lookup(&fs_info->buffer_radix,
			       start >> fs_info->sectorsize_bits);
	if (eb && atomic_inc_not_zero(&eb->refs)) {
		rcu_read_unlock();
		return eb;
	}
	rcu_read_unlock();
	return NULL;
}

/*
 * The endio function for subpage extent buffer write.
 *
 * Unlike end_bio_extent_buffer_writepage(), we only call end_page_writeback()
 * after all extent buffers in the page has finished their writeback.
 */
static void end_bio_subpage_eb_writepage(struct btrfs_bio *bbio)
{
	struct bio *bio = &bbio->bio;
	struct btrfs_fs_info *fs_info;
	struct bio_vec *bvec;
	struct bvec_iter_all iter_all;

	fs_info = btrfs_sb(bio_first_page_all(bio)->mapping->host->i_sb);
	ASSERT(fs_info->nodesize < PAGE_SIZE);

	ASSERT(!bio_flagged(bio, BIO_CLONED));
	bio_for_each_segment_all(bvec, bio, iter_all) {
		struct page *page = bvec->bv_page;
		u64 bvec_start = page_offset(page) + bvec->bv_offset;
		u64 bvec_end = bvec_start + bvec->bv_len - 1;
		u64 cur_bytenr = bvec_start;

		ASSERT(IS_ALIGNED(bvec->bv_len, fs_info->nodesize));

		/* Iterate through all extent buffers in the range */
		while (cur_bytenr <= bvec_end) {
			struct extent_buffer *eb;
			int done;

			/*
			 * Here we can't use find_extent_buffer(), as it may
			 * try to lock eb->refs_lock, which is not safe in endio
			 * context.
			 */
			eb = find_extent_buffer_nolock(fs_info, cur_bytenr);
			ASSERT(eb);

			cur_bytenr = eb->start + eb->len;

			ASSERT(test_bit(EXTENT_BUFFER_WRITEBACK, &eb->bflags));
			done = atomic_dec_and_test(&eb->io_pages);
			ASSERT(done);

			if (bio->bi_status ||
			    test_bit(EXTENT_BUFFER_WRITE_ERR, &eb->bflags)) {
				ClearPageUptodate(page);
				set_btree_ioerr(page, eb);
			}

			btrfs_subpage_clear_writeback(fs_info, page, eb->start,
						      eb->len);
			end_extent_buffer_writeback(eb);
			/*
			 * free_extent_buffer() will grab spinlock which is not
			 * safe in endio context. Thus here we manually dec
			 * the ref.
			 */
			atomic_dec(&eb->refs);
		}
	}
	bio_put(bio);
}

static void end_bio_extent_buffer_writepage(struct btrfs_bio *bbio)
{
	struct bio *bio = &bbio->bio;
	struct bio_vec *bvec;
	struct extent_buffer *eb;
	int done;
	struct bvec_iter_all iter_all;

	ASSERT(!bio_flagged(bio, BIO_CLONED));
	bio_for_each_segment_all(bvec, bio, iter_all) {
		struct page *page = bvec->bv_page;

		eb = (struct extent_buffer *)page->private;
		BUG_ON(!eb);
		done = atomic_dec_and_test(&eb->io_pages);

		if (bio->bi_status ||
		    test_bit(EXTENT_BUFFER_WRITE_ERR, &eb->bflags)) {
			ClearPageUptodate(page);
			set_btree_ioerr(page, eb);
		}

		end_page_writeback(page);

		if (!done)
			continue;

		end_extent_buffer_writeback(eb);
	}

	bio_put(bio);
}

static void prepare_eb_write(struct extent_buffer *eb)
{
	u32 nritems;
	unsigned long start;
	unsigned long end;

	clear_bit(EXTENT_BUFFER_WRITE_ERR, &eb->bflags);
	atomic_set(&eb->io_pages, num_extent_pages(eb));

	/* Set btree blocks beyond nritems with 0 to avoid stale content */
	nritems = btrfs_header_nritems(eb);
	if (btrfs_header_level(eb) > 0) {
		end = btrfs_node_key_ptr_offset(nritems);
		memzero_extent_buffer(eb, end, eb->len - end);
	} else {
		/*
		 * Leaf:
		 * header 0 1 2 .. N ... data_N .. data_2 data_1 data_0
		 */
		start = btrfs_item_nr_offset(nritems);
		end = BTRFS_LEAF_DATA_OFFSET + leaf_data_end(eb);
		memzero_extent_buffer(eb, start, end - start);
	}
}

/*
 * Unlike the work in write_one_eb(), we rely completely on extent locking.
 * Page locking is only utilized at minimum to keep the VMM code happy.
 */
static int write_one_subpage_eb(struct extent_buffer *eb,
				struct writeback_control *wbc,
				struct extent_page_data *epd)
{
	struct btrfs_fs_info *fs_info = eb->fs_info;
	struct page *page = eb->pages[0];
	blk_opf_t write_flags = wbc_to_write_flags(wbc);
	bool no_dirty_ebs = false;
	int ret;

	prepare_eb_write(eb);

	/* clear_page_dirty_for_io() in subpage helper needs page locked */
	lock_page(page);
	btrfs_subpage_set_writeback(fs_info, page, eb->start, eb->len);

	/* Check if this is the last dirty bit to update nr_written */
	no_dirty_ebs = btrfs_subpage_clear_and_test_dirty(fs_info, page,
							  eb->start, eb->len);
	if (no_dirty_ebs)
		clear_page_dirty_for_io(page);

	epd->bio_ctrl.end_io_func = end_bio_subpage_eb_writepage;

	ret = submit_extent_page(REQ_OP_WRITE | write_flags, wbc,
			&epd->bio_ctrl, eb->start, page, eb->len,
			eb->start - page_offset(page), 0, false);
	if (ret) {
		btrfs_subpage_clear_writeback(fs_info, page, eb->start, eb->len);
		set_btree_ioerr(page, eb);
		unlock_page(page);

		if (atomic_dec_and_test(&eb->io_pages))
			end_extent_buffer_writeback(eb);
		return -EIO;
	}
	unlock_page(page);
	/*
	 * Submission finished without problem, if no range of the page is
	 * dirty anymore, we have submitted a page.  Update nr_written in wbc.
	 */
	if (no_dirty_ebs)
		wbc->nr_to_write--;
	return ret;
}

static noinline_for_stack int write_one_eb(struct extent_buffer *eb,
			struct writeback_control *wbc,
			struct extent_page_data *epd)
{
	u64 disk_bytenr = eb->start;
	int i, num_pages;
	blk_opf_t write_flags = wbc_to_write_flags(wbc);
	int ret = 0;

	prepare_eb_write(eb);

	epd->bio_ctrl.end_io_func = end_bio_extent_buffer_writepage;

	num_pages = num_extent_pages(eb);
	for (i = 0; i < num_pages; i++) {
		struct page *p = eb->pages[i];

		clear_page_dirty_for_io(p);
		set_page_writeback(p);
		ret = submit_extent_page(REQ_OP_WRITE | write_flags, wbc,
					 &epd->bio_ctrl, disk_bytenr, p,
					 PAGE_SIZE, 0, 0, false);
		if (ret) {
			set_btree_ioerr(p, eb);
			if (PageWriteback(p))
				end_page_writeback(p);
			if (atomic_sub_and_test(num_pages - i, &eb->io_pages))
				end_extent_buffer_writeback(eb);
			ret = -EIO;
			break;
		}
		disk_bytenr += PAGE_SIZE;
		wbc->nr_to_write--;
		unlock_page(p);
	}

	if (unlikely(ret)) {
		for (; i < num_pages; i++) {
			struct page *p = eb->pages[i];
			clear_page_dirty_for_io(p);
			unlock_page(p);
		}
	}

	return ret;
}

/*
 * Submit one subpage btree page.
 *
 * The main difference to submit_eb_page() is:
 * - Page locking
 *   For subpage, we don't rely on page locking at all.
 *
 * - Flush write bio
 *   We only flush bio if we may be unable to fit current extent buffers into
 *   current bio.
 *
 * Return >=0 for the number of submitted extent buffers.
 * Return <0 for fatal error.
 */
static int submit_eb_subpage(struct page *page,
			     struct writeback_control *wbc,
			     struct extent_page_data *epd)
{
	struct btrfs_fs_info *fs_info = btrfs_sb(page->mapping->host->i_sb);
	int submitted = 0;
	u64 page_start = page_offset(page);
	int bit_start = 0;
	int sectors_per_node = fs_info->nodesize >> fs_info->sectorsize_bits;
	int ret;

	/* Lock and write each dirty extent buffers in the range */
	while (bit_start < fs_info->subpage_info->bitmap_nr_bits) {
		struct btrfs_subpage *subpage = (struct btrfs_subpage *)page->private;
		struct extent_buffer *eb;
		unsigned long flags;
		u64 start;

		/*
		 * Take private lock to ensure the subpage won't be detached
		 * in the meantime.
		 */
		spin_lock(&page->mapping->private_lock);
		if (!PagePrivate(page)) {
			spin_unlock(&page->mapping->private_lock);
			break;
		}
		spin_lock_irqsave(&subpage->lock, flags);
		if (!test_bit(bit_start + fs_info->subpage_info->dirty_offset,
			      subpage->bitmaps)) {
			spin_unlock_irqrestore(&subpage->lock, flags);
			spin_unlock(&page->mapping->private_lock);
			bit_start++;
			continue;
		}

		start = page_start + bit_start * fs_info->sectorsize;
		bit_start += sectors_per_node;

		/*
		 * Here we just want to grab the eb without touching extra
		 * spin locks, so call find_extent_buffer_nolock().
		 */
		eb = find_extent_buffer_nolock(fs_info, start);
		spin_unlock_irqrestore(&subpage->lock, flags);
		spin_unlock(&page->mapping->private_lock);

		/*
		 * The eb has already reached 0 refs thus find_extent_buffer()
		 * doesn't return it. We don't need to write back such eb
		 * anyway.
		 */
		if (!eb)
			continue;

		ret = lock_extent_buffer_for_io(eb, epd);
		if (ret == 0) {
			free_extent_buffer(eb);
			continue;
		}
		if (ret < 0) {
			free_extent_buffer(eb);
			goto cleanup;
		}
		ret = write_one_subpage_eb(eb, wbc, epd);
		free_extent_buffer(eb);
		if (ret < 0)
			goto cleanup;
		submitted++;
	}
	return submitted;

cleanup:
	/* We hit error, end bio for the submitted extent buffers */
	submit_write_bio(epd, ret);
	return ret;
}

/*
 * Submit all page(s) of one extent buffer.
 *
 * @page:	the page of one extent buffer
 * @eb_context:	to determine if we need to submit this page, if current page
 *		belongs to this eb, we don't need to submit
 *
 * The caller should pass each page in their bytenr order, and here we use
 * @eb_context to determine if we have submitted pages of one extent buffer.
 *
 * If we have, we just skip until we hit a new page that doesn't belong to
 * current @eb_context.
 *
 * If not, we submit all the page(s) of the extent buffer.
 *
 * Return >0 if we have submitted the extent buffer successfully.
 * Return 0 if we don't need to submit the page, as it's already submitted by
 * previous call.
 * Return <0 for fatal error.
 */
static int submit_eb_page(struct page *page, struct writeback_control *wbc,
			  struct extent_page_data *epd,
			  struct extent_buffer **eb_context)
{
	struct address_space *mapping = page->mapping;
	struct btrfs_block_group *cache = NULL;
	struct extent_buffer *eb;
	int ret;

	if (!PagePrivate(page))
		return 0;

	if (btrfs_sb(page->mapping->host->i_sb)->nodesize < PAGE_SIZE)
		return submit_eb_subpage(page, wbc, epd);

	spin_lock(&mapping->private_lock);
	if (!PagePrivate(page)) {
		spin_unlock(&mapping->private_lock);
		return 0;
	}

	eb = (struct extent_buffer *)page->private;

	/*
	 * Shouldn't happen and normally this would be a BUG_ON but no point
	 * crashing the machine for something we can survive anyway.
	 */
	if (WARN_ON(!eb)) {
		spin_unlock(&mapping->private_lock);
		return 0;
	}

	if (eb == *eb_context) {
		spin_unlock(&mapping->private_lock);
		return 0;
	}
	ret = atomic_inc_not_zero(&eb->refs);
	spin_unlock(&mapping->private_lock);
	if (!ret)
		return 0;

	if (!btrfs_check_meta_write_pointer(eb->fs_info, eb, &cache)) {
		/*
		 * If for_sync, this hole will be filled with
		 * trasnsaction commit.
		 */
		if (wbc->sync_mode == WB_SYNC_ALL && !wbc->for_sync)
			ret = -EAGAIN;
		else
			ret = 0;
		free_extent_buffer(eb);
		return ret;
	}

	*eb_context = eb;

	ret = lock_extent_buffer_for_io(eb, epd);
	if (ret <= 0) {
		btrfs_revert_meta_write_pointer(cache, eb);
		if (cache)
			btrfs_put_block_group(cache);
		free_extent_buffer(eb);
		return ret;
	}
	if (cache) {
		/*
		 * Implies write in zoned mode. Mark the last eb in a block group.
		 */
		btrfs_schedule_zone_finish_bg(cache, eb);
		btrfs_put_block_group(cache);
	}
	ret = write_one_eb(eb, wbc, epd);
	free_extent_buffer(eb);
	if (ret < 0)
		return ret;
	return 1;
}

int btree_write_cache_pages(struct address_space *mapping,
				   struct writeback_control *wbc)
{
	struct extent_buffer *eb_context = NULL;
	struct extent_page_data epd = {
		.bio_ctrl = { 0 },
		.extent_locked = 0,
		.sync_io = wbc->sync_mode == WB_SYNC_ALL,
	};
	struct btrfs_fs_info *fs_info = BTRFS_I(mapping->host)->root->fs_info;
	int ret = 0;
	int done = 0;
	int nr_to_write_done = 0;
	struct pagevec pvec;
	int nr_pages;
	pgoff_t index;
	pgoff_t end;		/* Inclusive */
	int scanned = 0;
	xa_mark_t tag;

	pagevec_init(&pvec);
	if (wbc->range_cyclic) {
		index = mapping->writeback_index; /* Start from prev offset */
		end = -1;
		/*
		 * Start from the beginning does not need to cycle over the
		 * range, mark it as scanned.
		 */
		scanned = (index == 0);
	} else {
		index = wbc->range_start >> PAGE_SHIFT;
		end = wbc->range_end >> PAGE_SHIFT;
		scanned = 1;
	}
	if (wbc->sync_mode == WB_SYNC_ALL)
		tag = PAGECACHE_TAG_TOWRITE;
	else
		tag = PAGECACHE_TAG_DIRTY;
	btrfs_zoned_meta_io_lock(fs_info);
retry:
	if (wbc->sync_mode == WB_SYNC_ALL)
		tag_pages_for_writeback(mapping, index, end);
	while (!done && !nr_to_write_done && (index <= end) &&
	       (nr_pages = pagevec_lookup_range_tag(&pvec, mapping, &index, end,
			tag))) {
		unsigned i;

		for (i = 0; i < nr_pages; i++) {
			struct page *page = pvec.pages[i];

			ret = submit_eb_page(page, wbc, &epd, &eb_context);
			if (ret == 0)
				continue;
			if (ret < 0) {
				done = 1;
				break;
			}

			/*
			 * the filesystem may choose to bump up nr_to_write.
			 * We have to make sure to honor the new nr_to_write
			 * at any time
			 */
			nr_to_write_done = wbc->nr_to_write <= 0;
		}
		pagevec_release(&pvec);
		cond_resched();
	}
	if (!scanned && !done) {
		/*
		 * We hit the last page and there is more work to be done: wrap
		 * back to the start of the file
		 */
		scanned = 1;
		index = 0;
		goto retry;
	}
	/*
	 * If something went wrong, don't allow any metadata write bio to be
	 * submitted.
	 *
	 * This would prevent use-after-free if we had dirty pages not
	 * cleaned up, which can still happen by fuzzed images.
	 *
	 * - Bad extent tree
	 *   Allowing existing tree block to be allocated for other trees.
	 *
	 * - Log tree operations
	 *   Exiting tree blocks get allocated to log tree, bumps its
	 *   generation, then get cleaned in tree re-balance.
	 *   Such tree block will not be written back, since it's clean,
	 *   thus no WRITTEN flag set.
	 *   And after log writes back, this tree block is not traced by
	 *   any dirty extent_io_tree.
	 *
	 * - Offending tree block gets re-dirtied from its original owner
	 *   Since it has bumped generation, no WRITTEN flag, it can be
	 *   reused without COWing. This tree block will not be traced
	 *   by btrfs_transaction::dirty_pages.
	 *
	 *   Now such dirty tree block will not be cleaned by any dirty
	 *   extent io tree. Thus we don't want to submit such wild eb
	 *   if the fs already has error.
	 *
	 * We can get ret > 0 from submit_extent_page() indicating how many ebs
	 * were submitted. Reset it to 0 to avoid false alerts for the caller.
	 */
	if (ret > 0)
		ret = 0;
	if (!ret && BTRFS_FS_ERROR(fs_info))
		ret = -EROFS;
	submit_write_bio(&epd, ret);

	btrfs_zoned_meta_io_unlock(fs_info);
	return ret;
}

/**
 * Walk the list of dirty pages of the given address space and write all of them.
 *
 * @mapping: address space structure to write
 * @wbc:     subtract the number of written pages from *@wbc->nr_to_write
 * @epd:     holds context for the write, namely the bio
 *
 * If a page is already under I/O, write_cache_pages() skips it, even
 * if it's dirty.  This is desirable behaviour for memory-cleaning writeback,
 * but it is INCORRECT for data-integrity system calls such as fsync().  fsync()
 * and msync() need to guarantee that all the data which was dirty at the time
 * the call was made get new I/O started against them.  If wbc->sync_mode is
 * WB_SYNC_ALL then we were called for data integrity and we must wait for
 * existing IO to complete.
 */
static int extent_write_cache_pages(struct address_space *mapping,
			     struct writeback_control *wbc,
			     struct extent_page_data *epd)
{
	struct inode *inode = mapping->host;
	int ret = 0;
	int done = 0;
	int nr_to_write_done = 0;
	struct pagevec pvec;
	int nr_pages;
	pgoff_t index;
	pgoff_t end;		/* Inclusive */
	pgoff_t done_index;
	int range_whole = 0;
	int scanned = 0;
	xa_mark_t tag;

	/*
	 * We have to hold onto the inode so that ordered extents can do their
	 * work when the IO finishes.  The alternative to this is failing to add
	 * an ordered extent if the igrab() fails there and that is a huge pain
	 * to deal with, so instead just hold onto the inode throughout the
	 * writepages operation.  If it fails here we are freeing up the inode
	 * anyway and we'd rather not waste our time writing out stuff that is
	 * going to be truncated anyway.
	 */
	if (!igrab(inode))
		return 0;

	pagevec_init(&pvec);
	if (wbc->range_cyclic) {
		index = mapping->writeback_index; /* Start from prev offset */
		end = -1;
		/*
		 * Start from the beginning does not need to cycle over the
		 * range, mark it as scanned.
		 */
		scanned = (index == 0);
	} else {
		index = wbc->range_start >> PAGE_SHIFT;
		end = wbc->range_end >> PAGE_SHIFT;
		if (wbc->range_start == 0 && wbc->range_end == LLONG_MAX)
			range_whole = 1;
		scanned = 1;
	}

	/*
	 * We do the tagged writepage as long as the snapshot flush bit is set
	 * and we are the first one who do the filemap_flush() on this inode.
	 *
	 * The nr_to_write == LONG_MAX is needed to make sure other flushers do
	 * not race in and drop the bit.
	 */
	if (range_whole && wbc->nr_to_write == LONG_MAX &&
	    test_and_clear_bit(BTRFS_INODE_SNAPSHOT_FLUSH,
			       &BTRFS_I(inode)->runtime_flags))
		wbc->tagged_writepages = 1;

	if (wbc->sync_mode == WB_SYNC_ALL || wbc->tagged_writepages)
		tag = PAGECACHE_TAG_TOWRITE;
	else
		tag = PAGECACHE_TAG_DIRTY;
retry:
	if (wbc->sync_mode == WB_SYNC_ALL || wbc->tagged_writepages)
		tag_pages_for_writeback(mapping, index, end);
	done_index = index;
	while (!done && !nr_to_write_done && (index <= end) &&
			(nr_pages = pagevec_lookup_range_tag(&pvec, mapping,
						&index, end, tag))) {
		unsigned i;

		for (i = 0; i < nr_pages; i++) {
			struct page *page = pvec.pages[i];

			done_index = page->index + 1;
			/*
			 * At this point we hold neither the i_pages lock nor
			 * the page lock: the page may be truncated or
			 * invalidated (changing page->mapping to NULL),
			 * or even swizzled back from swapper_space to
			 * tmpfs file mapping
			 */
			if (!trylock_page(page)) {
				submit_write_bio(epd, 0);
				lock_page(page);
			}

			if (unlikely(page->mapping != mapping)) {
				unlock_page(page);
				continue;
			}

			if (wbc->sync_mode != WB_SYNC_NONE) {
				if (PageWriteback(page))
					submit_write_bio(epd, 0);
				wait_on_page_writeback(page);
			}

			if (PageWriteback(page) ||
			    !clear_page_dirty_for_io(page)) {
				unlock_page(page);
				continue;
			}

			ret = __extent_writepage(page, wbc, epd);
			if (ret < 0) {
				done = 1;
				break;
			}

			/*
			 * the filesystem may choose to bump up nr_to_write.
			 * We have to make sure to honor the new nr_to_write
			 * at any time
			 */
			nr_to_write_done = wbc->nr_to_write <= 0;
		}
		pagevec_release(&pvec);
		cond_resched();
	}
	if (!scanned && !done) {
		/*
		 * We hit the last page and there is more work to be done: wrap
		 * back to the start of the file
		 */
		scanned = 1;
		index = 0;

		/*
		 * If we're looping we could run into a page that is locked by a
		 * writer and that writer could be waiting on writeback for a
		 * page in our current bio, and thus deadlock, so flush the
		 * write bio here.
		 */
		submit_write_bio(epd, 0);
		goto retry;
	}

	if (wbc->range_cyclic || (wbc->nr_to_write > 0 && range_whole))
		mapping->writeback_index = done_index;

	btrfs_add_delayed_iput(inode);
	return ret;
}

/*
 * Submit the pages in the range to bio for call sites which delalloc range has
 * already been ran (aka, ordered extent inserted) and all pages are still
 * locked.
 */
int extent_write_locked_range(struct inode *inode, u64 start, u64 end)
{
	bool found_error = false;
	int first_error = 0;
	int ret = 0;
	struct address_space *mapping = inode->i_mapping;
	struct page *page;
	u64 cur = start;
	unsigned long nr_pages;
	const u32 sectorsize = btrfs_sb(inode->i_sb)->sectorsize;
	struct extent_page_data epd = {
		.bio_ctrl = { 0 },
		.extent_locked = 1,
		.sync_io = 1,
	};
	struct writeback_control wbc_writepages = {
		.sync_mode	= WB_SYNC_ALL,
		.range_start	= start,
		.range_end	= end + 1,
		/* We're called from an async helper function */
		.punt_to_cgroup	= 1,
		.no_cgroup_owner = 1,
	};

	ASSERT(IS_ALIGNED(start, sectorsize) && IS_ALIGNED(end + 1, sectorsize));
	nr_pages = (round_up(end, PAGE_SIZE) - round_down(start, PAGE_SIZE)) >>
		   PAGE_SHIFT;
	wbc_writepages.nr_to_write = nr_pages * 2;

	wbc_attach_fdatawrite_inode(&wbc_writepages, inode);
	while (cur <= end) {
		u64 cur_end = min(round_down(cur, PAGE_SIZE) + PAGE_SIZE - 1, end);

		page = find_get_page(mapping, cur >> PAGE_SHIFT);
		/*
		 * All pages in the range are locked since
		 * btrfs_run_delalloc_range(), thus there is no way to clear
		 * the page dirty flag.
		 */
		ASSERT(PageLocked(page));
		ASSERT(PageDirty(page));
		clear_page_dirty_for_io(page);
		ret = __extent_writepage(page, &wbc_writepages, &epd);
		ASSERT(ret <= 0);
		if (ret < 0) {
			found_error = true;
			first_error = ret;
		}
		put_page(page);
		cur = cur_end + 1;
	}

	submit_write_bio(&epd, found_error ? ret : 0);

	wbc_detach_inode(&wbc_writepages);
	if (found_error)
		return first_error;
	return ret;
}

int extent_writepages(struct address_space *mapping,
		      struct writeback_control *wbc)
{
	struct inode *inode = mapping->host;
	int ret = 0;
	struct extent_page_data epd = {
		.bio_ctrl = { 0 },
		.extent_locked = 0,
		.sync_io = wbc->sync_mode == WB_SYNC_ALL,
	};

	/*
	 * Allow only a single thread to do the reloc work in zoned mode to
	 * protect the write pointer updates.
	 */
	btrfs_zoned_data_reloc_lock(BTRFS_I(inode));
	ret = extent_write_cache_pages(mapping, wbc, &epd);
<<<<<<< HEAD
	ASSERT(ret <= 0);
	if (ret < 0) {
		btrfs_zoned_data_reloc_unlock(BTRFS_I(inode));
		end_write_bio(&epd, ret);
		return ret;
	}
	ret = flush_write_bio(&epd);
=======
	submit_write_bio(&epd, ret);
>>>>>>> d60c95ef
	btrfs_zoned_data_reloc_unlock(BTRFS_I(inode));
	return ret;
}

void extent_readahead(struct readahead_control *rac)
{
	struct btrfs_bio_ctrl bio_ctrl = { 0 };
	struct page *pagepool[16];
	struct extent_map *em_cached = NULL;
	u64 prev_em_start = (u64)-1;
	int nr;

	while ((nr = readahead_page_batch(rac, pagepool))) {
		u64 contig_start = readahead_pos(rac);
		u64 contig_end = contig_start + readahead_batch_length(rac) - 1;

		contiguous_readpages(pagepool, nr, contig_start, contig_end,
				&em_cached, &bio_ctrl, &prev_em_start);
	}

	if (em_cached)
		free_extent_map(em_cached);
	submit_one_bio(&bio_ctrl);
}

/*
 * basic invalidate_folio code, this waits on any locked or writeback
 * ranges corresponding to the folio, and then deletes any extent state
 * records from the tree
 */
int extent_invalidate_folio(struct extent_io_tree *tree,
			  struct folio *folio, size_t offset)
{
	struct extent_state *cached_state = NULL;
	u64 start = folio_pos(folio);
	u64 end = start + folio_size(folio) - 1;
	size_t blocksize = folio->mapping->host->i_sb->s_blocksize;

	/* This function is only called for the btree inode */
	ASSERT(tree->owner == IO_TREE_BTREE_INODE_IO);

	start += ALIGN(offset, blocksize);
	if (start > end)
		return 0;

	lock_extent(tree, start, end, &cached_state);
	folio_wait_writeback(folio);

	/*
	 * Currently for btree io tree, only EXTENT_LOCKED is utilized,
	 * so here we only need to unlock the extent range to free any
	 * existing extent state.
	 */
	unlock_extent(tree, start, end, &cached_state);
	return 0;
}

/*
 * a helper for release_folio, this tests for areas of the page that
 * are locked or under IO and drops the related state bits if it is safe
 * to drop the page.
 */
static int try_release_extent_state(struct extent_io_tree *tree,
				    struct page *page, gfp_t mask)
{
	u64 start = page_offset(page);
	u64 end = start + PAGE_SIZE - 1;
	int ret = 1;

	if (test_range_bit(tree, start, end, EXTENT_LOCKED, 0, NULL)) {
		ret = 0;
	} else {
		u32 clear_bits = ~(EXTENT_LOCKED | EXTENT_NODATASUM |
				   EXTENT_DELALLOC_NEW | EXTENT_CTLBITS);

		/*
		 * At this point we can safely clear everything except the
		 * locked bit, the nodatasum bit and the delalloc new bit.
		 * The delalloc new bit will be cleared by ordered extent
		 * completion.
		 */
		ret = __clear_extent_bit(tree, start, end, clear_bits, NULL,
					 mask, NULL);

		/* if clear_extent_bit failed for enomem reasons,
		 * we can't allow the release to continue.
		 */
		if (ret < 0)
			ret = 0;
		else
			ret = 1;
	}
	return ret;
}

/*
 * a helper for release_folio.  As long as there are no locked extents
 * in the range corresponding to the page, both state records and extent
 * map records are removed
 */
int try_release_extent_mapping(struct page *page, gfp_t mask)
{
	struct extent_map *em;
	u64 start = page_offset(page);
	u64 end = start + PAGE_SIZE - 1;
	struct btrfs_inode *btrfs_inode = BTRFS_I(page->mapping->host);
	struct extent_io_tree *tree = &btrfs_inode->io_tree;
	struct extent_map_tree *map = &btrfs_inode->extent_tree;

	if (gfpflags_allow_blocking(mask) &&
	    page->mapping->host->i_size > SZ_16M) {
		u64 len;
		while (start <= end) {
			struct btrfs_fs_info *fs_info;
			u64 cur_gen;

			len = end - start + 1;
			write_lock(&map->lock);
			em = lookup_extent_mapping(map, start, len);
			if (!em) {
				write_unlock(&map->lock);
				break;
			}
			if (test_bit(EXTENT_FLAG_PINNED, &em->flags) ||
			    em->start != start) {
				write_unlock(&map->lock);
				free_extent_map(em);
				break;
			}
			if (test_range_bit(tree, em->start,
					   extent_map_end(em) - 1,
					   EXTENT_LOCKED, 0, NULL))
				goto next;
			/*
			 * If it's not in the list of modified extents, used
			 * by a fast fsync, we can remove it. If it's being
			 * logged we can safely remove it since fsync took an
			 * extra reference on the em.
			 */
			if (list_empty(&em->list) ||
			    test_bit(EXTENT_FLAG_LOGGING, &em->flags))
				goto remove_em;
			/*
			 * If it's in the list of modified extents, remove it
			 * only if its generation is older then the current one,
			 * in which case we don't need it for a fast fsync.
			 * Otherwise don't remove it, we could be racing with an
			 * ongoing fast fsync that could miss the new extent.
			 */
			fs_info = btrfs_inode->root->fs_info;
			spin_lock(&fs_info->trans_lock);
			cur_gen = fs_info->generation;
			spin_unlock(&fs_info->trans_lock);
			if (em->generation >= cur_gen)
				goto next;
remove_em:
			/*
			 * We only remove extent maps that are not in the list of
			 * modified extents or that are in the list but with a
			 * generation lower then the current generation, so there
			 * is no need to set the full fsync flag on the inode (it
			 * hurts the fsync performance for workloads with a data
			 * size that exceeds or is close to the system's memory).
			 */
			remove_extent_mapping(map, em);
			/* once for the rb tree */
			free_extent_map(em);
next:
			start = extent_map_end(em);
			write_unlock(&map->lock);

			/* once for us */
			free_extent_map(em);

			cond_resched(); /* Allow large-extent preemption. */
		}
	}
	return try_release_extent_state(tree, page, mask);
}

/*
 * To cache previous fiemap extent
 *
 * Will be used for merging fiemap extent
 */
struct fiemap_cache {
	u64 offset;
	u64 phys;
	u64 len;
	u32 flags;
	bool cached;
};

/*
 * Helper to submit fiemap extent.
 *
 * Will try to merge current fiemap extent specified by @offset, @phys,
 * @len and @flags with cached one.
 * And only when we fails to merge, cached one will be submitted as
 * fiemap extent.
 *
 * Return value is the same as fiemap_fill_next_extent().
 */
static int emit_fiemap_extent(struct fiemap_extent_info *fieinfo,
				struct fiemap_cache *cache,
				u64 offset, u64 phys, u64 len, u32 flags)
{
	int ret = 0;

	/* Set at the end of extent_fiemap(). */
	ASSERT((flags & FIEMAP_EXTENT_LAST) == 0);

	if (!cache->cached)
		goto assign;

	/*
	 * Sanity check, extent_fiemap() should have ensured that new
	 * fiemap extent won't overlap with cached one.
	 * Not recoverable.
	 *
	 * NOTE: Physical address can overlap, due to compression
	 */
	if (cache->offset + cache->len > offset) {
		WARN_ON(1);
		return -EINVAL;
	}

	/*
	 * Only merges fiemap extents if
	 * 1) Their logical addresses are continuous
	 *
	 * 2) Their physical addresses are continuous
	 *    So truly compressed (physical size smaller than logical size)
	 *    extents won't get merged with each other
	 *
	 * 3) Share same flags
	 */
	if (cache->offset + cache->len  == offset &&
	    cache->phys + cache->len == phys  &&
	    cache->flags == flags) {
		cache->len += len;
		return 0;
	}

	/* Not mergeable, need to submit cached one */
	ret = fiemap_fill_next_extent(fieinfo, cache->offset, cache->phys,
				      cache->len, cache->flags);
	cache->cached = false;
	if (ret)
		return ret;
assign:
	cache->cached = true;
	cache->offset = offset;
	cache->phys = phys;
	cache->len = len;
	cache->flags = flags;

	return 0;
}

/*
 * Emit last fiemap cache
 *
 * The last fiemap cache may still be cached in the following case:
 * 0		      4k		    8k
 * |<- Fiemap range ->|
 * |<------------  First extent ----------->|
 *
 * In this case, the first extent range will be cached but not emitted.
 * So we must emit it before ending extent_fiemap().
 */
static int emit_last_fiemap_cache(struct fiemap_extent_info *fieinfo,
				  struct fiemap_cache *cache)
{
	int ret;

	if (!cache->cached)
		return 0;

	ret = fiemap_fill_next_extent(fieinfo, cache->offset, cache->phys,
				      cache->len, cache->flags);
	cache->cached = false;
	if (ret > 0)
		ret = 0;
	return ret;
}

static int fiemap_next_leaf_item(struct btrfs_inode *inode, struct btrfs_path *path)
{
	struct extent_buffer *clone;
	struct btrfs_key key;
	int slot;
	int ret;

	path->slots[0]++;
	if (path->slots[0] < btrfs_header_nritems(path->nodes[0]))
		return 0;

	ret = btrfs_next_leaf(inode->root, path);
	if (ret != 0)
		return ret;

	/*
	 * Don't bother with cloning if there are no more file extent items for
	 * our inode.
	 */
	btrfs_item_key_to_cpu(path->nodes[0], &key, path->slots[0]);
	if (key.objectid != btrfs_ino(inode) || key.type != BTRFS_EXTENT_DATA_KEY)
		return 1;

	/* See the comment at fiemap_search_slot() about why we clone. */
	clone = btrfs_clone_extent_buffer(path->nodes[0]);
	if (!clone)
		return -ENOMEM;

	slot = path->slots[0];
	btrfs_release_path(path);
	path->nodes[0] = clone;
	path->slots[0] = slot;

	return 0;
}

/*
 * Search for the first file extent item that starts at a given file offset or
 * the one that starts immediately before that offset.
 * Returns: 0 on success, < 0 on error, 1 if not found.
 */
static int fiemap_search_slot(struct btrfs_inode *inode, struct btrfs_path *path,
			      u64 file_offset)
{
	const u64 ino = btrfs_ino(inode);
	struct btrfs_root *root = inode->root;
	struct extent_buffer *clone;
	struct btrfs_key key;
	int slot;
	int ret;

	key.objectid = ino;
	key.type = BTRFS_EXTENT_DATA_KEY;
	key.offset = file_offset;

	ret = btrfs_search_slot(NULL, root, &key, path, 0, 0);
	if (ret < 0)
		return ret;

	if (ret > 0 && path->slots[0] > 0) {
		btrfs_item_key_to_cpu(path->nodes[0], &key, path->slots[0] - 1);
		if (key.objectid == ino && key.type == BTRFS_EXTENT_DATA_KEY)
			path->slots[0]--;
	}

	if (path->slots[0] >= btrfs_header_nritems(path->nodes[0])) {
		ret = btrfs_next_leaf(root, path);
		if (ret != 0)
			return ret;

		btrfs_item_key_to_cpu(path->nodes[0], &key, path->slots[0]);
		if (key.objectid != ino || key.type != BTRFS_EXTENT_DATA_KEY)
			return 1;
	}

	/*
	 * We clone the leaf and use it during fiemap. This is because while
	 * using the leaf we do expensive things like checking if an extent is
	 * shared, which can take a long time. In order to prevent blocking
	 * other tasks for too long, we use a clone of the leaf. We have locked
	 * the file range in the inode's io tree, so we know none of our file
	 * extent items can change. This way we avoid blocking other tasks that
	 * want to insert items for other inodes in the same leaf or b+tree
	 * rebalance operations (triggered for example when someone is trying
	 * to push items into this leaf when trying to insert an item in a
	 * neighbour leaf).
	 * We also need the private clone because holding a read lock on an
	 * extent buffer of the subvolume's b+tree will make lockdep unhappy
	 * when we call fiemap_fill_next_extent(), because that may cause a page
	 * fault when filling the user space buffer with fiemap data.
	 */
	clone = btrfs_clone_extent_buffer(path->nodes[0]);
	if (!clone)
		return -ENOMEM;

	slot = path->slots[0];
	btrfs_release_path(path);
	path->nodes[0] = clone;
	path->slots[0] = slot;

	return 0;
}

/*
 * Process a range which is a hole or a prealloc extent in the inode's subvolume
 * btree. If @disk_bytenr is 0, we are dealing with a hole, otherwise a prealloc
 * extent. The end offset (@end) is inclusive.
 */
static int fiemap_process_hole(struct btrfs_inode *inode,
			       struct fiemap_extent_info *fieinfo,
			       struct fiemap_cache *cache,
			       struct btrfs_backref_shared_cache *backref_cache,
			       u64 disk_bytenr, u64 extent_offset,
			       u64 extent_gen,
			       struct ulist *roots, struct ulist *tmp_ulist,
			       u64 start, u64 end)
{
	const u64 i_size = i_size_read(&inode->vfs_inode);
	const u64 ino = btrfs_ino(inode);
	u64 cur_offset = start;
	u64 last_delalloc_end = 0;
	u32 prealloc_flags = FIEMAP_EXTENT_UNWRITTEN;
	bool checked_extent_shared = false;
	int ret;

	/*
	 * There can be no delalloc past i_size, so don't waste time looking for
	 * it beyond i_size.
	 */
	while (cur_offset < end && cur_offset < i_size) {
		u64 delalloc_start;
		u64 delalloc_end;
		u64 prealloc_start;
		u64 prealloc_len = 0;
		bool delalloc;

		delalloc = btrfs_find_delalloc_in_range(inode, cur_offset, end,
							&delalloc_start,
							&delalloc_end);
		if (!delalloc)
			break;

		/*
		 * If this is a prealloc extent we have to report every section
		 * of it that has no delalloc.
		 */
		if (disk_bytenr != 0) {
			if (last_delalloc_end == 0) {
				prealloc_start = start;
				prealloc_len = delalloc_start - start;
			} else {
				prealloc_start = last_delalloc_end + 1;
				prealloc_len = delalloc_start - prealloc_start;
			}
		}

		if (prealloc_len > 0) {
			if (!checked_extent_shared && fieinfo->fi_extents_max) {
				ret = btrfs_is_data_extent_shared(inode->root,
							  ino, disk_bytenr,
							  extent_gen, roots,
							  tmp_ulist,
							  backref_cache);
				if (ret < 0)
					return ret;
				else if (ret > 0)
					prealloc_flags |= FIEMAP_EXTENT_SHARED;

				checked_extent_shared = true;
			}
			ret = emit_fiemap_extent(fieinfo, cache, prealloc_start,
						 disk_bytenr + extent_offset,
						 prealloc_len, prealloc_flags);
			if (ret)
				return ret;
			extent_offset += prealloc_len;
		}

		ret = emit_fiemap_extent(fieinfo, cache, delalloc_start, 0,
					 delalloc_end + 1 - delalloc_start,
					 FIEMAP_EXTENT_DELALLOC |
					 FIEMAP_EXTENT_UNKNOWN);
		if (ret)
			return ret;

		last_delalloc_end = delalloc_end;
		cur_offset = delalloc_end + 1;
		extent_offset += cur_offset - delalloc_start;
		cond_resched();
	}

	/*
	 * Either we found no delalloc for the whole prealloc extent or we have
	 * a prealloc extent that spans i_size or starts at or after i_size.
	 */
	if (disk_bytenr != 0 && last_delalloc_end < end) {
		u64 prealloc_start;
		u64 prealloc_len;

		if (last_delalloc_end == 0) {
			prealloc_start = start;
			prealloc_len = end + 1 - start;
		} else {
			prealloc_start = last_delalloc_end + 1;
			prealloc_len = end + 1 - prealloc_start;
		}

		if (!checked_extent_shared && fieinfo->fi_extents_max) {
			ret = btrfs_is_data_extent_shared(inode->root,
							  ino, disk_bytenr,
							  extent_gen, roots,
							  tmp_ulist,
							  backref_cache);
			if (ret < 0)
				return ret;
			else if (ret > 0)
				prealloc_flags |= FIEMAP_EXTENT_SHARED;
		}
		ret = emit_fiemap_extent(fieinfo, cache, prealloc_start,
					 disk_bytenr + extent_offset,
					 prealloc_len, prealloc_flags);
		if (ret)
			return ret;
	}

	return 0;
}

static int fiemap_find_last_extent_offset(struct btrfs_inode *inode,
					  struct btrfs_path *path,
					  u64 *last_extent_end_ret)
{
	const u64 ino = btrfs_ino(inode);
	struct btrfs_root *root = inode->root;
	struct extent_buffer *leaf;
	struct btrfs_file_extent_item *ei;
	struct btrfs_key key;
	u64 disk_bytenr;
	int ret;

	/*
	 * Lookup the last file extent. We're not using i_size here because
	 * there might be preallocation past i_size.
	 */
	ret = btrfs_lookup_file_extent(NULL, root, path, ino, (u64)-1, 0);
	/* There can't be a file extent item at offset (u64)-1 */
	ASSERT(ret != 0);
	if (ret < 0)
		return ret;

	/*
	 * For a non-existing key, btrfs_search_slot() always leaves us at a
	 * slot > 0, except if the btree is empty, which is impossible because
	 * at least it has the inode item for this inode and all the items for
	 * the root inode 256.
	 */
	ASSERT(path->slots[0] > 0);
	path->slots[0]--;
	leaf = path->nodes[0];
	btrfs_item_key_to_cpu(leaf, &key, path->slots[0]);
	if (key.objectid != ino || key.type != BTRFS_EXTENT_DATA_KEY) {
		/* No file extent items in the subvolume tree. */
		*last_extent_end_ret = 0;
		return 0;
	}

	/*
	 * For an inline extent, the disk_bytenr is where inline data starts at,
	 * so first check if we have an inline extent item before checking if we
	 * have an implicit hole (disk_bytenr == 0).
	 */
	ei = btrfs_item_ptr(leaf, path->slots[0], struct btrfs_file_extent_item);
	if (btrfs_file_extent_type(leaf, ei) == BTRFS_FILE_EXTENT_INLINE) {
		*last_extent_end_ret = btrfs_file_extent_end(path);
		return 0;
	}

	/*
	 * Find the last file extent item that is not a hole (when NO_HOLES is
	 * not enabled). This should take at most 2 iterations in the worst
	 * case: we have one hole file extent item at slot 0 of a leaf and
	 * another hole file extent item as the last item in the previous leaf.
	 * This is because we merge file extent items that represent holes.
	 */
	disk_bytenr = btrfs_file_extent_disk_bytenr(leaf, ei);
	while (disk_bytenr == 0) {
		ret = btrfs_previous_item(root, path, ino, BTRFS_EXTENT_DATA_KEY);
		if (ret < 0) {
			return ret;
		} else if (ret > 0) {
			/* No file extent items that are not holes. */
			*last_extent_end_ret = 0;
			return 0;
		}
		leaf = path->nodes[0];
		ei = btrfs_item_ptr(leaf, path->slots[0],
				    struct btrfs_file_extent_item);
		disk_bytenr = btrfs_file_extent_disk_bytenr(leaf, ei);
	}

	*last_extent_end_ret = btrfs_file_extent_end(path);
	return 0;
}

int extent_fiemap(struct btrfs_inode *inode, struct fiemap_extent_info *fieinfo,
		  u64 start, u64 len)
{
	const u64 ino = btrfs_ino(inode);
	struct extent_state *cached_state = NULL;
	struct btrfs_path *path;
	struct btrfs_root *root = inode->root;
	struct fiemap_cache cache = { 0 };
	struct btrfs_backref_shared_cache *backref_cache;
	struct ulist *roots;
	struct ulist *tmp_ulist;
	u64 last_extent_end;
	u64 prev_extent_end;
	u64 lockstart;
	u64 lockend;
	bool stopped = false;
	int ret;

	backref_cache = kzalloc(sizeof(*backref_cache), GFP_KERNEL);
	path = btrfs_alloc_path();
	roots = ulist_alloc(GFP_KERNEL);
	tmp_ulist = ulist_alloc(GFP_KERNEL);
	if (!backref_cache || !path || !roots || !tmp_ulist) {
		ret = -ENOMEM;
		goto out;
	}

	lockstart = round_down(start, root->fs_info->sectorsize);
	lockend = round_up(start + len, root->fs_info->sectorsize);
	prev_extent_end = lockstart;

	lock_extent(&inode->io_tree, lockstart, lockend, &cached_state);

	ret = fiemap_find_last_extent_offset(inode, path, &last_extent_end);
	if (ret < 0)
		goto out_unlock;
	btrfs_release_path(path);

	path->reada = READA_FORWARD;
	ret = fiemap_search_slot(inode, path, lockstart);
	if (ret < 0) {
		goto out_unlock;
	} else if (ret > 0) {
		/*
		 * No file extent item found, but we may have delalloc between
		 * the current offset and i_size. So check for that.
		 */
		ret = 0;
		goto check_eof_delalloc;
	}

	while (prev_extent_end < lockend) {
		struct extent_buffer *leaf = path->nodes[0];
		struct btrfs_file_extent_item *ei;
		struct btrfs_key key;
		u64 extent_end;
		u64 extent_len;
		u64 extent_offset = 0;
		u64 extent_gen;
		u64 disk_bytenr = 0;
		u64 flags = 0;
		int extent_type;
		u8 compression;

		btrfs_item_key_to_cpu(leaf, &key, path->slots[0]);
		if (key.objectid != ino || key.type != BTRFS_EXTENT_DATA_KEY)
			break;

		extent_end = btrfs_file_extent_end(path);

		/*
		 * The first iteration can leave us at an extent item that ends
		 * before our range's start. Move to the next item.
		 */
		if (extent_end <= lockstart)
			goto next_item;

		/* We have in implicit hole (NO_HOLES feature enabled). */
		if (prev_extent_end < key.offset) {
			const u64 range_end = min(key.offset, lockend) - 1;

			ret = fiemap_process_hole(inode, fieinfo, &cache,
						  backref_cache, 0, 0, 0,
						  roots, tmp_ulist,
						  prev_extent_end, range_end);
			if (ret < 0) {
				goto out_unlock;
			} else if (ret > 0) {
				/* fiemap_fill_next_extent() told us to stop. */
				stopped = true;
				break;
			}

			/* We've reached the end of the fiemap range, stop. */
			if (key.offset >= lockend) {
				stopped = true;
				break;
			}
		}

		extent_len = extent_end - key.offset;
		ei = btrfs_item_ptr(leaf, path->slots[0],
				    struct btrfs_file_extent_item);
		compression = btrfs_file_extent_compression(leaf, ei);
		extent_type = btrfs_file_extent_type(leaf, ei);
		extent_gen = btrfs_file_extent_generation(leaf, ei);

		if (extent_type != BTRFS_FILE_EXTENT_INLINE) {
			disk_bytenr = btrfs_file_extent_disk_bytenr(leaf, ei);
			if (compression == BTRFS_COMPRESS_NONE)
				extent_offset = btrfs_file_extent_offset(leaf, ei);
		}

		if (compression != BTRFS_COMPRESS_NONE)
			flags |= FIEMAP_EXTENT_ENCODED;

		if (extent_type == BTRFS_FILE_EXTENT_INLINE) {
			flags |= FIEMAP_EXTENT_DATA_INLINE;
			flags |= FIEMAP_EXTENT_NOT_ALIGNED;
			ret = emit_fiemap_extent(fieinfo, &cache, key.offset, 0,
						 extent_len, flags);
		} else if (extent_type == BTRFS_FILE_EXTENT_PREALLOC) {
			ret = fiemap_process_hole(inode, fieinfo, &cache,
						  backref_cache,
						  disk_bytenr, extent_offset,
						  extent_gen, roots, tmp_ulist,
						  key.offset, extent_end - 1);
		} else if (disk_bytenr == 0) {
			/* We have an explicit hole. */
			ret = fiemap_process_hole(inode, fieinfo, &cache,
						  backref_cache, 0, 0, 0,
						  roots, tmp_ulist,
						  key.offset, extent_end - 1);
		} else {
			/* We have a regular extent. */
			if (fieinfo->fi_extents_max) {
				ret = btrfs_is_data_extent_shared(root, ino,
								  disk_bytenr,
								  extent_gen,
								  roots,
								  tmp_ulist,
								  backref_cache);
				if (ret < 0)
					goto out_unlock;
				else if (ret > 0)
					flags |= FIEMAP_EXTENT_SHARED;
			}

			ret = emit_fiemap_extent(fieinfo, &cache, key.offset,
						 disk_bytenr + extent_offset,
						 extent_len, flags);
		}

		if (ret < 0) {
			goto out_unlock;
		} else if (ret > 0) {
			/* fiemap_fill_next_extent() told us to stop. */
			stopped = true;
			break;
		}

		prev_extent_end = extent_end;
next_item:
		if (fatal_signal_pending(current)) {
			ret = -EINTR;
			goto out_unlock;
		}

		ret = fiemap_next_leaf_item(inode, path);
		if (ret < 0) {
			goto out_unlock;
		} else if (ret > 0) {
			/* No more file extent items for this inode. */
			break;
		}
		cond_resched();
	}

check_eof_delalloc:
	/*
	 * Release (and free) the path before emitting any final entries to
	 * fiemap_fill_next_extent() to keep lockdep happy. This is because
	 * once we find no more file extent items exist, we may have a
	 * non-cloned leaf, and fiemap_fill_next_extent() can trigger page
	 * faults when copying data to the user space buffer.
	 */
	btrfs_free_path(path);
	path = NULL;

	if (!stopped && prev_extent_end < lockend) {
		ret = fiemap_process_hole(inode, fieinfo, &cache, backref_cache,
					  0, 0, 0, roots, tmp_ulist,
					  prev_extent_end, lockend - 1);
		if (ret < 0)
			goto out_unlock;
		prev_extent_end = lockend;
	}

	if (cache.cached && cache.offset + cache.len >= last_extent_end) {
		const u64 i_size = i_size_read(&inode->vfs_inode);

		if (prev_extent_end < i_size) {
			u64 delalloc_start;
			u64 delalloc_end;
			bool delalloc;

			delalloc = btrfs_find_delalloc_in_range(inode,
								prev_extent_end,
								i_size - 1,
								&delalloc_start,
								&delalloc_end);
			if (!delalloc)
				cache.flags |= FIEMAP_EXTENT_LAST;
		} else {
			cache.flags |= FIEMAP_EXTENT_LAST;
		}
	}

	ret = emit_last_fiemap_cache(fieinfo, &cache);

out_unlock:
	unlock_extent(&inode->io_tree, lockstart, lockend, &cached_state);
out:
	kfree(backref_cache);
	btrfs_free_path(path);
	ulist_free(roots);
	ulist_free(tmp_ulist);
	return ret;
}

static void __free_extent_buffer(struct extent_buffer *eb)
{
	kmem_cache_free(extent_buffer_cache, eb);
}

int extent_buffer_under_io(const struct extent_buffer *eb)
{
	return (atomic_read(&eb->io_pages) ||
		test_bit(EXTENT_BUFFER_WRITEBACK, &eb->bflags) ||
		test_bit(EXTENT_BUFFER_DIRTY, &eb->bflags));
}

static bool page_range_has_eb(struct btrfs_fs_info *fs_info, struct page *page)
{
	struct btrfs_subpage *subpage;

	lockdep_assert_held(&page->mapping->private_lock);

	if (PagePrivate(page)) {
		subpage = (struct btrfs_subpage *)page->private;
		if (atomic_read(&subpage->eb_refs))
			return true;
		/*
		 * Even there is no eb refs here, we may still have
		 * end_page_read() call relying on page::private.
		 */
		if (atomic_read(&subpage->readers))
			return true;
	}
	return false;
}

static void detach_extent_buffer_page(struct extent_buffer *eb, struct page *page)
{
	struct btrfs_fs_info *fs_info = eb->fs_info;
	const bool mapped = !test_bit(EXTENT_BUFFER_UNMAPPED, &eb->bflags);

	/*
	 * For mapped eb, we're going to change the page private, which should
	 * be done under the private_lock.
	 */
	if (mapped)
		spin_lock(&page->mapping->private_lock);

	if (!PagePrivate(page)) {
		if (mapped)
			spin_unlock(&page->mapping->private_lock);
		return;
	}

	if (fs_info->nodesize >= PAGE_SIZE) {
		/*
		 * We do this since we'll remove the pages after we've
		 * removed the eb from the radix tree, so we could race
		 * and have this page now attached to the new eb.  So
		 * only clear page_private if it's still connected to
		 * this eb.
		 */
		if (PagePrivate(page) &&
		    page->private == (unsigned long)eb) {
			BUG_ON(test_bit(EXTENT_BUFFER_DIRTY, &eb->bflags));
			BUG_ON(PageDirty(page));
			BUG_ON(PageWriteback(page));
			/*
			 * We need to make sure we haven't be attached
			 * to a new eb.
			 */
			detach_page_private(page);
		}
		if (mapped)
			spin_unlock(&page->mapping->private_lock);
		return;
	}

	/*
	 * For subpage, we can have dummy eb with page private.  In this case,
	 * we can directly detach the private as such page is only attached to
	 * one dummy eb, no sharing.
	 */
	if (!mapped) {
		btrfs_detach_subpage(fs_info, page);
		return;
	}

	btrfs_page_dec_eb_refs(fs_info, page);

	/*
	 * We can only detach the page private if there are no other ebs in the
	 * page range and no unfinished IO.
	 */
	if (!page_range_has_eb(fs_info, page))
		btrfs_detach_subpage(fs_info, page);

	spin_unlock(&page->mapping->private_lock);
}

/* Release all pages attached to the extent buffer */
static void btrfs_release_extent_buffer_pages(struct extent_buffer *eb)
{
	int i;
	int num_pages;

	ASSERT(!extent_buffer_under_io(eb));

	num_pages = num_extent_pages(eb);
	for (i = 0; i < num_pages; i++) {
		struct page *page = eb->pages[i];

		if (!page)
			continue;

		detach_extent_buffer_page(eb, page);

		/* One for when we allocated the page */
		put_page(page);
	}
}

/*
 * Helper for releasing the extent buffer.
 */
static inline void btrfs_release_extent_buffer(struct extent_buffer *eb)
{
	btrfs_release_extent_buffer_pages(eb);
	btrfs_leak_debug_del_eb(eb);
	__free_extent_buffer(eb);
}

static struct extent_buffer *
__alloc_extent_buffer(struct btrfs_fs_info *fs_info, u64 start,
		      unsigned long len)
{
	struct extent_buffer *eb = NULL;

	eb = kmem_cache_zalloc(extent_buffer_cache, GFP_NOFS|__GFP_NOFAIL);
	eb->start = start;
	eb->len = len;
	eb->fs_info = fs_info;
	eb->bflags = 0;
	init_rwsem(&eb->lock);

	btrfs_leak_debug_add_eb(eb);
	INIT_LIST_HEAD(&eb->release_list);

	spin_lock_init(&eb->refs_lock);
	atomic_set(&eb->refs, 1);
	atomic_set(&eb->io_pages, 0);

	ASSERT(len <= BTRFS_MAX_METADATA_BLOCKSIZE);

	return eb;
}

struct extent_buffer *btrfs_clone_extent_buffer(const struct extent_buffer *src)
{
	int i;
	struct extent_buffer *new;
	int num_pages = num_extent_pages(src);
	int ret;

	new = __alloc_extent_buffer(src->fs_info, src->start, src->len);
	if (new == NULL)
		return NULL;

	/*
	 * Set UNMAPPED before calling btrfs_release_extent_buffer(), as
	 * btrfs_release_extent_buffer() have different behavior for
	 * UNMAPPED subpage extent buffer.
	 */
	set_bit(EXTENT_BUFFER_UNMAPPED, &new->bflags);

	memset(new->pages, 0, sizeof(*new->pages) * num_pages);
	ret = btrfs_alloc_page_array(num_pages, new->pages);
	if (ret) {
		btrfs_release_extent_buffer(new);
		return NULL;
	}

	for (i = 0; i < num_pages; i++) {
		int ret;
		struct page *p = new->pages[i];

		ret = attach_extent_buffer_page(new, p, NULL);
		if (ret < 0) {
			btrfs_release_extent_buffer(new);
			return NULL;
		}
		WARN_ON(PageDirty(p));
		copy_page(page_address(p), page_address(src->pages[i]));
	}
	set_extent_buffer_uptodate(new);

	return new;
}

struct extent_buffer *__alloc_dummy_extent_buffer(struct btrfs_fs_info *fs_info,
						  u64 start, unsigned long len)
{
	struct extent_buffer *eb;
	int num_pages;
	int i;
	int ret;

	eb = __alloc_extent_buffer(fs_info, start, len);
	if (!eb)
		return NULL;

	num_pages = num_extent_pages(eb);
	ret = btrfs_alloc_page_array(num_pages, eb->pages);
	if (ret)
		goto err;

	for (i = 0; i < num_pages; i++) {
		struct page *p = eb->pages[i];

		ret = attach_extent_buffer_page(eb, p, NULL);
		if (ret < 0)
			goto err;
	}

	set_extent_buffer_uptodate(eb);
	btrfs_set_header_nritems(eb, 0);
	set_bit(EXTENT_BUFFER_UNMAPPED, &eb->bflags);

	return eb;
err:
	for (i = 0; i < num_pages; i++) {
		if (eb->pages[i]) {
			detach_extent_buffer_page(eb, eb->pages[i]);
			__free_page(eb->pages[i]);
		}
	}
	__free_extent_buffer(eb);
	return NULL;
}

struct extent_buffer *alloc_dummy_extent_buffer(struct btrfs_fs_info *fs_info,
						u64 start)
{
	return __alloc_dummy_extent_buffer(fs_info, start, fs_info->nodesize);
}

static void check_buffer_tree_ref(struct extent_buffer *eb)
{
	int refs;
	/*
	 * The TREE_REF bit is first set when the extent_buffer is added
	 * to the radix tree. It is also reset, if unset, when a new reference
	 * is created by find_extent_buffer.
	 *
	 * It is only cleared in two cases: freeing the last non-tree
	 * reference to the extent_buffer when its STALE bit is set or
	 * calling release_folio when the tree reference is the only reference.
	 *
	 * In both cases, care is taken to ensure that the extent_buffer's
	 * pages are not under io. However, release_folio can be concurrently
	 * called with creating new references, which is prone to race
	 * conditions between the calls to check_buffer_tree_ref in those
	 * codepaths and clearing TREE_REF in try_release_extent_buffer.
	 *
	 * The actual lifetime of the extent_buffer in the radix tree is
	 * adequately protected by the refcount, but the TREE_REF bit and
	 * its corresponding reference are not. To protect against this
	 * class of races, we call check_buffer_tree_ref from the codepaths
	 * which trigger io after they set eb->io_pages. Note that once io is
	 * initiated, TREE_REF can no longer be cleared, so that is the
	 * moment at which any such race is best fixed.
	 */
	refs = atomic_read(&eb->refs);
	if (refs >= 2 && test_bit(EXTENT_BUFFER_TREE_REF, &eb->bflags))
		return;

	spin_lock(&eb->refs_lock);
	if (!test_and_set_bit(EXTENT_BUFFER_TREE_REF, &eb->bflags))
		atomic_inc(&eb->refs);
	spin_unlock(&eb->refs_lock);
}

static void mark_extent_buffer_accessed(struct extent_buffer *eb,
		struct page *accessed)
{
	int num_pages, i;

	check_buffer_tree_ref(eb);

	num_pages = num_extent_pages(eb);
	for (i = 0; i < num_pages; i++) {
		struct page *p = eb->pages[i];

		if (p != accessed)
			mark_page_accessed(p);
	}
}

struct extent_buffer *find_extent_buffer(struct btrfs_fs_info *fs_info,
					 u64 start)
{
	struct extent_buffer *eb;

	eb = find_extent_buffer_nolock(fs_info, start);
	if (!eb)
		return NULL;
	/*
	 * Lock our eb's refs_lock to avoid races with free_extent_buffer().
	 * When we get our eb it might be flagged with EXTENT_BUFFER_STALE and
	 * another task running free_extent_buffer() might have seen that flag
	 * set, eb->refs == 2, that the buffer isn't under IO (dirty and
	 * writeback flags not set) and it's still in the tree (flag
	 * EXTENT_BUFFER_TREE_REF set), therefore being in the process of
	 * decrementing the extent buffer's reference count twice.  So here we
	 * could race and increment the eb's reference count, clear its stale
	 * flag, mark it as dirty and drop our reference before the other task
	 * finishes executing free_extent_buffer, which would later result in
	 * an attempt to free an extent buffer that is dirty.
	 */
	if (test_bit(EXTENT_BUFFER_STALE, &eb->bflags)) {
		spin_lock(&eb->refs_lock);
		spin_unlock(&eb->refs_lock);
	}
	mark_extent_buffer_accessed(eb, NULL);
	return eb;
}

#ifdef CONFIG_BTRFS_FS_RUN_SANITY_TESTS
struct extent_buffer *alloc_test_extent_buffer(struct btrfs_fs_info *fs_info,
					u64 start)
{
	struct extent_buffer *eb, *exists = NULL;
	int ret;

	eb = find_extent_buffer(fs_info, start);
	if (eb)
		return eb;
	eb = alloc_dummy_extent_buffer(fs_info, start);
	if (!eb)
		return ERR_PTR(-ENOMEM);
	eb->fs_info = fs_info;
again:
	ret = radix_tree_preload(GFP_NOFS);
	if (ret) {
		exists = ERR_PTR(ret);
		goto free_eb;
	}
	spin_lock(&fs_info->buffer_lock);
	ret = radix_tree_insert(&fs_info->buffer_radix,
				start >> fs_info->sectorsize_bits, eb);
	spin_unlock(&fs_info->buffer_lock);
	radix_tree_preload_end();
	if (ret == -EEXIST) {
		exists = find_extent_buffer(fs_info, start);
		if (exists)
			goto free_eb;
		else
			goto again;
	}
	check_buffer_tree_ref(eb);
	set_bit(EXTENT_BUFFER_IN_TREE, &eb->bflags);

	return eb;
free_eb:
	btrfs_release_extent_buffer(eb);
	return exists;
}
#endif

static struct extent_buffer *grab_extent_buffer(
		struct btrfs_fs_info *fs_info, struct page *page)
{
	struct extent_buffer *exists;

	/*
	 * For subpage case, we completely rely on radix tree to ensure we
	 * don't try to insert two ebs for the same bytenr.  So here we always
	 * return NULL and just continue.
	 */
	if (fs_info->nodesize < PAGE_SIZE)
		return NULL;

	/* Page not yet attached to an extent buffer */
	if (!PagePrivate(page))
		return NULL;

	/*
	 * We could have already allocated an eb for this page and attached one
	 * so lets see if we can get a ref on the existing eb, and if we can we
	 * know it's good and we can just return that one, else we know we can
	 * just overwrite page->private.
	 */
	exists = (struct extent_buffer *)page->private;
	if (atomic_inc_not_zero(&exists->refs))
		return exists;

	WARN_ON(PageDirty(page));
	detach_page_private(page);
	return NULL;
}

static int check_eb_alignment(struct btrfs_fs_info *fs_info, u64 start)
{
	if (!IS_ALIGNED(start, fs_info->sectorsize)) {
		btrfs_err(fs_info, "bad tree block start %llu", start);
		return -EINVAL;
	}

	if (fs_info->nodesize < PAGE_SIZE &&
	    offset_in_page(start) + fs_info->nodesize > PAGE_SIZE) {
		btrfs_err(fs_info,
		"tree block crosses page boundary, start %llu nodesize %u",
			  start, fs_info->nodesize);
		return -EINVAL;
	}
	if (fs_info->nodesize >= PAGE_SIZE &&
	    !PAGE_ALIGNED(start)) {
		btrfs_err(fs_info,
		"tree block is not page aligned, start %llu nodesize %u",
			  start, fs_info->nodesize);
		return -EINVAL;
	}
	return 0;
}

struct extent_buffer *alloc_extent_buffer(struct btrfs_fs_info *fs_info,
					  u64 start, u64 owner_root, int level)
{
	unsigned long len = fs_info->nodesize;
	int num_pages;
	int i;
	unsigned long index = start >> PAGE_SHIFT;
	struct extent_buffer *eb;
	struct extent_buffer *exists = NULL;
	struct page *p;
	struct address_space *mapping = fs_info->btree_inode->i_mapping;
	u64 lockdep_owner = owner_root;
	int uptodate = 1;
	int ret;

	if (check_eb_alignment(fs_info, start))
		return ERR_PTR(-EINVAL);

#if BITS_PER_LONG == 32
	if (start >= MAX_LFS_FILESIZE) {
		btrfs_err_rl(fs_info,
		"extent buffer %llu is beyond 32bit page cache limit", start);
		btrfs_err_32bit_limit(fs_info);
		return ERR_PTR(-EOVERFLOW);
	}
	if (start >= BTRFS_32BIT_EARLY_WARN_THRESHOLD)
		btrfs_warn_32bit_limit(fs_info);
#endif

	eb = find_extent_buffer(fs_info, start);
	if (eb)
		return eb;

	eb = __alloc_extent_buffer(fs_info, start, len);
	if (!eb)
		return ERR_PTR(-ENOMEM);

	/*
	 * The reloc trees are just snapshots, so we need them to appear to be
	 * just like any other fs tree WRT lockdep.
	 */
	if (lockdep_owner == BTRFS_TREE_RELOC_OBJECTID)
		lockdep_owner = BTRFS_FS_TREE_OBJECTID;

	btrfs_set_buffer_lockdep_class(lockdep_owner, eb, level);

	num_pages = num_extent_pages(eb);
	for (i = 0; i < num_pages; i++, index++) {
		struct btrfs_subpage *prealloc = NULL;

		p = find_or_create_page(mapping, index, GFP_NOFS|__GFP_NOFAIL);
		if (!p) {
			exists = ERR_PTR(-ENOMEM);
			goto free_eb;
		}

		/*
		 * Preallocate page->private for subpage case, so that we won't
		 * allocate memory with private_lock hold.  The memory will be
		 * freed by attach_extent_buffer_page() or freed manually if
		 * we exit earlier.
		 *
		 * Although we have ensured one subpage eb can only have one
		 * page, but it may change in the future for 16K page size
		 * support, so we still preallocate the memory in the loop.
		 */
		if (fs_info->nodesize < PAGE_SIZE) {
			prealloc = btrfs_alloc_subpage(fs_info, BTRFS_SUBPAGE_METADATA);
			if (IS_ERR(prealloc)) {
				ret = PTR_ERR(prealloc);
				unlock_page(p);
				put_page(p);
				exists = ERR_PTR(ret);
				goto free_eb;
			}
		}

		spin_lock(&mapping->private_lock);
		exists = grab_extent_buffer(fs_info, p);
		if (exists) {
			spin_unlock(&mapping->private_lock);
			unlock_page(p);
			put_page(p);
			mark_extent_buffer_accessed(exists, p);
			btrfs_free_subpage(prealloc);
			goto free_eb;
		}
		/* Should not fail, as we have preallocated the memory */
		ret = attach_extent_buffer_page(eb, p, prealloc);
		ASSERT(!ret);
		/*
		 * To inform we have extra eb under allocation, so that
		 * detach_extent_buffer_page() won't release the page private
		 * when the eb hasn't yet been inserted into radix tree.
		 *
		 * The ref will be decreased when the eb released the page, in
		 * detach_extent_buffer_page().
		 * Thus needs no special handling in error path.
		 */
		btrfs_page_inc_eb_refs(fs_info, p);
		spin_unlock(&mapping->private_lock);

		WARN_ON(btrfs_page_test_dirty(fs_info, p, eb->start, eb->len));
		eb->pages[i] = p;
		if (!PageUptodate(p))
			uptodate = 0;

		/*
		 * We can't unlock the pages just yet since the extent buffer
		 * hasn't been properly inserted in the radix tree, this
		 * opens a race with btree_release_folio which can free a page
		 * while we are still filling in all pages for the buffer and
		 * we could crash.
		 */
	}
	if (uptodate)
		set_bit(EXTENT_BUFFER_UPTODATE, &eb->bflags);
again:
	ret = radix_tree_preload(GFP_NOFS);
	if (ret) {
		exists = ERR_PTR(ret);
		goto free_eb;
	}

	spin_lock(&fs_info->buffer_lock);
	ret = radix_tree_insert(&fs_info->buffer_radix,
				start >> fs_info->sectorsize_bits, eb);
	spin_unlock(&fs_info->buffer_lock);
	radix_tree_preload_end();
	if (ret == -EEXIST) {
		exists = find_extent_buffer(fs_info, start);
		if (exists)
			goto free_eb;
		else
			goto again;
	}
	/* add one reference for the tree */
	check_buffer_tree_ref(eb);
	set_bit(EXTENT_BUFFER_IN_TREE, &eb->bflags);

	/*
	 * Now it's safe to unlock the pages because any calls to
	 * btree_release_folio will correctly detect that a page belongs to a
	 * live buffer and won't free them prematurely.
	 */
	for (i = 0; i < num_pages; i++)
		unlock_page(eb->pages[i]);
	return eb;

free_eb:
	WARN_ON(!atomic_dec_and_test(&eb->refs));
	for (i = 0; i < num_pages; i++) {
		if (eb->pages[i])
			unlock_page(eb->pages[i]);
	}

	btrfs_release_extent_buffer(eb);
	return exists;
}

static inline void btrfs_release_extent_buffer_rcu(struct rcu_head *head)
{
	struct extent_buffer *eb =
			container_of(head, struct extent_buffer, rcu_head);

	__free_extent_buffer(eb);
}

static int release_extent_buffer(struct extent_buffer *eb)
	__releases(&eb->refs_lock)
{
	lockdep_assert_held(&eb->refs_lock);

	WARN_ON(atomic_read(&eb->refs) == 0);
	if (atomic_dec_and_test(&eb->refs)) {
		if (test_and_clear_bit(EXTENT_BUFFER_IN_TREE, &eb->bflags)) {
			struct btrfs_fs_info *fs_info = eb->fs_info;

			spin_unlock(&eb->refs_lock);

			spin_lock(&fs_info->buffer_lock);
			radix_tree_delete(&fs_info->buffer_radix,
					  eb->start >> fs_info->sectorsize_bits);
			spin_unlock(&fs_info->buffer_lock);
		} else {
			spin_unlock(&eb->refs_lock);
		}

		btrfs_leak_debug_del_eb(eb);
		/* Should be safe to release our pages at this point */
		btrfs_release_extent_buffer_pages(eb);
#ifdef CONFIG_BTRFS_FS_RUN_SANITY_TESTS
		if (unlikely(test_bit(EXTENT_BUFFER_UNMAPPED, &eb->bflags))) {
			__free_extent_buffer(eb);
			return 1;
		}
#endif
		call_rcu(&eb->rcu_head, btrfs_release_extent_buffer_rcu);
		return 1;
	}
	spin_unlock(&eb->refs_lock);

	return 0;
}

void free_extent_buffer(struct extent_buffer *eb)
{
	int refs;
	if (!eb)
		return;

	refs = atomic_read(&eb->refs);
	while (1) {
		if ((!test_bit(EXTENT_BUFFER_UNMAPPED, &eb->bflags) && refs <= 3)
		    || (test_bit(EXTENT_BUFFER_UNMAPPED, &eb->bflags) &&
			refs == 1))
			break;
		if (atomic_try_cmpxchg(&eb->refs, &refs, refs - 1))
			return;
	}

	spin_lock(&eb->refs_lock);
	if (atomic_read(&eb->refs) == 2 &&
	    test_bit(EXTENT_BUFFER_STALE, &eb->bflags) &&
	    !extent_buffer_under_io(eb) &&
	    test_and_clear_bit(EXTENT_BUFFER_TREE_REF, &eb->bflags))
		atomic_dec(&eb->refs);

	/*
	 * I know this is terrible, but it's temporary until we stop tracking
	 * the uptodate bits and such for the extent buffers.
	 */
	release_extent_buffer(eb);
}

void free_extent_buffer_stale(struct extent_buffer *eb)
{
	if (!eb)
		return;

	spin_lock(&eb->refs_lock);
	set_bit(EXTENT_BUFFER_STALE, &eb->bflags);

	if (atomic_read(&eb->refs) == 2 && !extent_buffer_under_io(eb) &&
	    test_and_clear_bit(EXTENT_BUFFER_TREE_REF, &eb->bflags))
		atomic_dec(&eb->refs);
	release_extent_buffer(eb);
}

static void btree_clear_page_dirty(struct page *page)
{
	ASSERT(PageDirty(page));
	ASSERT(PageLocked(page));
	clear_page_dirty_for_io(page);
	xa_lock_irq(&page->mapping->i_pages);
	if (!PageDirty(page))
		__xa_clear_mark(&page->mapping->i_pages,
				page_index(page), PAGECACHE_TAG_DIRTY);
	xa_unlock_irq(&page->mapping->i_pages);
}

static void clear_subpage_extent_buffer_dirty(const struct extent_buffer *eb)
{
	struct btrfs_fs_info *fs_info = eb->fs_info;
	struct page *page = eb->pages[0];
	bool last;

	/* btree_clear_page_dirty() needs page locked */
	lock_page(page);
	last = btrfs_subpage_clear_and_test_dirty(fs_info, page, eb->start,
						  eb->len);
	if (last)
		btree_clear_page_dirty(page);
	unlock_page(page);
	WARN_ON(atomic_read(&eb->refs) == 0);
}

void clear_extent_buffer_dirty(const struct extent_buffer *eb)
{
	int i;
	int num_pages;
	struct page *page;

	if (eb->fs_info->nodesize < PAGE_SIZE)
		return clear_subpage_extent_buffer_dirty(eb);

	num_pages = num_extent_pages(eb);

	for (i = 0; i < num_pages; i++) {
		page = eb->pages[i];
		if (!PageDirty(page))
			continue;
		lock_page(page);
		btree_clear_page_dirty(page);
		ClearPageError(page);
		unlock_page(page);
	}
	WARN_ON(atomic_read(&eb->refs) == 0);
}

bool set_extent_buffer_dirty(struct extent_buffer *eb)
{
	int i;
	int num_pages;
	bool was_dirty;

	check_buffer_tree_ref(eb);

	was_dirty = test_and_set_bit(EXTENT_BUFFER_DIRTY, &eb->bflags);

	num_pages = num_extent_pages(eb);
	WARN_ON(atomic_read(&eb->refs) == 0);
	WARN_ON(!test_bit(EXTENT_BUFFER_TREE_REF, &eb->bflags));

	if (!was_dirty) {
		bool subpage = eb->fs_info->nodesize < PAGE_SIZE;

		/*
		 * For subpage case, we can have other extent buffers in the
		 * same page, and in clear_subpage_extent_buffer_dirty() we
		 * have to clear page dirty without subpage lock held.
		 * This can cause race where our page gets dirty cleared after
		 * we just set it.
		 *
		 * Thankfully, clear_subpage_extent_buffer_dirty() has locked
		 * its page for other reasons, we can use page lock to prevent
		 * the above race.
		 */
		if (subpage)
			lock_page(eb->pages[0]);
		for (i = 0; i < num_pages; i++)
			btrfs_page_set_dirty(eb->fs_info, eb->pages[i],
					     eb->start, eb->len);
		if (subpage)
			unlock_page(eb->pages[0]);
	}
#ifdef CONFIG_BTRFS_DEBUG
	for (i = 0; i < num_pages; i++)
		ASSERT(PageDirty(eb->pages[i]));
#endif

	return was_dirty;
}

void clear_extent_buffer_uptodate(struct extent_buffer *eb)
{
	struct btrfs_fs_info *fs_info = eb->fs_info;
	struct page *page;
	int num_pages;
	int i;

	clear_bit(EXTENT_BUFFER_UPTODATE, &eb->bflags);
	num_pages = num_extent_pages(eb);
	for (i = 0; i < num_pages; i++) {
		page = eb->pages[i];
		if (!page)
			continue;

		/*
		 * This is special handling for metadata subpage, as regular
		 * btrfs_is_subpage() can not handle cloned/dummy metadata.
		 */
		if (fs_info->nodesize >= PAGE_SIZE)
			ClearPageUptodate(page);
		else
			btrfs_subpage_clear_uptodate(fs_info, page, eb->start,
						     eb->len);
	}
}

void set_extent_buffer_uptodate(struct extent_buffer *eb)
{
	struct btrfs_fs_info *fs_info = eb->fs_info;
	struct page *page;
	int num_pages;
	int i;

	set_bit(EXTENT_BUFFER_UPTODATE, &eb->bflags);
	num_pages = num_extent_pages(eb);
	for (i = 0; i < num_pages; i++) {
		page = eb->pages[i];

		/*
		 * This is special handling for metadata subpage, as regular
		 * btrfs_is_subpage() can not handle cloned/dummy metadata.
		 */
		if (fs_info->nodesize >= PAGE_SIZE)
			SetPageUptodate(page);
		else
			btrfs_subpage_set_uptodate(fs_info, page, eb->start,
						   eb->len);
	}
}

static int read_extent_buffer_subpage(struct extent_buffer *eb, int wait,
				      int mirror_num)
{
	struct btrfs_fs_info *fs_info = eb->fs_info;
	struct extent_io_tree *io_tree;
	struct page *page = eb->pages[0];
	struct btrfs_bio_ctrl bio_ctrl = {
		.mirror_num = mirror_num,
	};
	int ret = 0;

	ASSERT(!test_bit(EXTENT_BUFFER_UNMAPPED, &eb->bflags));
	ASSERT(PagePrivate(page));
	io_tree = &BTRFS_I(fs_info->btree_inode)->io_tree;

	if (wait == WAIT_NONE) {
		if (!try_lock_extent(io_tree, eb->start, eb->start + eb->len - 1))
			return -EAGAIN;
	} else {
		ret = lock_extent(io_tree, eb->start, eb->start + eb->len - 1, NULL);
		if (ret < 0)
			return ret;
	}

	ret = 0;
	if (test_bit(EXTENT_BUFFER_UPTODATE, &eb->bflags) ||
	    PageUptodate(page) ||
	    btrfs_subpage_test_uptodate(fs_info, page, eb->start, eb->len)) {
		set_bit(EXTENT_BUFFER_UPTODATE, &eb->bflags);
		unlock_extent(io_tree, eb->start, eb->start + eb->len - 1, NULL);
		return ret;
	}

	clear_bit(EXTENT_BUFFER_READ_ERR, &eb->bflags);
	eb->read_mirror = 0;
	atomic_set(&eb->io_pages, 1);
	check_buffer_tree_ref(eb);
	bio_ctrl.end_io_func = end_bio_extent_readpage;

	btrfs_subpage_clear_error(fs_info, page, eb->start, eb->len);

	btrfs_subpage_start_reader(fs_info, page, eb->start, eb->len);
	ret = submit_extent_page(REQ_OP_READ, NULL, &bio_ctrl,
				 eb->start, page, eb->len,
				 eb->start - page_offset(page), 0, true);
	if (ret) {
		/*
		 * In the endio function, if we hit something wrong we will
		 * increase the io_pages, so here we need to decrease it for
		 * error path.
		 */
		atomic_dec(&eb->io_pages);
	}
	submit_one_bio(&bio_ctrl);
	if (ret || wait != WAIT_COMPLETE)
		return ret;

	wait_extent_bit(io_tree, eb->start, eb->start + eb->len - 1, EXTENT_LOCKED);
	if (!test_bit(EXTENT_BUFFER_UPTODATE, &eb->bflags))
		ret = -EIO;
	return ret;
}

int read_extent_buffer_pages(struct extent_buffer *eb, int wait, int mirror_num)
{
	int i;
	struct page *page;
	int err;
	int ret = 0;
	int locked_pages = 0;
	int all_uptodate = 1;
	int num_pages;
	unsigned long num_reads = 0;
	struct btrfs_bio_ctrl bio_ctrl = {
		.mirror_num = mirror_num,
	};

	if (test_bit(EXTENT_BUFFER_UPTODATE, &eb->bflags))
		return 0;

	/*
	 * We could have had EXTENT_BUFFER_UPTODATE cleared by the write
	 * operation, which could potentially still be in flight.  In this case
	 * we simply want to return an error.
	 */
	if (unlikely(test_bit(EXTENT_BUFFER_WRITE_ERR, &eb->bflags)))
		return -EIO;

<<<<<<< HEAD
	if (eb->fs_info->sectorsize < PAGE_SIZE)
=======
	if (eb->fs_info->nodesize < PAGE_SIZE)
>>>>>>> d60c95ef
		return read_extent_buffer_subpage(eb, wait, mirror_num);

	num_pages = num_extent_pages(eb);
	for (i = 0; i < num_pages; i++) {
		page = eb->pages[i];
		if (wait == WAIT_NONE) {
			/*
			 * WAIT_NONE is only utilized by readahead. If we can't
			 * acquire the lock atomically it means either the eb
			 * is being read out or under modification.
			 * Either way the eb will be or has been cached,
			 * readahead can exit safely.
			 */
			if (!trylock_page(page))
				goto unlock_exit;
		} else {
			lock_page(page);
		}
		locked_pages++;
	}
	/*
	 * We need to firstly lock all pages to make sure that
	 * the uptodate bit of our pages won't be affected by
	 * clear_extent_buffer_uptodate().
	 */
	for (i = 0; i < num_pages; i++) {
		page = eb->pages[i];
		if (!PageUptodate(page)) {
			num_reads++;
			all_uptodate = 0;
		}
	}

	if (all_uptodate) {
		set_bit(EXTENT_BUFFER_UPTODATE, &eb->bflags);
		goto unlock_exit;
	}

	clear_bit(EXTENT_BUFFER_READ_ERR, &eb->bflags);
	eb->read_mirror = 0;
	atomic_set(&eb->io_pages, num_reads);
	/*
	 * It is possible for release_folio to clear the TREE_REF bit before we
	 * set io_pages. See check_buffer_tree_ref for a more detailed comment.
	 */
	check_buffer_tree_ref(eb);
	bio_ctrl.end_io_func = end_bio_extent_readpage;
	for (i = 0; i < num_pages; i++) {
		page = eb->pages[i];

		if (!PageUptodate(page)) {
			if (ret) {
				atomic_dec(&eb->io_pages);
				unlock_page(page);
				continue;
			}

			ClearPageError(page);
			err = submit_extent_page(REQ_OP_READ, NULL,
					 &bio_ctrl, page_offset(page), page,
					 PAGE_SIZE, 0, 0, false);
			if (err) {
				/*
				 * We failed to submit the bio so it's the
				 * caller's responsibility to perform cleanup
				 * i.e unlock page/set error bit.
				 */
				ret = err;
				SetPageError(page);
				unlock_page(page);
				atomic_dec(&eb->io_pages);
			}
		} else {
			unlock_page(page);
		}
	}

	submit_one_bio(&bio_ctrl);

	if (ret || wait != WAIT_COMPLETE)
		return ret;

	for (i = 0; i < num_pages; i++) {
		page = eb->pages[i];
		wait_on_page_locked(page);
		if (!PageUptodate(page))
			ret = -EIO;
	}

	return ret;

unlock_exit:
	while (locked_pages > 0) {
		locked_pages--;
		page = eb->pages[locked_pages];
		unlock_page(page);
	}
	return ret;
}

static bool report_eb_range(const struct extent_buffer *eb, unsigned long start,
			    unsigned long len)
{
	btrfs_warn(eb->fs_info,
		"access to eb bytenr %llu len %lu out of range start %lu len %lu",
		eb->start, eb->len, start, len);
	WARN_ON(IS_ENABLED(CONFIG_BTRFS_DEBUG));

	return true;
}

/*
 * Check if the [start, start + len) range is valid before reading/writing
 * the eb.
 * NOTE: @start and @len are offset inside the eb, not logical address.
 *
 * Caller should not touch the dst/src memory if this function returns error.
 */
static inline int check_eb_range(const struct extent_buffer *eb,
				 unsigned long start, unsigned long len)
{
	unsigned long offset;

	/* start, start + len should not go beyond eb->len nor overflow */
	if (unlikely(check_add_overflow(start, len, &offset) || offset > eb->len))
		return report_eb_range(eb, start, len);

	return false;
}

void read_extent_buffer(const struct extent_buffer *eb, void *dstv,
			unsigned long start, unsigned long len)
{
	size_t cur;
	size_t offset;
	struct page *page;
	char *kaddr;
	char *dst = (char *)dstv;
	unsigned long i = get_eb_page_index(start);

	if (check_eb_range(eb, start, len))
		return;

	offset = get_eb_offset_in_page(eb, start);

	while (len > 0) {
		page = eb->pages[i];

		cur = min(len, (PAGE_SIZE - offset));
		kaddr = page_address(page);
		memcpy(dst, kaddr + offset, cur);

		dst += cur;
		len -= cur;
		offset = 0;
		i++;
	}
}

int read_extent_buffer_to_user_nofault(const struct extent_buffer *eb,
				       void __user *dstv,
				       unsigned long start, unsigned long len)
{
	size_t cur;
	size_t offset;
	struct page *page;
	char *kaddr;
	char __user *dst = (char __user *)dstv;
	unsigned long i = get_eb_page_index(start);
	int ret = 0;

	WARN_ON(start > eb->len);
	WARN_ON(start + len > eb->start + eb->len);

	offset = get_eb_offset_in_page(eb, start);

	while (len > 0) {
		page = eb->pages[i];

		cur = min(len, (PAGE_SIZE - offset));
		kaddr = page_address(page);
		if (copy_to_user_nofault(dst, kaddr + offset, cur)) {
			ret = -EFAULT;
			break;
		}

		dst += cur;
		len -= cur;
		offset = 0;
		i++;
	}

	return ret;
}

int memcmp_extent_buffer(const struct extent_buffer *eb, const void *ptrv,
			 unsigned long start, unsigned long len)
{
	size_t cur;
	size_t offset;
	struct page *page;
	char *kaddr;
	char *ptr = (char *)ptrv;
	unsigned long i = get_eb_page_index(start);
	int ret = 0;

	if (check_eb_range(eb, start, len))
		return -EINVAL;

	offset = get_eb_offset_in_page(eb, start);

	while (len > 0) {
		page = eb->pages[i];

		cur = min(len, (PAGE_SIZE - offset));

		kaddr = page_address(page);
		ret = memcmp(ptr, kaddr + offset, cur);
		if (ret)
			break;

		ptr += cur;
		len -= cur;
		offset = 0;
		i++;
	}
	return ret;
}

/*
 * Check that the extent buffer is uptodate.
 *
 * For regular sector size == PAGE_SIZE case, check if @page is uptodate.
 * For subpage case, check if the range covered by the eb has EXTENT_UPTODATE.
 */
static void assert_eb_page_uptodate(const struct extent_buffer *eb,
				    struct page *page)
{
	struct btrfs_fs_info *fs_info = eb->fs_info;

	/*
	 * If we are using the commit root we could potentially clear a page
	 * Uptodate while we're using the extent buffer that we've previously
	 * looked up.  We don't want to complain in this case, as the page was
	 * valid before, we just didn't write it out.  Instead we want to catch
	 * the case where we didn't actually read the block properly, which
	 * would have !PageUptodate && !PageError, as we clear PageError before
	 * reading.
	 */
<<<<<<< HEAD
	if (fs_info->sectorsize < PAGE_SIZE) {
=======
	if (fs_info->nodesize < PAGE_SIZE) {
>>>>>>> d60c95ef
		bool uptodate, error;

		uptodate = btrfs_subpage_test_uptodate(fs_info, page,
						       eb->start, eb->len);
		error = btrfs_subpage_test_error(fs_info, page, eb->start, eb->len);
		WARN_ON(!uptodate && !error);
	} else {
		WARN_ON(!PageUptodate(page) && !PageError(page));
	}
}

void write_extent_buffer_chunk_tree_uuid(const struct extent_buffer *eb,
		const void *srcv)
{
	char *kaddr;

	assert_eb_page_uptodate(eb, eb->pages[0]);
	kaddr = page_address(eb->pages[0]) +
		get_eb_offset_in_page(eb, offsetof(struct btrfs_header,
						   chunk_tree_uuid));
	memcpy(kaddr, srcv, BTRFS_FSID_SIZE);
}

void write_extent_buffer_fsid(const struct extent_buffer *eb, const void *srcv)
{
	char *kaddr;

	assert_eb_page_uptodate(eb, eb->pages[0]);
	kaddr = page_address(eb->pages[0]) +
		get_eb_offset_in_page(eb, offsetof(struct btrfs_header, fsid));
	memcpy(kaddr, srcv, BTRFS_FSID_SIZE);
}

void write_extent_buffer(const struct extent_buffer *eb, const void *srcv,
			 unsigned long start, unsigned long len)
{
	size_t cur;
	size_t offset;
	struct page *page;
	char *kaddr;
	char *src = (char *)srcv;
	unsigned long i = get_eb_page_index(start);

	WARN_ON(test_bit(EXTENT_BUFFER_NO_CHECK, &eb->bflags));

	if (check_eb_range(eb, start, len))
		return;

	offset = get_eb_offset_in_page(eb, start);

	while (len > 0) {
		page = eb->pages[i];
		assert_eb_page_uptodate(eb, page);

		cur = min(len, PAGE_SIZE - offset);
		kaddr = page_address(page);
		memcpy(kaddr + offset, src, cur);

		src += cur;
		len -= cur;
		offset = 0;
		i++;
	}
}

void memzero_extent_buffer(const struct extent_buffer *eb, unsigned long start,
		unsigned long len)
{
	size_t cur;
	size_t offset;
	struct page *page;
	char *kaddr;
	unsigned long i = get_eb_page_index(start);

	if (check_eb_range(eb, start, len))
		return;

	offset = get_eb_offset_in_page(eb, start);

	while (len > 0) {
		page = eb->pages[i];
		assert_eb_page_uptodate(eb, page);

		cur = min(len, PAGE_SIZE - offset);
		kaddr = page_address(page);
		memset(kaddr + offset, 0, cur);

		len -= cur;
		offset = 0;
		i++;
	}
}

void copy_extent_buffer_full(const struct extent_buffer *dst,
			     const struct extent_buffer *src)
{
	int i;
	int num_pages;

	ASSERT(dst->len == src->len);

	if (dst->fs_info->nodesize >= PAGE_SIZE) {
		num_pages = num_extent_pages(dst);
		for (i = 0; i < num_pages; i++)
			copy_page(page_address(dst->pages[i]),
				  page_address(src->pages[i]));
	} else {
		size_t src_offset = get_eb_offset_in_page(src, 0);
		size_t dst_offset = get_eb_offset_in_page(dst, 0);

		ASSERT(src->fs_info->nodesize < PAGE_SIZE);
		memcpy(page_address(dst->pages[0]) + dst_offset,
		       page_address(src->pages[0]) + src_offset,
		       src->len);
	}
}

void copy_extent_buffer(const struct extent_buffer *dst,
			const struct extent_buffer *src,
			unsigned long dst_offset, unsigned long src_offset,
			unsigned long len)
{
	u64 dst_len = dst->len;
	size_t cur;
	size_t offset;
	struct page *page;
	char *kaddr;
	unsigned long i = get_eb_page_index(dst_offset);

	if (check_eb_range(dst, dst_offset, len) ||
	    check_eb_range(src, src_offset, len))
		return;

	WARN_ON(src->len != dst_len);

	offset = get_eb_offset_in_page(dst, dst_offset);

	while (len > 0) {
		page = dst->pages[i];
		assert_eb_page_uptodate(dst, page);

		cur = min(len, (unsigned long)(PAGE_SIZE - offset));

		kaddr = page_address(page);
		read_extent_buffer(src, kaddr + offset, src_offset, cur);

		src_offset += cur;
		len -= cur;
		offset = 0;
		i++;
	}
}

/*
 * eb_bitmap_offset() - calculate the page and offset of the byte containing the
 * given bit number
 * @eb: the extent buffer
 * @start: offset of the bitmap item in the extent buffer
 * @nr: bit number
 * @page_index: return index of the page in the extent buffer that contains the
 * given bit number
 * @page_offset: return offset into the page given by page_index
 *
 * This helper hides the ugliness of finding the byte in an extent buffer which
 * contains a given bit.
 */
static inline void eb_bitmap_offset(const struct extent_buffer *eb,
				    unsigned long start, unsigned long nr,
				    unsigned long *page_index,
				    size_t *page_offset)
{
	size_t byte_offset = BIT_BYTE(nr);
	size_t offset;

	/*
	 * The byte we want is the offset of the extent buffer + the offset of
	 * the bitmap item in the extent buffer + the offset of the byte in the
	 * bitmap item.
	 */
	offset = start + offset_in_page(eb->start) + byte_offset;

	*page_index = offset >> PAGE_SHIFT;
	*page_offset = offset_in_page(offset);
}

/**
 * extent_buffer_test_bit - determine whether a bit in a bitmap item is set
 * @eb: the extent buffer
 * @start: offset of the bitmap item in the extent buffer
 * @nr: bit number to test
 */
int extent_buffer_test_bit(const struct extent_buffer *eb, unsigned long start,
			   unsigned long nr)
{
	u8 *kaddr;
	struct page *page;
	unsigned long i;
	size_t offset;

	eb_bitmap_offset(eb, start, nr, &i, &offset);
	page = eb->pages[i];
	assert_eb_page_uptodate(eb, page);
	kaddr = page_address(page);
	return 1U & (kaddr[offset] >> (nr & (BITS_PER_BYTE - 1)));
}

/**
 * extent_buffer_bitmap_set - set an area of a bitmap
 * @eb: the extent buffer
 * @start: offset of the bitmap item in the extent buffer
 * @pos: bit number of the first bit
 * @len: number of bits to set
 */
void extent_buffer_bitmap_set(const struct extent_buffer *eb, unsigned long start,
			      unsigned long pos, unsigned long len)
{
	u8 *kaddr;
	struct page *page;
	unsigned long i;
	size_t offset;
	const unsigned int size = pos + len;
	int bits_to_set = BITS_PER_BYTE - (pos % BITS_PER_BYTE);
	u8 mask_to_set = BITMAP_FIRST_BYTE_MASK(pos);

	eb_bitmap_offset(eb, start, pos, &i, &offset);
	page = eb->pages[i];
	assert_eb_page_uptodate(eb, page);
	kaddr = page_address(page);

	while (len >= bits_to_set) {
		kaddr[offset] |= mask_to_set;
		len -= bits_to_set;
		bits_to_set = BITS_PER_BYTE;
		mask_to_set = ~0;
		if (++offset >= PAGE_SIZE && len > 0) {
			offset = 0;
			page = eb->pages[++i];
			assert_eb_page_uptodate(eb, page);
			kaddr = page_address(page);
		}
	}
	if (len) {
		mask_to_set &= BITMAP_LAST_BYTE_MASK(size);
		kaddr[offset] |= mask_to_set;
	}
}


/**
 * extent_buffer_bitmap_clear - clear an area of a bitmap
 * @eb: the extent buffer
 * @start: offset of the bitmap item in the extent buffer
 * @pos: bit number of the first bit
 * @len: number of bits to clear
 */
void extent_buffer_bitmap_clear(const struct extent_buffer *eb,
				unsigned long start, unsigned long pos,
				unsigned long len)
{
	u8 *kaddr;
	struct page *page;
	unsigned long i;
	size_t offset;
	const unsigned int size = pos + len;
	int bits_to_clear = BITS_PER_BYTE - (pos % BITS_PER_BYTE);
	u8 mask_to_clear = BITMAP_FIRST_BYTE_MASK(pos);

	eb_bitmap_offset(eb, start, pos, &i, &offset);
	page = eb->pages[i];
	assert_eb_page_uptodate(eb, page);
	kaddr = page_address(page);

	while (len >= bits_to_clear) {
		kaddr[offset] &= ~mask_to_clear;
		len -= bits_to_clear;
		bits_to_clear = BITS_PER_BYTE;
		mask_to_clear = ~0;
		if (++offset >= PAGE_SIZE && len > 0) {
			offset = 0;
			page = eb->pages[++i];
			assert_eb_page_uptodate(eb, page);
			kaddr = page_address(page);
		}
	}
	if (len) {
		mask_to_clear &= BITMAP_LAST_BYTE_MASK(size);
		kaddr[offset] &= ~mask_to_clear;
	}
}

static inline bool areas_overlap(unsigned long src, unsigned long dst, unsigned long len)
{
	unsigned long distance = (src > dst) ? src - dst : dst - src;
	return distance < len;
}

static void copy_pages(struct page *dst_page, struct page *src_page,
		       unsigned long dst_off, unsigned long src_off,
		       unsigned long len)
{
	char *dst_kaddr = page_address(dst_page);
	char *src_kaddr;
	int must_memmove = 0;

	if (dst_page != src_page) {
		src_kaddr = page_address(src_page);
	} else {
		src_kaddr = dst_kaddr;
		if (areas_overlap(src_off, dst_off, len))
			must_memmove = 1;
	}

	if (must_memmove)
		memmove(dst_kaddr + dst_off, src_kaddr + src_off, len);
	else
		memcpy(dst_kaddr + dst_off, src_kaddr + src_off, len);
}

void memcpy_extent_buffer(const struct extent_buffer *dst,
			  unsigned long dst_offset, unsigned long src_offset,
			  unsigned long len)
{
	size_t cur;
	size_t dst_off_in_page;
	size_t src_off_in_page;
	unsigned long dst_i;
	unsigned long src_i;

	if (check_eb_range(dst, dst_offset, len) ||
	    check_eb_range(dst, src_offset, len))
		return;

	while (len > 0) {
		dst_off_in_page = get_eb_offset_in_page(dst, dst_offset);
		src_off_in_page = get_eb_offset_in_page(dst, src_offset);

		dst_i = get_eb_page_index(dst_offset);
		src_i = get_eb_page_index(src_offset);

		cur = min(len, (unsigned long)(PAGE_SIZE -
					       src_off_in_page));
		cur = min_t(unsigned long, cur,
			(unsigned long)(PAGE_SIZE - dst_off_in_page));

		copy_pages(dst->pages[dst_i], dst->pages[src_i],
			   dst_off_in_page, src_off_in_page, cur);

		src_offset += cur;
		dst_offset += cur;
		len -= cur;
	}
}

void memmove_extent_buffer(const struct extent_buffer *dst,
			   unsigned long dst_offset, unsigned long src_offset,
			   unsigned long len)
{
	size_t cur;
	size_t dst_off_in_page;
	size_t src_off_in_page;
	unsigned long dst_end = dst_offset + len - 1;
	unsigned long src_end = src_offset + len - 1;
	unsigned long dst_i;
	unsigned long src_i;

	if (check_eb_range(dst, dst_offset, len) ||
	    check_eb_range(dst, src_offset, len))
		return;
	if (dst_offset < src_offset) {
		memcpy_extent_buffer(dst, dst_offset, src_offset, len);
		return;
	}
	while (len > 0) {
		dst_i = get_eb_page_index(dst_end);
		src_i = get_eb_page_index(src_end);

		dst_off_in_page = get_eb_offset_in_page(dst, dst_end);
		src_off_in_page = get_eb_offset_in_page(dst, src_end);

		cur = min_t(unsigned long, len, src_off_in_page + 1);
		cur = min(cur, dst_off_in_page + 1);
		copy_pages(dst->pages[dst_i], dst->pages[src_i],
			   dst_off_in_page - cur + 1,
			   src_off_in_page - cur + 1, cur);

		dst_end -= cur;
		src_end -= cur;
		len -= cur;
	}
}

#define GANG_LOOKUP_SIZE	16
static struct extent_buffer *get_next_extent_buffer(
		struct btrfs_fs_info *fs_info, struct page *page, u64 bytenr)
{
	struct extent_buffer *gang[GANG_LOOKUP_SIZE];
	struct extent_buffer *found = NULL;
	u64 page_start = page_offset(page);
	u64 cur = page_start;

	ASSERT(in_range(bytenr, page_start, PAGE_SIZE));
	lockdep_assert_held(&fs_info->buffer_lock);

	while (cur < page_start + PAGE_SIZE) {
		int ret;
		int i;

		ret = radix_tree_gang_lookup(&fs_info->buffer_radix,
				(void **)gang, cur >> fs_info->sectorsize_bits,
				min_t(unsigned int, GANG_LOOKUP_SIZE,
				      PAGE_SIZE / fs_info->nodesize));
		if (ret == 0)
			goto out;
		for (i = 0; i < ret; i++) {
			/* Already beyond page end */
			if (gang[i]->start >= page_start + PAGE_SIZE)
				goto out;
			/* Found one */
			if (gang[i]->start >= bytenr) {
				found = gang[i];
				goto out;
			}
		}
		cur = gang[ret - 1]->start + gang[ret - 1]->len;
	}
out:
	return found;
}

static int try_release_subpage_extent_buffer(struct page *page)
{
	struct btrfs_fs_info *fs_info = btrfs_sb(page->mapping->host->i_sb);
	u64 cur = page_offset(page);
	const u64 end = page_offset(page) + PAGE_SIZE;
	int ret;

	while (cur < end) {
		struct extent_buffer *eb = NULL;

		/*
		 * Unlike try_release_extent_buffer() which uses page->private
		 * to grab buffer, for subpage case we rely on radix tree, thus
		 * we need to ensure radix tree consistency.
		 *
		 * We also want an atomic snapshot of the radix tree, thus go
		 * with spinlock rather than RCU.
		 */
		spin_lock(&fs_info->buffer_lock);
		eb = get_next_extent_buffer(fs_info, page, cur);
		if (!eb) {
			/* No more eb in the page range after or at cur */
			spin_unlock(&fs_info->buffer_lock);
			break;
		}
		cur = eb->start + eb->len;

		/*
		 * The same as try_release_extent_buffer(), to ensure the eb
		 * won't disappear out from under us.
		 */
		spin_lock(&eb->refs_lock);
		if (atomic_read(&eb->refs) != 1 || extent_buffer_under_io(eb)) {
			spin_unlock(&eb->refs_lock);
			spin_unlock(&fs_info->buffer_lock);
			break;
		}
		spin_unlock(&fs_info->buffer_lock);

		/*
		 * If tree ref isn't set then we know the ref on this eb is a
		 * real ref, so just return, this eb will likely be freed soon
		 * anyway.
		 */
		if (!test_and_clear_bit(EXTENT_BUFFER_TREE_REF, &eb->bflags)) {
			spin_unlock(&eb->refs_lock);
			break;
		}

		/*
		 * Here we don't care about the return value, we will always
		 * check the page private at the end.  And
		 * release_extent_buffer() will release the refs_lock.
		 */
		release_extent_buffer(eb);
	}
	/*
	 * Finally to check if we have cleared page private, as if we have
	 * released all ebs in the page, the page private should be cleared now.
	 */
	spin_lock(&page->mapping->private_lock);
	if (!PagePrivate(page))
		ret = 1;
	else
		ret = 0;
	spin_unlock(&page->mapping->private_lock);
	return ret;

}

int try_release_extent_buffer(struct page *page)
{
	struct extent_buffer *eb;

	if (btrfs_sb(page->mapping->host->i_sb)->nodesize < PAGE_SIZE)
		return try_release_subpage_extent_buffer(page);

	/*
	 * We need to make sure nobody is changing page->private, as we rely on
	 * page->private as the pointer to extent buffer.
	 */
	spin_lock(&page->mapping->private_lock);
	if (!PagePrivate(page)) {
		spin_unlock(&page->mapping->private_lock);
		return 1;
	}

	eb = (struct extent_buffer *)page->private;
	BUG_ON(!eb);

	/*
	 * This is a little awful but should be ok, we need to make sure that
	 * the eb doesn't disappear out from under us while we're looking at
	 * this page.
	 */
	spin_lock(&eb->refs_lock);
	if (atomic_read(&eb->refs) != 1 || extent_buffer_under_io(eb)) {
		spin_unlock(&eb->refs_lock);
		spin_unlock(&page->mapping->private_lock);
		return 0;
	}
	spin_unlock(&page->mapping->private_lock);

	/*
	 * If tree ref isn't set then we know the ref on this eb is a real ref,
	 * so just return, this page will likely be freed soon anyway.
	 */
	if (!test_and_clear_bit(EXTENT_BUFFER_TREE_REF, &eb->bflags)) {
		spin_unlock(&eb->refs_lock);
		return 0;
	}

	return release_extent_buffer(eb);
}

/*
 * btrfs_readahead_tree_block - attempt to readahead a child block
 * @fs_info:	the fs_info
 * @bytenr:	bytenr to read
 * @owner_root: objectid of the root that owns this eb
 * @gen:	generation for the uptodate check, can be 0
 * @level:	level for the eb
 *
 * Attempt to readahead a tree block at @bytenr.  If @gen is 0 then we do a
 * normal uptodate check of the eb, without checking the generation.  If we have
 * to read the block we will not block on anything.
 */
void btrfs_readahead_tree_block(struct btrfs_fs_info *fs_info,
				u64 bytenr, u64 owner_root, u64 gen, int level)
{
	struct extent_buffer *eb;
	int ret;

	eb = btrfs_find_create_tree_block(fs_info, bytenr, owner_root, level);
	if (IS_ERR(eb))
		return;

	if (btrfs_buffer_uptodate(eb, gen, 1)) {
		free_extent_buffer(eb);
		return;
	}

	ret = read_extent_buffer_pages(eb, WAIT_NONE, 0);
	if (ret < 0)
		free_extent_buffer_stale(eb);
	else
		free_extent_buffer(eb);
}

/*
 * btrfs_readahead_node_child - readahead a node's child block
 * @node:	parent node we're reading from
 * @slot:	slot in the parent node for the child we want to read
 *
 * A helper for btrfs_readahead_tree_block, we simply read the bytenr pointed at
 * the slot in the node provided.
 */
void btrfs_readahead_node_child(struct extent_buffer *node, int slot)
{
	btrfs_readahead_tree_block(node->fs_info,
				   btrfs_node_blockptr(node, slot),
				   btrfs_header_owner(node),
				   btrfs_node_ptr_generation(node, slot),
				   btrfs_header_level(node) - 1);
}<|MERGE_RESOLUTION|>--- conflicted
+++ resolved
@@ -394,11 +394,8 @@
 {
 	struct btrfs_fs_info *fs_info = btrfs_sb(inode->i_sb);
 	struct extent_io_tree *tree = &BTRFS_I(inode)->io_tree;
-<<<<<<< HEAD
-=======
 	const u64 orig_start = *start;
 	const u64 orig_end = *end;
->>>>>>> d60c95ef
 	/* The sanity tests may not set a valid fs_info. */
 	u64 max_bytes = fs_info ? fs_info->max_extent_size : BTRFS_MAX_EXTENT_SIZE;
 	u64 delalloc_start;
@@ -550,11 +547,7 @@
 	u64 map_length = 0;
 	u64 sector;
 	struct btrfs_io_context *bioc = NULL;
-<<<<<<< HEAD
-	int ret;
-=======
 	int ret = 0;
->>>>>>> d60c95ef
 
 	ASSERT(!(fs_info->sb->s_flags & SB_RDONLY));
 	BUG_ON(!mirror_num);
@@ -579,34 +572,12 @@
 		 */
 		ret = btrfs_map_block(fs_info, BTRFS_MAP_READ, logical,
 				      &map_length, &bioc, 0);
-<<<<<<< HEAD
-		if (ret) {
-			btrfs_bio_counter_dec(fs_info);
-			bio_put(bio);
-			return -EIO;
-		}
-=======
 		if (ret)
 			goto out_counter_dec;
->>>>>>> d60c95ef
 		ASSERT(bioc->mirror_num == 1);
 	} else {
 		ret = btrfs_map_block(fs_info, BTRFS_MAP_WRITE, logical,
 				      &map_length, &bioc, mirror_num);
-<<<<<<< HEAD
-		if (ret) {
-			btrfs_bio_counter_dec(fs_info);
-			bio_put(bio);
-			return -EIO;
-		}
-		BUG_ON(mirror_num != bioc->mirror_num);
-	}
-
-	sector = bioc->stripes[bioc->mirror_num - 1].physical >> 9;
-	bio->bi_iter.bi_sector = sector;
-	dev = bioc->stripes[bioc->mirror_num - 1].dev;
-	btrfs_put_bioc(bioc);
-=======
 		if (ret)
 			goto out_counter_dec;
 		/*
@@ -625,7 +596,6 @@
 	dev = bioc->stripes[bioc->mirror_num - 1].dev;
 	btrfs_put_bioc(bioc);
 
->>>>>>> d60c95ef
 	if (!dev || !dev->bdev ||
 	    !test_bit(BTRFS_DEV_STATE_WRITEABLE, &dev->dev_state)) {
 		ret = -EIO;
@@ -1540,14 +1510,6 @@
 	if (ret < 0)
 		goto error;
 
-<<<<<<< HEAD
-		bdev = fs_info->fs_devices->latest_dev->bdev;
-		bio_set_dev(bio, bdev);
-		wbc_init_bio(wbc, bio);
-	}
-	if (btrfs_is_zoned(fs_info) && bio_op(bio) == REQ_OP_ZONE_APPEND) {
-		struct btrfs_device *device;
-=======
 	if (wbc) {
 		/*
 		 * For Zone append we need the correct block_device that we are
@@ -1563,7 +1525,6 @@
 				ret = PTR_ERR(dev);
 				goto error;
 			}
->>>>>>> d60c95ef
 
 			bio_set_dev(bio, dev->bdev);
 		} else {
@@ -1932,11 +1893,7 @@
 			 * We have to unlock the remaining range, or the page
 			 * will never be unlocked.
 			 */
-<<<<<<< HEAD
-			unlock_extent(tree, cur, end);
-=======
 			unlock_extent(tree, cur, end, NULL);
->>>>>>> d60c95ef
 			end_page_read(page, false, cur, end + 1 - cur);
 			goto out;
 		}
@@ -1996,17 +1953,9 @@
  * This returns < 0 if there were errors (page still locked)
  */
 static noinline_for_stack int writepage_delalloc(struct btrfs_inode *inode,
-<<<<<<< HEAD
-		struct page *page, struct writeback_control *wbc,
-		unsigned long *nr_written)
-{
-	u64 page_end = page_offset(page) + PAGE_SIZE - 1;
-	bool found;
-=======
 		struct page *page, struct writeback_control *wbc)
 {
 	const u64 page_end = page_offset(page) + PAGE_SIZE - 1;
->>>>>>> d60c95ef
 	u64 delalloc_start = page_offset(page);
 	u64 delalloc_to_write = 0;
 	/* How many pages are started by btrfs_run_delalloc_range() */
@@ -2138,13 +2087,8 @@
 	int saved_ret = 0;
 	int ret = 0;
 	int nr = 0;
-<<<<<<< HEAD
-	u32 opf = REQ_OP_WRITE;
-	const unsigned int write_flags = wbc_to_write_flags(wbc);
-=======
 	enum req_op op = REQ_OP_WRITE;
 	const blk_opf_t write_flags = wbc_to_write_flags(wbc);
->>>>>>> d60c95ef
 	bool has_error = false;
 	bool compressed;
 
@@ -2300,10 +2244,7 @@
 {
 	struct folio *folio = page_folio(page);
 	struct inode *inode = page->mapping->host;
-<<<<<<< HEAD
-=======
 	struct btrfs_fs_info *fs_info = btrfs_sb(inode->i_sb);
->>>>>>> d60c95ef
 	const u64 page_start = page_offset(page);
 	const u64 page_end = page_start + PAGE_SIZE - 1;
 	int ret;
@@ -2337,11 +2278,7 @@
 	}
 
 	if (!epd->extent_locked) {
-<<<<<<< HEAD
-		ret = writepage_delalloc(BTRFS_I(inode), page, wbc, &nr_written);
-=======
 		ret = writepage_delalloc(BTRFS_I(inode), page, wbc);
->>>>>>> d60c95ef
 		if (ret == 1)
 			return 0;
 		if (ret)
@@ -2392,9 +2329,6 @@
 	 */
 	if (PageError(page))
 		end_extent_writepage(page, ret, page_start, page_end);
-<<<<<<< HEAD
-	unlock_page(page);
-=======
 	if (epd->extent_locked) {
 		/*
 		 * If epd->extent_locked, it's from extent_write_locked_range(),
@@ -2408,7 +2342,6 @@
 	} else {
 		unlock_page(page);
 	}
->>>>>>> d60c95ef
 	ASSERT(ret <= 0);
 	return ret;
 }
@@ -2527,8 +2460,6 @@
 	clear_bit(EXTENT_BUFFER_UPTODATE, &eb->bflags);
 
 	/*
-<<<<<<< HEAD
-=======
 	 * We need to set the mapping with the io error as well because a write
 	 * error will flip the file system readonly, and then syncfs() will
 	 * return a 0 because we are readonly if we don't modify the err seq for
@@ -2537,7 +2468,6 @@
 	mapping_set_error(page->mapping, -EIO);
 
 	/*
->>>>>>> d60c95ef
 	 * If we error out, we should add back the dirty_metadata_bytes
 	 * to make it consistent.
 	 */
@@ -3385,17 +3315,7 @@
 	 */
 	btrfs_zoned_data_reloc_lock(BTRFS_I(inode));
 	ret = extent_write_cache_pages(mapping, wbc, &epd);
-<<<<<<< HEAD
-	ASSERT(ret <= 0);
-	if (ret < 0) {
-		btrfs_zoned_data_reloc_unlock(BTRFS_I(inode));
-		end_write_bio(&epd, ret);
-		return ret;
-	}
-	ret = flush_write_bio(&epd);
-=======
 	submit_write_bio(&epd, ret);
->>>>>>> d60c95ef
 	btrfs_zoned_data_reloc_unlock(BTRFS_I(inode));
 	return ret;
 }
@@ -5120,11 +5040,7 @@
 	if (unlikely(test_bit(EXTENT_BUFFER_WRITE_ERR, &eb->bflags)))
 		return -EIO;
 
-<<<<<<< HEAD
-	if (eb->fs_info->sectorsize < PAGE_SIZE)
-=======
 	if (eb->fs_info->nodesize < PAGE_SIZE)
->>>>>>> d60c95ef
 		return read_extent_buffer_subpage(eb, wait, mirror_num);
 
 	num_pages = num_extent_pages(eb);
@@ -5374,11 +5290,7 @@
 	 * would have !PageUptodate && !PageError, as we clear PageError before
 	 * reading.
 	 */
-<<<<<<< HEAD
-	if (fs_info->sectorsize < PAGE_SIZE) {
-=======
 	if (fs_info->nodesize < PAGE_SIZE) {
->>>>>>> d60c95ef
 		bool uptodate, error;
 
 		uptodate = btrfs_subpage_test_uptodate(fs_info, page,
