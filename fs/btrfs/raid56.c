// SPDX-License-Identifier: GPL-2.0
/*
 * Copyright (C) 2012 Fusion-io  All rights reserved.
 * Copyright (C) 2012 Intel Corp. All rights reserved.
 */

#include <linux/sched.h>
#include <linux/bio.h>
#include <linux/slab.h>
#include <linux/blkdev.h>
#include <linux/raid/pq.h>
#include <linux/hash.h>
#include <linux/list_sort.h>
#include <linux/raid/xor.h>
#include <linux/mm.h>
#include "misc.h"
#include "ctree.h"
#include "disk-io.h"
#include "volumes.h"
#include "raid56.h"
#include "async-thread.h"

/* set when additional merges to this rbio are not allowed */
#define RBIO_RMW_LOCKED_BIT	1

/*
 * set when this rbio is sitting in the hash, but it is just a cache
 * of past RMW
 */
#define RBIO_CACHE_BIT		2

/*
 * set when it is safe to trust the stripe_pages for caching
 */
#define RBIO_CACHE_READY_BIT	3

#define RBIO_CACHE_SIZE 1024

#define BTRFS_STRIPE_HASH_TABLE_BITS				11

/* Used by the raid56 code to lock stripes for read/modify/write */
struct btrfs_stripe_hash {
	struct list_head hash_list;
	spinlock_t lock;
};

/* Used by the raid56 code to lock stripes for read/modify/write */
struct btrfs_stripe_hash_table {
	struct list_head stripe_cache;
	spinlock_t cache_lock;
	int cache_size;
	struct btrfs_stripe_hash table[];
};

/*
 * A bvec like structure to present a sector inside a page.
 *
 * Unlike bvec we don't need bvlen, as it's fixed to sectorsize.
 */
struct sector_ptr {
	struct page *page;
	unsigned int pgoff:24;
	unsigned int uptodate:8;
};

enum btrfs_rbio_ops {
	BTRFS_RBIO_WRITE,
	BTRFS_RBIO_READ_REBUILD,
	BTRFS_RBIO_PARITY_SCRUB,
	BTRFS_RBIO_REBUILD_MISSING,
};

struct btrfs_raid_bio {
	struct btrfs_io_context *bioc;

	/* while we're doing rmw on a stripe
	 * we put it into a hash table so we can
	 * lock the stripe and merge more rbios
	 * into it.
	 */
	struct list_head hash_list;

	/*
	 * LRU list for the stripe cache
	 */
	struct list_head stripe_cache;

	/*
	 * for scheduling work in the helper threads
	 */
	struct work_struct work;

	/*
	 * bio list and bio_list_lock are used
	 * to add more bios into the stripe
	 * in hopes of avoiding the full rmw
	 */
	struct bio_list bio_list;
	spinlock_t bio_list_lock;

	/* also protected by the bio_list_lock, the
	 * plug list is used by the plugging code
	 * to collect partial bios while plugged.  The
	 * stripe locking code also uses it to hand off
	 * the stripe lock to the next pending IO
	 */
	struct list_head plug_list;

	/*
	 * flags that tell us if it is safe to
	 * merge with this bio
	 */
	unsigned long flags;

	/*
	 * set if we're doing a parity rebuild
	 * for a read from higher up, which is handled
	 * differently from a parity rebuild as part of
	 * rmw
	 */
	enum btrfs_rbio_ops operation;

	/* Size of each individual stripe on disk */
	u32 stripe_len;

	/* How many pages there are for the full stripe including P/Q */
	u16 nr_pages;

	/* How many sectors there are for the full stripe including P/Q */
	u16 nr_sectors;

	/* Number of data stripes (no p/q) */
	u8 nr_data;

	/* Numer of all stripes (including P/Q) */
	u8 real_stripes;

	/* How many pages there are for each stripe */
	u8 stripe_npages;

	/* How many sectors there are for each stripe */
	u8 stripe_nsectors;

	/* First bad stripe, -1 means no corruption */
	s8 faila;

	/* Second bad stripe (for RAID6 use) */
	s8 failb;

	/* Stripe number that we're scrubbing  */
	u8 scrubp;

	/*
	 * size of all the bios in the bio_list.  This
	 * helps us decide if the rbio maps to a full
	 * stripe or not
	 */
	int bio_list_bytes;

	int generic_bio_cnt;

	refcount_t refs;

	atomic_t stripes_pending;

	atomic_t error;
	/*
	 * these are two arrays of pointers.  We allocate the
	 * rbio big enough to hold them both and setup their
	 * locations when the rbio is allocated
	 */

	/* pointers to pages that we allocated for
	 * reading/writing stripes directly from the disk (including P/Q)
	 */
	struct page **stripe_pages;

	/* Pointers to the sectors in the bio_list, for faster lookup */
	struct sector_ptr *bio_sectors;

	/*
	 * For subpage support, we need to map each sector to above
	 * stripe_pages.
	 */
	struct sector_ptr *stripe_sectors;

	/* Bitmap to record which horizontal stripe has data */
	unsigned long *dbitmap;

	/* allocated with real_stripes-many pointers for finish_*() calls */
	void **finish_pointers;

	/* Allocated with stripe_nsectors-many bits for finish_*() calls */
	unsigned long *finish_pbitmap;
};

static int __raid56_parity_recover(struct btrfs_raid_bio *rbio);
static noinline void finish_rmw(struct btrfs_raid_bio *rbio);
static void rmw_work(struct work_struct *work);
static void read_rebuild_work(struct work_struct *work);
static int fail_bio_stripe(struct btrfs_raid_bio *rbio, struct bio *bio);
static int fail_rbio_index(struct btrfs_raid_bio *rbio, int failed);
static void __free_raid_bio(struct btrfs_raid_bio *rbio);
static void index_rbio_pages(struct btrfs_raid_bio *rbio);
static int alloc_rbio_pages(struct btrfs_raid_bio *rbio);

static noinline void finish_parity_scrub(struct btrfs_raid_bio *rbio,
					 int need_check);
static void scrub_parity_work(struct work_struct *work);

static void start_async_work(struct btrfs_raid_bio *rbio, work_func_t work_func)
{
	INIT_WORK(&rbio->work, work_func);
	queue_work(rbio->bioc->fs_info->rmw_workers, &rbio->work);
}

/*
 * the stripe hash table is used for locking, and to collect
 * bios in hopes of making a full stripe
 */
int btrfs_alloc_stripe_hash_table(struct btrfs_fs_info *info)
{
	struct btrfs_stripe_hash_table *table;
	struct btrfs_stripe_hash_table *x;
	struct btrfs_stripe_hash *cur;
	struct btrfs_stripe_hash *h;
	int num_entries = 1 << BTRFS_STRIPE_HASH_TABLE_BITS;
	int i;

	if (info->stripe_hash_table)
		return 0;

	/*
	 * The table is large, starting with order 4 and can go as high as
	 * order 7 in case lock debugging is turned on.
	 *
	 * Try harder to allocate and fallback to vmalloc to lower the chance
	 * of a failing mount.
	 */
	table = kvzalloc(struct_size(table, table, num_entries), GFP_KERNEL);
	if (!table)
		return -ENOMEM;

	spin_lock_init(&table->cache_lock);
	INIT_LIST_HEAD(&table->stripe_cache);

	h = table->table;

	for (i = 0; i < num_entries; i++) {
		cur = h + i;
		INIT_LIST_HEAD(&cur->hash_list);
		spin_lock_init(&cur->lock);
	}

	x = cmpxchg(&info->stripe_hash_table, NULL, table);
	kvfree(x);
	return 0;
}

/*
 * caching an rbio means to copy anything from the
 * bio_sectors array into the stripe_pages array.  We
 * use the page uptodate bit in the stripe cache array
 * to indicate if it has valid data
 *
 * once the caching is done, we set the cache ready
 * bit.
 */
static void cache_rbio_pages(struct btrfs_raid_bio *rbio)
{
	int i;
	int ret;

	ret = alloc_rbio_pages(rbio);
	if (ret)
		return;

	for (i = 0; i < rbio->nr_sectors; i++) {
		/* Some range not covered by bio (partial write), skip it */
		if (!rbio->bio_sectors[i].page)
			continue;

		ASSERT(rbio->stripe_sectors[i].page);
		memcpy_page(rbio->stripe_sectors[i].page,
			    rbio->stripe_sectors[i].pgoff,
			    rbio->bio_sectors[i].page,
			    rbio->bio_sectors[i].pgoff,
			    rbio->bioc->fs_info->sectorsize);
		rbio->stripe_sectors[i].uptodate = 1;
	}
	set_bit(RBIO_CACHE_READY_BIT, &rbio->flags);
}

/*
 * we hash on the first logical address of the stripe
 */
static int rbio_bucket(struct btrfs_raid_bio *rbio)
{
	u64 num = rbio->bioc->raid_map[0];

	/*
	 * we shift down quite a bit.  We're using byte
	 * addressing, and most of the lower bits are zeros.
	 * This tends to upset hash_64, and it consistently
	 * returns just one or two different values.
	 *
	 * shifting off the lower bits fixes things.
	 */
	return hash_64(num >> 16, BTRFS_STRIPE_HASH_TABLE_BITS);
}

static bool full_page_sectors_uptodate(struct btrfs_raid_bio *rbio,
				       unsigned int page_nr)
{
	const u32 sectorsize = rbio->bioc->fs_info->sectorsize;
	const u32 sectors_per_page = PAGE_SIZE / sectorsize;
	int i;

	ASSERT(page_nr < rbio->nr_pages);

	for (i = sectors_per_page * page_nr;
	     i < sectors_per_page * page_nr + sectors_per_page;
	     i++) {
		if (!rbio->stripe_sectors[i].uptodate)
			return false;
	}
	return true;
}

/*
 * Update the stripe_sectors[] array to use correct page and pgoff
 *
 * Should be called every time any page pointer in stripes_pages[] got modified.
 */
static void index_stripe_sectors(struct btrfs_raid_bio *rbio)
{
	const u32 sectorsize = rbio->bioc->fs_info->sectorsize;
	u32 offset;
	int i;

	for (i = 0, offset = 0; i < rbio->nr_sectors; i++, offset += sectorsize) {
		int page_index = offset >> PAGE_SHIFT;

		ASSERT(page_index < rbio->nr_pages);
		rbio->stripe_sectors[i].page = rbio->stripe_pages[page_index];
		rbio->stripe_sectors[i].pgoff = offset_in_page(offset);
	}
}

static void steal_rbio_page(struct btrfs_raid_bio *src,
			    struct btrfs_raid_bio *dest, int page_nr)
{
	const u32 sectorsize = src->bioc->fs_info->sectorsize;
	const u32 sectors_per_page = PAGE_SIZE / sectorsize;
	int i;

	if (dest->stripe_pages[page_nr])
		__free_page(dest->stripe_pages[page_nr]);
	dest->stripe_pages[page_nr] = src->stripe_pages[page_nr];
	src->stripe_pages[page_nr] = NULL;

	/* Also update the sector->uptodate bits. */
	for (i = sectors_per_page * page_nr;
	     i < sectors_per_page * page_nr + sectors_per_page; i++)
		dest->stripe_sectors[i].uptodate = true;
}

/*
 * Stealing an rbio means taking all the uptodate pages from the stripe array
 * in the source rbio and putting them into the destination rbio.
 *
 * This will also update the involved stripe_sectors[] which are referring to
 * the old pages.
 */
static void steal_rbio(struct btrfs_raid_bio *src, struct btrfs_raid_bio *dest)
{
	int i;
	struct page *s;

	if (!test_bit(RBIO_CACHE_READY_BIT, &src->flags))
		return;

	for (i = 0; i < dest->nr_pages; i++) {
		s = src->stripe_pages[i];
		if (!s || !full_page_sectors_uptodate(src, i))
			continue;

		steal_rbio_page(src, dest, i);
	}
	index_stripe_sectors(dest);
	index_stripe_sectors(src);
}

/*
 * merging means we take the bio_list from the victim and
 * splice it into the destination.  The victim should
 * be discarded afterwards.
 *
 * must be called with dest->rbio_list_lock held
 */
static void merge_rbio(struct btrfs_raid_bio *dest,
		       struct btrfs_raid_bio *victim)
{
	bio_list_merge(&dest->bio_list, &victim->bio_list);
	dest->bio_list_bytes += victim->bio_list_bytes;
	/* Also inherit the bitmaps from @victim. */
	bitmap_or(dest->dbitmap, victim->dbitmap, dest->dbitmap,
<<<<<<< HEAD
		  dest->stripe_npages);
=======
		  dest->stripe_nsectors);
>>>>>>> bf44eed7
	dest->generic_bio_cnt += victim->generic_bio_cnt;
	bio_list_init(&victim->bio_list);
}

/*
 * used to prune items that are in the cache.  The caller
 * must hold the hash table lock.
 */
static void __remove_rbio_from_cache(struct btrfs_raid_bio *rbio)
{
	int bucket = rbio_bucket(rbio);
	struct btrfs_stripe_hash_table *table;
	struct btrfs_stripe_hash *h;
	int freeit = 0;

	/*
	 * check the bit again under the hash table lock.
	 */
	if (!test_bit(RBIO_CACHE_BIT, &rbio->flags))
		return;

	table = rbio->bioc->fs_info->stripe_hash_table;
	h = table->table + bucket;

	/* hold the lock for the bucket because we may be
	 * removing it from the hash table
	 */
	spin_lock(&h->lock);

	/*
	 * hold the lock for the bio list because we need
	 * to make sure the bio list is empty
	 */
	spin_lock(&rbio->bio_list_lock);

	if (test_and_clear_bit(RBIO_CACHE_BIT, &rbio->flags)) {
		list_del_init(&rbio->stripe_cache);
		table->cache_size -= 1;
		freeit = 1;

		/* if the bio list isn't empty, this rbio is
		 * still involved in an IO.  We take it out
		 * of the cache list, and drop the ref that
		 * was held for the list.
		 *
		 * If the bio_list was empty, we also remove
		 * the rbio from the hash_table, and drop
		 * the corresponding ref
		 */
		if (bio_list_empty(&rbio->bio_list)) {
			if (!list_empty(&rbio->hash_list)) {
				list_del_init(&rbio->hash_list);
				refcount_dec(&rbio->refs);
				BUG_ON(!list_empty(&rbio->plug_list));
			}
		}
	}

	spin_unlock(&rbio->bio_list_lock);
	spin_unlock(&h->lock);

	if (freeit)
		__free_raid_bio(rbio);
}

/*
 * prune a given rbio from the cache
 */
static void remove_rbio_from_cache(struct btrfs_raid_bio *rbio)
{
	struct btrfs_stripe_hash_table *table;
	unsigned long flags;

	if (!test_bit(RBIO_CACHE_BIT, &rbio->flags))
		return;

	table = rbio->bioc->fs_info->stripe_hash_table;

	spin_lock_irqsave(&table->cache_lock, flags);
	__remove_rbio_from_cache(rbio);
	spin_unlock_irqrestore(&table->cache_lock, flags);
}

/*
 * remove everything in the cache
 */
static void btrfs_clear_rbio_cache(struct btrfs_fs_info *info)
{
	struct btrfs_stripe_hash_table *table;
	unsigned long flags;
	struct btrfs_raid_bio *rbio;

	table = info->stripe_hash_table;

	spin_lock_irqsave(&table->cache_lock, flags);
	while (!list_empty(&table->stripe_cache)) {
		rbio = list_entry(table->stripe_cache.next,
				  struct btrfs_raid_bio,
				  stripe_cache);
		__remove_rbio_from_cache(rbio);
	}
	spin_unlock_irqrestore(&table->cache_lock, flags);
}

/*
 * remove all cached entries and free the hash table
 * used by unmount
 */
void btrfs_free_stripe_hash_table(struct btrfs_fs_info *info)
{
	if (!info->stripe_hash_table)
		return;
	btrfs_clear_rbio_cache(info);
	kvfree(info->stripe_hash_table);
	info->stripe_hash_table = NULL;
}

/*
 * insert an rbio into the stripe cache.  It
 * must have already been prepared by calling
 * cache_rbio_pages
 *
 * If this rbio was already cached, it gets
 * moved to the front of the lru.
 *
 * If the size of the rbio cache is too big, we
 * prune an item.
 */
static void cache_rbio(struct btrfs_raid_bio *rbio)
{
	struct btrfs_stripe_hash_table *table;
	unsigned long flags;

	if (!test_bit(RBIO_CACHE_READY_BIT, &rbio->flags))
		return;

	table = rbio->bioc->fs_info->stripe_hash_table;

	spin_lock_irqsave(&table->cache_lock, flags);
	spin_lock(&rbio->bio_list_lock);

	/* bump our ref if we were not in the list before */
	if (!test_and_set_bit(RBIO_CACHE_BIT, &rbio->flags))
		refcount_inc(&rbio->refs);

	if (!list_empty(&rbio->stripe_cache)){
		list_move(&rbio->stripe_cache, &table->stripe_cache);
	} else {
		list_add(&rbio->stripe_cache, &table->stripe_cache);
		table->cache_size += 1;
	}

	spin_unlock(&rbio->bio_list_lock);

	if (table->cache_size > RBIO_CACHE_SIZE) {
		struct btrfs_raid_bio *found;

		found = list_entry(table->stripe_cache.prev,
				  struct btrfs_raid_bio,
				  stripe_cache);

		if (found != rbio)
			__remove_rbio_from_cache(found);
	}

	spin_unlock_irqrestore(&table->cache_lock, flags);
}

/*
 * helper function to run the xor_blocks api.  It is only
 * able to do MAX_XOR_BLOCKS at a time, so we need to
 * loop through.
 */
static void run_xor(void **pages, int src_cnt, ssize_t len)
{
	int src_off = 0;
	int xor_src_cnt = 0;
	void *dest = pages[src_cnt];

	while(src_cnt > 0) {
		xor_src_cnt = min(src_cnt, MAX_XOR_BLOCKS);
		xor_blocks(xor_src_cnt, len, dest, pages + src_off);

		src_cnt -= xor_src_cnt;
		src_off += xor_src_cnt;
	}
}

/*
 * Returns true if the bio list inside this rbio covers an entire stripe (no
 * rmw required).
 */
static int rbio_is_full(struct btrfs_raid_bio *rbio)
{
	unsigned long flags;
	unsigned long size = rbio->bio_list_bytes;
	int ret = 1;

	spin_lock_irqsave(&rbio->bio_list_lock, flags);
	if (size != rbio->nr_data * rbio->stripe_len)
		ret = 0;
	BUG_ON(size > rbio->nr_data * rbio->stripe_len);
	spin_unlock_irqrestore(&rbio->bio_list_lock, flags);

	return ret;
}

/*
 * returns 1 if it is safe to merge two rbios together.
 * The merging is safe if the two rbios correspond to
 * the same stripe and if they are both going in the same
 * direction (read vs write), and if neither one is
 * locked for final IO
 *
 * The caller is responsible for locking such that
 * rmw_locked is safe to test
 */
static int rbio_can_merge(struct btrfs_raid_bio *last,
			  struct btrfs_raid_bio *cur)
{
	if (test_bit(RBIO_RMW_LOCKED_BIT, &last->flags) ||
	    test_bit(RBIO_RMW_LOCKED_BIT, &cur->flags))
		return 0;

	/*
	 * we can't merge with cached rbios, since the
	 * idea is that when we merge the destination
	 * rbio is going to run our IO for us.  We can
	 * steal from cached rbios though, other functions
	 * handle that.
	 */
	if (test_bit(RBIO_CACHE_BIT, &last->flags) ||
	    test_bit(RBIO_CACHE_BIT, &cur->flags))
		return 0;

	if (last->bioc->raid_map[0] != cur->bioc->raid_map[0])
		return 0;

	/* we can't merge with different operations */
	if (last->operation != cur->operation)
		return 0;
	/*
	 * We've need read the full stripe from the drive.
	 * check and repair the parity and write the new results.
	 *
	 * We're not allowed to add any new bios to the
	 * bio list here, anyone else that wants to
	 * change this stripe needs to do their own rmw.
	 */
	if (last->operation == BTRFS_RBIO_PARITY_SCRUB)
		return 0;

	if (last->operation == BTRFS_RBIO_REBUILD_MISSING)
		return 0;

	if (last->operation == BTRFS_RBIO_READ_REBUILD) {
		int fa = last->faila;
		int fb = last->failb;
		int cur_fa = cur->faila;
		int cur_fb = cur->failb;

		if (last->faila >= last->failb) {
			fa = last->failb;
			fb = last->faila;
		}

		if (cur->faila >= cur->failb) {
			cur_fa = cur->failb;
			cur_fb = cur->faila;
		}

		if (fa != cur_fa || fb != cur_fb)
			return 0;
	}
	return 1;
}

static unsigned int rbio_stripe_sector_index(const struct btrfs_raid_bio *rbio,
					     unsigned int stripe_nr,
					     unsigned int sector_nr)
{
	ASSERT(stripe_nr < rbio->real_stripes);
	ASSERT(sector_nr < rbio->stripe_nsectors);

	return stripe_nr * rbio->stripe_nsectors + sector_nr;
}

/* Return a sector from rbio->stripe_sectors, not from the bio list */
static struct sector_ptr *rbio_stripe_sector(const struct btrfs_raid_bio *rbio,
					     unsigned int stripe_nr,
					     unsigned int sector_nr)
{
	return &rbio->stripe_sectors[rbio_stripe_sector_index(rbio, stripe_nr,
							      sector_nr)];
}

/* Grab a sector inside P stripe */
static struct sector_ptr *rbio_pstripe_sector(const struct btrfs_raid_bio *rbio,
					      unsigned int sector_nr)
{
	return rbio_stripe_sector(rbio, rbio->nr_data, sector_nr);
}

/* Grab a sector inside Q stripe, return NULL if not RAID6 */
static struct sector_ptr *rbio_qstripe_sector(const struct btrfs_raid_bio *rbio,
					      unsigned int sector_nr)
{
	if (rbio->nr_data + 1 == rbio->real_stripes)
		return NULL;
	return rbio_stripe_sector(rbio, rbio->nr_data + 1, sector_nr);
}

/*
 * The first stripe in the table for a logical address
 * has the lock.  rbios are added in one of three ways:
 *
 * 1) Nobody has the stripe locked yet.  The rbio is given
 * the lock and 0 is returned.  The caller must start the IO
 * themselves.
 *
 * 2) Someone has the stripe locked, but we're able to merge
 * with the lock owner.  The rbio is freed and the IO will
 * start automatically along with the existing rbio.  1 is returned.
 *
 * 3) Someone has the stripe locked, but we're not able to merge.
 * The rbio is added to the lock owner's plug list, or merged into
 * an rbio already on the plug list.  When the lock owner unlocks,
 * the next rbio on the list is run and the IO is started automatically.
 * 1 is returned
 *
 * If we return 0, the caller still owns the rbio and must continue with
 * IO submission.  If we return 1, the caller must assume the rbio has
 * already been freed.
 */
static noinline int lock_stripe_add(struct btrfs_raid_bio *rbio)
{
	struct btrfs_stripe_hash *h;
	struct btrfs_raid_bio *cur;
	struct btrfs_raid_bio *pending;
	unsigned long flags;
	struct btrfs_raid_bio *freeit = NULL;
	struct btrfs_raid_bio *cache_drop = NULL;
	int ret = 0;

	h = rbio->bioc->fs_info->stripe_hash_table->table + rbio_bucket(rbio);

	spin_lock_irqsave(&h->lock, flags);
	list_for_each_entry(cur, &h->hash_list, hash_list) {
		if (cur->bioc->raid_map[0] != rbio->bioc->raid_map[0])
			continue;

		spin_lock(&cur->bio_list_lock);

		/* Can we steal this cached rbio's pages? */
		if (bio_list_empty(&cur->bio_list) &&
		    list_empty(&cur->plug_list) &&
		    test_bit(RBIO_CACHE_BIT, &cur->flags) &&
		    !test_bit(RBIO_RMW_LOCKED_BIT, &cur->flags)) {
			list_del_init(&cur->hash_list);
			refcount_dec(&cur->refs);

			steal_rbio(cur, rbio);
			cache_drop = cur;
			spin_unlock(&cur->bio_list_lock);

			goto lockit;
		}

		/* Can we merge into the lock owner? */
		if (rbio_can_merge(cur, rbio)) {
			merge_rbio(cur, rbio);
			spin_unlock(&cur->bio_list_lock);
			freeit = rbio;
			ret = 1;
			goto out;
		}


		/*
		 * We couldn't merge with the running rbio, see if we can merge
		 * with the pending ones.  We don't have to check for rmw_locked
		 * because there is no way they are inside finish_rmw right now
		 */
		list_for_each_entry(pending, &cur->plug_list, plug_list) {
			if (rbio_can_merge(pending, rbio)) {
				merge_rbio(pending, rbio);
				spin_unlock(&cur->bio_list_lock);
				freeit = rbio;
				ret = 1;
				goto out;
			}
		}

		/*
		 * No merging, put us on the tail of the plug list, our rbio
		 * will be started with the currently running rbio unlocks
		 */
		list_add_tail(&rbio->plug_list, &cur->plug_list);
		spin_unlock(&cur->bio_list_lock);
		ret = 1;
		goto out;
	}
lockit:
	refcount_inc(&rbio->refs);
	list_add(&rbio->hash_list, &h->hash_list);
out:
	spin_unlock_irqrestore(&h->lock, flags);
	if (cache_drop)
		remove_rbio_from_cache(cache_drop);
	if (freeit)
		__free_raid_bio(freeit);
	return ret;
}

/*
 * called as rmw or parity rebuild is completed.  If the plug list has more
 * rbios waiting for this stripe, the next one on the list will be started
 */
static noinline void unlock_stripe(struct btrfs_raid_bio *rbio)
{
	int bucket;
	struct btrfs_stripe_hash *h;
	unsigned long flags;
	int keep_cache = 0;

	bucket = rbio_bucket(rbio);
	h = rbio->bioc->fs_info->stripe_hash_table->table + bucket;

	if (list_empty(&rbio->plug_list))
		cache_rbio(rbio);

	spin_lock_irqsave(&h->lock, flags);
	spin_lock(&rbio->bio_list_lock);

	if (!list_empty(&rbio->hash_list)) {
		/*
		 * if we're still cached and there is no other IO
		 * to perform, just leave this rbio here for others
		 * to steal from later
		 */
		if (list_empty(&rbio->plug_list) &&
		    test_bit(RBIO_CACHE_BIT, &rbio->flags)) {
			keep_cache = 1;
			clear_bit(RBIO_RMW_LOCKED_BIT, &rbio->flags);
			BUG_ON(!bio_list_empty(&rbio->bio_list));
			goto done;
		}

		list_del_init(&rbio->hash_list);
		refcount_dec(&rbio->refs);

		/*
		 * we use the plug list to hold all the rbios
		 * waiting for the chance to lock this stripe.
		 * hand the lock over to one of them.
		 */
		if (!list_empty(&rbio->plug_list)) {
			struct btrfs_raid_bio *next;
			struct list_head *head = rbio->plug_list.next;

			next = list_entry(head, struct btrfs_raid_bio,
					  plug_list);

			list_del_init(&rbio->plug_list);

			list_add(&next->hash_list, &h->hash_list);
			refcount_inc(&next->refs);
			spin_unlock(&rbio->bio_list_lock);
			spin_unlock_irqrestore(&h->lock, flags);

			if (next->operation == BTRFS_RBIO_READ_REBUILD)
				start_async_work(next, read_rebuild_work);
			else if (next->operation == BTRFS_RBIO_REBUILD_MISSING) {
				steal_rbio(rbio, next);
				start_async_work(next, read_rebuild_work);
			} else if (next->operation == BTRFS_RBIO_WRITE) {
				steal_rbio(rbio, next);
				start_async_work(next, rmw_work);
			} else if (next->operation == BTRFS_RBIO_PARITY_SCRUB) {
				steal_rbio(rbio, next);
				start_async_work(next, scrub_parity_work);
			}

			goto done_nolock;
		}
	}
done:
	spin_unlock(&rbio->bio_list_lock);
	spin_unlock_irqrestore(&h->lock, flags);

done_nolock:
	if (!keep_cache)
		remove_rbio_from_cache(rbio);
}

static void __free_raid_bio(struct btrfs_raid_bio *rbio)
{
	int i;

	if (!refcount_dec_and_test(&rbio->refs))
		return;

	WARN_ON(!list_empty(&rbio->stripe_cache));
	WARN_ON(!list_empty(&rbio->hash_list));
	WARN_ON(!bio_list_empty(&rbio->bio_list));

	for (i = 0; i < rbio->nr_pages; i++) {
		if (rbio->stripe_pages[i]) {
			__free_page(rbio->stripe_pages[i]);
			rbio->stripe_pages[i] = NULL;
		}
	}

	btrfs_put_bioc(rbio->bioc);
	kfree(rbio);
}

static void rbio_endio_bio_list(struct bio *cur, blk_status_t err)
{
	struct bio *next;

	while (cur) {
		next = cur->bi_next;
		cur->bi_next = NULL;
		cur->bi_status = err;
		bio_endio(cur);
		cur = next;
	}
}

/*
 * this frees the rbio and runs through all the bios in the
 * bio_list and calls end_io on them
 */
static void rbio_orig_end_io(struct btrfs_raid_bio *rbio, blk_status_t err)
{
	struct bio *cur = bio_list_get(&rbio->bio_list);
	struct bio *extra;

	if (rbio->generic_bio_cnt)
		btrfs_bio_counter_sub(rbio->bioc->fs_info, rbio->generic_bio_cnt);
	/*
	 * Clear the data bitmap, as the rbio may be cached for later usage.
	 * do this before before unlock_stripe() so there will be no new bio
	 * for this bio.
	 */
<<<<<<< HEAD
	bitmap_clear(rbio->dbitmap, 0, rbio->stripe_npages);
=======
	bitmap_clear(rbio->dbitmap, 0, rbio->stripe_nsectors);
>>>>>>> bf44eed7

	/*
	 * At this moment, rbio->bio_list is empty, however since rbio does not
	 * always have RBIO_RMW_LOCKED_BIT set and rbio is still linked on the
	 * hash list, rbio may be merged with others so that rbio->bio_list
	 * becomes non-empty.
	 * Once unlock_stripe() is done, rbio->bio_list will not be updated any
	 * more and we can call bio_endio() on all queued bios.
	 */
	unlock_stripe(rbio);
	extra = bio_list_get(&rbio->bio_list);
	__free_raid_bio(rbio);

	rbio_endio_bio_list(cur, err);
	if (extra)
		rbio_endio_bio_list(extra, err);
}

/*
 * end io function used by finish_rmw.  When we finally
 * get here, we've written a full stripe
 */
static void raid_write_end_io(struct bio *bio)
{
	struct btrfs_raid_bio *rbio = bio->bi_private;
	blk_status_t err = bio->bi_status;
	int max_errors;

	if (err)
		fail_bio_stripe(rbio, bio);

	bio_put(bio);

	if (!atomic_dec_and_test(&rbio->stripes_pending))
		return;

	err = BLK_STS_OK;

	/* OK, we have read all the stripes we need to. */
	max_errors = (rbio->operation == BTRFS_RBIO_PARITY_SCRUB) ?
		     0 : rbio->bioc->max_errors;
	if (atomic_read(&rbio->error) > max_errors)
		err = BLK_STS_IOERR;

	rbio_orig_end_io(rbio, err);
}

/**
 * Get a sector pointer specified by its @stripe_nr and @sector_nr
 *
 * @rbio:               The raid bio
 * @stripe_nr:          Stripe number, valid range [0, real_stripe)
 * @sector_nr:		Sector number inside the stripe,
 *			valid range [0, stripe_nsectors)
 * @bio_list_only:      Whether to use sectors inside the bio list only.
 *
 * The read/modify/write code wants to reuse the original bio page as much
 * as possible, and only use stripe_sectors as fallback.
 */
static struct sector_ptr *sector_in_rbio(struct btrfs_raid_bio *rbio,
					 int stripe_nr, int sector_nr,
					 bool bio_list_only)
{
	struct sector_ptr *sector;
	int index;

	ASSERT(stripe_nr >= 0 && stripe_nr < rbio->real_stripes);
	ASSERT(sector_nr >= 0 && sector_nr < rbio->stripe_nsectors);

	index = stripe_nr * rbio->stripe_nsectors + sector_nr;
	ASSERT(index >= 0 && index < rbio->nr_sectors);

	spin_lock_irq(&rbio->bio_list_lock);
	sector = &rbio->bio_sectors[index];
	if (sector->page || bio_list_only) {
		/* Don't return sector without a valid page pointer */
		if (!sector->page)
			sector = NULL;
		spin_unlock_irq(&rbio->bio_list_lock);
		return sector;
	}
	spin_unlock_irq(&rbio->bio_list_lock);

	return &rbio->stripe_sectors[index];
}

/*
 * allocation and initial setup for the btrfs_raid_bio.  Not
 * this does not allocate any pages for rbio->pages.
 */
static struct btrfs_raid_bio *alloc_rbio(struct btrfs_fs_info *fs_info,
					 struct btrfs_io_context *bioc,
					 u32 stripe_len)
{
	const unsigned int real_stripes = bioc->num_stripes - bioc->num_tgtdevs;
	const unsigned int stripe_npages = stripe_len >> PAGE_SHIFT;
	const unsigned int num_pages = stripe_npages * real_stripes;
	const unsigned int stripe_nsectors = stripe_len >> fs_info->sectorsize_bits;
	const unsigned int num_sectors = stripe_nsectors * real_stripes;
	struct btrfs_raid_bio *rbio;
	int nr_data = 0;
	void *p;

	ASSERT(IS_ALIGNED(stripe_len, PAGE_SIZE));
	/* PAGE_SIZE must also be aligned to sectorsize for subpage support */
	ASSERT(IS_ALIGNED(PAGE_SIZE, fs_info->sectorsize));

	rbio = kzalloc(sizeof(*rbio) +
		       sizeof(*rbio->stripe_pages) * num_pages +
		       sizeof(*rbio->bio_sectors) * num_sectors +
		       sizeof(*rbio->stripe_sectors) * num_sectors +
		       sizeof(*rbio->finish_pointers) * real_stripes +
		       sizeof(*rbio->dbitmap) * BITS_TO_LONGS(stripe_nsectors) +
		       sizeof(*rbio->finish_pbitmap) * BITS_TO_LONGS(stripe_nsectors),
		       GFP_NOFS);
	if (!rbio)
		return ERR_PTR(-ENOMEM);

	bio_list_init(&rbio->bio_list);
	INIT_LIST_HEAD(&rbio->plug_list);
	spin_lock_init(&rbio->bio_list_lock);
	INIT_LIST_HEAD(&rbio->stripe_cache);
	INIT_LIST_HEAD(&rbio->hash_list);
	rbio->bioc = bioc;
	rbio->stripe_len = stripe_len;
	rbio->nr_pages = num_pages;
	rbio->nr_sectors = num_sectors;
	rbio->real_stripes = real_stripes;
	rbio->stripe_npages = stripe_npages;
	rbio->stripe_nsectors = stripe_nsectors;
	rbio->faila = -1;
	rbio->failb = -1;
	refcount_set(&rbio->refs, 1);
	atomic_set(&rbio->error, 0);
	atomic_set(&rbio->stripes_pending, 0);

	/*
	 * The stripe_pages, bio_sectors, etc arrays point to the extra memory
	 * we allocated past the end of the rbio.
	 */
	p = rbio + 1;
#define CONSUME_ALLOC(ptr, count)	do {				\
		ptr = p;						\
		p = (unsigned char *)p + sizeof(*(ptr)) * (count);	\
	} while (0)
	CONSUME_ALLOC(rbio->stripe_pages, num_pages);
	CONSUME_ALLOC(rbio->bio_sectors, num_sectors);
	CONSUME_ALLOC(rbio->stripe_sectors, num_sectors);
	CONSUME_ALLOC(rbio->finish_pointers, real_stripes);
	CONSUME_ALLOC(rbio->dbitmap, BITS_TO_LONGS(stripe_nsectors));
	CONSUME_ALLOC(rbio->finish_pbitmap, BITS_TO_LONGS(stripe_nsectors));
#undef  CONSUME_ALLOC

	if (bioc->map_type & BTRFS_BLOCK_GROUP_RAID5)
		nr_data = real_stripes - 1;
	else if (bioc->map_type & BTRFS_BLOCK_GROUP_RAID6)
		nr_data = real_stripes - 2;
	else
		BUG();

	rbio->nr_data = nr_data;
	return rbio;
}

/* allocate pages for all the stripes in the bio, including parity */
static int alloc_rbio_pages(struct btrfs_raid_bio *rbio)
{
	int ret;

	ret = btrfs_alloc_page_array(rbio->nr_pages, rbio->stripe_pages);
	if (ret < 0)
		return ret;
	/* Mapping all sectors */
	index_stripe_sectors(rbio);
	return 0;
}

/* only allocate pages for p/q stripes */
static int alloc_rbio_parity_pages(struct btrfs_raid_bio *rbio)
{
	const int data_pages = rbio->nr_data * rbio->stripe_npages;
	int ret;

	ret = btrfs_alloc_page_array(rbio->nr_pages - data_pages,
				     rbio->stripe_pages + data_pages);
	if (ret < 0)
		return ret;

	index_stripe_sectors(rbio);
	return 0;
}

/*
 * Add a single sector @sector into our list of bios for IO.
 *
 * Return 0 if everything went well.
 * Return <0 for error.
 */
static int rbio_add_io_sector(struct btrfs_raid_bio *rbio,
			      struct bio_list *bio_list,
			      struct sector_ptr *sector,
			      unsigned int stripe_nr,
			      unsigned int sector_nr,
			      unsigned long bio_max_len,
			      unsigned int opf)
{
	const u32 sectorsize = rbio->bioc->fs_info->sectorsize;
	struct bio *last = bio_list->tail;
	int ret;
	struct bio *bio;
	struct btrfs_io_stripe *stripe;
	u64 disk_start;

	/*
	 * Note: here stripe_nr has taken device replace into consideration,
	 * thus it can be larger than rbio->real_stripe.
	 * So here we check against bioc->num_stripes, not rbio->real_stripes.
	 */
	ASSERT(stripe_nr >= 0 && stripe_nr < rbio->bioc->num_stripes);
	ASSERT(sector_nr >= 0 && sector_nr < rbio->stripe_nsectors);
	ASSERT(sector->page);

	stripe = &rbio->bioc->stripes[stripe_nr];
	disk_start = stripe->physical + sector_nr * sectorsize;

	/* if the device is missing, just fail this stripe */
	if (!stripe->dev->bdev)
		return fail_rbio_index(rbio, stripe_nr);

	/* see if we can add this page onto our existing bio */
	if (last) {
		u64 last_end = last->bi_iter.bi_sector << 9;
		last_end += last->bi_iter.bi_size;

		/*
		 * we can't merge these if they are from different
		 * devices or if they are not contiguous
		 */
		if (last_end == disk_start && !last->bi_status &&
		    last->bi_bdev == stripe->dev->bdev) {
			ret = bio_add_page(last, sector->page, sectorsize,
					   sector->pgoff);
			if (ret == sectorsize)
				return 0;
		}
	}

	/* put a new bio on the list */
	bio = bio_alloc(stripe->dev->bdev, max(bio_max_len >> PAGE_SHIFT, 1UL),
			opf, GFP_NOFS);
	bio->bi_iter.bi_sector = disk_start >> 9;
	bio->bi_private = rbio;

	bio_add_page(bio, sector->page, sectorsize, sector->pgoff);
	bio_list_add(bio_list, bio);
	return 0;
}

/*
 * while we're doing the read/modify/write cycle, we could
 * have errors in reading pages off the disk.  This checks
 * for errors and if we're not able to read the page it'll
 * trigger parity reconstruction.  The rmw will be finished
 * after we've reconstructed the failed stripes
 */
static void validate_rbio_for_rmw(struct btrfs_raid_bio *rbio)
{
	if (rbio->faila >= 0 || rbio->failb >= 0) {
		BUG_ON(rbio->faila == rbio->real_stripes - 1);
		__raid56_parity_recover(rbio);
	} else {
		finish_rmw(rbio);
	}
}

static void index_one_bio(struct btrfs_raid_bio *rbio, struct bio *bio)
{
	const u32 sectorsize = rbio->bioc->fs_info->sectorsize;
	struct bio_vec bvec;
	struct bvec_iter iter;
	u32 offset = (bio->bi_iter.bi_sector << SECTOR_SHIFT) -
		     rbio->bioc->raid_map[0];

	if (bio_flagged(bio, BIO_CLONED))
		bio->bi_iter = btrfs_bio(bio)->iter;

	bio_for_each_segment(bvec, bio, iter) {
		u32 bvec_offset;

		for (bvec_offset = 0; bvec_offset < bvec.bv_len;
		     bvec_offset += sectorsize, offset += sectorsize) {
			int index = offset / sectorsize;
			struct sector_ptr *sector = &rbio->bio_sectors[index];

			sector->page = bvec.bv_page;
			sector->pgoff = bvec.bv_offset + bvec_offset;
			ASSERT(sector->pgoff < PAGE_SIZE);
		}
	}
}

/*
 * helper function to walk our bio list and populate the bio_pages array with
 * the result.  This seems expensive, but it is faster than constantly
 * searching through the bio list as we setup the IO in finish_rmw or stripe
 * reconstruction.
 *
 * This must be called before you trust the answers from page_in_rbio
 */
static void index_rbio_pages(struct btrfs_raid_bio *rbio)
{
	struct bio *bio;

	spin_lock_irq(&rbio->bio_list_lock);
	bio_list_for_each(bio, &rbio->bio_list)
		index_one_bio(rbio, bio);

	spin_unlock_irq(&rbio->bio_list_lock);
}

/*
 * this is called from one of two situations.  We either
 * have a full stripe from the higher layers, or we've read all
 * the missing bits off disk.
 *
 * This will calculate the parity and then send down any
 * changed blocks.
 */
static noinline void finish_rmw(struct btrfs_raid_bio *rbio)
{
	struct btrfs_io_context *bioc = rbio->bioc;
	const u32 sectorsize = bioc->fs_info->sectorsize;
	void **pointers = rbio->finish_pointers;
	int nr_data = rbio->nr_data;
	int stripe;
	int sectornr;
	bool has_qstripe;
	struct bio_list bio_list;
	struct bio *bio;
	int ret;

	bio_list_init(&bio_list);

	if (rbio->real_stripes - rbio->nr_data == 1)
		has_qstripe = false;
	else if (rbio->real_stripes - rbio->nr_data == 2)
		has_qstripe = true;
	else
		BUG();

	/* We should have at least one data sector. */
<<<<<<< HEAD
	ASSERT(bitmap_weight(rbio->dbitmap, rbio->stripe_npages));
=======
	ASSERT(bitmap_weight(rbio->dbitmap, rbio->stripe_nsectors));
>>>>>>> bf44eed7

	/* at this point we either have a full stripe,
	 * or we've read the full stripe from the drive.
	 * recalculate the parity and write the new results.
	 *
	 * We're not allowed to add any new bios to the
	 * bio list here, anyone else that wants to
	 * change this stripe needs to do their own rmw.
	 */
	spin_lock_irq(&rbio->bio_list_lock);
	set_bit(RBIO_RMW_LOCKED_BIT, &rbio->flags);
	spin_unlock_irq(&rbio->bio_list_lock);

	atomic_set(&rbio->error, 0);

	/*
	 * now that we've set rmw_locked, run through the
	 * bio list one last time and map the page pointers
	 *
	 * We don't cache full rbios because we're assuming
	 * the higher layers are unlikely to use this area of
	 * the disk again soon.  If they do use it again,
	 * hopefully they will send another full bio.
	 */
	index_rbio_pages(rbio);
	if (!rbio_is_full(rbio))
		cache_rbio_pages(rbio);
	else
		clear_bit(RBIO_CACHE_READY_BIT, &rbio->flags);

	for (sectornr = 0; sectornr < rbio->stripe_nsectors; sectornr++) {
		struct sector_ptr *sector;

		/* First collect one sector from each data stripe */
		for (stripe = 0; stripe < nr_data; stripe++) {
			sector = sector_in_rbio(rbio, stripe, sectornr, 0);
			pointers[stripe] = kmap_local_page(sector->page) +
					   sector->pgoff;
		}

		/* Then add the parity stripe */
		sector = rbio_pstripe_sector(rbio, sectornr);
		sector->uptodate = 1;
		pointers[stripe++] = kmap_local_page(sector->page) + sector->pgoff;

		if (has_qstripe) {
			/*
			 * RAID6, add the qstripe and call the library function
			 * to fill in our p/q
			 */
			sector = rbio_qstripe_sector(rbio, sectornr);
			sector->uptodate = 1;
			pointers[stripe++] = kmap_local_page(sector->page) +
					     sector->pgoff;

			raid6_call.gen_syndrome(rbio->real_stripes, sectorsize,
						pointers);
		} else {
			/* raid5 */
			memcpy(pointers[nr_data], pointers[0], sectorsize);
			run_xor(pointers + 1, nr_data - 1, sectorsize);
		}
		for (stripe = stripe - 1; stripe >= 0; stripe--)
			kunmap_local(pointers[stripe]);
	}

	/*
	 * time to start writing.  Make bios for everything from the
	 * higher layers (the bio_list in our rbio) and our p/q.  Ignore
	 * everything else.
	 */
	for (stripe = 0; stripe < rbio->real_stripes; stripe++) {
<<<<<<< HEAD
		for (pagenr = 0; pagenr < rbio->stripe_npages; pagenr++) {
			struct page *page;

			/* This vertical stripe has no data, skip it. */
			if (!test_bit(pagenr, rbio->dbitmap))
=======
		for (sectornr = 0; sectornr < rbio->stripe_nsectors; sectornr++) {
			struct sector_ptr *sector;

			/* This vertical stripe has no data, skip it. */
			if (!test_bit(sectornr, rbio->dbitmap))
>>>>>>> bf44eed7
				continue;

			if (stripe < rbio->nr_data) {
				sector = sector_in_rbio(rbio, stripe, sectornr, 1);
				if (!sector)
					continue;
			} else {
				sector = rbio_stripe_sector(rbio, stripe, sectornr);
			}

			ret = rbio_add_io_sector(rbio, &bio_list, sector, stripe,
						 sectornr, rbio->stripe_len,
						 REQ_OP_WRITE);
			if (ret)
				goto cleanup;
		}
	}

	if (likely(!bioc->num_tgtdevs))
		goto write_data;

	for (stripe = 0; stripe < rbio->real_stripes; stripe++) {
		if (!bioc->tgtdev_map[stripe])
			continue;

<<<<<<< HEAD
		for (pagenr = 0; pagenr < rbio->stripe_npages; pagenr++) {
			struct page *page;

			/* This vertical stripe has no data, skip it. */
			if (!test_bit(pagenr, rbio->dbitmap))
=======
		for (sectornr = 0; sectornr < rbio->stripe_nsectors; sectornr++) {
			struct sector_ptr *sector;

			/* This vertical stripe has no data, skip it. */
			if (!test_bit(sectornr, rbio->dbitmap))
>>>>>>> bf44eed7
				continue;

			if (stripe < rbio->nr_data) {
				sector = sector_in_rbio(rbio, stripe, sectornr, 1);
				if (!sector)
					continue;
			} else {
				sector = rbio_stripe_sector(rbio, stripe, sectornr);
			}

			ret = rbio_add_io_sector(rbio, &bio_list, sector,
					       rbio->bioc->tgtdev_map[stripe],
					       sectornr, rbio->stripe_len,
					       REQ_OP_WRITE);
			if (ret)
				goto cleanup;
		}
	}

write_data:
	atomic_set(&rbio->stripes_pending, bio_list_size(&bio_list));
	BUG_ON(atomic_read(&rbio->stripes_pending) == 0);

	while ((bio = bio_list_pop(&bio_list))) {
		bio->bi_end_io = raid_write_end_io;

		submit_bio(bio);
	}
	return;

cleanup:
	rbio_orig_end_io(rbio, BLK_STS_IOERR);

	while ((bio = bio_list_pop(&bio_list)))
		bio_put(bio);
}

/*
 * helper to find the stripe number for a given bio.  Used to figure out which
 * stripe has failed.  This expects the bio to correspond to a physical disk,
 * so it looks up based on physical sector numbers.
 */
static int find_bio_stripe(struct btrfs_raid_bio *rbio,
			   struct bio *bio)
{
	u64 physical = bio->bi_iter.bi_sector;
	int i;
	struct btrfs_io_stripe *stripe;

	physical <<= 9;

	for (i = 0; i < rbio->bioc->num_stripes; i++) {
		stripe = &rbio->bioc->stripes[i];
		if (in_range(physical, stripe->physical, rbio->stripe_len) &&
		    stripe->dev->bdev && bio->bi_bdev == stripe->dev->bdev) {
			return i;
		}
	}
	return -1;
}

/*
 * helper to find the stripe number for a given
 * bio (before mapping).  Used to figure out which stripe has
 * failed.  This looks up based on logical block numbers.
 */
static int find_logical_bio_stripe(struct btrfs_raid_bio *rbio,
				   struct bio *bio)
{
	u64 logical = bio->bi_iter.bi_sector << 9;
	int i;

	for (i = 0; i < rbio->nr_data; i++) {
		u64 stripe_start = rbio->bioc->raid_map[i];

		if (in_range(logical, stripe_start, rbio->stripe_len))
			return i;
	}
	return -1;
}

/*
 * returns -EIO if we had too many failures
 */
static int fail_rbio_index(struct btrfs_raid_bio *rbio, int failed)
{
	unsigned long flags;
	int ret = 0;

	spin_lock_irqsave(&rbio->bio_list_lock, flags);

	/* we already know this stripe is bad, move on */
	if (rbio->faila == failed || rbio->failb == failed)
		goto out;

	if (rbio->faila == -1) {
		/* first failure on this rbio */
		rbio->faila = failed;
		atomic_inc(&rbio->error);
	} else if (rbio->failb == -1) {
		/* second failure on this rbio */
		rbio->failb = failed;
		atomic_inc(&rbio->error);
	} else {
		ret = -EIO;
	}
out:
	spin_unlock_irqrestore(&rbio->bio_list_lock, flags);

	return ret;
}

/*
 * helper to fail a stripe based on a physical disk
 * bio.
 */
static int fail_bio_stripe(struct btrfs_raid_bio *rbio,
			   struct bio *bio)
{
	int failed = find_bio_stripe(rbio, bio);

	if (failed < 0)
		return -EIO;

	return fail_rbio_index(rbio, failed);
}

/*
 * For subpage case, we can no longer set page Uptodate directly for
 * stripe_pages[], thus we need to locate the sector.
 */
static struct sector_ptr *find_stripe_sector(struct btrfs_raid_bio *rbio,
					     struct page *page,
					     unsigned int pgoff)
{
	int i;

	for (i = 0; i < rbio->nr_sectors; i++) {
		struct sector_ptr *sector = &rbio->stripe_sectors[i];

		if (sector->page == page && sector->pgoff == pgoff)
			return sector;
	}
	return NULL;
}

/*
 * this sets each page in the bio uptodate.  It should only be used on private
 * rbio pages, nothing that comes in from the higher layers
 */
static void set_bio_pages_uptodate(struct btrfs_raid_bio *rbio, struct bio *bio)
{
	const u32 sectorsize = rbio->bioc->fs_info->sectorsize;
	struct bio_vec *bvec;
	struct bvec_iter_all iter_all;

	ASSERT(!bio_flagged(bio, BIO_CLONED));

	bio_for_each_segment_all(bvec, bio, iter_all) {
		struct sector_ptr *sector;
		int pgoff;

		for (pgoff = bvec->bv_offset; pgoff - bvec->bv_offset < bvec->bv_len;
		     pgoff += sectorsize) {
			sector = find_stripe_sector(rbio, bvec->bv_page, pgoff);
			ASSERT(sector);
			if (sector)
				sector->uptodate = 1;
		}
	}
}

/*
 * end io for the read phase of the rmw cycle.  All the bios here are physical
 * stripe bios we've read from the disk so we can recalculate the parity of the
 * stripe.
 *
 * This will usually kick off finish_rmw once all the bios are read in, but it
 * may trigger parity reconstruction if we had any errors along the way
 */
static void raid_rmw_end_io(struct bio *bio)
{
	struct btrfs_raid_bio *rbio = bio->bi_private;

	if (bio->bi_status)
		fail_bio_stripe(rbio, bio);
	else
		set_bio_pages_uptodate(rbio, bio);

	bio_put(bio);

	if (!atomic_dec_and_test(&rbio->stripes_pending))
		return;

	if (atomic_read(&rbio->error) > rbio->bioc->max_errors)
		goto cleanup;

	/*
	 * this will normally call finish_rmw to start our write
	 * but if there are any failed stripes we'll reconstruct
	 * from parity first
	 */
	validate_rbio_for_rmw(rbio);
	return;

cleanup:

	rbio_orig_end_io(rbio, BLK_STS_IOERR);
}

/*
 * the stripe must be locked by the caller.  It will
 * unlock after all the writes are done
 */
static int raid56_rmw_stripe(struct btrfs_raid_bio *rbio)
{
	int bios_to_read = 0;
	struct bio_list bio_list;
	int ret;
	int sectornr;
	int stripe;
	struct bio *bio;

	bio_list_init(&bio_list);

	ret = alloc_rbio_pages(rbio);
	if (ret)
		goto cleanup;

	index_rbio_pages(rbio);

	atomic_set(&rbio->error, 0);
	/*
	 * build a list of bios to read all the missing parts of this
	 * stripe
	 */
	for (stripe = 0; stripe < rbio->nr_data; stripe++) {
		for (sectornr = 0; sectornr < rbio->stripe_nsectors; sectornr++) {
			struct sector_ptr *sector;

			/*
			 * We want to find all the sectors missing from the
			 * rbio and read them from the disk.  If * sector_in_rbio()
			 * finds a page in the bio list we don't need to read
			 * it off the stripe.
			 */
			sector = sector_in_rbio(rbio, stripe, sectornr, 1);
			if (sector)
				continue;

			sector = rbio_stripe_sector(rbio, stripe, sectornr);
			/*
			 * The bio cache may have handed us an uptodate page.
			 * If so, be happy and use it.
			 */
			if (sector->uptodate)
				continue;

			ret = rbio_add_io_sector(rbio, &bio_list, sector,
				       stripe, sectornr, rbio->stripe_len,
				       REQ_OP_READ);
			if (ret)
				goto cleanup;
		}
	}

	bios_to_read = bio_list_size(&bio_list);
	if (!bios_to_read) {
		/*
		 * this can happen if others have merged with
		 * us, it means there is nothing left to read.
		 * But if there are missing devices it may not be
		 * safe to do the full stripe write yet.
		 */
		goto finish;
	}

	/*
	 * The bioc may be freed once we submit the last bio. Make sure not to
	 * touch it after that.
	 */
	atomic_set(&rbio->stripes_pending, bios_to_read);
	while ((bio = bio_list_pop(&bio_list))) {
		bio->bi_end_io = raid_rmw_end_io;

		btrfs_bio_wq_end_io(rbio->bioc->fs_info, bio, BTRFS_WQ_ENDIO_RAID56);

		submit_bio(bio);
	}
	/* the actual write will happen once the reads are done */
	return 0;

cleanup:
	rbio_orig_end_io(rbio, BLK_STS_IOERR);

	while ((bio = bio_list_pop(&bio_list)))
		bio_put(bio);

	return -EIO;

finish:
	validate_rbio_for_rmw(rbio);
	return 0;
}

/*
 * if the upper layers pass in a full stripe, we thank them by only allocating
 * enough pages to hold the parity, and sending it all down quickly.
 */
static int full_stripe_write(struct btrfs_raid_bio *rbio)
{
	int ret;

	ret = alloc_rbio_parity_pages(rbio);
	if (ret) {
		__free_raid_bio(rbio);
		return ret;
	}

	ret = lock_stripe_add(rbio);
	if (ret == 0)
		finish_rmw(rbio);
	return 0;
}

/*
 * partial stripe writes get handed over to async helpers.
 * We're really hoping to merge a few more writes into this
 * rbio before calculating new parity
 */
static int partial_stripe_write(struct btrfs_raid_bio *rbio)
{
	int ret;

	ret = lock_stripe_add(rbio);
	if (ret == 0)
		start_async_work(rbio, rmw_work);
	return 0;
}

/*
 * sometimes while we were reading from the drive to
 * recalculate parity, enough new bios come into create
 * a full stripe.  So we do a check here to see if we can
 * go directly to finish_rmw
 */
static int __raid56_parity_write(struct btrfs_raid_bio *rbio)
{
	/* head off into rmw land if we don't have a full stripe */
	if (!rbio_is_full(rbio))
		return partial_stripe_write(rbio);
	return full_stripe_write(rbio);
}

/*
 * We use plugging call backs to collect full stripes.
 * Any time we get a partial stripe write while plugged
 * we collect it into a list.  When the unplug comes down,
 * we sort the list by logical block number and merge
 * everything we can into the same rbios
 */
struct btrfs_plug_cb {
	struct blk_plug_cb cb;
	struct btrfs_fs_info *info;
	struct list_head rbio_list;
	struct work_struct work;
};

/*
 * rbios on the plug list are sorted for easier merging.
 */
static int plug_cmp(void *priv, const struct list_head *a,
		    const struct list_head *b)
{
	const struct btrfs_raid_bio *ra = container_of(a, struct btrfs_raid_bio,
						       plug_list);
	const struct btrfs_raid_bio *rb = container_of(b, struct btrfs_raid_bio,
						       plug_list);
	u64 a_sector = ra->bio_list.head->bi_iter.bi_sector;
	u64 b_sector = rb->bio_list.head->bi_iter.bi_sector;

	if (a_sector < b_sector)
		return -1;
	if (a_sector > b_sector)
		return 1;
	return 0;
}

static void run_plug(struct btrfs_plug_cb *plug)
{
	struct btrfs_raid_bio *cur;
	struct btrfs_raid_bio *last = NULL;

	/*
	 * sort our plug list then try to merge
	 * everything we can in hopes of creating full
	 * stripes.
	 */
	list_sort(NULL, &plug->rbio_list, plug_cmp);
	while (!list_empty(&plug->rbio_list)) {
		cur = list_entry(plug->rbio_list.next,
				 struct btrfs_raid_bio, plug_list);
		list_del_init(&cur->plug_list);

		if (rbio_is_full(cur)) {
			int ret;

			/* we have a full stripe, send it down */
			ret = full_stripe_write(cur);
			BUG_ON(ret);
			continue;
		}
		if (last) {
			if (rbio_can_merge(last, cur)) {
				merge_rbio(last, cur);
				__free_raid_bio(cur);
				continue;

			}
			__raid56_parity_write(last);
		}
		last = cur;
	}
	if (last) {
		__raid56_parity_write(last);
	}
	kfree(plug);
}

/*
 * if the unplug comes from schedule, we have to push the
 * work off to a helper thread
 */
static void unplug_work(struct work_struct *work)
{
	struct btrfs_plug_cb *plug;
	plug = container_of(work, struct btrfs_plug_cb, work);
	run_plug(plug);
}

static void btrfs_raid_unplug(struct blk_plug_cb *cb, bool from_schedule)
{
	struct btrfs_plug_cb *plug;
	plug = container_of(cb, struct btrfs_plug_cb, cb);

	if (from_schedule) {
		INIT_WORK(&plug->work, unplug_work);
		queue_work(plug->info->rmw_workers, &plug->work);
		return;
	}
	run_plug(plug);
}

/* Add the original bio into rbio->bio_list, and update rbio::dbitmap. */
static void rbio_add_bio(struct btrfs_raid_bio *rbio, struct bio *orig_bio)
{
	const struct btrfs_fs_info *fs_info = rbio->bioc->fs_info;
	const u64 orig_logical = orig_bio->bi_iter.bi_sector << SECTOR_SHIFT;
	const u64 full_stripe_start = rbio->bioc->raid_map[0];
	const u32 orig_len = orig_bio->bi_iter.bi_size;
	const u32 sectorsize = fs_info->sectorsize;
	u64 cur_logical;

	ASSERT(orig_logical >= full_stripe_start &&
	       orig_logical + orig_len <= full_stripe_start +
	       rbio->nr_data * rbio->stripe_len);

	bio_list_add(&rbio->bio_list, orig_bio);
	rbio->bio_list_bytes += orig_bio->bi_iter.bi_size;

	/* Update the dbitmap. */
	for (cur_logical = orig_logical; cur_logical < orig_logical + orig_len;
	     cur_logical += sectorsize) {
		int bit = ((u32)(cur_logical - full_stripe_start) >>
<<<<<<< HEAD
			   fs_info->sectorsize_bits) % rbio->stripe_npages;
=======
			   fs_info->sectorsize_bits) % rbio->stripe_nsectors;
>>>>>>> bf44eed7

		set_bit(bit, rbio->dbitmap);
	}
}

/*
 * our main entry point for writes from the rest of the FS.
 */
int raid56_parity_write(struct bio *bio, struct btrfs_io_context *bioc, u32 stripe_len)
{
	struct btrfs_fs_info *fs_info = bioc->fs_info;
	struct btrfs_raid_bio *rbio;
	struct btrfs_plug_cb *plug = NULL;
	struct blk_plug_cb *cb;
	int ret;

	rbio = alloc_rbio(fs_info, bioc, stripe_len);
	if (IS_ERR(rbio)) {
		btrfs_put_bioc(bioc);
		return PTR_ERR(rbio);
	}
	rbio->operation = BTRFS_RBIO_WRITE;
	rbio_add_bio(rbio, bio);

	btrfs_bio_counter_inc_noblocked(fs_info);
	rbio->generic_bio_cnt = 1;

	/*
	 * don't plug on full rbios, just get them out the door
	 * as quickly as we can
	 */
	if (rbio_is_full(rbio)) {
		ret = full_stripe_write(rbio);
		if (ret)
			btrfs_bio_counter_dec(fs_info);
		return ret;
	}

	cb = blk_check_plugged(btrfs_raid_unplug, fs_info, sizeof(*plug));
	if (cb) {
		plug = container_of(cb, struct btrfs_plug_cb, cb);
		if (!plug->info) {
			plug->info = fs_info;
			INIT_LIST_HEAD(&plug->rbio_list);
		}
		list_add_tail(&rbio->plug_list, &plug->rbio_list);
		ret = 0;
	} else {
		ret = __raid56_parity_write(rbio);
		if (ret)
			btrfs_bio_counter_dec(fs_info);
	}
	return ret;
}

/*
 * all parity reconstruction happens here.  We've read in everything
 * we can find from the drives and this does the heavy lifting of
 * sorting the good from the bad.
 */
static void __raid_recover_end_io(struct btrfs_raid_bio *rbio)
{
	const u32 sectorsize = rbio->bioc->fs_info->sectorsize;
	int sectornr, stripe;
	void **pointers;
	void **unmap_array;
	int faila = -1, failb = -1;
	blk_status_t err;
	int i;

	/*
	 * This array stores the pointer for each sector, thus it has the extra
	 * pgoff value added from each sector
	 */
	pointers = kcalloc(rbio->real_stripes, sizeof(void *), GFP_NOFS);
	if (!pointers) {
		err = BLK_STS_RESOURCE;
		goto cleanup_io;
	}

	/*
	 * Store copy of pointers that does not get reordered during
	 * reconstruction so that kunmap_local works.
	 */
	unmap_array = kcalloc(rbio->real_stripes, sizeof(void *), GFP_NOFS);
	if (!unmap_array) {
		err = BLK_STS_RESOURCE;
		goto cleanup_pointers;
	}

	faila = rbio->faila;
	failb = rbio->failb;

	if (rbio->operation == BTRFS_RBIO_READ_REBUILD ||
	    rbio->operation == BTRFS_RBIO_REBUILD_MISSING) {
		spin_lock_irq(&rbio->bio_list_lock);
		set_bit(RBIO_RMW_LOCKED_BIT, &rbio->flags);
		spin_unlock_irq(&rbio->bio_list_lock);
	}

	index_rbio_pages(rbio);

	for (sectornr = 0; sectornr < rbio->stripe_nsectors; sectornr++) {
		struct sector_ptr *sector;

		/*
		 * Now we just use bitmap to mark the horizontal stripes in
		 * which we have data when doing parity scrub.
		 */
		if (rbio->operation == BTRFS_RBIO_PARITY_SCRUB &&
		    !test_bit(sectornr, rbio->dbitmap))
			continue;

		/*
		 * Setup our array of pointers with sectors from each stripe
		 *
		 * NOTE: store a duplicate array of pointers to preserve the
		 * pointer order
		 */
		for (stripe = 0; stripe < rbio->real_stripes; stripe++) {
			/*
			 * If we're rebuilding a read, we have to use
			 * pages from the bio list
			 */
			if ((rbio->operation == BTRFS_RBIO_READ_REBUILD ||
			     rbio->operation == BTRFS_RBIO_REBUILD_MISSING) &&
			    (stripe == faila || stripe == failb)) {
				sector = sector_in_rbio(rbio, stripe, sectornr, 0);
			} else {
				sector = rbio_stripe_sector(rbio, stripe, sectornr);
			}
			ASSERT(sector->page);
			pointers[stripe] = kmap_local_page(sector->page) +
					   sector->pgoff;
			unmap_array[stripe] = pointers[stripe];
		}

		/* All raid6 handling here */
		if (rbio->bioc->map_type & BTRFS_BLOCK_GROUP_RAID6) {
			/* Single failure, rebuild from parity raid5 style */
			if (failb < 0) {
				if (faila == rbio->nr_data) {
					/*
					 * Just the P stripe has failed, without
					 * a bad data or Q stripe.
					 * TODO, we should redo the xor here.
					 */
					err = BLK_STS_IOERR;
					goto cleanup;
				}
				/*
				 * a single failure in raid6 is rebuilt
				 * in the pstripe code below
				 */
				goto pstripe;
			}

			/* make sure our ps and qs are in order */
			if (faila > failb)
				swap(faila, failb);

			/* if the q stripe is failed, do a pstripe reconstruction
			 * from the xors.
			 * If both the q stripe and the P stripe are failed, we're
			 * here due to a crc mismatch and we can't give them the
			 * data they want
			 */
			if (rbio->bioc->raid_map[failb] == RAID6_Q_STRIPE) {
				if (rbio->bioc->raid_map[faila] ==
				    RAID5_P_STRIPE) {
					err = BLK_STS_IOERR;
					goto cleanup;
				}
				/*
				 * otherwise we have one bad data stripe and
				 * a good P stripe.  raid5!
				 */
				goto pstripe;
			}

			if (rbio->bioc->raid_map[failb] == RAID5_P_STRIPE) {
				raid6_datap_recov(rbio->real_stripes,
						  sectorsize, faila, pointers);
			} else {
				raid6_2data_recov(rbio->real_stripes,
						  sectorsize, faila, failb,
						  pointers);
			}
		} else {
			void *p;

			/* rebuild from P stripe here (raid5 or raid6) */
			BUG_ON(failb != -1);
pstripe:
			/* Copy parity block into failed block to start with */
			memcpy(pointers[faila], pointers[rbio->nr_data], sectorsize);

			/* rearrange the pointer array */
			p = pointers[faila];
			for (stripe = faila; stripe < rbio->nr_data - 1; stripe++)
				pointers[stripe] = pointers[stripe + 1];
			pointers[rbio->nr_data - 1] = p;

			/* xor in the rest */
			run_xor(pointers, rbio->nr_data - 1, sectorsize);
		}
		/* if we're doing this rebuild as part of an rmw, go through
		 * and set all of our private rbio pages in the
		 * failed stripes as uptodate.  This way finish_rmw will
		 * know they can be trusted.  If this was a read reconstruction,
		 * other endio functions will fiddle the uptodate bits
		 */
		if (rbio->operation == BTRFS_RBIO_WRITE) {
			for (i = 0;  i < rbio->stripe_nsectors; i++) {
				if (faila != -1) {
					sector = rbio_stripe_sector(rbio, faila, i);
					sector->uptodate = 1;
				}
				if (failb != -1) {
					sector = rbio_stripe_sector(rbio, failb, i);
					sector->uptodate = 1;
				}
			}
		}
		for (stripe = rbio->real_stripes - 1; stripe >= 0; stripe--)
			kunmap_local(unmap_array[stripe]);
	}

	err = BLK_STS_OK;
cleanup:
	kfree(unmap_array);
cleanup_pointers:
	kfree(pointers);

cleanup_io:
	/*
	 * Similar to READ_REBUILD, REBUILD_MISSING at this point also has a
	 * valid rbio which is consistent with ondisk content, thus such a
	 * valid rbio can be cached to avoid further disk reads.
	 */
	if (rbio->operation == BTRFS_RBIO_READ_REBUILD ||
	    rbio->operation == BTRFS_RBIO_REBUILD_MISSING) {
		/*
		 * - In case of two failures, where rbio->failb != -1:
		 *
		 *   Do not cache this rbio since the above read reconstruction
		 *   (raid6_datap_recov() or raid6_2data_recov()) may have
		 *   changed some content of stripes which are not identical to
		 *   on-disk content any more, otherwise, a later write/recover
		 *   may steal stripe_pages from this rbio and end up with
		 *   corruptions or rebuild failures.
		 *
		 * - In case of single failure, where rbio->failb == -1:
		 *
		 *   Cache this rbio iff the above read reconstruction is
		 *   executed without problems.
		 */
		if (err == BLK_STS_OK && rbio->failb < 0)
			cache_rbio_pages(rbio);
		else
			clear_bit(RBIO_CACHE_READY_BIT, &rbio->flags);

		rbio_orig_end_io(rbio, err);
	} else if (err == BLK_STS_OK) {
		rbio->faila = -1;
		rbio->failb = -1;

		if (rbio->operation == BTRFS_RBIO_WRITE)
			finish_rmw(rbio);
		else if (rbio->operation == BTRFS_RBIO_PARITY_SCRUB)
			finish_parity_scrub(rbio, 0);
		else
			BUG();
	} else {
		rbio_orig_end_io(rbio, err);
	}
}

/*
 * This is called only for stripes we've read from disk to
 * reconstruct the parity.
 */
static void raid_recover_end_io(struct bio *bio)
{
	struct btrfs_raid_bio *rbio = bio->bi_private;

	/*
	 * we only read stripe pages off the disk, set them
	 * up to date if there were no errors
	 */
	if (bio->bi_status)
		fail_bio_stripe(rbio, bio);
	else
		set_bio_pages_uptodate(rbio, bio);
	bio_put(bio);

	if (!atomic_dec_and_test(&rbio->stripes_pending))
		return;

	if (atomic_read(&rbio->error) > rbio->bioc->max_errors)
		rbio_orig_end_io(rbio, BLK_STS_IOERR);
	else
		__raid_recover_end_io(rbio);
}

/*
 * reads everything we need off the disk to reconstruct
 * the parity. endio handlers trigger final reconstruction
 * when the IO is done.
 *
 * This is used both for reads from the higher layers and for
 * parity construction required to finish a rmw cycle.
 */
static int __raid56_parity_recover(struct btrfs_raid_bio *rbio)
{
	int bios_to_read = 0;
	struct bio_list bio_list;
	int ret;
	int sectornr;
	int stripe;
	struct bio *bio;

	bio_list_init(&bio_list);

	ret = alloc_rbio_pages(rbio);
	if (ret)
		goto cleanup;

	atomic_set(&rbio->error, 0);

	/*
	 * Read everything that hasn't failed. However this time we will
	 * not trust any cached sector.
	 * As we may read out some stale data but higher layer is not reading
	 * that stale part.
	 *
	 * So here we always re-read everything in recovery path.
	 */
	for (stripe = 0; stripe < rbio->real_stripes; stripe++) {
		if (rbio->faila == stripe || rbio->failb == stripe) {
			atomic_inc(&rbio->error);
			continue;
		}

<<<<<<< HEAD
		for (pagenr = 0; pagenr < rbio->stripe_npages; pagenr++) {
			ret = rbio_add_io_page(rbio, &bio_list,
				       rbio_stripe_page(rbio, stripe, pagenr),
				       stripe, pagenr, rbio->stripe_len);
=======
		for (sectornr = 0; sectornr < rbio->stripe_nsectors; sectornr++) {
			struct sector_ptr *sector;

			sector = rbio_stripe_sector(rbio, stripe, sectornr);

			ret = rbio_add_io_sector(rbio, &bio_list, sector,
						 stripe, sectornr, rbio->stripe_len,
						 REQ_OP_READ);
>>>>>>> bf44eed7
			if (ret < 0)
				goto cleanup;
		}
	}

	bios_to_read = bio_list_size(&bio_list);
	if (!bios_to_read) {
		/*
		 * we might have no bios to read just because the pages
		 * were up to date, or we might have no bios to read because
		 * the devices were gone.
		 */
		if (atomic_read(&rbio->error) <= rbio->bioc->max_errors) {
			__raid_recover_end_io(rbio);
			return 0;
		} else {
			goto cleanup;
		}
	}

	/*
	 * The bioc may be freed once we submit the last bio. Make sure not to
	 * touch it after that.
	 */
	atomic_set(&rbio->stripes_pending, bios_to_read);
	while ((bio = bio_list_pop(&bio_list))) {
		bio->bi_end_io = raid_recover_end_io;

		btrfs_bio_wq_end_io(rbio->bioc->fs_info, bio, BTRFS_WQ_ENDIO_RAID56);

		submit_bio(bio);
	}

	return 0;

cleanup:
	if (rbio->operation == BTRFS_RBIO_READ_REBUILD ||
	    rbio->operation == BTRFS_RBIO_REBUILD_MISSING)
		rbio_orig_end_io(rbio, BLK_STS_IOERR);

	while ((bio = bio_list_pop(&bio_list)))
		bio_put(bio);

	return -EIO;
}

/*
 * the main entry point for reads from the higher layers.  This
 * is really only called when the normal read path had a failure,
 * so we assume the bio they send down corresponds to a failed part
 * of the drive.
 */
int raid56_parity_recover(struct bio *bio, struct btrfs_io_context *bioc,
			  u32 stripe_len, int mirror_num, int generic_io)
{
	struct btrfs_fs_info *fs_info = bioc->fs_info;
	struct btrfs_raid_bio *rbio;
	int ret;

	if (generic_io) {
		ASSERT(bioc->mirror_num == mirror_num);
		btrfs_bio(bio)->mirror_num = mirror_num;
	}

	rbio = alloc_rbio(fs_info, bioc, stripe_len);
	if (IS_ERR(rbio)) {
		if (generic_io)
			btrfs_put_bioc(bioc);
		return PTR_ERR(rbio);
	}

	rbio->operation = BTRFS_RBIO_READ_REBUILD;
	rbio_add_bio(rbio, bio);

	rbio->faila = find_logical_bio_stripe(rbio, bio);
	if (rbio->faila == -1) {
		btrfs_warn(fs_info,
"%s could not find the bad stripe in raid56 so that we cannot recover any more (bio has logical %llu len %llu, bioc has map_type %llu)",
			   __func__, bio->bi_iter.bi_sector << 9,
			   (u64)bio->bi_iter.bi_size, bioc->map_type);
		if (generic_io)
			btrfs_put_bioc(bioc);
		kfree(rbio);
		return -EIO;
	}

	if (generic_io) {
		btrfs_bio_counter_inc_noblocked(fs_info);
		rbio->generic_bio_cnt = 1;
	} else {
		btrfs_get_bioc(bioc);
	}

	/*
	 * Loop retry:
	 * for 'mirror == 2', reconstruct from all other stripes.
	 * for 'mirror_num > 2', select a stripe to fail on every retry.
	 */
	if (mirror_num > 2) {
		/*
		 * 'mirror == 3' is to fail the p stripe and
		 * reconstruct from the q stripe.  'mirror > 3' is to
		 * fail a data stripe and reconstruct from p+q stripe.
		 */
		rbio->failb = rbio->real_stripes - (mirror_num - 1);
		ASSERT(rbio->failb > 0);
		if (rbio->failb <= rbio->faila)
			rbio->failb--;
	}

	ret = lock_stripe_add(rbio);

	/*
	 * __raid56_parity_recover will end the bio with
	 * any errors it hits.  We don't want to return
	 * its error value up the stack because our caller
	 * will end up calling bio_endio with any nonzero
	 * return
	 */
	if (ret == 0)
		__raid56_parity_recover(rbio);
	/*
	 * our rbio has been added to the list of
	 * rbios that will be handled after the
	 * currently lock owner is done
	 */
	return 0;

}

static void rmw_work(struct work_struct *work)
{
	struct btrfs_raid_bio *rbio;

	rbio = container_of(work, struct btrfs_raid_bio, work);
	raid56_rmw_stripe(rbio);
}

static void read_rebuild_work(struct work_struct *work)
{
	struct btrfs_raid_bio *rbio;

	rbio = container_of(work, struct btrfs_raid_bio, work);
	__raid56_parity_recover(rbio);
}

/*
 * The following code is used to scrub/replace the parity stripe
 *
 * Caller must have already increased bio_counter for getting @bioc.
 *
 * Note: We need make sure all the pages that add into the scrub/replace
 * raid bio are correct and not be changed during the scrub/replace. That
 * is those pages just hold metadata or file data with checksum.
 */

struct btrfs_raid_bio *raid56_parity_alloc_scrub_rbio(struct bio *bio,
				struct btrfs_io_context *bioc,
				u32 stripe_len, struct btrfs_device *scrub_dev,
				unsigned long *dbitmap, int stripe_nsectors)
{
	struct btrfs_fs_info *fs_info = bioc->fs_info;
	struct btrfs_raid_bio *rbio;
	int i;

	rbio = alloc_rbio(fs_info, bioc, stripe_len);
	if (IS_ERR(rbio))
		return NULL;
	bio_list_add(&rbio->bio_list, bio);
	/*
	 * This is a special bio which is used to hold the completion handler
	 * and make the scrub rbio is similar to the other types
	 */
	ASSERT(!bio->bi_iter.bi_size);
	rbio->operation = BTRFS_RBIO_PARITY_SCRUB;

	/*
	 * After mapping bioc with BTRFS_MAP_WRITE, parities have been sorted
	 * to the end position, so this search can start from the first parity
	 * stripe.
	 */
	for (i = rbio->nr_data; i < rbio->real_stripes; i++) {
		if (bioc->stripes[i].dev == scrub_dev) {
			rbio->scrubp = i;
			break;
		}
	}
	ASSERT(i < rbio->real_stripes);

	bitmap_copy(rbio->dbitmap, dbitmap, stripe_nsectors);

	/*
	 * We have already increased bio_counter when getting bioc, record it
	 * so we can free it at rbio_orig_end_io().
	 */
	rbio->generic_bio_cnt = 1;

	return rbio;
}

/* Used for both parity scrub and missing. */
void raid56_add_scrub_pages(struct btrfs_raid_bio *rbio, struct page *page,
			    unsigned int pgoff, u64 logical)
{
	const u32 sectorsize = rbio->bioc->fs_info->sectorsize;
	int stripe_offset;
	int index;

	ASSERT(logical >= rbio->bioc->raid_map[0]);
	ASSERT(logical + sectorsize <= rbio->bioc->raid_map[0] +
				rbio->stripe_len * rbio->nr_data);
	stripe_offset = (int)(logical - rbio->bioc->raid_map[0]);
	index = stripe_offset / sectorsize;
	rbio->bio_sectors[index].page = page;
	rbio->bio_sectors[index].pgoff = pgoff;
}

/*
 * We just scrub the parity that we have correct data on the same horizontal,
 * so we needn't allocate all pages for all the stripes.
 */
static int alloc_rbio_essential_pages(struct btrfs_raid_bio *rbio)
{
	const u32 sectorsize = rbio->bioc->fs_info->sectorsize;
	int stripe;
	int sectornr;

	for_each_set_bit(sectornr, rbio->dbitmap, rbio->stripe_nsectors) {
		for (stripe = 0; stripe < rbio->real_stripes; stripe++) {
			struct page *page;
			int index = (stripe * rbio->stripe_nsectors + sectornr) *
				    sectorsize >> PAGE_SHIFT;

			if (rbio->stripe_pages[index])
				continue;

			page = alloc_page(GFP_NOFS);
			if (!page)
				return -ENOMEM;
			rbio->stripe_pages[index] = page;
		}
	}
	index_stripe_sectors(rbio);
	return 0;
}

static noinline void finish_parity_scrub(struct btrfs_raid_bio *rbio,
					 int need_check)
{
	struct btrfs_io_context *bioc = rbio->bioc;
	const u32 sectorsize = bioc->fs_info->sectorsize;
	void **pointers = rbio->finish_pointers;
	unsigned long *pbitmap = rbio->finish_pbitmap;
	int nr_data = rbio->nr_data;
	int stripe;
	int sectornr;
	bool has_qstripe;
	struct sector_ptr p_sector = { 0 };
	struct sector_ptr q_sector = { 0 };
	struct bio_list bio_list;
	struct bio *bio;
	int is_replace = 0;
	int ret;

	bio_list_init(&bio_list);

	if (rbio->real_stripes - rbio->nr_data == 1)
		has_qstripe = false;
	else if (rbio->real_stripes - rbio->nr_data == 2)
		has_qstripe = true;
	else
		BUG();

	if (bioc->num_tgtdevs && bioc->tgtdev_map[rbio->scrubp]) {
		is_replace = 1;
		bitmap_copy(pbitmap, rbio->dbitmap, rbio->stripe_nsectors);
	}

	/*
	 * Because the higher layers(scrubber) are unlikely to
	 * use this area of the disk again soon, so don't cache
	 * it.
	 */
	clear_bit(RBIO_CACHE_READY_BIT, &rbio->flags);

	if (!need_check)
		goto writeback;

	p_sector.page = alloc_page(GFP_NOFS);
	if (!p_sector.page)
		goto cleanup;
	p_sector.pgoff = 0;
	p_sector.uptodate = 1;

	if (has_qstripe) {
		/* RAID6, allocate and map temp space for the Q stripe */
		q_sector.page = alloc_page(GFP_NOFS);
		if (!q_sector.page) {
			__free_page(p_sector.page);
			p_sector.page = NULL;
			goto cleanup;
		}
		q_sector.pgoff = 0;
		q_sector.uptodate = 1;
		pointers[rbio->real_stripes - 1] = kmap_local_page(q_sector.page);
	}

	atomic_set(&rbio->error, 0);

	/* Map the parity stripe just once */
	pointers[nr_data] = kmap_local_page(p_sector.page);

	for_each_set_bit(sectornr, rbio->dbitmap, rbio->stripe_nsectors) {
		struct sector_ptr *sector;
		void *parity;

		/* first collect one page from each data stripe */
		for (stripe = 0; stripe < nr_data; stripe++) {
			sector = sector_in_rbio(rbio, stripe, sectornr, 0);
			pointers[stripe] = kmap_local_page(sector->page) +
					   sector->pgoff;
		}

		if (has_qstripe) {
			/* RAID6, call the library function to fill in our P/Q */
			raid6_call.gen_syndrome(rbio->real_stripes, sectorsize,
						pointers);
		} else {
			/* raid5 */
			memcpy(pointers[nr_data], pointers[0], sectorsize);
			run_xor(pointers + 1, nr_data - 1, sectorsize);
		}

		/* Check scrubbing parity and repair it */
		sector = rbio_stripe_sector(rbio, rbio->scrubp, sectornr);
		parity = kmap_local_page(sector->page) + sector->pgoff;
		if (memcmp(parity, pointers[rbio->scrubp], sectorsize) != 0)
			memcpy(parity, pointers[rbio->scrubp], sectorsize);
		else
			/* Parity is right, needn't writeback */
			bitmap_clear(rbio->dbitmap, sectornr, 1);
		kunmap_local(parity);

		for (stripe = nr_data - 1; stripe >= 0; stripe--)
			kunmap_local(pointers[stripe]);
	}

	kunmap_local(pointers[nr_data]);
	__free_page(p_sector.page);
	p_sector.page = NULL;
	if (q_sector.page) {
		kunmap_local(pointers[rbio->real_stripes - 1]);
		__free_page(q_sector.page);
		q_sector.page = NULL;
	}

writeback:
	/*
	 * time to start writing.  Make bios for everything from the
	 * higher layers (the bio_list in our rbio) and our p/q.  Ignore
	 * everything else.
	 */
	for_each_set_bit(sectornr, rbio->dbitmap, rbio->stripe_nsectors) {
		struct sector_ptr *sector;

		sector = rbio_stripe_sector(rbio, rbio->scrubp, sectornr);
		ret = rbio_add_io_sector(rbio, &bio_list, sector, rbio->scrubp,
					 sectornr, rbio->stripe_len, REQ_OP_WRITE);
		if (ret)
			goto cleanup;
	}

	if (!is_replace)
		goto submit_write;

	for_each_set_bit(sectornr, pbitmap, rbio->stripe_nsectors) {
		struct sector_ptr *sector;

		sector = rbio_stripe_sector(rbio, rbio->scrubp, sectornr);
		ret = rbio_add_io_sector(rbio, &bio_list, sector,
				       bioc->tgtdev_map[rbio->scrubp],
				       sectornr, rbio->stripe_len, REQ_OP_WRITE);
		if (ret)
			goto cleanup;
	}

submit_write:
	nr_data = bio_list_size(&bio_list);
	if (!nr_data) {
		/* Every parity is right */
		rbio_orig_end_io(rbio, BLK_STS_OK);
		return;
	}

	atomic_set(&rbio->stripes_pending, nr_data);

	while ((bio = bio_list_pop(&bio_list))) {
		bio->bi_end_io = raid_write_end_io;

		submit_bio(bio);
	}
	return;

cleanup:
	rbio_orig_end_io(rbio, BLK_STS_IOERR);

	while ((bio = bio_list_pop(&bio_list)))
		bio_put(bio);
}

static inline int is_data_stripe(struct btrfs_raid_bio *rbio, int stripe)
{
	if (stripe >= 0 && stripe < rbio->nr_data)
		return 1;
	return 0;
}

/*
 * While we're doing the parity check and repair, we could have errors
 * in reading pages off the disk.  This checks for errors and if we're
 * not able to read the page it'll trigger parity reconstruction.  The
 * parity scrub will be finished after we've reconstructed the failed
 * stripes
 */
static void validate_rbio_for_parity_scrub(struct btrfs_raid_bio *rbio)
{
	if (atomic_read(&rbio->error) > rbio->bioc->max_errors)
		goto cleanup;

	if (rbio->faila >= 0 || rbio->failb >= 0) {
		int dfail = 0, failp = -1;

		if (is_data_stripe(rbio, rbio->faila))
			dfail++;
		else if (is_parity_stripe(rbio->faila))
			failp = rbio->faila;

		if (is_data_stripe(rbio, rbio->failb))
			dfail++;
		else if (is_parity_stripe(rbio->failb))
			failp = rbio->failb;

		/*
		 * Because we can not use a scrubbing parity to repair
		 * the data, so the capability of the repair is declined.
		 * (In the case of RAID5, we can not repair anything)
		 */
		if (dfail > rbio->bioc->max_errors - 1)
			goto cleanup;

		/*
		 * If all data is good, only parity is correctly, just
		 * repair the parity.
		 */
		if (dfail == 0) {
			finish_parity_scrub(rbio, 0);
			return;
		}

		/*
		 * Here means we got one corrupted data stripe and one
		 * corrupted parity on RAID6, if the corrupted parity
		 * is scrubbing parity, luckily, use the other one to repair
		 * the data, or we can not repair the data stripe.
		 */
		if (failp != rbio->scrubp)
			goto cleanup;

		__raid_recover_end_io(rbio);
	} else {
		finish_parity_scrub(rbio, 1);
	}
	return;

cleanup:
	rbio_orig_end_io(rbio, BLK_STS_IOERR);
}

/*
 * end io for the read phase of the rmw cycle.  All the bios here are physical
 * stripe bios we've read from the disk so we can recalculate the parity of the
 * stripe.
 *
 * This will usually kick off finish_rmw once all the bios are read in, but it
 * may trigger parity reconstruction if we had any errors along the way
 */
static void raid56_parity_scrub_end_io(struct bio *bio)
{
	struct btrfs_raid_bio *rbio = bio->bi_private;

	if (bio->bi_status)
		fail_bio_stripe(rbio, bio);
	else
		set_bio_pages_uptodate(rbio, bio);

	bio_put(bio);

	if (!atomic_dec_and_test(&rbio->stripes_pending))
		return;

	/*
	 * this will normally call finish_rmw to start our write
	 * but if there are any failed stripes we'll reconstruct
	 * from parity first
	 */
	validate_rbio_for_parity_scrub(rbio);
}

static void raid56_parity_scrub_stripe(struct btrfs_raid_bio *rbio)
{
	int bios_to_read = 0;
	struct bio_list bio_list;
	int ret;
	int sectornr;
	int stripe;
	struct bio *bio;

	bio_list_init(&bio_list);

	ret = alloc_rbio_essential_pages(rbio);
	if (ret)
		goto cleanup;

	atomic_set(&rbio->error, 0);
	/*
	 * build a list of bios to read all the missing parts of this
	 * stripe
	 */
	for (stripe = 0; stripe < rbio->real_stripes; stripe++) {
		for_each_set_bit(sectornr , rbio->dbitmap, rbio->stripe_nsectors) {
			struct sector_ptr *sector;
			/*
			 * We want to find all the sectors missing from the
			 * rbio and read them from the disk.  If * sector_in_rbio()
			 * finds a sector in the bio list we don't need to read
			 * it off the stripe.
			 */
			sector = sector_in_rbio(rbio, stripe, sectornr, 1);
			if (sector)
				continue;

			sector = rbio_stripe_sector(rbio, stripe, sectornr);
			/*
			 * The bio cache may have handed us an uptodate sector.
			 * If so, be happy and use it.
			 */
			if (sector->uptodate)
				continue;

			ret = rbio_add_io_sector(rbio, &bio_list, sector,
						 stripe, sectornr, rbio->stripe_len,
						 REQ_OP_READ);
			if (ret)
				goto cleanup;
		}
	}

	bios_to_read = bio_list_size(&bio_list);
	if (!bios_to_read) {
		/*
		 * this can happen if others have merged with
		 * us, it means there is nothing left to read.
		 * But if there are missing devices it may not be
		 * safe to do the full stripe write yet.
		 */
		goto finish;
	}

	/*
	 * The bioc may be freed once we submit the last bio. Make sure not to
	 * touch it after that.
	 */
	atomic_set(&rbio->stripes_pending, bios_to_read);
	while ((bio = bio_list_pop(&bio_list))) {
		bio->bi_end_io = raid56_parity_scrub_end_io;

		btrfs_bio_wq_end_io(rbio->bioc->fs_info, bio, BTRFS_WQ_ENDIO_RAID56);

		submit_bio(bio);
	}
	/* the actual write will happen once the reads are done */
	return;

cleanup:
	rbio_orig_end_io(rbio, BLK_STS_IOERR);

	while ((bio = bio_list_pop(&bio_list)))
		bio_put(bio);

	return;

finish:
	validate_rbio_for_parity_scrub(rbio);
}

static void scrub_parity_work(struct work_struct *work)
{
	struct btrfs_raid_bio *rbio;

	rbio = container_of(work, struct btrfs_raid_bio, work);
	raid56_parity_scrub_stripe(rbio);
}

void raid56_parity_submit_scrub_rbio(struct btrfs_raid_bio *rbio)
{
	if (!lock_stripe_add(rbio))
		start_async_work(rbio, scrub_parity_work);
}

/* The following code is used for dev replace of a missing RAID 5/6 device. */

struct btrfs_raid_bio *
raid56_alloc_missing_rbio(struct bio *bio, struct btrfs_io_context *bioc,
			  u64 length)
{
	struct btrfs_fs_info *fs_info = bioc->fs_info;
	struct btrfs_raid_bio *rbio;

	rbio = alloc_rbio(fs_info, bioc, length);
	if (IS_ERR(rbio))
		return NULL;

	rbio->operation = BTRFS_RBIO_REBUILD_MISSING;
	bio_list_add(&rbio->bio_list, bio);
	/*
	 * This is a special bio which is used to hold the completion handler
	 * and make the scrub rbio is similar to the other types
	 */
	ASSERT(!bio->bi_iter.bi_size);

	rbio->faila = find_logical_bio_stripe(rbio, bio);
	if (rbio->faila == -1) {
		BUG();
		kfree(rbio);
		return NULL;
	}

	/*
	 * When we get bioc, we have already increased bio_counter, record it
	 * so we can free it at rbio_orig_end_io()
	 */
	rbio->generic_bio_cnt = 1;

	return rbio;
}

void raid56_submit_missing_rbio(struct btrfs_raid_bio *rbio)
{
	if (!lock_stripe_add(rbio))
		start_async_work(rbio, read_rebuild_work);
}<|MERGE_RESOLUTION|>--- conflicted
+++ resolved
@@ -405,11 +405,7 @@
 	dest->bio_list_bytes += victim->bio_list_bytes;
 	/* Also inherit the bitmaps from @victim. */
 	bitmap_or(dest->dbitmap, victim->dbitmap, dest->dbitmap,
-<<<<<<< HEAD
-		  dest->stripe_npages);
-=======
 		  dest->stripe_nsectors);
->>>>>>> bf44eed7
 	dest->generic_bio_cnt += victim->generic_bio_cnt;
 	bio_list_init(&victim->bio_list);
 }
@@ -956,11 +952,7 @@
 	 * do this before before unlock_stripe() so there will be no new bio
 	 * for this bio.
 	 */
-<<<<<<< HEAD
-	bitmap_clear(rbio->dbitmap, 0, rbio->stripe_npages);
-=======
 	bitmap_clear(rbio->dbitmap, 0, rbio->stripe_nsectors);
->>>>>>> bf44eed7
 
 	/*
 	 * At this moment, rbio->bio_list is empty, however since rbio does not
@@ -1312,11 +1304,7 @@
 		BUG();
 
 	/* We should have at least one data sector. */
-<<<<<<< HEAD
-	ASSERT(bitmap_weight(rbio->dbitmap, rbio->stripe_npages));
-=======
 	ASSERT(bitmap_weight(rbio->dbitmap, rbio->stripe_nsectors));
->>>>>>> bf44eed7
 
 	/* at this point we either have a full stripe,
 	 * or we've read the full stripe from the drive.
@@ -1389,19 +1377,11 @@
 	 * everything else.
 	 */
 	for (stripe = 0; stripe < rbio->real_stripes; stripe++) {
-<<<<<<< HEAD
-		for (pagenr = 0; pagenr < rbio->stripe_npages; pagenr++) {
-			struct page *page;
-
-			/* This vertical stripe has no data, skip it. */
-			if (!test_bit(pagenr, rbio->dbitmap))
-=======
 		for (sectornr = 0; sectornr < rbio->stripe_nsectors; sectornr++) {
 			struct sector_ptr *sector;
 
 			/* This vertical stripe has no data, skip it. */
 			if (!test_bit(sectornr, rbio->dbitmap))
->>>>>>> bf44eed7
 				continue;
 
 			if (stripe < rbio->nr_data) {
@@ -1427,19 +1407,11 @@
 		if (!bioc->tgtdev_map[stripe])
 			continue;
 
-<<<<<<< HEAD
-		for (pagenr = 0; pagenr < rbio->stripe_npages; pagenr++) {
-			struct page *page;
-
-			/* This vertical stripe has no data, skip it. */
-			if (!test_bit(pagenr, rbio->dbitmap))
-=======
 		for (sectornr = 0; sectornr < rbio->stripe_nsectors; sectornr++) {
 			struct sector_ptr *sector;
 
 			/* This vertical stripe has no data, skip it. */
 			if (!test_bit(sectornr, rbio->dbitmap))
->>>>>>> bf44eed7
 				continue;
 
 			if (stripe < rbio->nr_data) {
@@ -1914,11 +1886,7 @@
 	for (cur_logical = orig_logical; cur_logical < orig_logical + orig_len;
 	     cur_logical += sectorsize) {
 		int bit = ((u32)(cur_logical - full_stripe_start) >>
-<<<<<<< HEAD
-			   fs_info->sectorsize_bits) % rbio->stripe_npages;
-=======
 			   fs_info->sectorsize_bits) % rbio->stripe_nsectors;
->>>>>>> bf44eed7
 
 		set_bit(bit, rbio->dbitmap);
 	}
@@ -2263,12 +2231,6 @@
 			continue;
 		}
 
-<<<<<<< HEAD
-		for (pagenr = 0; pagenr < rbio->stripe_npages; pagenr++) {
-			ret = rbio_add_io_page(rbio, &bio_list,
-				       rbio_stripe_page(rbio, stripe, pagenr),
-				       stripe, pagenr, rbio->stripe_len);
-=======
 		for (sectornr = 0; sectornr < rbio->stripe_nsectors; sectornr++) {
 			struct sector_ptr *sector;
 
@@ -2277,7 +2239,6 @@
 			ret = rbio_add_io_sector(rbio, &bio_list, sector,
 						 stripe, sectornr, rbio->stripe_len,
 						 REQ_OP_READ);
->>>>>>> bf44eed7
 			if (ret < 0)
 				goto cleanup;
 		}
