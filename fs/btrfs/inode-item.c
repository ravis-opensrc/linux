// SPDX-License-Identifier: GPL-2.0
/*
 * Copyright (C) 2007 Oracle.  All rights reserved.
 */

#include "ctree.h"
#include "fs.h"
#include "messages.h"
#include "inode-item.h"
#include "disk-io.h"
#include "transaction.h"
#include "print-tree.h"
#include "space-info.h"
#include "accessors.h"
#include "extent-tree.h"
#include "file-item.h"

struct btrfs_inode_ref *btrfs_find_name_in_backref(struct extent_buffer *leaf,
						   int slot,
						   const struct fscrypt_str *name)
{
	struct btrfs_inode_ref *ref;
	unsigned long ptr;
	unsigned long name_ptr;
	u32 item_size;
	u32 cur_offset = 0;
	int len;

	item_size = btrfs_item_size(leaf, slot);
	ptr = btrfs_item_ptr_offset(leaf, slot);
	while (cur_offset < item_size) {
		ref = (struct btrfs_inode_ref *)(ptr + cur_offset);
		len = btrfs_inode_ref_name_len(leaf, ref);
		name_ptr = (unsigned long)(ref + 1);
		cur_offset += len + sizeof(*ref);
		if (len != name->len)
			continue;
		if (memcmp_extent_buffer(leaf, name->name, name_ptr,
					 name->len) == 0)
			return ref;
	}
	return NULL;
}

struct btrfs_inode_extref *btrfs_find_name_in_ext_backref(
		struct extent_buffer *leaf, int slot, u64 ref_objectid,
		const struct fscrypt_str *name)
{
	struct btrfs_inode_extref *extref;
	unsigned long ptr;
	unsigned long name_ptr;
	u32 item_size;
	u32 cur_offset = 0;
	int ref_name_len;

	item_size = btrfs_item_size(leaf, slot);
	ptr = btrfs_item_ptr_offset(leaf, slot);

	/*
	 * Search all extended backrefs in this item. We're only
	 * looking through any collisions so most of the time this is
	 * just going to compare against one buffer. If all is well,
	 * we'll return success and the inode ref object.
	 */
	while (cur_offset < item_size) {
		extref = (struct btrfs_inode_extref *) (ptr + cur_offset);
		name_ptr = (unsigned long)(&extref->name);
		ref_name_len = btrfs_inode_extref_name_len(leaf, extref);

		if (ref_name_len == name->len &&
		    btrfs_inode_extref_parent(leaf, extref) == ref_objectid &&
		    (memcmp_extent_buffer(leaf, name->name, name_ptr,
					  name->len) == 0))
			return extref;

		cur_offset += ref_name_len + sizeof(*extref);
	}
	return NULL;
}

/* Returns NULL if no extref found */
struct btrfs_inode_extref *
btrfs_lookup_inode_extref(struct btrfs_trans_handle *trans,
			  struct btrfs_root *root,
			  struct btrfs_path *path,
			  const struct fscrypt_str *name,
			  u64 inode_objectid, u64 ref_objectid, int ins_len,
			  int cow)
{
	int ret;
	struct btrfs_key key;

	key.objectid = inode_objectid;
	key.type = BTRFS_INODE_EXTREF_KEY;
	key.offset = btrfs_extref_hash(ref_objectid, name->name, name->len);

	ret = btrfs_search_slot(trans, root, &key, path, ins_len, cow);
	if (ret < 0)
		return ERR_PTR(ret);
	if (ret > 0)
		return NULL;
	return btrfs_find_name_in_ext_backref(path->nodes[0], path->slots[0],
					      ref_objectid, name);

}

static int btrfs_del_inode_extref(struct btrfs_trans_handle *trans,
				  struct btrfs_root *root,
				  const struct fscrypt_str *name,
				  u64 inode_objectid, u64 ref_objectid,
				  u64 *index)
{
	struct btrfs_path *path;
	struct btrfs_key key;
	struct btrfs_inode_extref *extref;
	struct extent_buffer *leaf;
	int ret;
	int del_len = name->len + sizeof(*extref);
	unsigned long ptr;
	unsigned long item_start;
	u32 item_size;

	key.objectid = inode_objectid;
	key.type = BTRFS_INODE_EXTREF_KEY;
	key.offset = btrfs_extref_hash(ref_objectid, name->name, name->len);

	path = btrfs_alloc_path();
	if (!path)
		return -ENOMEM;

	ret = btrfs_search_slot(trans, root, &key, path, -1, 1);
	if (ret > 0)
		ret = -ENOENT;
	if (ret < 0)
		goto out;

	/*
	 * Sanity check - did we find the right item for this name?
	 * This should always succeed so error here will make the FS
	 * readonly.
	 */
	extref = btrfs_find_name_in_ext_backref(path->nodes[0], path->slots[0],
						ref_objectid, name);
	if (!extref) {
		btrfs_handle_fs_error(root->fs_info, -ENOENT, NULL);
		ret = -EROFS;
		goto out;
	}

	leaf = path->nodes[0];
	item_size = btrfs_item_size(leaf, path->slots[0]);
	if (index)
		*index = btrfs_inode_extref_index(leaf, extref);

	if (del_len == item_size) {
		/*
		 * Common case only one ref in the item, remove the
		 * whole item.
		 */
		ret = btrfs_del_item(trans, root, path);
		goto out;
	}

	ptr = (unsigned long)extref;
	item_start = btrfs_item_ptr_offset(leaf, path->slots[0]);

	memmove_extent_buffer(leaf, ptr, ptr + del_len,
			      item_size - (ptr + del_len - item_start));

	btrfs_truncate_item(trans, path, item_size - del_len, 1);

out:
	btrfs_free_path(path);

	return ret;
}

int btrfs_del_inode_ref(struct btrfs_trans_handle *trans,
			struct btrfs_root *root, const struct fscrypt_str *name,
			u64 inode_objectid, u64 ref_objectid, u64 *index)
{
	struct btrfs_path *path;
	struct btrfs_key key;
	struct btrfs_inode_ref *ref;
	struct extent_buffer *leaf;
	unsigned long ptr;
	unsigned long item_start;
	u32 item_size;
	u32 sub_item_len;
	int ret;
	int search_ext_refs = 0;
	int del_len = name->len + sizeof(*ref);

	key.objectid = inode_objectid;
	key.offset = ref_objectid;
	key.type = BTRFS_INODE_REF_KEY;

	path = btrfs_alloc_path();
	if (!path)
		return -ENOMEM;

	ret = btrfs_search_slot(trans, root, &key, path, -1, 1);
	if (ret > 0) {
		ret = -ENOENT;
		search_ext_refs = 1;
		goto out;
	} else if (ret < 0) {
		goto out;
	}

	ref = btrfs_find_name_in_backref(path->nodes[0], path->slots[0], name);
	if (!ref) {
		ret = -ENOENT;
		search_ext_refs = 1;
		goto out;
	}
	leaf = path->nodes[0];
	item_size = btrfs_item_size(leaf, path->slots[0]);

	if (index)
		*index = btrfs_inode_ref_index(leaf, ref);

	if (del_len == item_size) {
		ret = btrfs_del_item(trans, root, path);
		goto out;
	}
	ptr = (unsigned long)ref;
	sub_item_len = name->len + sizeof(*ref);
	item_start = btrfs_item_ptr_offset(leaf, path->slots[0]);
	memmove_extent_buffer(leaf, ptr, ptr + sub_item_len,
			      item_size - (ptr + sub_item_len - item_start));
	btrfs_truncate_item(trans, path, item_size - sub_item_len, 1);
out:
	btrfs_free_path(path);

	if (search_ext_refs) {
		/*
		 * No refs were found, or we could not find the
		 * name in our ref array. Find and remove the extended
		 * inode ref then.
		 */
		return btrfs_del_inode_extref(trans, root, name,
					      inode_objectid, ref_objectid, index);
	}

	return ret;
}

/*
 * btrfs_insert_inode_extref() - Inserts an extended inode ref into a tree.
 *
 * The caller must have checked against BTRFS_LINK_MAX already.
 */
static int btrfs_insert_inode_extref(struct btrfs_trans_handle *trans,
				     struct btrfs_root *root,
				     const struct fscrypt_str *name,
				     u64 inode_objectid, u64 ref_objectid,
				     u64 index)
{
	struct btrfs_inode_extref *extref;
	int ret;
	int ins_len = name->len + sizeof(*extref);
	unsigned long ptr;
	struct btrfs_path *path;
	struct btrfs_key key;
	struct extent_buffer *leaf;

	key.objectid = inode_objectid;
	key.type = BTRFS_INODE_EXTREF_KEY;
	key.offset = btrfs_extref_hash(ref_objectid, name->name, name->len);

	path = btrfs_alloc_path();
	if (!path)
		return -ENOMEM;

	ret = btrfs_insert_empty_item(trans, root, path, &key,
				      ins_len);
	if (ret == -EEXIST) {
		if (btrfs_find_name_in_ext_backref(path->nodes[0],
						   path->slots[0],
						   ref_objectid,
						   name))
			goto out;

		btrfs_extend_item(trans, path, ins_len);
		ret = 0;
	}
	if (ret < 0)
		goto out;

	leaf = path->nodes[0];
	ptr = (unsigned long)btrfs_item_ptr(leaf, path->slots[0], char);
	ptr += btrfs_item_size(leaf, path->slots[0]) - ins_len;
	extref = (struct btrfs_inode_extref *)ptr;

	btrfs_set_inode_extref_name_len(path->nodes[0], extref, name->len);
	btrfs_set_inode_extref_index(path->nodes[0], extref, index);
	btrfs_set_inode_extref_parent(path->nodes[0], extref, ref_objectid);

	ptr = (unsigned long)&extref->name;
	write_extent_buffer(path->nodes[0], name->name, ptr, name->len);
<<<<<<< HEAD
	btrfs_mark_buffer_dirty(path->nodes[0]);
=======
	btrfs_mark_buffer_dirty(trans, path->nodes[0]);
>>>>>>> 98817289

out:
	btrfs_free_path(path);
	return ret;
}

/* Will return 0, -ENOMEM, -EMLINK, or -EEXIST or anything from the CoW path */
int btrfs_insert_inode_ref(struct btrfs_trans_handle *trans,
			   struct btrfs_root *root, const struct fscrypt_str *name,
			   u64 inode_objectid, u64 ref_objectid, u64 index)
{
	struct btrfs_fs_info *fs_info = root->fs_info;
	struct btrfs_path *path;
	struct btrfs_key key;
	struct btrfs_inode_ref *ref;
	unsigned long ptr;
	int ret;
	int ins_len = name->len + sizeof(*ref);

	key.objectid = inode_objectid;
	key.offset = ref_objectid;
	key.type = BTRFS_INODE_REF_KEY;

	path = btrfs_alloc_path();
	if (!path)
		return -ENOMEM;

	path->skip_release_on_error = 1;
	ret = btrfs_insert_empty_item(trans, root, path, &key,
				      ins_len);
	if (ret == -EEXIST) {
		u32 old_size;
		ref = btrfs_find_name_in_backref(path->nodes[0], path->slots[0],
						 name);
		if (ref)
			goto out;

		old_size = btrfs_item_size(path->nodes[0], path->slots[0]);
		btrfs_extend_item(trans, path, ins_len);
		ref = btrfs_item_ptr(path->nodes[0], path->slots[0],
				     struct btrfs_inode_ref);
		ref = (struct btrfs_inode_ref *)((unsigned long)ref + old_size);
		btrfs_set_inode_ref_name_len(path->nodes[0], ref, name->len);
		btrfs_set_inode_ref_index(path->nodes[0], ref, index);
		ptr = (unsigned long)(ref + 1);
		ret = 0;
	} else if (ret < 0) {
		if (ret == -EOVERFLOW) {
			if (btrfs_find_name_in_backref(path->nodes[0],
						       path->slots[0],
						       name))
				ret = -EEXIST;
			else
				ret = -EMLINK;
		}
		goto out;
	} else {
		ref = btrfs_item_ptr(path->nodes[0], path->slots[0],
				     struct btrfs_inode_ref);
		btrfs_set_inode_ref_name_len(path->nodes[0], ref, name->len);
		btrfs_set_inode_ref_index(path->nodes[0], ref, index);
		ptr = (unsigned long)(ref + 1);
	}
	write_extent_buffer(path->nodes[0], name->name, ptr, name->len);
<<<<<<< HEAD
	btrfs_mark_buffer_dirty(path->nodes[0]);
=======
	btrfs_mark_buffer_dirty(trans, path->nodes[0]);
>>>>>>> 98817289

out:
	btrfs_free_path(path);

	if (ret == -EMLINK) {
		struct btrfs_super_block *disk_super = fs_info->super_copy;
		/* We ran out of space in the ref array. Need to
		 * add an extended ref. */
		if (btrfs_super_incompat_flags(disk_super)
		    & BTRFS_FEATURE_INCOMPAT_EXTENDED_IREF)
			ret = btrfs_insert_inode_extref(trans, root, name,
							inode_objectid,
							ref_objectid, index);
	}

	return ret;
}

int btrfs_insert_empty_inode(struct btrfs_trans_handle *trans,
			     struct btrfs_root *root,
			     struct btrfs_path *path, u64 objectid)
{
	struct btrfs_key key;
	int ret;
	key.objectid = objectid;
	key.type = BTRFS_INODE_ITEM_KEY;
	key.offset = 0;

	ret = btrfs_insert_empty_item(trans, root, path, &key,
				      sizeof(struct btrfs_inode_item));
	return ret;
}

int btrfs_lookup_inode(struct btrfs_trans_handle *trans, struct btrfs_root
		       *root, struct btrfs_path *path,
		       struct btrfs_key *location, int mod)
{
	int ins_len = mod < 0 ? -1 : 0;
	int cow = mod != 0;
	int ret;
	int slot;
	struct extent_buffer *leaf;
	struct btrfs_key found_key;

	ret = btrfs_search_slot(trans, root, location, path, ins_len, cow);
	if (ret > 0 && location->type == BTRFS_ROOT_ITEM_KEY &&
	    location->offset == (u64)-1 && path->slots[0] != 0) {
		slot = path->slots[0] - 1;
		leaf = path->nodes[0];
		btrfs_item_key_to_cpu(leaf, &found_key, slot);
		if (found_key.objectid == location->objectid &&
		    found_key.type == location->type) {
			path->slots[0]--;
			return 0;
		}
	}
	return ret;
}

static inline void btrfs_trace_truncate(struct btrfs_inode *inode,
					struct extent_buffer *leaf,
					struct btrfs_file_extent_item *fi,
					u64 offset, int extent_type, int slot)
{
	if (!inode)
		return;
	if (extent_type == BTRFS_FILE_EXTENT_INLINE)
		trace_btrfs_truncate_show_fi_inline(inode, leaf, fi, slot,
						    offset);
	else
		trace_btrfs_truncate_show_fi_regular(inode, leaf, fi, offset);
}

/*
 * Remove inode items from a given root.
 *
 * @trans:		A transaction handle.
 * @root:		The root from which to remove items.
 * @inode:		The inode whose items we want to remove.
 * @control:		The btrfs_truncate_control to control how and what we
 *			are truncating.
 *
 * Remove all keys associated with the inode from the given root that have a key
 * with a type greater than or equals to @min_type. When @min_type has a value of
 * BTRFS_EXTENT_DATA_KEY, only remove file extent items that have an offset value
 * greater than or equals to @new_size. If a file extent item that starts before
 * @new_size and ends after it is found, its length is adjusted.
 *
 * Returns: 0 on success, < 0 on error and NEED_TRUNCATE_BLOCK when @min_type is
 * BTRFS_EXTENT_DATA_KEY and the caller must truncate the last block.
 */
int btrfs_truncate_inode_items(struct btrfs_trans_handle *trans,
			       struct btrfs_root *root,
			       struct btrfs_truncate_control *control)
{
	struct btrfs_fs_info *fs_info = root->fs_info;
	struct btrfs_path *path;
	struct extent_buffer *leaf;
	struct btrfs_file_extent_item *fi;
	struct btrfs_key key;
	struct btrfs_key found_key;
	u64 new_size = control->new_size;
	u64 extent_num_bytes = 0;
	u64 extent_offset = 0;
	u64 item_end = 0;
	u32 found_type = (u8)-1;
	int del_item;
	int pending_del_nr = 0;
	int pending_del_slot = 0;
	int extent_type = -1;
	int ret;
	u64 bytes_deleted = 0;
	bool be_nice = false;

	ASSERT(control->inode || !control->clear_extent_range);
	ASSERT(new_size == 0 || control->min_type == BTRFS_EXTENT_DATA_KEY);

	control->last_size = new_size;
	control->sub_bytes = 0;

	/*
	 * For shareable roots we want to back off from time to time, this turns
	 * out to be subvolume roots, reloc roots, and data reloc roots.
	 */
	if (test_bit(BTRFS_ROOT_SHAREABLE, &root->state))
		be_nice = true;

	path = btrfs_alloc_path();
	if (!path)
		return -ENOMEM;
	path->reada = READA_BACK;

	key.objectid = control->ino;
	key.offset = (u64)-1;
	key.type = (u8)-1;

search_again:
	/*
	 * With a 16K leaf size and 128MiB extents, you can actually queue up a
	 * huge file in a single leaf.  Most of the time that bytes_deleted is
	 * > 0, it will be huge by the time we get here
	 */
	if (be_nice && bytes_deleted > SZ_32M &&
	    btrfs_should_end_transaction(trans)) {
		ret = -EAGAIN;
		goto out;
	}

	ret = btrfs_search_slot(trans, root, &key, path, -1, 1);
	if (ret < 0)
		goto out;

	if (ret > 0) {
		ret = 0;
		/* There are no items in the tree for us to truncate, we're done */
		if (path->slots[0] == 0)
			goto out;
		path->slots[0]--;
	}

	while (1) {
		u64 clear_start = 0, clear_len = 0, extent_start = 0;
		bool refill_delayed_refs_rsv = false;

		fi = NULL;
		leaf = path->nodes[0];
		btrfs_item_key_to_cpu(leaf, &found_key, path->slots[0]);
		found_type = found_key.type;

		if (found_key.objectid != control->ino)
			break;

		if (found_type < control->min_type)
			break;

		item_end = found_key.offset;
		if (found_type == BTRFS_EXTENT_DATA_KEY) {
			fi = btrfs_item_ptr(leaf, path->slots[0],
					    struct btrfs_file_extent_item);
			extent_type = btrfs_file_extent_type(leaf, fi);
			if (extent_type != BTRFS_FILE_EXTENT_INLINE)
				item_end +=
				    btrfs_file_extent_num_bytes(leaf, fi);
			else if (extent_type == BTRFS_FILE_EXTENT_INLINE)
				item_end += btrfs_file_extent_ram_bytes(leaf, fi);

			btrfs_trace_truncate(control->inode, leaf, fi,
					     found_key.offset, extent_type,
					     path->slots[0]);
			item_end--;
		}
		if (found_type > control->min_type) {
			del_item = 1;
		} else {
			if (item_end < new_size)
				break;
			if (found_key.offset >= new_size)
				del_item = 1;
			else
				del_item = 0;
		}

		/* FIXME, shrink the extent if the ref count is only 1 */
		if (found_type != BTRFS_EXTENT_DATA_KEY)
			goto delete;

		control->extents_found++;

		if (extent_type != BTRFS_FILE_EXTENT_INLINE) {
			u64 num_dec;

			clear_start = found_key.offset;
			extent_start = btrfs_file_extent_disk_bytenr(leaf, fi);
			if (!del_item) {
				u64 orig_num_bytes =
					btrfs_file_extent_num_bytes(leaf, fi);
				extent_num_bytes = ALIGN(new_size -
						found_key.offset,
						fs_info->sectorsize);
				clear_start = ALIGN(new_size, fs_info->sectorsize);

				btrfs_set_file_extent_num_bytes(leaf, fi,
							 extent_num_bytes);
				num_dec = (orig_num_bytes - extent_num_bytes);
				if (extent_start != 0)
					control->sub_bytes += num_dec;
				btrfs_mark_buffer_dirty(trans, leaf);
			} else {
				extent_num_bytes =
					btrfs_file_extent_disk_num_bytes(leaf, fi);
				extent_offset = found_key.offset -
					btrfs_file_extent_offset(leaf, fi);

				/* FIXME blocksize != 4096 */
				num_dec = btrfs_file_extent_num_bytes(leaf, fi);
				if (extent_start != 0)
					control->sub_bytes += num_dec;
			}
			clear_len = num_dec;
		} else if (extent_type == BTRFS_FILE_EXTENT_INLINE) {
			/*
			 * We can't truncate inline items that have had
			 * special encodings
			 */
			if (!del_item &&
			    btrfs_file_extent_encryption(leaf, fi) == 0 &&
			    btrfs_file_extent_other_encoding(leaf, fi) == 0 &&
			    btrfs_file_extent_compression(leaf, fi) == 0) {
				u32 size = (u32)(new_size - found_key.offset);

				btrfs_set_file_extent_ram_bytes(leaf, fi, size);
				size = btrfs_file_extent_calc_inline_size(size);
				btrfs_truncate_item(trans, path, size, 1);
			} else if (!del_item) {
				/*
				 * We have to bail so the last_size is set to
				 * just before this extent.
				 */
				ret = BTRFS_NEED_TRUNCATE_BLOCK;
				break;
			} else {
				/*
				 * Inline extents are special, we just treat
				 * them as a full sector worth in the file
				 * extent tree just for simplicity sake.
				 */
				clear_len = fs_info->sectorsize;
			}

			control->sub_bytes += item_end + 1 - new_size;
		}
delete:
		/*
		 * We only want to clear the file extent range if we're
		 * modifying the actual inode's mapping, which is just the
		 * normal truncate path.
		 */
		if (control->clear_extent_range) {
			ret = btrfs_inode_clear_file_extent_range(control->inode,
						  clear_start, clear_len);
			if (ret) {
				btrfs_abort_transaction(trans, ret);
				break;
			}
		}

		if (del_item) {
			ASSERT(!pending_del_nr ||
			       ((path->slots[0] + 1) == pending_del_slot));

			control->last_size = found_key.offset;
			if (!pending_del_nr) {
				/* No pending yet, add ourselves */
				pending_del_slot = path->slots[0];
				pending_del_nr = 1;
			} else if (path->slots[0] + 1 == pending_del_slot) {
				/* Hop on the pending chunk */
				pending_del_nr++;
				pending_del_slot = path->slots[0];
			}
		} else {
			control->last_size = new_size;
			break;
		}

		if (del_item && extent_start != 0 && !control->skip_ref_updates) {
			struct btrfs_ref ref = { 0 };

			bytes_deleted += extent_num_bytes;

			btrfs_init_generic_ref(&ref, BTRFS_DROP_DELAYED_REF,
					extent_start, extent_num_bytes, 0);
			btrfs_init_data_ref(&ref, btrfs_header_owner(leaf),
					control->ino, extent_offset,
					root->root_key.objectid, false);
			ret = btrfs_free_extent(trans, &ref);
			if (ret) {
				btrfs_abort_transaction(trans, ret);
				break;
			}
			if (be_nice && btrfs_check_space_for_delayed_refs(fs_info))
				refill_delayed_refs_rsv = true;
		}

		if (found_type == BTRFS_INODE_ITEM_KEY)
			break;

		if (path->slots[0] == 0 ||
		    path->slots[0] != pending_del_slot ||
		    refill_delayed_refs_rsv) {
			if (pending_del_nr) {
				ret = btrfs_del_items(trans, root, path,
						pending_del_slot,
						pending_del_nr);
				if (ret) {
					btrfs_abort_transaction(trans, ret);
					break;
				}
				pending_del_nr = 0;
			}
			btrfs_release_path(path);

			/*
			 * We can generate a lot of delayed refs, so we need to
			 * throttle every once and a while and make sure we're
			 * adding enough space to keep up with the work we are
			 * generating.  Since we hold a transaction here we
			 * can't flush, and we don't want to FLUSH_LIMIT because
			 * we could have generated too many delayed refs to
			 * actually allocate, so just bail if we're short and
			 * let the normal reservation dance happen higher up.
			 */
			if (refill_delayed_refs_rsv) {
				ret = btrfs_delayed_refs_rsv_refill(fs_info,
							BTRFS_RESERVE_NO_FLUSH);
				if (ret) {
					ret = -EAGAIN;
					break;
				}
			}
			goto search_again;
		} else {
			path->slots[0]--;
		}
	}
out:
	if (ret >= 0 && pending_del_nr) {
		int err;

		err = btrfs_del_items(trans, root, path, pending_del_slot,
				      pending_del_nr);
		if (err) {
			btrfs_abort_transaction(trans, err);
			ret = err;
		}
	}

	ASSERT(control->last_size >= new_size);
	if (!ret && control->last_size > new_size)
		control->last_size = new_size;

	btrfs_free_path(path);
	return ret;
}<|MERGE_RESOLUTION|>--- conflicted
+++ resolved
@@ -299,11 +299,7 @@
 
 	ptr = (unsigned long)&extref->name;
 	write_extent_buffer(path->nodes[0], name->name, ptr, name->len);
-<<<<<<< HEAD
-	btrfs_mark_buffer_dirty(path->nodes[0]);
-=======
 	btrfs_mark_buffer_dirty(trans, path->nodes[0]);
->>>>>>> 98817289
 
 out:
 	btrfs_free_path(path);
@@ -368,11 +364,7 @@
 		ptr = (unsigned long)(ref + 1);
 	}
 	write_extent_buffer(path->nodes[0], name->name, ptr, name->len);
-<<<<<<< HEAD
-	btrfs_mark_buffer_dirty(path->nodes[0]);
-=======
 	btrfs_mark_buffer_dirty(trans, path->nodes[0]);
->>>>>>> 98817289
 
 out:
 	btrfs_free_path(path);
