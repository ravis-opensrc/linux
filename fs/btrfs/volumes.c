// SPDX-License-Identifier: GPL-2.0
/*
 * Copyright (C) 2007 Oracle.  All rights reserved.
 */

#include <linux/sched.h>
#include <linux/sched/mm.h>
#include <linux/bio.h>
#include <linux/slab.h>
#include <linux/blkdev.h>
#include <linux/ratelimit.h>
#include <linux/kthread.h>
#include <linux/raid/pq.h>
#include <linux/semaphore.h>
#include <linux/uuid.h>
#include <linux/list_sort.h>
#include "misc.h"
#include "ctree.h"
#include "extent_map.h"
#include "disk-io.h"
#include "transaction.h"
#include "print-tree.h"
#include "volumes.h"
#include "raid56.h"
#include "async-thread.h"
#include "check-integrity.h"
#include "rcu-string.h"
#include "dev-replace.h"
#include "sysfs.h"
#include "tree-checker.h"
#include "space-info.h"
#include "block-group.h"
#include "discard.h"
#include "zoned.h"

const struct btrfs_raid_attr btrfs_raid_array[BTRFS_NR_RAID_TYPES] = {
	[BTRFS_RAID_RAID10] = {
		.sub_stripes	= 2,
		.dev_stripes	= 1,
		.devs_max	= 0,	/* 0 == as many as possible */
		.devs_min	= 2,
		.tolerated_failures = 1,
		.devs_increment	= 2,
		.ncopies	= 2,
		.nparity        = 0,
		.raid_name	= "raid10",
		.bg_flag	= BTRFS_BLOCK_GROUP_RAID10,
		.mindev_error	= BTRFS_ERROR_DEV_RAID10_MIN_NOT_MET,
	},
	[BTRFS_RAID_RAID1] = {
		.sub_stripes	= 1,
		.dev_stripes	= 1,
		.devs_max	= 2,
		.devs_min	= 2,
		.tolerated_failures = 1,
		.devs_increment	= 2,
		.ncopies	= 2,
		.nparity        = 0,
		.raid_name	= "raid1",
		.bg_flag	= BTRFS_BLOCK_GROUP_RAID1,
		.mindev_error	= BTRFS_ERROR_DEV_RAID1_MIN_NOT_MET,
	},
	[BTRFS_RAID_RAID1C3] = {
		.sub_stripes	= 1,
		.dev_stripes	= 1,
		.devs_max	= 3,
		.devs_min	= 3,
		.tolerated_failures = 2,
		.devs_increment	= 3,
		.ncopies	= 3,
		.nparity        = 0,
		.raid_name	= "raid1c3",
		.bg_flag	= BTRFS_BLOCK_GROUP_RAID1C3,
		.mindev_error	= BTRFS_ERROR_DEV_RAID1C3_MIN_NOT_MET,
	},
	[BTRFS_RAID_RAID1C4] = {
		.sub_stripes	= 1,
		.dev_stripes	= 1,
		.devs_max	= 4,
		.devs_min	= 4,
		.tolerated_failures = 3,
		.devs_increment	= 4,
		.ncopies	= 4,
		.nparity        = 0,
		.raid_name	= "raid1c4",
		.bg_flag	= BTRFS_BLOCK_GROUP_RAID1C4,
		.mindev_error	= BTRFS_ERROR_DEV_RAID1C4_MIN_NOT_MET,
	},
	[BTRFS_RAID_DUP] = {
		.sub_stripes	= 1,
		.dev_stripes	= 2,
		.devs_max	= 1,
		.devs_min	= 1,
		.tolerated_failures = 0,
		.devs_increment	= 1,
		.ncopies	= 2,
		.nparity        = 0,
		.raid_name	= "dup",
		.bg_flag	= BTRFS_BLOCK_GROUP_DUP,
		.mindev_error	= 0,
	},
	[BTRFS_RAID_RAID0] = {
		.sub_stripes	= 1,
		.dev_stripes	= 1,
		.devs_max	= 0,
		.devs_min	= 1,
		.tolerated_failures = 0,
		.devs_increment	= 1,
		.ncopies	= 1,
		.nparity        = 0,
		.raid_name	= "raid0",
		.bg_flag	= BTRFS_BLOCK_GROUP_RAID0,
		.mindev_error	= 0,
	},
	[BTRFS_RAID_SINGLE] = {
		.sub_stripes	= 1,
		.dev_stripes	= 1,
		.devs_max	= 1,
		.devs_min	= 1,
		.tolerated_failures = 0,
		.devs_increment	= 1,
		.ncopies	= 1,
		.nparity        = 0,
		.raid_name	= "single",
		.bg_flag	= 0,
		.mindev_error	= 0,
	},
	[BTRFS_RAID_RAID5] = {
		.sub_stripes	= 1,
		.dev_stripes	= 1,
		.devs_max	= 0,
		.devs_min	= 2,
		.tolerated_failures = 1,
		.devs_increment	= 1,
		.ncopies	= 1,
		.nparity        = 1,
		.raid_name	= "raid5",
		.bg_flag	= BTRFS_BLOCK_GROUP_RAID5,
		.mindev_error	= BTRFS_ERROR_DEV_RAID5_MIN_NOT_MET,
	},
	[BTRFS_RAID_RAID6] = {
		.sub_stripes	= 1,
		.dev_stripes	= 1,
		.devs_max	= 0,
		.devs_min	= 3,
		.tolerated_failures = 2,
		.devs_increment	= 1,
		.ncopies	= 1,
		.nparity        = 2,
		.raid_name	= "raid6",
		.bg_flag	= BTRFS_BLOCK_GROUP_RAID6,
		.mindev_error	= BTRFS_ERROR_DEV_RAID6_MIN_NOT_MET,
	},
};

/*
 * Convert block group flags (BTRFS_BLOCK_GROUP_*) to btrfs_raid_types, which
 * can be used as index to access btrfs_raid_array[].
 */
enum btrfs_raid_types __attribute_const__ btrfs_bg_flags_to_raid_index(u64 flags)
{
	if (flags & BTRFS_BLOCK_GROUP_RAID10)
		return BTRFS_RAID_RAID10;
	else if (flags & BTRFS_BLOCK_GROUP_RAID1)
		return BTRFS_RAID_RAID1;
	else if (flags & BTRFS_BLOCK_GROUP_RAID1C3)
		return BTRFS_RAID_RAID1C3;
	else if (flags & BTRFS_BLOCK_GROUP_RAID1C4)
		return BTRFS_RAID_RAID1C4;
	else if (flags & BTRFS_BLOCK_GROUP_DUP)
		return BTRFS_RAID_DUP;
	else if (flags & BTRFS_BLOCK_GROUP_RAID0)
		return BTRFS_RAID_RAID0;
	else if (flags & BTRFS_BLOCK_GROUP_RAID5)
		return BTRFS_RAID_RAID5;
	else if (flags & BTRFS_BLOCK_GROUP_RAID6)
		return BTRFS_RAID_RAID6;

	return BTRFS_RAID_SINGLE; /* BTRFS_BLOCK_GROUP_SINGLE */
}

const char *btrfs_bg_type_to_raid_name(u64 flags)
{
	const int index = btrfs_bg_flags_to_raid_index(flags);

	if (index >= BTRFS_NR_RAID_TYPES)
		return NULL;

	return btrfs_raid_array[index].raid_name;
}

/*
 * Fill @buf with textual description of @bg_flags, no more than @size_buf
 * bytes including terminating null byte.
 */
void btrfs_describe_block_groups(u64 bg_flags, char *buf, u32 size_buf)
{
	int i;
	int ret;
	char *bp = buf;
	u64 flags = bg_flags;
	u32 size_bp = size_buf;

	if (!flags) {
		strcpy(bp, "NONE");
		return;
	}

#define DESCRIBE_FLAG(flag, desc)						\
	do {								\
		if (flags & (flag)) {					\
			ret = snprintf(bp, size_bp, "%s|", (desc));	\
			if (ret < 0 || ret >= size_bp)			\
				goto out_overflow;			\
			size_bp -= ret;					\
			bp += ret;					\
			flags &= ~(flag);				\
		}							\
	} while (0)

	DESCRIBE_FLAG(BTRFS_BLOCK_GROUP_DATA, "data");
	DESCRIBE_FLAG(BTRFS_BLOCK_GROUP_SYSTEM, "system");
	DESCRIBE_FLAG(BTRFS_BLOCK_GROUP_METADATA, "metadata");

	DESCRIBE_FLAG(BTRFS_AVAIL_ALLOC_BIT_SINGLE, "single");
	for (i = 0; i < BTRFS_NR_RAID_TYPES; i++)
		DESCRIBE_FLAG(btrfs_raid_array[i].bg_flag,
			      btrfs_raid_array[i].raid_name);
#undef DESCRIBE_FLAG

	if (flags) {
		ret = snprintf(bp, size_bp, "0x%llx|", flags);
		size_bp -= ret;
	}

	if (size_bp < size_buf)
		buf[size_buf - size_bp - 1] = '\0'; /* remove last | */

	/*
	 * The text is trimmed, it's up to the caller to provide sufficiently
	 * large buffer
	 */
out_overflow:;
}

static int init_first_rw_device(struct btrfs_trans_handle *trans);
static int btrfs_relocate_sys_chunks(struct btrfs_fs_info *fs_info);
static void btrfs_dev_stat_print_on_error(struct btrfs_device *dev);
static void btrfs_dev_stat_print_on_load(struct btrfs_device *device);
static int __btrfs_map_block(struct btrfs_fs_info *fs_info,
			     enum btrfs_map_op op,
			     u64 logical, u64 *length,
			     struct btrfs_bio **bbio_ret,
			     int mirror_num, int need_raid_map);

/*
 * Device locking
 * ==============
 *
 * There are several mutexes that protect manipulation of devices and low-level
 * structures like chunks but not block groups, extents or files
 *
 * uuid_mutex (global lock)
 * ------------------------
 * protects the fs_uuids list that tracks all per-fs fs_devices, resulting from
 * the SCAN_DEV ioctl registration or from mount either implicitly (the first
 * device) or requested by the device= mount option
 *
 * the mutex can be very coarse and can cover long-running operations
 *
 * protects: updates to fs_devices counters like missing devices, rw devices,
 * seeding, structure cloning, opening/closing devices at mount/umount time
 *
 * global::fs_devs - add, remove, updates to the global list
 *
 * does not protect: manipulation of the fs_devices::devices list in general
 * but in mount context it could be used to exclude list modifications by eg.
 * scan ioctl
 *
 * btrfs_device::name - renames (write side), read is RCU
 *
 * fs_devices::device_list_mutex (per-fs, with RCU)
 * ------------------------------------------------
 * protects updates to fs_devices::devices, ie. adding and deleting
 *
 * simple list traversal with read-only actions can be done with RCU protection
 *
 * may be used to exclude some operations from running concurrently without any
 * modifications to the list (see write_all_supers)
 *
 * Is not required at mount and close times, because our device list is
 * protected by the uuid_mutex at that point.
 *
 * balance_mutex
 * -------------
 * protects balance structures (status, state) and context accessed from
 * several places (internally, ioctl)
 *
 * chunk_mutex
 * -----------
 * protects chunks, adding or removing during allocation, trim or when a new
 * device is added/removed. Additionally it also protects post_commit_list of
 * individual devices, since they can be added to the transaction's
 * post_commit_list only with chunk_mutex held.
 *
 * cleaner_mutex
 * -------------
 * a big lock that is held by the cleaner thread and prevents running subvolume
 * cleaning together with relocation or delayed iputs
 *
 *
 * Lock nesting
 * ============
 *
 * uuid_mutex
 *   device_list_mutex
 *     chunk_mutex
 *   balance_mutex
 *
 *
 * Exclusive operations
 * ====================
 *
 * Maintains the exclusivity of the following operations that apply to the
 * whole filesystem and cannot run in parallel.
 *
 * - Balance (*)
 * - Device add
 * - Device remove
 * - Device replace (*)
 * - Resize
 *
 * The device operations (as above) can be in one of the following states:
 *
 * - Running state
 * - Paused state
 * - Completed state
 *
 * Only device operations marked with (*) can go into the Paused state for the
 * following reasons:
 *
 * - ioctl (only Balance can be Paused through ioctl)
 * - filesystem remounted as read-only
 * - filesystem unmounted and mounted as read-only
 * - system power-cycle and filesystem mounted as read-only
 * - filesystem or device errors leading to forced read-only
 *
 * The status of exclusive operation is set and cleared atomically.
 * During the course of Paused state, fs_info::exclusive_operation remains set.
 * A device operation in Paused or Running state can be canceled or resumed
 * either by ioctl (Balance only) or when remounted as read-write.
 * The exclusive status is cleared when the device operation is canceled or
 * completed.
 */

DEFINE_MUTEX(uuid_mutex);
static LIST_HEAD(fs_uuids);
struct list_head * __attribute_const__ btrfs_get_fs_uuids(void)
{
	return &fs_uuids;
}

/*
 * alloc_fs_devices - allocate struct btrfs_fs_devices
 * @fsid:		if not NULL, copy the UUID to fs_devices::fsid
 * @metadata_fsid:	if not NULL, copy the UUID to fs_devices::metadata_fsid
 *
 * Return a pointer to a new struct btrfs_fs_devices on success, or ERR_PTR().
 * The returned struct is not linked onto any lists and can be destroyed with
 * kfree() right away.
 */
static struct btrfs_fs_devices *alloc_fs_devices(const u8 *fsid,
						 const u8 *metadata_fsid)
{
	struct btrfs_fs_devices *fs_devs;

	fs_devs = kzalloc(sizeof(*fs_devs), GFP_KERNEL);
	if (!fs_devs)
		return ERR_PTR(-ENOMEM);

	mutex_init(&fs_devs->device_list_mutex);

	INIT_LIST_HEAD(&fs_devs->devices);
	INIT_LIST_HEAD(&fs_devs->alloc_list);
	INIT_LIST_HEAD(&fs_devs->fs_list);
	INIT_LIST_HEAD(&fs_devs->seed_list);
	if (fsid)
		memcpy(fs_devs->fsid, fsid, BTRFS_FSID_SIZE);

	if (metadata_fsid)
		memcpy(fs_devs->metadata_uuid, metadata_fsid, BTRFS_FSID_SIZE);
	else if (fsid)
		memcpy(fs_devs->metadata_uuid, fsid, BTRFS_FSID_SIZE);

	return fs_devs;
}

void btrfs_free_device(struct btrfs_device *device)
{
	WARN_ON(!list_empty(&device->post_commit_list));
	rcu_string_free(device->name);
	extent_io_tree_release(&device->alloc_state);
	bio_put(device->flush_bio);
	btrfs_destroy_dev_zone_info(device);
	kfree(device);
}

static void free_fs_devices(struct btrfs_fs_devices *fs_devices)
{
	struct btrfs_device *device;
	WARN_ON(fs_devices->opened);
	while (!list_empty(&fs_devices->devices)) {
		device = list_entry(fs_devices->devices.next,
				    struct btrfs_device, dev_list);
		list_del(&device->dev_list);
		btrfs_free_device(device);
	}
	kfree(fs_devices);
}

void __exit btrfs_cleanup_fs_uuids(void)
{
	struct btrfs_fs_devices *fs_devices;

	while (!list_empty(&fs_uuids)) {
		fs_devices = list_entry(fs_uuids.next,
					struct btrfs_fs_devices, fs_list);
		list_del(&fs_devices->fs_list);
		free_fs_devices(fs_devices);
	}
}

<<<<<<< HEAD
/*
 * Returns a pointer to a new btrfs_device on success; ERR_PTR() on error.
 * Returned struct is not linked onto any lists and must be destroyed using
 * btrfs_free_device.
 */
static struct btrfs_device *__alloc_device(struct btrfs_fs_info *fs_info)
{
	struct btrfs_device *dev;

	dev = kzalloc(sizeof(*dev), GFP_KERNEL);
	if (!dev)
		return ERR_PTR(-ENOMEM);

	/*
	 * Preallocate a bio that's always going to be used for flushing device
	 * barriers and matches the device lifespan
	 */
	dev->flush_bio = bio_alloc_bioset(GFP_KERNEL, 0, NULL);
	if (!dev->flush_bio) {
		kfree(dev);
		return ERR_PTR(-ENOMEM);
	}

	INIT_LIST_HEAD(&dev->dev_list);
	INIT_LIST_HEAD(&dev->dev_alloc_list);
	INIT_LIST_HEAD(&dev->post_commit_list);

	atomic_set(&dev->reada_in_flight, 0);
	atomic_set(&dev->dev_stats_ccnt, 0);
	btrfs_device_data_ordered_init(dev);
	INIT_RADIX_TREE(&dev->reada_zones, GFP_NOFS & ~__GFP_DIRECT_RECLAIM);
	INIT_RADIX_TREE(&dev->reada_extents, GFP_NOFS & ~__GFP_DIRECT_RECLAIM);
	extent_io_tree_init(fs_info, &dev->alloc_state,
			    IO_TREE_DEVICE_ALLOC_STATE, NULL);

	return dev;
}

=======
>>>>>>> 3b17187f
static noinline struct btrfs_fs_devices *find_fsid(
		const u8 *fsid, const u8 *metadata_fsid)
{
	struct btrfs_fs_devices *fs_devices;

	ASSERT(fsid);

	/* Handle non-split brain cases */
	list_for_each_entry(fs_devices, &fs_uuids, fs_list) {
		if (metadata_fsid) {
			if (memcmp(fsid, fs_devices->fsid, BTRFS_FSID_SIZE) == 0
			    && memcmp(metadata_fsid, fs_devices->metadata_uuid,
				      BTRFS_FSID_SIZE) == 0)
				return fs_devices;
		} else {
			if (memcmp(fsid, fs_devices->fsid, BTRFS_FSID_SIZE) == 0)
				return fs_devices;
		}
	}
	return NULL;
}

static struct btrfs_fs_devices *find_fsid_with_metadata_uuid(
				struct btrfs_super_block *disk_super)
{

	struct btrfs_fs_devices *fs_devices;

	/*
	 * Handle scanned device having completed its fsid change but
	 * belonging to a fs_devices that was created by first scanning
	 * a device which didn't have its fsid/metadata_uuid changed
	 * at all and the CHANGING_FSID_V2 flag set.
	 */
	list_for_each_entry(fs_devices, &fs_uuids, fs_list) {
		if (fs_devices->fsid_change &&
		    memcmp(disk_super->metadata_uuid, fs_devices->fsid,
			   BTRFS_FSID_SIZE) == 0 &&
		    memcmp(fs_devices->fsid, fs_devices->metadata_uuid,
			   BTRFS_FSID_SIZE) == 0) {
			return fs_devices;
		}
	}
	/*
	 * Handle scanned device having completed its fsid change but
	 * belonging to a fs_devices that was created by a device that
	 * has an outdated pair of fsid/metadata_uuid and
	 * CHANGING_FSID_V2 flag set.
	 */
	list_for_each_entry(fs_devices, &fs_uuids, fs_list) {
		if (fs_devices->fsid_change &&
		    memcmp(fs_devices->metadata_uuid,
			   fs_devices->fsid, BTRFS_FSID_SIZE) != 0 &&
		    memcmp(disk_super->metadata_uuid, fs_devices->metadata_uuid,
			   BTRFS_FSID_SIZE) == 0) {
			return fs_devices;
		}
	}

	return find_fsid(disk_super->fsid, disk_super->metadata_uuid);
}


static int
btrfs_get_bdev_and_sb(const char *device_path, fmode_t flags, void *holder,
		      int flush, struct block_device **bdev,
		      struct btrfs_super_block **disk_super)
{
	int ret;

	*bdev = blkdev_get_by_path(device_path, flags, holder);

	if (IS_ERR(*bdev)) {
		ret = PTR_ERR(*bdev);
		goto error;
	}

	if (flush)
		filemap_write_and_wait((*bdev)->bd_inode->i_mapping);
	ret = set_blocksize(*bdev, BTRFS_BDEV_BLOCKSIZE);
	if (ret) {
		blkdev_put(*bdev, flags);
		goto error;
	}
	invalidate_bdev(*bdev);
	*disk_super = btrfs_read_dev_super(*bdev);
	if (IS_ERR(*disk_super)) {
		ret = PTR_ERR(*disk_super);
		blkdev_put(*bdev, flags);
		goto error;
	}

	return 0;

error:
	*bdev = NULL;
	return ret;
}

static bool device_path_matched(const char *path, struct btrfs_device *device)
{
	int found;

	rcu_read_lock();
	found = strcmp(rcu_str_deref(device->name), path);
	rcu_read_unlock();

	return found == 0;
}

/*
 *  Search and remove all stale (devices which are not mounted) devices.
 *  When both inputs are NULL, it will search and release all stale devices.
 *  path:	Optional. When provided will it release all unmounted devices
 *		matching this path only.
 *  skip_dev:	Optional. Will skip this device when searching for the stale
 *		devices.
 *  Return:	0 for success or if @path is NULL.
 * 		-EBUSY if @path is a mounted device.
 * 		-ENOENT if @path does not match any device in the list.
 */
static int btrfs_free_stale_devices(const char *path,
				     struct btrfs_device *skip_device)
{
	struct btrfs_fs_devices *fs_devices, *tmp_fs_devices;
	struct btrfs_device *device, *tmp_device;
	int ret = 0;

	lockdep_assert_held(&uuid_mutex);

	if (path)
		ret = -ENOENT;

	list_for_each_entry_safe(fs_devices, tmp_fs_devices, &fs_uuids, fs_list) {

		mutex_lock(&fs_devices->device_list_mutex);
		list_for_each_entry_safe(device, tmp_device,
					 &fs_devices->devices, dev_list) {
			if (skip_device && skip_device == device)
				continue;
			if (path && !device->name)
				continue;
			if (path && !device_path_matched(path, device))
				continue;
			if (fs_devices->opened) {
				/* for an already deleted device return 0 */
				if (path && ret != 0)
					ret = -EBUSY;
				break;
			}

			/* delete the stale device */
			fs_devices->num_devices--;
			list_del(&device->dev_list);
			btrfs_free_device(device);

			ret = 0;
		}
		mutex_unlock(&fs_devices->device_list_mutex);

		if (fs_devices->num_devices == 0) {
			btrfs_sysfs_remove_fsid(fs_devices);
			list_del(&fs_devices->fs_list);
			free_fs_devices(fs_devices);
		}
	}

	return ret;
}

/*
 * This is only used on mount, and we are protected from competing things
 * messing with our fs_devices by the uuid_mutex, thus we do not need the
 * fs_devices->device_list_mutex here.
 */
static int btrfs_open_one_device(struct btrfs_fs_devices *fs_devices,
			struct btrfs_device *device, fmode_t flags,
			void *holder)
{
	struct request_queue *q;
	struct block_device *bdev;
	struct btrfs_super_block *disk_super;
	u64 devid;
	int ret;

	if (device->bdev)
		return -EINVAL;
	if (!device->name)
		return -EINVAL;

	ret = btrfs_get_bdev_and_sb(device->name->str, flags, holder, 1,
				    &bdev, &disk_super);
	if (ret)
		return ret;

	devid = btrfs_stack_device_id(&disk_super->dev_item);
	if (devid != device->devid)
		goto error_free_page;

	if (memcmp(device->uuid, disk_super->dev_item.uuid, BTRFS_UUID_SIZE))
		goto error_free_page;

	device->generation = btrfs_super_generation(disk_super);

	if (btrfs_super_flags(disk_super) & BTRFS_SUPER_FLAG_SEEDING) {
		if (btrfs_super_incompat_flags(disk_super) &
		    BTRFS_FEATURE_INCOMPAT_METADATA_UUID) {
			pr_err(
		"BTRFS: Invalid seeding and uuid-changed device detected\n");
			goto error_free_page;
		}

		clear_bit(BTRFS_DEV_STATE_WRITEABLE, &device->dev_state);
		fs_devices->seeding = true;
	} else {
		if (bdev_read_only(bdev))
			clear_bit(BTRFS_DEV_STATE_WRITEABLE, &device->dev_state);
		else
			set_bit(BTRFS_DEV_STATE_WRITEABLE, &device->dev_state);
	}

	q = bdev_get_queue(bdev);
	if (!blk_queue_nonrot(q))
		fs_devices->rotating = true;

	device->bdev = bdev;
	clear_bit(BTRFS_DEV_STATE_IN_FS_METADATA, &device->dev_state);
	device->mode = flags;

	fs_devices->open_devices++;
	if (test_bit(BTRFS_DEV_STATE_WRITEABLE, &device->dev_state) &&
	    device->devid != BTRFS_DEV_REPLACE_DEVID) {
		fs_devices->rw_devices++;
		list_add_tail(&device->dev_alloc_list, &fs_devices->alloc_list);
	}
	btrfs_release_disk_super(disk_super);

	return 0;

error_free_page:
	btrfs_release_disk_super(disk_super);
	blkdev_put(bdev, flags);

	return -EINVAL;
}

/*
 * Handle scanned device having its CHANGING_FSID_V2 flag set and the fs_devices
 * being created with a disk that has already completed its fsid change. Such
 * disk can belong to an fs which has its FSID changed or to one which doesn't.
 * Handle both cases here.
 */
static struct btrfs_fs_devices *find_fsid_inprogress(
					struct btrfs_super_block *disk_super)
{
	struct btrfs_fs_devices *fs_devices;

	list_for_each_entry(fs_devices, &fs_uuids, fs_list) {
		if (memcmp(fs_devices->metadata_uuid, fs_devices->fsid,
			   BTRFS_FSID_SIZE) != 0 &&
		    memcmp(fs_devices->metadata_uuid, disk_super->fsid,
			   BTRFS_FSID_SIZE) == 0 && !fs_devices->fsid_change) {
			return fs_devices;
		}
	}

	return find_fsid(disk_super->fsid, NULL);
}


static struct btrfs_fs_devices *find_fsid_changed(
					struct btrfs_super_block *disk_super)
{
	struct btrfs_fs_devices *fs_devices;

	/*
	 * Handles the case where scanned device is part of an fs that had
	 * multiple successful changes of FSID but currently device didn't
	 * observe it. Meaning our fsid will be different than theirs. We need
	 * to handle two subcases :
	 *  1 - The fs still continues to have different METADATA/FSID uuids.
	 *  2 - The fs is switched back to its original FSID (METADATA/FSID
	 *  are equal).
	 */
	list_for_each_entry(fs_devices, &fs_uuids, fs_list) {
		/* Changed UUIDs */
		if (memcmp(fs_devices->metadata_uuid, fs_devices->fsid,
			   BTRFS_FSID_SIZE) != 0 &&
		    memcmp(fs_devices->metadata_uuid, disk_super->metadata_uuid,
			   BTRFS_FSID_SIZE) == 0 &&
		    memcmp(fs_devices->fsid, disk_super->fsid,
			   BTRFS_FSID_SIZE) != 0)
			return fs_devices;

		/* Unchanged UUIDs */
		if (memcmp(fs_devices->metadata_uuid, fs_devices->fsid,
			   BTRFS_FSID_SIZE) == 0 &&
		    memcmp(fs_devices->fsid, disk_super->metadata_uuid,
			   BTRFS_FSID_SIZE) == 0)
			return fs_devices;
	}

	return NULL;
}

static struct btrfs_fs_devices *find_fsid_reverted_metadata(
				struct btrfs_super_block *disk_super)
{
	struct btrfs_fs_devices *fs_devices;

	/*
	 * Handle the case where the scanned device is part of an fs whose last
	 * metadata UUID change reverted it to the original FSID. At the same
	 * time * fs_devices was first created by another constitutent device
	 * which didn't fully observe the operation. This results in an
	 * btrfs_fs_devices created with metadata/fsid different AND
	 * btrfs_fs_devices::fsid_change set AND the metadata_uuid of the
	 * fs_devices equal to the FSID of the disk.
	 */
	list_for_each_entry(fs_devices, &fs_uuids, fs_list) {
		if (memcmp(fs_devices->fsid, fs_devices->metadata_uuid,
			   BTRFS_FSID_SIZE) != 0 &&
		    memcmp(fs_devices->metadata_uuid, disk_super->fsid,
			   BTRFS_FSID_SIZE) == 0 &&
		    fs_devices->fsid_change)
			return fs_devices;
	}

	return NULL;
}
/*
 * Add new device to list of registered devices
 *
 * Returns:
 * device pointer which was just added or updated when successful
 * error pointer when failed
 */
static noinline struct btrfs_device *device_list_add(const char *path,
			   struct btrfs_super_block *disk_super,
			   bool *new_device_added)
{
	struct btrfs_device *device;
	struct btrfs_fs_devices *fs_devices = NULL;
	struct rcu_string *name;
	u64 found_transid = btrfs_super_generation(disk_super);
	u64 devid = btrfs_stack_device_id(&disk_super->dev_item);
	bool has_metadata_uuid = (btrfs_super_incompat_flags(disk_super) &
		BTRFS_FEATURE_INCOMPAT_METADATA_UUID);
	bool fsid_change_in_progress = (btrfs_super_flags(disk_super) &
					BTRFS_SUPER_FLAG_CHANGING_FSID_V2);

	if (fsid_change_in_progress) {
		if (!has_metadata_uuid)
			fs_devices = find_fsid_inprogress(disk_super);
		else
			fs_devices = find_fsid_changed(disk_super);
	} else if (has_metadata_uuid) {
		fs_devices = find_fsid_with_metadata_uuid(disk_super);
	} else {
		fs_devices = find_fsid_reverted_metadata(disk_super);
		if (!fs_devices)
			fs_devices = find_fsid(disk_super->fsid, NULL);
	}


	if (!fs_devices) {
		if (has_metadata_uuid)
			fs_devices = alloc_fs_devices(disk_super->fsid,
						      disk_super->metadata_uuid);
		else
			fs_devices = alloc_fs_devices(disk_super->fsid, NULL);

		if (IS_ERR(fs_devices))
			return ERR_CAST(fs_devices);

		fs_devices->fsid_change = fsid_change_in_progress;

		mutex_lock(&fs_devices->device_list_mutex);
		list_add(&fs_devices->fs_list, &fs_uuids);

		device = NULL;
	} else {
		mutex_lock(&fs_devices->device_list_mutex);
		device = btrfs_find_device(fs_devices, devid,
				disk_super->dev_item.uuid, NULL);

		/*
		 * If this disk has been pulled into an fs devices created by
		 * a device which had the CHANGING_FSID_V2 flag then replace the
		 * metadata_uuid/fsid values of the fs_devices.
		 */
		if (fs_devices->fsid_change &&
		    found_transid > fs_devices->latest_generation) {
			memcpy(fs_devices->fsid, disk_super->fsid,
					BTRFS_FSID_SIZE);

			if (has_metadata_uuid)
				memcpy(fs_devices->metadata_uuid,
				       disk_super->metadata_uuid,
				       BTRFS_FSID_SIZE);
			else
				memcpy(fs_devices->metadata_uuid,
				       disk_super->fsid, BTRFS_FSID_SIZE);

			fs_devices->fsid_change = false;
		}
	}

	if (!device) {
		if (fs_devices->opened) {
			mutex_unlock(&fs_devices->device_list_mutex);
			return ERR_PTR(-EBUSY);
		}

		device = btrfs_alloc_device(NULL, &devid,
					    disk_super->dev_item.uuid);
		if (IS_ERR(device)) {
			mutex_unlock(&fs_devices->device_list_mutex);
			/* we can safely leave the fs_devices entry around */
			return device;
		}

		name = rcu_string_strdup(path, GFP_NOFS);
		if (!name) {
			btrfs_free_device(device);
			mutex_unlock(&fs_devices->device_list_mutex);
			return ERR_PTR(-ENOMEM);
		}
		rcu_assign_pointer(device->name, name);

		list_add_rcu(&device->dev_list, &fs_devices->devices);
		fs_devices->num_devices++;

		device->fs_devices = fs_devices;
		*new_device_added = true;

		if (disk_super->label[0])
			pr_info(
	"BTRFS: device label %s devid %llu transid %llu %s scanned by %s (%d)\n",
				disk_super->label, devid, found_transid, path,
				current->comm, task_pid_nr(current));
		else
			pr_info(
	"BTRFS: device fsid %pU devid %llu transid %llu %s scanned by %s (%d)\n",
				disk_super->fsid, devid, found_transid, path,
				current->comm, task_pid_nr(current));

	} else if (!device->name || strcmp(device->name->str, path)) {
		/*
		 * When FS is already mounted.
		 * 1. If you are here and if the device->name is NULL that
		 *    means this device was missing at time of FS mount.
		 * 2. If you are here and if the device->name is different
		 *    from 'path' that means either
		 *      a. The same device disappeared and reappeared with
		 *         different name. or
		 *      b. The missing-disk-which-was-replaced, has
		 *         reappeared now.
		 *
		 * We must allow 1 and 2a above. But 2b would be a spurious
		 * and unintentional.
		 *
		 * Further in case of 1 and 2a above, the disk at 'path'
		 * would have missed some transaction when it was away and
		 * in case of 2a the stale bdev has to be updated as well.
		 * 2b must not be allowed at all time.
		 */

		/*
		 * For now, we do allow update to btrfs_fs_device through the
		 * btrfs dev scan cli after FS has been mounted.  We're still
		 * tracking a problem where systems fail mount by subvolume id
		 * when we reject replacement on a mounted FS.
		 */
		if (!fs_devices->opened && found_transid < device->generation) {
			/*
			 * That is if the FS is _not_ mounted and if you
			 * are here, that means there is more than one
			 * disk with same uuid and devid.We keep the one
			 * with larger generation number or the last-in if
			 * generation are equal.
			 */
			mutex_unlock(&fs_devices->device_list_mutex);
			return ERR_PTR(-EEXIST);
		}

		/*
		 * We are going to replace the device path for a given devid,
		 * make sure it's the same device if the device is mounted
		 */
		if (device->bdev) {
			int error;
			dev_t path_dev;

			error = lookup_bdev(path, &path_dev);
			if (error) {
				mutex_unlock(&fs_devices->device_list_mutex);
				return ERR_PTR(error);
			}

			if (device->bdev->bd_dev != path_dev) {
				mutex_unlock(&fs_devices->device_list_mutex);
				/*
				 * device->fs_info may not be reliable here, so
				 * pass in a NULL instead. This avoids a
				 * possible use-after-free when the fs_info and
				 * fs_info->sb are already torn down.
				 */
				btrfs_warn_in_rcu(NULL,
	"duplicate device %s devid %llu generation %llu scanned by %s (%d)",
						  path, devid, found_transid,
						  current->comm,
						  task_pid_nr(current));
				return ERR_PTR(-EEXIST);
			}
			btrfs_info_in_rcu(device->fs_info,
	"devid %llu device path %s changed to %s scanned by %s (%d)",
					  devid, rcu_str_deref(device->name),
					  path, current->comm,
					  task_pid_nr(current));
		}

		name = rcu_string_strdup(path, GFP_NOFS);
		if (!name) {
			mutex_unlock(&fs_devices->device_list_mutex);
			return ERR_PTR(-ENOMEM);
		}
		rcu_string_free(device->name);
		rcu_assign_pointer(device->name, name);
		if (test_bit(BTRFS_DEV_STATE_MISSING, &device->dev_state)) {
			fs_devices->missing_devices--;
			clear_bit(BTRFS_DEV_STATE_MISSING, &device->dev_state);
		}
	}

	/*
	 * Unmount does not free the btrfs_device struct but would zero
	 * generation along with most of the other members. So just update
	 * it back. We need it to pick the disk with largest generation
	 * (as above).
	 */
	if (!fs_devices->opened) {
		device->generation = found_transid;
		fs_devices->latest_generation = max_t(u64, found_transid,
						fs_devices->latest_generation);
	}

	fs_devices->total_devices = btrfs_super_num_devices(disk_super);

	mutex_unlock(&fs_devices->device_list_mutex);
	return device;
}

static struct btrfs_fs_devices *clone_fs_devices(struct btrfs_fs_devices *orig)
{
	struct btrfs_fs_devices *fs_devices;
	struct btrfs_device *device;
	struct btrfs_device *orig_dev;
	int ret = 0;

	lockdep_assert_held(&uuid_mutex);

	fs_devices = alloc_fs_devices(orig->fsid, NULL);
	if (IS_ERR(fs_devices))
		return fs_devices;

	fs_devices->total_devices = orig->total_devices;

	list_for_each_entry(orig_dev, &orig->devices, dev_list) {
		struct rcu_string *name;

		device = btrfs_alloc_device(NULL, &orig_dev->devid,
					    orig_dev->uuid);
		if (IS_ERR(device)) {
			ret = PTR_ERR(device);
			goto error;
		}

		/*
		 * This is ok to do without rcu read locked because we hold the
		 * uuid mutex so nothing we touch in here is going to disappear.
		 */
		if (orig_dev->name) {
			name = rcu_string_strdup(orig_dev->name->str,
					GFP_KERNEL);
			if (!name) {
				btrfs_free_device(device);
				ret = -ENOMEM;
				goto error;
			}
			rcu_assign_pointer(device->name, name);
		}

		list_add(&device->dev_list, &fs_devices->devices);
		device->fs_devices = fs_devices;
		fs_devices->num_devices++;
	}
	return fs_devices;
error:
	free_fs_devices(fs_devices);
	return ERR_PTR(ret);
}

static void __btrfs_free_extra_devids(struct btrfs_fs_devices *fs_devices,
				      struct btrfs_device **latest_dev)
{
	struct btrfs_device *device, *next;

	/* This is the initialized path, it is safe to release the devices. */
	list_for_each_entry_safe(device, next, &fs_devices->devices, dev_list) {
		if (test_bit(BTRFS_DEV_STATE_IN_FS_METADATA, &device->dev_state)) {
			if (!test_bit(BTRFS_DEV_STATE_REPLACE_TGT,
				      &device->dev_state) &&
			    !test_bit(BTRFS_DEV_STATE_MISSING,
				      &device->dev_state) &&
			    (!*latest_dev ||
			     device->generation > (*latest_dev)->generation)) {
				*latest_dev = device;
			}
			continue;
		}

		/*
		 * We have already validated the presence of BTRFS_DEV_REPLACE_DEVID,
		 * in btrfs_init_dev_replace() so just continue.
		 */
		if (device->devid == BTRFS_DEV_REPLACE_DEVID)
			continue;

		if (device->bdev) {
			blkdev_put(device->bdev, device->mode);
			device->bdev = NULL;
			fs_devices->open_devices--;
		}
		if (test_bit(BTRFS_DEV_STATE_WRITEABLE, &device->dev_state)) {
			list_del_init(&device->dev_alloc_list);
			clear_bit(BTRFS_DEV_STATE_WRITEABLE, &device->dev_state);
			fs_devices->rw_devices--;
		}
		list_del_init(&device->dev_list);
		fs_devices->num_devices--;
		btrfs_free_device(device);
	}

}

/*
 * After we have read the system tree and know devids belonging to this
 * filesystem, remove the device which does not belong there.
 */
void btrfs_free_extra_devids(struct btrfs_fs_devices *fs_devices)
{
	struct btrfs_device *latest_dev = NULL;
	struct btrfs_fs_devices *seed_dev;

	mutex_lock(&uuid_mutex);
	__btrfs_free_extra_devids(fs_devices, &latest_dev);

	list_for_each_entry(seed_dev, &fs_devices->seed_list, seed_list)
		__btrfs_free_extra_devids(seed_dev, &latest_dev);

	fs_devices->latest_bdev = latest_dev->bdev;

	mutex_unlock(&uuid_mutex);
}

static void btrfs_close_bdev(struct btrfs_device *device)
{
	if (!device->bdev)
		return;

	if (test_bit(BTRFS_DEV_STATE_WRITEABLE, &device->dev_state)) {
		sync_blockdev(device->bdev);
		invalidate_bdev(device->bdev);
	}

	blkdev_put(device->bdev, device->mode);
}

static void btrfs_close_one_device(struct btrfs_device *device)
{
	struct btrfs_fs_devices *fs_devices = device->fs_devices;

	if (test_bit(BTRFS_DEV_STATE_WRITEABLE, &device->dev_state) &&
	    device->devid != BTRFS_DEV_REPLACE_DEVID) {
		list_del_init(&device->dev_alloc_list);
		fs_devices->rw_devices--;
	}

	if (device->devid == BTRFS_DEV_REPLACE_DEVID)
		clear_bit(BTRFS_DEV_STATE_REPLACE_TGT, &device->dev_state);

	if (test_bit(BTRFS_DEV_STATE_MISSING, &device->dev_state)) {
		clear_bit(BTRFS_DEV_STATE_MISSING, &device->dev_state);
		fs_devices->missing_devices--;
	}

	btrfs_close_bdev(device);
	if (device->bdev) {
		fs_devices->open_devices--;
		device->bdev = NULL;
	}
	clear_bit(BTRFS_DEV_STATE_WRITEABLE, &device->dev_state);
	btrfs_destroy_dev_zone_info(device);

	device->fs_info = NULL;
	atomic_set(&device->dev_stats_ccnt, 0);
	extent_io_tree_release(&device->alloc_state);

	/*
	 * Reset the flush error record. We might have a transient flush error
	 * in this mount, and if so we aborted the current transaction and set
	 * the fs to an error state, guaranteeing no super blocks can be further
	 * committed. However that error might be transient and if we unmount the
	 * filesystem and mount it again, we should allow the mount to succeed
	 * (btrfs_check_rw_degradable() should not fail) - if after mounting the
	 * filesystem again we still get flush errors, then we will again abort
	 * any transaction and set the error state, guaranteeing no commits of
	 * unsafe super blocks.
	 */
	device->last_flush_error = 0;

	/* Verify the device is back in a pristine state  */
	ASSERT(!test_bit(BTRFS_DEV_STATE_FLUSH_SENT, &device->dev_state));
	ASSERT(!test_bit(BTRFS_DEV_STATE_REPLACE_TGT, &device->dev_state));
	ASSERT(list_empty(&device->dev_alloc_list));
	ASSERT(list_empty(&device->post_commit_list));
	ASSERT(atomic_read(&device->reada_in_flight) == 0);
}

static void close_fs_devices(struct btrfs_fs_devices *fs_devices)
{
	struct btrfs_device *device, *tmp;

	lockdep_assert_held(&uuid_mutex);

	if (--fs_devices->opened > 0)
		return;

	list_for_each_entry_safe(device, tmp, &fs_devices->devices, dev_list)
		btrfs_close_one_device(device);

	WARN_ON(fs_devices->open_devices);
	WARN_ON(fs_devices->rw_devices);
	fs_devices->opened = 0;
	fs_devices->seeding = false;
	fs_devices->fs_info = NULL;
}

void btrfs_close_devices(struct btrfs_fs_devices *fs_devices)
{
	LIST_HEAD(list);
	struct btrfs_fs_devices *tmp;

	mutex_lock(&uuid_mutex);
	close_fs_devices(fs_devices);
	if (!fs_devices->opened)
		list_splice_init(&fs_devices->seed_list, &list);

	list_for_each_entry_safe(fs_devices, tmp, &list, seed_list) {
		close_fs_devices(fs_devices);
		list_del(&fs_devices->seed_list);
		free_fs_devices(fs_devices);
	}
	mutex_unlock(&uuid_mutex);
}

static int open_fs_devices(struct btrfs_fs_devices *fs_devices,
				fmode_t flags, void *holder)
{
	struct btrfs_device *device;
	struct btrfs_device *latest_dev = NULL;
	struct btrfs_device *tmp_device;

	flags |= FMODE_EXCL;

	list_for_each_entry_safe(device, tmp_device, &fs_devices->devices,
				 dev_list) {
		int ret;

		ret = btrfs_open_one_device(fs_devices, device, flags, holder);
		if (ret == 0 &&
		    (!latest_dev || device->generation > latest_dev->generation)) {
			latest_dev = device;
		} else if (ret == -ENODATA) {
			fs_devices->num_devices--;
			list_del(&device->dev_list);
			btrfs_free_device(device);
		}
	}
	if (fs_devices->open_devices == 0)
		return -EINVAL;

	fs_devices->opened = 1;
	fs_devices->latest_bdev = latest_dev->bdev;
	fs_devices->total_rw_bytes = 0;
	fs_devices->chunk_alloc_policy = BTRFS_CHUNK_ALLOC_REGULAR;
	fs_devices->read_policy = BTRFS_READ_POLICY_PID;

	return 0;
}

static int devid_cmp(void *priv, const struct list_head *a,
		     const struct list_head *b)
{
	const struct btrfs_device *dev1, *dev2;

	dev1 = list_entry(a, struct btrfs_device, dev_list);
	dev2 = list_entry(b, struct btrfs_device, dev_list);

	if (dev1->devid < dev2->devid)
		return -1;
	else if (dev1->devid > dev2->devid)
		return 1;
	return 0;
}

int btrfs_open_devices(struct btrfs_fs_devices *fs_devices,
		       fmode_t flags, void *holder)
{
	int ret;

	lockdep_assert_held(&uuid_mutex);
	/*
	 * The device_list_mutex cannot be taken here in case opening the
	 * underlying device takes further locks like open_mutex.
	 *
	 * We also don't need the lock here as this is called during mount and
	 * exclusion is provided by uuid_mutex
	 */

	if (fs_devices->opened) {
		fs_devices->opened++;
		ret = 0;
	} else {
		list_sort(NULL, &fs_devices->devices, devid_cmp);
		ret = open_fs_devices(fs_devices, flags, holder);
	}

	return ret;
}

void btrfs_release_disk_super(struct btrfs_super_block *super)
{
	struct page *page = virt_to_page(super);

	put_page(page);
}

static struct btrfs_super_block *btrfs_read_disk_super(struct block_device *bdev,
						       u64 bytenr, u64 bytenr_orig)
{
	struct btrfs_super_block *disk_super;
	struct page *page;
	void *p;
	pgoff_t index;

	/* make sure our super fits in the device */
	if (bytenr + PAGE_SIZE >= i_size_read(bdev->bd_inode))
		return ERR_PTR(-EINVAL);

	/* make sure our super fits in the page */
	if (sizeof(*disk_super) > PAGE_SIZE)
		return ERR_PTR(-EINVAL);

	/* make sure our super doesn't straddle pages on disk */
	index = bytenr >> PAGE_SHIFT;
	if ((bytenr + sizeof(*disk_super) - 1) >> PAGE_SHIFT != index)
		return ERR_PTR(-EINVAL);

	/* pull in the page with our super */
	page = read_cache_page_gfp(bdev->bd_inode->i_mapping, index, GFP_KERNEL);

	if (IS_ERR(page))
		return ERR_CAST(page);

	p = page_address(page);

	/* align our pointer to the offset of the super block */
	disk_super = p + offset_in_page(bytenr);

	if (btrfs_super_bytenr(disk_super) != bytenr_orig ||
	    btrfs_super_magic(disk_super) != BTRFS_MAGIC) {
		btrfs_release_disk_super(p);
		return ERR_PTR(-EINVAL);
	}

	if (disk_super->label[0] && disk_super->label[BTRFS_LABEL_SIZE - 1])
		disk_super->label[BTRFS_LABEL_SIZE - 1] = 0;

	return disk_super;
}

int btrfs_forget_devices(const char *path)
{
	int ret;

	mutex_lock(&uuid_mutex);
	ret = btrfs_free_stale_devices(strlen(path) ? path : NULL, NULL);
	mutex_unlock(&uuid_mutex);

	return ret;
}

/*
 * Look for a btrfs signature on a device. This may be called out of the mount path
 * and we are not allowed to call set_blocksize during the scan. The superblock
 * is read via pagecache
 */
struct btrfs_device *btrfs_scan_one_device(const char *path, fmode_t flags,
					   void *holder)
{
	struct btrfs_super_block *disk_super;
	bool new_device_added = false;
	struct btrfs_device *device = NULL;
	struct block_device *bdev;
	u64 bytenr, bytenr_orig;
	int ret;

	lockdep_assert_held(&uuid_mutex);

	/*
	 * we would like to check all the supers, but that would make
	 * a btrfs mount succeed after a mkfs from a different FS.
	 * So, we need to add a special mount option to scan for
	 * later supers, using BTRFS_SUPER_MIRROR_MAX instead
	 */
	flags |= FMODE_EXCL;

	bdev = blkdev_get_by_path(path, flags, holder);
	if (IS_ERR(bdev))
		return ERR_CAST(bdev);

	bytenr_orig = btrfs_sb_offset(0);
	ret = btrfs_sb_log_location_bdev(bdev, 0, READ, &bytenr);
	if (ret)
		return ERR_PTR(ret);

	disk_super = btrfs_read_disk_super(bdev, bytenr, bytenr_orig);
	if (IS_ERR(disk_super)) {
		device = ERR_CAST(disk_super);
		goto error_bdev_put;
	}

	device = device_list_add(path, disk_super, &new_device_added);
	if (!IS_ERR(device)) {
		if (new_device_added)
			btrfs_free_stale_devices(path, device);
	}

	btrfs_release_disk_super(disk_super);

error_bdev_put:
	blkdev_put(bdev, flags);

	return device;
}

/*
 * Try to find a chunk that intersects [start, start + len] range and when one
 * such is found, record the end of it in *start
 */
static bool contains_pending_extent(struct btrfs_device *device, u64 *start,
				    u64 len)
{
	u64 physical_start, physical_end;

	lockdep_assert_held(&device->fs_info->chunk_mutex);

	if (!find_first_extent_bit(&device->alloc_state, *start,
				   &physical_start, &physical_end,
				   CHUNK_ALLOCATED, NULL)) {

		if (in_range(physical_start, *start, len) ||
		    in_range(*start, physical_start,
			     physical_end - physical_start)) {
			*start = physical_end + 1;
			return true;
		}
	}
	return false;
}

static u64 dev_extent_search_start(struct btrfs_device *device, u64 start)
{
	switch (device->fs_devices->chunk_alloc_policy) {
	case BTRFS_CHUNK_ALLOC_REGULAR:
		/*
		 * We don't want to overwrite the superblock on the drive nor
		 * any area used by the boot loader (grub for example), so we
		 * make sure to start at an offset of at least 1MB.
		 */
		return max_t(u64, start, SZ_1M);
	case BTRFS_CHUNK_ALLOC_ZONED:
		/*
		 * We don't care about the starting region like regular
		 * allocator, because we anyway use/reserve the first two zones
		 * for superblock logging.
		 */
		return ALIGN(start, device->zone_info->zone_size);
	default:
		BUG();
	}
}

static bool dev_extent_hole_check_zoned(struct btrfs_device *device,
					u64 *hole_start, u64 *hole_size,
					u64 num_bytes)
{
	u64 zone_size = device->zone_info->zone_size;
	u64 pos;
	int ret;
	bool changed = false;

	ASSERT(IS_ALIGNED(*hole_start, zone_size));

	while (*hole_size > 0) {
		pos = btrfs_find_allocatable_zones(device, *hole_start,
						   *hole_start + *hole_size,
						   num_bytes);
		if (pos != *hole_start) {
			*hole_size = *hole_start + *hole_size - pos;
			*hole_start = pos;
			changed = true;
			if (*hole_size < num_bytes)
				break;
		}

		ret = btrfs_ensure_empty_zones(device, pos, num_bytes);

		/* Range is ensured to be empty */
		if (!ret)
			return changed;

		/* Given hole range was invalid (outside of device) */
		if (ret == -ERANGE) {
			*hole_start += *hole_size;
			*hole_size = 0;
			return true;
		}

		*hole_start += zone_size;
		*hole_size -= zone_size;
		changed = true;
	}

	return changed;
}

/**
 * dev_extent_hole_check - check if specified hole is suitable for allocation
 * @device:	the device which we have the hole
 * @hole_start: starting position of the hole
 * @hole_size:	the size of the hole
 * @num_bytes:	the size of the free space that we need
 *
 * This function may modify @hole_start and @hole_size to reflect the suitable
 * position for allocation. Returns 1 if hole position is updated, 0 otherwise.
 */
static bool dev_extent_hole_check(struct btrfs_device *device, u64 *hole_start,
				  u64 *hole_size, u64 num_bytes)
{
	bool changed = false;
	u64 hole_end = *hole_start + *hole_size;

	for (;;) {
		/*
		 * Check before we set max_hole_start, otherwise we could end up
		 * sending back this offset anyway.
		 */
		if (contains_pending_extent(device, hole_start, *hole_size)) {
			if (hole_end >= *hole_start)
				*hole_size = hole_end - *hole_start;
			else
				*hole_size = 0;
			changed = true;
		}

		switch (device->fs_devices->chunk_alloc_policy) {
		case BTRFS_CHUNK_ALLOC_REGULAR:
			/* No extra check */
			break;
		case BTRFS_CHUNK_ALLOC_ZONED:
			if (dev_extent_hole_check_zoned(device, hole_start,
							hole_size, num_bytes)) {
				changed = true;
				/*
				 * The changed hole can contain pending extent.
				 * Loop again to check that.
				 */
				continue;
			}
			break;
		default:
			BUG();
		}

		break;
	}

	return changed;
}

/*
 * find_free_dev_extent_start - find free space in the specified device
 * @device:	  the device which we search the free space in
 * @num_bytes:	  the size of the free space that we need
 * @search_start: the position from which to begin the search
 * @start:	  store the start of the free space.
 * @len:	  the size of the free space. that we find, or the size
 *		  of the max free space if we don't find suitable free space
 *
 * this uses a pretty simple search, the expectation is that it is
 * called very infrequently and that a given device has a small number
 * of extents
 *
 * @start is used to store the start of the free space if we find. But if we
 * don't find suitable free space, it will be used to store the start position
 * of the max free space.
 *
 * @len is used to store the size of the free space that we find.
 * But if we don't find suitable free space, it is used to store the size of
 * the max free space.
 *
 * NOTE: This function will search *commit* root of device tree, and does extra
 * check to ensure dev extents are not double allocated.
 * This makes the function safe to allocate dev extents but may not report
 * correct usable device space, as device extent freed in current transaction
 * is not reported as available.
 */
static int find_free_dev_extent_start(struct btrfs_device *device,
				u64 num_bytes, u64 search_start, u64 *start,
				u64 *len)
{
	struct btrfs_fs_info *fs_info = device->fs_info;
	struct btrfs_root *root = fs_info->dev_root;
	struct btrfs_key key;
	struct btrfs_dev_extent *dev_extent;
	struct btrfs_path *path;
	u64 hole_size;
	u64 max_hole_start;
	u64 max_hole_size;
	u64 extent_end;
	u64 search_end = device->total_bytes;
	int ret;
	int slot;
	struct extent_buffer *l;

	search_start = dev_extent_search_start(device, search_start);

	WARN_ON(device->zone_info &&
		!IS_ALIGNED(num_bytes, device->zone_info->zone_size));

	path = btrfs_alloc_path();
	if (!path)
		return -ENOMEM;

	max_hole_start = search_start;
	max_hole_size = 0;

again:
	if (search_start >= search_end ||
		test_bit(BTRFS_DEV_STATE_REPLACE_TGT, &device->dev_state)) {
		ret = -ENOSPC;
		goto out;
	}

	path->reada = READA_FORWARD;
	path->search_commit_root = 1;
	path->skip_locking = 1;

	key.objectid = device->devid;
	key.offset = search_start;
	key.type = BTRFS_DEV_EXTENT_KEY;

	ret = btrfs_search_backwards(root, &key, path);
	if (ret < 0)
		goto out;

	while (1) {
		l = path->nodes[0];
		slot = path->slots[0];
		if (slot >= btrfs_header_nritems(l)) {
			ret = btrfs_next_leaf(root, path);
			if (ret == 0)
				continue;
			if (ret < 0)
				goto out;

			break;
		}
		btrfs_item_key_to_cpu(l, &key, slot);

		if (key.objectid < device->devid)
			goto next;

		if (key.objectid > device->devid)
			break;

		if (key.type != BTRFS_DEV_EXTENT_KEY)
			goto next;

		if (key.offset > search_start) {
			hole_size = key.offset - search_start;
			dev_extent_hole_check(device, &search_start, &hole_size,
					      num_bytes);

			if (hole_size > max_hole_size) {
				max_hole_start = search_start;
				max_hole_size = hole_size;
			}

			/*
			 * If this free space is greater than which we need,
			 * it must be the max free space that we have found
			 * until now, so max_hole_start must point to the start
			 * of this free space and the length of this free space
			 * is stored in max_hole_size. Thus, we return
			 * max_hole_start and max_hole_size and go back to the
			 * caller.
			 */
			if (hole_size >= num_bytes) {
				ret = 0;
				goto out;
			}
		}

		dev_extent = btrfs_item_ptr(l, slot, struct btrfs_dev_extent);
		extent_end = key.offset + btrfs_dev_extent_length(l,
								  dev_extent);
		if (extent_end > search_start)
			search_start = extent_end;
next:
		path->slots[0]++;
		cond_resched();
	}

	/*
	 * At this point, search_start should be the end of
	 * allocated dev extents, and when shrinking the device,
	 * search_end may be smaller than search_start.
	 */
	if (search_end > search_start) {
		hole_size = search_end - search_start;
		if (dev_extent_hole_check(device, &search_start, &hole_size,
					  num_bytes)) {
			btrfs_release_path(path);
			goto again;
		}

		if (hole_size > max_hole_size) {
			max_hole_start = search_start;
			max_hole_size = hole_size;
		}
	}

	/* See above. */
	if (max_hole_size < num_bytes)
		ret = -ENOSPC;
	else
		ret = 0;

out:
	btrfs_free_path(path);
	*start = max_hole_start;
	if (len)
		*len = max_hole_size;
	return ret;
}

int find_free_dev_extent(struct btrfs_device *device, u64 num_bytes,
			 u64 *start, u64 *len)
{
	/* FIXME use last free of some kind */
	return find_free_dev_extent_start(device, num_bytes, 0, start, len);
}

static int btrfs_free_dev_extent(struct btrfs_trans_handle *trans,
			  struct btrfs_device *device,
			  u64 start, u64 *dev_extent_len)
{
	struct btrfs_fs_info *fs_info = device->fs_info;
	struct btrfs_root *root = fs_info->dev_root;
	int ret;
	struct btrfs_path *path;
	struct btrfs_key key;
	struct btrfs_key found_key;
	struct extent_buffer *leaf = NULL;
	struct btrfs_dev_extent *extent = NULL;

	path = btrfs_alloc_path();
	if (!path)
		return -ENOMEM;

	key.objectid = device->devid;
	key.offset = start;
	key.type = BTRFS_DEV_EXTENT_KEY;
again:
	ret = btrfs_search_slot(trans, root, &key, path, -1, 1);
	if (ret > 0) {
		ret = btrfs_previous_item(root, path, key.objectid,
					  BTRFS_DEV_EXTENT_KEY);
		if (ret)
			goto out;
		leaf = path->nodes[0];
		btrfs_item_key_to_cpu(leaf, &found_key, path->slots[0]);
		extent = btrfs_item_ptr(leaf, path->slots[0],
					struct btrfs_dev_extent);
		BUG_ON(found_key.offset > start || found_key.offset +
		       btrfs_dev_extent_length(leaf, extent) < start);
		key = found_key;
		btrfs_release_path(path);
		goto again;
	} else if (ret == 0) {
		leaf = path->nodes[0];
		extent = btrfs_item_ptr(leaf, path->slots[0],
					struct btrfs_dev_extent);
	} else {
		goto out;
	}

	*dev_extent_len = btrfs_dev_extent_length(leaf, extent);

	ret = btrfs_del_item(trans, root, path);
	if (ret == 0)
		set_bit(BTRFS_TRANS_HAVE_FREE_BGS, &trans->transaction->flags);
out:
	btrfs_free_path(path);
	return ret;
}

static u64 find_next_chunk(struct btrfs_fs_info *fs_info)
{
	struct extent_map_tree *em_tree;
	struct extent_map *em;
	struct rb_node *n;
	u64 ret = 0;

	em_tree = &fs_info->mapping_tree;
	read_lock(&em_tree->lock);
	n = rb_last(&em_tree->map.rb_root);
	if (n) {
		em = rb_entry(n, struct extent_map, rb_node);
		ret = em->start + em->len;
	}
	read_unlock(&em_tree->lock);

	return ret;
}

static noinline int find_next_devid(struct btrfs_fs_info *fs_info,
				    u64 *devid_ret)
{
	int ret;
	struct btrfs_key key;
	struct btrfs_key found_key;
	struct btrfs_path *path;

	path = btrfs_alloc_path();
	if (!path)
		return -ENOMEM;

	key.objectid = BTRFS_DEV_ITEMS_OBJECTID;
	key.type = BTRFS_DEV_ITEM_KEY;
	key.offset = (u64)-1;

	ret = btrfs_search_slot(NULL, fs_info->chunk_root, &key, path, 0, 0);
	if (ret < 0)
		goto error;

	if (ret == 0) {
		/* Corruption */
		btrfs_err(fs_info, "corrupted chunk tree devid -1 matched");
		ret = -EUCLEAN;
		goto error;
	}

	ret = btrfs_previous_item(fs_info->chunk_root, path,
				  BTRFS_DEV_ITEMS_OBJECTID,
				  BTRFS_DEV_ITEM_KEY);
	if (ret) {
		*devid_ret = 1;
	} else {
		btrfs_item_key_to_cpu(path->nodes[0], &found_key,
				      path->slots[0]);
		*devid_ret = found_key.offset + 1;
	}
	ret = 0;
error:
	btrfs_free_path(path);
	return ret;
}

/*
 * the device information is stored in the chunk root
 * the btrfs_device struct should be fully filled in
 */
static int btrfs_add_dev_item(struct btrfs_trans_handle *trans,
			    struct btrfs_device *device)
{
	int ret;
	struct btrfs_path *path;
	struct btrfs_dev_item *dev_item;
	struct extent_buffer *leaf;
	struct btrfs_key key;
	unsigned long ptr;

	path = btrfs_alloc_path();
	if (!path)
		return -ENOMEM;

	key.objectid = BTRFS_DEV_ITEMS_OBJECTID;
	key.type = BTRFS_DEV_ITEM_KEY;
	key.offset = device->devid;

	ret = btrfs_insert_empty_item(trans, trans->fs_info->chunk_root, path,
				      &key, sizeof(*dev_item));
	if (ret)
		goto out;

	leaf = path->nodes[0];
	dev_item = btrfs_item_ptr(leaf, path->slots[0], struct btrfs_dev_item);

	btrfs_set_device_id(leaf, dev_item, device->devid);
	btrfs_set_device_generation(leaf, dev_item, 0);
	btrfs_set_device_type(leaf, dev_item, device->type);
	btrfs_set_device_io_align(leaf, dev_item, device->io_align);
	btrfs_set_device_io_width(leaf, dev_item, device->io_width);
	btrfs_set_device_sector_size(leaf, dev_item, device->sector_size);
	btrfs_set_device_total_bytes(leaf, dev_item,
				     btrfs_device_get_disk_total_bytes(device));
	btrfs_set_device_bytes_used(leaf, dev_item,
				    btrfs_device_get_bytes_used(device));
	btrfs_set_device_group(leaf, dev_item, 0);
	btrfs_set_device_seek_speed(leaf, dev_item, 0);
	btrfs_set_device_bandwidth(leaf, dev_item, 0);
	btrfs_set_device_start_offset(leaf, dev_item, 0);

	ptr = btrfs_device_uuid(dev_item);
	write_extent_buffer(leaf, device->uuid, ptr, BTRFS_UUID_SIZE);
	ptr = btrfs_device_fsid(dev_item);
	write_extent_buffer(leaf, trans->fs_info->fs_devices->metadata_uuid,
			    ptr, BTRFS_FSID_SIZE);
	btrfs_mark_buffer_dirty(leaf);

	ret = 0;
out:
	btrfs_free_path(path);
	return ret;
}

/*
 * Function to update ctime/mtime for a given device path.
 * Mainly used for ctime/mtime based probe like libblkid.
 */
static void update_dev_time(struct block_device *bdev)
{
	struct inode *inode = bdev->bd_inode;
	struct timespec64 now;

	/* Shouldn't happen but just in case. */
	if (!inode)
		return;

	now = current_time(inode);
	generic_update_time(inode, &now, S_MTIME | S_CTIME);
}

static int btrfs_rm_dev_item(struct btrfs_device *device)
{
	struct btrfs_root *root = device->fs_info->chunk_root;
	int ret;
	struct btrfs_path *path;
	struct btrfs_key key;
	struct btrfs_trans_handle *trans;

	path = btrfs_alloc_path();
	if (!path)
		return -ENOMEM;

	trans = btrfs_start_transaction(root, 0);
	if (IS_ERR(trans)) {
		btrfs_free_path(path);
		return PTR_ERR(trans);
	}
	key.objectid = BTRFS_DEV_ITEMS_OBJECTID;
	key.type = BTRFS_DEV_ITEM_KEY;
	key.offset = device->devid;

	ret = btrfs_search_slot(trans, root, &key, path, -1, 1);
	if (ret) {
		if (ret > 0)
			ret = -ENOENT;
		btrfs_abort_transaction(trans, ret);
		btrfs_end_transaction(trans);
		goto out;
	}

	ret = btrfs_del_item(trans, root, path);
	if (ret) {
		btrfs_abort_transaction(trans, ret);
		btrfs_end_transaction(trans);
	}

out:
	btrfs_free_path(path);
	if (!ret)
		ret = btrfs_commit_transaction(trans);
	return ret;
}

/*
 * Verify that @num_devices satisfies the RAID profile constraints in the whole
 * filesystem. It's up to the caller to adjust that number regarding eg. device
 * replace.
 */
static int btrfs_check_raid_min_devices(struct btrfs_fs_info *fs_info,
		u64 num_devices)
{
	u64 all_avail;
	unsigned seq;
	int i;

	do {
		seq = read_seqbegin(&fs_info->profiles_lock);

		all_avail = fs_info->avail_data_alloc_bits |
			    fs_info->avail_system_alloc_bits |
			    fs_info->avail_metadata_alloc_bits;
	} while (read_seqretry(&fs_info->profiles_lock, seq));

	for (i = 0; i < BTRFS_NR_RAID_TYPES; i++) {
		if (!(all_avail & btrfs_raid_array[i].bg_flag))
			continue;

		if (num_devices < btrfs_raid_array[i].devs_min)
			return btrfs_raid_array[i].mindev_error;
	}

	return 0;
}

static struct btrfs_device * btrfs_find_next_active_device(
		struct btrfs_fs_devices *fs_devs, struct btrfs_device *device)
{
	struct btrfs_device *next_device;

	list_for_each_entry(next_device, &fs_devs->devices, dev_list) {
		if (next_device != device &&
		    !test_bit(BTRFS_DEV_STATE_MISSING, &next_device->dev_state)
		    && next_device->bdev)
			return next_device;
	}

	return NULL;
}

/*
 * Helper function to check if the given device is part of s_bdev / latest_bdev
 * and replace it with the provided or the next active device, in the context
 * where this function called, there should be always be another device (or
 * this_dev) which is active.
 */
void __cold btrfs_assign_next_active_device(struct btrfs_device *device,
					    struct btrfs_device *next_device)
{
	struct btrfs_fs_info *fs_info = device->fs_info;

	if (!next_device)
		next_device = btrfs_find_next_active_device(fs_info->fs_devices,
							    device);
	ASSERT(next_device);

	if (fs_info->sb->s_bdev &&
			(fs_info->sb->s_bdev == device->bdev))
		fs_info->sb->s_bdev = next_device->bdev;

	if (fs_info->fs_devices->latest_bdev == device->bdev)
		fs_info->fs_devices->latest_bdev = next_device->bdev;
}

/*
 * Return btrfs_fs_devices::num_devices excluding the device that's being
 * currently replaced.
 */
static u64 btrfs_num_devices(struct btrfs_fs_info *fs_info)
{
	u64 num_devices = fs_info->fs_devices->num_devices;

	down_read(&fs_info->dev_replace.rwsem);
	if (btrfs_dev_replace_is_ongoing(&fs_info->dev_replace)) {
		ASSERT(num_devices > 1);
		num_devices--;
	}
	up_read(&fs_info->dev_replace.rwsem);

	return num_devices;
}

void btrfs_scratch_superblocks(struct btrfs_fs_info *fs_info,
			       struct block_device *bdev,
			       const char *device_path)
{
	struct btrfs_super_block *disk_super;
	int copy_num;

	if (!bdev)
		return;

	for (copy_num = 0; copy_num < BTRFS_SUPER_MIRROR_MAX; copy_num++) {
		struct page *page;
		int ret;

		disk_super = btrfs_read_dev_one_super(bdev, copy_num);
		if (IS_ERR(disk_super))
			continue;

		if (bdev_is_zoned(bdev)) {
			btrfs_reset_sb_log_zones(bdev, copy_num);
			continue;
		}

		memset(&disk_super->magic, 0, sizeof(disk_super->magic));

		page = virt_to_page(disk_super);
		set_page_dirty(page);
		lock_page(page);
		/* write_on_page() unlocks the page */
		ret = write_one_page(page);
		if (ret)
			btrfs_warn(fs_info,
				"error clearing superblock number %d (%d)",
				copy_num, ret);
		btrfs_release_disk_super(disk_super);

	}

	/* Notify udev that device has changed */
	btrfs_kobject_uevent(bdev, KOBJ_CHANGE);

	/* Update ctime/mtime for device path for libblkid */
	update_dev_time(bdev);
}

int btrfs_rm_device(struct btrfs_fs_info *fs_info, const char *device_path,
		    u64 devid, struct block_device **bdev, fmode_t *mode)
{
	struct btrfs_device *device;
	struct btrfs_fs_devices *cur_devices;
	struct btrfs_fs_devices *fs_devices = fs_info->fs_devices;
	u64 num_devices;
	int ret = 0;

	/*
	 * The device list in fs_devices is accessed without locks (neither
	 * uuid_mutex nor device_list_mutex) as it won't change on a mounted
	 * filesystem and another device rm cannot run.
	 */
	num_devices = btrfs_num_devices(fs_info);

	ret = btrfs_check_raid_min_devices(fs_info, num_devices - 1);
	if (ret)
		goto out;

	device = btrfs_find_device_by_devspec(fs_info, devid, device_path);

	if (IS_ERR(device)) {
		if (PTR_ERR(device) == -ENOENT &&
		    device_path && strcmp(device_path, "missing") == 0)
			ret = BTRFS_ERROR_DEV_MISSING_NOT_FOUND;
		else
			ret = PTR_ERR(device);
		goto out;
	}

	if (btrfs_pinned_by_swapfile(fs_info, device)) {
		btrfs_warn_in_rcu(fs_info,
		  "cannot remove device %s (devid %llu) due to active swapfile",
				  rcu_str_deref(device->name), device->devid);
		ret = -ETXTBSY;
		goto out;
	}

	if (test_bit(BTRFS_DEV_STATE_REPLACE_TGT, &device->dev_state)) {
		ret = BTRFS_ERROR_DEV_TGT_REPLACE;
		goto out;
	}

	if (test_bit(BTRFS_DEV_STATE_WRITEABLE, &device->dev_state) &&
	    fs_info->fs_devices->rw_devices == 1) {
		ret = BTRFS_ERROR_DEV_ONLY_WRITABLE;
		goto out;
	}

	if (test_bit(BTRFS_DEV_STATE_WRITEABLE, &device->dev_state)) {
		mutex_lock(&fs_info->chunk_mutex);
		list_del_init(&device->dev_alloc_list);
		device->fs_devices->rw_devices--;
		mutex_unlock(&fs_info->chunk_mutex);
	}

	ret = btrfs_shrink_device(device, 0);
	if (!ret)
		btrfs_reada_remove_dev(device);
	if (ret)
		goto error_undo;

	/*
	 * TODO: the superblock still includes this device in its num_devices
	 * counter although write_all_supers() is not locked out. This
	 * could give a filesystem state which requires a degraded mount.
	 */
	ret = btrfs_rm_dev_item(device);
	if (ret)
		goto error_undo;

	clear_bit(BTRFS_DEV_STATE_IN_FS_METADATA, &device->dev_state);
	btrfs_scrub_cancel_dev(device);

	/*
	 * the device list mutex makes sure that we don't change
	 * the device list while someone else is writing out all
	 * the device supers. Whoever is writing all supers, should
	 * lock the device list mutex before getting the number of
	 * devices in the super block (super_copy). Conversely,
	 * whoever updates the number of devices in the super block
	 * (super_copy) should hold the device list mutex.
	 */

	/*
	 * In normal cases the cur_devices == fs_devices. But in case
	 * of deleting a seed device, the cur_devices should point to
	 * its own fs_devices listed under the fs_devices->seed.
	 */
	cur_devices = device->fs_devices;
	mutex_lock(&fs_devices->device_list_mutex);
	list_del_rcu(&device->dev_list);

	cur_devices->num_devices--;
	cur_devices->total_devices--;
	/* Update total_devices of the parent fs_devices if it's seed */
	if (cur_devices != fs_devices)
		fs_devices->total_devices--;

	if (test_bit(BTRFS_DEV_STATE_MISSING, &device->dev_state))
		cur_devices->missing_devices--;

	btrfs_assign_next_active_device(device, NULL);

	if (device->bdev) {
		cur_devices->open_devices--;
		/* remove sysfs entry */
		btrfs_sysfs_remove_device(device);
	}

	num_devices = btrfs_super_num_devices(fs_info->super_copy) - 1;
	btrfs_set_super_num_devices(fs_info->super_copy, num_devices);
	mutex_unlock(&fs_devices->device_list_mutex);

	/*
	 * At this point, the device is zero sized and detached from the
	 * devices list.  All that's left is to zero out the old supers and
	 * free the device.
	 *
	 * We cannot call btrfs_close_bdev() here because we're holding the sb
	 * write lock, and blkdev_put() will pull in the ->open_mutex on the
	 * block device and it's dependencies.  Instead just flush the device
	 * and let the caller do the final blkdev_put.
	 */
	if (test_bit(BTRFS_DEV_STATE_WRITEABLE, &device->dev_state)) {
		btrfs_scratch_superblocks(fs_info, device->bdev,
					  device->name->str);
		if (device->bdev) {
			sync_blockdev(device->bdev);
			invalidate_bdev(device->bdev);
		}
	}

	*bdev = device->bdev;
	*mode = device->mode;
	synchronize_rcu();
	btrfs_free_device(device);

	if (cur_devices->open_devices == 0) {
		list_del_init(&cur_devices->seed_list);
		close_fs_devices(cur_devices);
		free_fs_devices(cur_devices);
	}

out:
	return ret;

error_undo:
	btrfs_reada_undo_remove_dev(device);
	if (test_bit(BTRFS_DEV_STATE_WRITEABLE, &device->dev_state)) {
		mutex_lock(&fs_info->chunk_mutex);
		list_add(&device->dev_alloc_list,
			 &fs_devices->alloc_list);
		device->fs_devices->rw_devices++;
		mutex_unlock(&fs_info->chunk_mutex);
	}
	goto out;
}

void btrfs_rm_dev_replace_remove_srcdev(struct btrfs_device *srcdev)
{
	struct btrfs_fs_devices *fs_devices;

	lockdep_assert_held(&srcdev->fs_info->fs_devices->device_list_mutex);

	/*
	 * in case of fs with no seed, srcdev->fs_devices will point
	 * to fs_devices of fs_info. However when the dev being replaced is
	 * a seed dev it will point to the seed's local fs_devices. In short
	 * srcdev will have its correct fs_devices in both the cases.
	 */
	fs_devices = srcdev->fs_devices;

	list_del_rcu(&srcdev->dev_list);
	list_del(&srcdev->dev_alloc_list);
	fs_devices->num_devices--;
	if (test_bit(BTRFS_DEV_STATE_MISSING, &srcdev->dev_state))
		fs_devices->missing_devices--;

	if (test_bit(BTRFS_DEV_STATE_WRITEABLE, &srcdev->dev_state))
		fs_devices->rw_devices--;

	if (srcdev->bdev)
		fs_devices->open_devices--;
}

void btrfs_rm_dev_replace_free_srcdev(struct btrfs_device *srcdev)
{
	struct btrfs_fs_devices *fs_devices = srcdev->fs_devices;

	mutex_lock(&uuid_mutex);

	btrfs_close_bdev(srcdev);
	synchronize_rcu();
	btrfs_free_device(srcdev);

	/* if this is no devs we rather delete the fs_devices */
	if (!fs_devices->num_devices) {
		/*
		 * On a mounted FS, num_devices can't be zero unless it's a
		 * seed. In case of a seed device being replaced, the replace
		 * target added to the sprout FS, so there will be no more
		 * device left under the seed FS.
		 */
		ASSERT(fs_devices->seeding);

		list_del_init(&fs_devices->seed_list);
		close_fs_devices(fs_devices);
		free_fs_devices(fs_devices);
	}
	mutex_unlock(&uuid_mutex);
}

void btrfs_destroy_dev_replace_tgtdev(struct btrfs_device *tgtdev)
{
	struct btrfs_fs_devices *fs_devices = tgtdev->fs_info->fs_devices;

	mutex_lock(&fs_devices->device_list_mutex);

	btrfs_sysfs_remove_device(tgtdev);

	if (tgtdev->bdev)
		fs_devices->open_devices--;

	fs_devices->num_devices--;

	btrfs_assign_next_active_device(tgtdev, NULL);

	list_del_rcu(&tgtdev->dev_list);

	mutex_unlock(&fs_devices->device_list_mutex);

	/*
	 * The update_dev_time() with in btrfs_scratch_superblocks()
	 * may lead to a call to btrfs_show_devname() which will try
	 * to hold device_list_mutex. And here this device
	 * is already out of device list, so we don't have to hold
	 * the device_list_mutex lock.
	 */
	btrfs_scratch_superblocks(tgtdev->fs_info, tgtdev->bdev,
				  tgtdev->name->str);

	btrfs_close_bdev(tgtdev);
	synchronize_rcu();
	btrfs_free_device(tgtdev);
}

static struct btrfs_device *btrfs_find_device_by_path(
		struct btrfs_fs_info *fs_info, const char *device_path)
{
	int ret = 0;
	struct btrfs_super_block *disk_super;
	u64 devid;
	u8 *dev_uuid;
	struct block_device *bdev;
	struct btrfs_device *device;

	ret = btrfs_get_bdev_and_sb(device_path, FMODE_READ,
				    fs_info->bdev_holder, 0, &bdev, &disk_super);
	if (ret)
		return ERR_PTR(ret);

	devid = btrfs_stack_device_id(&disk_super->dev_item);
	dev_uuid = disk_super->dev_item.uuid;
	if (btrfs_fs_incompat(fs_info, METADATA_UUID))
		device = btrfs_find_device(fs_info->fs_devices, devid, dev_uuid,
					   disk_super->metadata_uuid);
	else
		device = btrfs_find_device(fs_info->fs_devices, devid, dev_uuid,
					   disk_super->fsid);

	btrfs_release_disk_super(disk_super);
	if (!device)
		device = ERR_PTR(-ENOENT);
	blkdev_put(bdev, FMODE_READ);
	return device;
}

/*
 * Lookup a device given by device id, or the path if the id is 0.
 */
struct btrfs_device *btrfs_find_device_by_devspec(
		struct btrfs_fs_info *fs_info, u64 devid,
		const char *device_path)
{
	struct btrfs_device *device;

	if (devid) {
		device = btrfs_find_device(fs_info->fs_devices, devid, NULL,
					   NULL);
		if (!device)
			return ERR_PTR(-ENOENT);
		return device;
	}

	if (!device_path || !device_path[0])
		return ERR_PTR(-EINVAL);

	if (strcmp(device_path, "missing") == 0) {
		/* Find first missing device */
		list_for_each_entry(device, &fs_info->fs_devices->devices,
				    dev_list) {
			if (test_bit(BTRFS_DEV_STATE_IN_FS_METADATA,
				     &device->dev_state) && !device->bdev)
				return device;
		}
		return ERR_PTR(-ENOENT);
	}

	return btrfs_find_device_by_path(fs_info, device_path);
}

/*
 * does all the dirty work required for changing file system's UUID.
 */
static int btrfs_prepare_sprout(struct btrfs_fs_info *fs_info)
{
	struct btrfs_fs_devices *fs_devices = fs_info->fs_devices;
	struct btrfs_fs_devices *old_devices;
	struct btrfs_fs_devices *seed_devices;
	struct btrfs_super_block *disk_super = fs_info->super_copy;
	struct btrfs_device *device;
	u64 super_flags;

	lockdep_assert_held(&uuid_mutex);
	if (!fs_devices->seeding)
		return -EINVAL;

	/*
	 * Private copy of the seed devices, anchored at
	 * fs_info->fs_devices->seed_list
	 */
	seed_devices = alloc_fs_devices(NULL, NULL);
	if (IS_ERR(seed_devices))
		return PTR_ERR(seed_devices);

	/*
	 * It's necessary to retain a copy of the original seed fs_devices in
	 * fs_uuids so that filesystems which have been seeded can successfully
	 * reference the seed device from open_seed_devices. This also supports
	 * multiple fs seed.
	 */
	old_devices = clone_fs_devices(fs_devices);
	if (IS_ERR(old_devices)) {
		kfree(seed_devices);
		return PTR_ERR(old_devices);
	}

	list_add(&old_devices->fs_list, &fs_uuids);

	memcpy(seed_devices, fs_devices, sizeof(*seed_devices));
	seed_devices->opened = 1;
	INIT_LIST_HEAD(&seed_devices->devices);
	INIT_LIST_HEAD(&seed_devices->alloc_list);
	mutex_init(&seed_devices->device_list_mutex);

	mutex_lock(&fs_devices->device_list_mutex);
	list_splice_init_rcu(&fs_devices->devices, &seed_devices->devices,
			      synchronize_rcu);
	list_for_each_entry(device, &seed_devices->devices, dev_list)
		device->fs_devices = seed_devices;

	fs_devices->seeding = false;
	fs_devices->num_devices = 0;
	fs_devices->open_devices = 0;
	fs_devices->missing_devices = 0;
	fs_devices->rotating = false;
	list_add(&seed_devices->seed_list, &fs_devices->seed_list);

	generate_random_uuid(fs_devices->fsid);
	memcpy(fs_devices->metadata_uuid, fs_devices->fsid, BTRFS_FSID_SIZE);
	memcpy(disk_super->fsid, fs_devices->fsid, BTRFS_FSID_SIZE);
	mutex_unlock(&fs_devices->device_list_mutex);

	super_flags = btrfs_super_flags(disk_super) &
		      ~BTRFS_SUPER_FLAG_SEEDING;
	btrfs_set_super_flags(disk_super, super_flags);

	return 0;
}

/*
 * Store the expected generation for seed devices in device items.
 */
static int btrfs_finish_sprout(struct btrfs_trans_handle *trans)
{
	struct btrfs_fs_info *fs_info = trans->fs_info;
	struct btrfs_root *root = fs_info->chunk_root;
	struct btrfs_path *path;
	struct extent_buffer *leaf;
	struct btrfs_dev_item *dev_item;
	struct btrfs_device *device;
	struct btrfs_key key;
	u8 fs_uuid[BTRFS_FSID_SIZE];
	u8 dev_uuid[BTRFS_UUID_SIZE];
	u64 devid;
	int ret;

	path = btrfs_alloc_path();
	if (!path)
		return -ENOMEM;

	key.objectid = BTRFS_DEV_ITEMS_OBJECTID;
	key.offset = 0;
	key.type = BTRFS_DEV_ITEM_KEY;

	while (1) {
		ret = btrfs_search_slot(trans, root, &key, path, 0, 1);
		if (ret < 0)
			goto error;

		leaf = path->nodes[0];
next_slot:
		if (path->slots[0] >= btrfs_header_nritems(leaf)) {
			ret = btrfs_next_leaf(root, path);
			if (ret > 0)
				break;
			if (ret < 0)
				goto error;
			leaf = path->nodes[0];
			btrfs_item_key_to_cpu(leaf, &key, path->slots[0]);
			btrfs_release_path(path);
			continue;
		}

		btrfs_item_key_to_cpu(leaf, &key, path->slots[0]);
		if (key.objectid != BTRFS_DEV_ITEMS_OBJECTID ||
		    key.type != BTRFS_DEV_ITEM_KEY)
			break;

		dev_item = btrfs_item_ptr(leaf, path->slots[0],
					  struct btrfs_dev_item);
		devid = btrfs_device_id(leaf, dev_item);
		read_extent_buffer(leaf, dev_uuid, btrfs_device_uuid(dev_item),
				   BTRFS_UUID_SIZE);
		read_extent_buffer(leaf, fs_uuid, btrfs_device_fsid(dev_item),
				   BTRFS_FSID_SIZE);
		device = btrfs_find_device(fs_info->fs_devices, devid, dev_uuid,
					   fs_uuid);
		BUG_ON(!device); /* Logic error */

		if (device->fs_devices->seeding) {
			btrfs_set_device_generation(leaf, dev_item,
						    device->generation);
			btrfs_mark_buffer_dirty(leaf);
		}

		path->slots[0]++;
		goto next_slot;
	}
	ret = 0;
error:
	btrfs_free_path(path);
	return ret;
}

int btrfs_init_new_device(struct btrfs_fs_info *fs_info, const char *device_path)
{
	struct btrfs_root *root = fs_info->dev_root;
	struct request_queue *q;
	struct btrfs_trans_handle *trans;
	struct btrfs_device *device;
	struct block_device *bdev;
	struct super_block *sb = fs_info->sb;
	struct rcu_string *name;
	struct btrfs_fs_devices *fs_devices = fs_info->fs_devices;
	u64 orig_super_total_bytes;
	u64 orig_super_num_devices;
	int seeding_dev = 0;
	int ret = 0;
	bool locked = false;

	if (sb_rdonly(sb) && !fs_devices->seeding)
		return -EROFS;

	bdev = blkdev_get_by_path(device_path, FMODE_WRITE | FMODE_EXCL,
				  fs_info->bdev_holder);
	if (IS_ERR(bdev))
		return PTR_ERR(bdev);

	if (!btrfs_check_device_zone_type(fs_info, bdev)) {
		ret = -EINVAL;
		goto error;
	}

	if (fs_devices->seeding) {
		seeding_dev = 1;
		down_write(&sb->s_umount);
		mutex_lock(&uuid_mutex);
		locked = true;
	}

	sync_blockdev(bdev);

	rcu_read_lock();
	list_for_each_entry_rcu(device, &fs_devices->devices, dev_list) {
		if (device->bdev == bdev) {
			ret = -EEXIST;
			rcu_read_unlock();
			goto error;
		}
	}
	rcu_read_unlock();

	device = btrfs_alloc_device(fs_info, NULL, NULL);
	if (IS_ERR(device)) {
		/* we can safely leave the fs_devices entry around */
		ret = PTR_ERR(device);
		goto error;
	}

	name = rcu_string_strdup(device_path, GFP_KERNEL);
	if (!name) {
		ret = -ENOMEM;
		goto error_free_device;
	}
	rcu_assign_pointer(device->name, name);

	device->fs_info = fs_info;
	device->bdev = bdev;

	ret = btrfs_get_dev_zone_info(device);
	if (ret)
		goto error_free_device;

	trans = btrfs_start_transaction(root, 0);
	if (IS_ERR(trans)) {
		ret = PTR_ERR(trans);
		goto error_free_zone;
	}

	q = bdev_get_queue(bdev);
	set_bit(BTRFS_DEV_STATE_WRITEABLE, &device->dev_state);
	device->generation = trans->transid;
	device->io_width = fs_info->sectorsize;
	device->io_align = fs_info->sectorsize;
	device->sector_size = fs_info->sectorsize;
	device->total_bytes = round_down(i_size_read(bdev->bd_inode),
					 fs_info->sectorsize);
	device->disk_total_bytes = device->total_bytes;
	device->commit_total_bytes = device->total_bytes;
	set_bit(BTRFS_DEV_STATE_IN_FS_METADATA, &device->dev_state);
	clear_bit(BTRFS_DEV_STATE_REPLACE_TGT, &device->dev_state);
	device->mode = FMODE_EXCL;
	device->dev_stats_valid = 1;
	set_blocksize(device->bdev, BTRFS_BDEV_BLOCKSIZE);

	if (seeding_dev) {
		btrfs_clear_sb_rdonly(sb);
		ret = btrfs_prepare_sprout(fs_info);
		if (ret) {
			btrfs_abort_transaction(trans, ret);
			goto error_trans;
		}
	}

	device->fs_devices = fs_devices;

	mutex_lock(&fs_devices->device_list_mutex);
	mutex_lock(&fs_info->chunk_mutex);
	list_add_rcu(&device->dev_list, &fs_devices->devices);
	list_add(&device->dev_alloc_list, &fs_devices->alloc_list);
	fs_devices->num_devices++;
	fs_devices->open_devices++;
	fs_devices->rw_devices++;
	fs_devices->total_devices++;
	fs_devices->total_rw_bytes += device->total_bytes;

	atomic64_add(device->total_bytes, &fs_info->free_chunk_space);

	if (!blk_queue_nonrot(q))
		fs_devices->rotating = true;

	orig_super_total_bytes = btrfs_super_total_bytes(fs_info->super_copy);
	btrfs_set_super_total_bytes(fs_info->super_copy,
		round_down(orig_super_total_bytes + device->total_bytes,
			   fs_info->sectorsize));

	orig_super_num_devices = btrfs_super_num_devices(fs_info->super_copy);
	btrfs_set_super_num_devices(fs_info->super_copy,
				    orig_super_num_devices + 1);

	/*
	 * we've got more storage, clear any full flags on the space
	 * infos
	 */
	btrfs_clear_space_info_full(fs_info);

	mutex_unlock(&fs_info->chunk_mutex);

	/* Add sysfs device entry */
	btrfs_sysfs_add_device(device);

	mutex_unlock(&fs_devices->device_list_mutex);

	if (seeding_dev) {
		mutex_lock(&fs_info->chunk_mutex);
		ret = init_first_rw_device(trans);
		mutex_unlock(&fs_info->chunk_mutex);
		if (ret) {
			btrfs_abort_transaction(trans, ret);
			goto error_sysfs;
		}
	}

	ret = btrfs_add_dev_item(trans, device);
	if (ret) {
		btrfs_abort_transaction(trans, ret);
		goto error_sysfs;
	}

	if (seeding_dev) {
		ret = btrfs_finish_sprout(trans);
		if (ret) {
			btrfs_abort_transaction(trans, ret);
			goto error_sysfs;
		}

		/*
		 * fs_devices now represents the newly sprouted filesystem and
		 * its fsid has been changed by btrfs_prepare_sprout
		 */
		btrfs_sysfs_update_sprout_fsid(fs_devices);
	}

	ret = btrfs_commit_transaction(trans);

	if (seeding_dev) {
		mutex_unlock(&uuid_mutex);
		up_write(&sb->s_umount);
		locked = false;

		if (ret) /* transaction commit */
			return ret;

		ret = btrfs_relocate_sys_chunks(fs_info);
		if (ret < 0)
			btrfs_handle_fs_error(fs_info, ret,
				    "Failed to relocate sys chunks after device initialization. This can be fixed using the \"btrfs balance\" command.");
		trans = btrfs_attach_transaction(root);
		if (IS_ERR(trans)) {
			if (PTR_ERR(trans) == -ENOENT)
				return 0;
			ret = PTR_ERR(trans);
			trans = NULL;
			goto error_sysfs;
		}
		ret = btrfs_commit_transaction(trans);
	}

	/*
	 * Now that we have written a new super block to this device, check all
	 * other fs_devices list if device_path alienates any other scanned
	 * device.
	 * We can ignore the return value as it typically returns -EINVAL and
	 * only succeeds if the device was an alien.
	 */
	btrfs_forget_devices(device_path);

	/* Update ctime/mtime for blkid or udev */
	update_dev_time(bdev);

	return ret;

error_sysfs:
	btrfs_sysfs_remove_device(device);
	mutex_lock(&fs_info->fs_devices->device_list_mutex);
	mutex_lock(&fs_info->chunk_mutex);
	list_del_rcu(&device->dev_list);
	list_del(&device->dev_alloc_list);
	fs_info->fs_devices->num_devices--;
	fs_info->fs_devices->open_devices--;
	fs_info->fs_devices->rw_devices--;
	fs_info->fs_devices->total_devices--;
	fs_info->fs_devices->total_rw_bytes -= device->total_bytes;
	atomic64_sub(device->total_bytes, &fs_info->free_chunk_space);
	btrfs_set_super_total_bytes(fs_info->super_copy,
				    orig_super_total_bytes);
	btrfs_set_super_num_devices(fs_info->super_copy,
				    orig_super_num_devices);
	mutex_unlock(&fs_info->chunk_mutex);
	mutex_unlock(&fs_info->fs_devices->device_list_mutex);
error_trans:
	if (seeding_dev)
		btrfs_set_sb_rdonly(sb);
	if (trans)
		btrfs_end_transaction(trans);
error_free_zone:
	btrfs_destroy_dev_zone_info(device);
error_free_device:
	btrfs_free_device(device);
error:
	blkdev_put(bdev, FMODE_EXCL);
	if (locked) {
		mutex_unlock(&uuid_mutex);
		up_write(&sb->s_umount);
	}
	return ret;
}

static noinline int btrfs_update_device(struct btrfs_trans_handle *trans,
					struct btrfs_device *device)
{
	int ret;
	struct btrfs_path *path;
	struct btrfs_root *root = device->fs_info->chunk_root;
	struct btrfs_dev_item *dev_item;
	struct extent_buffer *leaf;
	struct btrfs_key key;

	path = btrfs_alloc_path();
	if (!path)
		return -ENOMEM;

	key.objectid = BTRFS_DEV_ITEMS_OBJECTID;
	key.type = BTRFS_DEV_ITEM_KEY;
	key.offset = device->devid;

	ret = btrfs_search_slot(trans, root, &key, path, 0, 1);
	if (ret < 0)
		goto out;

	if (ret > 0) {
		ret = -ENOENT;
		goto out;
	}

	leaf = path->nodes[0];
	dev_item = btrfs_item_ptr(leaf, path->slots[0], struct btrfs_dev_item);

	btrfs_set_device_id(leaf, dev_item, device->devid);
	btrfs_set_device_type(leaf, dev_item, device->type);
	btrfs_set_device_io_align(leaf, dev_item, device->io_align);
	btrfs_set_device_io_width(leaf, dev_item, device->io_width);
	btrfs_set_device_sector_size(leaf, dev_item, device->sector_size);
	btrfs_set_device_total_bytes(leaf, dev_item,
				     btrfs_device_get_disk_total_bytes(device));
	btrfs_set_device_bytes_used(leaf, dev_item,
				    btrfs_device_get_bytes_used(device));
	btrfs_mark_buffer_dirty(leaf);

out:
	btrfs_free_path(path);
	return ret;
}

int btrfs_grow_device(struct btrfs_trans_handle *trans,
		      struct btrfs_device *device, u64 new_size)
{
	struct btrfs_fs_info *fs_info = device->fs_info;
	struct btrfs_super_block *super_copy = fs_info->super_copy;
	u64 old_total;
	u64 diff;

	if (!test_bit(BTRFS_DEV_STATE_WRITEABLE, &device->dev_state))
		return -EACCES;

	new_size = round_down(new_size, fs_info->sectorsize);

	mutex_lock(&fs_info->chunk_mutex);
	old_total = btrfs_super_total_bytes(super_copy);
	diff = round_down(new_size - device->total_bytes, fs_info->sectorsize);

	if (new_size <= device->total_bytes ||
	    test_bit(BTRFS_DEV_STATE_REPLACE_TGT, &device->dev_state)) {
		mutex_unlock(&fs_info->chunk_mutex);
		return -EINVAL;
	}

	btrfs_set_super_total_bytes(super_copy,
			round_down(old_total + diff, fs_info->sectorsize));
	device->fs_devices->total_rw_bytes += diff;

	btrfs_device_set_total_bytes(device, new_size);
	btrfs_device_set_disk_total_bytes(device, new_size);
	btrfs_clear_space_info_full(device->fs_info);
	if (list_empty(&device->post_commit_list))
		list_add_tail(&device->post_commit_list,
			      &trans->transaction->dev_update_list);
	mutex_unlock(&fs_info->chunk_mutex);

	return btrfs_update_device(trans, device);
}

static int btrfs_free_chunk(struct btrfs_trans_handle *trans, u64 chunk_offset)
{
	struct btrfs_fs_info *fs_info = trans->fs_info;
	struct btrfs_root *root = fs_info->chunk_root;
	int ret;
	struct btrfs_path *path;
	struct btrfs_key key;

	path = btrfs_alloc_path();
	if (!path)
		return -ENOMEM;

	key.objectid = BTRFS_FIRST_CHUNK_TREE_OBJECTID;
	key.offset = chunk_offset;
	key.type = BTRFS_CHUNK_ITEM_KEY;

	ret = btrfs_search_slot(trans, root, &key, path, -1, 1);
	if (ret < 0)
		goto out;
	else if (ret > 0) { /* Logic error or corruption */
		btrfs_handle_fs_error(fs_info, -ENOENT,
				      "Failed lookup while freeing chunk.");
		ret = -ENOENT;
		goto out;
	}

	ret = btrfs_del_item(trans, root, path);
	if (ret < 0)
		btrfs_handle_fs_error(fs_info, ret,
				      "Failed to delete chunk item.");
out:
	btrfs_free_path(path);
	return ret;
}

static int btrfs_del_sys_chunk(struct btrfs_fs_info *fs_info, u64 chunk_offset)
{
	struct btrfs_super_block *super_copy = fs_info->super_copy;
	struct btrfs_disk_key *disk_key;
	struct btrfs_chunk *chunk;
	u8 *ptr;
	int ret = 0;
	u32 num_stripes;
	u32 array_size;
	u32 len = 0;
	u32 cur;
	struct btrfs_key key;

	lockdep_assert_held(&fs_info->chunk_mutex);
	array_size = btrfs_super_sys_array_size(super_copy);

	ptr = super_copy->sys_chunk_array;
	cur = 0;

	while (cur < array_size) {
		disk_key = (struct btrfs_disk_key *)ptr;
		btrfs_disk_key_to_cpu(&key, disk_key);

		len = sizeof(*disk_key);

		if (key.type == BTRFS_CHUNK_ITEM_KEY) {
			chunk = (struct btrfs_chunk *)(ptr + len);
			num_stripes = btrfs_stack_chunk_num_stripes(chunk);
			len += btrfs_chunk_item_size(num_stripes);
		} else {
			ret = -EIO;
			break;
		}
		if (key.objectid == BTRFS_FIRST_CHUNK_TREE_OBJECTID &&
		    key.offset == chunk_offset) {
			memmove(ptr, ptr + len, array_size - (cur + len));
			array_size -= len;
			btrfs_set_super_sys_array_size(super_copy, array_size);
		} else {
			ptr += len;
			cur += len;
		}
	}
	return ret;
}

/*
 * btrfs_get_chunk_map() - Find the mapping containing the given logical extent.
 * @logical: Logical block offset in bytes.
 * @length: Length of extent in bytes.
 *
 * Return: Chunk mapping or ERR_PTR.
 */
struct extent_map *btrfs_get_chunk_map(struct btrfs_fs_info *fs_info,
				       u64 logical, u64 length)
{
	struct extent_map_tree *em_tree;
	struct extent_map *em;

	em_tree = &fs_info->mapping_tree;
	read_lock(&em_tree->lock);
	em = lookup_extent_mapping(em_tree, logical, length);
	read_unlock(&em_tree->lock);

	if (!em) {
		btrfs_crit(fs_info, "unable to find logical %llu length %llu",
			   logical, length);
		return ERR_PTR(-EINVAL);
	}

	if (em->start > logical || em->start + em->len < logical) {
		btrfs_crit(fs_info,
			   "found a bad mapping, wanted %llu-%llu, found %llu-%llu",
			   logical, length, em->start, em->start + em->len);
		free_extent_map(em);
		return ERR_PTR(-EINVAL);
	}

	/* callers are responsible for dropping em's ref. */
	return em;
}

static int remove_chunk_item(struct btrfs_trans_handle *trans,
			     struct map_lookup *map, u64 chunk_offset)
{
	int i;

	/*
	 * Removing chunk items and updating the device items in the chunks btree
	 * requires holding the chunk_mutex.
	 * See the comment at btrfs_chunk_alloc() for the details.
	 */
	lockdep_assert_held(&trans->fs_info->chunk_mutex);

	for (i = 0; i < map->num_stripes; i++) {
		int ret;

		ret = btrfs_update_device(trans, map->stripes[i].dev);
		if (ret)
			return ret;
	}

	return btrfs_free_chunk(trans, chunk_offset);
}

int btrfs_remove_chunk(struct btrfs_trans_handle *trans, u64 chunk_offset)
{
	struct btrfs_fs_info *fs_info = trans->fs_info;
	struct extent_map *em;
	struct map_lookup *map;
	u64 dev_extent_len = 0;
	int i, ret = 0;
	struct btrfs_fs_devices *fs_devices = fs_info->fs_devices;

	em = btrfs_get_chunk_map(fs_info, chunk_offset, 1);
	if (IS_ERR(em)) {
		/*
		 * This is a logic error, but we don't want to just rely on the
		 * user having built with ASSERT enabled, so if ASSERT doesn't
		 * do anything we still error out.
		 */
		ASSERT(0);
		return PTR_ERR(em);
	}
	map = em->map_lookup;

	/*
	 * First delete the device extent items from the devices btree.
	 * We take the device_list_mutex to avoid racing with the finishing phase
	 * of a device replace operation. See the comment below before acquiring
	 * fs_info->chunk_mutex. Note that here we do not acquire the chunk_mutex
	 * because that can result in a deadlock when deleting the device extent
	 * items from the devices btree - COWing an extent buffer from the btree
	 * may result in allocating a new metadata chunk, which would attempt to
	 * lock again fs_info->chunk_mutex.
	 */
	mutex_lock(&fs_devices->device_list_mutex);
	for (i = 0; i < map->num_stripes; i++) {
		struct btrfs_device *device = map->stripes[i].dev;
		ret = btrfs_free_dev_extent(trans, device,
					    map->stripes[i].physical,
					    &dev_extent_len);
		if (ret) {
			mutex_unlock(&fs_devices->device_list_mutex);
			btrfs_abort_transaction(trans, ret);
			goto out;
		}

		if (device->bytes_used > 0) {
			mutex_lock(&fs_info->chunk_mutex);
			btrfs_device_set_bytes_used(device,
					device->bytes_used - dev_extent_len);
			atomic64_add(dev_extent_len, &fs_info->free_chunk_space);
			btrfs_clear_space_info_full(fs_info);
			mutex_unlock(&fs_info->chunk_mutex);
		}
	}
	mutex_unlock(&fs_devices->device_list_mutex);

	/*
	 * We acquire fs_info->chunk_mutex for 2 reasons:
	 *
	 * 1) Just like with the first phase of the chunk allocation, we must
	 *    reserve system space, do all chunk btree updates and deletions, and
	 *    update the system chunk array in the superblock while holding this
	 *    mutex. This is for similar reasons as explained on the comment at
	 *    the top of btrfs_chunk_alloc();
	 *
	 * 2) Prevent races with the final phase of a device replace operation
	 *    that replaces the device object associated with the map's stripes,
	 *    because the device object's id can change at any time during that
	 *    final phase of the device replace operation
	 *    (dev-replace.c:btrfs_dev_replace_finishing()), so we could grab the
	 *    replaced device and then see it with an ID of
	 *    BTRFS_DEV_REPLACE_DEVID, which would cause a failure when updating
	 *    the device item, which does not exists on the chunk btree.
	 *    The finishing phase of device replace acquires both the
	 *    device_list_mutex and the chunk_mutex, in that order, so we are
	 *    safe by just acquiring the chunk_mutex.
	 */
	trans->removing_chunk = true;
	mutex_lock(&fs_info->chunk_mutex);

	check_system_chunk(trans, map->type);

	ret = remove_chunk_item(trans, map, chunk_offset);
	/*
	 * Normally we should not get -ENOSPC since we reserved space before
	 * through the call to check_system_chunk().
	 *
	 * Despite our system space_info having enough free space, we may not
	 * be able to allocate extents from its block groups, because all have
	 * an incompatible profile, which will force us to allocate a new system
	 * block group with the right profile, or right after we called
	 * check_system_space() above, a scrub turned the only system block group
	 * with enough free space into RO mode.
	 * This is explained with more detail at do_chunk_alloc().
	 *
	 * So if we get -ENOSPC, allocate a new system chunk and retry once.
	 */
	if (ret == -ENOSPC) {
		const u64 sys_flags = btrfs_system_alloc_profile(fs_info);
		struct btrfs_block_group *sys_bg;

		sys_bg = btrfs_alloc_chunk(trans, sys_flags);
		if (IS_ERR(sys_bg)) {
			ret = PTR_ERR(sys_bg);
			btrfs_abort_transaction(trans, ret);
			goto out;
		}

		ret = btrfs_chunk_alloc_add_chunk_item(trans, sys_bg);
		if (ret) {
			btrfs_abort_transaction(trans, ret);
			goto out;
		}

		ret = remove_chunk_item(trans, map, chunk_offset);
		if (ret) {
			btrfs_abort_transaction(trans, ret);
			goto out;
		}
	} else if (ret) {
		btrfs_abort_transaction(trans, ret);
		goto out;
	}

	trace_btrfs_chunk_free(fs_info, map, chunk_offset, em->len);

	if (map->type & BTRFS_BLOCK_GROUP_SYSTEM) {
		ret = btrfs_del_sys_chunk(fs_info, chunk_offset);
		if (ret) {
			btrfs_abort_transaction(trans, ret);
			goto out;
		}
	}

	mutex_unlock(&fs_info->chunk_mutex);
	trans->removing_chunk = false;

	/*
	 * We are done with chunk btree updates and deletions, so release the
	 * system space we previously reserved (with check_system_chunk()).
	 */
	btrfs_trans_release_chunk_metadata(trans);

	ret = btrfs_remove_block_group(trans, chunk_offset, em);
	if (ret) {
		btrfs_abort_transaction(trans, ret);
		goto out;
	}

out:
	if (trans->removing_chunk) {
		mutex_unlock(&fs_info->chunk_mutex);
		trans->removing_chunk = false;
	}
	/* once for us */
	free_extent_map(em);
	return ret;
}

int btrfs_relocate_chunk(struct btrfs_fs_info *fs_info, u64 chunk_offset)
{
	struct btrfs_root *root = fs_info->chunk_root;
	struct btrfs_trans_handle *trans;
	struct btrfs_block_group *block_group;
	u64 length;
	int ret;

	/*
	 * Prevent races with automatic removal of unused block groups.
	 * After we relocate and before we remove the chunk with offset
	 * chunk_offset, automatic removal of the block group can kick in,
	 * resulting in a failure when calling btrfs_remove_chunk() below.
	 *
	 * Make sure to acquire this mutex before doing a tree search (dev
	 * or chunk trees) to find chunks. Otherwise the cleaner kthread might
	 * call btrfs_remove_chunk() (through btrfs_delete_unused_bgs()) after
	 * we release the path used to search the chunk/dev tree and before
	 * the current task acquires this mutex and calls us.
	 */
	lockdep_assert_held(&fs_info->reclaim_bgs_lock);

	/* step one, relocate all the extents inside this chunk */
	btrfs_scrub_pause(fs_info);
	ret = btrfs_relocate_block_group(fs_info, chunk_offset);
	btrfs_scrub_continue(fs_info);
	if (ret)
		return ret;

	block_group = btrfs_lookup_block_group(fs_info, chunk_offset);
	if (!block_group)
		return -ENOENT;
	btrfs_discard_cancel_work(&fs_info->discard_ctl, block_group);
	length = block_group->length;
	btrfs_put_block_group(block_group);

	/*
	 * On a zoned file system, discard the whole block group, this will
	 * trigger a REQ_OP_ZONE_RESET operation on the device zone. If
	 * resetting the zone fails, don't treat it as a fatal problem from the
	 * filesystem's point of view.
	 */
	if (btrfs_is_zoned(fs_info)) {
		ret = btrfs_discard_extent(fs_info, chunk_offset, length, NULL);
		if (ret)
			btrfs_info(fs_info,
				"failed to reset zone %llu after relocation",
				chunk_offset);
	}

	trans = btrfs_start_trans_remove_block_group(root->fs_info,
						     chunk_offset);
	if (IS_ERR(trans)) {
		ret = PTR_ERR(trans);
		btrfs_handle_fs_error(root->fs_info, ret, NULL);
		return ret;
	}

	/*
	 * step two, delete the device extents and the
	 * chunk tree entries
	 */
	ret = btrfs_remove_chunk(trans, chunk_offset);
	btrfs_end_transaction(trans);
	return ret;
}

static int btrfs_relocate_sys_chunks(struct btrfs_fs_info *fs_info)
{
	struct btrfs_root *chunk_root = fs_info->chunk_root;
	struct btrfs_path *path;
	struct extent_buffer *leaf;
	struct btrfs_chunk *chunk;
	struct btrfs_key key;
	struct btrfs_key found_key;
	u64 chunk_type;
	bool retried = false;
	int failed = 0;
	int ret;

	path = btrfs_alloc_path();
	if (!path)
		return -ENOMEM;

again:
	key.objectid = BTRFS_FIRST_CHUNK_TREE_OBJECTID;
	key.offset = (u64)-1;
	key.type = BTRFS_CHUNK_ITEM_KEY;

	while (1) {
		mutex_lock(&fs_info->reclaim_bgs_lock);
		ret = btrfs_search_slot(NULL, chunk_root, &key, path, 0, 0);
		if (ret < 0) {
			mutex_unlock(&fs_info->reclaim_bgs_lock);
			goto error;
		}
		BUG_ON(ret == 0); /* Corruption */

		ret = btrfs_previous_item(chunk_root, path, key.objectid,
					  key.type);
		if (ret)
			mutex_unlock(&fs_info->reclaim_bgs_lock);
		if (ret < 0)
			goto error;
		if (ret > 0)
			break;

		leaf = path->nodes[0];
		btrfs_item_key_to_cpu(leaf, &found_key, path->slots[0]);

		chunk = btrfs_item_ptr(leaf, path->slots[0],
				       struct btrfs_chunk);
		chunk_type = btrfs_chunk_type(leaf, chunk);
		btrfs_release_path(path);

		if (chunk_type & BTRFS_BLOCK_GROUP_SYSTEM) {
			ret = btrfs_relocate_chunk(fs_info, found_key.offset);
			if (ret == -ENOSPC)
				failed++;
			else
				BUG_ON(ret);
		}
		mutex_unlock(&fs_info->reclaim_bgs_lock);

		if (found_key.offset == 0)
			break;
		key.offset = found_key.offset - 1;
	}
	ret = 0;
	if (failed && !retried) {
		failed = 0;
		retried = true;
		goto again;
	} else if (WARN_ON(failed && retried)) {
		ret = -ENOSPC;
	}
error:
	btrfs_free_path(path);
	return ret;
}

/*
 * return 1 : allocate a data chunk successfully,
 * return <0: errors during allocating a data chunk,
 * return 0 : no need to allocate a data chunk.
 */
static int btrfs_may_alloc_data_chunk(struct btrfs_fs_info *fs_info,
				      u64 chunk_offset)
{
	struct btrfs_block_group *cache;
	u64 bytes_used;
	u64 chunk_type;

	cache = btrfs_lookup_block_group(fs_info, chunk_offset);
	ASSERT(cache);
	chunk_type = cache->flags;
	btrfs_put_block_group(cache);

	if (!(chunk_type & BTRFS_BLOCK_GROUP_DATA))
		return 0;

	spin_lock(&fs_info->data_sinfo->lock);
	bytes_used = fs_info->data_sinfo->bytes_used;
	spin_unlock(&fs_info->data_sinfo->lock);

	if (!bytes_used) {
		struct btrfs_trans_handle *trans;
		int ret;

		trans =	btrfs_join_transaction(fs_info->tree_root);
		if (IS_ERR(trans))
			return PTR_ERR(trans);

		ret = btrfs_force_chunk_alloc(trans, BTRFS_BLOCK_GROUP_DATA);
		btrfs_end_transaction(trans);
		if (ret < 0)
			return ret;
		return 1;
	}

	return 0;
}

static int insert_balance_item(struct btrfs_fs_info *fs_info,
			       struct btrfs_balance_control *bctl)
{
	struct btrfs_root *root = fs_info->tree_root;
	struct btrfs_trans_handle *trans;
	struct btrfs_balance_item *item;
	struct btrfs_disk_balance_args disk_bargs;
	struct btrfs_path *path;
	struct extent_buffer *leaf;
	struct btrfs_key key;
	int ret, err;

	path = btrfs_alloc_path();
	if (!path)
		return -ENOMEM;

	trans = btrfs_start_transaction(root, 0);
	if (IS_ERR(trans)) {
		btrfs_free_path(path);
		return PTR_ERR(trans);
	}

	key.objectid = BTRFS_BALANCE_OBJECTID;
	key.type = BTRFS_TEMPORARY_ITEM_KEY;
	key.offset = 0;

	ret = btrfs_insert_empty_item(trans, root, path, &key,
				      sizeof(*item));
	if (ret)
		goto out;

	leaf = path->nodes[0];
	item = btrfs_item_ptr(leaf, path->slots[0], struct btrfs_balance_item);

	memzero_extent_buffer(leaf, (unsigned long)item, sizeof(*item));

	btrfs_cpu_balance_args_to_disk(&disk_bargs, &bctl->data);
	btrfs_set_balance_data(leaf, item, &disk_bargs);
	btrfs_cpu_balance_args_to_disk(&disk_bargs, &bctl->meta);
	btrfs_set_balance_meta(leaf, item, &disk_bargs);
	btrfs_cpu_balance_args_to_disk(&disk_bargs, &bctl->sys);
	btrfs_set_balance_sys(leaf, item, &disk_bargs);

	btrfs_set_balance_flags(leaf, item, bctl->flags);

	btrfs_mark_buffer_dirty(leaf);
out:
	btrfs_free_path(path);
	err = btrfs_commit_transaction(trans);
	if (err && !ret)
		ret = err;
	return ret;
}

static int del_balance_item(struct btrfs_fs_info *fs_info)
{
	struct btrfs_root *root = fs_info->tree_root;
	struct btrfs_trans_handle *trans;
	struct btrfs_path *path;
	struct btrfs_key key;
	int ret, err;

	path = btrfs_alloc_path();
	if (!path)
		return -ENOMEM;

	trans = btrfs_start_transaction_fallback_global_rsv(root, 0);
	if (IS_ERR(trans)) {
		btrfs_free_path(path);
		return PTR_ERR(trans);
	}

	key.objectid = BTRFS_BALANCE_OBJECTID;
	key.type = BTRFS_TEMPORARY_ITEM_KEY;
	key.offset = 0;

	ret = btrfs_search_slot(trans, root, &key, path, -1, 1);
	if (ret < 0)
		goto out;
	if (ret > 0) {
		ret = -ENOENT;
		goto out;
	}

	ret = btrfs_del_item(trans, root, path);
out:
	btrfs_free_path(path);
	err = btrfs_commit_transaction(trans);
	if (err && !ret)
		ret = err;
	return ret;
}

/*
 * This is a heuristic used to reduce the number of chunks balanced on
 * resume after balance was interrupted.
 */
static void update_balance_args(struct btrfs_balance_control *bctl)
{
	/*
	 * Turn on soft mode for chunk types that were being converted.
	 */
	if (bctl->data.flags & BTRFS_BALANCE_ARGS_CONVERT)
		bctl->data.flags |= BTRFS_BALANCE_ARGS_SOFT;
	if (bctl->sys.flags & BTRFS_BALANCE_ARGS_CONVERT)
		bctl->sys.flags |= BTRFS_BALANCE_ARGS_SOFT;
	if (bctl->meta.flags & BTRFS_BALANCE_ARGS_CONVERT)
		bctl->meta.flags |= BTRFS_BALANCE_ARGS_SOFT;

	/*
	 * Turn on usage filter if is not already used.  The idea is
	 * that chunks that we have already balanced should be
	 * reasonably full.  Don't do it for chunks that are being
	 * converted - that will keep us from relocating unconverted
	 * (albeit full) chunks.
	 */
	if (!(bctl->data.flags & BTRFS_BALANCE_ARGS_USAGE) &&
	    !(bctl->data.flags & BTRFS_BALANCE_ARGS_USAGE_RANGE) &&
	    !(bctl->data.flags & BTRFS_BALANCE_ARGS_CONVERT)) {
		bctl->data.flags |= BTRFS_BALANCE_ARGS_USAGE;
		bctl->data.usage = 90;
	}
	if (!(bctl->sys.flags & BTRFS_BALANCE_ARGS_USAGE) &&
	    !(bctl->sys.flags & BTRFS_BALANCE_ARGS_USAGE_RANGE) &&
	    !(bctl->sys.flags & BTRFS_BALANCE_ARGS_CONVERT)) {
		bctl->sys.flags |= BTRFS_BALANCE_ARGS_USAGE;
		bctl->sys.usage = 90;
	}
	if (!(bctl->meta.flags & BTRFS_BALANCE_ARGS_USAGE) &&
	    !(bctl->meta.flags & BTRFS_BALANCE_ARGS_USAGE_RANGE) &&
	    !(bctl->meta.flags & BTRFS_BALANCE_ARGS_CONVERT)) {
		bctl->meta.flags |= BTRFS_BALANCE_ARGS_USAGE;
		bctl->meta.usage = 90;
	}
}

/*
 * Clear the balance status in fs_info and delete the balance item from disk.
 */
static void reset_balance_state(struct btrfs_fs_info *fs_info)
{
	struct btrfs_balance_control *bctl = fs_info->balance_ctl;
	int ret;

	BUG_ON(!fs_info->balance_ctl);

	spin_lock(&fs_info->balance_lock);
	fs_info->balance_ctl = NULL;
	spin_unlock(&fs_info->balance_lock);

	kfree(bctl);
	ret = del_balance_item(fs_info);
	if (ret)
		btrfs_handle_fs_error(fs_info, ret, NULL);
}

/*
 * Balance filters.  Return 1 if chunk should be filtered out
 * (should not be balanced).
 */
static int chunk_profiles_filter(u64 chunk_type,
				 struct btrfs_balance_args *bargs)
{
	chunk_type = chunk_to_extended(chunk_type) &
				BTRFS_EXTENDED_PROFILE_MASK;

	if (bargs->profiles & chunk_type)
		return 0;

	return 1;
}

static int chunk_usage_range_filter(struct btrfs_fs_info *fs_info, u64 chunk_offset,
			      struct btrfs_balance_args *bargs)
{
	struct btrfs_block_group *cache;
	u64 chunk_used;
	u64 user_thresh_min;
	u64 user_thresh_max;
	int ret = 1;

	cache = btrfs_lookup_block_group(fs_info, chunk_offset);
	chunk_used = cache->used;

	if (bargs->usage_min == 0)
		user_thresh_min = 0;
	else
		user_thresh_min = div_factor_fine(cache->length,
						  bargs->usage_min);

	if (bargs->usage_max == 0)
		user_thresh_max = 1;
	else if (bargs->usage_max > 100)
		user_thresh_max = cache->length;
	else
		user_thresh_max = div_factor_fine(cache->length,
						  bargs->usage_max);

	if (user_thresh_min <= chunk_used && chunk_used < user_thresh_max)
		ret = 0;

	btrfs_put_block_group(cache);
	return ret;
}

static int chunk_usage_filter(struct btrfs_fs_info *fs_info,
		u64 chunk_offset, struct btrfs_balance_args *bargs)
{
	struct btrfs_block_group *cache;
	u64 chunk_used, user_thresh;
	int ret = 1;

	cache = btrfs_lookup_block_group(fs_info, chunk_offset);
	chunk_used = cache->used;

	if (bargs->usage_min == 0)
		user_thresh = 1;
	else if (bargs->usage > 100)
		user_thresh = cache->length;
	else
		user_thresh = div_factor_fine(cache->length, bargs->usage);

	if (chunk_used < user_thresh)
		ret = 0;

	btrfs_put_block_group(cache);
	return ret;
}

static int chunk_devid_filter(struct extent_buffer *leaf,
			      struct btrfs_chunk *chunk,
			      struct btrfs_balance_args *bargs)
{
	struct btrfs_stripe *stripe;
	int num_stripes = btrfs_chunk_num_stripes(leaf, chunk);
	int i;

	for (i = 0; i < num_stripes; i++) {
		stripe = btrfs_stripe_nr(chunk, i);
		if (btrfs_stripe_devid(leaf, stripe) == bargs->devid)
			return 0;
	}

	return 1;
}

static u64 calc_data_stripes(u64 type, int num_stripes)
{
	const int index = btrfs_bg_flags_to_raid_index(type);
	const int ncopies = btrfs_raid_array[index].ncopies;
	const int nparity = btrfs_raid_array[index].nparity;

	return (num_stripes - nparity) / ncopies;
}

/* [pstart, pend) */
static int chunk_drange_filter(struct extent_buffer *leaf,
			       struct btrfs_chunk *chunk,
			       struct btrfs_balance_args *bargs)
{
	struct btrfs_stripe *stripe;
	int num_stripes = btrfs_chunk_num_stripes(leaf, chunk);
	u64 stripe_offset;
	u64 stripe_length;
	u64 type;
	int factor;
	int i;

	if (!(bargs->flags & BTRFS_BALANCE_ARGS_DEVID))
		return 0;

	type = btrfs_chunk_type(leaf, chunk);
	factor = calc_data_stripes(type, num_stripes);

	for (i = 0; i < num_stripes; i++) {
		stripe = btrfs_stripe_nr(chunk, i);
		if (btrfs_stripe_devid(leaf, stripe) != bargs->devid)
			continue;

		stripe_offset = btrfs_stripe_offset(leaf, stripe);
		stripe_length = btrfs_chunk_length(leaf, chunk);
		stripe_length = div_u64(stripe_length, factor);

		if (stripe_offset < bargs->pend &&
		    stripe_offset + stripe_length > bargs->pstart)
			return 0;
	}

	return 1;
}

/* [vstart, vend) */
static int chunk_vrange_filter(struct extent_buffer *leaf,
			       struct btrfs_chunk *chunk,
			       u64 chunk_offset,
			       struct btrfs_balance_args *bargs)
{
	if (chunk_offset < bargs->vend &&
	    chunk_offset + btrfs_chunk_length(leaf, chunk) > bargs->vstart)
		/* at least part of the chunk is inside this vrange */
		return 0;

	return 1;
}

static int chunk_stripes_range_filter(struct extent_buffer *leaf,
			       struct btrfs_chunk *chunk,
			       struct btrfs_balance_args *bargs)
{
	int num_stripes = btrfs_chunk_num_stripes(leaf, chunk);

	if (bargs->stripes_min <= num_stripes
			&& num_stripes <= bargs->stripes_max)
		return 0;

	return 1;
}

static int chunk_soft_convert_filter(u64 chunk_type,
				     struct btrfs_balance_args *bargs)
{
	if (!(bargs->flags & BTRFS_BALANCE_ARGS_CONVERT))
		return 0;

	chunk_type = chunk_to_extended(chunk_type) &
				BTRFS_EXTENDED_PROFILE_MASK;

	if (bargs->target == chunk_type)
		return 1;

	return 0;
}

static int should_balance_chunk(struct extent_buffer *leaf,
				struct btrfs_chunk *chunk, u64 chunk_offset)
{
	struct btrfs_fs_info *fs_info = leaf->fs_info;
	struct btrfs_balance_control *bctl = fs_info->balance_ctl;
	struct btrfs_balance_args *bargs = NULL;
	u64 chunk_type = btrfs_chunk_type(leaf, chunk);

	/* type filter */
	if (!((chunk_type & BTRFS_BLOCK_GROUP_TYPE_MASK) &
	      (bctl->flags & BTRFS_BALANCE_TYPE_MASK))) {
		return 0;
	}

	if (chunk_type & BTRFS_BLOCK_GROUP_DATA)
		bargs = &bctl->data;
	else if (chunk_type & BTRFS_BLOCK_GROUP_SYSTEM)
		bargs = &bctl->sys;
	else if (chunk_type & BTRFS_BLOCK_GROUP_METADATA)
		bargs = &bctl->meta;

	/* profiles filter */
	if ((bargs->flags & BTRFS_BALANCE_ARGS_PROFILES) &&
	    chunk_profiles_filter(chunk_type, bargs)) {
		return 0;
	}

	/* usage filter */
	if ((bargs->flags & BTRFS_BALANCE_ARGS_USAGE) &&
	    chunk_usage_filter(fs_info, chunk_offset, bargs)) {
		return 0;
	} else if ((bargs->flags & BTRFS_BALANCE_ARGS_USAGE_RANGE) &&
	    chunk_usage_range_filter(fs_info, chunk_offset, bargs)) {
		return 0;
	}

	/* devid filter */
	if ((bargs->flags & BTRFS_BALANCE_ARGS_DEVID) &&
	    chunk_devid_filter(leaf, chunk, bargs)) {
		return 0;
	}

	/* drange filter, makes sense only with devid filter */
	if ((bargs->flags & BTRFS_BALANCE_ARGS_DRANGE) &&
	    chunk_drange_filter(leaf, chunk, bargs)) {
		return 0;
	}

	/* vrange filter */
	if ((bargs->flags & BTRFS_BALANCE_ARGS_VRANGE) &&
	    chunk_vrange_filter(leaf, chunk, chunk_offset, bargs)) {
		return 0;
	}

	/* stripes filter */
	if ((bargs->flags & BTRFS_BALANCE_ARGS_STRIPES_RANGE) &&
	    chunk_stripes_range_filter(leaf, chunk, bargs)) {
		return 0;
	}

	/* soft profile changing mode */
	if ((bargs->flags & BTRFS_BALANCE_ARGS_SOFT) &&
	    chunk_soft_convert_filter(chunk_type, bargs)) {
		return 0;
	}

	/*
	 * limited by count, must be the last filter
	 */
	if ((bargs->flags & BTRFS_BALANCE_ARGS_LIMIT)) {
		if (bargs->limit == 0)
			return 0;
		else
			bargs->limit--;
	} else if ((bargs->flags & BTRFS_BALANCE_ARGS_LIMIT_RANGE)) {
		/*
		 * Same logic as the 'limit' filter; the minimum cannot be
		 * determined here because we do not have the global information
		 * about the count of all chunks that satisfy the filters.
		 */
		if (bargs->limit_max == 0)
			return 0;
		else
			bargs->limit_max--;
	}

	return 1;
}

static int __btrfs_balance(struct btrfs_fs_info *fs_info)
{
	struct btrfs_balance_control *bctl = fs_info->balance_ctl;
	struct btrfs_root *chunk_root = fs_info->chunk_root;
	u64 chunk_type;
	struct btrfs_chunk *chunk;
	struct btrfs_path *path = NULL;
	struct btrfs_key key;
	struct btrfs_key found_key;
	struct extent_buffer *leaf;
	int slot;
	int ret;
	int enospc_errors = 0;
	bool counting = true;
	/* The single value limit and min/max limits use the same bytes in the */
	u64 limit_data = bctl->data.limit;
	u64 limit_meta = bctl->meta.limit;
	u64 limit_sys = bctl->sys.limit;
	u32 count_data = 0;
	u32 count_meta = 0;
	u32 count_sys = 0;
	int chunk_reserved = 0;

	path = btrfs_alloc_path();
	if (!path) {
		ret = -ENOMEM;
		goto error;
	}

	/* zero out stat counters */
	spin_lock(&fs_info->balance_lock);
	memset(&bctl->stat, 0, sizeof(bctl->stat));
	spin_unlock(&fs_info->balance_lock);
again:
	if (!counting) {
		/*
		 * The single value limit and min/max limits use the same bytes
		 * in the
		 */
		bctl->data.limit = limit_data;
		bctl->meta.limit = limit_meta;
		bctl->sys.limit = limit_sys;
	}
	key.objectid = BTRFS_FIRST_CHUNK_TREE_OBJECTID;
	key.offset = (u64)-1;
	key.type = BTRFS_CHUNK_ITEM_KEY;

	while (1) {
		if ((!counting && atomic_read(&fs_info->balance_pause_req)) ||
		    atomic_read(&fs_info->balance_cancel_req)) {
			ret = -ECANCELED;
			goto error;
		}

		mutex_lock(&fs_info->reclaim_bgs_lock);
		ret = btrfs_search_slot(NULL, chunk_root, &key, path, 0, 0);
		if (ret < 0) {
			mutex_unlock(&fs_info->reclaim_bgs_lock);
			goto error;
		}

		/*
		 * this shouldn't happen, it means the last relocate
		 * failed
		 */
		if (ret == 0)
			BUG(); /* FIXME break ? */

		ret = btrfs_previous_item(chunk_root, path, 0,
					  BTRFS_CHUNK_ITEM_KEY);
		if (ret) {
			mutex_unlock(&fs_info->reclaim_bgs_lock);
			ret = 0;
			break;
		}

		leaf = path->nodes[0];
		slot = path->slots[0];
		btrfs_item_key_to_cpu(leaf, &found_key, slot);

		if (found_key.objectid != key.objectid) {
			mutex_unlock(&fs_info->reclaim_bgs_lock);
			break;
		}

		chunk = btrfs_item_ptr(leaf, slot, struct btrfs_chunk);
		chunk_type = btrfs_chunk_type(leaf, chunk);

		if (!counting) {
			spin_lock(&fs_info->balance_lock);
			bctl->stat.considered++;
			spin_unlock(&fs_info->balance_lock);
		}

		ret = should_balance_chunk(leaf, chunk, found_key.offset);

		btrfs_release_path(path);
		if (!ret) {
			mutex_unlock(&fs_info->reclaim_bgs_lock);
			goto loop;
		}

		if (counting) {
			mutex_unlock(&fs_info->reclaim_bgs_lock);
			spin_lock(&fs_info->balance_lock);
			bctl->stat.expected++;
			spin_unlock(&fs_info->balance_lock);

			if (chunk_type & BTRFS_BLOCK_GROUP_DATA)
				count_data++;
			else if (chunk_type & BTRFS_BLOCK_GROUP_SYSTEM)
				count_sys++;
			else if (chunk_type & BTRFS_BLOCK_GROUP_METADATA)
				count_meta++;

			goto loop;
		}

		/*
		 * Apply limit_min filter, no need to check if the LIMITS
		 * filter is used, limit_min is 0 by default
		 */
		if (((chunk_type & BTRFS_BLOCK_GROUP_DATA) &&
					count_data < bctl->data.limit_min)
				|| ((chunk_type & BTRFS_BLOCK_GROUP_METADATA) &&
					count_meta < bctl->meta.limit_min)
				|| ((chunk_type & BTRFS_BLOCK_GROUP_SYSTEM) &&
					count_sys < bctl->sys.limit_min)) {
			mutex_unlock(&fs_info->reclaim_bgs_lock);
			goto loop;
		}

		if (!chunk_reserved) {
			/*
			 * We may be relocating the only data chunk we have,
			 * which could potentially end up with losing data's
			 * raid profile, so lets allocate an empty one in
			 * advance.
			 */
			ret = btrfs_may_alloc_data_chunk(fs_info,
							 found_key.offset);
			if (ret < 0) {
				mutex_unlock(&fs_info->reclaim_bgs_lock);
				goto error;
			} else if (ret == 1) {
				chunk_reserved = 1;
			}
		}

		ret = btrfs_relocate_chunk(fs_info, found_key.offset);
		mutex_unlock(&fs_info->reclaim_bgs_lock);
		if (ret == -ENOSPC) {
			enospc_errors++;
		} else if (ret == -ETXTBSY) {
			btrfs_info(fs_info,
	   "skipping relocation of block group %llu due to active swapfile",
				   found_key.offset);
			ret = 0;
		} else if (ret) {
			goto error;
		} else {
			spin_lock(&fs_info->balance_lock);
			bctl->stat.completed++;
			spin_unlock(&fs_info->balance_lock);
		}
loop:
		if (found_key.offset == 0)
			break;
		key.offset = found_key.offset - 1;
	}

	if (counting) {
		btrfs_release_path(path);
		counting = false;
		goto again;
	}
error:
	btrfs_free_path(path);
	if (enospc_errors) {
		btrfs_info(fs_info, "%d enospc errors during balance",
			   enospc_errors);
		if (!ret)
			ret = -ENOSPC;
	}

	return ret;
}

/**
 * alloc_profile_is_valid - see if a given profile is valid and reduced
 * @flags: profile to validate
 * @extended: if true @flags is treated as an extended profile
 */
static int alloc_profile_is_valid(u64 flags, int extended)
{
	u64 mask = (extended ? BTRFS_EXTENDED_PROFILE_MASK :
			       BTRFS_BLOCK_GROUP_PROFILE_MASK);

	flags &= ~BTRFS_BLOCK_GROUP_TYPE_MASK;

	/* 1) check that all other bits are zeroed */
	if (flags & ~mask)
		return 0;

	/* 2) see if profile is reduced */
	if (flags == 0)
		return !extended; /* "0" is valid for usual profiles */

	return has_single_bit_set(flags);
}

static inline int balance_need_close(struct btrfs_fs_info *fs_info)
{
	/* cancel requested || normal exit path */
	return atomic_read(&fs_info->balance_cancel_req) ||
		(atomic_read(&fs_info->balance_pause_req) == 0 &&
		 atomic_read(&fs_info->balance_cancel_req) == 0);
}

/*
 * Validate target profile against allowed profiles and return true if it's OK.
 * Otherwise print the error message and return false.
 */
static inline int validate_convert_profile(struct btrfs_fs_info *fs_info,
		const struct btrfs_balance_args *bargs,
		u64 allowed, const char *type)
{
	if (!(bargs->flags & BTRFS_BALANCE_ARGS_CONVERT))
		return true;

	if (fs_info->sectorsize < PAGE_SIZE &&
		bargs->target & BTRFS_BLOCK_GROUP_RAID56_MASK) {
		btrfs_err(fs_info,
		"RAID56 is not yet supported for sectorsize %u with page size %lu",
			  fs_info->sectorsize, PAGE_SIZE);
		return false;
	}
	/* Profile is valid and does not have bits outside of the allowed set */
	if (alloc_profile_is_valid(bargs->target, 1) &&
	    (bargs->target & ~allowed) == 0)
		return true;

	btrfs_err(fs_info, "balance: invalid convert %s profile %s",
			type, btrfs_bg_type_to_raid_name(bargs->target));
	return false;
}

/*
 * Fill @buf with textual description of balance filter flags @bargs, up to
 * @size_buf including the terminating null. The output may be trimmed if it
 * does not fit into the provided buffer.
 */
static void describe_balance_args(struct btrfs_balance_args *bargs, char *buf,
				 u32 size_buf)
{
	int ret;
	u32 size_bp = size_buf;
	char *bp = buf;
	u64 flags = bargs->flags;
	char tmp_buf[128] = {'\0'};

	if (!flags)
		return;

#define CHECK_APPEND_NOARG(a)						\
	do {								\
		ret = snprintf(bp, size_bp, (a));			\
		if (ret < 0 || ret >= size_bp)				\
			goto out_overflow;				\
		size_bp -= ret;						\
		bp += ret;						\
	} while (0)

#define CHECK_APPEND_1ARG(a, v1)					\
	do {								\
		ret = snprintf(bp, size_bp, (a), (v1));			\
		if (ret < 0 || ret >= size_bp)				\
			goto out_overflow;				\
		size_bp -= ret;						\
		bp += ret;						\
	} while (0)

#define CHECK_APPEND_2ARG(a, v1, v2)					\
	do {								\
		ret = snprintf(bp, size_bp, (a), (v1), (v2));		\
		if (ret < 0 || ret >= size_bp)				\
			goto out_overflow;				\
		size_bp -= ret;						\
		bp += ret;						\
	} while (0)

	if (flags & BTRFS_BALANCE_ARGS_CONVERT)
		CHECK_APPEND_1ARG("convert=%s,",
				  btrfs_bg_type_to_raid_name(bargs->target));

	if (flags & BTRFS_BALANCE_ARGS_SOFT)
		CHECK_APPEND_NOARG("soft,");

	if (flags & BTRFS_BALANCE_ARGS_PROFILES) {
		btrfs_describe_block_groups(bargs->profiles, tmp_buf,
					    sizeof(tmp_buf));
		CHECK_APPEND_1ARG("profiles=%s,", tmp_buf);
	}

	if (flags & BTRFS_BALANCE_ARGS_USAGE)
		CHECK_APPEND_1ARG("usage=%llu,", bargs->usage);

	if (flags & BTRFS_BALANCE_ARGS_USAGE_RANGE)
		CHECK_APPEND_2ARG("usage=%u..%u,",
				  bargs->usage_min, bargs->usage_max);

	if (flags & BTRFS_BALANCE_ARGS_DEVID)
		CHECK_APPEND_1ARG("devid=%llu,", bargs->devid);

	if (flags & BTRFS_BALANCE_ARGS_DRANGE)
		CHECK_APPEND_2ARG("drange=%llu..%llu,",
				  bargs->pstart, bargs->pend);

	if (flags & BTRFS_BALANCE_ARGS_VRANGE)
		CHECK_APPEND_2ARG("vrange=%llu..%llu,",
				  bargs->vstart, bargs->vend);

	if (flags & BTRFS_BALANCE_ARGS_LIMIT)
		CHECK_APPEND_1ARG("limit=%llu,", bargs->limit);

	if (flags & BTRFS_BALANCE_ARGS_LIMIT_RANGE)
		CHECK_APPEND_2ARG("limit=%u..%u,",
				bargs->limit_min, bargs->limit_max);

	if (flags & BTRFS_BALANCE_ARGS_STRIPES_RANGE)
		CHECK_APPEND_2ARG("stripes=%u..%u,",
				  bargs->stripes_min, bargs->stripes_max);

#undef CHECK_APPEND_2ARG
#undef CHECK_APPEND_1ARG
#undef CHECK_APPEND_NOARG

out_overflow:

	if (size_bp < size_buf)
		buf[size_buf - size_bp - 1] = '\0'; /* remove last , */
	else
		buf[0] = '\0';
}

static void describe_balance_start_or_resume(struct btrfs_fs_info *fs_info)
{
	u32 size_buf = 1024;
	char tmp_buf[192] = {'\0'};
	char *buf;
	char *bp;
	u32 size_bp = size_buf;
	int ret;
	struct btrfs_balance_control *bctl = fs_info->balance_ctl;

	buf = kzalloc(size_buf, GFP_KERNEL);
	if (!buf)
		return;

	bp = buf;

#define CHECK_APPEND_1ARG(a, v1)					\
	do {								\
		ret = snprintf(bp, size_bp, (a), (v1));			\
		if (ret < 0 || ret >= size_bp)				\
			goto out_overflow;				\
		size_bp -= ret;						\
		bp += ret;						\
	} while (0)

	if (bctl->flags & BTRFS_BALANCE_FORCE)
		CHECK_APPEND_1ARG("%s", "-f ");

	if (bctl->flags & BTRFS_BALANCE_DATA) {
		describe_balance_args(&bctl->data, tmp_buf, sizeof(tmp_buf));
		CHECK_APPEND_1ARG("-d%s ", tmp_buf);
	}

	if (bctl->flags & BTRFS_BALANCE_METADATA) {
		describe_balance_args(&bctl->meta, tmp_buf, sizeof(tmp_buf));
		CHECK_APPEND_1ARG("-m%s ", tmp_buf);
	}

	if (bctl->flags & BTRFS_BALANCE_SYSTEM) {
		describe_balance_args(&bctl->sys, tmp_buf, sizeof(tmp_buf));
		CHECK_APPEND_1ARG("-s%s ", tmp_buf);
	}

#undef CHECK_APPEND_1ARG

out_overflow:

	if (size_bp < size_buf)
		buf[size_buf - size_bp - 1] = '\0'; /* remove last " " */
	btrfs_info(fs_info, "balance: %s %s",
		   (bctl->flags & BTRFS_BALANCE_RESUME) ?
		   "resume" : "start", buf);

	kfree(buf);
}

/*
 * Should be called with balance mutexe held
 */
int btrfs_balance(struct btrfs_fs_info *fs_info,
		  struct btrfs_balance_control *bctl,
		  struct btrfs_ioctl_balance_args *bargs)
{
	u64 meta_target, data_target;
	u64 allowed;
	int mixed = 0;
	int ret;
	u64 num_devices;
	unsigned seq;
	bool reducing_redundancy;
	int i;

	if (btrfs_fs_closing(fs_info) ||
	    atomic_read(&fs_info->balance_pause_req) ||
	    btrfs_should_cancel_balance(fs_info)) {
		ret = -EINVAL;
		goto out;
	}

	allowed = btrfs_super_incompat_flags(fs_info->super_copy);
	if (allowed & BTRFS_FEATURE_INCOMPAT_MIXED_GROUPS)
		mixed = 1;

	/*
	 * In case of mixed groups both data and meta should be picked,
	 * and identical options should be given for both of them.
	 */
	allowed = BTRFS_BALANCE_DATA | BTRFS_BALANCE_METADATA;
	if (mixed && (bctl->flags & allowed)) {
		if (!(bctl->flags & BTRFS_BALANCE_DATA) ||
		    !(bctl->flags & BTRFS_BALANCE_METADATA) ||
		    memcmp(&bctl->data, &bctl->meta, sizeof(bctl->data))) {
			btrfs_err(fs_info,
	  "balance: mixed groups data and metadata options must be the same");
			ret = -EINVAL;
			goto out;
		}
	}

	/*
	 * rw_devices will not change at the moment, device add/delete/replace
	 * are exclusive
	 */
	num_devices = fs_info->fs_devices->rw_devices;

	/*
	 * SINGLE profile on-disk has no profile bit, but in-memory we have a
	 * special bit for it, to make it easier to distinguish.  Thus we need
	 * to set it manually, or balance would refuse the profile.
	 */
	allowed = BTRFS_AVAIL_ALLOC_BIT_SINGLE;
	for (i = 0; i < ARRAY_SIZE(btrfs_raid_array); i++)
		if (num_devices >= btrfs_raid_array[i].devs_min)
			allowed |= btrfs_raid_array[i].bg_flag;

	if (!validate_convert_profile(fs_info, &bctl->data, allowed, "data") ||
	    !validate_convert_profile(fs_info, &bctl->meta, allowed, "metadata") ||
	    !validate_convert_profile(fs_info, &bctl->sys,  allowed, "system")) {
		ret = -EINVAL;
		goto out;
	}

	/*
	 * Allow to reduce metadata or system integrity only if force set for
	 * profiles with redundancy (copies, parity)
	 */
	allowed = 0;
	for (i = 0; i < ARRAY_SIZE(btrfs_raid_array); i++) {
		if (btrfs_raid_array[i].ncopies >= 2 ||
		    btrfs_raid_array[i].tolerated_failures >= 1)
			allowed |= btrfs_raid_array[i].bg_flag;
	}
	do {
		seq = read_seqbegin(&fs_info->profiles_lock);

		if (((bctl->sys.flags & BTRFS_BALANCE_ARGS_CONVERT) &&
		     (fs_info->avail_system_alloc_bits & allowed) &&
		     !(bctl->sys.target & allowed)) ||
		    ((bctl->meta.flags & BTRFS_BALANCE_ARGS_CONVERT) &&
		     (fs_info->avail_metadata_alloc_bits & allowed) &&
		     !(bctl->meta.target & allowed)))
			reducing_redundancy = true;
		else
			reducing_redundancy = false;

		/* if we're not converting, the target field is uninitialized */
		meta_target = (bctl->meta.flags & BTRFS_BALANCE_ARGS_CONVERT) ?
			bctl->meta.target : fs_info->avail_metadata_alloc_bits;
		data_target = (bctl->data.flags & BTRFS_BALANCE_ARGS_CONVERT) ?
			bctl->data.target : fs_info->avail_data_alloc_bits;
	} while (read_seqretry(&fs_info->profiles_lock, seq));

	if (reducing_redundancy) {
		if (bctl->flags & BTRFS_BALANCE_FORCE) {
			btrfs_info(fs_info,
			   "balance: force reducing metadata redundancy");
		} else {
			btrfs_err(fs_info,
	"balance: reduces metadata redundancy, use --force if you want this");
			ret = -EINVAL;
			goto out;
		}
	}

	if (btrfs_get_num_tolerated_disk_barrier_failures(meta_target) <
		btrfs_get_num_tolerated_disk_barrier_failures(data_target)) {
		btrfs_warn(fs_info,
	"balance: metadata profile %s has lower redundancy than data profile %s",
				btrfs_bg_type_to_raid_name(meta_target),
				btrfs_bg_type_to_raid_name(data_target));
	}

	ret = insert_balance_item(fs_info, bctl);
	if (ret && ret != -EEXIST)
		goto out;

	if (!(bctl->flags & BTRFS_BALANCE_RESUME)) {
		BUG_ON(ret == -EEXIST);
		BUG_ON(fs_info->balance_ctl);
		spin_lock(&fs_info->balance_lock);
		fs_info->balance_ctl = bctl;
		spin_unlock(&fs_info->balance_lock);
	} else {
		BUG_ON(ret != -EEXIST);
		spin_lock(&fs_info->balance_lock);
		update_balance_args(bctl);
		spin_unlock(&fs_info->balance_lock);
	}

	ASSERT(!test_bit(BTRFS_FS_BALANCE_RUNNING, &fs_info->flags));
	set_bit(BTRFS_FS_BALANCE_RUNNING, &fs_info->flags);
	describe_balance_start_or_resume(fs_info);
	mutex_unlock(&fs_info->balance_mutex);

	ret = __btrfs_balance(fs_info);

	mutex_lock(&fs_info->balance_mutex);
	if (ret == -ECANCELED && atomic_read(&fs_info->balance_pause_req))
		btrfs_info(fs_info, "balance: paused");
	/*
	 * Balance can be canceled by:
	 *
	 * - Regular cancel request
	 *   Then ret == -ECANCELED and balance_cancel_req > 0
	 *
	 * - Fatal signal to "btrfs" process
	 *   Either the signal caught by wait_reserve_ticket() and callers
	 *   got -EINTR, or caught by btrfs_should_cancel_balance() and
	 *   got -ECANCELED.
	 *   Either way, in this case balance_cancel_req = 0, and
	 *   ret == -EINTR or ret == -ECANCELED.
	 *
	 * So here we only check the return value to catch canceled balance.
	 */
	else if (ret == -ECANCELED || ret == -EINTR)
		btrfs_info(fs_info, "balance: canceled");
	else
		btrfs_info(fs_info, "balance: ended with status: %d", ret);

	clear_bit(BTRFS_FS_BALANCE_RUNNING, &fs_info->flags);

	if (bargs) {
		memset(bargs, 0, sizeof(*bargs));
		btrfs_update_ioctl_balance_args(fs_info, bargs);
	}

	if ((ret && ret != -ECANCELED && ret != -ENOSPC) ||
	    balance_need_close(fs_info)) {
		reset_balance_state(fs_info);
		btrfs_exclop_finish(fs_info);
	}

	wake_up(&fs_info->balance_wait_q);

	return ret;
out:
	if (bctl->flags & BTRFS_BALANCE_RESUME)
		reset_balance_state(fs_info);
	else
		kfree(bctl);
	btrfs_exclop_finish(fs_info);

	return ret;
}

static int balance_kthread(void *data)
{
	struct btrfs_fs_info *fs_info = data;
	int ret = 0;

	mutex_lock(&fs_info->balance_mutex);
	if (fs_info->balance_ctl)
		ret = btrfs_balance(fs_info, fs_info->balance_ctl, NULL);
	mutex_unlock(&fs_info->balance_mutex);

	return ret;
}

int btrfs_resume_balance_async(struct btrfs_fs_info *fs_info)
{
	struct task_struct *tsk;

	mutex_lock(&fs_info->balance_mutex);
	if (!fs_info->balance_ctl) {
		mutex_unlock(&fs_info->balance_mutex);
		return 0;
	}
	mutex_unlock(&fs_info->balance_mutex);

	if (btrfs_test_opt(fs_info, SKIP_BALANCE)) {
		btrfs_info(fs_info, "balance: resume skipped");
		return 0;
	}

	/*
	 * A ro->rw remount sequence should continue with the paused balance
	 * regardless of who pauses it, system or the user as of now, so set
	 * the resume flag.
	 */
	spin_lock(&fs_info->balance_lock);
	fs_info->balance_ctl->flags |= BTRFS_BALANCE_RESUME;
	spin_unlock(&fs_info->balance_lock);

	tsk = kthread_run(balance_kthread, fs_info, "btrfs-balance");
	return PTR_ERR_OR_ZERO(tsk);
}

int btrfs_recover_balance(struct btrfs_fs_info *fs_info)
{
	struct btrfs_balance_control *bctl;
	struct btrfs_balance_item *item;
	struct btrfs_disk_balance_args disk_bargs;
	struct btrfs_path *path;
	struct extent_buffer *leaf;
	struct btrfs_key key;
	int ret;

	path = btrfs_alloc_path();
	if (!path)
		return -ENOMEM;

	key.objectid = BTRFS_BALANCE_OBJECTID;
	key.type = BTRFS_TEMPORARY_ITEM_KEY;
	key.offset = 0;

	ret = btrfs_search_slot(NULL, fs_info->tree_root, &key, path, 0, 0);
	if (ret < 0)
		goto out;
	if (ret > 0) { /* ret = -ENOENT; */
		ret = 0;
		goto out;
	}

	bctl = kzalloc(sizeof(*bctl), GFP_NOFS);
	if (!bctl) {
		ret = -ENOMEM;
		goto out;
	}

	leaf = path->nodes[0];
	item = btrfs_item_ptr(leaf, path->slots[0], struct btrfs_balance_item);

	bctl->flags = btrfs_balance_flags(leaf, item);
	bctl->flags |= BTRFS_BALANCE_RESUME;

	btrfs_balance_data(leaf, item, &disk_bargs);
	btrfs_disk_balance_args_to_cpu(&bctl->data, &disk_bargs);
	btrfs_balance_meta(leaf, item, &disk_bargs);
	btrfs_disk_balance_args_to_cpu(&bctl->meta, &disk_bargs);
	btrfs_balance_sys(leaf, item, &disk_bargs);
	btrfs_disk_balance_args_to_cpu(&bctl->sys, &disk_bargs);

	/*
	 * This should never happen, as the paused balance state is recovered
	 * during mount without any chance of other exclusive ops to collide.
	 *
	 * This gives the exclusive op status to balance and keeps in paused
	 * state until user intervention (cancel or umount). If the ownership
	 * cannot be assigned, show a message but do not fail. The balance
	 * is in a paused state and must have fs_info::balance_ctl properly
	 * set up.
	 */
	if (!btrfs_exclop_start(fs_info, BTRFS_EXCLOP_BALANCE))
		btrfs_warn(fs_info,
	"balance: cannot set exclusive op status, resume manually");

	btrfs_release_path(path);

	mutex_lock(&fs_info->balance_mutex);
	BUG_ON(fs_info->balance_ctl);
	spin_lock(&fs_info->balance_lock);
	fs_info->balance_ctl = bctl;
	spin_unlock(&fs_info->balance_lock);
	mutex_unlock(&fs_info->balance_mutex);
out:
	btrfs_free_path(path);
	return ret;
}

int btrfs_pause_balance(struct btrfs_fs_info *fs_info)
{
	int ret = 0;

	mutex_lock(&fs_info->balance_mutex);
	if (!fs_info->balance_ctl) {
		mutex_unlock(&fs_info->balance_mutex);
		return -ENOTCONN;
	}

	if (test_bit(BTRFS_FS_BALANCE_RUNNING, &fs_info->flags)) {
		atomic_inc(&fs_info->balance_pause_req);
		mutex_unlock(&fs_info->balance_mutex);

		wait_event(fs_info->balance_wait_q,
			   !test_bit(BTRFS_FS_BALANCE_RUNNING, &fs_info->flags));

		mutex_lock(&fs_info->balance_mutex);
		/* we are good with balance_ctl ripped off from under us */
		BUG_ON(test_bit(BTRFS_FS_BALANCE_RUNNING, &fs_info->flags));
		atomic_dec(&fs_info->balance_pause_req);
	} else {
		ret = -ENOTCONN;
	}

	mutex_unlock(&fs_info->balance_mutex);
	return ret;
}

int btrfs_cancel_balance(struct btrfs_fs_info *fs_info)
{
	mutex_lock(&fs_info->balance_mutex);
	if (!fs_info->balance_ctl) {
		mutex_unlock(&fs_info->balance_mutex);
		return -ENOTCONN;
	}

	/*
	 * A paused balance with the item stored on disk can be resumed at
	 * mount time if the mount is read-write. Otherwise it's still paused
	 * and we must not allow cancelling as it deletes the item.
	 */
	if (sb_rdonly(fs_info->sb)) {
		mutex_unlock(&fs_info->balance_mutex);
		return -EROFS;
	}

	atomic_inc(&fs_info->balance_cancel_req);
	/*
	 * if we are running just wait and return, balance item is
	 * deleted in btrfs_balance in this case
	 */
	if (test_bit(BTRFS_FS_BALANCE_RUNNING, &fs_info->flags)) {
		mutex_unlock(&fs_info->balance_mutex);
		wait_event(fs_info->balance_wait_q,
			   !test_bit(BTRFS_FS_BALANCE_RUNNING, &fs_info->flags));
		mutex_lock(&fs_info->balance_mutex);
	} else {
		mutex_unlock(&fs_info->balance_mutex);
		/*
		 * Lock released to allow other waiters to continue, we'll
		 * reexamine the status again.
		 */
		mutex_lock(&fs_info->balance_mutex);

		if (fs_info->balance_ctl) {
			reset_balance_state(fs_info);
			btrfs_exclop_finish(fs_info);
			btrfs_info(fs_info, "balance: canceled");
		}
	}

	BUG_ON(fs_info->balance_ctl ||
		test_bit(BTRFS_FS_BALANCE_RUNNING, &fs_info->flags));
	atomic_dec(&fs_info->balance_cancel_req);
	mutex_unlock(&fs_info->balance_mutex);
	return 0;
}

int btrfs_uuid_scan_kthread(void *data)
{
	struct btrfs_fs_info *fs_info = data;
	struct btrfs_root *root = fs_info->tree_root;
	struct btrfs_key key;
	struct btrfs_path *path = NULL;
	int ret = 0;
	struct extent_buffer *eb;
	int slot;
	struct btrfs_root_item root_item;
	u32 item_size;
	struct btrfs_trans_handle *trans = NULL;
	bool closing = false;

	path = btrfs_alloc_path();
	if (!path) {
		ret = -ENOMEM;
		goto out;
	}

	key.objectid = 0;
	key.type = BTRFS_ROOT_ITEM_KEY;
	key.offset = 0;

	while (1) {
		if (btrfs_fs_closing(fs_info)) {
			closing = true;
			break;
		}
		ret = btrfs_search_forward(root, &key, path,
				BTRFS_OLDEST_GENERATION);
		if (ret) {
			if (ret > 0)
				ret = 0;
			break;
		}

		if (key.type != BTRFS_ROOT_ITEM_KEY ||
		    (key.objectid < BTRFS_FIRST_FREE_OBJECTID &&
		     key.objectid != BTRFS_FS_TREE_OBJECTID) ||
		    key.objectid > BTRFS_LAST_FREE_OBJECTID)
			goto skip;

		eb = path->nodes[0];
		slot = path->slots[0];
		item_size = btrfs_item_size_nr(eb, slot);
		if (item_size < sizeof(root_item))
			goto skip;

		read_extent_buffer(eb, &root_item,
				   btrfs_item_ptr_offset(eb, slot),
				   (int)sizeof(root_item));
		if (btrfs_root_refs(&root_item) == 0)
			goto skip;

		if (!btrfs_is_empty_uuid(root_item.uuid) ||
		    !btrfs_is_empty_uuid(root_item.received_uuid)) {
			if (trans)
				goto update_tree;

			btrfs_release_path(path);
			/*
			 * 1 - subvol uuid item
			 * 1 - received_subvol uuid item
			 */
			trans = btrfs_start_transaction(fs_info->uuid_root, 2);
			if (IS_ERR(trans)) {
				ret = PTR_ERR(trans);
				break;
			}
			continue;
		} else {
			goto skip;
		}
update_tree:
		btrfs_release_path(path);
		if (!btrfs_is_empty_uuid(root_item.uuid)) {
			ret = btrfs_uuid_tree_add(trans, root_item.uuid,
						  BTRFS_UUID_KEY_SUBVOL,
						  key.objectid);
			if (ret < 0) {
				btrfs_warn(fs_info, "uuid_tree_add failed %d",
					ret);
				break;
			}
		}

		if (!btrfs_is_empty_uuid(root_item.received_uuid)) {
			ret = btrfs_uuid_tree_add(trans,
						  root_item.received_uuid,
						 BTRFS_UUID_KEY_RECEIVED_SUBVOL,
						  key.objectid);
			if (ret < 0) {
				btrfs_warn(fs_info, "uuid_tree_add failed %d",
					ret);
				break;
			}
		}

skip:
		btrfs_release_path(path);
		if (trans) {
			ret = btrfs_end_transaction(trans);
			trans = NULL;
			if (ret)
				break;
		}

		if (key.offset < (u64)-1) {
			key.offset++;
		} else if (key.type < BTRFS_ROOT_ITEM_KEY) {
			key.offset = 0;
			key.type = BTRFS_ROOT_ITEM_KEY;
		} else if (key.objectid < (u64)-1) {
			key.offset = 0;
			key.type = BTRFS_ROOT_ITEM_KEY;
			key.objectid++;
		} else {
			break;
		}
		cond_resched();
	}

out:
	btrfs_free_path(path);
	if (trans && !IS_ERR(trans))
		btrfs_end_transaction(trans);
	if (ret)
		btrfs_warn(fs_info, "btrfs_uuid_scan_kthread failed %d", ret);
	else if (!closing)
		set_bit(BTRFS_FS_UPDATE_UUID_TREE_GEN, &fs_info->flags);
	up(&fs_info->uuid_tree_rescan_sem);
	return 0;
}

int btrfs_create_uuid_tree(struct btrfs_fs_info *fs_info)
{
	struct btrfs_trans_handle *trans;
	struct btrfs_root *tree_root = fs_info->tree_root;
	struct btrfs_root *uuid_root;
	struct task_struct *task;
	int ret;

	/*
	 * 1 - root node
	 * 1 - root item
	 */
	trans = btrfs_start_transaction(tree_root, 2);
	if (IS_ERR(trans))
		return PTR_ERR(trans);

	uuid_root = btrfs_create_tree(trans, BTRFS_UUID_TREE_OBJECTID);
	if (IS_ERR(uuid_root)) {
		ret = PTR_ERR(uuid_root);
		btrfs_abort_transaction(trans, ret);
		btrfs_end_transaction(trans);
		return ret;
	}

	fs_info->uuid_root = uuid_root;

	ret = btrfs_commit_transaction(trans);
	if (ret)
		return ret;

	down(&fs_info->uuid_tree_rescan_sem);
	task = kthread_run(btrfs_uuid_scan_kthread, fs_info, "btrfs-uuid");
	if (IS_ERR(task)) {
		/* fs_info->update_uuid_tree_gen remains 0 in all error case */
		btrfs_warn(fs_info, "failed to start uuid_scan task");
		up(&fs_info->uuid_tree_rescan_sem);
		return PTR_ERR(task);
	}

	return 0;
}

/*
 * shrinking a device means finding all of the device extents past
 * the new size, and then following the back refs to the chunks.
 * The chunk relocation code actually frees the device extent
 */
int btrfs_shrink_device(struct btrfs_device *device, u64 new_size)
{
	struct btrfs_fs_info *fs_info = device->fs_info;
	struct btrfs_root *root = fs_info->dev_root;
	struct btrfs_trans_handle *trans;
	struct btrfs_dev_extent *dev_extent = NULL;
	struct btrfs_path *path;
	u64 length;
	u64 chunk_offset;
	int ret;
	int slot;
	int failed = 0;
	bool retried = false;
	struct extent_buffer *l;
	struct btrfs_key key;
	struct btrfs_super_block *super_copy = fs_info->super_copy;
	u64 old_total = btrfs_super_total_bytes(super_copy);
	u64 old_size = btrfs_device_get_total_bytes(device);
	u64 diff;
	u64 start;

	new_size = round_down(new_size, fs_info->sectorsize);
	start = new_size;
	diff = round_down(old_size - new_size, fs_info->sectorsize);

	if (test_bit(BTRFS_DEV_STATE_REPLACE_TGT, &device->dev_state))
		return -EINVAL;

	path = btrfs_alloc_path();
	if (!path)
		return -ENOMEM;

	path->reada = READA_BACK;

	trans = btrfs_start_transaction(root, 0);
	if (IS_ERR(trans)) {
		btrfs_free_path(path);
		return PTR_ERR(trans);
	}

	mutex_lock(&fs_info->chunk_mutex);

	btrfs_device_set_total_bytes(device, new_size);
	if (test_bit(BTRFS_DEV_STATE_WRITEABLE, &device->dev_state)) {
		device->fs_devices->total_rw_bytes -= diff;
		atomic64_sub(diff, &fs_info->free_chunk_space);
	}

	/*
	 * Once the device's size has been set to the new size, ensure all
	 * in-memory chunks are synced to disk so that the loop below sees them
	 * and relocates them accordingly.
	 */
	if (contains_pending_extent(device, &start, diff)) {
		mutex_unlock(&fs_info->chunk_mutex);
		ret = btrfs_commit_transaction(trans);
		if (ret)
			goto done;
	} else {
		mutex_unlock(&fs_info->chunk_mutex);
		btrfs_end_transaction(trans);
	}

again:
	key.objectid = device->devid;
	key.offset = (u64)-1;
	key.type = BTRFS_DEV_EXTENT_KEY;

	do {
		mutex_lock(&fs_info->reclaim_bgs_lock);
		ret = btrfs_search_slot(NULL, root, &key, path, 0, 0);
		if (ret < 0) {
			mutex_unlock(&fs_info->reclaim_bgs_lock);
			goto done;
		}

		ret = btrfs_previous_item(root, path, 0, key.type);
		if (ret) {
			mutex_unlock(&fs_info->reclaim_bgs_lock);
			if (ret < 0)
				goto done;
			ret = 0;
			btrfs_release_path(path);
			break;
		}

		l = path->nodes[0];
		slot = path->slots[0];
		btrfs_item_key_to_cpu(l, &key, path->slots[0]);

		if (key.objectid != device->devid) {
			mutex_unlock(&fs_info->reclaim_bgs_lock);
			btrfs_release_path(path);
			break;
		}

		dev_extent = btrfs_item_ptr(l, slot, struct btrfs_dev_extent);
		length = btrfs_dev_extent_length(l, dev_extent);

		if (key.offset + length <= new_size) {
			mutex_unlock(&fs_info->reclaim_bgs_lock);
			btrfs_release_path(path);
			break;
		}

		chunk_offset = btrfs_dev_extent_chunk_offset(l, dev_extent);
		btrfs_release_path(path);

		/*
		 * We may be relocating the only data chunk we have,
		 * which could potentially end up with losing data's
		 * raid profile, so lets allocate an empty one in
		 * advance.
		 */
		ret = btrfs_may_alloc_data_chunk(fs_info, chunk_offset);
		if (ret < 0) {
			mutex_unlock(&fs_info->reclaim_bgs_lock);
			goto done;
		}

		ret = btrfs_relocate_chunk(fs_info, chunk_offset);
		mutex_unlock(&fs_info->reclaim_bgs_lock);
		if (ret == -ENOSPC) {
			failed++;
		} else if (ret) {
			if (ret == -ETXTBSY) {
				btrfs_warn(fs_info,
		   "could not shrink block group %llu due to active swapfile",
					   chunk_offset);
			}
			goto done;
		}
	} while (key.offset-- > 0);

	if (failed && !retried) {
		failed = 0;
		retried = true;
		goto again;
	} else if (failed && retried) {
		ret = -ENOSPC;
		goto done;
	}

	/* Shrinking succeeded, else we would be at "done". */
	trans = btrfs_start_transaction(root, 0);
	if (IS_ERR(trans)) {
		ret = PTR_ERR(trans);
		goto done;
	}

	mutex_lock(&fs_info->chunk_mutex);
	/* Clear all state bits beyond the shrunk device size */
	clear_extent_bits(&device->alloc_state, new_size, (u64)-1,
			  CHUNK_STATE_MASK);

	btrfs_device_set_disk_total_bytes(device, new_size);
	if (list_empty(&device->post_commit_list))
		list_add_tail(&device->post_commit_list,
			      &trans->transaction->dev_update_list);

	WARN_ON(diff > old_total);
	btrfs_set_super_total_bytes(super_copy,
			round_down(old_total - diff, fs_info->sectorsize));
	mutex_unlock(&fs_info->chunk_mutex);

	/* Now btrfs_update_device() will change the on-disk size. */
	ret = btrfs_update_device(trans, device);
	if (ret < 0) {
		btrfs_abort_transaction(trans, ret);
		btrfs_end_transaction(trans);
	} else {
		ret = btrfs_commit_transaction(trans);
	}
done:
	btrfs_free_path(path);
	if (ret) {
		mutex_lock(&fs_info->chunk_mutex);
		btrfs_device_set_total_bytes(device, old_size);
		if (test_bit(BTRFS_DEV_STATE_WRITEABLE, &device->dev_state))
			device->fs_devices->total_rw_bytes += diff;
		atomic64_add(diff, &fs_info->free_chunk_space);
		mutex_unlock(&fs_info->chunk_mutex);
	}
	return ret;
}

static int btrfs_add_system_chunk(struct btrfs_fs_info *fs_info,
			   struct btrfs_key *key,
			   struct btrfs_chunk *chunk, int item_size)
{
	struct btrfs_super_block *super_copy = fs_info->super_copy;
	struct btrfs_disk_key disk_key;
	u32 array_size;
	u8 *ptr;

	lockdep_assert_held(&fs_info->chunk_mutex);

	array_size = btrfs_super_sys_array_size(super_copy);
	if (array_size + item_size + sizeof(disk_key)
			> BTRFS_SYSTEM_CHUNK_ARRAY_SIZE)
		return -EFBIG;

	ptr = super_copy->sys_chunk_array + array_size;
	btrfs_cpu_key_to_disk(&disk_key, key);
	memcpy(ptr, &disk_key, sizeof(disk_key));
	ptr += sizeof(disk_key);
	memcpy(ptr, chunk, item_size);
	item_size += sizeof(disk_key);
	btrfs_set_super_sys_array_size(super_copy, array_size + item_size);

	return 0;
}

/*
 * sort the devices in descending order by max_avail, total_avail
 */
static int btrfs_cmp_device_info(const void *a, const void *b)
{
	const struct btrfs_device_info *di_a = a;
	const struct btrfs_device_info *di_b = b;

	if (di_a->max_avail > di_b->max_avail)
		return -1;
	if (di_a->max_avail < di_b->max_avail)
		return 1;
	if (di_a->total_avail > di_b->total_avail)
		return -1;
	if (di_a->total_avail < di_b->total_avail)
		return 1;
	return 0;
}

static void check_raid56_incompat_flag(struct btrfs_fs_info *info, u64 type)
{
	if (!(type & BTRFS_BLOCK_GROUP_RAID56_MASK))
		return;

	btrfs_set_fs_incompat(info, RAID56);
}

static void check_raid1c34_incompat_flag(struct btrfs_fs_info *info, u64 type)
{
	if (!(type & (BTRFS_BLOCK_GROUP_RAID1C3 | BTRFS_BLOCK_GROUP_RAID1C4)))
		return;

	btrfs_set_fs_incompat(info, RAID1C34);
}

/*
 * Structure used internally for __btrfs_alloc_chunk() function.
 * Wraps needed parameters.
 */
struct alloc_chunk_ctl {
	u64 start;
	u64 type;
	/* Total number of stripes to allocate */
	int num_stripes;
	/* sub_stripes info for map */
	int sub_stripes;
	/* Stripes per device */
	int dev_stripes;
	/* Maximum number of devices to use */
	int devs_max;
	/* Minimum number of devices to use */
	int devs_min;
	/* ndevs has to be a multiple of this */
	int devs_increment;
	/* Number of copies */
	int ncopies;
	/* Number of stripes worth of bytes to store parity information */
	int nparity;
	u64 max_stripe_size;
	u64 max_chunk_size;
	u64 dev_extent_min;
	u64 stripe_size;
	u64 chunk_size;
	int ndevs;
};

static void init_alloc_chunk_ctl_policy_regular(
				struct btrfs_fs_devices *fs_devices,
				struct alloc_chunk_ctl *ctl)
{
	u64 type = ctl->type;

	if (type & BTRFS_BLOCK_GROUP_DATA) {
		ctl->max_stripe_size = SZ_1G;
		ctl->max_chunk_size = BTRFS_MAX_DATA_CHUNK_SIZE;
	} else if (type & BTRFS_BLOCK_GROUP_METADATA) {
		/* For larger filesystems, use larger metadata chunks */
		if (fs_devices->total_rw_bytes > 50ULL * SZ_1G)
			ctl->max_stripe_size = SZ_1G;
		else
			ctl->max_stripe_size = SZ_256M;
		ctl->max_chunk_size = ctl->max_stripe_size;
	} else if (type & BTRFS_BLOCK_GROUP_SYSTEM) {
		ctl->max_stripe_size = SZ_32M;
		ctl->max_chunk_size = 2 * ctl->max_stripe_size;
		ctl->devs_max = min_t(int, ctl->devs_max,
				      BTRFS_MAX_DEVS_SYS_CHUNK);
	} else {
		BUG();
	}

	/* We don't want a chunk larger than 10% of writable space */
	ctl->max_chunk_size = min(div_factor(fs_devices->total_rw_bytes, 1),
				  ctl->max_chunk_size);
	ctl->dev_extent_min = BTRFS_STRIPE_LEN * ctl->dev_stripes;
}

static void init_alloc_chunk_ctl_policy_zoned(
				      struct btrfs_fs_devices *fs_devices,
				      struct alloc_chunk_ctl *ctl)
{
	u64 zone_size = fs_devices->fs_info->zone_size;
	u64 limit;
	int min_num_stripes = ctl->devs_min * ctl->dev_stripes;
	int min_data_stripes = (min_num_stripes - ctl->nparity) / ctl->ncopies;
	u64 min_chunk_size = min_data_stripes * zone_size;
	u64 type = ctl->type;

	ctl->max_stripe_size = zone_size;
	if (type & BTRFS_BLOCK_GROUP_DATA) {
		ctl->max_chunk_size = round_down(BTRFS_MAX_DATA_CHUNK_SIZE,
						 zone_size);
	} else if (type & BTRFS_BLOCK_GROUP_METADATA) {
		ctl->max_chunk_size = ctl->max_stripe_size;
	} else if (type & BTRFS_BLOCK_GROUP_SYSTEM) {
		ctl->max_chunk_size = 2 * ctl->max_stripe_size;
		ctl->devs_max = min_t(int, ctl->devs_max,
				      BTRFS_MAX_DEVS_SYS_CHUNK);
	} else {
		BUG();
	}

	/* We don't want a chunk larger than 10% of writable space */
	limit = max(round_down(div_factor(fs_devices->total_rw_bytes, 1),
			       zone_size),
		    min_chunk_size);
	ctl->max_chunk_size = min(limit, ctl->max_chunk_size);
	ctl->dev_extent_min = zone_size * ctl->dev_stripes;
}

static void init_alloc_chunk_ctl(struct btrfs_fs_devices *fs_devices,
				 struct alloc_chunk_ctl *ctl)
{
	int index = btrfs_bg_flags_to_raid_index(ctl->type);

	ctl->sub_stripes = btrfs_raid_array[index].sub_stripes;
	ctl->dev_stripes = btrfs_raid_array[index].dev_stripes;
	ctl->devs_max = btrfs_raid_array[index].devs_max;
	if (!ctl->devs_max)
		ctl->devs_max = BTRFS_MAX_DEVS(fs_devices->fs_info);
	ctl->devs_min = btrfs_raid_array[index].devs_min;
	ctl->devs_increment = btrfs_raid_array[index].devs_increment;
	ctl->ncopies = btrfs_raid_array[index].ncopies;
	ctl->nparity = btrfs_raid_array[index].nparity;
	ctl->ndevs = 0;

	switch (fs_devices->chunk_alloc_policy) {
	case BTRFS_CHUNK_ALLOC_REGULAR:
		init_alloc_chunk_ctl_policy_regular(fs_devices, ctl);
		break;
	case BTRFS_CHUNK_ALLOC_ZONED:
		init_alloc_chunk_ctl_policy_zoned(fs_devices, ctl);
		break;
	default:
		BUG();
	}
}

static int gather_device_info(struct btrfs_fs_devices *fs_devices,
			      struct alloc_chunk_ctl *ctl,
			      struct btrfs_device_info *devices_info)
{
	struct btrfs_fs_info *info = fs_devices->fs_info;
	struct btrfs_device *device;
	u64 total_avail;
	u64 dev_extent_want = ctl->max_stripe_size * ctl->dev_stripes;
	int ret;
	int ndevs = 0;
	u64 max_avail;
	u64 dev_offset;

	/*
	 * in the first pass through the devices list, we gather information
	 * about the available holes on each device.
	 */
	list_for_each_entry(device, &fs_devices->alloc_list, dev_alloc_list) {
		if (!test_bit(BTRFS_DEV_STATE_WRITEABLE, &device->dev_state)) {
			WARN(1, KERN_ERR
			       "BTRFS: read-only device in alloc_list\n");
			continue;
		}

		if (!test_bit(BTRFS_DEV_STATE_IN_FS_METADATA,
					&device->dev_state) ||
		    test_bit(BTRFS_DEV_STATE_REPLACE_TGT, &device->dev_state))
			continue;

		if (device->total_bytes > device->bytes_used)
			total_avail = device->total_bytes - device->bytes_used;
		else
			total_avail = 0;

		/* If there is no space on this device, skip it. */
		if (total_avail < ctl->dev_extent_min)
			continue;

		ret = find_free_dev_extent(device, dev_extent_want, &dev_offset,
					   &max_avail);
		if (ret && ret != -ENOSPC)
			return ret;

		if (ret == 0)
			max_avail = dev_extent_want;

		if (max_avail < ctl->dev_extent_min) {
			if (btrfs_test_opt(info, ENOSPC_DEBUG))
				btrfs_debug(info,
			"%s: devid %llu has no free space, have=%llu want=%llu",
					    __func__, device->devid, max_avail,
					    ctl->dev_extent_min);
			continue;
		}

		if (ndevs == fs_devices->rw_devices) {
			WARN(1, "%s: found more than %llu devices\n",
			     __func__, fs_devices->rw_devices);
			break;
		}
		devices_info[ndevs].dev_offset = dev_offset;
		devices_info[ndevs].max_avail = max_avail;
		devices_info[ndevs].total_avail = total_avail;
		devices_info[ndevs].dev = device;
		++ndevs;
	}
	ctl->ndevs = ndevs;

	/*
	 * now sort the devices by hole size / available space
	 */
	sort(devices_info, ndevs, sizeof(struct btrfs_device_info),
	     btrfs_cmp_device_info, NULL);

	return 0;
}

static int decide_stripe_size_regular(struct alloc_chunk_ctl *ctl,
				      struct btrfs_device_info *devices_info)
{
	/* Number of stripes that count for block group size */
	int data_stripes;

	/*
	 * The primary goal is to maximize the number of stripes, so use as
	 * many devices as possible, even if the stripes are not maximum sized.
	 *
	 * The DUP profile stores more than one stripe per device, the
	 * max_avail is the total size so we have to adjust.
	 */
	ctl->stripe_size = div_u64(devices_info[ctl->ndevs - 1].max_avail,
				   ctl->dev_stripes);
	ctl->num_stripes = ctl->ndevs * ctl->dev_stripes;

	/* This will have to be fixed for RAID1 and RAID10 over more drives */
	data_stripes = (ctl->num_stripes - ctl->nparity) / ctl->ncopies;

	/*
	 * Use the number of data stripes to figure out how big this chunk is
	 * really going to be in terms of logical address space, and compare
	 * that answer with the max chunk size. If it's higher, we try to
	 * reduce stripe_size.
	 */
	if (ctl->stripe_size * data_stripes > ctl->max_chunk_size) {
		/*
		 * Reduce stripe_size, round it up to a 16MB boundary again and
		 * then use it, unless it ends up being even bigger than the
		 * previous value we had already.
		 */
		ctl->stripe_size = min(round_up(div_u64(ctl->max_chunk_size,
							data_stripes), SZ_16M),
				       ctl->stripe_size);
	}

	/* Align to BTRFS_STRIPE_LEN */
	ctl->stripe_size = round_down(ctl->stripe_size, BTRFS_STRIPE_LEN);
	ctl->chunk_size = ctl->stripe_size * data_stripes;

	return 0;
}

static int decide_stripe_size_zoned(struct alloc_chunk_ctl *ctl,
				    struct btrfs_device_info *devices_info)
{
	u64 zone_size = devices_info[0].dev->zone_info->zone_size;
	/* Number of stripes that count for block group size */
	int data_stripes;

	/*
	 * It should hold because:
	 *    dev_extent_min == dev_extent_want == zone_size * dev_stripes
	 */
	ASSERT(devices_info[ctl->ndevs - 1].max_avail == ctl->dev_extent_min);

	ctl->stripe_size = zone_size;
	ctl->num_stripes = ctl->ndevs * ctl->dev_stripes;
	data_stripes = (ctl->num_stripes - ctl->nparity) / ctl->ncopies;

	/* stripe_size is fixed in zoned filesysmte. Reduce ndevs instead. */
	if (ctl->stripe_size * data_stripes > ctl->max_chunk_size) {
		ctl->ndevs = div_u64(div_u64(ctl->max_chunk_size * ctl->ncopies,
					     ctl->stripe_size) + ctl->nparity,
				     ctl->dev_stripes);
		ctl->num_stripes = ctl->ndevs * ctl->dev_stripes;
		data_stripes = (ctl->num_stripes - ctl->nparity) / ctl->ncopies;
		ASSERT(ctl->stripe_size * data_stripes <= ctl->max_chunk_size);
	}

	ctl->chunk_size = ctl->stripe_size * data_stripes;

	return 0;
}

static int decide_stripe_size(struct btrfs_fs_devices *fs_devices,
			      struct alloc_chunk_ctl *ctl,
			      struct btrfs_device_info *devices_info)
{
	struct btrfs_fs_info *info = fs_devices->fs_info;

	/*
	 * Round down to number of usable stripes, devs_increment can be any
	 * number so we can't use round_down() that requires power of 2, while
	 * rounddown is safe.
	 */
	ctl->ndevs = rounddown(ctl->ndevs, ctl->devs_increment);

	if (ctl->ndevs < ctl->devs_min) {
		if (btrfs_test_opt(info, ENOSPC_DEBUG)) {
			btrfs_debug(info,
	"%s: not enough devices with free space: have=%d minimum required=%d",
				    __func__, ctl->ndevs, ctl->devs_min);
		}
		return -ENOSPC;
	}

	ctl->ndevs = min(ctl->ndevs, ctl->devs_max);

	switch (fs_devices->chunk_alloc_policy) {
	case BTRFS_CHUNK_ALLOC_REGULAR:
		return decide_stripe_size_regular(ctl, devices_info);
	case BTRFS_CHUNK_ALLOC_ZONED:
		return decide_stripe_size_zoned(ctl, devices_info);
	default:
		BUG();
	}
}

static struct btrfs_block_group *create_chunk(struct btrfs_trans_handle *trans,
			struct alloc_chunk_ctl *ctl,
			struct btrfs_device_info *devices_info)
{
	struct btrfs_fs_info *info = trans->fs_info;
	struct map_lookup *map = NULL;
	struct extent_map_tree *em_tree;
	struct btrfs_block_group *block_group;
	struct extent_map *em;
	u64 start = ctl->start;
	u64 type = ctl->type;
	int ret;
	int i;
	int j;

	map = kmalloc(map_lookup_size(ctl->num_stripes), GFP_NOFS);
	if (!map)
		return ERR_PTR(-ENOMEM);
	map->num_stripes = ctl->num_stripes;

	for (i = 0; i < ctl->ndevs; ++i) {
		for (j = 0; j < ctl->dev_stripes; ++j) {
			int s = i * ctl->dev_stripes + j;
			map->stripes[s].dev = devices_info[i].dev;
			map->stripes[s].physical = devices_info[i].dev_offset +
						   j * ctl->stripe_size;
		}
	}
	map->stripe_len = BTRFS_STRIPE_LEN;
	map->io_align = BTRFS_STRIPE_LEN;
	map->io_width = BTRFS_STRIPE_LEN;
	map->type = type;
	map->sub_stripes = ctl->sub_stripes;

	trace_btrfs_chunk_alloc(info, map, start, ctl->chunk_size);

	em = alloc_extent_map();
	if (!em) {
		kfree(map);
		return ERR_PTR(-ENOMEM);
	}
	set_bit(EXTENT_FLAG_FS_MAPPING, &em->flags);
	em->map_lookup = map;
	em->start = start;
	em->len = ctl->chunk_size;
	em->block_start = 0;
	em->block_len = em->len;
	em->orig_block_len = ctl->stripe_size;

	em_tree = &info->mapping_tree;
	write_lock(&em_tree->lock);
	ret = add_extent_mapping(em_tree, em, 0);
	if (ret) {
		write_unlock(&em_tree->lock);
		free_extent_map(em);
		return ERR_PTR(ret);
	}
	write_unlock(&em_tree->lock);

	block_group = btrfs_make_block_group(trans, 0, type, start, ctl->chunk_size);
	if (IS_ERR(block_group))
		goto error_del_extent;

	for (i = 0; i < map->num_stripes; i++) {
		struct btrfs_device *dev = map->stripes[i].dev;

		btrfs_device_set_bytes_used(dev,
					    dev->bytes_used + ctl->stripe_size);
		if (list_empty(&dev->post_commit_list))
			list_add_tail(&dev->post_commit_list,
				      &trans->transaction->dev_update_list);
	}

	atomic64_sub(ctl->stripe_size * map->num_stripes,
		     &info->free_chunk_space);

	free_extent_map(em);
	check_raid56_incompat_flag(info, type);
	check_raid1c34_incompat_flag(info, type);

	return block_group;

error_del_extent:
	write_lock(&em_tree->lock);
	remove_extent_mapping(em_tree, em);
	write_unlock(&em_tree->lock);

	/* One for our allocation */
	free_extent_map(em);
	/* One for the tree reference */
	free_extent_map(em);

	return block_group;
}

struct btrfs_block_group *btrfs_alloc_chunk(struct btrfs_trans_handle *trans,
					    u64 type)
{
	struct btrfs_fs_info *info = trans->fs_info;
	struct btrfs_fs_devices *fs_devices = info->fs_devices;
	struct btrfs_device_info *devices_info = NULL;
	struct alloc_chunk_ctl ctl;
	struct btrfs_block_group *block_group;
	int ret;

	lockdep_assert_held(&info->chunk_mutex);

	if (!alloc_profile_is_valid(type, 0)) {
		ASSERT(0);
		return ERR_PTR(-EINVAL);
	}

	if (list_empty(&fs_devices->alloc_list)) {
		if (btrfs_test_opt(info, ENOSPC_DEBUG))
			btrfs_debug(info, "%s: no writable device", __func__);
		return ERR_PTR(-ENOSPC);
	}

	if (!(type & BTRFS_BLOCK_GROUP_TYPE_MASK)) {
		btrfs_err(info, "invalid chunk type 0x%llx requested", type);
		ASSERT(0);
		return ERR_PTR(-EINVAL);
	}

	ctl.start = find_next_chunk(info);
	ctl.type = type;
	init_alloc_chunk_ctl(fs_devices, &ctl);

	devices_info = kcalloc(fs_devices->rw_devices, sizeof(*devices_info),
			       GFP_NOFS);
	if (!devices_info)
		return ERR_PTR(-ENOMEM);

	ret = gather_device_info(fs_devices, &ctl, devices_info);
	if (ret < 0) {
		block_group = ERR_PTR(ret);
		goto out;
	}

	ret = decide_stripe_size(fs_devices, &ctl, devices_info);
	if (ret < 0) {
		block_group = ERR_PTR(ret);
		goto out;
	}

	block_group = create_chunk(trans, &ctl, devices_info);

out:
	kfree(devices_info);
	return block_group;
}

/*
 * This function, btrfs_chunk_alloc_add_chunk_item(), typically belongs to the
 * phase 1 of chunk allocation. It belongs to phase 2 only when allocating system
 * chunks.
 *
 * See the comment at btrfs_chunk_alloc() for details about the chunk allocation
 * phases.
 */
int btrfs_chunk_alloc_add_chunk_item(struct btrfs_trans_handle *trans,
				     struct btrfs_block_group *bg)
{
	struct btrfs_fs_info *fs_info = trans->fs_info;
	struct btrfs_root *extent_root = fs_info->extent_root;
	struct btrfs_root *chunk_root = fs_info->chunk_root;
	struct btrfs_key key;
	struct btrfs_chunk *chunk;
	struct btrfs_stripe *stripe;
	struct extent_map *em;
	struct map_lookup *map;
	size_t item_size;
	int i;
	int ret;

	/*
	 * We take the chunk_mutex for 2 reasons:
	 *
	 * 1) Updates and insertions in the chunk btree must be done while holding
	 *    the chunk_mutex, as well as updating the system chunk array in the
	 *    superblock. See the comment on top of btrfs_chunk_alloc() for the
	 *    details;
	 *
	 * 2) To prevent races with the final phase of a device replace operation
	 *    that replaces the device object associated with the map's stripes,
	 *    because the device object's id can change at any time during that
	 *    final phase of the device replace operation
	 *    (dev-replace.c:btrfs_dev_replace_finishing()), so we could grab the
	 *    replaced device and then see it with an ID of BTRFS_DEV_REPLACE_DEVID,
	 *    which would cause a failure when updating the device item, which does
	 *    not exists, or persisting a stripe of the chunk item with such ID.
	 *    Here we can't use the device_list_mutex because our caller already
	 *    has locked the chunk_mutex, and the final phase of device replace
	 *    acquires both mutexes - first the device_list_mutex and then the
	 *    chunk_mutex. Using any of those two mutexes protects us from a
	 *    concurrent device replace.
	 */
	lockdep_assert_held(&fs_info->chunk_mutex);

	em = btrfs_get_chunk_map(fs_info, bg->start, bg->length);
	if (IS_ERR(em)) {
		ret = PTR_ERR(em);
		btrfs_abort_transaction(trans, ret);
		return ret;
	}

	map = em->map_lookup;
	item_size = btrfs_chunk_item_size(map->num_stripes);

	chunk = kzalloc(item_size, GFP_NOFS);
	if (!chunk) {
		ret = -ENOMEM;
		btrfs_abort_transaction(trans, ret);
		goto out;
	}

	for (i = 0; i < map->num_stripes; i++) {
		struct btrfs_device *device = map->stripes[i].dev;

		ret = btrfs_update_device(trans, device);
		if (ret)
			goto out;
	}

	stripe = &chunk->stripe;
	for (i = 0; i < map->num_stripes; i++) {
		struct btrfs_device *device = map->stripes[i].dev;
		const u64 dev_offset = map->stripes[i].physical;

		btrfs_set_stack_stripe_devid(stripe, device->devid);
		btrfs_set_stack_stripe_offset(stripe, dev_offset);
		memcpy(stripe->dev_uuid, device->uuid, BTRFS_UUID_SIZE);
		stripe++;
	}

	btrfs_set_stack_chunk_length(chunk, bg->length);
	btrfs_set_stack_chunk_owner(chunk, extent_root->root_key.objectid);
	btrfs_set_stack_chunk_stripe_len(chunk, map->stripe_len);
	btrfs_set_stack_chunk_type(chunk, map->type);
	btrfs_set_stack_chunk_num_stripes(chunk, map->num_stripes);
	btrfs_set_stack_chunk_io_align(chunk, map->stripe_len);
	btrfs_set_stack_chunk_io_width(chunk, map->stripe_len);
	btrfs_set_stack_chunk_sector_size(chunk, fs_info->sectorsize);
	btrfs_set_stack_chunk_sub_stripes(chunk, map->sub_stripes);

	key.objectid = BTRFS_FIRST_CHUNK_TREE_OBJECTID;
	key.type = BTRFS_CHUNK_ITEM_KEY;
	key.offset = bg->start;

	ret = btrfs_insert_item(trans, chunk_root, &key, chunk, item_size);
	if (ret)
		goto out;

	bg->chunk_item_inserted = 1;

	if (map->type & BTRFS_BLOCK_GROUP_SYSTEM) {
		ret = btrfs_add_system_chunk(fs_info, &key, chunk, item_size);
		if (ret)
			goto out;
	}

out:
	kfree(chunk);
	free_extent_map(em);
	return ret;
}

static noinline int init_first_rw_device(struct btrfs_trans_handle *trans)
{
	struct btrfs_fs_info *fs_info = trans->fs_info;
	u64 alloc_profile;
	struct btrfs_block_group *meta_bg;
	struct btrfs_block_group *sys_bg;

	/*
	 * When adding a new device for sprouting, the seed device is read-only
	 * so we must first allocate a metadata and a system chunk. But before
	 * adding the block group items to the extent, device and chunk btrees,
	 * we must first:
	 *
	 * 1) Create both chunks without doing any changes to the btrees, as
	 *    otherwise we would get -ENOSPC since the block groups from the
	 *    seed device are read-only;
	 *
	 * 2) Add the device item for the new sprout device - finishing the setup
	 *    of a new block group requires updating the device item in the chunk
	 *    btree, so it must exist when we attempt to do it. The previous step
	 *    ensures this does not fail with -ENOSPC.
	 *
	 * After that we can add the block group items to their btrees:
	 * update existing device item in the chunk btree, add a new block group
	 * item to the extent btree, add a new chunk item to the chunk btree and
	 * finally add the new device extent items to the devices btree.
	 */

	alloc_profile = btrfs_metadata_alloc_profile(fs_info);
	meta_bg = btrfs_alloc_chunk(trans, alloc_profile);
	if (IS_ERR(meta_bg))
		return PTR_ERR(meta_bg);

	alloc_profile = btrfs_system_alloc_profile(fs_info);
	sys_bg = btrfs_alloc_chunk(trans, alloc_profile);
	if (IS_ERR(sys_bg))
		return PTR_ERR(sys_bg);

	return 0;
}

static inline int btrfs_chunk_max_errors(struct map_lookup *map)
{
	const int index = btrfs_bg_flags_to_raid_index(map->type);

	return btrfs_raid_array[index].tolerated_failures;
}

int btrfs_chunk_readonly(struct btrfs_fs_info *fs_info, u64 chunk_offset)
{
	struct extent_map *em;
	struct map_lookup *map;
	int readonly = 0;
	int miss_ndevs = 0;
	int i;

	em = btrfs_get_chunk_map(fs_info, chunk_offset, 1);
	if (IS_ERR(em))
		return 1;

	map = em->map_lookup;
	for (i = 0; i < map->num_stripes; i++) {
		if (test_bit(BTRFS_DEV_STATE_MISSING,
					&map->stripes[i].dev->dev_state)) {
			miss_ndevs++;
			continue;
		}
		if (!test_bit(BTRFS_DEV_STATE_WRITEABLE,
					&map->stripes[i].dev->dev_state)) {
			readonly = 1;
			goto end;
		}
	}

	/*
	 * If the number of missing devices is larger than max errors,
	 * we can not write the data into that chunk successfully, so
	 * set it readonly.
	 */
	if (miss_ndevs > btrfs_chunk_max_errors(map))
		readonly = 1;
end:
	free_extent_map(em);
	return readonly;
}

void btrfs_mapping_tree_free(struct extent_map_tree *tree)
{
	struct extent_map *em;

	while (1) {
		write_lock(&tree->lock);
		em = lookup_extent_mapping(tree, 0, (u64)-1);
		if (em)
			remove_extent_mapping(tree, em);
		write_unlock(&tree->lock);
		if (!em)
			break;
		/* once for us */
		free_extent_map(em);
		/* once for the tree */
		free_extent_map(em);
	}
}

int btrfs_num_copies(struct btrfs_fs_info *fs_info, u64 logical, u64 len)
{
	struct extent_map *em;
	struct map_lookup *map;
	int ret;

	em = btrfs_get_chunk_map(fs_info, logical, len);
	if (IS_ERR(em))
		/*
		 * We could return errors for these cases, but that could get
		 * ugly and we'd probably do the same thing which is just not do
		 * anything else and exit, so return 1 so the callers don't try
		 * to use other copies.
		 */
		return 1;

	map = em->map_lookup;
	if (map->type & (BTRFS_BLOCK_GROUP_DUP | BTRFS_BLOCK_GROUP_RAID1_MASK))
		ret = map->num_stripes;
	else if (map->type & BTRFS_BLOCK_GROUP_RAID10)
		ret = map->sub_stripes;
	else if (map->type & BTRFS_BLOCK_GROUP_RAID5)
		ret = 2;
	else if (map->type & BTRFS_BLOCK_GROUP_RAID6)
		/*
		 * There could be two corrupted data stripes, we need
		 * to loop retry in order to rebuild the correct data.
		 *
		 * Fail a stripe at a time on every retry except the
		 * stripe under reconstruction.
		 */
		ret = map->num_stripes;
	else
		ret = 1;
	free_extent_map(em);

	down_read(&fs_info->dev_replace.rwsem);
	if (btrfs_dev_replace_is_ongoing(&fs_info->dev_replace) &&
	    fs_info->dev_replace.tgtdev)
		ret++;
	up_read(&fs_info->dev_replace.rwsem);

	return ret;
}

unsigned long btrfs_full_stripe_len(struct btrfs_fs_info *fs_info,
				    u64 logical)
{
	struct extent_map *em;
	struct map_lookup *map;
	unsigned long len = fs_info->sectorsize;

	em = btrfs_get_chunk_map(fs_info, logical, len);

	if (!WARN_ON(IS_ERR(em))) {
		map = em->map_lookup;
		if (map->type & BTRFS_BLOCK_GROUP_RAID56_MASK)
			len = map->stripe_len * nr_data_stripes(map);
		free_extent_map(em);
	}
	return len;
}

int btrfs_is_parity_mirror(struct btrfs_fs_info *fs_info, u64 logical, u64 len)
{
	struct extent_map *em;
	struct map_lookup *map;
	int ret = 0;

	em = btrfs_get_chunk_map(fs_info, logical, len);

	if(!WARN_ON(IS_ERR(em))) {
		map = em->map_lookup;
		if (map->type & BTRFS_BLOCK_GROUP_RAID56_MASK)
			ret = 1;
		free_extent_map(em);
	}
	return ret;
}

static int find_live_mirror(struct btrfs_fs_info *fs_info,
			    struct map_lookup *map, int first,
			    int dev_replace_is_ongoing)
{
	int i;
	int num_stripes;
	int preferred_mirror;
	int tolerance;
	struct btrfs_device *srcdev;

	ASSERT((map->type &
		 (BTRFS_BLOCK_GROUP_RAID1_MASK | BTRFS_BLOCK_GROUP_RAID10)));

	if (map->type & BTRFS_BLOCK_GROUP_RAID10)
		num_stripes = map->sub_stripes;
	else
		num_stripes = map->num_stripes;

	switch (fs_info->fs_devices->read_policy) {
	default:
		/* Shouldn't happen, just warn and use pid instead of failing */
		btrfs_warn_rl(fs_info,
			      "unknown read_policy type %u, reset to pid",
			      fs_info->fs_devices->read_policy);
		fs_info->fs_devices->read_policy = BTRFS_READ_POLICY_PID;
		fallthrough;
	case BTRFS_READ_POLICY_PID:
		preferred_mirror = first + (current->pid % num_stripes);
		break;
	}

	if (dev_replace_is_ongoing &&
	    fs_info->dev_replace.cont_reading_from_srcdev_mode ==
	     BTRFS_DEV_REPLACE_ITEM_CONT_READING_FROM_SRCDEV_MODE_AVOID)
		srcdev = fs_info->dev_replace.srcdev;
	else
		srcdev = NULL;

	/*
	 * try to avoid the drive that is the source drive for a
	 * dev-replace procedure, only choose it if no other non-missing
	 * mirror is available
	 */
	for (tolerance = 0; tolerance < 2; tolerance++) {
		if (map->stripes[preferred_mirror].dev->bdev &&
		    (tolerance || map->stripes[preferred_mirror].dev != srcdev))
			return preferred_mirror;
		for (i = first; i < first + num_stripes; i++) {
			if (map->stripes[i].dev->bdev &&
			    (tolerance || map->stripes[i].dev != srcdev))
				return i;
		}
	}

	/* we couldn't find one that doesn't fail.  Just return something
	 * and the io error handling code will clean up eventually
	 */
	return preferred_mirror;
}

/* Bubble-sort the stripe set to put the parity/syndrome stripes last */
static void sort_parity_stripes(struct btrfs_bio *bbio, int num_stripes)
{
	int i;
	int again = 1;

	while (again) {
		again = 0;
		for (i = 0; i < num_stripes - 1; i++) {
			/* Swap if parity is on a smaller index */
			if (bbio->raid_map[i] > bbio->raid_map[i + 1]) {
				swap(bbio->stripes[i], bbio->stripes[i + 1]);
				swap(bbio->raid_map[i], bbio->raid_map[i + 1]);
				again = 1;
			}
		}
	}
}

static struct btrfs_bio *alloc_btrfs_bio(int total_stripes, int real_stripes)
{
	struct btrfs_bio *bbio = kzalloc(
		 /* the size of the btrfs_bio */
		sizeof(struct btrfs_bio) +
		/* plus the variable array for the stripes */
		sizeof(struct btrfs_bio_stripe) * (total_stripes) +
		/* plus the variable array for the tgt dev */
		sizeof(int) * (real_stripes) +
		/*
		 * plus the raid_map, which includes both the tgt dev
		 * and the stripes
		 */
		sizeof(u64) * (total_stripes),
		GFP_NOFS|__GFP_NOFAIL);

	atomic_set(&bbio->error, 0);
	refcount_set(&bbio->refs, 1);

	bbio->tgtdev_map = (int *)(bbio->stripes + total_stripes);
	bbio->raid_map = (u64 *)(bbio->tgtdev_map + real_stripes);

	return bbio;
}

void btrfs_get_bbio(struct btrfs_bio *bbio)
{
	WARN_ON(!refcount_read(&bbio->refs));
	refcount_inc(&bbio->refs);
}

void btrfs_put_bbio(struct btrfs_bio *bbio)
{
	if (!bbio)
		return;
	if (refcount_dec_and_test(&bbio->refs))
		kfree(bbio);
}

/* can REQ_OP_DISCARD be sent with other REQ like REQ_OP_WRITE? */
/*
 * Please note that, discard won't be sent to target device of device
 * replace.
 */
static int __btrfs_map_block_for_discard(struct btrfs_fs_info *fs_info,
					 u64 logical, u64 *length_ret,
					 struct btrfs_bio **bbio_ret)
{
	struct extent_map *em;
	struct map_lookup *map;
	struct btrfs_bio *bbio;
	u64 length = *length_ret;
	u64 offset;
	u64 stripe_nr;
	u64 stripe_nr_end;
	u64 stripe_end_offset;
	u64 stripe_cnt;
	u64 stripe_len;
	u64 stripe_offset;
	u64 num_stripes;
	u32 stripe_index;
	u32 factor = 0;
	u32 sub_stripes = 0;
	u64 stripes_per_dev = 0;
	u32 remaining_stripes = 0;
	u32 last_stripe = 0;
	int ret = 0;
	int i;

	/* discard always return a bbio */
	ASSERT(bbio_ret);

	em = btrfs_get_chunk_map(fs_info, logical, length);
	if (IS_ERR(em))
		return PTR_ERR(em);

	map = em->map_lookup;
	/* we don't discard raid56 yet */
	if (map->type & BTRFS_BLOCK_GROUP_RAID56_MASK) {
		ret = -EOPNOTSUPP;
		goto out;
	}

	offset = logical - em->start;
	length = min_t(u64, em->start + em->len - logical, length);
	*length_ret = length;

	stripe_len = map->stripe_len;
	/*
	 * stripe_nr counts the total number of stripes we have to stride
	 * to get to this block
	 */
	stripe_nr = div64_u64(offset, stripe_len);

	/* stripe_offset is the offset of this block in its stripe */
	stripe_offset = offset - stripe_nr * stripe_len;

	stripe_nr_end = round_up(offset + length, map->stripe_len);
	stripe_nr_end = div64_u64(stripe_nr_end, map->stripe_len);
	stripe_cnt = stripe_nr_end - stripe_nr;
	stripe_end_offset = stripe_nr_end * map->stripe_len -
			    (offset + length);
	/*
	 * after this, stripe_nr is the number of stripes on this
	 * device we have to walk to find the data, and stripe_index is
	 * the number of our device in the stripe array
	 */
	num_stripes = 1;
	stripe_index = 0;
	if (map->type & (BTRFS_BLOCK_GROUP_RAID0 |
			 BTRFS_BLOCK_GROUP_RAID10)) {
		if (map->type & BTRFS_BLOCK_GROUP_RAID0)
			sub_stripes = 1;
		else
			sub_stripes = map->sub_stripes;

		factor = map->num_stripes / sub_stripes;
		num_stripes = min_t(u64, map->num_stripes,
				    sub_stripes * stripe_cnt);
		stripe_nr = div_u64_rem(stripe_nr, factor, &stripe_index);
		stripe_index *= sub_stripes;
		stripes_per_dev = div_u64_rem(stripe_cnt, factor,
					      &remaining_stripes);
		div_u64_rem(stripe_nr_end - 1, factor, &last_stripe);
		last_stripe *= sub_stripes;
	} else if (map->type & (BTRFS_BLOCK_GROUP_RAID1_MASK |
				BTRFS_BLOCK_GROUP_DUP)) {
		num_stripes = map->num_stripes;
	} else {
		stripe_nr = div_u64_rem(stripe_nr, map->num_stripes,
					&stripe_index);
	}

	bbio = alloc_btrfs_bio(num_stripes, 0);
	if (!bbio) {
		ret = -ENOMEM;
		goto out;
	}

	for (i = 0; i < num_stripes; i++) {
		bbio->stripes[i].physical =
			map->stripes[stripe_index].physical +
			stripe_offset + stripe_nr * map->stripe_len;
		bbio->stripes[i].dev = map->stripes[stripe_index].dev;

		if (map->type & (BTRFS_BLOCK_GROUP_RAID0 |
				 BTRFS_BLOCK_GROUP_RAID10)) {
			bbio->stripes[i].length = stripes_per_dev *
				map->stripe_len;

			if (i / sub_stripes < remaining_stripes)
				bbio->stripes[i].length +=
					map->stripe_len;

			/*
			 * Special for the first stripe and
			 * the last stripe:
			 *
			 * |-------|...|-------|
			 *     |----------|
			 *    off     end_off
			 */
			if (i < sub_stripes)
				bbio->stripes[i].length -=
					stripe_offset;

			if (stripe_index >= last_stripe &&
			    stripe_index <= (last_stripe +
					     sub_stripes - 1))
				bbio->stripes[i].length -=
					stripe_end_offset;

			if (i == sub_stripes - 1)
				stripe_offset = 0;
		} else {
			bbio->stripes[i].length = length;
		}

		stripe_index++;
		if (stripe_index == map->num_stripes) {
			stripe_index = 0;
			stripe_nr++;
		}
	}

	*bbio_ret = bbio;
	bbio->map_type = map->type;
	bbio->num_stripes = num_stripes;
out:
	free_extent_map(em);
	return ret;
}

/*
 * In dev-replace case, for repair case (that's the only case where the mirror
 * is selected explicitly when calling btrfs_map_block), blocks left of the
 * left cursor can also be read from the target drive.
 *
 * For REQ_GET_READ_MIRRORS, the target drive is added as the last one to the
 * array of stripes.
 * For READ, it also needs to be supported using the same mirror number.
 *
 * If the requested block is not left of the left cursor, EIO is returned. This
 * can happen because btrfs_num_copies() returns one more in the dev-replace
 * case.
 */
static int get_extra_mirror_from_replace(struct btrfs_fs_info *fs_info,
					 u64 logical, u64 length,
					 u64 srcdev_devid, int *mirror_num,
					 u64 *physical)
{
	struct btrfs_bio *bbio = NULL;
	int num_stripes;
	int index_srcdev = 0;
	int found = 0;
	u64 physical_of_found = 0;
	int i;
	int ret = 0;

	ret = __btrfs_map_block(fs_info, BTRFS_MAP_GET_READ_MIRRORS,
				logical, &length, &bbio, 0, 0);
	if (ret) {
		ASSERT(bbio == NULL);
		return ret;
	}

	num_stripes = bbio->num_stripes;
	if (*mirror_num > num_stripes) {
		/*
		 * BTRFS_MAP_GET_READ_MIRRORS does not contain this mirror,
		 * that means that the requested area is not left of the left
		 * cursor
		 */
		btrfs_put_bbio(bbio);
		return -EIO;
	}

	/*
	 * process the rest of the function using the mirror_num of the source
	 * drive. Therefore look it up first.  At the end, patch the device
	 * pointer to the one of the target drive.
	 */
	for (i = 0; i < num_stripes; i++) {
		if (bbio->stripes[i].dev->devid != srcdev_devid)
			continue;

		/*
		 * In case of DUP, in order to keep it simple, only add the
		 * mirror with the lowest physical address
		 */
		if (found &&
		    physical_of_found <= bbio->stripes[i].physical)
			continue;

		index_srcdev = i;
		found = 1;
		physical_of_found = bbio->stripes[i].physical;
	}

	btrfs_put_bbio(bbio);

	ASSERT(found);
	if (!found)
		return -EIO;

	*mirror_num = index_srcdev + 1;
	*physical = physical_of_found;
	return ret;
}

static bool is_block_group_to_copy(struct btrfs_fs_info *fs_info, u64 logical)
{
	struct btrfs_block_group *cache;
	bool ret;

	/* Non zoned filesystem does not use "to_copy" flag */
	if (!btrfs_is_zoned(fs_info))
		return false;

	cache = btrfs_lookup_block_group(fs_info, logical);

	spin_lock(&cache->lock);
	ret = cache->to_copy;
	spin_unlock(&cache->lock);

	btrfs_put_block_group(cache);
	return ret;
}

static void handle_ops_on_dev_replace(enum btrfs_map_op op,
				      struct btrfs_bio **bbio_ret,
				      struct btrfs_dev_replace *dev_replace,
				      u64 logical,
				      int *num_stripes_ret, int *max_errors_ret)
{
	struct btrfs_bio *bbio = *bbio_ret;
	u64 srcdev_devid = dev_replace->srcdev->devid;
	int tgtdev_indexes = 0;
	int num_stripes = *num_stripes_ret;
	int max_errors = *max_errors_ret;
	int i;

	if (op == BTRFS_MAP_WRITE) {
		int index_where_to_add;

		/*
		 * A block group which have "to_copy" set will eventually
		 * copied by dev-replace process. We can avoid cloning IO here.
		 */
		if (is_block_group_to_copy(dev_replace->srcdev->fs_info, logical))
			return;

		/*
		 * duplicate the write operations while the dev replace
		 * procedure is running. Since the copying of the old disk to
		 * the new disk takes place at run time while the filesystem is
		 * mounted writable, the regular write operations to the old
		 * disk have to be duplicated to go to the new disk as well.
		 *
		 * Note that device->missing is handled by the caller, and that
		 * the write to the old disk is already set up in the stripes
		 * array.
		 */
		index_where_to_add = num_stripes;
		for (i = 0; i < num_stripes; i++) {
			if (bbio->stripes[i].dev->devid == srcdev_devid) {
				/* write to new disk, too */
				struct btrfs_bio_stripe *new =
					bbio->stripes + index_where_to_add;
				struct btrfs_bio_stripe *old =
					bbio->stripes + i;

				new->physical = old->physical;
				new->length = old->length;
				new->dev = dev_replace->tgtdev;
				bbio->tgtdev_map[i] = index_where_to_add;
				index_where_to_add++;
				max_errors++;
				tgtdev_indexes++;
			}
		}
		num_stripes = index_where_to_add;
	} else if (op == BTRFS_MAP_GET_READ_MIRRORS) {
		int index_srcdev = 0;
		int found = 0;
		u64 physical_of_found = 0;

		/*
		 * During the dev-replace procedure, the target drive can also
		 * be used to read data in case it is needed to repair a corrupt
		 * block elsewhere. This is possible if the requested area is
		 * left of the left cursor. In this area, the target drive is a
		 * full copy of the source drive.
		 */
		for (i = 0; i < num_stripes; i++) {
			if (bbio->stripes[i].dev->devid == srcdev_devid) {
				/*
				 * In case of DUP, in order to keep it simple,
				 * only add the mirror with the lowest physical
				 * address
				 */
				if (found &&
				    physical_of_found <=
				     bbio->stripes[i].physical)
					continue;
				index_srcdev = i;
				found = 1;
				physical_of_found = bbio->stripes[i].physical;
			}
		}
		if (found) {
			struct btrfs_bio_stripe *tgtdev_stripe =
				bbio->stripes + num_stripes;

			tgtdev_stripe->physical = physical_of_found;
			tgtdev_stripe->length =
				bbio->stripes[index_srcdev].length;
			tgtdev_stripe->dev = dev_replace->tgtdev;
			bbio->tgtdev_map[index_srcdev] = num_stripes;

			tgtdev_indexes++;
			num_stripes++;
		}
	}

	*num_stripes_ret = num_stripes;
	*max_errors_ret = max_errors;
	bbio->num_tgtdevs = tgtdev_indexes;
	*bbio_ret = bbio;
}

static bool need_full_stripe(enum btrfs_map_op op)
{
	return (op == BTRFS_MAP_WRITE || op == BTRFS_MAP_GET_READ_MIRRORS);
}

/*
 * Calculate the geometry of a particular (address, len) tuple. This
 * information is used to calculate how big a particular bio can get before it
 * straddles a stripe.
 *
 * @fs_info: the filesystem
 * @em:      mapping containing the logical extent
 * @op:      type of operation - write or read
 * @logical: address that we want to figure out the geometry of
 * @io_geom: pointer used to return values
 *
 * Returns < 0 in case a chunk for the given logical address cannot be found,
 * usually shouldn't happen unless @logical is corrupted, 0 otherwise.
 */
int btrfs_get_io_geometry(struct btrfs_fs_info *fs_info, struct extent_map *em,
			  enum btrfs_map_op op, u64 logical,
			  struct btrfs_io_geometry *io_geom)
{
	struct map_lookup *map;
	u64 len;
	u64 offset;
	u64 stripe_offset;
	u64 stripe_nr;
	u64 stripe_len;
	u64 raid56_full_stripe_start = (u64)-1;
	int data_stripes;

	ASSERT(op != BTRFS_MAP_DISCARD);

	map = em->map_lookup;
	/* Offset of this logical address in the chunk */
	offset = logical - em->start;
	/* Len of a stripe in a chunk */
	stripe_len = map->stripe_len;
	/* Stripe where this block falls in */
	stripe_nr = div64_u64(offset, stripe_len);
	/* Offset of stripe in the chunk */
	stripe_offset = stripe_nr * stripe_len;
	if (offset < stripe_offset) {
		btrfs_crit(fs_info,
"stripe math has gone wrong, stripe_offset=%llu offset=%llu start=%llu logical=%llu stripe_len=%llu",
			stripe_offset, offset, em->start, logical, stripe_len);
		return -EINVAL;
	}

	/* stripe_offset is the offset of this block in its stripe */
	stripe_offset = offset - stripe_offset;
	data_stripes = nr_data_stripes(map);

	if (map->type & BTRFS_BLOCK_GROUP_PROFILE_MASK) {
		u64 max_len = stripe_len - stripe_offset;

		/*
		 * In case of raid56, we need to know the stripe aligned start
		 */
		if (map->type & BTRFS_BLOCK_GROUP_RAID56_MASK) {
			unsigned long full_stripe_len = stripe_len * data_stripes;
			raid56_full_stripe_start = offset;

			/*
			 * Allow a write of a full stripe, but make sure we
			 * don't allow straddling of stripes
			 */
			raid56_full_stripe_start = div64_u64(raid56_full_stripe_start,
					full_stripe_len);
			raid56_full_stripe_start *= full_stripe_len;

			/*
			 * For writes to RAID[56], allow a full stripeset across
			 * all disks. For other RAID types and for RAID[56]
			 * reads, just allow a single stripe (on a single disk).
			 */
			if (op == BTRFS_MAP_WRITE) {
				max_len = stripe_len * data_stripes -
					  (offset - raid56_full_stripe_start);
			}
		}
		len = min_t(u64, em->len - offset, max_len);
	} else {
		len = em->len - offset;
	}

	io_geom->len = len;
	io_geom->offset = offset;
	io_geom->stripe_len = stripe_len;
	io_geom->stripe_nr = stripe_nr;
	io_geom->stripe_offset = stripe_offset;
	io_geom->raid56_stripe_offset = raid56_full_stripe_start;

	return 0;
}

static int __btrfs_map_block(struct btrfs_fs_info *fs_info,
			     enum btrfs_map_op op,
			     u64 logical, u64 *length,
			     struct btrfs_bio **bbio_ret,
			     int mirror_num, int need_raid_map)
{
	struct extent_map *em;
	struct map_lookup *map;
	u64 stripe_offset;
	u64 stripe_nr;
	u64 stripe_len;
	u32 stripe_index;
	int data_stripes;
	int i;
	int ret = 0;
	int num_stripes;
	int max_errors = 0;
	int tgtdev_indexes = 0;
	struct btrfs_bio *bbio = NULL;
	struct btrfs_dev_replace *dev_replace = &fs_info->dev_replace;
	int dev_replace_is_ongoing = 0;
	int num_alloc_stripes;
	int patch_the_first_stripe_for_dev_replace = 0;
	u64 physical_to_patch_in_first_stripe = 0;
	u64 raid56_full_stripe_start = (u64)-1;
	struct btrfs_io_geometry geom;

	ASSERT(bbio_ret);
	ASSERT(op != BTRFS_MAP_DISCARD);

	em = btrfs_get_chunk_map(fs_info, logical, *length);
	ASSERT(!IS_ERR(em));

	ret = btrfs_get_io_geometry(fs_info, em, op, logical, &geom);
	if (ret < 0)
		return ret;

	map = em->map_lookup;

	*length = geom.len;
	stripe_len = geom.stripe_len;
	stripe_nr = geom.stripe_nr;
	stripe_offset = geom.stripe_offset;
	raid56_full_stripe_start = geom.raid56_stripe_offset;
	data_stripes = nr_data_stripes(map);

	down_read(&dev_replace->rwsem);
	dev_replace_is_ongoing = btrfs_dev_replace_is_ongoing(dev_replace);
	/*
	 * Hold the semaphore for read during the whole operation, write is
	 * requested at commit time but must wait.
	 */
	if (!dev_replace_is_ongoing)
		up_read(&dev_replace->rwsem);

	if (dev_replace_is_ongoing && mirror_num == map->num_stripes + 1 &&
	    !need_full_stripe(op) && dev_replace->tgtdev != NULL) {
		ret = get_extra_mirror_from_replace(fs_info, logical, *length,
						    dev_replace->srcdev->devid,
						    &mirror_num,
					    &physical_to_patch_in_first_stripe);
		if (ret)
			goto out;
		else
			patch_the_first_stripe_for_dev_replace = 1;
	} else if (mirror_num > map->num_stripes) {
		mirror_num = 0;
	}

	num_stripes = 1;
	stripe_index = 0;
	if (map->type & BTRFS_BLOCK_GROUP_RAID0) {
		stripe_nr = div_u64_rem(stripe_nr, map->num_stripes,
				&stripe_index);
		if (!need_full_stripe(op))
			mirror_num = 1;
	} else if (map->type & BTRFS_BLOCK_GROUP_RAID1_MASK) {
		if (need_full_stripe(op))
			num_stripes = map->num_stripes;
		else if (mirror_num)
			stripe_index = mirror_num - 1;
		else {
			stripe_index = find_live_mirror(fs_info, map, 0,
					    dev_replace_is_ongoing);
			mirror_num = stripe_index + 1;
		}

	} else if (map->type & BTRFS_BLOCK_GROUP_DUP) {
		if (need_full_stripe(op)) {
			num_stripes = map->num_stripes;
		} else if (mirror_num) {
			stripe_index = mirror_num - 1;
		} else {
			mirror_num = 1;
		}

	} else if (map->type & BTRFS_BLOCK_GROUP_RAID10) {
		u32 factor = map->num_stripes / map->sub_stripes;

		stripe_nr = div_u64_rem(stripe_nr, factor, &stripe_index);
		stripe_index *= map->sub_stripes;

		if (need_full_stripe(op))
			num_stripes = map->sub_stripes;
		else if (mirror_num)
			stripe_index += mirror_num - 1;
		else {
			int old_stripe_index = stripe_index;
			stripe_index = find_live_mirror(fs_info, map,
					      stripe_index,
					      dev_replace_is_ongoing);
			mirror_num = stripe_index - old_stripe_index + 1;
		}

	} else if (map->type & BTRFS_BLOCK_GROUP_RAID56_MASK) {
		if (need_raid_map && (need_full_stripe(op) || mirror_num > 1)) {
			/* push stripe_nr back to the start of the full stripe */
			stripe_nr = div64_u64(raid56_full_stripe_start,
					stripe_len * data_stripes);

			/* RAID[56] write or recovery. Return all stripes */
			num_stripes = map->num_stripes;
			max_errors = nr_parity_stripes(map);

			*length = map->stripe_len;
			stripe_index = 0;
			stripe_offset = 0;
		} else {
			/*
			 * Mirror #0 or #1 means the original data block.
			 * Mirror #2 is RAID5 parity block.
			 * Mirror #3 is RAID6 Q block.
			 */
			stripe_nr = div_u64_rem(stripe_nr,
					data_stripes, &stripe_index);
			if (mirror_num > 1)
				stripe_index = data_stripes + mirror_num - 2;

			/* We distribute the parity blocks across stripes */
			div_u64_rem(stripe_nr + stripe_index, map->num_stripes,
					&stripe_index);
			if (!need_full_stripe(op) && mirror_num <= 1)
				mirror_num = 1;
		}
	} else {
		/*
		 * after this, stripe_nr is the number of stripes on this
		 * device we have to walk to find the data, and stripe_index is
		 * the number of our device in the stripe array
		 */
		stripe_nr = div_u64_rem(stripe_nr, map->num_stripes,
				&stripe_index);
		mirror_num = stripe_index + 1;
	}
	if (stripe_index >= map->num_stripes) {
		btrfs_crit(fs_info,
			   "stripe index math went horribly wrong, got stripe_index=%u, num_stripes=%u",
			   stripe_index, map->num_stripes);
		ret = -EINVAL;
		goto out;
	}

	num_alloc_stripes = num_stripes;
	if (dev_replace_is_ongoing && dev_replace->tgtdev != NULL) {
		if (op == BTRFS_MAP_WRITE)
			num_alloc_stripes <<= 1;
		if (op == BTRFS_MAP_GET_READ_MIRRORS)
			num_alloc_stripes++;
		tgtdev_indexes = num_stripes;
	}

	bbio = alloc_btrfs_bio(num_alloc_stripes, tgtdev_indexes);
	if (!bbio) {
		ret = -ENOMEM;
		goto out;
	}

	for (i = 0; i < num_stripes; i++) {
		bbio->stripes[i].physical = map->stripes[stripe_index].physical +
			stripe_offset + stripe_nr * map->stripe_len;
		bbio->stripes[i].dev = map->stripes[stripe_index].dev;
		stripe_index++;
	}

	/* build raid_map */
	if (map->type & BTRFS_BLOCK_GROUP_RAID56_MASK && need_raid_map &&
	    (need_full_stripe(op) || mirror_num > 1)) {
		u64 tmp;
		unsigned rot;

		/* Work out the disk rotation on this stripe-set */
		div_u64_rem(stripe_nr, num_stripes, &rot);

		/* Fill in the logical address of each stripe */
		tmp = stripe_nr * data_stripes;
		for (i = 0; i < data_stripes; i++)
			bbio->raid_map[(i+rot) % num_stripes] =
				em->start + (tmp + i) * map->stripe_len;

		bbio->raid_map[(i+rot) % map->num_stripes] = RAID5_P_STRIPE;
		if (map->type & BTRFS_BLOCK_GROUP_RAID6)
			bbio->raid_map[(i+rot+1) % num_stripes] =
				RAID6_Q_STRIPE;

		sort_parity_stripes(bbio, num_stripes);
	}

	if (need_full_stripe(op))
		max_errors = btrfs_chunk_max_errors(map);

	if (dev_replace_is_ongoing && dev_replace->tgtdev != NULL &&
	    need_full_stripe(op)) {
		handle_ops_on_dev_replace(op, &bbio, dev_replace, logical,
					  &num_stripes, &max_errors);
	}

	*bbio_ret = bbio;
	bbio->map_type = map->type;
	bbio->num_stripes = num_stripes;
	bbio->max_errors = max_errors;
	bbio->mirror_num = mirror_num;

	/*
	 * this is the case that REQ_READ && dev_replace_is_ongoing &&
	 * mirror_num == num_stripes + 1 && dev_replace target drive is
	 * available as a mirror
	 */
	if (patch_the_first_stripe_for_dev_replace && num_stripes > 0) {
		WARN_ON(num_stripes > 1);
		bbio->stripes[0].dev = dev_replace->tgtdev;
		bbio->stripes[0].physical = physical_to_patch_in_first_stripe;
		bbio->mirror_num = map->num_stripes + 1;
	}
out:
	if (dev_replace_is_ongoing) {
		lockdep_assert_held(&dev_replace->rwsem);
		/* Unlock and let waiting writers proceed */
		up_read(&dev_replace->rwsem);
	}
	free_extent_map(em);
	return ret;
}

int btrfs_map_block(struct btrfs_fs_info *fs_info, enum btrfs_map_op op,
		      u64 logical, u64 *length,
		      struct btrfs_bio **bbio_ret, int mirror_num)
{
	if (op == BTRFS_MAP_DISCARD)
		return __btrfs_map_block_for_discard(fs_info, logical,
						     length, bbio_ret);

	return __btrfs_map_block(fs_info, op, logical, length, bbio_ret,
				 mirror_num, 0);
}

/* For Scrub/replace */
int btrfs_map_sblock(struct btrfs_fs_info *fs_info, enum btrfs_map_op op,
		     u64 logical, u64 *length,
		     struct btrfs_bio **bbio_ret)
{
	return __btrfs_map_block(fs_info, op, logical, length, bbio_ret, 0, 1);
}

static inline void btrfs_end_bbio(struct btrfs_bio *bbio, struct bio *bio)
{
	bio->bi_private = bbio->private;
	bio->bi_end_io = bbio->end_io;
	bio_endio(bio);

	btrfs_put_bbio(bbio);
}

static void btrfs_end_bio(struct bio *bio)
{
	struct btrfs_bio *bbio = bio->bi_private;
	int is_orig_bio = 0;

	if (bio->bi_status) {
		atomic_inc(&bbio->error);
		if (bio->bi_status == BLK_STS_IOERR ||
		    bio->bi_status == BLK_STS_TARGET) {
			struct btrfs_device *dev = btrfs_io_bio(bio)->device;

			ASSERT(dev->bdev);
			if (btrfs_op(bio) == BTRFS_MAP_WRITE)
				btrfs_dev_stat_inc_and_print(dev,
						BTRFS_DEV_STAT_WRITE_ERRS);
			else if (!(bio->bi_opf & REQ_RAHEAD))
				btrfs_dev_stat_inc_and_print(dev,
						BTRFS_DEV_STAT_READ_ERRS);
			if (bio->bi_opf & REQ_PREFLUSH)
				btrfs_dev_stat_inc_and_print(dev,
						BTRFS_DEV_STAT_FLUSH_ERRS);
		}
	}

	if (bio == bbio->orig_bio)
		is_orig_bio = 1;

	btrfs_bio_counter_dec(bbio->fs_info);

	if (atomic_dec_and_test(&bbio->stripes_pending)) {
		if (!is_orig_bio) {
			bio_put(bio);
			bio = bbio->orig_bio;
		}

		btrfs_io_bio(bio)->mirror_num = bbio->mirror_num;
		/* only send an error to the higher layers if it is
		 * beyond the tolerance of the btrfs bio
		 */
		if (atomic_read(&bbio->error) > bbio->max_errors) {
			bio->bi_status = BLK_STS_IOERR;
		} else {
			/*
			 * this bio is actually up to date, we didn't
			 * go over the max number of errors
			 */
			bio->bi_status = BLK_STS_OK;
		}

		btrfs_end_bbio(bbio, bio);
	} else if (!is_orig_bio) {
		bio_put(bio);
	}
}

static void submit_stripe_bio(struct btrfs_bio *bbio, struct bio *bio,
			      u64 physical, struct btrfs_device *dev)
{
	struct btrfs_fs_info *fs_info = bbio->fs_info;

	bio->bi_private = bbio;
	btrfs_io_bio(bio)->device = dev;
	bio->bi_end_io = btrfs_end_bio;
	bio->bi_iter.bi_sector = physical >> 9;
	/*
	 * For zone append writing, bi_sector must point the beginning of the
	 * zone
	 */
	if (bio_op(bio) == REQ_OP_ZONE_APPEND) {
		if (btrfs_dev_is_sequential(dev, physical)) {
			u64 zone_start = round_down(physical, fs_info->zone_size);

			bio->bi_iter.bi_sector = zone_start >> SECTOR_SHIFT;
		} else {
			bio->bi_opf &= ~REQ_OP_ZONE_APPEND;
			bio->bi_opf |= REQ_OP_WRITE;
		}
	}
	btrfs_debug_in_rcu(fs_info,
	"btrfs_map_bio: rw %d 0x%x, sector=%llu, dev=%lu (%s id %llu), size=%u",
		bio_op(bio), bio->bi_opf, bio->bi_iter.bi_sector,
		(unsigned long)dev->bdev->bd_dev, rcu_str_deref(dev->name),
		dev->devid, bio->bi_iter.bi_size);
	bio_set_dev(bio, dev->bdev);

	btrfs_bio_counter_inc_noblocked(fs_info);

	btrfsic_submit_bio(bio);
}

static void bbio_error(struct btrfs_bio *bbio, struct bio *bio, u64 logical)
{
	atomic_inc(&bbio->error);
	if (atomic_dec_and_test(&bbio->stripes_pending)) {
		/* Should be the original bio. */
		WARN_ON(bio != bbio->orig_bio);

		btrfs_io_bio(bio)->mirror_num = bbio->mirror_num;
		bio->bi_iter.bi_sector = logical >> 9;
		if (atomic_read(&bbio->error) > bbio->max_errors)
			bio->bi_status = BLK_STS_IOERR;
		else
			bio->bi_status = BLK_STS_OK;
		btrfs_end_bbio(bbio, bio);
	}
}

blk_status_t btrfs_map_bio(struct btrfs_fs_info *fs_info, struct bio *bio,
			   int mirror_num)
{
	struct btrfs_device *dev;
	struct bio *first_bio = bio;
	u64 logical = bio->bi_iter.bi_sector << 9;
	u64 length = 0;
	u64 map_length;
	int ret;
	int dev_nr;
	int total_devs;
	struct btrfs_bio *bbio = NULL;

	length = bio->bi_iter.bi_size;
	map_length = length;

	btrfs_bio_counter_inc_blocked(fs_info);
	ret = __btrfs_map_block(fs_info, btrfs_op(bio), logical,
				&map_length, &bbio, mirror_num, 1);
	if (ret) {
		btrfs_bio_counter_dec(fs_info);
		return errno_to_blk_status(ret);
	}

	total_devs = bbio->num_stripes;
	bbio->orig_bio = first_bio;
	bbio->private = first_bio->bi_private;
	bbio->end_io = first_bio->bi_end_io;
	bbio->fs_info = fs_info;
	atomic_set(&bbio->stripes_pending, bbio->num_stripes);

	if ((bbio->map_type & BTRFS_BLOCK_GROUP_RAID56_MASK) &&
	    ((btrfs_op(bio) == BTRFS_MAP_WRITE) || (mirror_num > 1))) {
		/* In this case, map_length has been set to the length of
		   a single stripe; not the whole write */
		if (btrfs_op(bio) == BTRFS_MAP_WRITE) {
			ret = raid56_parity_write(fs_info, bio, bbio,
						  map_length);
		} else {
			ret = raid56_parity_recover(fs_info, bio, bbio,
						    map_length, mirror_num, 1);
		}

		btrfs_bio_counter_dec(fs_info);
		return errno_to_blk_status(ret);
	}

	if (map_length < length) {
		btrfs_crit(fs_info,
			   "mapping failed logical %llu bio len %llu len %llu",
			   logical, length, map_length);
		BUG();
	}

	for (dev_nr = 0; dev_nr < total_devs; dev_nr++) {
		dev = bbio->stripes[dev_nr].dev;
		if (!dev || !dev->bdev || test_bit(BTRFS_DEV_STATE_MISSING,
						   &dev->dev_state) ||
		    (btrfs_op(first_bio) == BTRFS_MAP_WRITE &&
		    !test_bit(BTRFS_DEV_STATE_WRITEABLE, &dev->dev_state))) {
			bbio_error(bbio, first_bio, logical);
			continue;
		}

		if (dev_nr < total_devs - 1)
			bio = btrfs_bio_clone(first_bio);
		else
			bio = first_bio;

		submit_stripe_bio(bbio, bio, bbio->stripes[dev_nr].physical, dev);
	}
	btrfs_bio_counter_dec(fs_info);
	return BLK_STS_OK;
}

/*
 * Find a device specified by @devid or @uuid in the list of @fs_devices, or
 * return NULL.
 *
 * If devid and uuid are both specified, the match must be exact, otherwise
 * only devid is used.
 */
struct btrfs_device *btrfs_find_device(struct btrfs_fs_devices *fs_devices,
				       u64 devid, u8 *uuid, u8 *fsid)
{
	struct btrfs_device *device;
	struct btrfs_fs_devices *seed_devs;

	if (!fsid || !memcmp(fs_devices->metadata_uuid, fsid, BTRFS_FSID_SIZE)) {
		list_for_each_entry(device, &fs_devices->devices, dev_list) {
			if (device->devid == devid &&
			    (!uuid || memcmp(device->uuid, uuid,
					     BTRFS_UUID_SIZE) == 0))
				return device;
		}
	}

	list_for_each_entry(seed_devs, &fs_devices->seed_list, seed_list) {
		if (!fsid ||
		    !memcmp(seed_devs->metadata_uuid, fsid, BTRFS_FSID_SIZE)) {
			list_for_each_entry(device, &seed_devs->devices,
					    dev_list) {
				if (device->devid == devid &&
				    (!uuid || memcmp(device->uuid, uuid,
						     BTRFS_UUID_SIZE) == 0))
					return device;
			}
		}
	}

	return NULL;
}

static struct btrfs_device *add_missing_dev(struct btrfs_fs_devices *fs_devices,
					    u64 devid, u8 *dev_uuid)
{
	struct btrfs_device *device;
	unsigned int nofs_flag;

	/*
	 * We call this under the chunk_mutex, so we want to use NOFS for this
	 * allocation, however we don't want to change btrfs_alloc_device() to
	 * always do NOFS because we use it in a lot of other GFP_KERNEL safe
	 * places.
	 */
	nofs_flag = memalloc_nofs_save();
	device = btrfs_alloc_device(NULL, &devid, dev_uuid);
	memalloc_nofs_restore(nofs_flag);
	if (IS_ERR(device))
		return device;

	list_add(&device->dev_list, &fs_devices->devices);
	device->fs_devices = fs_devices;
	fs_devices->num_devices++;

	set_bit(BTRFS_DEV_STATE_MISSING, &device->dev_state);
	fs_devices->missing_devices++;

	return device;
}

/**
 * btrfs_alloc_device - allocate struct btrfs_device
 * @fs_info:	used only for generating a new devid, can be NULL if
 *		devid is provided (i.e. @devid != NULL).
 * @devid:	a pointer to devid for this device.  If NULL a new devid
 *		is generated.
 * @uuid:	a pointer to UUID for this device.  If NULL a new UUID
 *		is generated.
 *
 * Return: a pointer to a new &struct btrfs_device on success; ERR_PTR()
 * on error.  Returned struct is not linked onto any lists and must be
 * destroyed with btrfs_free_device.
 */
struct btrfs_device *btrfs_alloc_device(struct btrfs_fs_info *fs_info,
					const u64 *devid,
					const u8 *uuid)
{
	struct btrfs_device *dev;
	u64 tmp;

	if (WARN_ON(!devid && !fs_info))
		return ERR_PTR(-EINVAL);

	dev = kzalloc(sizeof(*dev), GFP_KERNEL);
	if (!dev)
		return ERR_PTR(-ENOMEM);

	/*
	 * Preallocate a bio that's always going to be used for flushing device
	 * barriers and matches the device lifespan
	 */
	dev->flush_bio = bio_kmalloc(GFP_KERNEL, 0);
	if (!dev->flush_bio) {
		kfree(dev);
		return ERR_PTR(-ENOMEM);
	}

	INIT_LIST_HEAD(&dev->dev_list);
	INIT_LIST_HEAD(&dev->dev_alloc_list);
	INIT_LIST_HEAD(&dev->post_commit_list);

	atomic_set(&dev->reada_in_flight, 0);
	atomic_set(&dev->dev_stats_ccnt, 0);
	btrfs_device_data_ordered_init(dev);
	INIT_RADIX_TREE(&dev->reada_zones, GFP_NOFS & ~__GFP_DIRECT_RECLAIM);
	INIT_RADIX_TREE(&dev->reada_extents, GFP_NOFS & ~__GFP_DIRECT_RECLAIM);
	extent_io_tree_init(fs_info, &dev->alloc_state,
			    IO_TREE_DEVICE_ALLOC_STATE, NULL);

	if (devid)
		tmp = *devid;
	else {
		int ret;

		ret = find_next_devid(fs_info, &tmp);
		if (ret) {
			btrfs_free_device(dev);
			return ERR_PTR(ret);
		}
	}
	dev->devid = tmp;

	if (uuid)
		memcpy(dev->uuid, uuid, BTRFS_UUID_SIZE);
	else
		generate_random_uuid(dev->uuid);

	return dev;
}

static void btrfs_report_missing_device(struct btrfs_fs_info *fs_info,
					u64 devid, u8 *uuid, bool error)
{
	if (error)
		btrfs_err_rl(fs_info, "devid %llu uuid %pU is missing",
			      devid, uuid);
	else
		btrfs_warn_rl(fs_info, "devid %llu uuid %pU is missing",
			      devid, uuid);
}

static u64 calc_stripe_length(u64 type, u64 chunk_len, int num_stripes)
{
	const int data_stripes = calc_data_stripes(type, num_stripes);

	return div_u64(chunk_len, data_stripes);
}

#if BITS_PER_LONG == 32
/*
 * Due to page cache limit, metadata beyond BTRFS_32BIT_MAX_FILE_SIZE
 * can't be accessed on 32bit systems.
 *
 * This function do mount time check to reject the fs if it already has
 * metadata chunk beyond that limit.
 */
static int check_32bit_meta_chunk(struct btrfs_fs_info *fs_info,
				  u64 logical, u64 length, u64 type)
{
	if (!(type & BTRFS_BLOCK_GROUP_METADATA))
		return 0;

	if (logical + length < MAX_LFS_FILESIZE)
		return 0;

	btrfs_err_32bit_limit(fs_info);
	return -EOVERFLOW;
}

/*
 * This is to give early warning for any metadata chunk reaching
 * BTRFS_32BIT_EARLY_WARN_THRESHOLD.
 * Although we can still access the metadata, it's not going to be possible
 * once the limit is reached.
 */
static void warn_32bit_meta_chunk(struct btrfs_fs_info *fs_info,
				  u64 logical, u64 length, u64 type)
{
	if (!(type & BTRFS_BLOCK_GROUP_METADATA))
		return;

	if (logical + length < BTRFS_32BIT_EARLY_WARN_THRESHOLD)
		return;

	btrfs_warn_32bit_limit(fs_info);
}
#endif

static int read_one_chunk(struct btrfs_key *key, struct extent_buffer *leaf,
			  struct btrfs_chunk *chunk)
{
	struct btrfs_fs_info *fs_info = leaf->fs_info;
	struct extent_map_tree *map_tree = &fs_info->mapping_tree;
	struct map_lookup *map;
	struct extent_map *em;
	u64 logical;
	u64 length;
	u64 devid;
	u64 type;
	u8 uuid[BTRFS_UUID_SIZE];
	int num_stripes;
	int ret;
	int i;

	logical = key->offset;
	length = btrfs_chunk_length(leaf, chunk);
	type = btrfs_chunk_type(leaf, chunk);
	num_stripes = btrfs_chunk_num_stripes(leaf, chunk);

#if BITS_PER_LONG == 32
	ret = check_32bit_meta_chunk(fs_info, logical, length, type);
	if (ret < 0)
		return ret;
	warn_32bit_meta_chunk(fs_info, logical, length, type);
#endif

	/*
	 * Only need to verify chunk item if we're reading from sys chunk array,
	 * as chunk item in tree block is already verified by tree-checker.
	 */
	if (leaf->start == BTRFS_SUPER_INFO_OFFSET) {
		ret = btrfs_check_chunk_valid(leaf, chunk, logical);
		if (ret)
			return ret;
	}

	read_lock(&map_tree->lock);
	em = lookup_extent_mapping(map_tree, logical, 1);
	read_unlock(&map_tree->lock);

	/* already mapped? */
	if (em && em->start <= logical && em->start + em->len > logical) {
		free_extent_map(em);
		return 0;
	} else if (em) {
		free_extent_map(em);
	}

	em = alloc_extent_map();
	if (!em)
		return -ENOMEM;
	map = kmalloc(map_lookup_size(num_stripes), GFP_NOFS);
	if (!map) {
		free_extent_map(em);
		return -ENOMEM;
	}

	set_bit(EXTENT_FLAG_FS_MAPPING, &em->flags);
	em->map_lookup = map;
	em->start = logical;
	em->len = length;
	em->orig_start = 0;
	em->block_start = 0;
	em->block_len = em->len;

	map->num_stripes = num_stripes;
	map->io_width = btrfs_chunk_io_width(leaf, chunk);
	map->io_align = btrfs_chunk_io_align(leaf, chunk);
	map->stripe_len = btrfs_chunk_stripe_len(leaf, chunk);
	map->type = type;
	map->sub_stripes = btrfs_chunk_sub_stripes(leaf, chunk);
	map->verified_stripes = 0;
	em->orig_block_len = calc_stripe_length(type, em->len,
						map->num_stripes);
	for (i = 0; i < num_stripes; i++) {
		map->stripes[i].physical =
			btrfs_stripe_offset_nr(leaf, chunk, i);
		devid = btrfs_stripe_devid_nr(leaf, chunk, i);
		read_extent_buffer(leaf, uuid, (unsigned long)
				   btrfs_stripe_dev_uuid_nr(chunk, i),
				   BTRFS_UUID_SIZE);
		map->stripes[i].dev = btrfs_find_device(fs_info->fs_devices,
							devid, uuid, NULL);
		if (!map->stripes[i].dev &&
		    !btrfs_test_opt(fs_info, DEGRADED)) {
			free_extent_map(em);
			btrfs_report_missing_device(fs_info, devid, uuid, true);
			return -ENOENT;
		}
		if (!map->stripes[i].dev) {
			map->stripes[i].dev =
				add_missing_dev(fs_info->fs_devices, devid,
						uuid);
			if (IS_ERR(map->stripes[i].dev)) {
				free_extent_map(em);
				btrfs_err(fs_info,
					"failed to init missing dev %llu: %ld",
					devid, PTR_ERR(map->stripes[i].dev));
				return PTR_ERR(map->stripes[i].dev);
			}
			btrfs_report_missing_device(fs_info, devid, uuid, false);
		}
		set_bit(BTRFS_DEV_STATE_IN_FS_METADATA,
				&(map->stripes[i].dev->dev_state));

	}

	write_lock(&map_tree->lock);
	ret = add_extent_mapping(map_tree, em, 0);
	write_unlock(&map_tree->lock);
	if (ret < 0) {
		btrfs_err(fs_info,
			  "failed to add chunk map, start=%llu len=%llu: %d",
			  em->start, em->len, ret);
	}
	free_extent_map(em);

	return ret;
}

static void fill_device_from_item(struct extent_buffer *leaf,
				 struct btrfs_dev_item *dev_item,
				 struct btrfs_device *device)
{
	unsigned long ptr;

	device->devid = btrfs_device_id(leaf, dev_item);
	device->disk_total_bytes = btrfs_device_total_bytes(leaf, dev_item);
	device->total_bytes = device->disk_total_bytes;
	device->commit_total_bytes = device->disk_total_bytes;
	device->bytes_used = btrfs_device_bytes_used(leaf, dev_item);
	device->commit_bytes_used = device->bytes_used;
	device->type = btrfs_device_type(leaf, dev_item);
	device->io_align = btrfs_device_io_align(leaf, dev_item);
	device->io_width = btrfs_device_io_width(leaf, dev_item);
	device->sector_size = btrfs_device_sector_size(leaf, dev_item);
	WARN_ON(device->devid == BTRFS_DEV_REPLACE_DEVID);
	clear_bit(BTRFS_DEV_STATE_REPLACE_TGT, &device->dev_state);

	ptr = btrfs_device_uuid(dev_item);
	read_extent_buffer(leaf, device->uuid, ptr, BTRFS_UUID_SIZE);
}

static struct btrfs_fs_devices *open_seed_devices(struct btrfs_fs_info *fs_info,
						  u8 *fsid)
{
	struct btrfs_fs_devices *fs_devices;
	int ret;

	lockdep_assert_held(&uuid_mutex);
	ASSERT(fsid);

	/* This will match only for multi-device seed fs */
	list_for_each_entry(fs_devices, &fs_info->fs_devices->seed_list, seed_list)
		if (!memcmp(fs_devices->fsid, fsid, BTRFS_FSID_SIZE))
			return fs_devices;


	fs_devices = find_fsid(fsid, NULL);
	if (!fs_devices) {
		if (!btrfs_test_opt(fs_info, DEGRADED))
			return ERR_PTR(-ENOENT);

		fs_devices = alloc_fs_devices(fsid, NULL);
		if (IS_ERR(fs_devices))
			return fs_devices;

		fs_devices->seeding = true;
		fs_devices->opened = 1;
		return fs_devices;
	}

	/*
	 * Upon first call for a seed fs fsid, just create a private copy of the
	 * respective fs_devices and anchor it at fs_info->fs_devices->seed_list
	 */
	fs_devices = clone_fs_devices(fs_devices);
	if (IS_ERR(fs_devices))
		return fs_devices;

	ret = open_fs_devices(fs_devices, FMODE_READ, fs_info->bdev_holder);
	if (ret) {
		free_fs_devices(fs_devices);
		return ERR_PTR(ret);
	}

	if (!fs_devices->seeding) {
		close_fs_devices(fs_devices);
		free_fs_devices(fs_devices);
		return ERR_PTR(-EINVAL);
	}

	list_add(&fs_devices->seed_list, &fs_info->fs_devices->seed_list);

	return fs_devices;
}

static int read_one_dev(struct extent_buffer *leaf,
			struct btrfs_dev_item *dev_item)
{
	struct btrfs_fs_info *fs_info = leaf->fs_info;
	struct btrfs_fs_devices *fs_devices = fs_info->fs_devices;
	struct btrfs_device *device;
	u64 devid;
	int ret;
	u8 fs_uuid[BTRFS_FSID_SIZE];
	u8 dev_uuid[BTRFS_UUID_SIZE];

	devid = btrfs_device_id(leaf, dev_item);
	read_extent_buffer(leaf, dev_uuid, btrfs_device_uuid(dev_item),
			   BTRFS_UUID_SIZE);
	read_extent_buffer(leaf, fs_uuid, btrfs_device_fsid(dev_item),
			   BTRFS_FSID_SIZE);

	if (memcmp(fs_uuid, fs_devices->metadata_uuid, BTRFS_FSID_SIZE)) {
		fs_devices = open_seed_devices(fs_info, fs_uuid);
		if (IS_ERR(fs_devices))
			return PTR_ERR(fs_devices);
	}

	device = btrfs_find_device(fs_info->fs_devices, devid, dev_uuid,
				   fs_uuid);
	if (!device) {
		if (!btrfs_test_opt(fs_info, DEGRADED)) {
			btrfs_report_missing_device(fs_info, devid,
							dev_uuid, true);
			return -ENOENT;
		}

		device = add_missing_dev(fs_devices, devid, dev_uuid);
		if (IS_ERR(device)) {
			btrfs_err(fs_info,
				"failed to add missing dev %llu: %ld",
				devid, PTR_ERR(device));
			return PTR_ERR(device);
		}
		btrfs_report_missing_device(fs_info, devid, dev_uuid, false);
	} else {
		if (!device->bdev) {
			if (!btrfs_test_opt(fs_info, DEGRADED)) {
				btrfs_report_missing_device(fs_info,
						devid, dev_uuid, true);
				return -ENOENT;
			}
			btrfs_report_missing_device(fs_info, devid,
							dev_uuid, false);
		}

		if (!device->bdev &&
		    !test_bit(BTRFS_DEV_STATE_MISSING, &device->dev_state)) {
			/*
			 * this happens when a device that was properly setup
			 * in the device info lists suddenly goes bad.
			 * device->bdev is NULL, and so we have to set
			 * device->missing to one here
			 */
			device->fs_devices->missing_devices++;
			set_bit(BTRFS_DEV_STATE_MISSING, &device->dev_state);
		}

		/* Move the device to its own fs_devices */
		if (device->fs_devices != fs_devices) {
			ASSERT(test_bit(BTRFS_DEV_STATE_MISSING,
							&device->dev_state));

			list_move(&device->dev_list, &fs_devices->devices);
			device->fs_devices->num_devices--;
			fs_devices->num_devices++;

			device->fs_devices->missing_devices--;
			fs_devices->missing_devices++;

			device->fs_devices = fs_devices;
		}
	}

	if (device->fs_devices != fs_info->fs_devices) {
		BUG_ON(test_bit(BTRFS_DEV_STATE_WRITEABLE, &device->dev_state));
		if (device->generation !=
		    btrfs_device_generation(leaf, dev_item))
			return -EINVAL;
	}

	fill_device_from_item(leaf, dev_item, device);
	if (device->bdev) {
		u64 max_total_bytes = i_size_read(device->bdev->bd_inode);

		if (device->total_bytes > max_total_bytes) {
			btrfs_err(fs_info,
			"device total_bytes should be at most %llu but found %llu",
				  max_total_bytes, device->total_bytes);
			return -EINVAL;
		}
	}
	set_bit(BTRFS_DEV_STATE_IN_FS_METADATA, &device->dev_state);
	if (test_bit(BTRFS_DEV_STATE_WRITEABLE, &device->dev_state) &&
	   !test_bit(BTRFS_DEV_STATE_REPLACE_TGT, &device->dev_state)) {
		device->fs_devices->total_rw_bytes += device->total_bytes;
		atomic64_add(device->total_bytes - device->bytes_used,
				&fs_info->free_chunk_space);
	}
	ret = 0;
	return ret;
}

int btrfs_read_sys_array(struct btrfs_fs_info *fs_info)
{
	struct btrfs_root *root = fs_info->tree_root;
	struct btrfs_super_block *super_copy = fs_info->super_copy;
	struct extent_buffer *sb;
	struct btrfs_disk_key *disk_key;
	struct btrfs_chunk *chunk;
	u8 *array_ptr;
	unsigned long sb_array_offset;
	int ret = 0;
	u32 num_stripes;
	u32 array_size;
	u32 len = 0;
	u32 cur_offset;
	u64 type;
	struct btrfs_key key;

	ASSERT(BTRFS_SUPER_INFO_SIZE <= fs_info->nodesize);
	/*
	 * This will create extent buffer of nodesize, superblock size is
	 * fixed to BTRFS_SUPER_INFO_SIZE. If nodesize > sb size, this will
	 * overallocate but we can keep it as-is, only the first page is used.
	 */
	sb = btrfs_find_create_tree_block(fs_info, BTRFS_SUPER_INFO_OFFSET,
					  root->root_key.objectid, 0);
	if (IS_ERR(sb))
		return PTR_ERR(sb);
	set_extent_buffer_uptodate(sb);
	/*
	 * The sb extent buffer is artificial and just used to read the system array.
	 * set_extent_buffer_uptodate() call does not properly mark all it's
	 * pages up-to-date when the page is larger: extent does not cover the
	 * whole page and consequently check_page_uptodate does not find all
	 * the page's extents up-to-date (the hole beyond sb),
	 * write_extent_buffer then triggers a WARN_ON.
	 *
	 * Regular short extents go through mark_extent_buffer_dirty/writeback cycle,
	 * but sb spans only this function. Add an explicit SetPageUptodate call
	 * to silence the warning eg. on PowerPC 64.
	 */
	if (PAGE_SIZE > BTRFS_SUPER_INFO_SIZE)
		SetPageUptodate(sb->pages[0]);

	write_extent_buffer(sb, super_copy, 0, BTRFS_SUPER_INFO_SIZE);
	array_size = btrfs_super_sys_array_size(super_copy);

	array_ptr = super_copy->sys_chunk_array;
	sb_array_offset = offsetof(struct btrfs_super_block, sys_chunk_array);
	cur_offset = 0;

	while (cur_offset < array_size) {
		disk_key = (struct btrfs_disk_key *)array_ptr;
		len = sizeof(*disk_key);
		if (cur_offset + len > array_size)
			goto out_short_read;

		btrfs_disk_key_to_cpu(&key, disk_key);

		array_ptr += len;
		sb_array_offset += len;
		cur_offset += len;

		if (key.type != BTRFS_CHUNK_ITEM_KEY) {
			btrfs_err(fs_info,
			    "unexpected item type %u in sys_array at offset %u",
				  (u32)key.type, cur_offset);
			ret = -EIO;
			break;
		}

		chunk = (struct btrfs_chunk *)sb_array_offset;
		/*
		 * At least one btrfs_chunk with one stripe must be present,
		 * exact stripe count check comes afterwards
		 */
		len = btrfs_chunk_item_size(1);
		if (cur_offset + len > array_size)
			goto out_short_read;

		num_stripes = btrfs_chunk_num_stripes(sb, chunk);
		if (!num_stripes) {
			btrfs_err(fs_info,
			"invalid number of stripes %u in sys_array at offset %u",
				  num_stripes, cur_offset);
			ret = -EIO;
			break;
		}

		type = btrfs_chunk_type(sb, chunk);
		if ((type & BTRFS_BLOCK_GROUP_SYSTEM) == 0) {
			btrfs_err(fs_info,
			"invalid chunk type %llu in sys_array at offset %u",
				  type, cur_offset);
			ret = -EIO;
			break;
		}

		len = btrfs_chunk_item_size(num_stripes);
		if (cur_offset + len > array_size)
			goto out_short_read;

		ret = read_one_chunk(&key, sb, chunk);
		if (ret)
			break;

		array_ptr += len;
		sb_array_offset += len;
		cur_offset += len;
	}
	clear_extent_buffer_uptodate(sb);
	free_extent_buffer_stale(sb);
	return ret;

out_short_read:
	btrfs_err(fs_info, "sys_array too short to read %u bytes at offset %u",
			len, cur_offset);
	clear_extent_buffer_uptodate(sb);
	free_extent_buffer_stale(sb);
	return -EIO;
}

/*
 * Check if all chunks in the fs are OK for read-write degraded mount
 *
 * If the @failing_dev is specified, it's accounted as missing.
 *
 * Return true if all chunks meet the minimal RW mount requirements.
 * Return false if any chunk doesn't meet the minimal RW mount requirements.
 */
bool btrfs_check_rw_degradable(struct btrfs_fs_info *fs_info,
					struct btrfs_device *failing_dev)
{
	struct extent_map_tree *map_tree = &fs_info->mapping_tree;
	struct extent_map *em;
	u64 next_start = 0;
	bool ret = true;

	read_lock(&map_tree->lock);
	em = lookup_extent_mapping(map_tree, 0, (u64)-1);
	read_unlock(&map_tree->lock);
	/* No chunk at all? Return false anyway */
	if (!em) {
		ret = false;
		goto out;
	}
	while (em) {
		struct map_lookup *map;
		int missing = 0;
		int max_tolerated;
		int i;

		map = em->map_lookup;
		max_tolerated =
			btrfs_get_num_tolerated_disk_barrier_failures(
					map->type);
		for (i = 0; i < map->num_stripes; i++) {
			struct btrfs_device *dev = map->stripes[i].dev;

			if (!dev || !dev->bdev ||
			    test_bit(BTRFS_DEV_STATE_MISSING, &dev->dev_state) ||
			    dev->last_flush_error)
				missing++;
			else if (failing_dev && failing_dev == dev)
				missing++;
		}
		if (missing > max_tolerated) {
			if (!failing_dev)
				btrfs_warn(fs_info,
	"chunk %llu missing %d devices, max tolerance is %d for writable mount",
				   em->start, missing, max_tolerated);
			free_extent_map(em);
			ret = false;
			goto out;
		}
		next_start = extent_map_end(em);
		free_extent_map(em);

		read_lock(&map_tree->lock);
		em = lookup_extent_mapping(map_tree, next_start,
					   (u64)(-1) - next_start);
		read_unlock(&map_tree->lock);
	}
out:
	return ret;
}

static void readahead_tree_node_children(struct extent_buffer *node)
{
	int i;
	const int nr_items = btrfs_header_nritems(node);

	for (i = 0; i < nr_items; i++)
		btrfs_readahead_node_child(node, i);
}

int btrfs_read_chunk_tree(struct btrfs_fs_info *fs_info)
{
	struct btrfs_root *root = fs_info->chunk_root;
	struct btrfs_path *path;
	struct extent_buffer *leaf;
	struct btrfs_key key;
	struct btrfs_key found_key;
	int ret;
	int slot;
	u64 total_dev = 0;
	u64 last_ra_node = 0;

	path = btrfs_alloc_path();
	if (!path)
		return -ENOMEM;

	/*
	 * uuid_mutex is needed only if we are mounting a sprout FS
	 * otherwise we don't need it.
	 */
	mutex_lock(&uuid_mutex);

	/*
	 * It is possible for mount and umount to race in such a way that
	 * we execute this code path, but open_fs_devices failed to clear
	 * total_rw_bytes. We certainly want it cleared before reading the
	 * device items, so clear it here.
	 */
	fs_info->fs_devices->total_rw_bytes = 0;

	/*
	 * Read all device items, and then all the chunk items. All
	 * device items are found before any chunk item (their object id
	 * is smaller than the lowest possible object id for a chunk
	 * item - BTRFS_FIRST_CHUNK_TREE_OBJECTID).
	 */
	key.objectid = BTRFS_DEV_ITEMS_OBJECTID;
	key.offset = 0;
	key.type = 0;
	ret = btrfs_search_slot(NULL, root, &key, path, 0, 0);
	if (ret < 0)
		goto error;
	while (1) {
		struct extent_buffer *node;

		leaf = path->nodes[0];
		slot = path->slots[0];
		if (slot >= btrfs_header_nritems(leaf)) {
			ret = btrfs_next_leaf(root, path);
			if (ret == 0)
				continue;
			if (ret < 0)
				goto error;
			break;
		}
		/*
		 * The nodes on level 1 are not locked but we don't need to do
		 * that during mount time as nothing else can access the tree
		 */
		node = path->nodes[1];
		if (node) {
			if (last_ra_node != node->start) {
				readahead_tree_node_children(node);
				last_ra_node = node->start;
			}
		}
		btrfs_item_key_to_cpu(leaf, &found_key, slot);
		if (found_key.type == BTRFS_DEV_ITEM_KEY) {
			struct btrfs_dev_item *dev_item;
			dev_item = btrfs_item_ptr(leaf, slot,
						  struct btrfs_dev_item);
			ret = read_one_dev(leaf, dev_item);
			if (ret)
				goto error;
			total_dev++;
		} else if (found_key.type == BTRFS_CHUNK_ITEM_KEY) {
			struct btrfs_chunk *chunk;

			/*
			 * We are only called at mount time, so no need to take
			 * fs_info->chunk_mutex. Plus, to avoid lockdep warnings,
			 * we always lock first fs_info->chunk_mutex before
			 * acquiring any locks on the chunk tree. This is a
			 * requirement for chunk allocation, see the comment on
			 * top of btrfs_chunk_alloc() for details.
			 */
			ASSERT(!test_bit(BTRFS_FS_OPEN, &fs_info->flags));
			chunk = btrfs_item_ptr(leaf, slot, struct btrfs_chunk);
			ret = read_one_chunk(&found_key, leaf, chunk);
			if (ret)
				goto error;
		}
		path->slots[0]++;
	}

	/*
	 * After loading chunk tree, we've got all device information,
	 * do another round of validation checks.
	 */
	if (total_dev != fs_info->fs_devices->total_devices) {
		btrfs_err(fs_info,
	   "super_num_devices %llu mismatch with num_devices %llu found here",
			  btrfs_super_num_devices(fs_info->super_copy),
			  total_dev);
		ret = -EINVAL;
		goto error;
	}
	if (btrfs_super_total_bytes(fs_info->super_copy) <
	    fs_info->fs_devices->total_rw_bytes) {
		btrfs_err(fs_info,
	"super_total_bytes %llu mismatch with fs_devices total_rw_bytes %llu",
			  btrfs_super_total_bytes(fs_info->super_copy),
			  fs_info->fs_devices->total_rw_bytes);
		ret = -EINVAL;
		goto error;
	}
	ret = 0;
error:
	mutex_unlock(&uuid_mutex);

	btrfs_free_path(path);
	return ret;
}

void btrfs_init_devices_late(struct btrfs_fs_info *fs_info)
{
	struct btrfs_fs_devices *fs_devices = fs_info->fs_devices, *seed_devs;
	struct btrfs_device *device;

	fs_devices->fs_info = fs_info;

	mutex_lock(&fs_devices->device_list_mutex);
	list_for_each_entry(device, &fs_devices->devices, dev_list)
		device->fs_info = fs_info;

	list_for_each_entry(seed_devs, &fs_devices->seed_list, seed_list) {
		list_for_each_entry(device, &seed_devs->devices, dev_list)
			device->fs_info = fs_info;

		seed_devs->fs_info = fs_info;
	}
	mutex_unlock(&fs_devices->device_list_mutex);
}

static u64 btrfs_dev_stats_value(const struct extent_buffer *eb,
				 const struct btrfs_dev_stats_item *ptr,
				 int index)
{
	u64 val;

	read_extent_buffer(eb, &val,
			   offsetof(struct btrfs_dev_stats_item, values) +
			    ((unsigned long)ptr) + (index * sizeof(u64)),
			   sizeof(val));
	return val;
}

static void btrfs_set_dev_stats_value(struct extent_buffer *eb,
				      struct btrfs_dev_stats_item *ptr,
				      int index, u64 val)
{
	write_extent_buffer(eb, &val,
			    offsetof(struct btrfs_dev_stats_item, values) +
			     ((unsigned long)ptr) + (index * sizeof(u64)),
			    sizeof(val));
}

static int btrfs_device_init_dev_stats(struct btrfs_device *device,
				       struct btrfs_path *path)
{
	struct btrfs_dev_stats_item *ptr;
	struct extent_buffer *eb;
	struct btrfs_key key;
	int item_size;
	int i, ret, slot;

	if (!device->fs_info->dev_root)
		return 0;

	key.objectid = BTRFS_DEV_STATS_OBJECTID;
	key.type = BTRFS_PERSISTENT_ITEM_KEY;
	key.offset = device->devid;
	ret = btrfs_search_slot(NULL, device->fs_info->dev_root, &key, path, 0, 0);
	if (ret) {
		for (i = 0; i < BTRFS_DEV_STAT_VALUES_MAX; i++)
			btrfs_dev_stat_set(device, i, 0);
		device->dev_stats_valid = 1;
		btrfs_release_path(path);
		return ret < 0 ? ret : 0;
	}
	slot = path->slots[0];
	eb = path->nodes[0];
	item_size = btrfs_item_size_nr(eb, slot);

	ptr = btrfs_item_ptr(eb, slot, struct btrfs_dev_stats_item);

	for (i = 0; i < BTRFS_DEV_STAT_VALUES_MAX; i++) {
		if (item_size >= (1 + i) * sizeof(__le64))
			btrfs_dev_stat_set(device, i,
					   btrfs_dev_stats_value(eb, ptr, i));
		else
			btrfs_dev_stat_set(device, i, 0);
	}

	device->dev_stats_valid = 1;
	btrfs_dev_stat_print_on_load(device);
	btrfs_release_path(path);

	return 0;
}

int btrfs_init_dev_stats(struct btrfs_fs_info *fs_info)
{
	struct btrfs_fs_devices *fs_devices = fs_info->fs_devices, *seed_devs;
	struct btrfs_device *device;
	struct btrfs_path *path = NULL;
	int ret = 0;

	path = btrfs_alloc_path();
	if (!path)
		return -ENOMEM;

	mutex_lock(&fs_devices->device_list_mutex);
	list_for_each_entry(device, &fs_devices->devices, dev_list) {
		ret = btrfs_device_init_dev_stats(device, path);
		if (ret)
			goto out;
	}
	list_for_each_entry(seed_devs, &fs_devices->seed_list, seed_list) {
		list_for_each_entry(device, &seed_devs->devices, dev_list) {
			ret = btrfs_device_init_dev_stats(device, path);
			if (ret)
				goto out;
		}
	}
out:
	mutex_unlock(&fs_devices->device_list_mutex);

	btrfs_free_path(path);
	return ret;
}

static int update_dev_stat_item(struct btrfs_trans_handle *trans,
				struct btrfs_device *device)
{
	struct btrfs_fs_info *fs_info = trans->fs_info;
	struct btrfs_root *dev_root = fs_info->dev_root;
	struct btrfs_path *path;
	struct btrfs_key key;
	struct extent_buffer *eb;
	struct btrfs_dev_stats_item *ptr;
	int ret;
	int i;

	key.objectid = BTRFS_DEV_STATS_OBJECTID;
	key.type = BTRFS_PERSISTENT_ITEM_KEY;
	key.offset = device->devid;

	path = btrfs_alloc_path();
	if (!path)
		return -ENOMEM;
	ret = btrfs_search_slot(trans, dev_root, &key, path, -1, 1);
	if (ret < 0) {
		btrfs_warn_in_rcu(fs_info,
			"error %d while searching for dev_stats item for device %s",
			      ret, rcu_str_deref(device->name));
		goto out;
	}

	if (ret == 0 &&
	    btrfs_item_size_nr(path->nodes[0], path->slots[0]) < sizeof(*ptr)) {
		/* need to delete old one and insert a new one */
		ret = btrfs_del_item(trans, dev_root, path);
		if (ret != 0) {
			btrfs_warn_in_rcu(fs_info,
				"delete too small dev_stats item for device %s failed %d",
				      rcu_str_deref(device->name), ret);
			goto out;
		}
		ret = 1;
	}

	if (ret == 1) {
		/* need to insert a new item */
		btrfs_release_path(path);
		ret = btrfs_insert_empty_item(trans, dev_root, path,
					      &key, sizeof(*ptr));
		if (ret < 0) {
			btrfs_warn_in_rcu(fs_info,
				"insert dev_stats item for device %s failed %d",
				rcu_str_deref(device->name), ret);
			goto out;
		}
	}

	eb = path->nodes[0];
	ptr = btrfs_item_ptr(eb, path->slots[0], struct btrfs_dev_stats_item);
	for (i = 0; i < BTRFS_DEV_STAT_VALUES_MAX; i++)
		btrfs_set_dev_stats_value(eb, ptr, i,
					  btrfs_dev_stat_read(device, i));
	btrfs_mark_buffer_dirty(eb);

out:
	btrfs_free_path(path);
	return ret;
}

/*
 * called from commit_transaction. Writes all changed device stats to disk.
 */
int btrfs_run_dev_stats(struct btrfs_trans_handle *trans)
{
	struct btrfs_fs_info *fs_info = trans->fs_info;
	struct btrfs_fs_devices *fs_devices = fs_info->fs_devices;
	struct btrfs_device *device;
	int stats_cnt;
	int ret = 0;

	mutex_lock(&fs_devices->device_list_mutex);
	list_for_each_entry(device, &fs_devices->devices, dev_list) {
		stats_cnt = atomic_read(&device->dev_stats_ccnt);
		if (!device->dev_stats_valid || stats_cnt == 0)
			continue;


		/*
		 * There is a LOAD-LOAD control dependency between the value of
		 * dev_stats_ccnt and updating the on-disk values which requires
		 * reading the in-memory counters. Such control dependencies
		 * require explicit read memory barriers.
		 *
		 * This memory barriers pairs with smp_mb__before_atomic in
		 * btrfs_dev_stat_inc/btrfs_dev_stat_set and with the full
		 * barrier implied by atomic_xchg in
		 * btrfs_dev_stats_read_and_reset
		 */
		smp_rmb();

		ret = update_dev_stat_item(trans, device);
		if (!ret)
			atomic_sub(stats_cnt, &device->dev_stats_ccnt);
	}
	mutex_unlock(&fs_devices->device_list_mutex);

	return ret;
}

void btrfs_dev_stat_inc_and_print(struct btrfs_device *dev, int index)
{
	btrfs_dev_stat_inc(dev, index);
	btrfs_dev_stat_print_on_error(dev);
}

static void btrfs_dev_stat_print_on_error(struct btrfs_device *dev)
{
	if (!dev->dev_stats_valid)
		return;
	btrfs_err_rl_in_rcu(dev->fs_info,
		"bdev %s errs: wr %u, rd %u, flush %u, corrupt %u, gen %u",
			   rcu_str_deref(dev->name),
			   btrfs_dev_stat_read(dev, BTRFS_DEV_STAT_WRITE_ERRS),
			   btrfs_dev_stat_read(dev, BTRFS_DEV_STAT_READ_ERRS),
			   btrfs_dev_stat_read(dev, BTRFS_DEV_STAT_FLUSH_ERRS),
			   btrfs_dev_stat_read(dev, BTRFS_DEV_STAT_CORRUPTION_ERRS),
			   btrfs_dev_stat_read(dev, BTRFS_DEV_STAT_GENERATION_ERRS));
}

static void btrfs_dev_stat_print_on_load(struct btrfs_device *dev)
{
	int i;

	for (i = 0; i < BTRFS_DEV_STAT_VALUES_MAX; i++)
		if (btrfs_dev_stat_read(dev, i) != 0)
			break;
	if (i == BTRFS_DEV_STAT_VALUES_MAX)
		return; /* all values == 0, suppress message */

	btrfs_info_in_rcu(dev->fs_info,
		"bdev %s errs: wr %u, rd %u, flush %u, corrupt %u, gen %u",
	       rcu_str_deref(dev->name),
	       btrfs_dev_stat_read(dev, BTRFS_DEV_STAT_WRITE_ERRS),
	       btrfs_dev_stat_read(dev, BTRFS_DEV_STAT_READ_ERRS),
	       btrfs_dev_stat_read(dev, BTRFS_DEV_STAT_FLUSH_ERRS),
	       btrfs_dev_stat_read(dev, BTRFS_DEV_STAT_CORRUPTION_ERRS),
	       btrfs_dev_stat_read(dev, BTRFS_DEV_STAT_GENERATION_ERRS));
}

int btrfs_get_dev_stats(struct btrfs_fs_info *fs_info,
			struct btrfs_ioctl_get_dev_stats *stats)
{
	struct btrfs_device *dev;
	struct btrfs_fs_devices *fs_devices = fs_info->fs_devices;
	int i;

	mutex_lock(&fs_devices->device_list_mutex);
	dev = btrfs_find_device(fs_info->fs_devices, stats->devid, NULL, NULL);
	mutex_unlock(&fs_devices->device_list_mutex);

	if (!dev) {
		btrfs_warn(fs_info, "get dev_stats failed, device not found");
		return -ENODEV;
	} else if (!dev->dev_stats_valid) {
		btrfs_warn(fs_info, "get dev_stats failed, not yet valid");
		return -ENODEV;
	} else if (stats->flags & BTRFS_DEV_STATS_RESET) {
		for (i = 0; i < BTRFS_DEV_STAT_VALUES_MAX; i++) {
			if (stats->nr_items > i)
				stats->values[i] =
					btrfs_dev_stat_read_and_reset(dev, i);
			else
				btrfs_dev_stat_set(dev, i, 0);
		}
		btrfs_info(fs_info, "device stats zeroed by %s (%d)",
			   current->comm, task_pid_nr(current));
	} else {
		for (i = 0; i < BTRFS_DEV_STAT_VALUES_MAX; i++)
			if (stats->nr_items > i)
				stats->values[i] = btrfs_dev_stat_read(dev, i);
	}
	if (stats->nr_items > BTRFS_DEV_STAT_VALUES_MAX)
		stats->nr_items = BTRFS_DEV_STAT_VALUES_MAX;
	return 0;
}

/*
 * Update the size and bytes used for each device where it changed.  This is
 * delayed since we would otherwise get errors while writing out the
 * superblocks.
 *
 * Must be invoked during transaction commit.
 */
void btrfs_commit_device_sizes(struct btrfs_transaction *trans)
{
	struct btrfs_device *curr, *next;

	ASSERT(trans->state == TRANS_STATE_COMMIT_DOING);

	if (list_empty(&trans->dev_update_list))
		return;

	/*
	 * We don't need the device_list_mutex here.  This list is owned by the
	 * transaction and the transaction must complete before the device is
	 * released.
	 */
	mutex_lock(&trans->fs_info->chunk_mutex);
	list_for_each_entry_safe(curr, next, &trans->dev_update_list,
				 post_commit_list) {
		list_del_init(&curr->post_commit_list);
		curr->commit_total_bytes = curr->disk_total_bytes;
		curr->commit_bytes_used = curr->bytes_used;
	}
	mutex_unlock(&trans->fs_info->chunk_mutex);
}

/*
 * Multiplicity factor for simple profiles: DUP, RAID1-like and RAID10.
 */
int btrfs_bg_type_to_factor(u64 flags)
{
	const int index = btrfs_bg_flags_to_raid_index(flags);

	return btrfs_raid_array[index].ncopies;
}



static int verify_one_dev_extent(struct btrfs_fs_info *fs_info,
				 u64 chunk_offset, u64 devid,
				 u64 physical_offset, u64 physical_len)
{
	struct extent_map_tree *em_tree = &fs_info->mapping_tree;
	struct extent_map *em;
	struct map_lookup *map;
	struct btrfs_device *dev;
	u64 stripe_len;
	bool found = false;
	int ret = 0;
	int i;

	read_lock(&em_tree->lock);
	em = lookup_extent_mapping(em_tree, chunk_offset, 1);
	read_unlock(&em_tree->lock);

	if (!em) {
		btrfs_err(fs_info,
"dev extent physical offset %llu on devid %llu doesn't have corresponding chunk",
			  physical_offset, devid);
		ret = -EUCLEAN;
		goto out;
	}

	map = em->map_lookup;
	stripe_len = calc_stripe_length(map->type, em->len, map->num_stripes);
	if (physical_len != stripe_len) {
		btrfs_err(fs_info,
"dev extent physical offset %llu on devid %llu length doesn't match chunk %llu, have %llu expect %llu",
			  physical_offset, devid, em->start, physical_len,
			  stripe_len);
		ret = -EUCLEAN;
		goto out;
	}

	for (i = 0; i < map->num_stripes; i++) {
		if (map->stripes[i].dev->devid == devid &&
		    map->stripes[i].physical == physical_offset) {
			found = true;
			if (map->verified_stripes >= map->num_stripes) {
				btrfs_err(fs_info,
				"too many dev extents for chunk %llu found",
					  em->start);
				ret = -EUCLEAN;
				goto out;
			}
			map->verified_stripes++;
			break;
		}
	}
	if (!found) {
		btrfs_err(fs_info,
	"dev extent physical offset %llu devid %llu has no corresponding chunk",
			physical_offset, devid);
		ret = -EUCLEAN;
	}

	/* Make sure no dev extent is beyond device boundary */
	dev = btrfs_find_device(fs_info->fs_devices, devid, NULL, NULL);
	if (!dev) {
		btrfs_err(fs_info, "failed to find devid %llu", devid);
		ret = -EUCLEAN;
		goto out;
	}

	if (physical_offset + physical_len > dev->disk_total_bytes) {
		btrfs_err(fs_info,
"dev extent devid %llu physical offset %llu len %llu is beyond device boundary %llu",
			  devid, physical_offset, physical_len,
			  dev->disk_total_bytes);
		ret = -EUCLEAN;
		goto out;
	}

	if (dev->zone_info) {
		u64 zone_size = dev->zone_info->zone_size;

		if (!IS_ALIGNED(physical_offset, zone_size) ||
		    !IS_ALIGNED(physical_len, zone_size)) {
			btrfs_err(fs_info,
"zoned: dev extent devid %llu physical offset %llu len %llu is not aligned to device zone",
				  devid, physical_offset, physical_len);
			ret = -EUCLEAN;
			goto out;
		}
	}

out:
	free_extent_map(em);
	return ret;
}

static int verify_chunk_dev_extent_mapping(struct btrfs_fs_info *fs_info)
{
	struct extent_map_tree *em_tree = &fs_info->mapping_tree;
	struct extent_map *em;
	struct rb_node *node;
	int ret = 0;

	read_lock(&em_tree->lock);
	for (node = rb_first_cached(&em_tree->map); node; node = rb_next(node)) {
		em = rb_entry(node, struct extent_map, rb_node);
		if (em->map_lookup->num_stripes !=
		    em->map_lookup->verified_stripes) {
			btrfs_err(fs_info,
			"chunk %llu has missing dev extent, have %d expect %d",
				  em->start, em->map_lookup->verified_stripes,
				  em->map_lookup->num_stripes);
			ret = -EUCLEAN;
			goto out;
		}
	}
out:
	read_unlock(&em_tree->lock);
	return ret;
}

/*
 * Ensure that all dev extents are mapped to correct chunk, otherwise
 * later chunk allocation/free would cause unexpected behavior.
 *
 * NOTE: This will iterate through the whole device tree, which should be of
 * the same size level as the chunk tree.  This slightly increases mount time.
 */
int btrfs_verify_dev_extents(struct btrfs_fs_info *fs_info)
{
	struct btrfs_path *path;
	struct btrfs_root *root = fs_info->dev_root;
	struct btrfs_key key;
	u64 prev_devid = 0;
	u64 prev_dev_ext_end = 0;
	int ret = 0;

	/*
	 * We don't have a dev_root because we mounted with ignorebadroots and
	 * failed to load the root, so we want to skip the verification in this
	 * case for sure.
	 *
	 * However if the dev root is fine, but the tree itself is corrupted
	 * we'd still fail to mount.  This verification is only to make sure
	 * writes can happen safely, so instead just bypass this check
	 * completely in the case of IGNOREBADROOTS.
	 */
	if (btrfs_test_opt(fs_info, IGNOREBADROOTS))
		return 0;

	key.objectid = 1;
	key.type = BTRFS_DEV_EXTENT_KEY;
	key.offset = 0;

	path = btrfs_alloc_path();
	if (!path)
		return -ENOMEM;

	path->reada = READA_FORWARD;
	ret = btrfs_search_slot(NULL, root, &key, path, 0, 0);
	if (ret < 0)
		goto out;

	if (path->slots[0] >= btrfs_header_nritems(path->nodes[0])) {
		ret = btrfs_next_leaf(root, path);
		if (ret < 0)
			goto out;
		/* No dev extents at all? Not good */
		if (ret > 0) {
			ret = -EUCLEAN;
			goto out;
		}
	}
	while (1) {
		struct extent_buffer *leaf = path->nodes[0];
		struct btrfs_dev_extent *dext;
		int slot = path->slots[0];
		u64 chunk_offset;
		u64 physical_offset;
		u64 physical_len;
		u64 devid;

		btrfs_item_key_to_cpu(leaf, &key, slot);
		if (key.type != BTRFS_DEV_EXTENT_KEY)
			break;
		devid = key.objectid;
		physical_offset = key.offset;

		dext = btrfs_item_ptr(leaf, slot, struct btrfs_dev_extent);
		chunk_offset = btrfs_dev_extent_chunk_offset(leaf, dext);
		physical_len = btrfs_dev_extent_length(leaf, dext);

		/* Check if this dev extent overlaps with the previous one */
		if (devid == prev_devid && physical_offset < prev_dev_ext_end) {
			btrfs_err(fs_info,
"dev extent devid %llu physical offset %llu overlap with previous dev extent end %llu",
				  devid, physical_offset, prev_dev_ext_end);
			ret = -EUCLEAN;
			goto out;
		}

		ret = verify_one_dev_extent(fs_info, chunk_offset, devid,
					    physical_offset, physical_len);
		if (ret < 0)
			goto out;
		prev_devid = devid;
		prev_dev_ext_end = physical_offset + physical_len;

		ret = btrfs_next_item(root, path);
		if (ret < 0)
			goto out;
		if (ret > 0) {
			ret = 0;
			break;
		}
	}

	/* Ensure all chunks have corresponding dev extents */
	ret = verify_chunk_dev_extent_mapping(fs_info);
out:
	btrfs_free_path(path);
	return ret;
}

/*
 * Check whether the given block group or device is pinned by any inode being
 * used as a swapfile.
 */
bool btrfs_pinned_by_swapfile(struct btrfs_fs_info *fs_info, void *ptr)
{
	struct btrfs_swapfile_pin *sp;
	struct rb_node *node;

	spin_lock(&fs_info->swapfile_pins_lock);
	node = fs_info->swapfile_pins.rb_node;
	while (node) {
		sp = rb_entry(node, struct btrfs_swapfile_pin, node);
		if (ptr < sp->ptr)
			node = node->rb_left;
		else if (ptr > sp->ptr)
			node = node->rb_right;
		else
			break;
	}
	spin_unlock(&fs_info->swapfile_pins_lock);
	return node != NULL;
}

static int relocating_repair_kthread(void *data)
{
	struct btrfs_block_group *cache = (struct btrfs_block_group *)data;
	struct btrfs_fs_info *fs_info = cache->fs_info;
	u64 target;
	int ret = 0;

	target = cache->start;
	btrfs_put_block_group(cache);

	if (!btrfs_exclop_start(fs_info, BTRFS_EXCLOP_BALANCE)) {
		btrfs_info(fs_info,
			   "zoned: skip relocating block group %llu to repair: EBUSY",
			   target);
		return -EBUSY;
	}

	mutex_lock(&fs_info->reclaim_bgs_lock);

	/* Ensure block group still exists */
	cache = btrfs_lookup_block_group(fs_info, target);
	if (!cache)
		goto out;

	if (!cache->relocating_repair)
		goto out;

	ret = btrfs_may_alloc_data_chunk(fs_info, target);
	if (ret < 0)
		goto out;

	btrfs_info(fs_info,
		   "zoned: relocating block group %llu to repair IO failure",
		   target);
	ret = btrfs_relocate_chunk(fs_info, target);

out:
	if (cache)
		btrfs_put_block_group(cache);
	mutex_unlock(&fs_info->reclaim_bgs_lock);
	btrfs_exclop_finish(fs_info);

	return ret;
}

int btrfs_repair_one_zone(struct btrfs_fs_info *fs_info, u64 logical)
{
	struct btrfs_block_group *cache;

	/* Do not attempt to repair in degraded state */
	if (btrfs_test_opt(fs_info, DEGRADED))
		return 0;

	cache = btrfs_lookup_block_group(fs_info, logical);
	if (!cache)
		return 0;

	spin_lock(&cache->lock);
	if (cache->relocating_repair) {
		spin_unlock(&cache->lock);
		btrfs_put_block_group(cache);
		return 0;
	}
	cache->relocating_repair = 1;
	spin_unlock(&cache->lock);

	kthread_run(relocating_repair_kthread, cache,
		    "btrfs-relocating-repair");

	return 0;
}<|MERGE_RESOLUTION|>--- conflicted
+++ resolved
@@ -430,47 +430,6 @@
 	}
 }
 
-<<<<<<< HEAD
-/*
- * Returns a pointer to a new btrfs_device on success; ERR_PTR() on error.
- * Returned struct is not linked onto any lists and must be destroyed using
- * btrfs_free_device.
- */
-static struct btrfs_device *__alloc_device(struct btrfs_fs_info *fs_info)
-{
-	struct btrfs_device *dev;
-
-	dev = kzalloc(sizeof(*dev), GFP_KERNEL);
-	if (!dev)
-		return ERR_PTR(-ENOMEM);
-
-	/*
-	 * Preallocate a bio that's always going to be used for flushing device
-	 * barriers and matches the device lifespan
-	 */
-	dev->flush_bio = bio_alloc_bioset(GFP_KERNEL, 0, NULL);
-	if (!dev->flush_bio) {
-		kfree(dev);
-		return ERR_PTR(-ENOMEM);
-	}
-
-	INIT_LIST_HEAD(&dev->dev_list);
-	INIT_LIST_HEAD(&dev->dev_alloc_list);
-	INIT_LIST_HEAD(&dev->post_commit_list);
-
-	atomic_set(&dev->reada_in_flight, 0);
-	atomic_set(&dev->dev_stats_ccnt, 0);
-	btrfs_device_data_ordered_init(dev);
-	INIT_RADIX_TREE(&dev->reada_zones, GFP_NOFS & ~__GFP_DIRECT_RECLAIM);
-	INIT_RADIX_TREE(&dev->reada_extents, GFP_NOFS & ~__GFP_DIRECT_RECLAIM);
-	extent_io_tree_init(fs_info, &dev->alloc_state,
-			    IO_TREE_DEVICE_ALLOC_STATE, NULL);
-
-	return dev;
-}
-
-=======
->>>>>>> 3b17187f
 static noinline struct btrfs_fs_devices *find_fsid(
 		const u8 *fsid, const u8 *metadata_fsid)
 {
