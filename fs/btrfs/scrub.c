--- conflicted
+++ resolved
@@ -70,10 +70,6 @@
 	/* Offset in bytes to @sblock. */
 	u32			offset;
 	atomic_t		refs;
-<<<<<<< HEAD
-	u8			mirror_num;
-=======
->>>>>>> d60c95ef
 	unsigned int		have_csum:1;
 	unsigned int		io_error:1;
 	u8			csum[BTRFS_CSUM_SIZE];
@@ -427,13 +423,8 @@
 
 static inline int scrub_is_page_on_raid56(struct scrub_sector *sector)
 {
-<<<<<<< HEAD
-	return spage->recover &&
-	       (spage->recover->bioc->map_type & BTRFS_BLOCK_GROUP_RAID56_MASK);
-=======
 	return sector->recover &&
 	       (sector->recover->bioc->map_type & BTRFS_BLOCK_GROUP_RAID56_MASK);
->>>>>>> d60c95ef
 }
 
 static void scrub_pending_bio_inc(struct scrub_ctx *sctx)
@@ -1221,11 +1212,7 @@
 
 			sblock_other = sblocks_for_recheck[mirror_index];
 		} else {
-<<<<<<< HEAD
-			struct scrub_recover *r = sblock_bad->pagev[0]->recover;
-=======
 			struct scrub_recover *r = sblock_bad->sectors[0]->recover;
->>>>>>> d60c95ef
 			int max_allowed = r->bioc->num_stripes - r->bioc->num_tgtdevs;
 
 			if (mirror_index >= max_allowed)
@@ -1535,31 +1522,11 @@
 			scrub_stripe_index_and_offset(logical,
 						      bioc->map_type,
 						      bioc->raid_map,
-<<<<<<< HEAD
-						      mapped_length,
-=======
->>>>>>> d60c95ef
 						      bioc->num_stripes -
 						      bioc->num_tgtdevs,
 						      mirror_index,
 						      &stripe_index,
 						      &stripe_offset);
-<<<<<<< HEAD
-			spage->physical = bioc->stripes[stripe_index].physical +
-					 stripe_offset;
-			spage->dev = bioc->stripes[stripe_index].dev;
-
-			BUG_ON(page_index >= original_sblock->page_count);
-			spage->physical_for_dev_replace =
-				original_sblock->pagev[page_index]->
-				physical_for_dev_replace;
-			/* for missing devices, dev->bdev is NULL */
-			spage->mirror_num = mirror_index + 1;
-			sblock->page_count++;
-			spage->page = alloc_page(GFP_NOFS);
-			if (!spage->page)
-				goto leave_nomem;
-=======
 			/*
 			 * We're at the first sector, also populate @sblock
 			 * physical and dev.
@@ -1572,7 +1539,6 @@
 				sblock->physical_for_dev_replace =
 					original_sblock->physical_for_dev_replace;
 			}
->>>>>>> d60c95ef
 
 			BUG_ON(sector_index >= original_sblock->sector_count);
 			scrub_get_recover(recover);
@@ -1602,17 +1568,7 @@
 				 SECTOR_SHIFT;
 	bio->bi_private = &done;
 	bio->bi_end_io = scrub_bio_wait_endio;
-<<<<<<< HEAD
-
-	mirror_num = spage->sblock->pagev[0]->mirror_num;
-	ret = raid56_parity_recover(fs_info, bio, spage->recover->bioc,
-				    spage->recover->map_length,
-				    mirror_num, 0);
-	if (ret)
-		return ret;
-=======
 	raid56_parity_recover(bio, sector->recover->bioc, sector->sblock->mirror_num);
->>>>>>> d60c95ef
 
 	wait_for_completion_io(&done);
 	return blk_status_to_errno(bio->bi_status);
@@ -2383,13 +2339,8 @@
 {
 	struct scrub_ctx *sctx = sblock->sctx;
 	struct btrfs_fs_info *fs_info = sctx->fs_info;
-<<<<<<< HEAD
-	u64 length = sblock->page_count * PAGE_SIZE;
-	u64 logical = sblock->pagev[0]->logical;
-=======
 	u64 length = sblock->sector_count << fs_info->sectorsize_bits;
 	u64 logical = sblock->logical;
->>>>>>> d60c95ef
 	struct btrfs_io_context *bioc = NULL;
 	struct bio *bio;
 	struct btrfs_raid_bio *rbio;
@@ -2418,11 +2369,7 @@
 	bio->bi_private = sblock;
 	bio->bi_end_io = scrub_missing_raid56_end_io;
 
-<<<<<<< HEAD
-	rbio = raid56_alloc_missing_rbio(fs_info, bio, bioc, length);
-=======
 	rbio = raid56_alloc_missing_rbio(bio, bioc);
->>>>>>> d60c95ef
 	if (!rbio)
 		goto rbio_out;
 
@@ -3019,15 +2966,9 @@
 	bio->bi_private = sparity;
 	bio->bi_end_io = scrub_parity_bio_endio;
 
-<<<<<<< HEAD
-	rbio = raid56_parity_alloc_scrub_rbio(fs_info, bio, bioc,
-					      length, sparity->scrub_dev,
-					      sparity->dbitmap,
-=======
 	rbio = raid56_parity_alloc_scrub_rbio(bio, bioc,
 					      sparity->scrub_dev,
 					      &sparity->dbitmap,
->>>>>>> d60c95ef
 					      sparity->nsectors);
 	btrfs_put_bioc(bioc);
 	if (!rbio)
@@ -3041,12 +2982,7 @@
 	bio_put(bio);
 bioc_out:
 	btrfs_bio_counter_dec(fs_info);
-<<<<<<< HEAD
-	btrfs_put_bioc(bioc);
-	bitmap_or(sparity->ebitmap, sparity->ebitmap, sparity->dbitmap,
-=======
 	bitmap_or(&sparity->ebitmap, &sparity->ebitmap, &sparity->dbitmap,
->>>>>>> d60c95ef
 		  sparity->nsectors);
 	spin_lock(&sctx->stat_lock);
 	sctx->stat.malloc_errors++;
@@ -3076,20 +3012,8 @@
 static int compare_extent_item_range(struct btrfs_path *path,
 				     u64 search_start, u64 search_len)
 {
-<<<<<<< HEAD
-	struct btrfs_fs_info *fs_info = sctx->fs_info;
-	struct btrfs_root *root = fs_info->extent_root;
-	struct btrfs_root *csum_root = fs_info->csum_root;
-	struct btrfs_extent_item *extent;
-	struct btrfs_io_context *bioc = NULL;
-	u64 flags;
-	int ret;
-	int slot;
-	struct extent_buffer *l;
-=======
 	struct btrfs_fs_info *fs_info = path->nodes[0]->fs_info;
 	u64 len;
->>>>>>> d60c95ef
 	struct btrfs_key key;
 
 	btrfs_item_key_to_cpu(path->nodes[0], &key, path->slots[0]);
@@ -3256,40 +3180,6 @@
 		get_extent_info(path, &extent_start, &extent_size, &extent_flags,
 				&extent_gen);
 
-<<<<<<< HEAD
-			if (extent_logical + extent_len >
-			    logic_start + map->stripe_len)
-				extent_len = logic_start + map->stripe_len -
-					     extent_logical;
-
-			scrub_parity_mark_sectors_data(sparity, extent_logical,
-						       extent_len);
-
-			mapped_length = extent_len;
-			bioc = NULL;
-			ret = btrfs_map_block(fs_info, BTRFS_MAP_READ,
-					extent_logical, &mapped_length, &bioc,
-					0);
-			if (!ret) {
-				if (!bioc || mapped_length < extent_len)
-					ret = -EIO;
-			}
-			if (ret) {
-				btrfs_put_bioc(bioc);
-				goto out;
-			}
-			extent_physical = bioc->stripes[0].physical;
-			extent_mirror_num = bioc->mirror_num;
-			extent_dev = bioc->stripes[0].dev;
-			btrfs_put_bioc(bioc);
-
-			ret = btrfs_lookup_csums_range(csum_root,
-						extent_logical,
-						extent_logical + extent_len - 1,
-						&sctx->csum_list, 1);
-			if (ret)
-				goto out;
-=======
 		/* Metadata should not cross stripe boundaries */
 		if ((extent_flags & BTRFS_EXTENT_FLAG_TREE_BLOCK) &&
 		    does_range_cross_boundary(extent_start, extent_size,
@@ -3303,7 +3193,6 @@
 			cur_logical += extent_size;
 			continue;
 		}
->>>>>>> d60c95ef
 
 		/* Skip hole range which doesn't have any extent */
 		cur_logical = max(extent_start, cur_logical);
