--- conflicted
+++ resolved
@@ -2055,15 +2055,7 @@
 void btrfs_zone_finish_endio(struct btrfs_fs_info *fs_info, u64 logical, u64 length)
 {
 	struct btrfs_block_group *block_group;
-<<<<<<< HEAD
-	struct map_lookup *map;
-	struct btrfs_device *device;
 	u64 min_alloc_bytes;
-	u64 physical;
-	int i;
-=======
-	u64 min_alloc_bytes;
->>>>>>> bf44eed7
 
 	if (!btrfs_is_zoned(fs_info))
 		return;
@@ -2076,46 +2068,14 @@
 		min_alloc_bytes = fs_info->sectorsize;
 	else
 		min_alloc_bytes = fs_info->nodesize;
-<<<<<<< HEAD
 
 	/* Bail out if we can allocate more data from this block group. */
 	if (logical + length + min_alloc_bytes <=
 	    block_group->start + block_group->zone_capacity)
 		goto out;
 
-	spin_lock(&block_group->lock);
-=======
->>>>>>> bf44eed7
-
-	/* Bail out if we can allocate more data from this block group. */
-	if (logical + length + min_alloc_bytes <=
-	    block_group->start + block_group->zone_capacity)
-		goto out;
-
 	do_zone_finish(block_group, true);
 
-<<<<<<< HEAD
-	map = block_group->physical_map;
-	for (i = 0; i < map->num_stripes; i++) {
-		int ret;
-
-		device = map->stripes[i].dev;
-		physical = map->stripes[i].physical;
-
-		if (device->zone_info->max_active_zones == 0)
-			continue;
-
-		ret = blkdev_zone_mgmt(device->bdev, REQ_OP_ZONE_FINISH,
-				       physical >> SECTOR_SHIFT,
-				       device->zone_info->zone_size >> SECTOR_SHIFT,
-				       GFP_NOFS);
-
-		if (ret)
-			return;
-
-		btrfs_dev_clear_active_zone(device, physical);
-	}
-=======
 out:
 	btrfs_put_block_group(block_group);
 }
@@ -2130,7 +2090,6 @@
 	btrfs_zone_finish_endio(bg->fs_info, bg->start, bg->length);
 	btrfs_put_block_group(bg);
 }
->>>>>>> bf44eed7
 
 void btrfs_schedule_zone_finish_bg(struct btrfs_block_group *bg,
 				   struct extent_buffer *eb)
@@ -2152,37 +2111,6 @@
 	queue_work(system_unbound_wq, &bg->zone_finish_work);
 }
 
-static void btrfs_zone_finish_endio_workfn(struct work_struct *work)
-{
-	struct btrfs_block_group *bg =
-		container_of(work, struct btrfs_block_group, zone_finish_work);
-
-	wait_on_extent_buffer_writeback(bg->last_eb);
-	free_extent_buffer(bg->last_eb);
-	btrfs_zone_finish_endio(bg->fs_info, bg->start, bg->length);
-	btrfs_put_block_group(bg);
-}
-
-void btrfs_schedule_zone_finish_bg(struct btrfs_block_group *bg,
-				   struct extent_buffer *eb)
-{
-	if (!bg->seq_zone || eb->start + eb->len * 2 <= bg->start + bg->zone_capacity)
-		return;
-
-	if (WARN_ON(bg->zone_finish_work.func == btrfs_zone_finish_endio_workfn)) {
-		btrfs_err(bg->fs_info, "double scheduling of bg %llu zone finishing",
-			  bg->start);
-		return;
-	}
-
-	/* For the work */
-	btrfs_get_block_group(bg);
-	atomic_inc(&eb->refs);
-	bg->last_eb = eb;
-	INIT_WORK(&bg->zone_finish_work, btrfs_zone_finish_endio_workfn);
-	queue_work(system_unbound_wq, &bg->zone_finish_work);
-}
-
 void btrfs_clear_data_reloc_bg(struct btrfs_block_group *bg)
 {
 	struct btrfs_fs_info *fs_info = bg->fs_info;
@@ -2211,8 +2139,6 @@
 	mutex_unlock(&fs_devices->device_list_mutex);
 }
 
-<<<<<<< HEAD
-=======
 bool btrfs_zoned_should_reclaim(struct btrfs_fs_info *fs_info)
 {
 	struct btrfs_fs_devices *fs_devices = fs_info->fs_devices;
@@ -2240,7 +2166,6 @@
 	return factor >= fs_info->bg_reclaim_threshold;
 }
 
->>>>>>> bf44eed7
 void btrfs_zoned_release_data_reloc_bg(struct btrfs_fs_info *fs_info, u64 logical,
 				       u64 length)
 {
