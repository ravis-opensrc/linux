// SPDX-License-Identifier: GPL-2.0+
/*
 * XArray implementation
 * Copyright (c) 2017-2018 Microsoft Corporation
 * Copyright (c) 2018-2020 Oracle
 * Author: Matthew Wilcox <willy@infradead.org>
 */

#include <linux/bitmap.h>
#include <linux/export.h>
#include <linux/list.h>
#include <linux/slab.h>
#include <linux/xarray.h>

/*
 * Coding conventions in this file:
 *
 * @xa is used to refer to the entire xarray.
 * @xas is the 'xarray operation state'.  It may be either a pointer to
 * an xa_state, or an xa_state stored on the stack.  This is an unfortunate
 * ambiguity.
 * @index is the index of the entry being operated on
 * @mark is an xa_mark_t; a small number indicating one of the mark bits.
 * @node refers to an xa_node; usually the primary one being operated on by
 * this function.
 * @offset is the index into the slots array inside an xa_node.
 * @parent refers to the @xa_node closer to the head than @node.
 * @entry refers to something stored in a slot in the xarray
 */

static inline unsigned int xa_lock_type(const struct xarray *xa)
{
	return (__force unsigned int)xa->xa_flags & 3;
}

static inline void xas_lock_type(struct xa_state *xas, unsigned int lock_type)
{
	if (lock_type == XA_LOCK_IRQ)
		xas_lock_irq(xas);
	else if (lock_type == XA_LOCK_BH)
		xas_lock_bh(xas);
	else
		xas_lock(xas);
}

static inline void xas_unlock_type(struct xa_state *xas, unsigned int lock_type)
{
	if (lock_type == XA_LOCK_IRQ)
		xas_unlock_irq(xas);
	else if (lock_type == XA_LOCK_BH)
		xas_unlock_bh(xas);
	else
		xas_unlock(xas);
}

static inline bool xa_track_free(const struct xarray *xa)
{
	return xa->xa_flags & XA_FLAGS_TRACK_FREE;
}

static inline bool xa_zero_busy(const struct xarray *xa)
{
	return xa->xa_flags & XA_FLAGS_ZERO_BUSY;
}

static inline void xa_mark_set(struct xarray *xa, xa_mark_t mark)
{
	if (!(xa->xa_flags & XA_FLAGS_MARK(mark)))
		xa->xa_flags |= XA_FLAGS_MARK(mark);
}

static inline void xa_mark_clear(struct xarray *xa, xa_mark_t mark)
{
	if (xa->xa_flags & XA_FLAGS_MARK(mark))
		xa->xa_flags &= ~(XA_FLAGS_MARK(mark));
}

static inline unsigned long *node_marks(struct xa_node *node, xa_mark_t mark)
{
	return node->marks[(__force unsigned)mark];
}

static inline bool node_get_mark(struct xa_node *node,
		unsigned int offset, xa_mark_t mark)
{
	return test_bit(offset, node_marks(node, mark));
}

/* returns true if the bit was set */
static inline bool node_set_mark(struct xa_node *node, unsigned int offset,
				xa_mark_t mark)
{
	return __test_and_set_bit(offset, node_marks(node, mark));
}

/* returns true if the bit was set */
static inline bool node_clear_mark(struct xa_node *node, unsigned int offset,
				xa_mark_t mark)
{
	return __test_and_clear_bit(offset, node_marks(node, mark));
}

static inline bool node_any_mark(struct xa_node *node, xa_mark_t mark)
{
	return !bitmap_empty(node_marks(node, mark), XA_CHUNK_SIZE);
}

static inline void node_mark_all(struct xa_node *node, xa_mark_t mark)
{
	bitmap_fill(node_marks(node, mark), XA_CHUNK_SIZE);
}

#define mark_inc(mark) do { \
	mark = (__force xa_mark_t)((__force unsigned)(mark) + 1); \
} while (0)

/*
 * xas_squash_marks() - Merge all marks to the first entry
 * @xas: Array operation state.
 *
 * Set a mark on the first entry if any entry has it set.  Clear marks on
 * all sibling entries.
 */
static void xas_squash_marks(const struct xa_state *xas)
{
	unsigned int mark = 0;
	unsigned int limit = xas->xa_offset + xas->xa_sibs + 1;

	if (!xas->xa_sibs)
		return;

	do {
		unsigned long *marks = xas->xa_node->marks[mark];
		if (find_next_bit(marks, limit, xas->xa_offset + 1) == limit)
			continue;
		__set_bit(xas->xa_offset, marks);
		bitmap_clear(marks, xas->xa_offset + 1, xas->xa_sibs);
	} while (mark++ != (__force unsigned)XA_MARK_MAX);
}

/* extracts the offset within this node from the index */
static unsigned int get_offset(unsigned long index, struct xa_node *node)
{
	return (index >> node->shift) & XA_CHUNK_MASK;
}

static void xas_set_offset(struct xa_state *xas)
{
	xas->xa_offset = get_offset(xas->xa_index, xas->xa_node);
}

/* move the index either forwards (find) or backwards (sibling slot) */
static void xas_move_index(struct xa_state *xas, unsigned long offset)
{
	unsigned int shift = xas->xa_node->shift;
	xas->xa_index &= ~XA_CHUNK_MASK << shift;
	xas->xa_index += offset << shift;
}

static void xas_advance(struct xa_state *xas)
{
	xas->xa_offset++;
	xas_move_index(xas, xas->xa_offset);
}

static void *set_bounds(struct xa_state *xas)
{
	xas->xa_node = XAS_BOUNDS;
	return NULL;
}

/*
 * Starts a walk.  If the @xas is already valid, we assume that it's on
 * the right path and just return where we've got to.  If we're in an
 * error state, return NULL.  If the index is outside the current scope
 * of the xarray, return NULL without changing @xas->xa_node.  Otherwise
 * set @xas->xa_node to NULL and return the current head of the array.
 */
static void *xas_start(struct xa_state *xas)
{
	void *entry;

	if (xas_valid(xas))
		return xas_reload(xas);
	if (xas_error(xas))
		return NULL;

	entry = xa_head(xas->xa);
	if (!xa_is_node(entry)) {
		if (xas->xa_index)
			return set_bounds(xas);
	} else {
		if ((xas->xa_index >> xa_to_node(entry)->shift) > XA_CHUNK_MASK)
			return set_bounds(xas);
	}

	xas->xa_node = NULL;
	return entry;
}

static void *xas_descend(struct xa_state *xas, struct xa_node *node)
{
	unsigned int offset = get_offset(xas->xa_index, node);
	void *entry = xa_entry(xas->xa, node, offset);

	xas->xa_node = node;
	if (xa_is_sibling(entry)) {
		offset = xa_to_sibling(entry);
		entry = xa_entry(xas->xa, node, offset);
	}

	xas->xa_offset = offset;
	return entry;
}

/**
 * xas_load() - Load an entry from the XArray (advanced).
 * @xas: XArray operation state.
 *
 * Usually walks the @xas to the appropriate state to load the entry
 * stored at xa_index.  However, it will do nothing and return %NULL if
 * @xas is in an error state.  xas_load() will never expand the tree.
 *
 * If the xa_state is set up to operate on a multi-index entry, xas_load()
 * may return %NULL or an internal entry, even if there are entries
 * present within the range specified by @xas.
 *
 * Context: Any context.  The caller should hold the xa_lock or the RCU lock.
 * Return: Usually an entry in the XArray, but see description for exceptions.
 */
void *xas_load(struct xa_state *xas)
{
	void *entry = xas_start(xas);

	while (xa_is_node(entry)) {
		struct xa_node *node = xa_to_node(entry);

		if (xas->xa_shift > node->shift)
			break;
		entry = xas_descend(xas, node);
		if (node->shift == 0)
			break;
	}
	return entry;
}
EXPORT_SYMBOL_GPL(xas_load);

/* Move the radix tree node cache here */
extern struct kmem_cache *radix_tree_node_cachep;
extern void radix_tree_node_rcu_free(struct rcu_head *head);

#define XA_RCU_FREE	((struct xarray *)1)

static void xa_node_free(struct xa_node *node)
{
	XA_NODE_BUG_ON(node, !list_empty(&node->private_list));
	node->array = XA_RCU_FREE;
	call_rcu(&node->rcu_head, radix_tree_node_rcu_free);
}

/*
 * xas_destroy() - Free any resources allocated during the XArray operation.
 * @xas: XArray operation state.
 *
 * This function is now internal-only.
 */
static void xas_destroy(struct xa_state *xas)
{
	struct xa_node *next, *node = xas->xa_alloc;

	while (node) {
		XA_NODE_BUG_ON(node, !list_empty(&node->private_list));
		next = rcu_dereference_raw(node->parent);
		radix_tree_node_rcu_free(&node->rcu_head);
		xas->xa_alloc = node = next;
	}
}

/**
 * xas_nomem() - Allocate memory if needed.
 * @xas: XArray operation state.
 * @gfp: Memory allocation flags.
 *
 * If we need to add new nodes to the XArray, we try to allocate memory
 * with GFP_NOWAIT while holding the lock, which will usually succeed.
 * If it fails, @xas is flagged as needing memory to continue.  The caller
 * should drop the lock and call xas_nomem().  If xas_nomem() succeeds,
 * the caller should retry the operation.
 *
 * Forward progress is guaranteed as one node is allocated here and
 * stored in the xa_state where it will be found by xas_alloc().  More
 * nodes will likely be found in the slab allocator, but we do not tie
 * them up here.
 *
 * Return: true if memory was needed, and was successfully allocated.
 */
bool xas_nomem(struct xa_state *xas, gfp_t gfp)
{
	if (xas->xa_node != XA_ERROR(-ENOMEM)) {
		xas_destroy(xas);
		return false;
	}
	if (xas->xa->xa_flags & XA_FLAGS_ACCOUNT)
		gfp |= __GFP_ACCOUNT;
	xas->xa_alloc = kmem_cache_alloc(radix_tree_node_cachep, gfp);
	if (!xas->xa_alloc)
		return false;
	xas->xa_alloc->parent = NULL;
	XA_NODE_BUG_ON(xas->xa_alloc, !list_empty(&xas->xa_alloc->private_list));
	xas->xa_node = XAS_RESTART;
	return true;
}
EXPORT_SYMBOL_GPL(xas_nomem);

/*
 * __xas_nomem() - Drop locks and allocate memory if needed.
 * @xas: XArray operation state.
 * @gfp: Memory allocation flags.
 *
 * Internal variant of xas_nomem().
 *
 * Return: true if memory was needed, and was successfully allocated.
 */
static bool __xas_nomem(struct xa_state *xas, gfp_t gfp)
	__must_hold(xas->xa->xa_lock)
{
	unsigned int lock_type = xa_lock_type(xas->xa);

	if (xas->xa_node != XA_ERROR(-ENOMEM)) {
		xas_destroy(xas);
		return false;
	}
	if (xas->xa->xa_flags & XA_FLAGS_ACCOUNT)
		gfp |= __GFP_ACCOUNT;
	if (gfpflags_allow_blocking(gfp)) {
		xas_unlock_type(xas, lock_type);
		xas->xa_alloc = kmem_cache_alloc(radix_tree_node_cachep, gfp);
		xas_lock_type(xas, lock_type);
	} else {
		xas->xa_alloc = kmem_cache_alloc(radix_tree_node_cachep, gfp);
	}
	if (!xas->xa_alloc)
		return false;
	xas->xa_alloc->parent = NULL;
	XA_NODE_BUG_ON(xas->xa_alloc, !list_empty(&xas->xa_alloc->private_list));
	xas->xa_node = XAS_RESTART;
	return true;
}

static void xas_update(struct xa_state *xas, struct xa_node *node)
{
	if (xas->xa_update)
		xas->xa_update(node);
	else
		XA_NODE_BUG_ON(node, !list_empty(&node->private_list));
}

static void *xas_alloc(struct xa_state *xas, unsigned int shift)
{
	struct xa_node *parent = xas->xa_node;
	struct xa_node *node = xas->xa_alloc;

	if (xas_invalid(xas))
		return NULL;

	if (node) {
		xas->xa_alloc = NULL;
	} else {
		gfp_t gfp = GFP_NOWAIT | __GFP_NOWARN;

		if (xas->xa->xa_flags & XA_FLAGS_ACCOUNT)
			gfp |= __GFP_ACCOUNT;

		node = kmem_cache_alloc(radix_tree_node_cachep, gfp);
		if (!node) {
			xas_set_err(xas, -ENOMEM);
			return NULL;
		}
	}

	if (parent) {
		node->offset = xas->xa_offset;
		parent->count++;
		XA_NODE_BUG_ON(node, parent->count > XA_CHUNK_SIZE);
		xas_update(xas, parent);
	}
	XA_NODE_BUG_ON(node, shift > BITS_PER_LONG);
	XA_NODE_BUG_ON(node, !list_empty(&node->private_list));
	node->shift = shift;
	node->count = 0;
	node->nr_values = 0;
	RCU_INIT_POINTER(node->parent, xas->xa_node);
	node->array = xas->xa;

	return node;
}

#ifdef CONFIG_XARRAY_MULTI
/* Returns the number of indices covered by a given xa_state */
static unsigned long xas_size(const struct xa_state *xas)
{
	return (xas->xa_sibs + 1UL) << xas->xa_shift;
}
#endif

/*
 * Use this to calculate the maximum index that will need to be created
 * in order to add the entry described by @xas.  Because we cannot store a
 * multi-index entry at index 0, the calculation is a little more complex
 * than you might expect.
 */
static unsigned long xas_max(struct xa_state *xas)
{
	unsigned long max = xas->xa_index;

#ifdef CONFIG_XARRAY_MULTI
	if (xas->xa_shift || xas->xa_sibs) {
		unsigned long mask = xas_size(xas) - 1;
		max |= mask;
		if (mask == max)
			max++;
	}
#endif

	return max;
}

/* The maximum index that can be contained in the array without expanding it */
static unsigned long max_index(void *entry)
{
	if (!xa_is_node(entry))
		return 0;
	return (XA_CHUNK_SIZE << xa_to_node(entry)->shift) - 1;
}

static void xas_shrink(struct xa_state *xas)
{
	struct xarray *xa = xas->xa;
	struct xa_node *node = xas->xa_node;

	for (;;) {
		void *entry;

		XA_NODE_BUG_ON(node, node->count > XA_CHUNK_SIZE);
		if (node->count != 1)
			break;
		entry = xa_entry_locked(xa, node, 0);
		if (!entry)
			break;
		if (!xa_is_node(entry) && node->shift)
			break;
		if (xa_is_zero(entry) && xa_zero_busy(xa))
			entry = NULL;
		xas->xa_node = XAS_BOUNDS;

		RCU_INIT_POINTER(xa->xa_head, entry);
		if (xa_track_free(xa) && !node_get_mark(node, 0, XA_FREE_MARK))
			xa_mark_clear(xa, XA_FREE_MARK);

		node->count = 0;
		node->nr_values = 0;
		if (!xa_is_node(entry))
			RCU_INIT_POINTER(node->slots[0], XA_RETRY_ENTRY);
		xas_update(xas, node);
		xa_node_free(node);
		if (!xa_is_node(entry))
			break;
		node = xa_to_node(entry);
		node->parent = NULL;
	}
}

/*
 * xas_delete_node() - Attempt to delete an xa_node
 * @xas: Array operation state.
 *
 * Attempts to delete the @xas->xa_node.  This will fail if xa->node has
 * a non-zero reference count.
 */
static void xas_delete_node(struct xa_state *xas)
{
	struct xa_node *node = xas->xa_node;

	for (;;) {
		struct xa_node *parent;

		XA_NODE_BUG_ON(node, node->count > XA_CHUNK_SIZE);
		if (node->count)
			break;

		parent = xa_parent_locked(xas->xa, node);
		xas->xa_node = parent;
		xas->xa_offset = node->offset;
		xa_node_free(node);

		if (!parent) {
			xas->xa->xa_head = NULL;
			xas->xa_node = XAS_BOUNDS;
			return;
		}

		parent->slots[xas->xa_offset] = NULL;
		parent->count--;
		XA_NODE_BUG_ON(parent, parent->count > XA_CHUNK_SIZE);
		node = parent;
		xas_update(xas, node);
	}

	if (!node->parent)
		xas_shrink(xas);
}

/**
 * xas_free_nodes() - Free this node and all nodes that it references
 * @xas: Array operation state.
 * @top: Node to free
 *
 * This node has been removed from the tree.  We must now free it and all
 * of its subnodes.  There may be RCU walkers with references into the tree,
 * so we must replace all entries with retry markers.
 */
static void xas_free_nodes(struct xa_state *xas, struct xa_node *top)
{
	unsigned int offset = 0;
	struct xa_node *node = top;

	for (;;) {
		void *entry = xa_entry_locked(xas->xa, node, offset);

		if (node->shift && xa_is_node(entry)) {
			node = xa_to_node(entry);
			offset = 0;
			continue;
		}
		if (entry)
			RCU_INIT_POINTER(node->slots[offset], XA_RETRY_ENTRY);
		offset++;
		while (offset == XA_CHUNK_SIZE) {
			struct xa_node *parent;

			parent = xa_parent_locked(xas->xa, node);
			offset = node->offset + 1;
			node->count = 0;
			node->nr_values = 0;
			xas_update(xas, node);
			xa_node_free(node);
			if (node == top)
				return;
			node = parent;
		}
	}
}

/*
 * xas_expand adds nodes to the head of the tree until it has reached
 * sufficient height to be able to contain @xas->xa_index
 */
static int xas_expand(struct xa_state *xas, void *head)
{
	struct xarray *xa = xas->xa;
	struct xa_node *node = NULL;
	unsigned int shift = 0;
	unsigned long max = xas_max(xas);

	if (!head) {
		if (max == 0)
			return 0;
		while ((max >> shift) >= XA_CHUNK_SIZE)
			shift += XA_CHUNK_SHIFT;
		return shift + XA_CHUNK_SHIFT;
	} else if (xa_is_node(head)) {
		node = xa_to_node(head);
		shift = node->shift + XA_CHUNK_SHIFT;
	}
	xas->xa_node = NULL;

	while (max > max_index(head)) {
		xa_mark_t mark = 0;

		XA_NODE_BUG_ON(node, shift > BITS_PER_LONG);
		node = xas_alloc(xas, shift);
		if (!node)
			return -ENOMEM;

		node->count = 1;
		if (xa_is_value(head))
			node->nr_values = 1;
		RCU_INIT_POINTER(node->slots[0], head);

		/* Propagate the aggregated mark info to the new child */
		for (;;) {
			if (xa_track_free(xa) && mark == XA_FREE_MARK) {
				node_mark_all(node, XA_FREE_MARK);
				if (!xa_marked(xa, XA_FREE_MARK)) {
					node_clear_mark(node, 0, XA_FREE_MARK);
					xa_mark_set(xa, XA_FREE_MARK);
				}
			} else if (xa_marked(xa, mark)) {
				node_set_mark(node, 0, mark);
			}
			if (mark == XA_MARK_MAX)
				break;
			mark_inc(mark);
		}

		/*
		 * Now that the new node is fully initialised, we can add
		 * it to the tree
		 */
		if (xa_is_node(head)) {
			xa_to_node(head)->offset = 0;
			rcu_assign_pointer(xa_to_node(head)->parent, node);
		}
		head = xa_mk_node(node);
		rcu_assign_pointer(xa->xa_head, head);
		xas_update(xas, node);

		shift += XA_CHUNK_SHIFT;
	}

	xas->xa_node = node;
	return shift;
}

/*
 * xas_create() - Create a slot to store an entry in.
 * @xas: XArray operation state.
 * @allow_root: %true if we can store the entry in the root directly
 *
 * Most users will not need to call this function directly, as it is called
 * by xas_store().  It is useful for doing conditional store operations
 * (see the xa_cmpxchg() implementation for an example).
 *
 * Return: If the slot already existed, returns the contents of this slot.
 * If the slot was newly created, returns %NULL.  If it failed to create the
 * slot, returns %NULL and indicates the error in @xas.
 */
static void *xas_create(struct xa_state *xas, bool allow_root)
{
	struct xarray *xa = xas->xa;
	void *entry;
	void __rcu **slot;
	struct xa_node *node = xas->xa_node;
	int shift;
	unsigned int order = xas->xa_shift;

	if (xas_top(node)) {
		entry = xa_head_locked(xa);
		xas->xa_node = NULL;
		if (!entry && xa_zero_busy(xa))
			entry = XA_ZERO_ENTRY;
		shift = xas_expand(xas, entry);
		if (shift < 0)
			return NULL;
		if (!shift && !allow_root)
			shift = XA_CHUNK_SHIFT;
		entry = xa_head_locked(xa);
		slot = &xa->xa_head;
	} else if (xas_error(xas)) {
		return NULL;
	} else if (node) {
		unsigned int offset = xas->xa_offset;

		shift = node->shift;
		entry = xa_entry_locked(xa, node, offset);
		slot = &node->slots[offset];
	} else {
		shift = 0;
		entry = xa_head_locked(xa);
		slot = &xa->xa_head;
	}

	while (shift > order) {
		shift -= XA_CHUNK_SHIFT;
		if (!entry) {
			node = xas_alloc(xas, shift);
			if (!node)
				break;
			if (xa_track_free(xa))
				node_mark_all(node, XA_FREE_MARK);
			rcu_assign_pointer(*slot, xa_mk_node(node));
		} else if (xa_is_node(entry)) {
			node = xa_to_node(entry);
		} else {
			break;
		}
		entry = xas_descend(xas, node);
		slot = &node->slots[xas->xa_offset];
	}

	return entry;
}

/**
 * xas_create_range() - Ensure that stores to this range will succeed
 * @xas: XArray operation state.
 *
 * Creates all of the slots in the range covered by @xas.  Sets @xas to
 * create single-index entries and positions it at the beginning of the
 * range.  This is for the benefit of users which have not yet been
 * converted to use multi-index entries.
 */
void xas_create_range(struct xa_state *xas)
{
	unsigned long index = xas->xa_index;
	unsigned char shift = xas->xa_shift;
	unsigned char sibs = xas->xa_sibs;

	xas->xa_index |= ((sibs + 1UL) << shift) - 1;
	if (xas_is_node(xas) && xas->xa_node->shift == xas->xa_shift)
		xas->xa_offset |= sibs;
	xas->xa_shift = 0;
	xas->xa_sibs = 0;

	for (;;) {
		xas_create(xas, true);
		if (xas_error(xas))
			goto restore;
		if (xas->xa_index <= (index | XA_CHUNK_MASK))
			goto success;
		xas->xa_index -= XA_CHUNK_SIZE;

		for (;;) {
			struct xa_node *node = xas->xa_node;
			xas->xa_node = xa_parent_locked(xas->xa, node);
			xas->xa_offset = node->offset - 1;
			if (node->offset != 0)
				break;
		}
	}

restore:
	xas->xa_shift = shift;
	xas->xa_sibs = sibs;
	xas->xa_index = index;
	return;
success:
	xas->xa_index = index;
	if (xas->xa_node)
		xas_set_offset(xas);
}
EXPORT_SYMBOL_GPL(xas_create_range);

static void update_node(struct xa_state *xas, struct xa_node *node,
		int count, int values)
{
	if (!node || (!count && !values))
		return;

	node->count += count;
	node->nr_values += values;
	XA_NODE_BUG_ON(node, node->count > XA_CHUNK_SIZE);
	XA_NODE_BUG_ON(node, node->nr_values > XA_CHUNK_SIZE);
	xas_update(xas, node);
	if (count < 0)
		xas_delete_node(xas);
}

/**
 * xas_store() - Store this entry in the XArray.
 * @xas: XArray operation state.
 * @entry: New entry.
 *
 * If @xas is operating on a multi-index entry, the entry returned by this
 * function is essentially meaningless (it may be an internal entry or it
 * may be %NULL, even if there are non-NULL entries at some of the indices
 * covered by the range).  This is not a problem for any current users,
 * and can be changed if needed.
 *
 * Return: The old entry at this index.
 */
void *xas_store(struct xa_state *xas, void *entry)
{
	struct xa_node *node;
	void __rcu **slot = &xas->xa->xa_head;
	unsigned int offset, max;
	int count = 0;
	int values = 0;
	void *first, *next;
	bool value = xa_is_value(entry);

	if (entry) {
		bool allow_root = !xa_is_node(entry) && !xa_is_zero(entry);
		first = xas_create(xas, allow_root);
	} else {
		first = xas_load(xas);
	}

	if (xas_invalid(xas))
		return first;
	node = xas->xa_node;
	if (node && (xas->xa_shift < node->shift))
		xas->xa_sibs = 0;
	if ((first == entry) && !xas->xa_sibs)
		return first;

	next = first;
	offset = xas->xa_offset;
	max = xas->xa_offset + xas->xa_sibs;
	if (node) {
		slot = &node->slots[offset];
		if (xas->xa_sibs)
			xas_squash_marks(xas);
	}
	if (!entry)
		xas_init_marks(xas);

	for (;;) {
		/*
		 * Must clear the marks before setting the entry to NULL,
		 * otherwise xas_for_each_marked may find a NULL entry and
		 * stop early.  rcu_assign_pointer contains a release barrier
		 * so the mark clearing will appear to happen before the
		 * entry is set to NULL.
		 */
		rcu_assign_pointer(*slot, entry);
		if (xa_is_node(next) && (!node || node->shift))
			xas_free_nodes(xas, xa_to_node(next));
		if (!node)
			break;
		count += !next - !entry;
		values += !xa_is_value(first) - !value;
		if (entry) {
			if (offset == max)
				break;
			if (!xa_is_sibling(entry))
				entry = xa_mk_sibling(xas->xa_offset);
		} else {
			if (offset == XA_CHUNK_MASK)
				break;
		}
		next = xa_entry_locked(xas->xa, node, ++offset);
		if (!xa_is_sibling(next)) {
			if (!entry && (offset > max))
				break;
			first = next;
		}
		slot++;
	}

	update_node(xas, node, count, values);
	return first;
}
EXPORT_SYMBOL_GPL(xas_store);

/**
 * xas_get_mark() - Returns the state of this mark.
 * @xas: XArray operation state.
 * @mark: Mark number.
 *
 * Return: true if the mark is set, false if the mark is clear or @xas
 * is in an error state.
 */
bool xas_get_mark(const struct xa_state *xas, xa_mark_t mark)
{
	if (xas_invalid(xas))
		return false;
	if (!xas->xa_node)
		return xa_marked(xas->xa, mark);
	return node_get_mark(xas->xa_node, xas->xa_offset, mark);
}
EXPORT_SYMBOL_GPL(xas_get_mark);

/**
 * xas_set_mark() - Sets the mark on this entry and its parents.
 * @xas: XArray operation state.
 * @mark: Mark number.
 *
 * Sets the specified mark on this entry, and walks up the tree setting it
 * on all the ancestor entries.  Does nothing if @xas has not been walked to
 * an entry, or is in an error state.
 */
void xas_set_mark(const struct xa_state *xas, xa_mark_t mark)
{
	struct xa_node *node = xas->xa_node;
	unsigned int offset = xas->xa_offset;

	if (xas_invalid(xas))
		return;

	while (node) {
		if (node_set_mark(node, offset, mark))
			return;
		offset = node->offset;
		node = xa_parent_locked(xas->xa, node);
	}

	if (!xa_marked(xas->xa, mark))
		xa_mark_set(xas->xa, mark);
}
EXPORT_SYMBOL_GPL(xas_set_mark);

/**
 * xas_clear_mark() - Clears the mark on this entry and its parents.
 * @xas: XArray operation state.
 * @mark: Mark number.
 *
 * Clears the specified mark on this entry, and walks back to the head
 * attempting to clear it on all the ancestor entries.  Does nothing if
 * @xas has not been walked to an entry, or is in an error state.
 */
void xas_clear_mark(const struct xa_state *xas, xa_mark_t mark)
{
	struct xa_node *node = xas->xa_node;
	unsigned int offset = xas->xa_offset;

	if (xas_invalid(xas))
		return;

	while (node) {
		if (!node_clear_mark(node, offset, mark))
			return;
		if (node_any_mark(node, mark))
			return;

		offset = node->offset;
		node = xa_parent_locked(xas->xa, node);
	}

	if (xa_marked(xas->xa, mark))
		xa_mark_clear(xas->xa, mark);
}
EXPORT_SYMBOL_GPL(xas_clear_mark);

/**
 * xas_init_marks() - Initialise all marks for the entry
 * @xas: Array operations state.
 *
 * Initialise all marks for the entry specified by @xas.  If we're tracking
 * free entries with a mark, we need to set it on all entries.  All other
 * marks are cleared.
 *
 * This implementation is not as efficient as it could be; we may walk
 * up the tree multiple times.
 */
void xas_init_marks(const struct xa_state *xas)
{
	xa_mark_t mark = 0;

	for (;;) {
		if (xa_track_free(xas->xa) && mark == XA_FREE_MARK)
			xas_set_mark(xas, mark);
		else
			xas_clear_mark(xas, mark);
		if (mark == XA_MARK_MAX)
			break;
		mark_inc(mark);
	}
}
EXPORT_SYMBOL_GPL(xas_init_marks);

#ifdef CONFIG_XARRAY_MULTI
static unsigned int node_get_marks(struct xa_node *node, unsigned int offset)
{
	unsigned int marks = 0;
	xa_mark_t mark = XA_MARK_0;

	for (;;) {
		if (node_get_mark(node, offset, mark))
			marks |= 1 << (__force unsigned int)mark;
		if (mark == XA_MARK_MAX)
			break;
		mark_inc(mark);
	}

	return marks;
}

static void node_set_marks(struct xa_node *node, unsigned int offset,
			struct xa_node *child, unsigned int marks)
{
	xa_mark_t mark = XA_MARK_0;

	for (;;) {
		if (marks & (1 << (__force unsigned int)mark)) {
			node_set_mark(node, offset, mark);
			if (child)
				node_mark_all(child, mark);
		}
		if (mark == XA_MARK_MAX)
			break;
		mark_inc(mark);
	}
}

/**
 * xas_split_alloc() - Allocate memory for splitting an entry.
 * @xas: XArray operation state.
 * @entry: New entry which will be stored in the array.
 * @order: New entry order.
 * @gfp: Memory allocation flags.
 *
 * This function should be called before calling xas_split().
 * If necessary, it will allocate new nodes (and fill them with @entry)
 * to prepare for the upcoming split of an entry of @order size into
 * entries of the order stored in the @xas.
 *
 * Context: May sleep if @gfp flags permit.
 */
void xas_split_alloc(struct xa_state *xas, void *entry, unsigned int order,
		gfp_t gfp)
{
	unsigned int sibs = (1 << (order % XA_CHUNK_SHIFT)) - 1;
	unsigned int mask = xas->xa_sibs;

	/* XXX: no support for splitting really large entries yet */
	if (WARN_ON(xas->xa_shift + 2 * XA_CHUNK_SHIFT < order))
		goto nomem;
	if (xas->xa_shift + XA_CHUNK_SHIFT > order)
		return;

	do {
		unsigned int i;
		void *sibling;
		struct xa_node *node;

		node = kmem_cache_alloc(radix_tree_node_cachep, gfp);
		if (!node)
			goto nomem;
		node->array = xas->xa;
		for (i = 0; i < XA_CHUNK_SIZE; i++) {
			if ((i & mask) == 0) {
				RCU_INIT_POINTER(node->slots[i], entry);
				sibling = xa_mk_sibling(0);
			} else {
				RCU_INIT_POINTER(node->slots[i], sibling);
			}
		}
		RCU_INIT_POINTER(node->parent, xas->xa_alloc);
		xas->xa_alloc = node;
	} while (sibs-- > 0);

	return;
nomem:
	xas_destroy(xas);
	xas_set_err(xas, -ENOMEM);
}
EXPORT_SYMBOL_GPL(xas_split_alloc);

/**
 * xas_split() - Split a multi-index entry into smaller entries.
 * @xas: XArray operation state.
 * @entry: New entry to store in the array.
 * @order: New entry order.
 *
 * The value in the entry is copied to all the replacement entries.
 *
 * Context: Any context.  The caller should hold the xa_lock.
 */
void xas_split(struct xa_state *xas, void *entry, unsigned int order)
{
	unsigned int sibs = (1 << (order % XA_CHUNK_SHIFT)) - 1;
	unsigned int offset, marks;
	struct xa_node *node;
	void *curr = xas_load(xas);
	int values = 0;

	node = xas->xa_node;
	if (xas_top(node))
		return;

	marks = node_get_marks(node, xas->xa_offset);

	offset = xas->xa_offset + sibs;
	do {
		if (xas->xa_shift < node->shift) {
			struct xa_node *child = xas->xa_alloc;

			xas->xa_alloc = rcu_dereference_raw(child->parent);
			child->shift = node->shift - XA_CHUNK_SHIFT;
			child->offset = offset;
			child->count = XA_CHUNK_SIZE;
			child->nr_values = xa_is_value(entry) ?
					XA_CHUNK_SIZE : 0;
			RCU_INIT_POINTER(child->parent, node);
			node_set_marks(node, offset, child, marks);
			rcu_assign_pointer(node->slots[offset],
					xa_mk_node(child));
			if (xa_is_value(curr))
				values--;
		} else {
			unsigned int canon = offset - xas->xa_sibs;

			node_set_marks(node, canon, NULL, marks);
			rcu_assign_pointer(node->slots[canon], entry);
			while (offset > canon)
				rcu_assign_pointer(node->slots[offset--],
						xa_mk_sibling(canon));
			values += (xa_is_value(entry) - xa_is_value(curr)) *
					(xas->xa_sibs + 1);
		}
	} while (offset-- > xas->xa_offset);

	node->nr_values += values;
}
EXPORT_SYMBOL_GPL(xas_split);
#endif

/**
 * xas_pause() - Pause a walk to drop a lock.
 * @xas: XArray operation state.
 *
 * Some users need to pause a walk and drop the lock they're holding in
 * order to yield to a higher priority thread or carry out an operation
 * on an entry.  Those users should call this function before they drop
 * the lock.  It resets the @xas to be suitable for the next iteration
 * of the loop after the user has reacquired the lock.  If most entries
 * found during a walk require you to call xas_pause(), the xa_for_each()
 * iterator may be more appropriate.
 *
 * Note that xas_pause() only works for forward iteration.  If a user needs
 * to pause a reverse iteration, we will need a xas_pause_rev().
 */
void xas_pause(struct xa_state *xas)
{
	struct xa_node *node = xas->xa_node;

	if (xas_invalid(xas))
		return;

	xas->xa_node = XAS_RESTART;
	if (node) {
		unsigned long offset = xas->xa_offset;
		while (++offset < XA_CHUNK_SIZE) {
			if (!xa_is_sibling(xa_entry(xas->xa, node, offset)))
				break;
		}
		xas->xa_index += (offset - xas->xa_offset) << node->shift;
		if (xas->xa_index == 0)
			xas->xa_node = XAS_BOUNDS;
	} else {
		xas->xa_index++;
	}
}
EXPORT_SYMBOL_GPL(xas_pause);

/*
 * __xas_prev() - Find the previous entry in the XArray.
 * @xas: XArray operation state.
 *
 * Helper function for xas_prev() which handles all the complex cases
 * out of line.
 */
void *__xas_prev(struct xa_state *xas)
{
	void *entry;

	if (!xas_frozen(xas->xa_node))
		xas->xa_index--;
	if (!xas->xa_node)
		return set_bounds(xas);
	if (xas_not_node(xas->xa_node))
		return xas_load(xas);

	if (xas->xa_offset != get_offset(xas->xa_index, xas->xa_node))
		xas->xa_offset--;

	while (xas->xa_offset == 255) {
		xas->xa_offset = xas->xa_node->offset - 1;
		xas->xa_node = xa_parent(xas->xa, xas->xa_node);
		if (!xas->xa_node)
			return set_bounds(xas);
	}

	for (;;) {
		entry = xa_entry(xas->xa, xas->xa_node, xas->xa_offset);
		if (!xa_is_node(entry))
			return entry;

		xas->xa_node = xa_to_node(entry);
		xas_set_offset(xas);
	}
}
EXPORT_SYMBOL_GPL(__xas_prev);

/*
 * __xas_next() - Find the next entry in the XArray.
 * @xas: XArray operation state.
 *
 * Helper function for xas_next() which handles all the complex cases
 * out of line.
 */
void *__xas_next(struct xa_state *xas)
{
	void *entry;

	if (!xas_frozen(xas->xa_node))
		xas->xa_index++;
	if (!xas->xa_node)
		return set_bounds(xas);
	if (xas_not_node(xas->xa_node))
		return xas_load(xas);

	if (xas->xa_offset != get_offset(xas->xa_index, xas->xa_node))
		xas->xa_offset++;

	while (xas->xa_offset == XA_CHUNK_SIZE) {
		xas->xa_offset = xas->xa_node->offset + 1;
		xas->xa_node = xa_parent(xas->xa, xas->xa_node);
		if (!xas->xa_node)
			return set_bounds(xas);
	}

	for (;;) {
		entry = xa_entry(xas->xa, xas->xa_node, xas->xa_offset);
		if (!xa_is_node(entry))
			return entry;

		xas->xa_node = xa_to_node(entry);
		xas_set_offset(xas);
	}
}
EXPORT_SYMBOL_GPL(__xas_next);

/**
 * xas_find() - Find the next present entry in the XArray.
 * @xas: XArray operation state.
 * @max: Highest index to return.
 *
 * If the @xas has not yet been walked to an entry, return the entry
 * which has an index >= xas.xa_index.  If it has been walked, the entry
 * currently being pointed at has been processed, and so we move to the
 * next entry.
 *
 * If no entry is found and the array is smaller than @max, the iterator
 * is set to the smallest index not yet in the array.  This allows @xas
 * to be immediately passed to xas_store().
 *
 * Return: The entry, if found, otherwise %NULL.
 */
void *xas_find(struct xa_state *xas, unsigned long max)
{
	void *entry;

	if (xas_error(xas) || xas->xa_node == XAS_BOUNDS)
		return NULL;
	if (xas->xa_index > max)
		return set_bounds(xas);

	if (!xas->xa_node) {
		xas->xa_index = 1;
		return set_bounds(xas);
	} else if (xas->xa_node == XAS_RESTART) {
		entry = xas_load(xas);
		if (entry || xas_not_node(xas->xa_node))
			return entry;
	} else if (!xas->xa_node->shift &&
		    xas->xa_offset != (xas->xa_index & XA_CHUNK_MASK)) {
		xas->xa_offset = ((xas->xa_index - 1) & XA_CHUNK_MASK) + 1;
	}

	xas_advance(xas);

	while (xas->xa_node && (xas->xa_index <= max)) {
		if (unlikely(xas->xa_offset == XA_CHUNK_SIZE)) {
			xas->xa_offset = xas->xa_node->offset + 1;
			xas->xa_node = xa_parent(xas->xa, xas->xa_node);
			continue;
		}

		entry = xa_entry(xas->xa, xas->xa_node, xas->xa_offset);
		if (xa_is_node(entry)) {
			xas->xa_node = xa_to_node(entry);
			xas->xa_offset = 0;
			continue;
		}
		if (entry && !xa_is_sibling(entry))
			return entry;

		xas_advance(xas);
	}

	if (!xas->xa_node)
		xas->xa_node = XAS_BOUNDS;
	return NULL;
}
EXPORT_SYMBOL_GPL(xas_find);

/**
 * xas_find_marked() - Find the next marked entry in the XArray.
 * @xas: XArray operation state.
 * @max: Highest index to return.
 * @mark: Mark number to search for.
 *
 * If the @xas has not yet been walked to an entry, return the marked entry
 * which has an index >= xas.xa_index.  If it has been walked, the entry
 * currently being pointed at has been processed, and so we return the
 * first marked entry with an index > xas.xa_index.
 *
 * If no marked entry is found and the array is smaller than @max, @xas is
 * set to the bounds state and xas->xa_index is set to the smallest index
 * not yet in the array.  This allows @xas to be immediately passed to
 * xas_store().
 *
 * If no entry is found before @max is reached, @xas is set to the restart
 * state.
 *
 * Return: The entry, if found, otherwise %NULL.
 */
void *xas_find_marked(struct xa_state *xas, unsigned long max, xa_mark_t mark)
{
	bool advance = true;
	unsigned int offset;
	void *entry;

	if (xas_error(xas))
		return NULL;
	if (xas->xa_index > max)
		goto max;

	if (!xas->xa_node) {
		xas->xa_index = 1;
		goto out;
	} else if (xas_top(xas->xa_node)) {
		advance = false;
		entry = xa_head(xas->xa);
		xas->xa_node = NULL;
		if (xas->xa_index > max_index(entry))
			goto out;
		if (!xa_is_node(entry)) {
			if (xa_marked(xas->xa, mark))
				return entry;
			xas->xa_index = 1;
			goto out;
		}
		xas->xa_node = xa_to_node(entry);
		xas->xa_offset = xas->xa_index >> xas->xa_node->shift;
	}

	while (xas->xa_index <= max) {
		if (unlikely(xas->xa_offset == XA_CHUNK_SIZE)) {
			xas->xa_offset = xas->xa_node->offset + 1;
			xas->xa_node = xa_parent(xas->xa, xas->xa_node);
			if (!xas->xa_node)
				break;
			advance = false;
			continue;
		}

		if (!advance) {
			entry = xa_entry(xas->xa, xas->xa_node, xas->xa_offset);
			if (xa_is_sibling(entry)) {
				xas->xa_offset = xa_to_sibling(entry);
				xas_move_index(xas, xas->xa_offset);
			}
		}

		offset = xas_find_chunk(xas, advance, mark);
		if (offset > xas->xa_offset) {
			advance = false;
			xas_move_index(xas, offset);
			/* Mind the wrap */
			if ((xas->xa_index - 1) >= max)
				goto max;
			xas->xa_offset = offset;
			if (offset == XA_CHUNK_SIZE)
				continue;
		}

		entry = xa_entry(xas->xa, xas->xa_node, xas->xa_offset);
		if (!entry && !(xa_track_free(xas->xa) && mark == XA_FREE_MARK))
			continue;
		if (!xa_is_node(entry))
			return entry;
		xas->xa_node = xa_to_node(entry);
		xas_set_offset(xas);
	}

out:
	if (xas->xa_index > max)
		goto max;
	return set_bounds(xas);
max:
	xas->xa_node = XAS_RESTART;
	return NULL;
}
EXPORT_SYMBOL_GPL(xas_find_marked);

/**
 * xas_find_conflict() - Find the next present entry in a range.
 * @xas: XArray operation state.
 *
 * The @xas describes both a range and a position within that range.
 *
 * Context: Any context.  Expects xa_lock to be held.
 * Return: The next entry in the range covered by @xas or %NULL.
 */
void *xas_find_conflict(struct xa_state *xas)
{
	void *curr;

	if (xas_error(xas))
		return NULL;

	if (!xas->xa_node)
		return NULL;

	if (xas_top(xas->xa_node)) {
		curr = xas_start(xas);
		if (!curr)
			return NULL;
		while (xa_is_node(curr)) {
			struct xa_node *node = xa_to_node(curr);
			curr = xas_descend(xas, node);
		}
		if (curr)
			return curr;
	}

	if (xas->xa_node->shift > xas->xa_shift)
		return NULL;

	for (;;) {
		if (xas->xa_node->shift == xas->xa_shift) {
			if ((xas->xa_offset & xas->xa_sibs) == xas->xa_sibs)
				break;
		} else if (xas->xa_offset == XA_CHUNK_MASK) {
			xas->xa_offset = xas->xa_node->offset;
			xas->xa_node = xa_parent_locked(xas->xa, xas->xa_node);
			if (!xas->xa_node)
				break;
			continue;
		}
		curr = xa_entry_locked(xas->xa, xas->xa_node, ++xas->xa_offset);
		if (xa_is_sibling(curr))
			continue;
		while (xa_is_node(curr)) {
			xas->xa_node = xa_to_node(curr);
			xas->xa_offset = 0;
			curr = xa_entry_locked(xas->xa, xas->xa_node, 0);
		}
		if (curr)
			return curr;
	}
	xas->xa_offset -= xas->xa_sibs;
	return NULL;
}
EXPORT_SYMBOL_GPL(xas_find_conflict);

/**
 * xa_load() - Load an entry from an XArray.
 * @xa: XArray.
 * @index: index into array.
 *
 * Context: Any context.  Takes and releases the RCU lock.
 * Return: The entry at @index in @xa.
 */
void *xa_load(struct xarray *xa, unsigned long index)
{
	XA_STATE(xas, xa, index);
	void *entry;

	rcu_read_lock();
	do {
		entry = xas_load(&xas);
		if (xa_is_zero(entry))
			entry = NULL;
	} while (xas_retry(&xas, entry));
	rcu_read_unlock();

	return entry;
}
EXPORT_SYMBOL(xa_load);

static void *xas_result(struct xa_state *xas, void *curr)
{
	if (xa_is_zero(curr))
		return NULL;
	if (xas_error(xas))
		curr = xas->xa_node;
	return curr;
}

/**
 * __xa_erase() - Erase this entry from the XArray while locked.
 * @xa: XArray.
 * @index: Index into array.
 *
 * After this function returns, loading from @index will return %NULL.
 * If the index is part of a multi-index entry, all indices will be erased
 * and none of the entries will be part of a multi-index entry.
 *
 * Context: Any context.  Expects xa_lock to be held on entry.
 * Return: The entry which used to be at this index.
 */
void *__xa_erase(struct xarray *xa, unsigned long index)
{
	XA_STATE(xas, xa, index);
	return xas_result(&xas, xas_store(&xas, NULL));
}
EXPORT_SYMBOL(__xa_erase);

/**
 * xa_erase() - Erase this entry from the XArray.
 * @xa: XArray.
 * @index: Index of entry.
 *
 * After this function returns, loading from @index will return %NULL.
 * If the index is part of a multi-index entry, all indices will be erased
 * and none of the entries will be part of a multi-index entry.
 *
 * Context: Any context.  Takes and releases the xa_lock.
 * Return: The entry which used to be at this index.
 */
void *xa_erase(struct xarray *xa, unsigned long index)
{
	void *entry;

	xa_lock(xa);
	entry = __xa_erase(xa, index);
	xa_unlock(xa);

	return entry;
}
EXPORT_SYMBOL(xa_erase);

/**
 * __xa_store() - Store this entry in the XArray.
 * @xa: XArray.
 * @index: Index into array.
 * @entry: New entry.
 * @gfp: Memory allocation flags.
 *
 * You must already be holding the xa_lock when calling this function.
 * It will drop the lock if needed to allocate memory, and then reacquire
 * it afterwards.
 *
 * Context: Any context.  Expects xa_lock to be held on entry.  May
 * release and reacquire xa_lock if @gfp flags permit.
 * Return: The old entry at this index or xa_err() if an error happened.
 */
void *__xa_store(struct xarray *xa, unsigned long index, void *entry, gfp_t gfp)
{
	XA_STATE(xas, xa, index);
	void *curr;

	if (WARN_ON_ONCE(xa_is_advanced(entry)))
		return XA_ERROR(-EINVAL);
	if (xa_track_free(xa) && !entry)
		entry = XA_ZERO_ENTRY;

	do {
		curr = xas_store(&xas, entry);
		if (xa_track_free(xa))
			xas_clear_mark(&xas, XA_FREE_MARK);
	} while (__xas_nomem(&xas, gfp));

	return xas_result(&xas, curr);
}
EXPORT_SYMBOL(__xa_store);

/**
 * xa_store() - Store this entry in the XArray.
 * @xa: XArray.
 * @index: Index into array.
 * @entry: New entry.
 * @gfp: Memory allocation flags.
 *
 * After this function returns, loads from this index will return @entry.
 * Storing into an existing multi-index entry updates the entry of every index.
 * The marks associated with @index are unaffected unless @entry is %NULL.
 *
 * Context: Any context.  Takes and releases the xa_lock.
 * May sleep if the @gfp flags permit.
 * Return: The old entry at this index on success, xa_err(-EINVAL) if @entry
 * cannot be stored in an XArray, or xa_err(-ENOMEM) if memory allocation
 * failed.
 */
void *xa_store(struct xarray *xa, unsigned long index, void *entry, gfp_t gfp)
{
	void *curr;

	xa_lock(xa);
	curr = __xa_store(xa, index, entry, gfp);
	xa_unlock(xa);

	return curr;
}
EXPORT_SYMBOL(xa_store);

/**
 * __xa_cmpxchg() - Store this entry in the XArray.
 * @xa: XArray.
 * @index: Index into array.
 * @old: Old value to test against.
 * @entry: New entry.
 * @gfp: Memory allocation flags.
 *
 * You must already be holding the xa_lock when calling this function.
 * It will drop the lock if needed to allocate memory, and then reacquire
 * it afterwards.
 *
 * Context: Any context.  Expects xa_lock to be held on entry.  May
 * release and reacquire xa_lock if @gfp flags permit.
 * Return: The old entry at this index or xa_err() if an error happened.
 */
void *__xa_cmpxchg(struct xarray *xa, unsigned long index,
			void *old, void *entry, gfp_t gfp)
{
	XA_STATE(xas, xa, index);
	void *curr;

	if (WARN_ON_ONCE(xa_is_advanced(entry)))
		return XA_ERROR(-EINVAL);

	do {
		curr = xas_load(&xas);
		if (curr == old) {
			xas_store(&xas, entry);
			if (xa_track_free(xa) && entry && !curr)
				xas_clear_mark(&xas, XA_FREE_MARK);
		}
	} while (__xas_nomem(&xas, gfp));

	return xas_result(&xas, curr);
}
EXPORT_SYMBOL(__xa_cmpxchg);

/**
 * __xa_insert() - Store this entry in the XArray if no entry is present.
 * @xa: XArray.
 * @index: Index into array.
 * @entry: New entry.
 * @gfp: Memory allocation flags.
 *
 * Inserting a NULL entry will store a reserved entry (like xa_reserve())
 * if no entry is present.  Inserting will fail if a reserved entry is
 * present, even though loading from this index will return NULL.
 *
 * Context: Any context.  Expects xa_lock to be held on entry.  May
 * release and reacquire xa_lock if @gfp flags permit.
 * Return: 0 if the store succeeded.  -EBUSY if another entry was present.
 * -ENOMEM if memory could not be allocated.
 */
int __xa_insert(struct xarray *xa, unsigned long index, void *entry, gfp_t gfp)
{
	XA_STATE(xas, xa, index);
	void *curr;

	if (WARN_ON_ONCE(xa_is_advanced(entry)))
		return -EINVAL;
	if (!entry)
		entry = XA_ZERO_ENTRY;

	do {
		curr = xas_load(&xas);
		if (!curr) {
			xas_store(&xas, entry);
			if (xa_track_free(xa))
				xas_clear_mark(&xas, XA_FREE_MARK);
		} else {
			xas_set_err(&xas, -EBUSY);
		}
	} while (__xas_nomem(&xas, gfp));

	return xas_error(&xas);
}
EXPORT_SYMBOL(__xa_insert);

#ifdef CONFIG_XARRAY_MULTI
static void xas_set_range(struct xa_state *xas, unsigned long first,
		unsigned long last)
{
	unsigned int shift = 0;
	unsigned long sibs = last - first;
	unsigned int offset = XA_CHUNK_MASK;

	xas_set(xas, first);

	while ((first & XA_CHUNK_MASK) == 0) {
		if (sibs < XA_CHUNK_MASK)
			break;
		if ((sibs == XA_CHUNK_MASK) && (offset < XA_CHUNK_MASK))
			break;
		shift += XA_CHUNK_SHIFT;
		if (offset == XA_CHUNK_MASK)
			offset = sibs & XA_CHUNK_MASK;
		sibs >>= XA_CHUNK_SHIFT;
		first >>= XA_CHUNK_SHIFT;
	}

	offset = first & XA_CHUNK_MASK;
	if (offset + sibs > XA_CHUNK_MASK)
		sibs = XA_CHUNK_MASK - offset;
	if ((((first + sibs + 1) << shift) - 1) > last)
		sibs -= 1;

	xas->xa_shift = shift;
	xas->xa_sibs = sibs;
}

/**
 * xa_store_range() - Store this entry at a range of indices in the XArray.
 * @xa: XArray.
 * @first: First index to affect.
 * @last: Last index to affect.
 * @entry: New entry.
 * @gfp: Memory allocation flags.
 *
 * After this function returns, loads from any index between @first and @last,
 * inclusive will return @entry.
 * Storing into an existing multi-index entry updates the entry of every index.
 * The marks associated with @index are unaffected unless @entry is %NULL.
 *
 * Context: Process context.  Takes and releases the xa_lock.  May sleep
 * if the @gfp flags permit.
 * Return: %NULL on success, xa_err(-EINVAL) if @entry cannot be stored in
 * an XArray, or xa_err(-ENOMEM) if memory allocation failed.
 */
void *xa_store_range(struct xarray *xa, unsigned long first,
		unsigned long last, void *entry, gfp_t gfp)
{
	XA_STATE(xas, xa, 0);

	if (WARN_ON_ONCE(xa_is_internal(entry)))
		return XA_ERROR(-EINVAL);
	if (last < first)
		return XA_ERROR(-EINVAL);

	do {
		xas_lock(&xas);
		if (entry) {
			unsigned int order = BITS_PER_LONG;
			if (last + 1)
				order = __ffs(last + 1);
			xas_set_order(&xas, last, order);
			xas_create(&xas, true);
			if (xas_error(&xas))
				goto unlock;
		}
		do {
			xas_set_range(&xas, first, last);
			xas_store(&xas, entry);
			if (xas_error(&xas))
				goto unlock;
			first += xas_size(&xas);
		} while (first <= last);
unlock:
		xas_unlock(&xas);
	} while (xas_nomem(&xas, gfp));

	return xas_result(&xas, NULL);
}
EXPORT_SYMBOL(xa_store_range);

/**
 * xa_get_order() - Get the order of an entry.
 * @xa: XArray.
 * @index: Index of the entry.
 *
 * Return: A number between 0 and 63 indicating the order of the entry.
 */
int xa_get_order(struct xarray *xa, unsigned long index)
{
	XA_STATE(xas, xa, index);
	void *entry;
	int order = 0;

	rcu_read_lock();
	entry = xas_load(&xas);

	if (!entry)
		goto unlock;

	if (!xas.xa_node)
		goto unlock;

	for (;;) {
		unsigned int slot = xas.xa_offset + (1 << order);

		if (slot >= XA_CHUNK_SIZE)
			break;
		if (!xa_is_sibling(xas.xa_node->slots[slot]))
			break;
		order++;
	}

	order += xas.xa_node->shift;
unlock:
	rcu_read_unlock();

	return order;
}
EXPORT_SYMBOL(xa_get_order);
#endif /* CONFIG_XARRAY_MULTI */

/**
 * __xa_alloc() - Find somewhere to store this entry in the XArray.
 * @xa: XArray.
 * @id: Pointer to ID.
 * @limit: Range for allocated ID.
 * @entry: New entry.
 * @gfp: Memory allocation flags.
 *
 * Finds an empty entry in @xa between @limit.min and @limit.max,
 * stores the index into the @id pointer, then stores the entry at
 * that index.  A concurrent lookup will not see an uninitialised @id.
 *
 * Context: Any context.  Expects xa_lock to be held on entry.  May
 * release and reacquire xa_lock if @gfp flags permit.
 * Return: 0 on success, -ENOMEM if memory could not be allocated or
 * -EBUSY if there are no free entries in @limit.
 */
int __xa_alloc(struct xarray *xa, u32 *id, void *entry,
		struct xa_limit limit, gfp_t gfp)
{
	XA_STATE(xas, xa, 0);

	if (WARN_ON_ONCE(xa_is_advanced(entry)))
		return -EINVAL;
	if (WARN_ON_ONCE(!xa_track_free(xa)))
		return -EINVAL;

	if (!entry)
		entry = XA_ZERO_ENTRY;

	do {
		xas.xa_index = limit.min;
		xas_find_marked(&xas, limit.max, XA_FREE_MARK);
		if (xas.xa_node == XAS_RESTART)
			xas_set_err(&xas, -EBUSY);
		else
			*id = xas.xa_index;
		xas_store(&xas, entry);
		xas_clear_mark(&xas, XA_FREE_MARK);
	} while (__xas_nomem(&xas, gfp));

	return xas_error(&xas);
}
EXPORT_SYMBOL(__xa_alloc);

/**
 * __xa_alloc_cyclic() - Find somewhere to store this entry in the XArray.
 * @xa: XArray.
 * @id: Pointer to ID.
 * @entry: New entry.
 * @limit: Range of allocated ID.
 * @next: Pointer to next ID to allocate.
 * @gfp: Memory allocation flags.
 *
 * Finds an empty entry in @xa between @limit.min and @limit.max,
 * stores the index into the @id pointer, then stores the entry at
 * that index.  A concurrent lookup will not see an uninitialised @id.
 * The search for an empty entry will start at @next and will wrap
 * around if necessary.
 *
 * Context: Any context.  Expects xa_lock to be held on entry.  May
 * release and reacquire xa_lock if @gfp flags permit.
 * Return: 0 if the allocation succeeded without wrapping.  1 if the
 * allocation succeeded after wrapping, -ENOMEM if memory could not be
 * allocated or -EBUSY if there are no free entries in @limit.
 */
int __xa_alloc_cyclic(struct xarray *xa, u32 *id, void *entry,
		struct xa_limit limit, u32 *next, gfp_t gfp)
{
	u32 min = limit.min;
	int ret;

	limit.min = max(min, *next);
	ret = __xa_alloc(xa, id, entry, limit, gfp);
	if ((xa->xa_flags & XA_FLAGS_ALLOC_WRAPPED) && ret == 0) {
		xa->xa_flags &= ~XA_FLAGS_ALLOC_WRAPPED;
		ret = 1;
	}

	if (ret < 0 && limit.min > min) {
		limit.min = min;
		ret = __xa_alloc(xa, id, entry, limit, gfp);
		if (ret == 0)
			ret = 1;
	}

	if (ret >= 0) {
		*next = *id + 1;
		if (*next == 0)
			xa->xa_flags |= XA_FLAGS_ALLOC_WRAPPED;
	}
	return ret;
}
EXPORT_SYMBOL(__xa_alloc_cyclic);

/**
 * __xa_set_mark() - Set this mark on this entry while locked.
 * @xa: XArray.
 * @index: Index of entry.
 * @mark: Mark number.
 *
 * Attempting to set a mark on a %NULL entry does not succeed.
 *
 * Context: Any context.  Expects xa_lock to be held on entry.
 */
void __xa_set_mark(struct xarray *xa, unsigned long index, xa_mark_t mark)
{
	XA_STATE(xas, xa, index);
	void *entry = xas_load(&xas);

	if (entry)
		xas_set_mark(&xas, mark);
}
EXPORT_SYMBOL(__xa_set_mark);

/**
 * __xa_clear_mark() - Clear this mark on this entry while locked.
 * @xa: XArray.
 * @index: Index of entry.
 * @mark: Mark number.
 *
 * Context: Any context.  Expects xa_lock to be held on entry.
 */
void __xa_clear_mark(struct xarray *xa, unsigned long index, xa_mark_t mark)
{
	XA_STATE(xas, xa, index);
	void *entry = xas_load(&xas);

	if (entry)
		xas_clear_mark(&xas, mark);
}
EXPORT_SYMBOL(__xa_clear_mark);

/**
 * xa_get_mark() - Inquire whether this mark is set on this entry.
 * @xa: XArray.
 * @index: Index of entry.
 * @mark: Mark number.
 *
 * This function uses the RCU read lock, so the result may be out of date
 * by the time it returns.  If you need the result to be stable, use a lock.
 *
 * Context: Any context.  Takes and releases the RCU lock.
 * Return: True if the entry at @index has this mark set, false if it doesn't.
 */
bool xa_get_mark(struct xarray *xa, unsigned long index, xa_mark_t mark)
{
	XA_STATE(xas, xa, index);
	void *entry;

	rcu_read_lock();
	entry = xas_start(&xas);
	while (xas_get_mark(&xas, mark)) {
		if (!xa_is_node(entry))
			goto found;
		entry = xas_descend(&xas, xa_to_node(entry));
	}
	rcu_read_unlock();
	return false;
 found:
	rcu_read_unlock();
	return true;
}
EXPORT_SYMBOL(xa_get_mark);

/**
 * xa_set_mark() - Set this mark on this entry.
 * @xa: XArray.
 * @index: Index of entry.
 * @mark: Mark number.
 *
 * Attempting to set a mark on a %NULL entry does not succeed.
 *
 * Context: Process context.  Takes and releases the xa_lock.
 */
void xa_set_mark(struct xarray *xa, unsigned long index, xa_mark_t mark)
{
	xa_lock(xa);
	__xa_set_mark(xa, index, mark);
	xa_unlock(xa);
}
EXPORT_SYMBOL(xa_set_mark);

/**
 * xa_clear_mark() - Clear this mark on this entry.
 * @xa: XArray.
 * @index: Index of entry.
 * @mark: Mark number.
 *
 * Clearing a mark always succeeds.
 *
 * Context: Process context.  Takes and releases the xa_lock.
 */
void xa_clear_mark(struct xarray *xa, unsigned long index, xa_mark_t mark)
{
	xa_lock(xa);
	__xa_clear_mark(xa, index, mark);
	xa_unlock(xa);
}
EXPORT_SYMBOL(xa_clear_mark);

/**
 * xa_find() - Search the XArray for an entry.
 * @xa: XArray.
 * @indexp: Pointer to an index.
 * @max: Maximum index to search to.
 * @filter: Selection criterion.
 *
 * Finds the entry in @xa which matches the @filter, and has the lowest
 * index that is at least @indexp and no more than @max.
 * If an entry is found, @indexp is updated to be the index of the entry.
 * This function is protected by the RCU read lock, so it may not find
 * entries which are being simultaneously added.  It will not return an
 * %XA_RETRY_ENTRY; if you need to see retry entries, use xas_find().
 *
 * Context: Any context.  Takes and releases the RCU lock.
 * Return: The entry, if found, otherwise %NULL.
 */
void *xa_find(struct xarray *xa, unsigned long *indexp,
			unsigned long max, xa_mark_t filter)
{
	XA_STATE(xas, xa, *indexp);
	void *entry;

	rcu_read_lock();
	do {
		if ((__force unsigned int)filter < XA_MAX_MARKS)
			entry = xas_find_marked(&xas, max, filter);
		else
			entry = xas_find(&xas, max);
	} while (xas_retry(&xas, entry));
	rcu_read_unlock();

	if (entry)
		*indexp = xas.xa_index;
	return entry;
}
EXPORT_SYMBOL(xa_find);

static bool xas_sibling(struct xa_state *xas)
{
	struct xa_node *node = xas->xa_node;
	unsigned long mask;

<<<<<<< HEAD
	if (!node)
=======
	if (!IS_ENABLED(CONFIG_XARRAY_MULTI) || !node)
>>>>>>> d1988041
		return false;
	mask = (XA_CHUNK_SIZE << node->shift) - 1;
	return (xas->xa_index & mask) >
		((unsigned long)xas->xa_offset << node->shift);
}

/**
 * xa_find_after() - Search the XArray for a present entry.
 * @xa: XArray.
 * @indexp: Pointer to an index.
 * @max: Maximum index to search to.
 * @filter: Selection criterion.
 *
 * Finds the entry in @xa which matches the @filter and has the lowest
 * index that is above @indexp and no more than @max.
 * If an entry is found, @indexp is updated to be the index of the entry.
 * This function is protected by the RCU read lock, so it may miss entries
 * which are being simultaneously added.  It will not return an
 * %XA_RETRY_ENTRY; if you need to see retry entries, use xas_find().
 *
 * Context: Any context.  Takes and releases the RCU lock.
 * Return: The pointer, if found, otherwise %NULL.
 */
void *xa_find_after(struct xarray *xa, unsigned long *indexp,
			unsigned long max, xa_mark_t filter)
{
	XA_STATE(xas, xa, *indexp + 1);
	void *entry;

	if (xas.xa_index == 0)
		return NULL;

	rcu_read_lock();
	for (;;) {
		if ((__force unsigned int)filter < XA_MAX_MARKS)
			entry = xas_find_marked(&xas, max, filter);
		else
			entry = xas_find(&xas, max);

		if (xas_invalid(&xas))
			break;
		if (xas_sibling(&xas))
			continue;
		if (!xas_retry(&xas, entry))
			break;
	}
	rcu_read_unlock();

	if (entry)
		*indexp = xas.xa_index;
	return entry;
}
EXPORT_SYMBOL(xa_find_after);

static unsigned int xas_extract_present(struct xa_state *xas, void **dst,
			unsigned long max, unsigned int n)
{
	void *entry;
	unsigned int i = 0;

	rcu_read_lock();
	xas_for_each(xas, entry, max) {
		if (xas_retry(xas, entry))
			continue;
		dst[i++] = entry;
		if (i == n)
			break;
	}
	rcu_read_unlock();

	return i;
}

static unsigned int xas_extract_marked(struct xa_state *xas, void **dst,
			unsigned long max, unsigned int n, xa_mark_t mark)
{
	void *entry;
	unsigned int i = 0;

	rcu_read_lock();
	xas_for_each_marked(xas, entry, max, mark) {
		if (xas_retry(xas, entry))
			continue;
		dst[i++] = entry;
		if (i == n)
			break;
	}
	rcu_read_unlock();

	return i;
}

/**
 * xa_extract() - Copy selected entries from the XArray into a normal array.
 * @xa: The source XArray to copy from.
 * @dst: The buffer to copy entries into.
 * @start: The first index in the XArray eligible to be selected.
 * @max: The last index in the XArray eligible to be selected.
 * @n: The maximum number of entries to copy.
 * @filter: Selection criterion.
 *
 * Copies up to @n entries that match @filter from the XArray.  The
 * copied entries will have indices between @start and @max, inclusive.
 *
 * The @filter may be an XArray mark value, in which case entries which are
 * marked with that mark will be copied.  It may also be %XA_PRESENT, in
 * which case all entries which are not %NULL will be copied.
 *
 * The entries returned may not represent a snapshot of the XArray at a
 * moment in time.  For example, if another thread stores to index 5, then
 * index 10, calling xa_extract() may return the old contents of index 5
 * and the new contents of index 10.  Indices not modified while this
 * function is running will not be skipped.
 *
 * If you need stronger guarantees, holding the xa_lock across calls to this
 * function will prevent concurrent modification.
 *
 * Context: Any context.  Takes and releases the RCU lock.
 * Return: The number of entries copied.
 */
unsigned int xa_extract(struct xarray *xa, void **dst, unsigned long start,
			unsigned long max, unsigned int n, xa_mark_t filter)
{
	XA_STATE(xas, xa, start);

	if (!n)
		return 0;

	if ((__force unsigned int)filter < XA_MAX_MARKS)
		return xas_extract_marked(&xas, dst, max, n, filter);
	return xas_extract_present(&xas, dst, max, n);
}
EXPORT_SYMBOL(xa_extract);

/**
 * xa_delete_node() - Private interface for workingset code.
 * @node: Node to be removed from the tree.
 * @update: Function to call to update ancestor nodes.
 *
 * Context: xa_lock must be held on entry and will not be released.
 */
void xa_delete_node(struct xa_node *node, xa_update_node_t update)
{
	struct xa_state xas = {
		.xa = node->array,
		.xa_index = (unsigned long)node->offset <<
				(node->shift + XA_CHUNK_SHIFT),
		.xa_shift = node->shift + XA_CHUNK_SHIFT,
		.xa_offset = node->offset,
		.xa_node = xa_parent_locked(node->array, node),
		.xa_update = update,
	};

	xas_store(&xas, NULL);
}
EXPORT_SYMBOL_GPL(xa_delete_node);	/* For the benefit of the test suite */

/**
 * xa_destroy() - Free all internal data structures.
 * @xa: XArray.
 *
 * After calling this function, the XArray is empty and has freed all memory
 * allocated for its internal data structures.  You are responsible for
 * freeing the objects referenced by the XArray.
 *
 * Context: Any context.  Takes and releases the xa_lock, interrupt-safe.
 */
void xa_destroy(struct xarray *xa)
{
	XA_STATE(xas, xa, 0);
	unsigned long flags;
	void *entry;

	xas.xa_node = NULL;
	xas_lock_irqsave(&xas, flags);
	entry = xa_head_locked(xa);
	RCU_INIT_POINTER(xa->xa_head, NULL);
	xas_init_marks(&xas);
	if (xa_zero_busy(xa))
		xa_mark_clear(xa, XA_FREE_MARK);
	/* lockdep checks we're still holding the lock in xas_free_nodes() */
	if (xa_is_node(entry))
		xas_free_nodes(&xas, xa_to_node(entry));
	xas_unlock_irqrestore(&xas, flags);
}
EXPORT_SYMBOL(xa_destroy);

#ifdef XA_DEBUG
void xa_dump_node(const struct xa_node *node)
{
	unsigned i, j;

	if (!node)
		return;
	if ((unsigned long)node & 3) {
		pr_cont("node %px\n", node);
		return;
	}

	pr_cont("node %px %s %d parent %px shift %d count %d values %d "
		"array %px list %px %px marks",
		node, node->parent ? "offset" : "max", node->offset,
		node->parent, node->shift, node->count, node->nr_values,
		node->array, node->private_list.prev, node->private_list.next);
	for (i = 0; i < XA_MAX_MARKS; i++)
		for (j = 0; j < XA_MARK_LONGS; j++)
			pr_cont(" %lx", node->marks[i][j]);
	pr_cont("\n");
}

void xa_dump_index(unsigned long index, unsigned int shift)
{
	if (!shift)
		pr_info("%lu: ", index);
	else if (shift >= BITS_PER_LONG)
		pr_info("0-%lu: ", ~0UL);
	else
		pr_info("%lu-%lu: ", index, index | ((1UL << shift) - 1));
}

void xa_dump_entry(const void *entry, unsigned long index, unsigned long shift)
{
	if (!entry)
		return;

	xa_dump_index(index, shift);

	if (xa_is_node(entry)) {
		if (shift == 0) {
			pr_cont("%px\n", entry);
		} else {
			unsigned long i;
			struct xa_node *node = xa_to_node(entry);
			xa_dump_node(node);
			for (i = 0; i < XA_CHUNK_SIZE; i++)
				xa_dump_entry(node->slots[i],
				      index + (i << node->shift), node->shift);
		}
	} else if (xa_is_value(entry))
		pr_cont("value %ld (0x%lx) [%px]\n", xa_to_value(entry),
						xa_to_value(entry), entry);
	else if (!xa_is_internal(entry))
		pr_cont("%px\n", entry);
	else if (xa_is_retry(entry))
		pr_cont("retry (%ld)\n", xa_to_internal(entry));
	else if (xa_is_sibling(entry))
		pr_cont("sibling (slot %ld)\n", xa_to_sibling(entry));
	else if (xa_is_zero(entry))
		pr_cont("zero (%ld)\n", xa_to_internal(entry));
	else
		pr_cont("UNKNOWN ENTRY (%px)\n", entry);
}

void xa_dump(const struct xarray *xa)
{
	void *entry = xa->xa_head;
	unsigned int shift = 0;

	pr_info("xarray: %px head %px flags %x marks %d %d %d\n", xa, entry,
			xa->xa_flags, xa_marked(xa, XA_MARK_0),
			xa_marked(xa, XA_MARK_1), xa_marked(xa, XA_MARK_2));
	if (xa_is_node(entry))
		shift = xa_to_node(entry)->shift + XA_CHUNK_SHIFT;
	xa_dump_entry(entry, 0, shift);
}
#endif<|MERGE_RESOLUTION|>--- conflicted
+++ resolved
@@ -2028,11 +2028,7 @@
 	struct xa_node *node = xas->xa_node;
 	unsigned long mask;
 
-<<<<<<< HEAD
-	if (!node)
-=======
 	if (!IS_ENABLED(CONFIG_XARRAY_MULTI) || !node)
->>>>>>> d1988041
 		return false;
 	mask = (XA_CHUNK_SIZE << node->shift) - 1;
 	return (xas->xa_index & mask) >
