--- conflicted
+++ resolved
@@ -18,15 +18,10 @@
 /* We don't need to fill dmesg with the fortify WARNs during testing. */
 #ifdef DEBUG
 # define FORTIFY_REPORT_KUNIT(x...) __fortify_report(x)
-<<<<<<< HEAD
-#else
-# define FORTIFY_REPORT_KUNIT(x...) do { } while (0)
-=======
 # define FORTIFY_WARN_KUNIT(x...)   WARN_ONCE(x)
 #else
 # define FORTIFY_REPORT_KUNIT(x...) do { } while (0)
 # define FORTIFY_WARN_KUNIT(x...)   do { } while (0)
->>>>>>> 2d002356
 #endif
 
 /* Redefine fortify_panic() to track failures. */
