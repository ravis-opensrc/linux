--- conflicted
+++ resolved
@@ -3351,23 +3351,12 @@
 	MT_BUG_ON(mt, !mas_active(mas));
 
 	/* prev:active -> underflow */
-<<<<<<< HEAD
-=======
 	entry = mas_prev(&mas, 0);
 	MT_BUG_ON(mt, entry != NULL);
 	MT_BUG_ON(mt, mas.index != 0);
 	MT_BUG_ON(mt, mas.last != 0x0FFF);
 	MT_BUG_ON(mt, mas.node != MAS_UNDERFLOW);
 
-	/* prev:underflow -> underflow */
->>>>>>> bd3a9e57
-	entry = mas_prev(&mas, 0);
-	MT_BUG_ON(mt, entry != NULL);
-	MT_BUG_ON(mt, mas.index != 0);
-	MT_BUG_ON(mt, mas.last != 0x0FFF);
-	MT_BUG_ON(mt, mas.node != MAS_UNDERFLOW);
-
-<<<<<<< HEAD
 	/* prev:underflow -> underflow */
 	entry = mas_prev(&mas, 0);
 	MT_BUG_ON(mt, entry != NULL);
@@ -3375,8 +3364,6 @@
 	MT_BUG_ON(mt, mas.last != 0x0FFF);
 	MT_BUG_ON(mt, mas.node != MAS_UNDERFLOW);
 
-=======
->>>>>>> bd3a9e57
 	/* next:underflow -> active */
 	entry = mas_next(&mas, ULONG_MAX);
 	MT_BUG_ON(mt, entry != ptr);
