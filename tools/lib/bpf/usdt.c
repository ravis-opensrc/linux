// SPDX-License-Identifier: (LGPL-2.1 OR BSD-2-Clause)
/* Copyright (c) 2022 Meta Platforms, Inc. and affiliates. */
#include <ctype.h>
#include <stdio.h>
#include <stdlib.h>
#include <string.h>
#include <libelf.h>
#include <gelf.h>
#include <unistd.h>
#include <linux/ptrace.h>
#include <linux/kernel.h>

/* s8 will be marked as poison while it's a reg of riscv */
#if defined(__riscv)
#define rv_s8 s8
#endif

#include "bpf.h"
#include "libbpf.h"
#include "libbpf_common.h"
#include "libbpf_internal.h"
#include "hashmap.h"

/* libbpf's USDT support consists of BPF-side state/code and user-space
 * state/code working together in concert. BPF-side parts are defined in
 * usdt.bpf.h header library. User-space state is encapsulated by struct
 * usdt_manager and all the supporting code centered around usdt_manager.
 *
 * usdt.bpf.h defines two BPF maps that usdt_manager expects: USDT spec map
 * and IP-to-spec-ID map, which is auxiliary map necessary for kernels that
 * don't support BPF cookie (see below). These two maps are implicitly
 * embedded into user's end BPF object file when user's code included
 * usdt.bpf.h. This means that libbpf doesn't do anything special to create
 * these USDT support maps. They are created by normal libbpf logic of
 * instantiating BPF maps when opening and loading BPF object.
 *
 * As such, libbpf is basically unaware of the need to do anything
 * USDT-related until the very first call to bpf_program__attach_usdt(), which
 * can be called by user explicitly or happen automatically during skeleton
 * attach (or, equivalently, through generic bpf_program__attach() call). At
 * this point, libbpf will instantiate and initialize struct usdt_manager and
 * store it in bpf_object. USDT manager is per-BPF object construct, as each
 * independent BPF object might or might not have USDT programs, and thus all
 * the expected USDT-related state. There is no coordination between two
 * bpf_object in parts of USDT attachment, they are oblivious of each other's
 * existence and libbpf is just oblivious, dealing with bpf_object-specific
 * USDT state.
 *
 * Quick crash course on USDTs.
 *
 * From user-space application's point of view, USDT is essentially just
 * a slightly special function call that normally has zero overhead, unless it
 * is being traced by some external entity (e.g, BPF-based tool). Here's how
 * a typical application can trigger USDT probe:
 *
 * #include <sys/sdt.h>  // provided by systemtap-sdt-devel package
 * // folly also provide similar functionality in folly/tracing/StaticTracepoint.h
 *
 * STAP_PROBE3(my_usdt_provider, my_usdt_probe_name, 123, x, &y);
 *
 * USDT is identified by it's <provider-name>:<probe-name> pair of names. Each
 * individual USDT has a fixed number of arguments (3 in the above example)
 * and specifies values of each argument as if it was a function call.
 *
 * USDT call is actually not a function call, but is instead replaced by
 * a single NOP instruction (thus zero overhead, effectively). But in addition
 * to that, those USDT macros generate special SHT_NOTE ELF records in
 * .note.stapsdt ELF section. Here's an example USDT definition as emitted by
 * `readelf -n <binary>`:
 *
 *   stapsdt              0x00000089       NT_STAPSDT (SystemTap probe descriptors)
 *   Provider: test
 *   Name: usdt12
 *   Location: 0x0000000000549df3, Base: 0x00000000008effa4, Semaphore: 0x0000000000a4606e
 *   Arguments: -4@-1204(%rbp) -4@%edi -8@-1216(%rbp) -8@%r8 -4@$5 -8@%r9 8@%rdx 8@%r10 -4@$-9 -2@%cx -2@%ax -1@%sil
 *
 * In this case we have USDT test:usdt12 with 12 arguments.
 *
 * Location and base are offsets used to calculate absolute IP address of that
 * NOP instruction that kernel can replace with an interrupt instruction to
 * trigger instrumentation code (BPF program for all that we care about).
 *
 * Semaphore above is and optional feature. It records an address of a 2-byte
 * refcount variable (normally in '.probes' ELF section) used for signaling if
 * there is anything that is attached to USDT. This is useful for user
 * applications if, for example, they need to prepare some arguments that are
 * passed only to USDTs and preparation is expensive. By checking if USDT is
 * "activated", an application can avoid paying those costs unnecessarily.
 * Recent enough kernel has built-in support for automatically managing this
 * refcount, which libbpf expects and relies on. If USDT is defined without
 * associated semaphore, this value will be zero. See selftests for semaphore
 * examples.
 *
 * Arguments is the most interesting part. This USDT specification string is
 * providing information about all the USDT arguments and their locations. The
 * part before @ sign defined byte size of the argument (1, 2, 4, or 8) and
 * whether the argument is signed or unsigned (negative size means signed).
 * The part after @ sign is assembly-like definition of argument location
 * (see [0] for more details). Technically, assembler can provide some pretty
 * advanced definitions, but libbpf is currently supporting three most common
 * cases:
 *   1) immediate constant, see 5th and 9th args above (-4@$5 and -4@-9);
 *   2) register value, e.g., 8@%rdx, which means "unsigned 8-byte integer
 *      whose value is in register %rdx";
 *   3) memory dereference addressed by register, e.g., -4@-1204(%rbp), which
 *      specifies signed 32-bit integer stored at offset -1204 bytes from
 *      memory address stored in %rbp.
 *
 *   [0] https://sourceware.org/systemtap/wiki/UserSpaceProbeImplementation
 *
 * During attachment, libbpf parses all the relevant USDT specifications and
 * prepares `struct usdt_spec` (USDT spec), which is then provided to BPF-side
 * code through spec map. This allows BPF applications to quickly fetch the
 * actual value at runtime using a simple BPF-side code.
 *
 * With basics out of the way, let's go over less immediately obvious aspects
 * of supporting USDTs.
 *
 * First, there is no special USDT BPF program type. It is actually just
 * a uprobe BPF program (which for kernel, at least currently, is just a kprobe
 * program, so BPF_PROG_TYPE_KPROBE program type). With the only difference
 * that uprobe is usually attached at the function entry, while USDT will
 * normally will be somewhere inside the function. But it should always be
 * pointing to NOP instruction, which makes such uprobes the fastest uprobe
 * kind.
 *
 * Second, it's important to realize that such STAP_PROBEn(provider, name, ...)
 * macro invocations can end up being inlined many-many times, depending on
 * specifics of each individual user application. So single conceptual USDT
 * (identified by provider:name pair of identifiers) is, generally speaking,
 * multiple uprobe locations (USDT call sites) in different places in user
 * application. Further, again due to inlining, each USDT call site might end
 * up having the same argument #N be located in a different place. In one call
 * site it could be a constant, in another will end up in a register, and in
 * yet another could be some other register or even somewhere on the stack.
 *
 * As such, "attaching to USDT" means (in general case) attaching the same
 * uprobe BPF program to multiple target locations in user application, each
 * potentially having a completely different USDT spec associated with it.
 * To wire all this up together libbpf allocates a unique integer spec ID for
 * each unique USDT spec. Spec IDs are allocated as sequential small integers
 * so that they can be used as keys in array BPF map (for performance reasons).
 * Spec ID allocation and accounting is big part of what usdt_manager is
 * about. This state has to be maintained per-BPF object and coordinate
 * between different USDT attachments within the same BPF object.
 *
 * Spec ID is the key in spec BPF map, value is the actual USDT spec layed out
 * as struct usdt_spec. Each invocation of BPF program at runtime needs to
 * know its associated spec ID. It gets it either through BPF cookie, which
 * libbpf sets to spec ID during attach time, or, if kernel is too old to
 * support BPF cookie, through IP-to-spec-ID map that libbpf maintains in such
 * case. The latter means that some modes of operation can't be supported
 * without BPF cookie. Such mode is attaching to shared library "generically",
 * without specifying target process. In such case, it's impossible to
 * calculate absolute IP addresses for IP-to-spec-ID map, and thus such mode
 * is not supported without BPF cookie support.
 *
 * Note that libbpf is using BPF cookie functionality for its own internal
 * needs, so user itself can't rely on BPF cookie feature. To that end, libbpf
 * provides conceptually equivalent USDT cookie support. It's still u64
 * user-provided value that can be associated with USDT attachment. Note that
 * this will be the same value for all USDT call sites within the same single
 * *logical* USDT attachment. This makes sense because to user attaching to
 * USDT is a single BPF program triggered for singular USDT probe. The fact
 * that this is done at multiple actual locations is a mostly hidden
 * implementation details. This USDT cookie value can be fetched with
 * bpf_usdt_cookie(ctx) API provided by usdt.bpf.h
 *
 * Lastly, while single USDT can have tons of USDT call sites, it doesn't
 * necessarily have that many different USDT specs. It very well might be
 * that 1000 USDT call sites only need 5 different USDT specs, because all the
 * arguments are typically contained in a small set of registers or stack
 * locations. As such, it's wasteful to allocate as many USDT spec IDs as
 * there are USDT call sites. So libbpf tries to be frugal and performs
 * on-the-fly deduplication during a single USDT attachment to only allocate
 * the minimal required amount of unique USDT specs (and thus spec IDs). This
 * is trivially achieved by using USDT spec string (Arguments string from USDT
 * note) as a lookup key in a hashmap. USDT spec string uniquely defines
 * everything about how to fetch USDT arguments, so two USDT call sites
 * sharing USDT spec string can safely share the same USDT spec and spec ID.
 * Note, this spec string deduplication is happening only during the same USDT
 * attachment, so each USDT spec shares the same USDT cookie value. This is
 * not generally true for other USDT attachments within the same BPF object,
 * as even if USDT spec string is the same, USDT cookie value can be
 * different. It was deemed excessive to try to deduplicate across independent
 * USDT attachments by taking into account USDT spec string *and* USDT cookie
 * value, which would complicated spec ID accounting significantly for little
 * gain.
 */

#define USDT_BASE_SEC ".stapsdt.base"
#define USDT_SEMA_SEC ".probes"
#define USDT_NOTE_SEC  ".note.stapsdt"
#define USDT_NOTE_TYPE 3
#define USDT_NOTE_NAME "stapsdt"

/* should match exactly enum __bpf_usdt_arg_type from usdt.bpf.h */
enum usdt_arg_type {
	USDT_ARG_CONST,
	USDT_ARG_REG,
	USDT_ARG_REG_DEREF,
};

/* should match exactly struct __bpf_usdt_arg_spec from usdt.bpf.h */
struct usdt_arg_spec {
	__u64 val_off;
	enum usdt_arg_type arg_type;
	short reg_off;
	bool arg_signed;
	char arg_bitshift;
};

/* should match BPF_USDT_MAX_ARG_CNT in usdt.bpf.h */
#define USDT_MAX_ARG_CNT 12

/* should match struct __bpf_usdt_spec from usdt.bpf.h */
struct usdt_spec {
	struct usdt_arg_spec args[USDT_MAX_ARG_CNT];
	__u64 usdt_cookie;
	short arg_cnt;
};

struct usdt_note {
	const char *provider;
	const char *name;
	/* USDT args specification string, e.g.:
	 * "-4@%esi -4@-24(%rbp) -4@%ecx 2@%ax 8@%rdx"
	 */
	const char *args;
	long loc_addr;
	long base_addr;
	long sema_addr;
};

struct usdt_target {
	long abs_ip;
	long rel_ip;
	long sema_off;
	struct usdt_spec spec;
	const char *spec_str;
};

struct usdt_manager {
	struct bpf_map *specs_map;
	struct bpf_map *ip_to_spec_id_map;

	int *free_spec_ids;
	size_t free_spec_cnt;
	size_t next_free_spec_id;

	bool has_bpf_cookie;
	bool has_sema_refcnt;
	bool has_uprobe_multi;
};

struct usdt_manager *usdt_manager_new(struct bpf_object *obj)
{
	static const char *ref_ctr_sysfs_path = "/sys/bus/event_source/devices/uprobe/format/ref_ctr_offset";
	struct usdt_manager *man;
	struct bpf_map *specs_map, *ip_to_spec_id_map;

	specs_map = bpf_object__find_map_by_name(obj, "__bpf_usdt_specs");
	ip_to_spec_id_map = bpf_object__find_map_by_name(obj, "__bpf_usdt_ip_to_spec_id");
	if (!specs_map || !ip_to_spec_id_map) {
		pr_warn("usdt: failed to find USDT support BPF maps, did you forget to include bpf/usdt.bpf.h?\n");
		return ERR_PTR(-ESRCH);
	}

	man = calloc(1, sizeof(*man));
	if (!man)
		return ERR_PTR(-ENOMEM);

	man->specs_map = specs_map;
	man->ip_to_spec_id_map = ip_to_spec_id_map;

	/* Detect if BPF cookie is supported for kprobes.
	 * We don't need IP-to-ID mapping if we can use BPF cookies.
	 * Added in: 7adfc6c9b315 ("bpf: Add bpf_get_attach_cookie() BPF helper to access bpf_cookie value")
	 */
	man->has_bpf_cookie = kernel_supports(obj, FEAT_BPF_COOKIE);

	/* Detect kernel support for automatic refcounting of USDT semaphore.
	 * If this is not supported, USDTs with semaphores will not be supported.
	 * Added in: a6ca88b241d5 ("trace_uprobe: support reference counter in fd-based uprobe")
	 */
	man->has_sema_refcnt = faccessat(AT_FDCWD, ref_ctr_sysfs_path, F_OK, AT_EACCESS) == 0;

	/*
	 * Detect kernel support for uprobe multi link to be used for attaching
	 * usdt probes.
	 */
	man->has_uprobe_multi = kernel_supports(obj, FEAT_UPROBE_MULTI_LINK);
	return man;
}

void usdt_manager_free(struct usdt_manager *man)
{
	if (IS_ERR_OR_NULL(man))
		return;

	free(man->free_spec_ids);
	free(man);
}

static int sanity_check_usdt_elf(Elf *elf, const char *path)
{
	GElf_Ehdr ehdr;
	int endianness;

	if (elf_kind(elf) != ELF_K_ELF) {
		pr_warn("usdt: unrecognized ELF kind %d for '%s'\n", elf_kind(elf), path);
		return -EBADF;
	}

	switch (gelf_getclass(elf)) {
	case ELFCLASS64:
		if (sizeof(void *) != 8) {
			pr_warn("usdt: attaching to 64-bit ELF binary '%s' is not supported\n", path);
			return -EBADF;
		}
		break;
	case ELFCLASS32:
		if (sizeof(void *) != 4) {
			pr_warn("usdt: attaching to 32-bit ELF binary '%s' is not supported\n", path);
			return -EBADF;
		}
		break;
	default:
		pr_warn("usdt: unsupported ELF class for '%s'\n", path);
		return -EBADF;
	}

	if (!gelf_getehdr(elf, &ehdr))
		return -EINVAL;

	if (ehdr.e_type != ET_EXEC && ehdr.e_type != ET_DYN) {
		pr_warn("usdt: unsupported type of ELF binary '%s' (%d), only ET_EXEC and ET_DYN are supported\n",
			path, ehdr.e_type);
		return -EBADF;
	}

#if __BYTE_ORDER__ == __ORDER_LITTLE_ENDIAN__
	endianness = ELFDATA2LSB;
#elif __BYTE_ORDER__ == __ORDER_BIG_ENDIAN__
	endianness = ELFDATA2MSB;
#else
# error "Unrecognized __BYTE_ORDER__"
#endif
	if (endianness != ehdr.e_ident[EI_DATA]) {
		pr_warn("usdt: ELF endianness mismatch for '%s'\n", path);
		return -EBADF;
	}

	return 0;
}

static int find_elf_sec_by_name(Elf *elf, const char *sec_name, GElf_Shdr *shdr, Elf_Scn **scn)
{
	Elf_Scn *sec = NULL;
	size_t shstrndx;

	if (elf_getshdrstrndx(elf, &shstrndx))
		return -EINVAL;

	/* check if ELF is corrupted and avoid calling elf_strptr if yes */
	if (!elf_rawdata(elf_getscn(elf, shstrndx), NULL))
		return -EINVAL;

	while ((sec = elf_nextscn(elf, sec)) != NULL) {
		char *name;

		if (!gelf_getshdr(sec, shdr))
			return -EINVAL;

		name = elf_strptr(elf, shstrndx, shdr->sh_name);
		if (name && strcmp(sec_name, name) == 0) {
			*scn = sec;
			return 0;
		}
	}

	return -ENOENT;
}

struct elf_seg {
	long start;
	long end;
	long offset;
	bool is_exec;
};

static int cmp_elf_segs(const void *_a, const void *_b)
{
	const struct elf_seg *a = _a;
	const struct elf_seg *b = _b;

	return a->start < b->start ? -1 : 1;
}

static int parse_elf_segs(Elf *elf, const char *path, struct elf_seg **segs, size_t *seg_cnt)
{
	GElf_Phdr phdr;
	size_t n;
	int i, err;
	struct elf_seg *seg;
	void *tmp;

	*seg_cnt = 0;

	if (elf_getphdrnum(elf, &n)) {
		err = -errno;
		return err;
	}

	for (i = 0; i < n; i++) {
		if (!gelf_getphdr(elf, i, &phdr)) {
			err = -errno;
			return err;
		}

		pr_debug("usdt: discovered PHDR #%d in '%s': vaddr 0x%lx memsz 0x%lx offset 0x%lx type 0x%lx flags 0x%lx\n",
			 i, path, (long)phdr.p_vaddr, (long)phdr.p_memsz, (long)phdr.p_offset,
			 (long)phdr.p_type, (long)phdr.p_flags);
		if (phdr.p_type != PT_LOAD)
			continue;

		tmp = libbpf_reallocarray(*segs, *seg_cnt + 1, sizeof(**segs));
		if (!tmp)
			return -ENOMEM;

		*segs = tmp;
		seg = *segs + *seg_cnt;
		(*seg_cnt)++;

		seg->start = phdr.p_vaddr;
		seg->end = phdr.p_vaddr + phdr.p_memsz;
		seg->offset = phdr.p_offset;
		seg->is_exec = phdr.p_flags & PF_X;
	}

	if (*seg_cnt == 0) {
		pr_warn("usdt: failed to find PT_LOAD program headers in '%s'\n", path);
		return -ESRCH;
	}

	qsort(*segs, *seg_cnt, sizeof(**segs), cmp_elf_segs);
	return 0;
}

static int parse_vma_segs(int pid, const char *lib_path, struct elf_seg **segs, size_t *seg_cnt)
{
	char path[PATH_MAX], line[PATH_MAX], mode[16];
	size_t seg_start, seg_end, seg_off;
	struct elf_seg *seg;
	int tmp_pid, i, err;
	FILE *f;

	*seg_cnt = 0;

	/* Handle containerized binaries only accessible from
	 * /proc/<pid>/root/<path>. They will be reported as just /<path> in
	 * /proc/<pid>/maps.
	 */
	if (sscanf(lib_path, "/proc/%d/root%s", &tmp_pid, path) == 2 && pid == tmp_pid)
		goto proceed;

	if (!realpath(lib_path, path)) {
		pr_warn("usdt: failed to get absolute path of '%s' (err %d), using path as is...\n",
			lib_path, -errno);
		libbpf_strlcpy(path, lib_path, sizeof(path));
	}

proceed:
	sprintf(line, "/proc/%d/maps", pid);
	f = fopen(line, "re");
	if (!f) {
		err = -errno;
		pr_warn("usdt: failed to open '%s' to get base addr of '%s': %d\n",
			line, lib_path, err);
		return err;
	}

	/* We need to handle lines with no path at the end:
	 *
	 * 7f5c6f5d1000-7f5c6f5d3000 rw-p 001c7000 08:04 21238613      /usr/lib64/libc-2.17.so
	 * 7f5c6f5d3000-7f5c6f5d8000 rw-p 00000000 00:00 0
	 * 7f5c6f5d8000-7f5c6f5d9000 r-xp 00000000 103:01 362990598    /data/users/andriin/linux/tools/bpf/usdt/libhello_usdt.so
	 */
	while (fscanf(f, "%zx-%zx %s %zx %*s %*d%[^\n]\n",
		      &seg_start, &seg_end, mode, &seg_off, line) == 5) {
		void *tmp;

		/* to handle no path case (see above) we need to capture line
		 * without skipping any whitespaces. So we need to strip
		 * leading whitespaces manually here
		 */
		i = 0;
		while (isblank(line[i]))
			i++;
		if (strcmp(line + i, path) != 0)
			continue;

		pr_debug("usdt: discovered segment for lib '%s': addrs %zx-%zx mode %s offset %zx\n",
			 path, seg_start, seg_end, mode, seg_off);

		/* ignore non-executable sections for shared libs */
		if (mode[2] != 'x')
			continue;

		tmp = libbpf_reallocarray(*segs, *seg_cnt + 1, sizeof(**segs));
		if (!tmp) {
			err = -ENOMEM;
			goto err_out;
		}

		*segs = tmp;
		seg = *segs + *seg_cnt;
		*seg_cnt += 1;

		seg->start = seg_start;
		seg->end = seg_end;
		seg->offset = seg_off;
		seg->is_exec = true;
	}

	if (*seg_cnt == 0) {
		pr_warn("usdt: failed to find '%s' (resolved to '%s') within PID %d memory mappings\n",
			lib_path, path, pid);
		err = -ESRCH;
		goto err_out;
	}

	qsort(*segs, *seg_cnt, sizeof(**segs), cmp_elf_segs);
	err = 0;
err_out:
	fclose(f);
	return err;
}

static struct elf_seg *find_elf_seg(struct elf_seg *segs, size_t seg_cnt, long virtaddr)
{
	struct elf_seg *seg;
	int i;

	/* for ELF binaries (both executables and shared libraries), we are
	 * given virtual address (absolute for executables, relative for
	 * libraries) which should match address range of [seg_start, seg_end)
	 */
	for (i = 0, seg = segs; i < seg_cnt; i++, seg++) {
		if (seg->start <= virtaddr && virtaddr < seg->end)
			return seg;
	}
	return NULL;
}

static struct elf_seg *find_vma_seg(struct elf_seg *segs, size_t seg_cnt, long offset)
{
	struct elf_seg *seg;
	int i;

	/* for VMA segments from /proc/<pid>/maps file, provided "address" is
	 * actually a file offset, so should be fall within logical
	 * offset-based range of [offset_start, offset_end)
	 */
	for (i = 0, seg = segs; i < seg_cnt; i++, seg++) {
		if (seg->offset <= offset && offset < seg->offset + (seg->end - seg->start))
			return seg;
	}
	return NULL;
}

static int parse_usdt_note(Elf *elf, const char *path, GElf_Nhdr *nhdr,
			   const char *data, size_t name_off, size_t desc_off,
			   struct usdt_note *usdt_note);

static int parse_usdt_spec(struct usdt_spec *spec, const struct usdt_note *note, __u64 usdt_cookie);

static int collect_usdt_targets(struct usdt_manager *man, Elf *elf, const char *path, pid_t pid,
				const char *usdt_provider, const char *usdt_name, __u64 usdt_cookie,
				struct usdt_target **out_targets, size_t *out_target_cnt)
{
	size_t off, name_off, desc_off, seg_cnt = 0, vma_seg_cnt = 0, target_cnt = 0;
	struct elf_seg *segs = NULL, *vma_segs = NULL;
	struct usdt_target *targets = NULL, *target;
	long base_addr = 0;
	Elf_Scn *notes_scn, *base_scn;
	GElf_Shdr base_shdr, notes_shdr;
	GElf_Ehdr ehdr;
	GElf_Nhdr nhdr;
	Elf_Data *data;
	int err;

	*out_targets = NULL;
	*out_target_cnt = 0;

	err = find_elf_sec_by_name(elf, USDT_NOTE_SEC, &notes_shdr, &notes_scn);
	if (err) {
		pr_warn("usdt: no USDT notes section (%s) found in '%s'\n", USDT_NOTE_SEC, path);
		return err;
	}

	if (notes_shdr.sh_type != SHT_NOTE || !gelf_getehdr(elf, &ehdr)) {
		pr_warn("usdt: invalid USDT notes section (%s) in '%s'\n", USDT_NOTE_SEC, path);
		return -EINVAL;
	}

	err = parse_elf_segs(elf, path, &segs, &seg_cnt);
	if (err) {
		pr_warn("usdt: failed to process ELF program segments for '%s': %d\n", path, err);
		goto err_out;
	}

	/* .stapsdt.base ELF section is optional, but is used for prelink
	 * offset compensation (see a big comment further below)
	 */
	if (find_elf_sec_by_name(elf, USDT_BASE_SEC, &base_shdr, &base_scn) == 0)
		base_addr = base_shdr.sh_addr;

	data = elf_getdata(notes_scn, 0);
	off = 0;
	while ((off = gelf_getnote(data, off, &nhdr, &name_off, &desc_off)) > 0) {
		long usdt_abs_ip, usdt_rel_ip, usdt_sema_off = 0;
		struct usdt_note note;
		struct elf_seg *seg = NULL;
		void *tmp;

		err = parse_usdt_note(elf, path, &nhdr, data->d_buf, name_off, desc_off, &note);
		if (err)
			goto err_out;

		if (strcmp(note.provider, usdt_provider) != 0 || strcmp(note.name, usdt_name) != 0)
			continue;

		/* We need to compensate "prelink effect". See [0] for details,
		 * relevant parts quoted here:
		 *
		 * Each SDT probe also expands into a non-allocated ELF note. You can
		 * find this by looking at SHT_NOTE sections and decoding the format;
		 * see below for details. Because the note is non-allocated, it means
		 * there is no runtime cost, and also preserved in both stripped files
		 * and .debug files.
		 *
		 * However, this means that prelink won't adjust the note's contents
		 * for address offsets. Instead, this is done via the .stapsdt.base
		 * section. This is a special section that is added to the text. We
		 * will only ever have one of these sections in a final link and it
		 * will only ever be one byte long. Nothing about this section itself
		 * matters, we just use it as a marker to detect prelink address
		 * adjustments.
		 *
		 * Each probe note records the link-time address of the .stapsdt.base
		 * section alongside the probe PC address. The decoder compares the
		 * base address stored in the note with the .stapsdt.base section's
		 * sh_addr. Initially these are the same, but the section header will
		 * be adjusted by prelink. So the decoder applies the difference to
		 * the probe PC address to get the correct prelinked PC address; the
		 * same adjustment is applied to the semaphore address, if any.
		 *
		 *   [0] https://sourceware.org/systemtap/wiki/UserSpaceProbeImplementation
		 */
		usdt_abs_ip = note.loc_addr;
		if (base_addr)
			usdt_abs_ip += base_addr - note.base_addr;

		/* When attaching uprobes (which is what USDTs basically are)
		 * kernel expects file offset to be specified, not a relative
		 * virtual address, so we need to translate virtual address to
		 * file offset, for both ET_EXEC and ET_DYN binaries.
		 */
		seg = find_elf_seg(segs, seg_cnt, usdt_abs_ip);
		if (!seg) {
			err = -ESRCH;
			pr_warn("usdt: failed to find ELF program segment for '%s:%s' in '%s' at IP 0x%lx\n",
				usdt_provider, usdt_name, path, usdt_abs_ip);
			goto err_out;
		}
		if (!seg->is_exec) {
			err = -ESRCH;
			pr_warn("usdt: matched ELF binary '%s' segment [0x%lx, 0x%lx) for '%s:%s' at IP 0x%lx is not executable\n",
				path, seg->start, seg->end, usdt_provider, usdt_name,
				usdt_abs_ip);
			goto err_out;
		}
		/* translate from virtual address to file offset */
		usdt_rel_ip = usdt_abs_ip - seg->start + seg->offset;

		if (ehdr.e_type == ET_DYN && !man->has_bpf_cookie) {
			/* If we don't have BPF cookie support but need to
			 * attach to a shared library, we'll need to know and
			 * record absolute addresses of attach points due to
			 * the need to lookup USDT spec by absolute IP of
			 * triggered uprobe. Doing this resolution is only
			 * possible when we have a specific PID of the process
			 * that's using specified shared library. BPF cookie
			 * removes the absolute address limitation as we don't
			 * need to do this lookup (we just use BPF cookie as
			 * an index of USDT spec), so for newer kernels with
			 * BPF cookie support libbpf supports USDT attachment
			 * to shared libraries with no PID filter.
			 */
			if (pid < 0) {
				pr_warn("usdt: attaching to shared libraries without specific PID is not supported on current kernel\n");
				err = -ENOTSUP;
				goto err_out;
			}

			/* vma_segs are lazily initialized only if necessary */
			if (vma_seg_cnt == 0) {
				err = parse_vma_segs(pid, path, &vma_segs, &vma_seg_cnt);
				if (err) {
					pr_warn("usdt: failed to get memory segments in PID %d for shared library '%s': %d\n",
						pid, path, err);
					goto err_out;
				}
			}

			seg = find_vma_seg(vma_segs, vma_seg_cnt, usdt_rel_ip);
			if (!seg) {
				err = -ESRCH;
				pr_warn("usdt: failed to find shared lib memory segment for '%s:%s' in '%s' at relative IP 0x%lx\n",
					usdt_provider, usdt_name, path, usdt_rel_ip);
				goto err_out;
			}

			usdt_abs_ip = seg->start - seg->offset + usdt_rel_ip;
		}

		pr_debug("usdt: probe for '%s:%s' in %s '%s': addr 0x%lx base 0x%lx (resolved abs_ip 0x%lx rel_ip 0x%lx) args '%s' in segment [0x%lx, 0x%lx) at offset 0x%lx\n",
			 usdt_provider, usdt_name, ehdr.e_type == ET_EXEC ? "exec" : "lib ", path,
			 note.loc_addr, note.base_addr, usdt_abs_ip, usdt_rel_ip, note.args,
			 seg ? seg->start : 0, seg ? seg->end : 0, seg ? seg->offset : 0);

		/* Adjust semaphore address to be a file offset */
		if (note.sema_addr) {
			if (!man->has_sema_refcnt) {
				pr_warn("usdt: kernel doesn't support USDT semaphore refcounting for '%s:%s' in '%s'\n",
					usdt_provider, usdt_name, path);
				err = -ENOTSUP;
				goto err_out;
			}

			seg = find_elf_seg(segs, seg_cnt, note.sema_addr);
			if (!seg) {
				err = -ESRCH;
				pr_warn("usdt: failed to find ELF loadable segment with semaphore of '%s:%s' in '%s' at 0x%lx\n",
					usdt_provider, usdt_name, path, note.sema_addr);
				goto err_out;
			}
			if (seg->is_exec) {
				err = -ESRCH;
				pr_warn("usdt: matched ELF binary '%s' segment [0x%lx, 0x%lx] for semaphore of '%s:%s' at 0x%lx is executable\n",
					path, seg->start, seg->end, usdt_provider, usdt_name,
					note.sema_addr);
				goto err_out;
			}

			usdt_sema_off = note.sema_addr - seg->start + seg->offset;

			pr_debug("usdt: sema  for '%s:%s' in %s '%s': addr 0x%lx base 0x%lx (resolved 0x%lx) in segment [0x%lx, 0x%lx] at offset 0x%lx\n",
				 usdt_provider, usdt_name, ehdr.e_type == ET_EXEC ? "exec" : "lib ",
				 path, note.sema_addr, note.base_addr, usdt_sema_off,
				 seg->start, seg->end, seg->offset);
		}

		/* Record adjusted addresses and offsets and parse USDT spec */
		tmp = libbpf_reallocarray(targets, target_cnt + 1, sizeof(*targets));
		if (!tmp) {
			err = -ENOMEM;
			goto err_out;
		}
		targets = tmp;

		target = &targets[target_cnt];
		memset(target, 0, sizeof(*target));

		target->abs_ip = usdt_abs_ip;
		target->rel_ip = usdt_rel_ip;
		target->sema_off = usdt_sema_off;

		/* notes.args references strings from ELF itself, so they can
		 * be referenced safely until elf_end() call
		 */
		target->spec_str = note.args;

		err = parse_usdt_spec(&target->spec, &note, usdt_cookie);
		if (err)
			goto err_out;

		target_cnt++;
	}

	*out_targets = targets;
	*out_target_cnt = target_cnt;
	err = target_cnt;

err_out:
	free(segs);
	free(vma_segs);
	if (err < 0)
		free(targets);
	return err;
}

struct bpf_link_usdt {
	struct bpf_link link;

	struct usdt_manager *usdt_man;

	size_t spec_cnt;
	int *spec_ids;

	size_t uprobe_cnt;
	struct {
		long abs_ip;
		struct bpf_link *link;
	} *uprobes;

	struct bpf_link *multi_link;
};

static int bpf_link_usdt_detach(struct bpf_link *link)
{
	struct bpf_link_usdt *usdt_link = container_of(link, struct bpf_link_usdt, link);
	struct usdt_manager *man = usdt_link->usdt_man;
	int i;

	bpf_link__destroy(usdt_link->multi_link);

	/* When having multi_link, uprobe_cnt is 0 */
	for (i = 0; i < usdt_link->uprobe_cnt; i++) {
		/* detach underlying uprobe link */
		bpf_link__destroy(usdt_link->uprobes[i].link);
		/* there is no need to update specs map because it will be
		 * unconditionally overwritten on subsequent USDT attaches,
		 * but if BPF cookies are not used we need to remove entry
		 * from ip_to_spec_id map, otherwise we'll run into false
		 * conflicting IP errors
		 */
		if (!man->has_bpf_cookie) {
			/* not much we can do about errors here */
			(void)bpf_map_delete_elem(bpf_map__fd(man->ip_to_spec_id_map),
						  &usdt_link->uprobes[i].abs_ip);
		}
	}

	/* try to return the list of previously used spec IDs to usdt_manager
	 * for future reuse for subsequent USDT attaches
	 */
	if (!man->free_spec_ids) {
		/* if there were no free spec IDs yet, just transfer our IDs */
		man->free_spec_ids = usdt_link->spec_ids;
		man->free_spec_cnt = usdt_link->spec_cnt;
		usdt_link->spec_ids = NULL;
	} else {
		/* otherwise concat IDs */
		size_t new_cnt = man->free_spec_cnt + usdt_link->spec_cnt;
		int *new_free_ids;

		new_free_ids = libbpf_reallocarray(man->free_spec_ids, new_cnt,
						   sizeof(*new_free_ids));
		/* If we couldn't resize free_spec_ids, we'll just leak
		 * a bunch of free IDs; this is very unlikely to happen and if
		 * system is so exhausted on memory, it's the least of user's
		 * concerns, probably.
		 * So just do our best here to return those IDs to usdt_manager.
		 * Another edge case when we can legitimately get NULL is when
		 * new_cnt is zero, which can happen in some edge cases, so we
		 * need to be careful about that.
		 */
		if (new_free_ids || new_cnt == 0) {
			memcpy(new_free_ids + man->free_spec_cnt, usdt_link->spec_ids,
			       usdt_link->spec_cnt * sizeof(*usdt_link->spec_ids));
			man->free_spec_ids = new_free_ids;
			man->free_spec_cnt = new_cnt;
		}
	}

	return 0;
}

static void bpf_link_usdt_dealloc(struct bpf_link *link)
{
	struct bpf_link_usdt *usdt_link = container_of(link, struct bpf_link_usdt, link);

	free(usdt_link->spec_ids);
	free(usdt_link->uprobes);
	free(usdt_link);
}

static size_t specs_hash_fn(long key, void *ctx)
{
	return str_hash((char *)key);
}

static bool specs_equal_fn(long key1, long key2, void *ctx)
{
	return strcmp((char *)key1, (char *)key2) == 0;
}

static int allocate_spec_id(struct usdt_manager *man, struct hashmap *specs_hash,
			    struct bpf_link_usdt *link, struct usdt_target *target,
			    int *spec_id, bool *is_new)
{
	long tmp;
	void *new_ids;
	int err;

	/* check if we already allocated spec ID for this spec string */
	if (hashmap__find(specs_hash, target->spec_str, &tmp)) {
		*spec_id = tmp;
		*is_new = false;
		return 0;
	}

	/* otherwise it's a new ID that needs to be set up in specs map and
	 * returned back to usdt_manager when USDT link is detached
	 */
	new_ids = libbpf_reallocarray(link->spec_ids, link->spec_cnt + 1, sizeof(*link->spec_ids));
	if (!new_ids)
		return -ENOMEM;
	link->spec_ids = new_ids;

	/* get next free spec ID, giving preference to free list, if not empty */
	if (man->free_spec_cnt) {
		*spec_id = man->free_spec_ids[man->free_spec_cnt - 1];

		/* cache spec ID for current spec string for future lookups */
		err = hashmap__add(specs_hash, target->spec_str, *spec_id);
		if (err)
			 return err;

		man->free_spec_cnt--;
	} else {
		/* don't allocate spec ID bigger than what fits in specs map */
		if (man->next_free_spec_id >= bpf_map__max_entries(man->specs_map))
			return -E2BIG;

		*spec_id = man->next_free_spec_id;

		/* cache spec ID for current spec string for future lookups */
		err = hashmap__add(specs_hash, target->spec_str, *spec_id);
		if (err)
			 return err;

		man->next_free_spec_id++;
	}

	/* remember new spec ID in the link for later return back to free list on detach */
	link->spec_ids[link->spec_cnt] = *spec_id;
	link->spec_cnt++;
	*is_new = true;
	return 0;
}

struct bpf_link *usdt_manager_attach_usdt(struct usdt_manager *man, const struct bpf_program *prog,
					  pid_t pid, const char *path,
					  const char *usdt_provider, const char *usdt_name,
					  __u64 usdt_cookie)
{
	unsigned long *offsets = NULL, *ref_ctr_offsets = NULL;
	int i, err, spec_map_fd, ip_map_fd;
	LIBBPF_OPTS(bpf_uprobe_opts, opts);
	struct hashmap *specs_hash = NULL;
	struct bpf_link_usdt *link = NULL;
	struct usdt_target *targets = NULL;
	__u64 *cookies = NULL;
	struct elf_fd elf_fd;
	size_t target_cnt;

	spec_map_fd = bpf_map__fd(man->specs_map);
	ip_map_fd = bpf_map__fd(man->ip_to_spec_id_map);

	err = elf_open(path, &elf_fd);
	if (err)
		return libbpf_err_ptr(err);

	err = sanity_check_usdt_elf(elf_fd.elf, path);
	if (err)
		goto err_out;

	/* normalize PID filter */
	if (pid < 0)
		pid = -1;
	else if (pid == 0)
		pid = getpid();

	/* discover USDT in given binary, optionally limiting
	 * activations to a given PID, if pid > 0
	 */
	err = collect_usdt_targets(man, elf_fd.elf, path, pid, usdt_provider, usdt_name,
				   usdt_cookie, &targets, &target_cnt);
	if (err <= 0) {
		err = (err == 0) ? -ENOENT : err;
		goto err_out;
	}

	specs_hash = hashmap__new(specs_hash_fn, specs_equal_fn, NULL);
	if (IS_ERR(specs_hash)) {
		err = PTR_ERR(specs_hash);
		goto err_out;
	}

	link = calloc(1, sizeof(*link));
	if (!link) {
		err = -ENOMEM;
		goto err_out;
	}

	link->usdt_man = man;
	link->link.detach = &bpf_link_usdt_detach;
	link->link.dealloc = &bpf_link_usdt_dealloc;

	if (man->has_uprobe_multi) {
		offsets = calloc(target_cnt, sizeof(*offsets));
		cookies = calloc(target_cnt, sizeof(*cookies));
		ref_ctr_offsets = calloc(target_cnt, sizeof(*ref_ctr_offsets));

		if (!offsets || !ref_ctr_offsets || !cookies) {
			err = -ENOMEM;
			goto err_out;
		}
	} else {
		link->uprobes = calloc(target_cnt, sizeof(*link->uprobes));
		if (!link->uprobes) {
			err = -ENOMEM;
			goto err_out;
		}
	}

	for (i = 0; i < target_cnt; i++) {
		struct usdt_target *target = &targets[i];
		struct bpf_link *uprobe_link;
		bool is_new;
		int spec_id;

		/* Spec ID can be either reused or newly allocated. If it is
		 * newly allocated, we'll need to fill out spec map, otherwise
		 * entire spec should be valid and can be just used by a new
		 * uprobe. We reuse spec when USDT arg spec is identical. We
		 * also never share specs between two different USDT
		 * attachments ("links"), so all the reused specs already
		 * share USDT cookie value implicitly.
		 */
		err = allocate_spec_id(man, specs_hash, link, target, &spec_id, &is_new);
		if (err)
			goto err_out;

		if (is_new && bpf_map_update_elem(spec_map_fd, &spec_id, &target->spec, BPF_ANY)) {
			err = -errno;
			pr_warn("usdt: failed to set USDT spec #%d for '%s:%s' in '%s': %d\n",
				spec_id, usdt_provider, usdt_name, path, err);
			goto err_out;
		}
		if (!man->has_bpf_cookie &&
		    bpf_map_update_elem(ip_map_fd, &target->abs_ip, &spec_id, BPF_NOEXIST)) {
			err = -errno;
			if (err == -EEXIST) {
				pr_warn("usdt: IP collision detected for spec #%d for '%s:%s' in '%s'\n",
				        spec_id, usdt_provider, usdt_name, path);
			} else {
				pr_warn("usdt: failed to map IP 0x%lx to spec #%d for '%s:%s' in '%s': %d\n",
					target->abs_ip, spec_id, usdt_provider, usdt_name,
					path, err);
			}
			goto err_out;
		}

		if (man->has_uprobe_multi) {
			offsets[i] = target->rel_ip;
			ref_ctr_offsets[i] = target->sema_off;
			cookies[i] = spec_id;
		} else {
			opts.ref_ctr_offset = target->sema_off;
			opts.bpf_cookie = man->has_bpf_cookie ? spec_id : 0;
			uprobe_link = bpf_program__attach_uprobe_opts(prog, pid, path,
								      target->rel_ip, &opts);
			err = libbpf_get_error(uprobe_link);
			if (err) {
				pr_warn("usdt: failed to attach uprobe #%d for '%s:%s' in '%s': %d\n",
					i, usdt_provider, usdt_name, path, err);
				goto err_out;
			}

			link->uprobes[i].link = uprobe_link;
			link->uprobes[i].abs_ip = target->abs_ip;
			link->uprobe_cnt++;
		}
	}

	if (man->has_uprobe_multi) {
		LIBBPF_OPTS(bpf_uprobe_multi_opts, opts_multi,
			.ref_ctr_offsets = ref_ctr_offsets,
			.offsets = offsets,
			.cookies = cookies,
			.cnt = target_cnt,
		);

		link->multi_link = bpf_program__attach_uprobe_multi(prog, pid, path,
								    NULL, &opts_multi);
		if (!link->multi_link) {
			err = -errno;
			pr_warn("usdt: failed to attach uprobe multi for '%s:%s' in '%s': %d\n",
				usdt_provider, usdt_name, path, err);
			goto err_out;
		}

		free(offsets);
		free(ref_ctr_offsets);
		free(cookies);
	}

	free(targets);
	hashmap__free(specs_hash);
	elf_close(&elf_fd);
	return &link->link;

err_out:
	free(offsets);
	free(ref_ctr_offsets);
	free(cookies);

	if (link)
		bpf_link__destroy(&link->link);
	free(targets);
	hashmap__free(specs_hash);
	elf_close(&elf_fd);
	return libbpf_err_ptr(err);
}

/* Parse out USDT ELF note from '.note.stapsdt' section.
 * Logic inspired by perf's code.
 */
static int parse_usdt_note(Elf *elf, const char *path, GElf_Nhdr *nhdr,
			   const char *data, size_t name_off, size_t desc_off,
			   struct usdt_note *note)
{
	const char *provider, *name, *args;
	long addrs[3];
	size_t len;

	/* sanity check USDT note name and type first */
	if (strncmp(data + name_off, USDT_NOTE_NAME, nhdr->n_namesz) != 0)
		return -EINVAL;
	if (nhdr->n_type != USDT_NOTE_TYPE)
		return -EINVAL;

	/* sanity check USDT note contents ("description" in ELF terminology) */
	len = nhdr->n_descsz;
	data = data + desc_off;

	/* +3 is the very minimum required to store three empty strings */
	if (len < sizeof(addrs) + 3)
		return -EINVAL;

	/* get location, base, and semaphore addrs */
	memcpy(&addrs, data, sizeof(addrs));

	/* parse string fields: provider, name, args */
	provider = data + sizeof(addrs);

	name = (const char *)memchr(provider, '\0', data + len - provider);
	if (!name) /* non-zero-terminated provider */
		return -EINVAL;
	name++;
	if (name >= data + len || *name == '\0') /* missing or empty name */
		return -EINVAL;

	args = memchr(name, '\0', data + len - name);
	if (!args) /* non-zero-terminated name */
		return -EINVAL;
	++args;
	if (args >= data + len) /* missing arguments spec */
		return -EINVAL;

	note->provider = provider;
	note->name = name;
	if (*args == '\0' || *args == ':')
		note->args = "";
	else
		note->args = args;
	note->loc_addr = addrs[0];
	note->base_addr = addrs[1];
	note->sema_addr = addrs[2];

	return 0;
}

static int parse_usdt_arg(const char *arg_str, int arg_num, struct usdt_arg_spec *arg, int *arg_sz);

static int parse_usdt_spec(struct usdt_spec *spec, const struct usdt_note *note, __u64 usdt_cookie)
{
	struct usdt_arg_spec *arg;
	const char *s;
	int arg_sz, len;

	spec->usdt_cookie = usdt_cookie;
	spec->arg_cnt = 0;

	s = note->args;
	while (s[0]) {
		if (spec->arg_cnt >= USDT_MAX_ARG_CNT) {
			pr_warn("usdt: too many USDT arguments (> %d) for '%s:%s' with args spec '%s'\n",
				USDT_MAX_ARG_CNT, note->provider, note->name, note->args);
			return -E2BIG;
		}

		arg = &spec->args[spec->arg_cnt];
		len = parse_usdt_arg(s, spec->arg_cnt, arg, &arg_sz);
		if (len < 0)
			return len;

		arg->arg_signed = arg_sz < 0;
		if (arg_sz < 0)
			arg_sz = -arg_sz;

		switch (arg_sz) {
		case 1: case 2: case 4: case 8:
			arg->arg_bitshift = 64 - arg_sz * 8;
			break;
		default:
			pr_warn("usdt: unsupported arg #%d (spec '%s') size: %d\n",
				spec->arg_cnt, s, arg_sz);
			return -EINVAL;
		}

		s += len;
		spec->arg_cnt++;
	}

	return 0;
}

/* Architecture-specific logic for parsing USDT argument location specs */

#if defined(__x86_64__) || defined(__i386__)

static int calc_pt_regs_off(const char *reg_name)
{
	static struct {
		const char *names[4];
		size_t pt_regs_off;
	} reg_map[] = {
#ifdef __x86_64__
#define reg_off(reg64, reg32) offsetof(struct pt_regs, reg64)
#else
#define reg_off(reg64, reg32) offsetof(struct pt_regs, reg32)
#endif
		{ {"rip", "eip", "", ""}, reg_off(rip, eip) },
		{ {"rax", "eax", "ax", "al"}, reg_off(rax, eax) },
		{ {"rbx", "ebx", "bx", "bl"}, reg_off(rbx, ebx) },
		{ {"rcx", "ecx", "cx", "cl"}, reg_off(rcx, ecx) },
		{ {"rdx", "edx", "dx", "dl"}, reg_off(rdx, edx) },
		{ {"rsi", "esi", "si", "sil"}, reg_off(rsi, esi) },
		{ {"rdi", "edi", "di", "dil"}, reg_off(rdi, edi) },
		{ {"rbp", "ebp", "bp", "bpl"}, reg_off(rbp, ebp) },
		{ {"rsp", "esp", "sp", "spl"}, reg_off(rsp, esp) },
#undef reg_off
#ifdef __x86_64__
		{ {"r8", "r8d", "r8w", "r8b"}, offsetof(struct pt_regs, r8) },
		{ {"r9", "r9d", "r9w", "r9b"}, offsetof(struct pt_regs, r9) },
		{ {"r10", "r10d", "r10w", "r10b"}, offsetof(struct pt_regs, r10) },
		{ {"r11", "r11d", "r11w", "r11b"}, offsetof(struct pt_regs, r11) },
		{ {"r12", "r12d", "r12w", "r12b"}, offsetof(struct pt_regs, r12) },
		{ {"r13", "r13d", "r13w", "r13b"}, offsetof(struct pt_regs, r13) },
		{ {"r14", "r14d", "r14w", "r14b"}, offsetof(struct pt_regs, r14) },
		{ {"r15", "r15d", "r15w", "r15b"}, offsetof(struct pt_regs, r15) },
#endif
	};
	int i, j;

	for (i = 0; i < ARRAY_SIZE(reg_map); i++) {
		for (j = 0; j < ARRAY_SIZE(reg_map[i].names); j++) {
			if (strcmp(reg_name, reg_map[i].names[j]) == 0)
				return reg_map[i].pt_regs_off;
		}
	}

	pr_warn("usdt: unrecognized register '%s'\n", reg_name);
	return -ENOENT;
}

static int parse_usdt_arg(const char *arg_str, int arg_num, struct usdt_arg_spec *arg, int *arg_sz)
{
	char reg_name[16];
	int len, reg_off;
	long off;

	if (sscanf(arg_str, " %d @ %ld ( %%%15[^)] ) %n", arg_sz, &off, reg_name, &len) == 3) {
		/* Memory dereference case, e.g., -4@-20(%rbp) */
		arg->arg_type = USDT_ARG_REG_DEREF;
		arg->val_off = off;
		reg_off = calc_pt_regs_off(reg_name);
		if (reg_off < 0)
			return reg_off;
		arg->reg_off = reg_off;
	} else if (sscanf(arg_str, " %d @ ( %%%15[^)] ) %n", arg_sz, reg_name, &len) == 2) {
		/* Memory dereference case without offset, e.g., 8@(%rsp) */
		arg->arg_type = USDT_ARG_REG_DEREF;
		arg->val_off = 0;
		reg_off = calc_pt_regs_off(reg_name);
		if (reg_off < 0)
			return reg_off;
		arg->reg_off = reg_off;
	} else if (sscanf(arg_str, " %d @ %%%15s %n", arg_sz, reg_name, &len) == 2) {
		/* Register read case, e.g., -4@%eax */
		arg->arg_type = USDT_ARG_REG;
		arg->val_off = 0;

		reg_off = calc_pt_regs_off(reg_name);
		if (reg_off < 0)
			return reg_off;
		arg->reg_off = reg_off;
	} else if (sscanf(arg_str, " %d @ $%ld %n", arg_sz, &off, &len) == 2) {
		/* Constant value case, e.g., 4@$71 */
		arg->arg_type = USDT_ARG_CONST;
		arg->val_off = off;
		arg->reg_off = 0;
	} else {
		pr_warn("usdt: unrecognized arg #%d spec '%s'\n", arg_num, arg_str);
		return -EINVAL;
	}

	return len;
}

#elif defined(__s390x__)

/* Do not support __s390__ for now, since user_pt_regs is broken with -m31. */

static int parse_usdt_arg(const char *arg_str, int arg_num, struct usdt_arg_spec *arg, int *arg_sz)
{
	unsigned int reg;
	int len;
	long off;

	if (sscanf(arg_str, " %d @ %ld ( %%r%u ) %n", arg_sz, &off, &reg, &len) == 3) {
		/* Memory dereference case, e.g., -2@-28(%r15) */
		arg->arg_type = USDT_ARG_REG_DEREF;
		arg->val_off = off;
		if (reg > 15) {
			pr_warn("usdt: unrecognized register '%%r%u'\n", reg);
			return -EINVAL;
		}
		arg->reg_off = offsetof(user_pt_regs, gprs[reg]);
	} else if (sscanf(arg_str, " %d @ %%r%u %n", arg_sz, &reg, &len) == 2) {
		/* Register read case, e.g., -8@%r0 */
		arg->arg_type = USDT_ARG_REG;
		arg->val_off = 0;
		if (reg > 15) {
			pr_warn("usdt: unrecognized register '%%r%u'\n", reg);
			return -EINVAL;
		}
		arg->reg_off = offsetof(user_pt_regs, gprs[reg]);
	} else if (sscanf(arg_str, " %d @ %ld %n", arg_sz, &off, &len) == 2) {
		/* Constant value case, e.g., 4@71 */
		arg->arg_type = USDT_ARG_CONST;
		arg->val_off = off;
		arg->reg_off = 0;
	} else {
		pr_warn("usdt: unrecognized arg #%d spec '%s'\n", arg_num, arg_str);
		return -EINVAL;
	}

	return len;
}

#elif defined(__aarch64__)

static int calc_pt_regs_off(const char *reg_name)
{
	int reg_num;

	if (sscanf(reg_name, "x%d", &reg_num) == 1) {
		if (reg_num >= 0 && reg_num < 31)
			return offsetof(struct user_pt_regs, regs[reg_num]);
	} else if (strcmp(reg_name, "sp") == 0) {
		return offsetof(struct user_pt_regs, sp);
	}
	pr_warn("usdt: unrecognized register '%s'\n", reg_name);
	return -ENOENT;
}

static int parse_usdt_arg(const char *arg_str, int arg_num, struct usdt_arg_spec *arg, int *arg_sz)
{
	char reg_name[16];
<<<<<<< HEAD
	int arg_sz, len, reg_off;
	long off;

	if (sscanf(arg_str, " %d @ \[ %15[a-z0-9], %ld ] %n", &arg_sz, reg_name, &off, &len) == 3) {
=======
	int len, reg_off;
	long off;

	if (sscanf(arg_str, " %d @ \[ %15[a-z0-9] , %ld ] %n", arg_sz, reg_name, &off, &len) == 3) {
>>>>>>> 98817289
		/* Memory dereference case, e.g., -4@[sp, 96] */
		arg->arg_type = USDT_ARG_REG_DEREF;
		arg->val_off = off;
		reg_off = calc_pt_regs_off(reg_name);
		if (reg_off < 0)
			return reg_off;
		arg->reg_off = reg_off;
<<<<<<< HEAD
	} else if (sscanf(arg_str, " %d @ \[ %15[a-z0-9] ] %n", &arg_sz, reg_name, &len) == 2) {
=======
	} else if (sscanf(arg_str, " %d @ \[ %15[a-z0-9] ] %n", arg_sz, reg_name, &len) == 2) {
>>>>>>> 98817289
		/* Memory dereference case, e.g., -4@[sp] */
		arg->arg_type = USDT_ARG_REG_DEREF;
		arg->val_off = 0;
		reg_off = calc_pt_regs_off(reg_name);
		if (reg_off < 0)
			return reg_off;
		arg->reg_off = reg_off;
	} else if (sscanf(arg_str, " %d @ %ld %n", arg_sz, &off, &len) == 2) {
		/* Constant value case, e.g., 4@5 */
		arg->arg_type = USDT_ARG_CONST;
		arg->val_off = off;
		arg->reg_off = 0;
<<<<<<< HEAD
	} else if (sscanf(arg_str, " %d @ %15[a-z0-9] %n", &arg_sz, reg_name, &len) == 2) {
=======
	} else if (sscanf(arg_str, " %d @ %15[a-z0-9] %n", arg_sz, reg_name, &len) == 2) {
>>>>>>> 98817289
		/* Register read case, e.g., -8@x4 */
		arg->arg_type = USDT_ARG_REG;
		arg->val_off = 0;
		reg_off = calc_pt_regs_off(reg_name);
		if (reg_off < 0)
			return reg_off;
		arg->reg_off = reg_off;
	} else {
		pr_warn("usdt: unrecognized arg #%d spec '%s'\n", arg_num, arg_str);
		return -EINVAL;
	}

	return len;
}

#elif defined(__riscv)

static int calc_pt_regs_off(const char *reg_name)
{
	static struct {
		const char *name;
		size_t pt_regs_off;
	} reg_map[] = {
		{ "ra", offsetof(struct user_regs_struct, ra) },
		{ "sp", offsetof(struct user_regs_struct, sp) },
		{ "gp", offsetof(struct user_regs_struct, gp) },
		{ "tp", offsetof(struct user_regs_struct, tp) },
		{ "a0", offsetof(struct user_regs_struct, a0) },
		{ "a1", offsetof(struct user_regs_struct, a1) },
		{ "a2", offsetof(struct user_regs_struct, a2) },
		{ "a3", offsetof(struct user_regs_struct, a3) },
		{ "a4", offsetof(struct user_regs_struct, a4) },
		{ "a5", offsetof(struct user_regs_struct, a5) },
		{ "a6", offsetof(struct user_regs_struct, a6) },
		{ "a7", offsetof(struct user_regs_struct, a7) },
		{ "s0", offsetof(struct user_regs_struct, s0) },
		{ "s1", offsetof(struct user_regs_struct, s1) },
		{ "s2", offsetof(struct user_regs_struct, s2) },
		{ "s3", offsetof(struct user_regs_struct, s3) },
		{ "s4", offsetof(struct user_regs_struct, s4) },
		{ "s5", offsetof(struct user_regs_struct, s5) },
		{ "s6", offsetof(struct user_regs_struct, s6) },
		{ "s7", offsetof(struct user_regs_struct, s7) },
		{ "s8", offsetof(struct user_regs_struct, rv_s8) },
		{ "s9", offsetof(struct user_regs_struct, s9) },
		{ "s10", offsetof(struct user_regs_struct, s10) },
		{ "s11", offsetof(struct user_regs_struct, s11) },
		{ "t0", offsetof(struct user_regs_struct, t0) },
		{ "t1", offsetof(struct user_regs_struct, t1) },
		{ "t2", offsetof(struct user_regs_struct, t2) },
		{ "t3", offsetof(struct user_regs_struct, t3) },
		{ "t4", offsetof(struct user_regs_struct, t4) },
		{ "t5", offsetof(struct user_regs_struct, t5) },
		{ "t6", offsetof(struct user_regs_struct, t6) },
	};
	int i;

	for (i = 0; i < ARRAY_SIZE(reg_map); i++) {
		if (strcmp(reg_name, reg_map[i].name) == 0)
			return reg_map[i].pt_regs_off;
	}

	pr_warn("usdt: unrecognized register '%s'\n", reg_name);
	return -ENOENT;
}

static int parse_usdt_arg(const char *arg_str, int arg_num, struct usdt_arg_spec *arg, int *arg_sz)
{
	char reg_name[16];
	int len, reg_off;
	long off;

	if (sscanf(arg_str, " %d @ %ld ( %15[a-z0-9] ) %n", arg_sz, &off, reg_name, &len) == 3) {
		/* Memory dereference case, e.g., -8@-88(s0) */
		arg->arg_type = USDT_ARG_REG_DEREF;
		arg->val_off = off;
		reg_off = calc_pt_regs_off(reg_name);
		if (reg_off < 0)
			return reg_off;
		arg->reg_off = reg_off;
	} else if (sscanf(arg_str, " %d @ %ld %n", arg_sz, &off, &len) == 2) {
		/* Constant value case, e.g., 4@5 */
		arg->arg_type = USDT_ARG_CONST;
		arg->val_off = off;
		arg->reg_off = 0;
	} else if (sscanf(arg_str, " %d @ %15[a-z0-9] %n", arg_sz, reg_name, &len) == 2) {
		/* Register read case, e.g., -8@a1 */
		arg->arg_type = USDT_ARG_REG;
		arg->val_off = 0;
		reg_off = calc_pt_regs_off(reg_name);
		if (reg_off < 0)
			return reg_off;
		arg->reg_off = reg_off;
	} else {
		pr_warn("usdt: unrecognized arg #%d spec '%s'\n", arg_num, arg_str);
		return -EINVAL;
	}

	return len;
}

#elif defined(__arm__)

static int calc_pt_regs_off(const char *reg_name)
{
	static struct {
		const char *name;
		size_t pt_regs_off;
	} reg_map[] = {
		{ "r0", offsetof(struct pt_regs, uregs[0]) },
		{ "r1", offsetof(struct pt_regs, uregs[1]) },
		{ "r2", offsetof(struct pt_regs, uregs[2]) },
		{ "r3", offsetof(struct pt_regs, uregs[3]) },
		{ "r4", offsetof(struct pt_regs, uregs[4]) },
		{ "r5", offsetof(struct pt_regs, uregs[5]) },
		{ "r6", offsetof(struct pt_regs, uregs[6]) },
		{ "r7", offsetof(struct pt_regs, uregs[7]) },
		{ "r8", offsetof(struct pt_regs, uregs[8]) },
		{ "r9", offsetof(struct pt_regs, uregs[9]) },
		{ "r10", offsetof(struct pt_regs, uregs[10]) },
		{ "fp", offsetof(struct pt_regs, uregs[11]) },
		{ "ip", offsetof(struct pt_regs, uregs[12]) },
		{ "sp", offsetof(struct pt_regs, uregs[13]) },
		{ "lr", offsetof(struct pt_regs, uregs[14]) },
		{ "pc", offsetof(struct pt_regs, uregs[15]) },
	};
	int i;

	for (i = 0; i < ARRAY_SIZE(reg_map); i++) {
		if (strcmp(reg_name, reg_map[i].name) == 0)
			return reg_map[i].pt_regs_off;
	}

	pr_warn("usdt: unrecognized register '%s'\n", reg_name);
	return -ENOENT;
}

static int parse_usdt_arg(const char *arg_str, int arg_num, struct usdt_arg_spec *arg, int *arg_sz)
{
	char reg_name[16];
	int len, reg_off;
	long off;

	if (sscanf(arg_str, " %d @ \[ %15[a-z0-9] , #%ld ] %n",
		   arg_sz, reg_name, &off, &len) == 3) {
		/* Memory dereference case, e.g., -4@[fp, #96] */
		arg->arg_type = USDT_ARG_REG_DEREF;
		arg->val_off = off;
		reg_off = calc_pt_regs_off(reg_name);
		if (reg_off < 0)
			return reg_off;
		arg->reg_off = reg_off;
	} else if (sscanf(arg_str, " %d @ \[ %15[a-z0-9] ] %n", arg_sz, reg_name, &len) == 2) {
		/* Memory dereference case, e.g., -4@[sp] */
		arg->arg_type = USDT_ARG_REG_DEREF;
		arg->val_off = 0;
		reg_off = calc_pt_regs_off(reg_name);
		if (reg_off < 0)
			return reg_off;
		arg->reg_off = reg_off;
	} else if (sscanf(arg_str, " %d @ #%ld %n", arg_sz, &off, &len) == 2) {
		/* Constant value case, e.g., 4@#5 */
		arg->arg_type = USDT_ARG_CONST;
		arg->val_off = off;
		arg->reg_off = 0;
	} else if (sscanf(arg_str, " %d @ %15[a-z0-9] %n", arg_sz, reg_name, &len) == 2) {
		/* Register read case, e.g., -8@r4 */
		arg->arg_type = USDT_ARG_REG;
		arg->val_off = 0;
		reg_off = calc_pt_regs_off(reg_name);
		if (reg_off < 0)
			return reg_off;
		arg->reg_off = reg_off;
	} else {
		pr_warn("usdt: unrecognized arg #%d spec '%s'\n", arg_num, arg_str);
		return -EINVAL;
	}

	return len;
}

#else

static int parse_usdt_arg(const char *arg_str, int arg_num, struct usdt_arg_spec *arg, int *arg_sz)
{
	pr_warn("usdt: libbpf doesn't support USDTs on current architecture\n");
	return -ENOTSUP;
}

#endif<|MERGE_RESOLUTION|>--- conflicted
+++ resolved
@@ -1383,17 +1383,10 @@
 static int parse_usdt_arg(const char *arg_str, int arg_num, struct usdt_arg_spec *arg, int *arg_sz)
 {
 	char reg_name[16];
-<<<<<<< HEAD
-	int arg_sz, len, reg_off;
-	long off;
-
-	if (sscanf(arg_str, " %d @ \[ %15[a-z0-9], %ld ] %n", &arg_sz, reg_name, &off, &len) == 3) {
-=======
 	int len, reg_off;
 	long off;
 
 	if (sscanf(arg_str, " %d @ \[ %15[a-z0-9] , %ld ] %n", arg_sz, reg_name, &off, &len) == 3) {
->>>>>>> 98817289
 		/* Memory dereference case, e.g., -4@[sp, 96] */
 		arg->arg_type = USDT_ARG_REG_DEREF;
 		arg->val_off = off;
@@ -1401,11 +1394,7 @@
 		if (reg_off < 0)
 			return reg_off;
 		arg->reg_off = reg_off;
-<<<<<<< HEAD
-	} else if (sscanf(arg_str, " %d @ \[ %15[a-z0-9] ] %n", &arg_sz, reg_name, &len) == 2) {
-=======
 	} else if (sscanf(arg_str, " %d @ \[ %15[a-z0-9] ] %n", arg_sz, reg_name, &len) == 2) {
->>>>>>> 98817289
 		/* Memory dereference case, e.g., -4@[sp] */
 		arg->arg_type = USDT_ARG_REG_DEREF;
 		arg->val_off = 0;
@@ -1418,11 +1407,7 @@
 		arg->arg_type = USDT_ARG_CONST;
 		arg->val_off = off;
 		arg->reg_off = 0;
-<<<<<<< HEAD
-	} else if (sscanf(arg_str, " %d @ %15[a-z0-9] %n", &arg_sz, reg_name, &len) == 2) {
-=======
 	} else if (sscanf(arg_str, " %d @ %15[a-z0-9] %n", arg_sz, reg_name, &len) == 2) {
->>>>>>> 98817289
 		/* Register read case, e.g., -8@x4 */
 		arg->arg_type = USDT_ARG_REG;
 		arg->val_off = 0;
