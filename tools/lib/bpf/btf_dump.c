--- conflicted
+++ resolved
@@ -988,15 +988,9 @@
 		m_sz = btf_member_bitfield_size(t, i);
 		m_off = btf_member_bit_offset(t, i);
 		m_align = packed ? 1 : btf__align_of(d->btf, m->type);
-<<<<<<< HEAD
 
 		in_bitfield = prev_bitfield && m_sz != 0;
 
-=======
-
-		in_bitfield = prev_bitfield && m_sz != 0;
-
->>>>>>> 5729a900
 		btf_dump_emit_bit_padding(d, off, m_off, m_align, in_bitfield, lvl + 1);
 		btf_dump_printf(d, "\n%s", pfx(lvl + 1));
 		btf_dump_emit_type_decl(d, m->type, fname, lvl + 1);
