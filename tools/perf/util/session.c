// SPDX-License-Identifier: GPL-2.0
#include <errno.h>
#include <inttypes.h>
#include <linux/err.h>
#include <linux/kernel.h>
#include <linux/zalloc.h>
#include <api/fs/fs.h>

#include <byteswap.h>
#include <unistd.h>
#include <sys/types.h>
#include <sys/mman.h>
#include <perf/cpumap.h>

#include "map_symbol.h"
#include "branch.h"
#include "debug.h"
#include "evlist.h"
#include "evsel.h"
#include "memswap.h"
#include "map.h"
#include "symbol.h"
#include "session.h"
#include "tool.h"
#include "perf_regs.h"
#include "asm/bug.h"
#include "auxtrace.h"
#include "thread.h"
#include "thread-stack.h"
#include "sample-raw.h"
#include "stat.h"
<<<<<<< HEAD
#include "arch/common.h"
=======
#include "ui/progress.h"
#include "../perf.h"
#include "arch/common.h"
#include <internal/lib.h>
#include <linux/err.h>

#ifdef HAVE_ZSTD_SUPPORT
static int perf_session__process_compressed_event(struct perf_session *session,
						  union perf_event *event, u64 file_offset)
{
	void *src;
	size_t decomp_size, src_size;
	u64 decomp_last_rem = 0;
	size_t mmap_len, decomp_len = session->header.env.comp_mmap_len;
	struct decomp *decomp, *decomp_last = session->decomp_last;

	if (decomp_last) {
		decomp_last_rem = decomp_last->size - decomp_last->head;
		decomp_len += decomp_last_rem;
	}

	mmap_len = sizeof(struct decomp) + decomp_len;
	decomp = mmap(NULL, mmap_len, PROT_READ|PROT_WRITE,
		      MAP_ANONYMOUS|MAP_PRIVATE, -1, 0);
	if (decomp == MAP_FAILED) {
		pr_err("Couldn't allocate memory for decompression\n");
		return -1;
	}

	decomp->file_pos = file_offset;
	decomp->mmap_len = mmap_len;
	decomp->head = 0;

	if (decomp_last_rem) {
		memcpy(decomp->data, &(decomp_last->data[decomp_last->head]), decomp_last_rem);
		decomp->size = decomp_last_rem;
	}

	src = (void *)event + sizeof(struct perf_record_compressed);
	src_size = event->pack.header.size - sizeof(struct perf_record_compressed);

	decomp_size = zstd_decompress_stream(&(session->zstd_data), src, src_size,
				&(decomp->data[decomp_last_rem]), decomp_len - decomp_last_rem);
	if (!decomp_size) {
		munmap(decomp, mmap_len);
		pr_err("Couldn't decompress data\n");
		return -1;
	}

	decomp->size += decomp_size;

	if (session->decomp == NULL) {
		session->decomp = decomp;
		session->decomp_last = decomp;
	} else {
		session->decomp_last->next = decomp;
		session->decomp_last = decomp;
	}

	pr_debug("decomp (B): %ld to %ld\n", src_size, decomp_size);

	return 0;
}
#else /* !HAVE_ZSTD_SUPPORT */
#define perf_session__process_compressed_event perf_session__process_compressed_event_stub
#endif
>>>>>>> f7688b48

static int perf_session__deliver_event(struct perf_session *session,
				       union perf_event *event,
				       struct perf_tool *tool,
				       u64 file_offset);

static int perf_session__open(struct perf_session *session)
{
	struct perf_data *data = session->data;

	if (perf_session__read_header(session) < 0) {
		pr_err("incompatible file format (rerun with -v to learn more)\n");
		return -1;
	}

	if (perf_data__is_pipe(data))
		return 0;

	if (perf_header__has_feat(&session->header, HEADER_STAT))
		return 0;

	if (!perf_evlist__valid_sample_type(session->evlist)) {
		pr_err("non matching sample_type\n");
		return -1;
	}

	if (!perf_evlist__valid_sample_id_all(session->evlist)) {
		pr_err("non matching sample_id_all\n");
		return -1;
	}

	if (!perf_evlist__valid_read_format(session->evlist)) {
		pr_err("non matching read_format\n");
		return -1;
	}

	return 0;
}

void perf_session__set_id_hdr_size(struct perf_session *session)
{
	u16 id_hdr_size = perf_evlist__id_hdr_size(session->evlist);

	machines__set_id_hdr_size(&session->machines, id_hdr_size);
}

int perf_session__create_kernel_maps(struct perf_session *session)
{
	int ret = machine__create_kernel_maps(&session->machines.host);

	if (ret >= 0)
		ret = machines__create_guest_kernel_maps(&session->machines);
	return ret;
}

static void perf_session__destroy_kernel_maps(struct perf_session *session)
{
	machines__destroy_kernel_maps(&session->machines);
}

static bool perf_session__has_comm_exec(struct perf_session *session)
{
	struct evsel *evsel;

	evlist__for_each_entry(session->evlist, evsel) {
		if (evsel->core.attr.comm_exec)
			return true;
	}

	return false;
}

static void perf_session__set_comm_exec(struct perf_session *session)
{
	bool comm_exec = perf_session__has_comm_exec(session);

	machines__set_comm_exec(&session->machines, comm_exec);
}

static int ordered_events__deliver_event(struct ordered_events *oe,
					 struct ordered_event *event)
{
	struct perf_session *session = container_of(oe, struct perf_session,
						    ordered_events);

	return perf_session__deliver_event(session, event->event,
					   session->tool, event->file_offset);
}

struct perf_session *perf_session__new(struct perf_data *data,
				       bool repipe, struct perf_tool *tool)
{
	int ret = -ENOMEM;
	struct perf_session *session = zalloc(sizeof(*session));

	if (!session)
		goto out;

	session->repipe = repipe;
	session->tool   = tool;
	INIT_LIST_HEAD(&session->auxtrace_index);
	machines__init(&session->machines);
	ordered_events__init(&session->ordered_events,
			     ordered_events__deliver_event, NULL);

	perf_env__init(&session->header.env);
	if (data) {
		ret = perf_data__open(data);
		if (ret < 0)
			goto out_delete;

		session->data = data;

		if (perf_data__is_read(data)) {
			ret = perf_session__open(session);
			if (ret < 0)
				goto out_delete;

			/*
			 * set session attributes that are present in perf.data
			 * but not in pipe-mode.
			 */
			if (!data->is_pipe) {
				perf_session__set_id_hdr_size(session);
				perf_session__set_comm_exec(session);
			}

			perf_evlist__init_trace_event_sample_raw(session->evlist);

			/* Open the directory data. */
			if (data->is_dir) {
				ret = perf_data__open_dir(data);
			if (ret)
				goto out_delete;
			}
		}
	} else  {
		session->machines.host.env = &perf_env;
	}

	session->machines.host.single_address_space =
		perf_env__single_address_space(session->machines.host.env);

	if (!data || perf_data__is_write(data)) {
		/*
		 * In O_RDONLY mode this will be performed when reading the
		 * kernel MMAP event, in perf_event__process_mmap().
		 */
		if (perf_session__create_kernel_maps(session) < 0)
			pr_warning("Cannot read kernel map\n");
	}

	/*
	 * In pipe-mode, evlist is empty until PERF_RECORD_HEADER_ATTR is
	 * processed, so perf_evlist__sample_id_all is not meaningful here.
	 */
	if ((!data || !data->is_pipe) && tool && tool->ordering_requires_timestamps &&
	    tool->ordered_events && !perf_evlist__sample_id_all(session->evlist)) {
		dump_printf("WARNING: No sample_id_all support, falling back to unordered processing\n");
		tool->ordered_events = false;
	}

	return session;

 out_delete:
	perf_session__delete(session);
 out:
	return ERR_PTR(ret);
}

static void perf_session__delete_threads(struct perf_session *session)
{
	machine__delete_threads(&session->machines.host);
}

static void perf_session__release_decomp_events(struct perf_session *session)
{
	struct decomp *next, *decomp;
	size_t mmap_len;
	next = session->decomp;
	do {
		decomp = next;
		if (decomp == NULL)
			break;
		next = decomp->next;
		mmap_len = decomp->mmap_len;
		munmap(decomp, mmap_len);
	} while (1);
}

void perf_session__delete(struct perf_session *session)
{
	if (session == NULL)
		return;
	auxtrace__free(session);
	auxtrace_index__free(&session->auxtrace_index);
	perf_session__destroy_kernel_maps(session);
	perf_session__delete_threads(session);
	perf_session__release_decomp_events(session);
	perf_env__exit(&session->header.env);
	machines__exit(&session->machines);
	if (session->data)
		perf_data__close(session->data);
	free(session);
}

static int process_event_synth_tracing_data_stub(struct perf_session *session
						 __maybe_unused,
						 union perf_event *event
						 __maybe_unused)
{
	dump_printf(": unhandled!\n");
	return 0;
}

static int process_event_synth_attr_stub(struct perf_tool *tool __maybe_unused,
					 union perf_event *event __maybe_unused,
					 struct evlist **pevlist
					 __maybe_unused)
{
	dump_printf(": unhandled!\n");
	return 0;
}

static int process_event_synth_event_update_stub(struct perf_tool *tool __maybe_unused,
						 union perf_event *event __maybe_unused,
						 struct evlist **pevlist
						 __maybe_unused)
{
	if (dump_trace)
		perf_event__fprintf_event_update(event, stdout);

	dump_printf(": unhandled!\n");
	return 0;
}

static int process_event_sample_stub(struct perf_tool *tool __maybe_unused,
				     union perf_event *event __maybe_unused,
				     struct perf_sample *sample __maybe_unused,
				     struct evsel *evsel __maybe_unused,
				     struct machine *machine __maybe_unused)
{
	dump_printf(": unhandled!\n");
	return 0;
}

static int process_event_stub(struct perf_tool *tool __maybe_unused,
			      union perf_event *event __maybe_unused,
			      struct perf_sample *sample __maybe_unused,
			      struct machine *machine __maybe_unused)
{
	dump_printf(": unhandled!\n");
	return 0;
}

static int process_finished_round_stub(struct perf_tool *tool __maybe_unused,
				       union perf_event *event __maybe_unused,
				       struct ordered_events *oe __maybe_unused)
{
	dump_printf(": unhandled!\n");
	return 0;
}

static int process_finished_round(struct perf_tool *tool,
				  union perf_event *event,
				  struct ordered_events *oe);

static int skipn(int fd, off_t n)
{
	char buf[4096];
	ssize_t ret;

	while (n > 0) {
		ret = read(fd, buf, min(n, (off_t)sizeof(buf)));
		if (ret <= 0)
			return ret;
		n -= ret;
	}

	return 0;
}

static s64 process_event_auxtrace_stub(struct perf_session *session __maybe_unused,
				       union perf_event *event)
{
	dump_printf(": unhandled!\n");
	if (perf_data__is_pipe(session->data))
		skipn(perf_data__fd(session->data), event->auxtrace.size);
	return event->auxtrace.size;
}

static int process_event_op2_stub(struct perf_session *session __maybe_unused,
				  union perf_event *event __maybe_unused)
{
	dump_printf(": unhandled!\n");
	return 0;
}


static
int process_event_thread_map_stub(struct perf_session *session __maybe_unused,
				  union perf_event *event __maybe_unused)
{
	if (dump_trace)
		perf_event__fprintf_thread_map(event, stdout);

	dump_printf(": unhandled!\n");
	return 0;
}

static
int process_event_cpu_map_stub(struct perf_session *session __maybe_unused,
			       union perf_event *event __maybe_unused)
{
	if (dump_trace)
		perf_event__fprintf_cpu_map(event, stdout);

	dump_printf(": unhandled!\n");
	return 0;
}

static
int process_event_stat_config_stub(struct perf_session *session __maybe_unused,
				   union perf_event *event __maybe_unused)
{
	if (dump_trace)
		perf_event__fprintf_stat_config(event, stdout);

	dump_printf(": unhandled!\n");
	return 0;
}

static int process_stat_stub(struct perf_session *perf_session __maybe_unused,
			     union perf_event *event)
{
	if (dump_trace)
		perf_event__fprintf_stat(event, stdout);

	dump_printf(": unhandled!\n");
	return 0;
}

static int process_stat_round_stub(struct perf_session *perf_session __maybe_unused,
				   union perf_event *event)
{
	if (dump_trace)
		perf_event__fprintf_stat_round(event, stdout);

	dump_printf(": unhandled!\n");
	return 0;
}

static int perf_session__process_compressed_event_stub(struct perf_session *session __maybe_unused,
						       union perf_event *event __maybe_unused,
						       u64 file_offset __maybe_unused)
{
       dump_printf(": unhandled!\n");
       return 0;
}

void perf_tool__fill_defaults(struct perf_tool *tool)
{
	if (tool->sample == NULL)
		tool->sample = process_event_sample_stub;
	if (tool->mmap == NULL)
		tool->mmap = process_event_stub;
	if (tool->mmap2 == NULL)
		tool->mmap2 = process_event_stub;
	if (tool->comm == NULL)
		tool->comm = process_event_stub;
	if (tool->namespaces == NULL)
		tool->namespaces = process_event_stub;
	if (tool->fork == NULL)
		tool->fork = process_event_stub;
	if (tool->exit == NULL)
		tool->exit = process_event_stub;
	if (tool->lost == NULL)
		tool->lost = perf_event__process_lost;
	if (tool->lost_samples == NULL)
		tool->lost_samples = perf_event__process_lost_samples;
	if (tool->aux == NULL)
		tool->aux = perf_event__process_aux;
	if (tool->itrace_start == NULL)
		tool->itrace_start = perf_event__process_itrace_start;
	if (tool->context_switch == NULL)
		tool->context_switch = perf_event__process_switch;
	if (tool->ksymbol == NULL)
		tool->ksymbol = perf_event__process_ksymbol;
	if (tool->bpf == NULL)
		tool->bpf = perf_event__process_bpf;
	if (tool->read == NULL)
		tool->read = process_event_sample_stub;
	if (tool->throttle == NULL)
		tool->throttle = process_event_stub;
	if (tool->unthrottle == NULL)
		tool->unthrottle = process_event_stub;
	if (tool->attr == NULL)
		tool->attr = process_event_synth_attr_stub;
	if (tool->event_update == NULL)
		tool->event_update = process_event_synth_event_update_stub;
	if (tool->tracing_data == NULL)
		tool->tracing_data = process_event_synth_tracing_data_stub;
	if (tool->build_id == NULL)
		tool->build_id = process_event_op2_stub;
	if (tool->finished_round == NULL) {
		if (tool->ordered_events)
			tool->finished_round = process_finished_round;
		else
			tool->finished_round = process_finished_round_stub;
	}
	if (tool->id_index == NULL)
		tool->id_index = process_event_op2_stub;
	if (tool->auxtrace_info == NULL)
		tool->auxtrace_info = process_event_op2_stub;
	if (tool->auxtrace == NULL)
		tool->auxtrace = process_event_auxtrace_stub;
	if (tool->auxtrace_error == NULL)
		tool->auxtrace_error = process_event_op2_stub;
	if (tool->thread_map == NULL)
		tool->thread_map = process_event_thread_map_stub;
	if (tool->cpu_map == NULL)
		tool->cpu_map = process_event_cpu_map_stub;
	if (tool->stat_config == NULL)
		tool->stat_config = process_event_stat_config_stub;
	if (tool->stat == NULL)
		tool->stat = process_stat_stub;
	if (tool->stat_round == NULL)
		tool->stat_round = process_stat_round_stub;
	if (tool->time_conv == NULL)
		tool->time_conv = process_event_op2_stub;
	if (tool->feature == NULL)
		tool->feature = process_event_op2_stub;
	if (tool->compressed == NULL)
		tool->compressed = perf_session__process_compressed_event;
}

static void swap_sample_id_all(union perf_event *event, void *data)
{
	void *end = (void *) event + event->header.size;
	int size = end - data;

	BUG_ON(size % sizeof(u64));
	mem_bswap_64(data, size);
}

static void perf_event__all64_swap(union perf_event *event,
				   bool sample_id_all __maybe_unused)
{
	struct perf_event_header *hdr = &event->header;
	mem_bswap_64(hdr + 1, event->header.size - sizeof(*hdr));
}

static void perf_event__comm_swap(union perf_event *event, bool sample_id_all)
{
	event->comm.pid = bswap_32(event->comm.pid);
	event->comm.tid = bswap_32(event->comm.tid);

	if (sample_id_all) {
		void *data = &event->comm.comm;

		data += PERF_ALIGN(strlen(data) + 1, sizeof(u64));
		swap_sample_id_all(event, data);
	}
}

static void perf_event__mmap_swap(union perf_event *event,
				  bool sample_id_all)
{
	event->mmap.pid	  = bswap_32(event->mmap.pid);
	event->mmap.tid	  = bswap_32(event->mmap.tid);
	event->mmap.start = bswap_64(event->mmap.start);
	event->mmap.len	  = bswap_64(event->mmap.len);
	event->mmap.pgoff = bswap_64(event->mmap.pgoff);

	if (sample_id_all) {
		void *data = &event->mmap.filename;

		data += PERF_ALIGN(strlen(data) + 1, sizeof(u64));
		swap_sample_id_all(event, data);
	}
}

static void perf_event__mmap2_swap(union perf_event *event,
				  bool sample_id_all)
{
	event->mmap2.pid   = bswap_32(event->mmap2.pid);
	event->mmap2.tid   = bswap_32(event->mmap2.tid);
	event->mmap2.start = bswap_64(event->mmap2.start);
	event->mmap2.len   = bswap_64(event->mmap2.len);
	event->mmap2.pgoff = bswap_64(event->mmap2.pgoff);
	event->mmap2.maj   = bswap_32(event->mmap2.maj);
	event->mmap2.min   = bswap_32(event->mmap2.min);
	event->mmap2.ino   = bswap_64(event->mmap2.ino);

	if (sample_id_all) {
		void *data = &event->mmap2.filename;

		data += PERF_ALIGN(strlen(data) + 1, sizeof(u64));
		swap_sample_id_all(event, data);
	}
}
static void perf_event__task_swap(union perf_event *event, bool sample_id_all)
{
	event->fork.pid	 = bswap_32(event->fork.pid);
	event->fork.tid	 = bswap_32(event->fork.tid);
	event->fork.ppid = bswap_32(event->fork.ppid);
	event->fork.ptid = bswap_32(event->fork.ptid);
	event->fork.time = bswap_64(event->fork.time);

	if (sample_id_all)
		swap_sample_id_all(event, &event->fork + 1);
}

static void perf_event__read_swap(union perf_event *event, bool sample_id_all)
{
	event->read.pid		 = bswap_32(event->read.pid);
	event->read.tid		 = bswap_32(event->read.tid);
	event->read.value	 = bswap_64(event->read.value);
	event->read.time_enabled = bswap_64(event->read.time_enabled);
	event->read.time_running = bswap_64(event->read.time_running);
	event->read.id		 = bswap_64(event->read.id);

	if (sample_id_all)
		swap_sample_id_all(event, &event->read + 1);
}

static void perf_event__aux_swap(union perf_event *event, bool sample_id_all)
{
	event->aux.aux_offset = bswap_64(event->aux.aux_offset);
	event->aux.aux_size   = bswap_64(event->aux.aux_size);
	event->aux.flags      = bswap_64(event->aux.flags);

	if (sample_id_all)
		swap_sample_id_all(event, &event->aux + 1);
}

static void perf_event__itrace_start_swap(union perf_event *event,
					  bool sample_id_all)
{
	event->itrace_start.pid	 = bswap_32(event->itrace_start.pid);
	event->itrace_start.tid	 = bswap_32(event->itrace_start.tid);

	if (sample_id_all)
		swap_sample_id_all(event, &event->itrace_start + 1);
}

static void perf_event__switch_swap(union perf_event *event, bool sample_id_all)
{
	if (event->header.type == PERF_RECORD_SWITCH_CPU_WIDE) {
		event->context_switch.next_prev_pid =
				bswap_32(event->context_switch.next_prev_pid);
		event->context_switch.next_prev_tid =
				bswap_32(event->context_switch.next_prev_tid);
	}

	if (sample_id_all)
		swap_sample_id_all(event, &event->context_switch + 1);
}

static void perf_event__throttle_swap(union perf_event *event,
				      bool sample_id_all)
{
	event->throttle.time	  = bswap_64(event->throttle.time);
	event->throttle.id	  = bswap_64(event->throttle.id);
	event->throttle.stream_id = bswap_64(event->throttle.stream_id);

	if (sample_id_all)
		swap_sample_id_all(event, &event->throttle + 1);
}

static void perf_event__namespaces_swap(union perf_event *event,
					bool sample_id_all)
{
	u64 i;

	event->namespaces.pid		= bswap_32(event->namespaces.pid);
	event->namespaces.tid		= bswap_32(event->namespaces.tid);
	event->namespaces.nr_namespaces	= bswap_64(event->namespaces.nr_namespaces);

	for (i = 0; i < event->namespaces.nr_namespaces; i++) {
		struct perf_ns_link_info *ns = &event->namespaces.link_info[i];

		ns->dev = bswap_64(ns->dev);
		ns->ino = bswap_64(ns->ino);
	}

	if (sample_id_all)
		swap_sample_id_all(event, &event->namespaces.link_info[i]);
}

static u8 revbyte(u8 b)
{
	int rev = (b >> 4) | ((b & 0xf) << 4);
	rev = ((rev & 0xcc) >> 2) | ((rev & 0x33) << 2);
	rev = ((rev & 0xaa) >> 1) | ((rev & 0x55) << 1);
	return (u8) rev;
}

/*
 * XXX this is hack in attempt to carry flags bitfield
 * through endian village. ABI says:
 *
 * Bit-fields are allocated from right to left (least to most significant)
 * on little-endian implementations and from left to right (most to least
 * significant) on big-endian implementations.
 *
 * The above seems to be byte specific, so we need to reverse each
 * byte of the bitfield. 'Internet' also says this might be implementation
 * specific and we probably need proper fix and carry perf_event_attr
 * bitfield flags in separate data file FEAT_ section. Thought this seems
 * to work for now.
 */
static void swap_bitfield(u8 *p, unsigned len)
{
	unsigned i;

	for (i = 0; i < len; i++) {
		*p = revbyte(*p);
		p++;
	}
}

/* exported for swapping attributes in file header */
void perf_event__attr_swap(struct perf_event_attr *attr)
{
	attr->type		= bswap_32(attr->type);
	attr->size		= bswap_32(attr->size);

#define bswap_safe(f, n) 					\
	(attr->size > (offsetof(struct perf_event_attr, f) + 	\
		       sizeof(attr->f) * (n)))
#define bswap_field(f, sz) 			\
do { 						\
	if (bswap_safe(f, 0))			\
		attr->f = bswap_##sz(attr->f);	\
} while(0)
#define bswap_field_16(f) bswap_field(f, 16)
#define bswap_field_32(f) bswap_field(f, 32)
#define bswap_field_64(f) bswap_field(f, 64)

	bswap_field_64(config);
	bswap_field_64(sample_period);
	bswap_field_64(sample_type);
	bswap_field_64(read_format);
	bswap_field_32(wakeup_events);
	bswap_field_32(bp_type);
	bswap_field_64(bp_addr);
	bswap_field_64(bp_len);
	bswap_field_64(branch_sample_type);
	bswap_field_64(sample_regs_user);
	bswap_field_32(sample_stack_user);
	bswap_field_32(aux_watermark);
	bswap_field_16(sample_max_stack);

	/*
	 * After read_format are bitfields. Check read_format because
	 * we are unable to use offsetof on bitfield.
	 */
	if (bswap_safe(read_format, 1))
		swap_bitfield((u8 *) (&attr->read_format + 1),
			      sizeof(u64));
#undef bswap_field_64
#undef bswap_field_32
#undef bswap_field
#undef bswap_safe
}

static void perf_event__hdr_attr_swap(union perf_event *event,
				      bool sample_id_all __maybe_unused)
{
	size_t size;

	perf_event__attr_swap(&event->attr.attr);

	size = event->header.size;
	size -= (void *)&event->attr.id - (void *)event;
	mem_bswap_64(event->attr.id, size);
}

static void perf_event__event_update_swap(union perf_event *event,
					  bool sample_id_all __maybe_unused)
{
	event->event_update.type = bswap_64(event->event_update.type);
	event->event_update.id   = bswap_64(event->event_update.id);
}

static void perf_event__event_type_swap(union perf_event *event,
					bool sample_id_all __maybe_unused)
{
	event->event_type.event_type.event_id =
		bswap_64(event->event_type.event_type.event_id);
}

static void perf_event__tracing_data_swap(union perf_event *event,
					  bool sample_id_all __maybe_unused)
{
	event->tracing_data.size = bswap_32(event->tracing_data.size);
}

static void perf_event__auxtrace_info_swap(union perf_event *event,
					   bool sample_id_all __maybe_unused)
{
	size_t size;

	event->auxtrace_info.type = bswap_32(event->auxtrace_info.type);

	size = event->header.size;
	size -= (void *)&event->auxtrace_info.priv - (void *)event;
	mem_bswap_64(event->auxtrace_info.priv, size);
}

static void perf_event__auxtrace_swap(union perf_event *event,
				      bool sample_id_all __maybe_unused)
{
	event->auxtrace.size      = bswap_64(event->auxtrace.size);
	event->auxtrace.offset    = bswap_64(event->auxtrace.offset);
	event->auxtrace.reference = bswap_64(event->auxtrace.reference);
	event->auxtrace.idx       = bswap_32(event->auxtrace.idx);
	event->auxtrace.tid       = bswap_32(event->auxtrace.tid);
	event->auxtrace.cpu       = bswap_32(event->auxtrace.cpu);
}

static void perf_event__auxtrace_error_swap(union perf_event *event,
					    bool sample_id_all __maybe_unused)
{
	event->auxtrace_error.type = bswap_32(event->auxtrace_error.type);
	event->auxtrace_error.code = bswap_32(event->auxtrace_error.code);
	event->auxtrace_error.cpu  = bswap_32(event->auxtrace_error.cpu);
	event->auxtrace_error.pid  = bswap_32(event->auxtrace_error.pid);
	event->auxtrace_error.tid  = bswap_32(event->auxtrace_error.tid);
	event->auxtrace_error.fmt  = bswap_32(event->auxtrace_error.fmt);
	event->auxtrace_error.ip   = bswap_64(event->auxtrace_error.ip);
	if (event->auxtrace_error.fmt)
		event->auxtrace_error.time = bswap_64(event->auxtrace_error.time);
}

static void perf_event__thread_map_swap(union perf_event *event,
					bool sample_id_all __maybe_unused)
{
	unsigned i;

	event->thread_map.nr = bswap_64(event->thread_map.nr);

	for (i = 0; i < event->thread_map.nr; i++)
		event->thread_map.entries[i].pid = bswap_64(event->thread_map.entries[i].pid);
}

static void perf_event__cpu_map_swap(union perf_event *event,
				     bool sample_id_all __maybe_unused)
{
	struct perf_record_cpu_map_data *data = &event->cpu_map.data;
	struct cpu_map_entries *cpus;
	struct perf_record_record_cpu_map *mask;
	unsigned i;

	data->type = bswap_64(data->type);

	switch (data->type) {
	case PERF_CPU_MAP__CPUS:
		cpus = (struct cpu_map_entries *)data->data;

		cpus->nr = bswap_16(cpus->nr);

		for (i = 0; i < cpus->nr; i++)
			cpus->cpu[i] = bswap_16(cpus->cpu[i]);
		break;
	case PERF_CPU_MAP__MASK:
		mask = (struct perf_record_record_cpu_map *)data->data;

		mask->nr = bswap_16(mask->nr);
		mask->long_size = bswap_16(mask->long_size);

		switch (mask->long_size) {
		case 4: mem_bswap_32(&mask->mask, mask->nr); break;
		case 8: mem_bswap_64(&mask->mask, mask->nr); break;
		default:
			pr_err("cpu_map swap: unsupported long size\n");
		}
	default:
		break;
	}
}

static void perf_event__stat_config_swap(union perf_event *event,
					 bool sample_id_all __maybe_unused)
{
	u64 size;

	size  = event->stat_config.nr * sizeof(event->stat_config.data[0]);
	size += 1; /* nr item itself */
	mem_bswap_64(&event->stat_config.nr, size);
}

static void perf_event__stat_swap(union perf_event *event,
				  bool sample_id_all __maybe_unused)
{
	event->stat.id     = bswap_64(event->stat.id);
	event->stat.thread = bswap_32(event->stat.thread);
	event->stat.cpu    = bswap_32(event->stat.cpu);
	event->stat.val    = bswap_64(event->stat.val);
	event->stat.ena    = bswap_64(event->stat.ena);
	event->stat.run    = bswap_64(event->stat.run);
}

static void perf_event__stat_round_swap(union perf_event *event,
					bool sample_id_all __maybe_unused)
{
	event->stat_round.type = bswap_64(event->stat_round.type);
	event->stat_round.time = bswap_64(event->stat_round.time);
}

typedef void (*perf_event__swap_op)(union perf_event *event,
				    bool sample_id_all);

static perf_event__swap_op perf_event__swap_ops[] = {
	[PERF_RECORD_MMAP]		  = perf_event__mmap_swap,
	[PERF_RECORD_MMAP2]		  = perf_event__mmap2_swap,
	[PERF_RECORD_COMM]		  = perf_event__comm_swap,
	[PERF_RECORD_FORK]		  = perf_event__task_swap,
	[PERF_RECORD_EXIT]		  = perf_event__task_swap,
	[PERF_RECORD_LOST]		  = perf_event__all64_swap,
	[PERF_RECORD_READ]		  = perf_event__read_swap,
	[PERF_RECORD_THROTTLE]		  = perf_event__throttle_swap,
	[PERF_RECORD_UNTHROTTLE]	  = perf_event__throttle_swap,
	[PERF_RECORD_SAMPLE]		  = perf_event__all64_swap,
	[PERF_RECORD_AUX]		  = perf_event__aux_swap,
	[PERF_RECORD_ITRACE_START]	  = perf_event__itrace_start_swap,
	[PERF_RECORD_LOST_SAMPLES]	  = perf_event__all64_swap,
	[PERF_RECORD_SWITCH]		  = perf_event__switch_swap,
	[PERF_RECORD_SWITCH_CPU_WIDE]	  = perf_event__switch_swap,
	[PERF_RECORD_NAMESPACES]	  = perf_event__namespaces_swap,
	[PERF_RECORD_HEADER_ATTR]	  = perf_event__hdr_attr_swap,
	[PERF_RECORD_HEADER_EVENT_TYPE]	  = perf_event__event_type_swap,
	[PERF_RECORD_HEADER_TRACING_DATA] = perf_event__tracing_data_swap,
	[PERF_RECORD_HEADER_BUILD_ID]	  = NULL,
	[PERF_RECORD_ID_INDEX]		  = perf_event__all64_swap,
	[PERF_RECORD_AUXTRACE_INFO]	  = perf_event__auxtrace_info_swap,
	[PERF_RECORD_AUXTRACE]		  = perf_event__auxtrace_swap,
	[PERF_RECORD_AUXTRACE_ERROR]	  = perf_event__auxtrace_error_swap,
	[PERF_RECORD_THREAD_MAP]	  = perf_event__thread_map_swap,
	[PERF_RECORD_CPU_MAP]		  = perf_event__cpu_map_swap,
	[PERF_RECORD_STAT_CONFIG]	  = perf_event__stat_config_swap,
	[PERF_RECORD_STAT]		  = perf_event__stat_swap,
	[PERF_RECORD_STAT_ROUND]	  = perf_event__stat_round_swap,
	[PERF_RECORD_EVENT_UPDATE]	  = perf_event__event_update_swap,
	[PERF_RECORD_TIME_CONV]		  = perf_event__all64_swap,
	[PERF_RECORD_HEADER_MAX]	  = NULL,
};

/*
 * When perf record finishes a pass on every buffers, it records this pseudo
 * event.
 * We record the max timestamp t found in the pass n.
 * Assuming these timestamps are monotonic across cpus, we know that if
 * a buffer still has events with timestamps below t, they will be all
 * available and then read in the pass n + 1.
 * Hence when we start to read the pass n + 2, we can safely flush every
 * events with timestamps below t.
 *
 *    ============ PASS n =================
 *       CPU 0         |   CPU 1
 *                     |
 *    cnt1 timestamps  |   cnt2 timestamps
 *          1          |         2
 *          2          |         3
 *          -          |         4  <--- max recorded
 *
 *    ============ PASS n + 1 ==============
 *       CPU 0         |   CPU 1
 *                     |
 *    cnt1 timestamps  |   cnt2 timestamps
 *          3          |         5
 *          4          |         6
 *          5          |         7 <---- max recorded
 *
 *      Flush every events below timestamp 4
 *
 *    ============ PASS n + 2 ==============
 *       CPU 0         |   CPU 1
 *                     |
 *    cnt1 timestamps  |   cnt2 timestamps
 *          6          |         8
 *          7          |         9
 *          -          |         10
 *
 *      Flush every events below timestamp 7
 *      etc...
 */
static int process_finished_round(struct perf_tool *tool __maybe_unused,
				  union perf_event *event __maybe_unused,
				  struct ordered_events *oe)
{
	if (dump_trace)
		fprintf(stdout, "\n");
	return ordered_events__flush(oe, OE_FLUSH__ROUND);
}

int perf_session__queue_event(struct perf_session *s, union perf_event *event,
			      u64 timestamp, u64 file_offset)
{
	return ordered_events__queue(&s->ordered_events, event, timestamp, file_offset);
}

static void callchain__lbr_callstack_printf(struct perf_sample *sample)
{
	struct ip_callchain *callchain = sample->callchain;
	struct branch_stack *lbr_stack = sample->branch_stack;
	u64 kernel_callchain_nr = callchain->nr;
	unsigned int i;

	for (i = 0; i < kernel_callchain_nr; i++) {
		if (callchain->ips[i] == PERF_CONTEXT_USER)
			break;
	}

	if ((i != kernel_callchain_nr) && lbr_stack->nr) {
		u64 total_nr;
		/*
		 * LBR callstack can only get user call chain,
		 * i is kernel call chain number,
		 * 1 is PERF_CONTEXT_USER.
		 *
		 * The user call chain is stored in LBR registers.
		 * LBR are pair registers. The caller is stored
		 * in "from" register, while the callee is stored
		 * in "to" register.
		 * For example, there is a call stack
		 * "A"->"B"->"C"->"D".
		 * The LBR registers will recorde like
		 * "C"->"D", "B"->"C", "A"->"B".
		 * So only the first "to" register and all "from"
		 * registers are needed to construct the whole stack.
		 */
		total_nr = i + 1 + lbr_stack->nr + 1;
		kernel_callchain_nr = i + 1;

		printf("... LBR call chain: nr:%" PRIu64 "\n", total_nr);

		for (i = 0; i < kernel_callchain_nr; i++)
			printf("..... %2d: %016" PRIx64 "\n",
			       i, callchain->ips[i]);

		printf("..... %2d: %016" PRIx64 "\n",
		       (int)(kernel_callchain_nr), lbr_stack->entries[0].to);
		for (i = 0; i < lbr_stack->nr; i++)
			printf("..... %2d: %016" PRIx64 "\n",
			       (int)(i + kernel_callchain_nr + 1), lbr_stack->entries[i].from);
	}
}

static void callchain__printf(struct evsel *evsel,
			      struct perf_sample *sample)
{
	unsigned int i;
	struct ip_callchain *callchain = sample->callchain;

	if (perf_evsel__has_branch_callstack(evsel))
		callchain__lbr_callstack_printf(sample);

	printf("... FP chain: nr:%" PRIu64 "\n", callchain->nr);

	for (i = 0; i < callchain->nr; i++)
		printf("..... %2d: %016" PRIx64 "\n",
		       i, callchain->ips[i]);
}

static void branch_stack__printf(struct perf_sample *sample, bool callstack)
{
	uint64_t i;

	printf("%s: nr:%" PRIu64 "\n",
		!callstack ? "... branch stack" : "... branch callstack",
		sample->branch_stack->nr);

	for (i = 0; i < sample->branch_stack->nr; i++) {
		struct branch_entry *e = &sample->branch_stack->entries[i];

		if (!callstack) {
			printf("..... %2"PRIu64": %016" PRIx64 " -> %016" PRIx64 " %hu cycles %s%s%s%s %x\n",
				i, e->from, e->to,
				(unsigned short)e->flags.cycles,
				e->flags.mispred ? "M" : " ",
				e->flags.predicted ? "P" : " ",
				e->flags.abort ? "A" : " ",
				e->flags.in_tx ? "T" : " ",
				(unsigned)e->flags.reserved);
		} else {
			printf("..... %2"PRIu64": %016" PRIx64 "\n",
				i, i > 0 ? e->from : e->to);
		}
	}
}

static void regs_dump__printf(u64 mask, u64 *regs)
{
	unsigned rid, i = 0;

	for_each_set_bit(rid, (unsigned long *) &mask, sizeof(mask) * 8) {
		u64 val = regs[i++];

		printf(".... %-5s 0x%" PRIx64 "\n",
		       perf_reg_name(rid), val);
	}
}

static const char *regs_abi[] = {
	[PERF_SAMPLE_REGS_ABI_NONE] = "none",
	[PERF_SAMPLE_REGS_ABI_32] = "32-bit",
	[PERF_SAMPLE_REGS_ABI_64] = "64-bit",
};

static inline const char *regs_dump_abi(struct regs_dump *d)
{
	if (d->abi > PERF_SAMPLE_REGS_ABI_64)
		return "unknown";

	return regs_abi[d->abi];
}

static void regs__printf(const char *type, struct regs_dump *regs)
{
	u64 mask = regs->mask;

	printf("... %s regs: mask 0x%" PRIx64 " ABI %s\n",
	       type,
	       mask,
	       regs_dump_abi(regs));

	regs_dump__printf(mask, regs->regs);
}

static void regs_user__printf(struct perf_sample *sample)
{
	struct regs_dump *user_regs = &sample->user_regs;

	if (user_regs->regs)
		regs__printf("user", user_regs);
}

static void regs_intr__printf(struct perf_sample *sample)
{
	struct regs_dump *intr_regs = &sample->intr_regs;

	if (intr_regs->regs)
		regs__printf("intr", intr_regs);
}

static void stack_user__printf(struct stack_dump *dump)
{
	printf("... ustack: size %" PRIu64 ", offset 0x%x\n",
	       dump->size, dump->offset);
}

static void perf_evlist__print_tstamp(struct evlist *evlist,
				       union perf_event *event,
				       struct perf_sample *sample)
{
	u64 sample_type = __perf_evlist__combined_sample_type(evlist);

	if (event->header.type != PERF_RECORD_SAMPLE &&
	    !perf_evlist__sample_id_all(evlist)) {
		fputs("-1 -1 ", stdout);
		return;
	}

	if ((sample_type & PERF_SAMPLE_CPU))
		printf("%u ", sample->cpu);

	if (sample_type & PERF_SAMPLE_TIME)
		printf("%" PRIu64 " ", sample->time);
}

static void sample_read__printf(struct perf_sample *sample, u64 read_format)
{
	printf("... sample_read:\n");

	if (read_format & PERF_FORMAT_TOTAL_TIME_ENABLED)
		printf("...... time enabled %016" PRIx64 "\n",
		       sample->read.time_enabled);

	if (read_format & PERF_FORMAT_TOTAL_TIME_RUNNING)
		printf("...... time running %016" PRIx64 "\n",
		       sample->read.time_running);

	if (read_format & PERF_FORMAT_GROUP) {
		u64 i;

		printf(".... group nr %" PRIu64 "\n", sample->read.group.nr);

		for (i = 0; i < sample->read.group.nr; i++) {
			struct sample_read_value *value;

			value = &sample->read.group.values[i];
			printf("..... id %016" PRIx64
			       ", value %016" PRIx64 "\n",
			       value->id, value->value);
		}
	} else
		printf("..... id %016" PRIx64 ", value %016" PRIx64 "\n",
			sample->read.one.id, sample->read.one.value);
}

static void dump_event(struct evlist *evlist, union perf_event *event,
		       u64 file_offset, struct perf_sample *sample)
{
	if (!dump_trace)
		return;

	printf("\n%#" PRIx64 " [%#x]: event: %d\n",
	       file_offset, event->header.size, event->header.type);

	trace_event(event);
	if (event->header.type == PERF_RECORD_SAMPLE && evlist->trace_event_sample_raw)
		evlist->trace_event_sample_raw(evlist, event, sample);

	if (sample)
		perf_evlist__print_tstamp(evlist, event, sample);

	printf("%#" PRIx64 " [%#x]: PERF_RECORD_%s", file_offset,
	       event->header.size, perf_event__name(event->header.type));
}

static void dump_sample(struct evsel *evsel, union perf_event *event,
			struct perf_sample *sample)
{
	u64 sample_type;

	if (!dump_trace)
		return;

	printf("(IP, 0x%x): %d/%d: %#" PRIx64 " period: %" PRIu64 " addr: %#" PRIx64 "\n",
	       event->header.misc, sample->pid, sample->tid, sample->ip,
	       sample->period, sample->addr);

	sample_type = evsel->core.attr.sample_type;

	if (evsel__has_callchain(evsel))
		callchain__printf(evsel, sample);

	if (sample_type & PERF_SAMPLE_BRANCH_STACK)
		branch_stack__printf(sample, perf_evsel__has_branch_callstack(evsel));

	if (sample_type & PERF_SAMPLE_REGS_USER)
		regs_user__printf(sample);

	if (sample_type & PERF_SAMPLE_REGS_INTR)
		regs_intr__printf(sample);

	if (sample_type & PERF_SAMPLE_STACK_USER)
		stack_user__printf(&sample->user_stack);

	if (sample_type & PERF_SAMPLE_WEIGHT)
		printf("... weight: %" PRIu64 "\n", sample->weight);

	if (sample_type & PERF_SAMPLE_DATA_SRC)
		printf(" . data_src: 0x%"PRIx64"\n", sample->data_src);

	if (sample_type & PERF_SAMPLE_PHYS_ADDR)
		printf(" .. phys_addr: 0x%"PRIx64"\n", sample->phys_addr);

	if (sample_type & PERF_SAMPLE_TRANSACTION)
		printf("... transaction: %" PRIx64 "\n", sample->transaction);

	if (sample_type & PERF_SAMPLE_READ)
		sample_read__printf(sample, evsel->core.attr.read_format);
}

static void dump_read(struct evsel *evsel, union perf_event *event)
{
	struct perf_record_read *read_event = &event->read;
	u64 read_format;

	if (!dump_trace)
		return;

	printf(": %d %d %s %" PRI_lu64 "\n", event->read.pid, event->read.tid,
	       perf_evsel__name(evsel),
	       event->read.value);

	if (!evsel)
		return;

<<<<<<< HEAD
	read_format = evsel->attr.read_format;
=======
	read_format = evsel->core.attr.read_format;
>>>>>>> f7688b48

	if (read_format & PERF_FORMAT_TOTAL_TIME_ENABLED)
		printf("... time enabled : %" PRI_lu64 "\n", read_event->time_enabled);

	if (read_format & PERF_FORMAT_TOTAL_TIME_RUNNING)
		printf("... time running : %" PRI_lu64 "\n", read_event->time_running);

	if (read_format & PERF_FORMAT_ID)
		printf("... id           : %" PRI_lu64 "\n", read_event->id);
}

static struct machine *machines__find_for_cpumode(struct machines *machines,
					       union perf_event *event,
					       struct perf_sample *sample)
{
	struct machine *machine;

	if (perf_guest &&
	    ((sample->cpumode == PERF_RECORD_MISC_GUEST_KERNEL) ||
	     (sample->cpumode == PERF_RECORD_MISC_GUEST_USER))) {
		u32 pid;

		if (event->header.type == PERF_RECORD_MMAP
		    || event->header.type == PERF_RECORD_MMAP2)
			pid = event->mmap.pid;
		else
			pid = sample->pid;

		machine = machines__find(machines, pid);
		if (!machine)
			machine = machines__findnew(machines, DEFAULT_GUEST_KERNEL_ID);
		return machine;
	}

	return &machines->host;
}

static int deliver_sample_value(struct evlist *evlist,
				struct perf_tool *tool,
				union perf_event *event,
				struct perf_sample *sample,
				struct sample_read_value *v,
				struct machine *machine)
{
	struct perf_sample_id *sid = perf_evlist__id2sid(evlist, v->id);
	struct evsel *evsel;

	if (sid) {
		sample->id     = v->id;
		sample->period = v->value - sid->period;
		sid->period    = v->value;
	}

	if (!sid || sid->evsel == NULL) {
		++evlist->stats.nr_unknown_id;
		return 0;
	}

	/*
	 * There's no reason to deliver sample
	 * for zero period, bail out.
	 */
	if (!sample->period)
		return 0;

	evsel = container_of(sid->evsel, struct evsel, core);
	return tool->sample(tool, event, sample, evsel, machine);
}

static int deliver_sample_group(struct evlist *evlist,
				struct perf_tool *tool,
				union  perf_event *event,
				struct perf_sample *sample,
				struct machine *machine)
{
	int ret = -EINVAL;
	u64 i;

	for (i = 0; i < sample->read.group.nr; i++) {
		ret = deliver_sample_value(evlist, tool, event, sample,
					   &sample->read.group.values[i],
					   machine);
		if (ret)
			break;
	}

	return ret;
}

static int
 perf_evlist__deliver_sample(struct evlist *evlist,
			     struct perf_tool *tool,
			     union  perf_event *event,
			     struct perf_sample *sample,
			     struct evsel *evsel,
			     struct machine *machine)
{
	/* We know evsel != NULL. */
	u64 sample_type = evsel->core.attr.sample_type;
	u64 read_format = evsel->core.attr.read_format;

	/* Standard sample delivery. */
	if (!(sample_type & PERF_SAMPLE_READ))
		return tool->sample(tool, event, sample, evsel, machine);

	/* For PERF_SAMPLE_READ we have either single or group mode. */
	if (read_format & PERF_FORMAT_GROUP)
		return deliver_sample_group(evlist, tool, event, sample,
					    machine);
	else
		return deliver_sample_value(evlist, tool, event, sample,
					    &sample->read.one, machine);
}

static int machines__deliver_event(struct machines *machines,
				   struct evlist *evlist,
				   union perf_event *event,
				   struct perf_sample *sample,
				   struct perf_tool *tool, u64 file_offset)
{
	struct evsel *evsel;
	struct machine *machine;

	dump_event(evlist, event, file_offset, sample);

	evsel = perf_evlist__id2evsel(evlist, sample->id);

	machine = machines__find_for_cpumode(machines, event, sample);

	switch (event->header.type) {
	case PERF_RECORD_SAMPLE:
		if (evsel == NULL) {
			++evlist->stats.nr_unknown_id;
			return 0;
		}
		dump_sample(evsel, event, sample);
		if (machine == NULL) {
			++evlist->stats.nr_unprocessable_samples;
			return 0;
		}
		return perf_evlist__deliver_sample(evlist, tool, event, sample, evsel, machine);
	case PERF_RECORD_MMAP:
		return tool->mmap(tool, event, sample, machine);
	case PERF_RECORD_MMAP2:
		if (event->header.misc & PERF_RECORD_MISC_PROC_MAP_PARSE_TIMEOUT)
			++evlist->stats.nr_proc_map_timeout;
		return tool->mmap2(tool, event, sample, machine);
	case PERF_RECORD_COMM:
		return tool->comm(tool, event, sample, machine);
	case PERF_RECORD_NAMESPACES:
		return tool->namespaces(tool, event, sample, machine);
	case PERF_RECORD_FORK:
		return tool->fork(tool, event, sample, machine);
	case PERF_RECORD_EXIT:
		return tool->exit(tool, event, sample, machine);
	case PERF_RECORD_LOST:
		if (tool->lost == perf_event__process_lost)
			evlist->stats.total_lost += event->lost.lost;
		return tool->lost(tool, event, sample, machine);
	case PERF_RECORD_LOST_SAMPLES:
		if (tool->lost_samples == perf_event__process_lost_samples)
			evlist->stats.total_lost_samples += event->lost_samples.lost;
		return tool->lost_samples(tool, event, sample, machine);
	case PERF_RECORD_READ:
		dump_read(evsel, event);
		return tool->read(tool, event, sample, evsel, machine);
	case PERF_RECORD_THROTTLE:
		return tool->throttle(tool, event, sample, machine);
	case PERF_RECORD_UNTHROTTLE:
		return tool->unthrottle(tool, event, sample, machine);
	case PERF_RECORD_AUX:
		if (tool->aux == perf_event__process_aux) {
			if (event->aux.flags & PERF_AUX_FLAG_TRUNCATED)
				evlist->stats.total_aux_lost += 1;
			if (event->aux.flags & PERF_AUX_FLAG_PARTIAL)
				evlist->stats.total_aux_partial += 1;
		}
		return tool->aux(tool, event, sample, machine);
	case PERF_RECORD_ITRACE_START:
		return tool->itrace_start(tool, event, sample, machine);
	case PERF_RECORD_SWITCH:
	case PERF_RECORD_SWITCH_CPU_WIDE:
		return tool->context_switch(tool, event, sample, machine);
	case PERF_RECORD_KSYMBOL:
		return tool->ksymbol(tool, event, sample, machine);
	case PERF_RECORD_BPF_EVENT:
		return tool->bpf(tool, event, sample, machine);
	default:
		++evlist->stats.nr_unknown_events;
		return -1;
	}
}

static int perf_session__deliver_event(struct perf_session *session,
				       union perf_event *event,
				       struct perf_tool *tool,
				       u64 file_offset)
{
	struct perf_sample sample;
	int ret;

	ret = perf_evlist__parse_sample(session->evlist, event, &sample);
	if (ret) {
		pr_err("Can't parse sample, err = %d\n", ret);
		return ret;
	}

	ret = auxtrace__process_event(session, event, &sample, tool);
	if (ret < 0)
		return ret;
	if (ret > 0)
		return 0;

	return machines__deliver_event(&session->machines, session->evlist,
				       event, &sample, tool, file_offset);
}

static s64 perf_session__process_user_event(struct perf_session *session,
					    union perf_event *event,
					    u64 file_offset)
{
	struct ordered_events *oe = &session->ordered_events;
	struct perf_tool *tool = session->tool;
	struct perf_sample sample = { .time = 0, };
	int fd = perf_data__fd(session->data);
	int err;

	if (event->header.type != PERF_RECORD_COMPRESSED ||
	    tool->compressed == perf_session__process_compressed_event_stub)
		dump_event(session->evlist, event, file_offset, &sample);

	/* These events are processed right away */
	switch (event->header.type) {
	case PERF_RECORD_HEADER_ATTR:
		err = tool->attr(tool, event, &session->evlist);
		if (err == 0) {
			perf_session__set_id_hdr_size(session);
			perf_session__set_comm_exec(session);
		}
		return err;
	case PERF_RECORD_EVENT_UPDATE:
		return tool->event_update(tool, event, &session->evlist);
	case PERF_RECORD_HEADER_EVENT_TYPE:
		/*
		 * Depreceated, but we need to handle it for sake
		 * of old data files create in pipe mode.
		 */
		return 0;
	case PERF_RECORD_HEADER_TRACING_DATA:
		/* setup for reading amidst mmap */
		lseek(fd, file_offset, SEEK_SET);
		return tool->tracing_data(session, event);
	case PERF_RECORD_HEADER_BUILD_ID:
		return tool->build_id(session, event);
	case PERF_RECORD_FINISHED_ROUND:
		return tool->finished_round(tool, event, oe);
	case PERF_RECORD_ID_INDEX:
		return tool->id_index(session, event);
	case PERF_RECORD_AUXTRACE_INFO:
		return tool->auxtrace_info(session, event);
	case PERF_RECORD_AUXTRACE:
		/* setup for reading amidst mmap */
		lseek(fd, file_offset + event->header.size, SEEK_SET);
		return tool->auxtrace(session, event);
	case PERF_RECORD_AUXTRACE_ERROR:
		perf_session__auxtrace_error_inc(session, event);
		return tool->auxtrace_error(session, event);
	case PERF_RECORD_THREAD_MAP:
		return tool->thread_map(session, event);
	case PERF_RECORD_CPU_MAP:
		return tool->cpu_map(session, event);
	case PERF_RECORD_STAT_CONFIG:
		return tool->stat_config(session, event);
	case PERF_RECORD_STAT:
		return tool->stat(session, event);
	case PERF_RECORD_STAT_ROUND:
		return tool->stat_round(session, event);
	case PERF_RECORD_TIME_CONV:
		session->time_conv = event->time_conv;
		return tool->time_conv(session, event);
	case PERF_RECORD_HEADER_FEATURE:
		return tool->feature(session, event);
	case PERF_RECORD_COMPRESSED:
		err = tool->compressed(session, event, file_offset);
		if (err)
			dump_event(session->evlist, event, file_offset, &sample);
		return err;
	default:
		return -EINVAL;
	}
}

int perf_session__deliver_synth_event(struct perf_session *session,
				      union perf_event *event,
				      struct perf_sample *sample)
{
	struct evlist *evlist = session->evlist;
	struct perf_tool *tool = session->tool;

	events_stats__inc(&evlist->stats, event->header.type);

	if (event->header.type >= PERF_RECORD_USER_TYPE_START)
		return perf_session__process_user_event(session, event, 0);

	return machines__deliver_event(&session->machines, evlist, event, sample, tool, 0);
}

static void event_swap(union perf_event *event, bool sample_id_all)
{
	perf_event__swap_op swap;

	swap = perf_event__swap_ops[event->header.type];
	if (swap)
		swap(event, sample_id_all);
}

int perf_session__peek_event(struct perf_session *session, off_t file_offset,
			     void *buf, size_t buf_sz,
			     union perf_event **event_ptr,
			     struct perf_sample *sample)
{
	union perf_event *event;
	size_t hdr_sz, rest;
	int fd;

	if (session->one_mmap && !session->header.needs_swap) {
		event = file_offset - session->one_mmap_offset +
			session->one_mmap_addr;
		goto out_parse_sample;
	}

	if (perf_data__is_pipe(session->data))
		return -1;

	fd = perf_data__fd(session->data);
	hdr_sz = sizeof(struct perf_event_header);

	if (buf_sz < hdr_sz)
		return -1;

	if (lseek(fd, file_offset, SEEK_SET) == (off_t)-1 ||
	    readn(fd, buf, hdr_sz) != (ssize_t)hdr_sz)
		return -1;

	event = (union perf_event *)buf;

	if (session->header.needs_swap)
		perf_event_header__bswap(&event->header);

	if (event->header.size < hdr_sz || event->header.size > buf_sz)
		return -1;

	rest = event->header.size - hdr_sz;

	if (readn(fd, buf, rest) != (ssize_t)rest)
		return -1;

	if (session->header.needs_swap)
		event_swap(event, perf_evlist__sample_id_all(session->evlist));

out_parse_sample:

	if (sample && event->header.type < PERF_RECORD_USER_TYPE_START &&
	    perf_evlist__parse_sample(session->evlist, event, sample))
		return -1;

	*event_ptr = event;

	return 0;
}

static s64 perf_session__process_event(struct perf_session *session,
				       union perf_event *event, u64 file_offset)
{
	struct evlist *evlist = session->evlist;
	struct perf_tool *tool = session->tool;
	int ret;

	if (session->header.needs_swap)
		event_swap(event, perf_evlist__sample_id_all(evlist));

	if (event->header.type >= PERF_RECORD_HEADER_MAX)
		return -EINVAL;

	events_stats__inc(&evlist->stats, event->header.type);

	if (event->header.type >= PERF_RECORD_USER_TYPE_START)
		return perf_session__process_user_event(session, event, file_offset);

	if (tool->ordered_events) {
		u64 timestamp = -1ULL;

		ret = perf_evlist__parse_sample_timestamp(evlist, event, &timestamp);
		if (ret && ret != -1)
			return ret;

		ret = perf_session__queue_event(session, event, timestamp, file_offset);
		if (ret != -ETIME)
			return ret;
	}

	return perf_session__deliver_event(session, event, tool, file_offset);
}

void perf_event_header__bswap(struct perf_event_header *hdr)
{
	hdr->type = bswap_32(hdr->type);
	hdr->misc = bswap_16(hdr->misc);
	hdr->size = bswap_16(hdr->size);
}

struct thread *perf_session__findnew(struct perf_session *session, pid_t pid)
{
	return machine__findnew_thread(&session->machines.host, -1, pid);
}

/*
 * Threads are identified by pid and tid, and the idle task has pid == tid == 0.
 * So here a single thread is created for that, but actually there is a separate
 * idle task per cpu, so there should be one 'struct thread' per cpu, but there
 * is only 1. That causes problems for some tools, requiring workarounds. For
 * example get_idle_thread() in builtin-sched.c, or thread_stack__per_cpu().
 */
int perf_session__register_idle_thread(struct perf_session *session)
{
	struct thread *thread;
	int err = 0;

	thread = machine__findnew_thread(&session->machines.host, 0, 0);
	if (thread == NULL || thread__set_comm(thread, "swapper", 0)) {
		pr_err("problem inserting idle task.\n");
		err = -1;
	}

	if (thread == NULL || thread__set_namespaces(thread, 0, NULL)) {
		pr_err("problem inserting idle task.\n");
		err = -1;
	}

	/* machine__findnew_thread() got the thread, so put it */
	thread__put(thread);
	return err;
}

static void
perf_session__warn_order(const struct perf_session *session)
{
	const struct ordered_events *oe = &session->ordered_events;
	struct evsel *evsel;
	bool should_warn = true;

	evlist__for_each_entry(session->evlist, evsel) {
		if (evsel->core.attr.write_backward)
			should_warn = false;
	}

	if (!should_warn)
		return;
	if (oe->nr_unordered_events != 0)
		ui__warning("%u out of order events recorded.\n", oe->nr_unordered_events);
}

static void perf_session__warn_about_errors(const struct perf_session *session)
{
	const struct events_stats *stats = &session->evlist->stats;

	if (session->tool->lost == perf_event__process_lost &&
	    stats->nr_events[PERF_RECORD_LOST] != 0) {
		ui__warning("Processed %d events and lost %d chunks!\n\n"
			    "Check IO/CPU overload!\n\n",
			    stats->nr_events[0],
			    stats->nr_events[PERF_RECORD_LOST]);
	}

	if (session->tool->lost_samples == perf_event__process_lost_samples) {
		double drop_rate;

		drop_rate = (double)stats->total_lost_samples /
			    (double) (stats->nr_events[PERF_RECORD_SAMPLE] + stats->total_lost_samples);
		if (drop_rate > 0.05) {
			ui__warning("Processed %" PRIu64 " samples and lost %3.2f%%!\n\n",
				    stats->nr_events[PERF_RECORD_SAMPLE] + stats->total_lost_samples,
				    drop_rate * 100.0);
		}
	}

	if (session->tool->aux == perf_event__process_aux &&
	    stats->total_aux_lost != 0) {
		ui__warning("AUX data lost %" PRIu64 " times out of %u!\n\n",
			    stats->total_aux_lost,
			    stats->nr_events[PERF_RECORD_AUX]);
	}

	if (session->tool->aux == perf_event__process_aux &&
	    stats->total_aux_partial != 0) {
		bool vmm_exclusive = false;

		(void)sysfs__read_bool("module/kvm_intel/parameters/vmm_exclusive",
		                       &vmm_exclusive);

		ui__warning("AUX data had gaps in it %" PRIu64 " times out of %u!\n\n"
		            "Are you running a KVM guest in the background?%s\n\n",
			    stats->total_aux_partial,
			    stats->nr_events[PERF_RECORD_AUX],
			    vmm_exclusive ?
			    "\nReloading kvm_intel module with vmm_exclusive=0\n"
			    "will reduce the gaps to only guest's timeslices." :
			    "");
	}

	if (stats->nr_unknown_events != 0) {
		ui__warning("Found %u unknown events!\n\n"
			    "Is this an older tool processing a perf.data "
			    "file generated by a more recent tool?\n\n"
			    "If that is not the case, consider "
			    "reporting to linux-kernel@vger.kernel.org.\n\n",
			    stats->nr_unknown_events);
	}

	if (stats->nr_unknown_id != 0) {
		ui__warning("%u samples with id not present in the header\n",
			    stats->nr_unknown_id);
	}

	if (stats->nr_invalid_chains != 0) {
		ui__warning("Found invalid callchains!\n\n"
			    "%u out of %u events were discarded for this reason.\n\n"
			    "Consider reporting to linux-kernel@vger.kernel.org.\n\n",
			    stats->nr_invalid_chains,
			    stats->nr_events[PERF_RECORD_SAMPLE]);
	}

	if (stats->nr_unprocessable_samples != 0) {
		ui__warning("%u unprocessable samples recorded.\n"
			    "Do you have a KVM guest running and not using 'perf kvm'?\n",
			    stats->nr_unprocessable_samples);
	}

	perf_session__warn_order(session);

	events_stats__auxtrace_error_warn(stats);

	if (stats->nr_proc_map_timeout != 0) {
		ui__warning("%d map information files for pre-existing threads were\n"
			    "not processed, if there are samples for addresses they\n"
			    "will not be resolved, you may find out which are these\n"
			    "threads by running with -v and redirecting the output\n"
			    "to a file.\n"
			    "The time limit to process proc map is too short?\n"
			    "Increase it by --proc-map-timeout\n",
			    stats->nr_proc_map_timeout);
	}
}

static int perf_session__flush_thread_stack(struct thread *thread,
					    void *p __maybe_unused)
{
	return thread_stack__flush(thread);
}

static int perf_session__flush_thread_stacks(struct perf_session *session)
{
	return machines__for_each_thread(&session->machines,
					 perf_session__flush_thread_stack,
					 NULL);
}

volatile int session_done;

static int __perf_session__process_decomp_events(struct perf_session *session);

static int __perf_session__process_pipe_events(struct perf_session *session)
{
	struct ordered_events *oe = &session->ordered_events;
	struct perf_tool *tool = session->tool;
	int fd = perf_data__fd(session->data);
	union perf_event *event;
	uint32_t size, cur_size = 0;
	void *buf = NULL;
	s64 skip = 0;
	u64 head;
	ssize_t err;
	void *p;

	perf_tool__fill_defaults(tool);

	head = 0;
	cur_size = sizeof(union perf_event);

	buf = malloc(cur_size);
	if (!buf)
		return -errno;
	ordered_events__set_copy_on_queue(oe, true);
more:
	event = buf;
	err = readn(fd, event, sizeof(struct perf_event_header));
	if (err <= 0) {
		if (err == 0)
			goto done;

		pr_err("failed to read event header\n");
		goto out_err;
	}

	if (session->header.needs_swap)
		perf_event_header__bswap(&event->header);

	size = event->header.size;
	if (size < sizeof(struct perf_event_header)) {
		pr_err("bad event header size\n");
		goto out_err;
	}

	if (size > cur_size) {
		void *new = realloc(buf, size);
		if (!new) {
			pr_err("failed to allocate memory to read event\n");
			goto out_err;
		}
		buf = new;
		cur_size = size;
		event = buf;
	}
	p = event;
	p += sizeof(struct perf_event_header);

	if (size - sizeof(struct perf_event_header)) {
		err = readn(fd, p, size - sizeof(struct perf_event_header));
		if (err <= 0) {
			if (err == 0) {
				pr_err("unexpected end of event stream\n");
				goto done;
			}

			pr_err("failed to read event data\n");
			goto out_err;
		}
	}

	if ((skip = perf_session__process_event(session, event, head)) < 0) {
		pr_err("%#" PRIx64 " [%#x]: failed to process type: %d\n",
		       head, event->header.size, event->header.type);
		err = -EINVAL;
		goto out_err;
	}

	head += size;

	if (skip > 0)
		head += skip;

	err = __perf_session__process_decomp_events(session);
	if (err)
		goto out_err;

	if (!session_done())
		goto more;
done:
	/* do the final flush for ordered samples */
	err = ordered_events__flush(oe, OE_FLUSH__FINAL);
	if (err)
		goto out_err;
	err = auxtrace__flush_events(session, tool);
	if (err)
		goto out_err;
	err = perf_session__flush_thread_stacks(session);
out_err:
	free(buf);
	if (!tool->no_warn)
		perf_session__warn_about_errors(session);
	ordered_events__free(&session->ordered_events);
	auxtrace__free_events(session);
	return err;
}

static union perf_event *
fetch_mmaped_event(struct perf_session *session,
		   u64 head, size_t mmap_size, char *buf)
{
	union perf_event *event;

	/*
	 * Ensure we have enough space remaining to read
	 * the size of the event in the headers.
	 */
	if (head + sizeof(event->header) > mmap_size)
		return NULL;

	event = (union perf_event *)(buf + head);

	if (session->header.needs_swap)
		perf_event_header__bswap(&event->header);

	if (head + event->header.size > mmap_size) {
		/* We're not fetching the event so swap back again */
		if (session->header.needs_swap)
			perf_event_header__bswap(&event->header);
		pr_debug("%s: head=%#" PRIx64 " event->header_size=%#x, mmap_size=%#zx: fuzzed perf.data?\n",
			 __func__, head, event->header.size, mmap_size);
		return ERR_PTR(-EINVAL);
	}

	return event;
}

static int __perf_session__process_decomp_events(struct perf_session *session)
{
	s64 skip;
	u64 size, file_pos = 0;
	struct decomp *decomp = session->decomp_last;

	if (!decomp)
		return 0;

	while (decomp->head < decomp->size && !session_done()) {
		union perf_event *event = fetch_mmaped_event(session, decomp->head, decomp->size, decomp->data);

		if (IS_ERR(event))
			return PTR_ERR(event);

		if (!event)
			break;

		size = event->header.size;

		if (size < sizeof(struct perf_event_header) ||
		    (skip = perf_session__process_event(session, event, file_pos)) < 0) {
			pr_err("%#" PRIx64 " [%#x]: failed to process type: %d\n",
				decomp->file_pos + decomp->head, event->header.size, event->header.type);
			return -EINVAL;
		}

		if (skip)
			size += skip;

		decomp->head += size;
	}

	return 0;
}

/*
 * On 64bit we can mmap the data file in one go. No need for tiny mmap
 * slices. On 32bit we use 32MB.
 */
#if BITS_PER_LONG == 64
#define MMAP_SIZE ULLONG_MAX
#define NUM_MMAPS 1
#else
#define MMAP_SIZE (32 * 1024 * 1024ULL)
#define NUM_MMAPS 128
#endif

struct reader;

typedef s64 (*reader_cb_t)(struct perf_session *session,
			   union perf_event *event,
			   u64 file_offset);

struct reader {
	int		 fd;
	u64		 data_size;
	u64		 data_offset;
	reader_cb_t	 process;
};

static int
reader__process_events(struct reader *rd, struct perf_session *session,
		       struct ui_progress *prog)
{
	u64 data_size = rd->data_size;
	u64 head, page_offset, file_offset, file_pos, size;
	int err = 0, mmap_prot, mmap_flags, map_idx = 0;
	size_t	mmap_size;
	char *buf, *mmaps[NUM_MMAPS];
	union perf_event *event;
	s64 skip;

	page_offset = page_size * (rd->data_offset / page_size);
	file_offset = page_offset;
	head = rd->data_offset - page_offset;

	ui_progress__init_size(prog, data_size, "Processing events...");

	data_size += rd->data_offset;

	mmap_size = MMAP_SIZE;
	if (mmap_size > data_size) {
		mmap_size = data_size;
		session->one_mmap = true;
	}

	memset(mmaps, 0, sizeof(mmaps));

	mmap_prot  = PROT_READ;
	mmap_flags = MAP_SHARED;

	if (session->header.needs_swap) {
		mmap_prot  |= PROT_WRITE;
		mmap_flags = MAP_PRIVATE;
	}
remap:
	buf = mmap(NULL, mmap_size, mmap_prot, mmap_flags, rd->fd,
		   file_offset);
	if (buf == MAP_FAILED) {
		pr_err("failed to mmap file\n");
		err = -errno;
		goto out;
	}
	mmaps[map_idx] = buf;
	map_idx = (map_idx + 1) & (ARRAY_SIZE(mmaps) - 1);
	file_pos = file_offset + head;
	if (session->one_mmap) {
		session->one_mmap_addr = buf;
		session->one_mmap_offset = file_offset;
	}

more:
	event = fetch_mmaped_event(session, head, mmap_size, buf);
	if (IS_ERR(event))
		return PTR_ERR(event);

	if (!event) {
		if (mmaps[map_idx]) {
			munmap(mmaps[map_idx], mmap_size);
			mmaps[map_idx] = NULL;
		}

		page_offset = page_size * (head / page_size);
		file_offset += page_offset;
		head -= page_offset;
		goto remap;
	}

	size = event->header.size;

	skip = -EINVAL;

	if (size < sizeof(struct perf_event_header) ||
	    (skip = rd->process(session, event, file_pos)) < 0) {
		pr_err("%#" PRIx64 " [%#x]: failed to process type: %d [%s]\n",
		       file_offset + head, event->header.size,
		       event->header.type, strerror(-skip));
		err = skip;
		goto out;
	}

	if (skip)
		size += skip;

	head += size;
	file_pos += size;

	err = __perf_session__process_decomp_events(session);
	if (err)
		goto out;

	ui_progress__update(prog, size);

	if (session_done())
		goto out;

	if (file_pos < data_size)
		goto more;

out:
	return err;
}

static s64 process_simple(struct perf_session *session,
			  union perf_event *event,
			  u64 file_offset)
{
	return perf_session__process_event(session, event, file_offset);
}

static int __perf_session__process_events(struct perf_session *session)
{
	struct reader rd = {
		.fd		= perf_data__fd(session->data),
		.data_size	= session->header.data_size,
		.data_offset	= session->header.data_offset,
		.process	= process_simple,
	};
	struct ordered_events *oe = &session->ordered_events;
	struct perf_tool *tool = session->tool;
	struct ui_progress prog;
	int err;

	perf_tool__fill_defaults(tool);

	if (rd.data_size == 0)
		return -1;

	ui_progress__init_size(&prog, rd.data_size, "Processing events...");

	err = reader__process_events(&rd, session, &prog);
	if (err)
		goto out_err;
	/* do the final flush for ordered samples */
	err = ordered_events__flush(oe, OE_FLUSH__FINAL);
	if (err)
		goto out_err;
	err = auxtrace__flush_events(session, tool);
	if (err)
		goto out_err;
	err = perf_session__flush_thread_stacks(session);
out_err:
	ui_progress__finish();
	if (!tool->no_warn)
		perf_session__warn_about_errors(session);
	/*
	 * We may switching perf.data output, make ordered_events
	 * reusable.
	 */
	ordered_events__reinit(&session->ordered_events);
	auxtrace__free_events(session);
	session->one_mmap = false;
	return err;
}

int perf_session__process_events(struct perf_session *session)
{
	if (perf_session__register_idle_thread(session) < 0)
		return -ENOMEM;

	if (perf_data__is_pipe(session->data))
		return __perf_session__process_pipe_events(session);

	return __perf_session__process_events(session);
}

bool perf_session__has_traces(struct perf_session *session, const char *msg)
{
	struct evsel *evsel;

	evlist__for_each_entry(session->evlist, evsel) {
		if (evsel->core.attr.type == PERF_TYPE_TRACEPOINT)
			return true;
	}

	pr_err("No trace sample to read. Did you call 'perf %s'?\n", msg);
	return false;
}

int map__set_kallsyms_ref_reloc_sym(struct map *map, const char *symbol_name, u64 addr)
{
	char *bracket;
	struct ref_reloc_sym *ref;
	struct kmap *kmap;

	ref = zalloc(sizeof(struct ref_reloc_sym));
	if (ref == NULL)
		return -ENOMEM;

	ref->name = strdup(symbol_name);
	if (ref->name == NULL) {
		free(ref);
		return -ENOMEM;
	}

	bracket = strchr(ref->name, ']');
	if (bracket)
		*bracket = '\0';

	ref->addr = addr;

	kmap = map__kmap(map);
	if (kmap)
		kmap->ref_reloc_sym = ref;

	return 0;
}

size_t perf_session__fprintf_dsos(struct perf_session *session, FILE *fp)
{
	return machines__fprintf_dsos(&session->machines, fp);
}

size_t perf_session__fprintf_dsos_buildid(struct perf_session *session, FILE *fp,
					  bool (skip)(struct dso *dso, int parm), int parm)
{
	return machines__fprintf_dsos_buildid(&session->machines, fp, skip, parm);
}

size_t perf_session__fprintf_nr_events(struct perf_session *session, FILE *fp)
{
	size_t ret;
	const char *msg = "";

	if (perf_header__has_feat(&session->header, HEADER_AUXTRACE))
		msg = " (excludes AUX area (e.g. instruction trace) decoded / synthesized events)";

	ret = fprintf(fp, "\nAggregated stats:%s\n", msg);

	ret += events_stats__fprintf(&session->evlist->stats, fp);
	return ret;
}

size_t perf_session__fprintf(struct perf_session *session, FILE *fp)
{
	/*
	 * FIXME: Here we have to actually print all the machines in this
	 * session, not just the host...
	 */
	return machine__fprintf(&session->machines.host, fp);
}

struct evsel *perf_session__find_first_evtype(struct perf_session *session,
					      unsigned int type)
{
	struct evsel *pos;

	evlist__for_each_entry(session->evlist, pos) {
		if (pos->core.attr.type == type)
			return pos;
	}
	return NULL;
}

int perf_session__cpu_bitmap(struct perf_session *session,
			     const char *cpu_list, unsigned long *cpu_bitmap)
{
	int i, err = -1;
	struct perf_cpu_map *map;
	int nr_cpus = min(session->header.env.nr_cpus_online, MAX_NR_CPUS);

	for (i = 0; i < PERF_TYPE_MAX; ++i) {
		struct evsel *evsel;

		evsel = perf_session__find_first_evtype(session, i);
		if (!evsel)
			continue;

		if (!(evsel->core.attr.sample_type & PERF_SAMPLE_CPU)) {
			pr_err("File does not contain CPU events. "
			       "Remove -C option to proceed.\n");
			return -1;
		}
	}

	map = perf_cpu_map__new(cpu_list);
	if (map == NULL) {
		pr_err("Invalid cpu_list\n");
		return -1;
	}

	for (i = 0; i < map->nr; i++) {
		int cpu = map->map[i];

		if (cpu >= nr_cpus) {
			pr_err("Requested CPU %d too large. "
			       "Consider raising MAX_NR_CPUS\n", cpu);
			goto out_delete_map;
		}

		set_bit(cpu, cpu_bitmap);
	}

	err = 0;

out_delete_map:
	perf_cpu_map__put(map);
	return err;
}

void perf_session__fprintf_info(struct perf_session *session, FILE *fp,
				bool full)
{
	if (session == NULL || fp == NULL)
		return;

	fprintf(fp, "# ========\n");
	perf_header__fprintf_info(session, fp, full);
	fprintf(fp, "# ========\n#\n");
}


int __perf_session__set_tracepoints_handlers(struct perf_session *session,
					     const struct evsel_str_handler *assocs,
					     size_t nr_assocs)
{
	struct evsel *evsel;
	size_t i;
	int err;

	for (i = 0; i < nr_assocs; i++) {
		/*
		 * Adding a handler for an event not in the session,
		 * just ignore it.
		 */
		evsel = perf_evlist__find_tracepoint_by_name(session->evlist, assocs[i].name);
		if (evsel == NULL)
			continue;

		err = -EEXIST;
		if (evsel->handler != NULL)
			goto out;
		evsel->handler = assocs[i].handler;
	}

	err = 0;
out:
	return err;
}

int perf_event__process_id_index(struct perf_session *session,
				 union perf_event *event)
{
	struct evlist *evlist = session->evlist;
	struct perf_record_id_index *ie = &event->id_index;
	size_t i, nr, max_nr;

	max_nr = (ie->header.size - sizeof(struct perf_record_id_index)) /
		 sizeof(struct id_index_entry);
	nr = ie->nr;
	if (nr > max_nr)
		return -EINVAL;

	if (dump_trace)
		fprintf(stdout, " nr: %zu\n", nr);

	for (i = 0; i < nr; i++) {
		struct id_index_entry *e = &ie->entries[i];
		struct perf_sample_id *sid;

		if (dump_trace) {
			fprintf(stdout,	" ... id: %"PRI_lu64, e->id);
			fprintf(stdout,	"  idx: %"PRI_lu64, e->idx);
			fprintf(stdout,	"  cpu: %"PRI_ld64, e->cpu);
			fprintf(stdout,	"  tid: %"PRI_ld64"\n", e->tid);
		}

		sid = perf_evlist__id2sid(evlist, e->id);
		if (!sid)
			return -ENOENT;
		sid->idx = e->idx;
		sid->cpu = e->cpu;
		sid->tid = e->tid;
	}
	return 0;
}<|MERGE_RESOLUTION|>--- conflicted
+++ resolved
@@ -29,9 +29,6 @@
 #include "thread-stack.h"
 #include "sample-raw.h"
 #include "stat.h"
-<<<<<<< HEAD
-#include "arch/common.h"
-=======
 #include "ui/progress.h"
 #include "../perf.h"
 #include "arch/common.h"
@@ -98,7 +95,6 @@
 #else /* !HAVE_ZSTD_SUPPORT */
 #define perf_session__process_compressed_event perf_session__process_compressed_event_stub
 #endif
->>>>>>> f7688b48
 
 static int perf_session__deliver_event(struct perf_session *session,
 				       union perf_event *event,
@@ -1281,11 +1277,7 @@
 	if (!evsel)
 		return;
 
-<<<<<<< HEAD
-	read_format = evsel->attr.read_format;
-=======
 	read_format = evsel->core.attr.read_format;
->>>>>>> f7688b48
 
 	if (read_format & PERF_FORMAT_TOTAL_TIME_ENABLED)
 		printf("... time enabled : %" PRI_lu64 "\n", read_event->time_enabled);
