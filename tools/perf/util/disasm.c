// SPDX-License-Identifier: GPL-2.0-only
#include <ctype.h>
#include <errno.h>
#include <fcntl.h>
#include <inttypes.h>
#include <libgen.h>
#include <regex.h>
#include <stdlib.h>
#include <unistd.h>

#include <linux/string.h>
#include <subcmd/run-command.h>

#include "annotate.h"
#include "build-id.h"
#include "debug.h"
#include "disasm.h"
#include "disasm_bpf.h"
#include "dso.h"
#include "env.h"
#include "evsel.h"
#include "map.h"
#include "maps.h"
#include "namespaces.h"
#include "srcline.h"
#include "symbol.h"
#include "util.h"

static regex_t	 file_lineno;

/* These can be referred from the arch-dependent code */
static struct ins_ops call_ops;
static struct ins_ops dec_ops;
static struct ins_ops jump_ops;
static struct ins_ops mov_ops;
static struct ins_ops nop_ops;
static struct ins_ops lock_ops;
static struct ins_ops ret_ops;

static int jump__scnprintf(struct ins *ins, char *bf, size_t size,
			   struct ins_operands *ops, int max_ins_name);
static int call__scnprintf(struct ins *ins, char *bf, size_t size,
			   struct ins_operands *ops, int max_ins_name);

static void ins__sort(struct arch *arch);
static int disasm_line__parse(char *line, const char **namep, char **rawp);

static __attribute__((constructor)) void symbol__init_regexpr(void)
{
	regcomp(&file_lineno, "^/[^:]+:([0-9]+)", REG_EXTENDED);
}

static int arch__grow_instructions(struct arch *arch)
{
	struct ins *new_instructions;
	size_t new_nr_allocated;

	if (arch->nr_instructions_allocated == 0 && arch->instructions)
		goto grow_from_non_allocated_table;

	new_nr_allocated = arch->nr_instructions_allocated + 128;
	new_instructions = realloc(arch->instructions, new_nr_allocated * sizeof(struct ins));
	if (new_instructions == NULL)
		return -1;

out_update_instructions:
	arch->instructions = new_instructions;
	arch->nr_instructions_allocated = new_nr_allocated;
	return 0;

grow_from_non_allocated_table:
	new_nr_allocated = arch->nr_instructions + 128;
	new_instructions = calloc(new_nr_allocated, sizeof(struct ins));
	if (new_instructions == NULL)
		return -1;

	memcpy(new_instructions, arch->instructions, arch->nr_instructions);
	goto out_update_instructions;
}

static int arch__associate_ins_ops(struct arch* arch, const char *name, struct ins_ops *ops)
{
	struct ins *ins;

	if (arch->nr_instructions == arch->nr_instructions_allocated &&
	    arch__grow_instructions(arch))
		return -1;

	ins = &arch->instructions[arch->nr_instructions];
	ins->name = strdup(name);
	if (!ins->name)
		return -1;

	ins->ops  = ops;
	arch->nr_instructions++;

	ins__sort(arch);
	return 0;
}

#include "arch/arc/annotate/instructions.c"
#include "arch/arm/annotate/instructions.c"
#include "arch/arm64/annotate/instructions.c"
#include "arch/csky/annotate/instructions.c"
#include "arch/loongarch/annotate/instructions.c"
#include "arch/mips/annotate/instructions.c"
#include "arch/x86/annotate/instructions.c"
#include "arch/powerpc/annotate/instructions.c"
#include "arch/riscv64/annotate/instructions.c"
#include "arch/s390/annotate/instructions.c"
#include "arch/sparc/annotate/instructions.c"

static struct arch architectures[] = {
	{
		.name = "arc",
		.init = arc__annotate_init,
	},
	{
		.name = "arm",
		.init = arm__annotate_init,
	},
	{
		.name = "arm64",
		.init = arm64__annotate_init,
	},
	{
		.name = "csky",
		.init = csky__annotate_init,
	},
	{
		.name = "mips",
		.init = mips__annotate_init,
		.objdump = {
			.comment_char = '#',
		},
	},
	{
		.name = "x86",
		.init = x86__annotate_init,
		.instructions = x86__instructions,
		.nr_instructions = ARRAY_SIZE(x86__instructions),
		.insn_suffix = "bwlq",
		.objdump =  {
			.comment_char = '#',
			.register_char = '%',
			.memory_ref_char = '(',
			.imm_char = '$',
		},
	},
	{
		.name = "powerpc",
		.init = powerpc__annotate_init,
	},
	{
		.name = "riscv64",
		.init = riscv64__annotate_init,
	},
	{
		.name = "s390",
		.init = s390__annotate_init,
		.objdump =  {
			.comment_char = '#',
		},
	},
	{
		.name = "sparc",
		.init = sparc__annotate_init,
		.objdump = {
			.comment_char = '#',
		},
	},
	{
		.name = "loongarch",
		.init = loongarch__annotate_init,
		.objdump = {
			.comment_char = '#',
		},
	},
};

static int arch__key_cmp(const void *name, const void *archp)
{
	const struct arch *arch = archp;

	return strcmp(name, arch->name);
}

static int arch__cmp(const void *a, const void *b)
{
	const struct arch *aa = a;
	const struct arch *ab = b;

	return strcmp(aa->name, ab->name);
}

static void arch__sort(void)
{
	const int nmemb = ARRAY_SIZE(architectures);

	qsort(architectures, nmemb, sizeof(struct arch), arch__cmp);
}

struct arch *arch__find(const char *name)
{
	const int nmemb = ARRAY_SIZE(architectures);
	static bool sorted;

	if (!sorted) {
		arch__sort();
		sorted = true;
	}

	return bsearch(name, architectures, nmemb, sizeof(struct arch), arch__key_cmp);
}

bool arch__is(struct arch *arch, const char *name)
{
	return !strcmp(arch->name, name);
}

static void ins_ops__delete(struct ins_operands *ops)
{
	if (ops == NULL)
		return;
	zfree(&ops->source.raw);
	zfree(&ops->source.name);
	zfree(&ops->target.raw);
	zfree(&ops->target.name);
}

static int ins__raw_scnprintf(struct ins *ins, char *bf, size_t size,
			      struct ins_operands *ops, int max_ins_name)
{
	return scnprintf(bf, size, "%-*s %s", max_ins_name, ins->name, ops->raw);
}

int ins__scnprintf(struct ins *ins, char *bf, size_t size,
		   struct ins_operands *ops, int max_ins_name)
{
	if (ins->ops->scnprintf)
		return ins->ops->scnprintf(ins, bf, size, ops, max_ins_name);

	return ins__raw_scnprintf(ins, bf, size, ops, max_ins_name);
}

bool ins__is_fused(struct arch *arch, const char *ins1, const char *ins2)
{
	if (!arch || !arch->ins_is_fused)
		return false;

	return arch->ins_is_fused(arch, ins1, ins2);
}

static int call__parse(struct arch *arch, struct ins_operands *ops, struct map_symbol *ms)
{
	char *endptr, *tok, *name;
	struct map *map = ms->map;
	struct addr_map_symbol target = {
		.ms = { .map = map, },
	};

	ops->target.addr = strtoull(ops->raw, &endptr, 16);

	name = strchr(endptr, '<');
	if (name == NULL)
		goto indirect_call;

	name++;

	if (arch->objdump.skip_functions_char &&
	    strchr(name, arch->objdump.skip_functions_char))
		return -1;

	tok = strchr(name, '>');
	if (tok == NULL)
		return -1;

	*tok = '\0';
	ops->target.name = strdup(name);
	*tok = '>';

	if (ops->target.name == NULL)
		return -1;
find_target:
	target.addr = map__objdump_2mem(map, ops->target.addr);

	if (maps__find_ams(ms->maps, &target) == 0 &&
	    map__rip_2objdump(target.ms.map, map__map_ip(target.ms.map, target.addr)) == ops->target.addr)
		ops->target.sym = target.ms.sym;

	return 0;

indirect_call:
	tok = strchr(endptr, '*');
	if (tok != NULL) {
		endptr++;

		/* Indirect call can use a non-rip register and offset: callq  *0x8(%rbx).
		 * Do not parse such instruction.  */
		if (strstr(endptr, "(%r") == NULL)
			ops->target.addr = strtoull(endptr, NULL, 16);
	}
	goto find_target;
}

static int call__scnprintf(struct ins *ins, char *bf, size_t size,
			   struct ins_operands *ops, int max_ins_name)
{
	if (ops->target.sym)
		return scnprintf(bf, size, "%-*s %s", max_ins_name, ins->name, ops->target.sym->name);

	if (ops->target.addr == 0)
		return ins__raw_scnprintf(ins, bf, size, ops, max_ins_name);

	if (ops->target.name)
		return scnprintf(bf, size, "%-*s %s", max_ins_name, ins->name, ops->target.name);

	return scnprintf(bf, size, "%-*s *%" PRIx64, max_ins_name, ins->name, ops->target.addr);
}

static struct ins_ops call_ops = {
	.parse	   = call__parse,
	.scnprintf = call__scnprintf,
};

bool ins__is_call(const struct ins *ins)
{
	return ins->ops == &call_ops || ins->ops == &s390_call_ops || ins->ops == &loongarch_call_ops;
}

/*
 * Prevents from matching commas in the comment section, e.g.:
 * ffff200008446e70:       b.cs    ffff2000084470f4 <generic_exec_single+0x314>  // b.hs, b.nlast
 *
 * and skip comma as part of function arguments, e.g.:
 * 1d8b4ac <linemap_lookup(line_maps const*, unsigned int)+0xcc>
 */
static inline const char *validate_comma(const char *c, struct ins_operands *ops)
{
	if (ops->jump.raw_comment && c > ops->jump.raw_comment)
		return NULL;

	if (ops->jump.raw_func_start && c > ops->jump.raw_func_start)
		return NULL;

	return c;
}

static int jump__parse(struct arch *arch, struct ins_operands *ops, struct map_symbol *ms)
{
	struct map *map = ms->map;
	struct symbol *sym = ms->sym;
	struct addr_map_symbol target = {
		.ms = { .map = map, },
	};
	const char *c = strchr(ops->raw, ',');
	u64 start, end;

	ops->jump.raw_comment = strchr(ops->raw, arch->objdump.comment_char);
	ops->jump.raw_func_start = strchr(ops->raw, '<');

	c = validate_comma(c, ops);

	/*
	 * Examples of lines to parse for the _cpp_lex_token@@Base
	 * function:
	 *
	 * 1159e6c: jne    115aa32 <_cpp_lex_token@@Base+0xf92>
	 * 1159e8b: jne    c469be <cpp_named_operator2name@@Base+0xa72>
	 *
	 * The first is a jump to an offset inside the same function,
	 * the second is to another function, i.e. that 0xa72 is an
	 * offset in the cpp_named_operator2name@@base function.
	 */
	/*
	 * skip over possible up to 2 operands to get to address, e.g.:
	 * tbnz	 w0, #26, ffff0000083cd190 <security_file_permission+0xd0>
	 */
	if (c++ != NULL) {
		ops->target.addr = strtoull(c, NULL, 16);
		if (!ops->target.addr) {
			c = strchr(c, ',');
			c = validate_comma(c, ops);
			if (c++ != NULL)
				ops->target.addr = strtoull(c, NULL, 16);
		}
	} else {
		ops->target.addr = strtoull(ops->raw, NULL, 16);
	}

	target.addr = map__objdump_2mem(map, ops->target.addr);
	start = map__unmap_ip(map, sym->start);
	end = map__unmap_ip(map, sym->end);

	ops->target.outside = target.addr < start || target.addr > end;

	/*
	 * FIXME: things like this in _cpp_lex_token (gcc's cc1 program):

		cpp_named_operator2name@@Base+0xa72

	 * Point to a place that is after the cpp_named_operator2name
	 * boundaries, i.e.  in the ELF symbol table for cc1
	 * cpp_named_operator2name is marked as being 32-bytes long, but it in
	 * fact is much larger than that, so we seem to need a symbols__find()
	 * routine that looks for >= current->start and  < next_symbol->start,
	 * possibly just for C++ objects?
	 *
	 * For now lets just make some progress by marking jumps to outside the
	 * current function as call like.
	 *
	 * Actual navigation will come next, with further understanding of how
	 * the symbol searching and disassembly should be done.
	 */
	if (maps__find_ams(ms->maps, &target) == 0 &&
	    map__rip_2objdump(target.ms.map, map__map_ip(target.ms.map, target.addr)) == ops->target.addr)
		ops->target.sym = target.ms.sym;

	if (!ops->target.outside) {
		ops->target.offset = target.addr - start;
		ops->target.offset_avail = true;
	} else {
		ops->target.offset_avail = false;
	}

	return 0;
}

static int jump__scnprintf(struct ins *ins, char *bf, size_t size,
			   struct ins_operands *ops, int max_ins_name)
{
	const char *c;

	if (!ops->target.addr || ops->target.offset < 0)
		return ins__raw_scnprintf(ins, bf, size, ops, max_ins_name);

	if (ops->target.outside && ops->target.sym != NULL)
		return scnprintf(bf, size, "%-*s %s", max_ins_name, ins->name, ops->target.sym->name);

	c = strchr(ops->raw, ',');
	c = validate_comma(c, ops);

	if (c != NULL) {
		const char *c2 = strchr(c + 1, ',');

		c2 = validate_comma(c2, ops);
		/* check for 3-op insn */
		if (c2 != NULL)
			c = c2;
		c++;

		/* mirror arch objdump's space-after-comma style */
		if (*c == ' ')
			c++;
	}

	return scnprintf(bf, size, "%-*s %.*s%" PRIx64, max_ins_name,
			 ins->name, c ? c - ops->raw : 0, ops->raw,
			 ops->target.offset);
}

static void jump__delete(struct ins_operands *ops __maybe_unused)
{
	/*
	 * The ops->jump.raw_comment and ops->jump.raw_func_start belong to the
	 * raw string, don't free them.
	 */
}

static struct ins_ops jump_ops = {
	.free	   = jump__delete,
	.parse	   = jump__parse,
	.scnprintf = jump__scnprintf,
};

bool ins__is_jump(const struct ins *ins)
{
	return ins->ops == &jump_ops || ins->ops == &loongarch_jump_ops;
}

static int comment__symbol(char *raw, char *comment, u64 *addrp, char **namep)
{
	char *endptr, *name, *t;

	if (strstr(raw, "(%rip)") == NULL)
		return 0;

	*addrp = strtoull(comment, &endptr, 16);
	if (endptr == comment)
		return 0;
	name = strchr(endptr, '<');
	if (name == NULL)
		return -1;

	name++;

	t = strchr(name, '>');
	if (t == NULL)
		return 0;

	*t = '\0';
	*namep = strdup(name);
	*t = '>';

	return 0;
}

static int lock__parse(struct arch *arch, struct ins_operands *ops, struct map_symbol *ms)
{
	ops->locked.ops = zalloc(sizeof(*ops->locked.ops));
	if (ops->locked.ops == NULL)
		return 0;

	if (disasm_line__parse(ops->raw, &ops->locked.ins.name, &ops->locked.ops->raw) < 0)
		goto out_free_ops;

	ops->locked.ins.ops = ins__find(arch, ops->locked.ins.name);

	if (ops->locked.ins.ops == NULL)
		goto out_free_ops;

	if (ops->locked.ins.ops->parse &&
	    ops->locked.ins.ops->parse(arch, ops->locked.ops, ms) < 0)
		goto out_free_ops;

	return 0;

out_free_ops:
	zfree(&ops->locked.ops);
	return 0;
}

static int lock__scnprintf(struct ins *ins, char *bf, size_t size,
			   struct ins_operands *ops, int max_ins_name)
{
	int printed;

	if (ops->locked.ins.ops == NULL)
		return ins__raw_scnprintf(ins, bf, size, ops, max_ins_name);

	printed = scnprintf(bf, size, "%-*s ", max_ins_name, ins->name);
	return printed + ins__scnprintf(&ops->locked.ins, bf + printed,
					size - printed, ops->locked.ops, max_ins_name);
}

static void lock__delete(struct ins_operands *ops)
{
	struct ins *ins = &ops->locked.ins;

	if (ins->ops && ins->ops->free)
		ins->ops->free(ops->locked.ops);
	else
		ins_ops__delete(ops->locked.ops);

	zfree(&ops->locked.ops);
	zfree(&ops->target.raw);
	zfree(&ops->target.name);
}

static struct ins_ops lock_ops = {
	.free	   = lock__delete,
	.parse	   = lock__parse,
	.scnprintf = lock__scnprintf,
};

/*
 * Check if the operand has more than one registers like x86 SIB addressing:
 *   0x1234(%rax, %rbx, 8)
 *
 * But it doesn't care segment selectors like %gs:0x5678(%rcx), so just check
 * the input string after 'memory_ref_char' if exists.
 */
static bool check_multi_regs(struct arch *arch, const char *op)
{
	int count = 0;

	if (arch->objdump.register_char == 0)
		return false;

	if (arch->objdump.memory_ref_char) {
		op = strchr(op, arch->objdump.memory_ref_char);
		if (op == NULL)
			return false;
	}

	while ((op = strchr(op, arch->objdump.register_char)) != NULL) {
		count++;
		op++;
	}

	return count > 1;
}

static int mov__parse(struct arch *arch, struct ins_operands *ops, struct map_symbol *ms __maybe_unused)
{
	char *s = strchr(ops->raw, ','), *target, *comment, prev;

	if (s == NULL)
		return -1;

	*s = '\0';

	/*
	 * x86 SIB addressing has something like 0x8(%rax, %rcx, 1)
	 * then it needs to have the closing parenthesis.
	 */
	if (strchr(ops->raw, '(')) {
		*s = ',';
		s = strchr(ops->raw, ')');
		if (s == NULL || s[1] != ',')
			return -1;
		*++s = '\0';
	}

	ops->source.raw = strdup(ops->raw);
	*s = ',';

	if (ops->source.raw == NULL)
		return -1;

	ops->source.multi_regs = check_multi_regs(arch, ops->source.raw);

	target = skip_spaces(++s);
	comment = strchr(s, arch->objdump.comment_char);

	if (comment != NULL)
		s = comment - 1;
	else
		s = strchr(s, '\0') - 1;

	while (s > target && isspace(s[0]))
		--s;
	s++;
	prev = *s;
	*s = '\0';

	ops->target.raw = strdup(target);
	*s = prev;

	if (ops->target.raw == NULL)
		goto out_free_source;

	ops->target.multi_regs = check_multi_regs(arch, ops->target.raw);

	if (comment == NULL)
		return 0;

	comment = skip_spaces(comment);
	comment__symbol(ops->source.raw, comment + 1, &ops->source.addr, &ops->source.name);
	comment__symbol(ops->target.raw, comment + 1, &ops->target.addr, &ops->target.name);

	return 0;

out_free_source:
	zfree(&ops->source.raw);
	return -1;
}

static int mov__scnprintf(struct ins *ins, char *bf, size_t size,
			   struct ins_operands *ops, int max_ins_name)
{
	return scnprintf(bf, size, "%-*s %s,%s", max_ins_name, ins->name,
			 ops->source.name ?: ops->source.raw,
			 ops->target.name ?: ops->target.raw);
}

static struct ins_ops mov_ops = {
	.parse	   = mov__parse,
	.scnprintf = mov__scnprintf,
};

static int dec__parse(struct arch *arch __maybe_unused, struct ins_operands *ops, struct map_symbol *ms __maybe_unused)
{
	char *target, *comment, *s, prev;

	target = s = ops->raw;

	while (s[0] != '\0' && !isspace(s[0]))
		++s;
	prev = *s;
	*s = '\0';

	ops->target.raw = strdup(target);
	*s = prev;

	if (ops->target.raw == NULL)
		return -1;

	comment = strchr(s, arch->objdump.comment_char);
	if (comment == NULL)
		return 0;

	comment = skip_spaces(comment);
	comment__symbol(ops->target.raw, comment + 1, &ops->target.addr, &ops->target.name);

	return 0;
}

static int dec__scnprintf(struct ins *ins, char *bf, size_t size,
			   struct ins_operands *ops, int max_ins_name)
{
	return scnprintf(bf, size, "%-*s %s", max_ins_name, ins->name,
			 ops->target.name ?: ops->target.raw);
}

static struct ins_ops dec_ops = {
	.parse	   = dec__parse,
	.scnprintf = dec__scnprintf,
};

static int nop__scnprintf(struct ins *ins __maybe_unused, char *bf, size_t size,
			  struct ins_operands *ops __maybe_unused, int max_ins_name)
{
	return scnprintf(bf, size, "%-*s", max_ins_name, "nop");
}

static struct ins_ops nop_ops = {
	.scnprintf = nop__scnprintf,
};

static struct ins_ops ret_ops = {
	.scnprintf = ins__raw_scnprintf,
};

bool ins__is_nop(const struct ins *ins)
{
	return ins->ops == &nop_ops;
}

bool ins__is_ret(const struct ins *ins)
{
	return ins->ops == &ret_ops;
}

bool ins__is_lock(const struct ins *ins)
{
	return ins->ops == &lock_ops;
}

static int ins__key_cmp(const void *name, const void *insp)
{
	const struct ins *ins = insp;

	return strcmp(name, ins->name);
}

static int ins__cmp(const void *a, const void *b)
{
	const struct ins *ia = a;
	const struct ins *ib = b;

	return strcmp(ia->name, ib->name);
}

static void ins__sort(struct arch *arch)
{
	const int nmemb = arch->nr_instructions;

	qsort(arch->instructions, nmemb, sizeof(struct ins), ins__cmp);
}

static struct ins_ops *__ins__find(struct arch *arch, const char *name)
{
	struct ins *ins;
	const int nmemb = arch->nr_instructions;

	if (!arch->sorted_instructions) {
		ins__sort(arch);
		arch->sorted_instructions = true;
	}

	ins = bsearch(name, arch->instructions, nmemb, sizeof(struct ins), ins__key_cmp);
	if (ins)
		return ins->ops;

	if (arch->insn_suffix) {
		char tmp[32];
		char suffix;
		size_t len = strlen(name);

		if (len == 0 || len >= sizeof(tmp))
			return NULL;

		suffix = name[len - 1];
		if (strchr(arch->insn_suffix, suffix) == NULL)
			return NULL;

		strcpy(tmp, name);
		tmp[len - 1] = '\0'; /* remove the suffix and check again */

		ins = bsearch(tmp, arch->instructions, nmemb, sizeof(struct ins), ins__key_cmp);
	}
	return ins ? ins->ops : NULL;
}

struct ins_ops *ins__find(struct arch *arch, const char *name)
{
	struct ins_ops *ops = __ins__find(arch, name);

	if (!ops && arch->associate_instruction_ops)
		ops = arch->associate_instruction_ops(arch, name);

	return ops;
}

static void disasm_line__init_ins(struct disasm_line *dl, struct arch *arch, struct map_symbol *ms)
{
	dl->ins.ops = ins__find(arch, dl->ins.name);

	if (!dl->ins.ops)
		return;

	if (dl->ins.ops->parse && dl->ins.ops->parse(arch, &dl->ops, ms) < 0)
		dl->ins.ops = NULL;
}

static int disasm_line__parse(char *line, const char **namep, char **rawp)
{
	char tmp, *name = skip_spaces(line);

	if (name[0] == '\0')
		return -1;

	*rawp = name + 1;

	while ((*rawp)[0] != '\0' && !isspace((*rawp)[0]))
		++*rawp;

	tmp = (*rawp)[0];
	(*rawp)[0] = '\0';
	*namep = strdup(name);

	if (*namep == NULL)
		goto out;

	(*rawp)[0] = tmp;
	*rawp = strim(*rawp);

	return 0;

out:
	return -1;
}

static void annotation_line__init(struct annotation_line *al,
				  struct annotate_args *args,
				  int nr)
{
	al->offset = args->offset;
	al->line = strdup(args->line);
	al->line_nr = args->line_nr;
	al->fileloc = args->fileloc;
	al->data_nr = nr;
}

static void annotation_line__exit(struct annotation_line *al)
{
	zfree_srcline(&al->path);
	zfree(&al->line);
	zfree(&al->cycles);
}

static size_t disasm_line_size(int nr)
{
	struct annotation_line *al;

	return (sizeof(struct disasm_line) + (sizeof(al->data[0]) * nr));
}

/*
 * Allocating the disasm annotation line data with
 * following structure:
 *
 *    -------------------------------------------
 *    struct disasm_line | struct annotation_line
 *    -------------------------------------------
 *
 * We have 'struct annotation_line' member as last member
 * of 'struct disasm_line' to have an easy access.
 */
struct disasm_line *disasm_line__new(struct annotate_args *args)
{
	struct disasm_line *dl = NULL;
	int nr = 1;

	if (evsel__is_group_event(args->evsel))
		nr = args->evsel->core.nr_members;

	dl = zalloc(disasm_line_size(nr));
	if (!dl)
		return NULL;

	annotation_line__init(&dl->al, args, nr);
	if (dl->al.line == NULL)
		goto out_delete;

	if (args->offset != -1) {
		if (disasm_line__parse(dl->al.line, &dl->ins.name, &dl->ops.raw) < 0)
			goto out_free_line;

		disasm_line__init_ins(dl, args->arch, &args->ms);
	}

	return dl;

out_free_line:
	zfree(&dl->al.line);
out_delete:
	free(dl);
	return NULL;
}

void disasm_line__free(struct disasm_line *dl)
{
	if (dl->ins.ops && dl->ins.ops->free)
		dl->ins.ops->free(&dl->ops);
	else
		ins_ops__delete(&dl->ops);
	zfree(&dl->ins.name);
	annotation_line__exit(&dl->al);
	free(dl);
}

int disasm_line__scnprintf(struct disasm_line *dl, char *bf, size_t size, bool raw, int max_ins_name)
{
	if (raw || !dl->ins.ops)
		return scnprintf(bf, size, "%-*s %s", max_ins_name, dl->ins.name, dl->ops.raw);

	return ins__scnprintf(&dl->ins, bf, size, &dl->ops, max_ins_name);
}

/*
 * symbol__parse_objdump_line() parses objdump output (with -d --no-show-raw)
 * which looks like following
 *
 *  0000000000415500 <_init>:
 *    415500:       sub    $0x8,%rsp
 *    415504:       mov    0x2f5ad5(%rip),%rax        # 70afe0 <_DYNAMIC+0x2f8>
 *    41550b:       test   %rax,%rax
 *    41550e:       je     415515 <_init+0x15>
 *    415510:       callq  416e70 <__gmon_start__@plt>
 *    415515:       add    $0x8,%rsp
 *    415519:       retq
 *
 * it will be parsed and saved into struct disasm_line as
 *  <offset>       <name>  <ops.raw>
 *
 * The offset will be a relative offset from the start of the symbol and -1
 * means that it's not a disassembly line so should be treated differently.
 * The ops.raw part will be parsed further according to type of the instruction.
 */
static int symbol__parse_objdump_line(struct symbol *sym,
				      struct annotate_args *args,
				      char *parsed_line, int *line_nr, char **fileloc)
{
	struct map *map = args->ms.map;
	struct annotation *notes = symbol__annotation(sym);
	struct disasm_line *dl;
	char *tmp;
	s64 line_ip, offset = -1;
	regmatch_t match[2];

	/* /filename:linenr ? Save line number and ignore. */
	if (regexec(&file_lineno, parsed_line, 2, match, 0) == 0) {
		*line_nr = atoi(parsed_line + match[1].rm_so);
		free(*fileloc);
		*fileloc = strdup(parsed_line);
		return 0;
	}

	/* Process hex address followed by ':'. */
	line_ip = strtoull(parsed_line, &tmp, 16);
	if (parsed_line != tmp && tmp[0] == ':' && tmp[1] != '\0') {
		u64 start = map__rip_2objdump(map, sym->start),
		    end = map__rip_2objdump(map, sym->end);

		offset = line_ip - start;
		if ((u64)line_ip < start || (u64)line_ip >= end)
			offset = -1;
		else
			parsed_line = tmp + 1;
	}

	args->offset  = offset;
	args->line    = parsed_line;
	args->line_nr = *line_nr;
	args->fileloc = *fileloc;
	args->ms.sym  = sym;

	dl = disasm_line__new(args);
	(*line_nr)++;

	if (dl == NULL)
		return -1;

	if (!disasm_line__has_local_offset(dl)) {
		dl->ops.target.offset = dl->ops.target.addr -
					map__rip_2objdump(map, sym->start);
		dl->ops.target.offset_avail = true;
	}

	/* kcore has no symbols, so add the call target symbol */
	if (dl->ins.ops && ins__is_call(&dl->ins) && !dl->ops.target.sym) {
		struct addr_map_symbol target = {
			.addr = dl->ops.target.addr,
			.ms = { .map = map, },
		};

		if (!maps__find_ams(args->ms.maps, &target) &&
		    target.ms.sym->start == target.al_addr)
			dl->ops.target.sym = target.ms.sym;
	}

	annotation_line__add(&dl->al, &notes->src->source);
	return 0;
}

static void delete_last_nop(struct symbol *sym)
{
	struct annotation *notes = symbol__annotation(sym);
	struct list_head *list = &notes->src->source;
	struct disasm_line *dl;

	while (!list_empty(list)) {
		dl = list_entry(list->prev, struct disasm_line, al.node);

		if (dl->ins.ops) {
			if (!ins__is_nop(&dl->ins))
				return;
		} else {
			if (!strstr(dl->al.line, " nop ") &&
			    !strstr(dl->al.line, " nopl ") &&
			    !strstr(dl->al.line, " nopw "))
				return;
		}

		list_del_init(&dl->al.node);
		disasm_line__free(dl);
	}
}

int symbol__strerror_disassemble(struct map_symbol *ms, int errnum, char *buf, size_t buflen)
{
	struct dso *dso = map__dso(ms->map);

	BUG_ON(buflen == 0);

	if (errnum >= 0) {
		str_error_r(errnum, buf, buflen);
		return 0;
	}

	switch (errnum) {
	case SYMBOL_ANNOTATE_ERRNO__NO_VMLINUX: {
		char bf[SBUILD_ID_SIZE + 15] = " with build id ";
		char *build_id_msg = NULL;

		if (dso__has_build_id(dso)) {
			build_id__sprintf(dso__bid(dso), bf + 15);
			build_id_msg = bf;
		}
		scnprintf(buf, buflen,
			  "No vmlinux file%s\nwas found in the path.\n\n"
			  "Note that annotation using /proc/kcore requires CAP_SYS_RAWIO capability.\n\n"
			  "Please use:\n\n"
			  "  perf buildid-cache -vu vmlinux\n\n"
			  "or:\n\n"
			  "  --vmlinux vmlinux\n", build_id_msg ?: "");
	}
		break;
	case SYMBOL_ANNOTATE_ERRNO__NO_LIBOPCODES_FOR_BPF:
		scnprintf(buf, buflen, "Please link with binutils's libopcode to enable BPF annotation");
		break;
	case SYMBOL_ANNOTATE_ERRNO__ARCH_INIT_REGEXP:
		scnprintf(buf, buflen, "Problems with arch specific instruction name regular expressions.");
		break;
	case SYMBOL_ANNOTATE_ERRNO__ARCH_INIT_CPUID_PARSING:
		scnprintf(buf, buflen, "Problems while parsing the CPUID in the arch specific initialization.");
		break;
	case SYMBOL_ANNOTATE_ERRNO__BPF_INVALID_FILE:
		scnprintf(buf, buflen, "Invalid BPF file: %s.", dso__long_name(dso));
		break;
	case SYMBOL_ANNOTATE_ERRNO__BPF_MISSING_BTF:
		scnprintf(buf, buflen, "The %s BPF file has no BTF section, compile with -g or use pahole -J.",
			  dso__long_name(dso));
		break;
	default:
		scnprintf(buf, buflen, "Internal error: Invalid %d error code\n", errnum);
		break;
	}

	return 0;
}

static int dso__disassemble_filename(struct dso *dso, char *filename, size_t filename_size)
{
	char linkname[PATH_MAX];
	char *build_id_filename;
	char *build_id_path = NULL;
	char *pos;
	int len;

	if (dso__symtab_type(dso) == DSO_BINARY_TYPE__KALLSYMS &&
	    !dso__is_kcore(dso))
		return SYMBOL_ANNOTATE_ERRNO__NO_VMLINUX;

	build_id_filename = dso__build_id_filename(dso, NULL, 0, false);
	if (build_id_filename) {
		__symbol__join_symfs(filename, filename_size, build_id_filename);
		free(build_id_filename);
	} else {
		if (dso__has_build_id(dso))
			return ENOMEM;
		goto fallback;
	}

	build_id_path = strdup(filename);
	if (!build_id_path)
		return ENOMEM;

	/*
	 * old style build-id cache has name of XX/XXXXXXX.. while
	 * new style has XX/XXXXXXX../{elf,kallsyms,vdso}.
	 * extract the build-id part of dirname in the new style only.
	 */
	pos = strrchr(build_id_path, '/');
	if (pos && strlen(pos) < SBUILD_ID_SIZE - 2)
		dirname(build_id_path);

	if (dso__is_kcore(dso))
		goto fallback;

	len = readlink(build_id_path, linkname, sizeof(linkname) - 1);
	if (len < 0)
		goto fallback;

	linkname[len] = '\0';
	if (strstr(linkname, DSO__NAME_KALLSYMS) ||
		access(filename, R_OK)) {
fallback:
		/*
		 * If we don't have build-ids or the build-id file isn't in the
		 * cache, or is just a kallsyms file, well, lets hope that this
		 * DSO is the same as when 'perf record' ran.
		 */
		if (dso__kernel(dso) && dso__long_name(dso)[0] == '/')
			snprintf(filename, filename_size, "%s", dso__long_name(dso));
		else
			__symbol__join_symfs(filename, filename_size, dso__long_name(dso));

		mutex_lock(dso__lock(dso));
		if (access(filename, R_OK) && errno == ENOENT && dso__nsinfo(dso)) {
			char *new_name = dso__filename_with_chroot(dso, filename);
			if (new_name) {
				strlcpy(filename, new_name, filename_size);
				free(new_name);
			}
		}
		mutex_unlock(dso__lock(dso));
	} else if (dso__binary_type(dso) == DSO_BINARY_TYPE__NOT_FOUND) {
		dso__set_binary_type(dso, DSO_BINARY_TYPE__BUILD_ID_CACHE);
	}

	free(build_id_path);
	return 0;
}

<<<<<<< HEAD
#if defined(HAVE_LIBBFD_SUPPORT) && defined(HAVE_LIBBPF_SUPPORT)
#define PACKAGE "perf"
#include <bfd.h>
#include <dis-asm.h>
#include <bpf/bpf.h>
#include <bpf/btf.h>
#include <bpf/libbpf.h>
#include <linux/btf.h>
#include <tools/dis-asm-compat.h>

#include "bpf-event.h"
#include "bpf-utils.h"

static int symbol__disassemble_bpf(struct symbol *sym,
				   struct annotate_args *args)
{
	struct annotation *notes = symbol__annotation(sym);
	struct bpf_prog_linfo *prog_linfo = NULL;
	struct bpf_prog_info_node *info_node;
	int len = sym->end - sym->start;
	disassembler_ftype disassemble;
	struct map *map = args->ms.map;
	struct perf_bpil *info_linear;
	struct disassemble_info info;
	struct dso *dso = map__dso(map);
	int pc = 0, count, sub_id;
	struct btf *btf = NULL;
	char tpath[PATH_MAX];
	size_t buf_size;
	int nr_skip = 0;
	char *buf;
	bfd *bfdf;
	int ret;
	FILE *s;

	if (dso__binary_type(dso) != DSO_BINARY_TYPE__BPF_PROG_INFO)
		return SYMBOL_ANNOTATE_ERRNO__BPF_INVALID_FILE;

	pr_debug("%s: handling sym %s addr %" PRIx64 " len %" PRIx64 "\n", __func__,
		  sym->name, sym->start, sym->end - sym->start);

	memset(tpath, 0, sizeof(tpath));
	perf_exe(tpath, sizeof(tpath));

	bfdf = bfd_openr(tpath, NULL);
	if (bfdf == NULL)
		abort();

	if (!bfd_check_format(bfdf, bfd_object))
		abort();

	s = open_memstream(&buf, &buf_size);
	if (!s) {
		ret = errno;
		goto out;
	}
	init_disassemble_info_compat(&info, s,
				     (fprintf_ftype) fprintf,
				     fprintf_styled);
	info.arch = bfd_get_arch(bfdf);
	info.mach = bfd_get_mach(bfdf);

	info_node = perf_env__find_bpf_prog_info(dso__bpf_prog(dso)->env,
						 dso__bpf_prog(dso)->id);
	if (!info_node) {
		ret = SYMBOL_ANNOTATE_ERRNO__BPF_MISSING_BTF;
		goto out;
	}
	info_linear = info_node->info_linear;
	sub_id = dso__bpf_prog(dso)->sub_id;

	info.buffer = (void *)(uintptr_t)(info_linear->info.jited_prog_insns);
	info.buffer_length = info_linear->info.jited_prog_len;

	if (info_linear->info.nr_line_info)
		prog_linfo = bpf_prog_linfo__new(&info_linear->info);

	if (info_linear->info.btf_id) {
		struct btf_node *node;

		node = perf_env__find_btf(dso__bpf_prog(dso)->env,
					  info_linear->info.btf_id);
		if (node)
			btf = btf__new((__u8 *)(node->data),
				       node->data_size);
	}

	disassemble_init_for_target(&info);

#ifdef DISASM_FOUR_ARGS_SIGNATURE
	disassemble = disassembler(info.arch,
				   bfd_big_endian(bfdf),
				   info.mach,
				   bfdf);
#else
	disassemble = disassembler(bfdf);
#endif
	if (disassemble == NULL)
		abort();

	fflush(s);
	do {
		const struct bpf_line_info *linfo = NULL;
		struct disasm_line *dl;
		size_t prev_buf_size;
		const char *srcline;
		u64 addr;

		addr = pc + ((u64 *)(uintptr_t)(info_linear->info.jited_ksyms))[sub_id];
		count = disassemble(pc, &info);

		if (prog_linfo)
			linfo = bpf_prog_linfo__lfind_addr_func(prog_linfo,
								addr, sub_id,
								nr_skip);

		if (linfo && btf) {
			srcline = btf__name_by_offset(btf, linfo->line_off);
			nr_skip++;
		} else
			srcline = NULL;

		fprintf(s, "\n");
		prev_buf_size = buf_size;
		fflush(s);

		if (!annotate_opts.hide_src_code && srcline) {
			args->offset = -1;
			args->line = strdup(srcline);
			args->line_nr = 0;
			args->fileloc = NULL;
			args->ms.sym  = sym;
			dl = disasm_line__new(args);
			if (dl) {
				annotation_line__add(&dl->al,
						     &notes->src->source);
			}
		}

		args->offset = pc;
		args->line = buf + prev_buf_size;
		args->line_nr = 0;
		args->fileloc = NULL;
		args->ms.sym  = sym;
		dl = disasm_line__new(args);
		if (dl)
			annotation_line__add(&dl->al, &notes->src->source);

		pc += count;
	} while (count > 0 && pc < len);

	ret = 0;
out:
	free(prog_linfo);
	btf__free(btf);
	fclose(s);
	bfd_close(bfdf);
	return ret;
}
#else // defined(HAVE_LIBBFD_SUPPORT) && defined(HAVE_LIBBPF_SUPPORT)
static int symbol__disassemble_bpf(struct symbol *sym __maybe_unused,
				   struct annotate_args *args __maybe_unused)
{
	return SYMBOL_ANNOTATE_ERRNO__NO_LIBOPCODES_FOR_BPF;
}
#endif // defined(HAVE_LIBBFD_SUPPORT) && defined(HAVE_LIBBPF_SUPPORT)

static int
symbol__disassemble_bpf_image(struct symbol *sym,
			      struct annotate_args *args)
{
	struct annotation *notes = symbol__annotation(sym);
	struct disasm_line *dl;

	args->offset = -1;
	args->line = strdup("to be implemented");
	args->line_nr = 0;
	args->fileloc = NULL;
	dl = disasm_line__new(args);
	if (dl)
		annotation_line__add(&dl->al, &notes->src->source);

	zfree(&args->line);
	return 0;
}

=======
>>>>>>> 7aa21fec
#ifdef HAVE_LIBCAPSTONE_SUPPORT
#include <capstone/capstone.h>

static int open_capstone_handle(struct annotate_args *args, bool is_64bit,
				csh *handle)
{
	struct annotation_options *opt = args->options;
	cs_mode mode = is_64bit ? CS_MODE_64 : CS_MODE_32;

	/* TODO: support more architectures */
	if (!arch__is(args->arch, "x86"))
		return -1;

	if (cs_open(CS_ARCH_X86, mode, handle) != CS_ERR_OK)
		return -1;

	if (!opt->disassembler_style ||
	    !strcmp(opt->disassembler_style, "att"))
		cs_option(*handle, CS_OPT_SYNTAX, CS_OPT_SYNTAX_ATT);

	/*
	 * Resolving address operands to symbols is implemented
	 * on x86 by investigating instruction details.
	 */
	cs_option(*handle, CS_OPT_DETAIL, CS_OPT_ON);

	return 0;
}

struct find_file_offset_data {
	u64 ip;
	u64 offset;
};

/* This will be called for each PHDR in an ELF binary */
static int find_file_offset(u64 start, u64 len, u64 pgoff, void *arg)
{
	struct find_file_offset_data *data = arg;

	if (start <= data->ip && data->ip < start + len) {
		data->offset = pgoff + data->ip - start;
		return 1;
	}
	return 0;
}

static void print_capstone_detail(cs_insn *insn, char *buf, size_t len,
				  struct annotate_args *args, u64 addr)
{
	int i;
	struct map *map = args->ms.map;
	struct symbol *sym;

	/* TODO: support more architectures */
	if (!arch__is(args->arch, "x86"))
		return;

	if (insn->detail == NULL)
		return;

	for (i = 0; i < insn->detail->x86.op_count; i++) {
		cs_x86_op *op = &insn->detail->x86.operands[i];
		u64 orig_addr;

		if (op->type != X86_OP_MEM)
			continue;

		/* only print RIP-based global symbols for now */
		if (op->mem.base != X86_REG_RIP)
			continue;

		/* get the target address */
		orig_addr = addr + insn->size + op->mem.disp;
		addr = map__objdump_2mem(map, orig_addr);

		if (dso__kernel(map__dso(map))) {
			/*
			 * The kernel maps can be splitted into sections,
			 * let's find the map first and the search the symbol.
			 */
			map = maps__find(map__kmaps(map), addr);
			if (map == NULL)
				continue;
		}

		/* convert it to map-relative address for search */
		addr = map__map_ip(map, addr);

		sym = map__find_symbol(map, addr);
		if (sym == NULL)
			continue;

		if (addr == sym->start) {
			scnprintf(buf, len, "\t# %"PRIx64" <%s>",
				  orig_addr, sym->name);
		} else {
			scnprintf(buf, len, "\t# %"PRIx64" <%s+%#"PRIx64">",
				  orig_addr, sym->name, addr - sym->start);
		}
		break;
	}
}

static int symbol__disassemble_capstone(char *filename, struct symbol *sym,
					struct annotate_args *args)
{
	struct annotation *notes = symbol__annotation(sym);
	struct map *map = args->ms.map;
	struct dso *dso = map__dso(map);
	struct nscookie nsc;
	u64 start = map__rip_2objdump(map, sym->start);
	u64 end = map__rip_2objdump(map, sym->end);
	u64 len = end - start;
	u64 offset;
	int i, fd, count;
	bool is_64bit = false;
	bool needs_cs_close = false;
	u8 *buf = NULL;
	struct find_file_offset_data data = {
		.ip = start,
	};
	csh handle;
	cs_insn *insn;
	char disasm_buf[512];
	struct disasm_line *dl;

	if (args->options->objdump_path)
		return -1;

	nsinfo__mountns_enter(dso__nsinfo(dso), &nsc);
	fd = open(filename, O_RDONLY);
	nsinfo__mountns_exit(&nsc);
	if (fd < 0)
		return -1;

	if (file__read_maps(fd, /*exe=*/true, find_file_offset, &data,
			    &is_64bit) == 0)
		goto err;

	if (open_capstone_handle(args, is_64bit, &handle) < 0)
		goto err;

	needs_cs_close = true;

	buf = malloc(len);
	if (buf == NULL)
		goto err;

	count = pread(fd, buf, len, data.offset);
	close(fd);
	fd = -1;

	if ((u64)count != len)
		goto err;

	/* add the function address and name */
	scnprintf(disasm_buf, sizeof(disasm_buf), "%#"PRIx64" <%s>:",
		  start, sym->name);

	args->offset = -1;
	args->line = disasm_buf;
	args->line_nr = 0;
	args->fileloc = NULL;
	args->ms.sym = sym;

	dl = disasm_line__new(args);
	if (dl == NULL)
		goto err;

	annotation_line__add(&dl->al, &notes->src->source);

	count = cs_disasm(handle, buf, len, start, len, &insn);
	for (i = 0, offset = 0; i < count; i++) {
		int printed;

		printed = scnprintf(disasm_buf, sizeof(disasm_buf),
				    "       %-7s %s",
				    insn[i].mnemonic, insn[i].op_str);
		print_capstone_detail(&insn[i], disasm_buf + printed,
				      sizeof(disasm_buf) - printed, args,
				      start + offset);

		args->offset = offset;
		args->line = disasm_buf;

		dl = disasm_line__new(args);
		if (dl == NULL)
			goto err;

		annotation_line__add(&dl->al, &notes->src->source);

		offset += insn[i].size;
	}

	/* It failed in the middle: probably due to unknown instructions */
	if (offset != len) {
		struct list_head *list = &notes->src->source;

		/* Discard all lines and fallback to objdump */
		while (!list_empty(list)) {
			dl = list_first_entry(list, struct disasm_line, al.node);

			list_del_init(&dl->al.node);
			disasm_line__free(dl);
		}
		count = -1;
	}

out:
	if (needs_cs_close)
		cs_close(&handle);
	free(buf);
	return count < 0 ? count : 0;

err:
	if (fd >= 0)
		close(fd);
	if (needs_cs_close) {
		struct disasm_line *tmp;

		/*
		 * It probably failed in the middle of the above loop.
		 * Release any resources it might add.
		 */
		list_for_each_entry_safe(dl, tmp, &notes->src->source, al.node) {
			list_del(&dl->al.node);
			free(dl);
		}
	}
	count = -1;
	goto out;
}
#endif

/*
 * Possibly create a new version of line with tabs expanded. Returns the
 * existing or new line, storage is updated if a new line is allocated. If
 * allocation fails then NULL is returned.
 */
static char *expand_tabs(char *line, char **storage, size_t *storage_len)
{
	size_t i, src, dst, len, new_storage_len, num_tabs;
	char *new_line;
	size_t line_len = strlen(line);

	for (num_tabs = 0, i = 0; i < line_len; i++)
		if (line[i] == '\t')
			num_tabs++;

	if (num_tabs == 0)
		return line;

	/*
	 * Space for the line and '\0', less the leading and trailing
	 * spaces. Each tab may introduce 7 additional spaces.
	 */
	new_storage_len = line_len + 1 + (num_tabs * 7);

	new_line = malloc(new_storage_len);
	if (new_line == NULL) {
		pr_err("Failure allocating memory for tab expansion\n");
		return NULL;
	}

	/*
	 * Copy regions starting at src and expand tabs. If there are two
	 * adjacent tabs then 'src == i', the memcpy is of size 0 and the spaces
	 * are inserted.
	 */
	for (i = 0, src = 0, dst = 0; i < line_len && num_tabs; i++) {
		if (line[i] == '\t') {
			len = i - src;
			memcpy(&new_line[dst], &line[src], len);
			dst += len;
			new_line[dst++] = ' ';
			while (dst % 8 != 0)
				new_line[dst++] = ' ';
			src = i + 1;
			num_tabs--;
		}
	}

	/* Expand the last region. */
	len = line_len - src;
	memcpy(&new_line[dst], &line[src], len);
	dst += len;
	new_line[dst] = '\0';

	free(*storage);
	*storage = new_line;
	*storage_len = new_storage_len;
	return new_line;
}

int symbol__disassemble(struct symbol *sym, struct annotate_args *args)
{
	struct annotation_options *opts = &annotate_opts;
	struct map *map = args->ms.map;
	struct dso *dso = map__dso(map);
	char *command;
	FILE *file;
	char symfs_filename[PATH_MAX];
	struct kcore_extract kce;
	bool delete_extract = false;
	bool decomp = false;
	int lineno = 0;
	char *fileloc = NULL;
	int nline;
	char *line;
	size_t line_len;
	const char *objdump_argv[] = {
		"/bin/sh",
		"-c",
		NULL, /* Will be the objdump command to run. */
		"--",
		NULL, /* Will be the symfs path. */
		NULL,
	};
	struct child_process objdump_process;
	int err = dso__disassemble_filename(dso, symfs_filename, sizeof(symfs_filename));

	if (err)
		return err;

	pr_debug("%s: filename=%s, sym=%s, start=%#" PRIx64 ", end=%#" PRIx64 "\n", __func__,
		 symfs_filename, sym->name, map__unmap_ip(map, sym->start),
		 map__unmap_ip(map, sym->end));

	pr_debug("annotating [%p] %30s : [%p] %30s\n",
		 dso, dso__long_name(dso), sym, sym->name);

	if (dso__binary_type(dso) == DSO_BINARY_TYPE__BPF_PROG_INFO) {
		return symbol__disassemble_bpf(sym, args);
	} else if (dso__binary_type(dso) == DSO_BINARY_TYPE__BPF_IMAGE) {
		return symbol__disassemble_bpf_image(sym, args);
	} else if (dso__binary_type(dso) == DSO_BINARY_TYPE__NOT_FOUND) {
		return -1;
	} else if (dso__is_kcore(dso)) {
		kce.kcore_filename = symfs_filename;
		kce.addr = map__rip_2objdump(map, sym->start);
		kce.offs = sym->start;
		kce.len = sym->end - sym->start;
		if (!kcore_extract__create(&kce)) {
			delete_extract = true;
			strlcpy(symfs_filename, kce.extract_filename,
				sizeof(symfs_filename));
		}
	} else if (dso__needs_decompress(dso)) {
		char tmp[KMOD_DECOMP_LEN];

		if (dso__decompress_kmodule_path(dso, symfs_filename,
						 tmp, sizeof(tmp)) < 0)
			return -1;

		decomp = true;
		strcpy(symfs_filename, tmp);
	}

#ifdef HAVE_LIBCAPSTONE_SUPPORT
	err = symbol__disassemble_capstone(symfs_filename, sym, args);
	if (err == 0)
		goto out_remove_tmp;
#endif

	err = asprintf(&command,
		 "%s %s%s --start-address=0x%016" PRIx64
		 " --stop-address=0x%016" PRIx64
		 " %s -d %s %s %s %c%s%c %s%s -C \"$1\"",
		 opts->objdump_path ?: "objdump",
		 opts->disassembler_style ? "-M " : "",
		 opts->disassembler_style ?: "",
		 map__rip_2objdump(map, sym->start),
		 map__rip_2objdump(map, sym->end),
		 opts->show_linenr ? "-l" : "",
		 opts->show_asm_raw ? "" : "--no-show-raw-insn",
		 opts->annotate_src ? "-S" : "",
		 opts->prefix ? "--prefix " : "",
		 opts->prefix ? '"' : ' ',
		 opts->prefix ?: "",
		 opts->prefix ? '"' : ' ',
		 opts->prefix_strip ? "--prefix-strip=" : "",
		 opts->prefix_strip ?: "");

	if (err < 0) {
		pr_err("Failure allocating memory for the command to run\n");
		goto out_remove_tmp;
	}

	pr_debug("Executing: %s\n", command);

	objdump_argv[2] = command;
	objdump_argv[4] = symfs_filename;

	/* Create a pipe to read from for stdout */
	memset(&objdump_process, 0, sizeof(objdump_process));
	objdump_process.argv = objdump_argv;
	objdump_process.out = -1;
	objdump_process.err = -1;
	objdump_process.no_stderr = 1;
	if (start_command(&objdump_process)) {
		pr_err("Failure starting to run %s\n", command);
		err = -1;
		goto out_free_command;
	}

	file = fdopen(objdump_process.out, "r");
	if (!file) {
		pr_err("Failure creating FILE stream for %s\n", command);
		/*
		 * If we were using debug info should retry with
		 * original binary.
		 */
		err = -1;
		goto out_close_stdout;
	}

	/* Storage for getline. */
	line = NULL;
	line_len = 0;

	nline = 0;
	while (!feof(file)) {
		const char *match;
		char *expanded_line;

		if (getline(&line, &line_len, file) < 0 || !line)
			break;

		/* Skip lines containing "filename:" */
		match = strstr(line, symfs_filename);
		if (match && match[strlen(symfs_filename)] == ':')
			continue;

		expanded_line = strim(line);
		expanded_line = expand_tabs(expanded_line, &line, &line_len);
		if (!expanded_line)
			break;

		/*
		 * The source code line number (lineno) needs to be kept in
		 * across calls to symbol__parse_objdump_line(), so that it
		 * can associate it with the instructions till the next one.
		 * See disasm_line__new() and struct disasm_line::line_nr.
		 */
		if (symbol__parse_objdump_line(sym, args, expanded_line,
					       &lineno, &fileloc) < 0)
			break;
		nline++;
	}
	free(line);
	free(fileloc);

	err = finish_command(&objdump_process);
	if (err)
		pr_err("Error running %s\n", command);

	if (nline == 0) {
		err = -1;
		pr_err("No output from %s\n", command);
	}

	/*
	 * kallsyms does not have symbol sizes so there may a nop at the end.
	 * Remove it.
	 */
	if (dso__is_kcore(dso))
		delete_last_nop(sym);

	fclose(file);

out_close_stdout:
	close(objdump_process.out);

out_free_command:
	free(command);

out_remove_tmp:
	if (decomp)
		unlink(symfs_filename);

	if (delete_extract)
		kcore_extract__delete(&kce);

	return err;
}<|MERGE_RESOLUTION|>--- conflicted
+++ resolved
@@ -1165,195 +1165,6 @@
 	return 0;
 }
 
-<<<<<<< HEAD
-#if defined(HAVE_LIBBFD_SUPPORT) && defined(HAVE_LIBBPF_SUPPORT)
-#define PACKAGE "perf"
-#include <bfd.h>
-#include <dis-asm.h>
-#include <bpf/bpf.h>
-#include <bpf/btf.h>
-#include <bpf/libbpf.h>
-#include <linux/btf.h>
-#include <tools/dis-asm-compat.h>
-
-#include "bpf-event.h"
-#include "bpf-utils.h"
-
-static int symbol__disassemble_bpf(struct symbol *sym,
-				   struct annotate_args *args)
-{
-	struct annotation *notes = symbol__annotation(sym);
-	struct bpf_prog_linfo *prog_linfo = NULL;
-	struct bpf_prog_info_node *info_node;
-	int len = sym->end - sym->start;
-	disassembler_ftype disassemble;
-	struct map *map = args->ms.map;
-	struct perf_bpil *info_linear;
-	struct disassemble_info info;
-	struct dso *dso = map__dso(map);
-	int pc = 0, count, sub_id;
-	struct btf *btf = NULL;
-	char tpath[PATH_MAX];
-	size_t buf_size;
-	int nr_skip = 0;
-	char *buf;
-	bfd *bfdf;
-	int ret;
-	FILE *s;
-
-	if (dso__binary_type(dso) != DSO_BINARY_TYPE__BPF_PROG_INFO)
-		return SYMBOL_ANNOTATE_ERRNO__BPF_INVALID_FILE;
-
-	pr_debug("%s: handling sym %s addr %" PRIx64 " len %" PRIx64 "\n", __func__,
-		  sym->name, sym->start, sym->end - sym->start);
-
-	memset(tpath, 0, sizeof(tpath));
-	perf_exe(tpath, sizeof(tpath));
-
-	bfdf = bfd_openr(tpath, NULL);
-	if (bfdf == NULL)
-		abort();
-
-	if (!bfd_check_format(bfdf, bfd_object))
-		abort();
-
-	s = open_memstream(&buf, &buf_size);
-	if (!s) {
-		ret = errno;
-		goto out;
-	}
-	init_disassemble_info_compat(&info, s,
-				     (fprintf_ftype) fprintf,
-				     fprintf_styled);
-	info.arch = bfd_get_arch(bfdf);
-	info.mach = bfd_get_mach(bfdf);
-
-	info_node = perf_env__find_bpf_prog_info(dso__bpf_prog(dso)->env,
-						 dso__bpf_prog(dso)->id);
-	if (!info_node) {
-		ret = SYMBOL_ANNOTATE_ERRNO__BPF_MISSING_BTF;
-		goto out;
-	}
-	info_linear = info_node->info_linear;
-	sub_id = dso__bpf_prog(dso)->sub_id;
-
-	info.buffer = (void *)(uintptr_t)(info_linear->info.jited_prog_insns);
-	info.buffer_length = info_linear->info.jited_prog_len;
-
-	if (info_linear->info.nr_line_info)
-		prog_linfo = bpf_prog_linfo__new(&info_linear->info);
-
-	if (info_linear->info.btf_id) {
-		struct btf_node *node;
-
-		node = perf_env__find_btf(dso__bpf_prog(dso)->env,
-					  info_linear->info.btf_id);
-		if (node)
-			btf = btf__new((__u8 *)(node->data),
-				       node->data_size);
-	}
-
-	disassemble_init_for_target(&info);
-
-#ifdef DISASM_FOUR_ARGS_SIGNATURE
-	disassemble = disassembler(info.arch,
-				   bfd_big_endian(bfdf),
-				   info.mach,
-				   bfdf);
-#else
-	disassemble = disassembler(bfdf);
-#endif
-	if (disassemble == NULL)
-		abort();
-
-	fflush(s);
-	do {
-		const struct bpf_line_info *linfo = NULL;
-		struct disasm_line *dl;
-		size_t prev_buf_size;
-		const char *srcline;
-		u64 addr;
-
-		addr = pc + ((u64 *)(uintptr_t)(info_linear->info.jited_ksyms))[sub_id];
-		count = disassemble(pc, &info);
-
-		if (prog_linfo)
-			linfo = bpf_prog_linfo__lfind_addr_func(prog_linfo,
-								addr, sub_id,
-								nr_skip);
-
-		if (linfo && btf) {
-			srcline = btf__name_by_offset(btf, linfo->line_off);
-			nr_skip++;
-		} else
-			srcline = NULL;
-
-		fprintf(s, "\n");
-		prev_buf_size = buf_size;
-		fflush(s);
-
-		if (!annotate_opts.hide_src_code && srcline) {
-			args->offset = -1;
-			args->line = strdup(srcline);
-			args->line_nr = 0;
-			args->fileloc = NULL;
-			args->ms.sym  = sym;
-			dl = disasm_line__new(args);
-			if (dl) {
-				annotation_line__add(&dl->al,
-						     &notes->src->source);
-			}
-		}
-
-		args->offset = pc;
-		args->line = buf + prev_buf_size;
-		args->line_nr = 0;
-		args->fileloc = NULL;
-		args->ms.sym  = sym;
-		dl = disasm_line__new(args);
-		if (dl)
-			annotation_line__add(&dl->al, &notes->src->source);
-
-		pc += count;
-	} while (count > 0 && pc < len);
-
-	ret = 0;
-out:
-	free(prog_linfo);
-	btf__free(btf);
-	fclose(s);
-	bfd_close(bfdf);
-	return ret;
-}
-#else // defined(HAVE_LIBBFD_SUPPORT) && defined(HAVE_LIBBPF_SUPPORT)
-static int symbol__disassemble_bpf(struct symbol *sym __maybe_unused,
-				   struct annotate_args *args __maybe_unused)
-{
-	return SYMBOL_ANNOTATE_ERRNO__NO_LIBOPCODES_FOR_BPF;
-}
-#endif // defined(HAVE_LIBBFD_SUPPORT) && defined(HAVE_LIBBPF_SUPPORT)
-
-static int
-symbol__disassemble_bpf_image(struct symbol *sym,
-			      struct annotate_args *args)
-{
-	struct annotation *notes = symbol__annotation(sym);
-	struct disasm_line *dl;
-
-	args->offset = -1;
-	args->line = strdup("to be implemented");
-	args->line_nr = 0;
-	args->fileloc = NULL;
-	dl = disasm_line__new(args);
-	if (dl)
-		annotation_line__add(&dl->al, &notes->src->source);
-
-	zfree(&args->line);
-	return 0;
-}
-
-=======
->>>>>>> 7aa21fec
 #ifdef HAVE_LIBCAPSTONE_SUPPORT
 #include <capstone/capstone.h>
 
