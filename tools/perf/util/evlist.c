// SPDX-License-Identifier: GPL-2.0-only
/*
 * Copyright (C) 2011, Red Hat Inc, Arnaldo Carvalho de Melo <acme@redhat.com>
 *
 * Parts came from builtin-{top,stat,record}.c, see those files for further
 * copyright notes.
 */
#include <api/fs/fs.h>
#include <errno.h>
#include <inttypes.h>
#include <poll.h>
#include "cpumap.h"
#include "util/mmap.h"
#include "thread_map.h"
#include "target.h"
#include "evlist.h"
#include "evsel.h"
#include "record.h"
#include "debug.h"
#include "units.h"
#include "bpf_counter.h"
#include <internal/lib.h> // page_size
#include "affinity.h"
#include "../perf.h"
#include "asm/bug.h"
#include "bpf-event.h"
#include "util/event.h"
#include "util/string2.h"
#include "util/perf_api_probe.h"
#include "util/evsel_fprintf.h"
#include "util/pmu.h"
#include "util/sample.h"
#include "util/bpf-filter.h"
#include "util/stat.h"
#include "util/util.h"
#include <signal.h>
#include <unistd.h>
#include <sched.h>
#include <stdlib.h>

#include "parse-events.h"
#include <subcmd/parse-options.h>

#include <fcntl.h>
#include <sys/ioctl.h>
#include <sys/mman.h>
#include <sys/prctl.h>
#include <sys/timerfd.h>

#include <linux/bitops.h>
#include <linux/hash.h>
#include <linux/log2.h>
#include <linux/err.h>
#include <linux/string.h>
#include <linux/time64.h>
#include <linux/zalloc.h>
#include <perf/evlist.h>
#include <perf/evsel.h>
#include <perf/cpumap.h>
#include <perf/mmap.h>

#include <internal/xyarray.h>

#ifdef LACKS_SIGQUEUE_PROTOTYPE
int sigqueue(pid_t pid, int sig, const union sigval value);
#endif

#define FD(e, x, y) (*(int *)xyarray__entry(e->core.fd, x, y))
#define SID(e, x, y) xyarray__entry(e->core.sample_id, x, y)

void evlist__init(struct evlist *evlist, struct perf_cpu_map *cpus,
		  struct perf_thread_map *threads)
{
	perf_evlist__init(&evlist->core);
	perf_evlist__set_maps(&evlist->core, cpus, threads);
	evlist->workload.pid = -1;
	evlist->bkw_mmap_state = BKW_MMAP_NOTREADY;
	evlist->ctl_fd.fd = -1;
	evlist->ctl_fd.ack = -1;
	evlist->ctl_fd.pos = -1;
}

struct evlist *evlist__new(void)
{
	struct evlist *evlist = zalloc(sizeof(*evlist));

	if (evlist != NULL)
		evlist__init(evlist, NULL, NULL);

	return evlist;
}

struct evlist *evlist__new_default(void)
{
	struct evlist *evlist = evlist__new();
	bool can_profile_kernel;
	int err;

	if (!evlist)
		return NULL;

	can_profile_kernel = perf_event_paranoid_check(1);
	err = parse_event(evlist, can_profile_kernel ? "cycles:P" : "cycles:Pu");
	if (err) {
		evlist__delete(evlist);
		return NULL;
	}

	if (evlist->core.nr_entries > 1) {
		struct evsel *evsel;

		evlist__for_each_entry(evlist, evsel)
			evsel__set_sample_id(evsel, /*can_sample_identifier=*/false);
	}

	return evlist;
}

struct evlist *evlist__new_dummy(void)
{
	struct evlist *evlist = evlist__new();

	if (evlist && evlist__add_dummy(evlist)) {
		evlist__delete(evlist);
		evlist = NULL;
	}

	return evlist;
}

/**
 * evlist__set_id_pos - set the positions of event ids.
 * @evlist: selected event list
 *
 * Events with compatible sample types all have the same id_pos
 * and is_pos.  For convenience, put a copy on evlist.
 */
void evlist__set_id_pos(struct evlist *evlist)
{
	struct evsel *first = evlist__first(evlist);

	evlist->id_pos = first->id_pos;
	evlist->is_pos = first->is_pos;
}

static void evlist__update_id_pos(struct evlist *evlist)
{
	struct evsel *evsel;

	evlist__for_each_entry(evlist, evsel)
		evsel__calc_id_pos(evsel);

	evlist__set_id_pos(evlist);
}

static void evlist__purge(struct evlist *evlist)
{
	struct evsel *pos, *n;

	evlist__for_each_entry_safe(evlist, n, pos) {
		list_del_init(&pos->core.node);
		pos->evlist = NULL;
		evsel__delete(pos);
	}

	evlist->core.nr_entries = 0;
}

void evlist__exit(struct evlist *evlist)
{
	event_enable_timer__exit(&evlist->eet);
	zfree(&evlist->mmap);
	zfree(&evlist->overwrite_mmap);
	perf_evlist__exit(&evlist->core);
}

void evlist__delete(struct evlist *evlist)
{
	if (evlist == NULL)
		return;

	evlist__free_stats(evlist);
	evlist__munmap(evlist);
	evlist__close(evlist);
	evlist__purge(evlist);
	evlist__exit(evlist);
	free(evlist);
}

void evlist__add(struct evlist *evlist, struct evsel *entry)
{
	perf_evlist__add(&evlist->core, &entry->core);
	entry->evlist = evlist;
	entry->tracking = !entry->core.idx;

	if (evlist->core.nr_entries == 1)
		evlist__set_id_pos(evlist);
}

void evlist__remove(struct evlist *evlist, struct evsel *evsel)
{
	evsel->evlist = NULL;
	perf_evlist__remove(&evlist->core, &evsel->core);
}

void evlist__splice_list_tail(struct evlist *evlist, struct list_head *list)
{
	while (!list_empty(list)) {
		struct evsel *evsel, *temp, *leader = NULL;

		__evlist__for_each_entry_safe(list, temp, evsel) {
			list_del_init(&evsel->core.node);
			evlist__add(evlist, evsel);
			leader = evsel;
			break;
		}

		__evlist__for_each_entry_safe(list, temp, evsel) {
			if (evsel__has_leader(evsel, leader)) {
				list_del_init(&evsel->core.node);
				evlist__add(evlist, evsel);
			}
		}
	}
}

int __evlist__set_tracepoints_handlers(struct evlist *evlist,
				       const struct evsel_str_handler *assocs, size_t nr_assocs)
{
	size_t i;
	int err;

	for (i = 0; i < nr_assocs; i++) {
		// Adding a handler for an event not in this evlist, just ignore it.
		struct evsel *evsel = evlist__find_tracepoint_by_name(evlist, assocs[i].name);
		if (evsel == NULL)
			continue;

		err = -EEXIST;
		if (evsel->handler != NULL)
			goto out;
		evsel->handler = assocs[i].handler;
	}

	err = 0;
out:
	return err;
}

static void evlist__set_leader(struct evlist *evlist)
{
	perf_evlist__set_leader(&evlist->core);
}

static struct evsel *evlist__dummy_event(struct evlist *evlist)
{
	struct perf_event_attr attr = {
		.type	= PERF_TYPE_SOFTWARE,
		.config = PERF_COUNT_SW_DUMMY,
		.size	= sizeof(attr), /* to capture ABI version */
		/* Avoid frequency mode for dummy events to avoid associated timers. */
		.freq = 0,
		.sample_period = 1,
	};

	return evsel__new_idx(&attr, evlist->core.nr_entries);
}

int evlist__add_dummy(struct evlist *evlist)
{
	struct evsel *evsel = evlist__dummy_event(evlist);

	if (evsel == NULL)
		return -ENOMEM;

	evlist__add(evlist, evsel);
	return 0;
}

struct evsel *evlist__add_aux_dummy(struct evlist *evlist, bool system_wide)
{
	struct evsel *evsel = evlist__dummy_event(evlist);

	if (!evsel)
		return NULL;

	evsel->core.attr.exclude_kernel = 1;
	evsel->core.attr.exclude_guest = 1;
	evsel->core.attr.exclude_hv = 1;
	evsel->core.system_wide = system_wide;
	evsel->no_aux_samples = true;
	evsel->name = strdup("dummy:u");

	evlist__add(evlist, evsel);
	return evsel;
}

#ifdef HAVE_LIBTRACEEVENT
struct evsel *evlist__add_sched_switch(struct evlist *evlist, bool system_wide)
{
	struct evsel *evsel = evsel__newtp_idx("sched", "sched_switch", 0);

	if (IS_ERR(evsel))
		return evsel;

	evsel__set_sample_bit(evsel, CPU);
	evsel__set_sample_bit(evsel, TIME);

	evsel->core.system_wide = system_wide;
	evsel->no_aux_samples = true;

	evlist__add(evlist, evsel);
	return evsel;
}
#endif

int evlist__add_attrs(struct evlist *evlist, struct perf_event_attr *attrs, size_t nr_attrs)
{
	struct evsel *evsel, *n;
	LIST_HEAD(head);
	size_t i;

	for (i = 0; i < nr_attrs; i++) {
		evsel = evsel__new_idx(attrs + i, evlist->core.nr_entries + i);
		if (evsel == NULL)
			goto out_delete_partial_list;
		list_add_tail(&evsel->core.node, &head);
	}

	evlist__splice_list_tail(evlist, &head);

	return 0;

out_delete_partial_list:
	__evlist__for_each_entry_safe(&head, n, evsel)
		evsel__delete(evsel);
	return -1;
}

int __evlist__add_default_attrs(struct evlist *evlist, struct perf_event_attr *attrs, size_t nr_attrs)
{
	size_t i;

	for (i = 0; i < nr_attrs; i++)
		event_attr_init(attrs + i);

	return evlist__add_attrs(evlist, attrs, nr_attrs);
}

__weak int arch_evlist__add_default_attrs(struct evlist *evlist,
					  struct perf_event_attr *attrs,
					  size_t nr_attrs)
{
	if (!nr_attrs)
		return 0;

	return __evlist__add_default_attrs(evlist, attrs, nr_attrs);
}

struct evsel *evlist__find_tracepoint_by_id(struct evlist *evlist, int id)
{
	struct evsel *evsel;

	evlist__for_each_entry(evlist, evsel) {
		if (evsel->core.attr.type   == PERF_TYPE_TRACEPOINT &&
		    (int)evsel->core.attr.config == id)
			return evsel;
	}

	return NULL;
}

struct evsel *evlist__find_tracepoint_by_name(struct evlist *evlist, const char *name)
{
	struct evsel *evsel;

	evlist__for_each_entry(evlist, evsel) {
		if ((evsel->core.attr.type == PERF_TYPE_TRACEPOINT) &&
		    (strcmp(evsel->name, name) == 0))
			return evsel;
	}

	return NULL;
}

#ifdef HAVE_LIBTRACEEVENT
int evlist__add_newtp(struct evlist *evlist, const char *sys, const char *name, void *handler)
{
	struct evsel *evsel = evsel__newtp(sys, name);

	if (IS_ERR(evsel))
		return -1;

	evsel->handler = handler;
	evlist__add(evlist, evsel);
	return 0;
}
#endif

struct evlist_cpu_iterator evlist__cpu_begin(struct evlist *evlist, struct affinity *affinity)
{
	struct evlist_cpu_iterator itr = {
		.container = evlist,
		.evsel = NULL,
		.cpu_map_idx = 0,
		.evlist_cpu_map_idx = 0,
		.evlist_cpu_map_nr = perf_cpu_map__nr(evlist->core.all_cpus),
		.cpu = (struct perf_cpu){ .cpu = -1},
		.affinity = affinity,
	};

	if (evlist__empty(evlist)) {
		/* Ensure the empty list doesn't iterate. */
		itr.evlist_cpu_map_idx = itr.evlist_cpu_map_nr;
	} else {
		itr.evsel = evlist__first(evlist);
		if (itr.affinity) {
			itr.cpu = perf_cpu_map__cpu(evlist->core.all_cpus, 0);
			affinity__set(itr.affinity, itr.cpu.cpu);
			itr.cpu_map_idx = perf_cpu_map__idx(itr.evsel->core.cpus, itr.cpu);
			/*
			 * If this CPU isn't in the evsel's cpu map then advance
			 * through the list.
			 */
			if (itr.cpu_map_idx == -1)
				evlist_cpu_iterator__next(&itr);
		}
	}
	return itr;
}

void evlist_cpu_iterator__next(struct evlist_cpu_iterator *evlist_cpu_itr)
{
	while (evlist_cpu_itr->evsel != evlist__last(evlist_cpu_itr->container)) {
		evlist_cpu_itr->evsel = evsel__next(evlist_cpu_itr->evsel);
		evlist_cpu_itr->cpu_map_idx =
			perf_cpu_map__idx(evlist_cpu_itr->evsel->core.cpus,
					  evlist_cpu_itr->cpu);
		if (evlist_cpu_itr->cpu_map_idx != -1)
			return;
	}
	evlist_cpu_itr->evlist_cpu_map_idx++;
	if (evlist_cpu_itr->evlist_cpu_map_idx < evlist_cpu_itr->evlist_cpu_map_nr) {
		evlist_cpu_itr->evsel = evlist__first(evlist_cpu_itr->container);
		evlist_cpu_itr->cpu =
			perf_cpu_map__cpu(evlist_cpu_itr->container->core.all_cpus,
					  evlist_cpu_itr->evlist_cpu_map_idx);
		if (evlist_cpu_itr->affinity)
			affinity__set(evlist_cpu_itr->affinity, evlist_cpu_itr->cpu.cpu);
		evlist_cpu_itr->cpu_map_idx =
			perf_cpu_map__idx(evlist_cpu_itr->evsel->core.cpus,
					  evlist_cpu_itr->cpu);
		/*
		 * If this CPU isn't in the evsel's cpu map then advance through
		 * the list.
		 */
		if (evlist_cpu_itr->cpu_map_idx == -1)
			evlist_cpu_iterator__next(evlist_cpu_itr);
	}
}

bool evlist_cpu_iterator__end(const struct evlist_cpu_iterator *evlist_cpu_itr)
{
	return evlist_cpu_itr->evlist_cpu_map_idx >= evlist_cpu_itr->evlist_cpu_map_nr;
}

static int evsel__strcmp(struct evsel *pos, char *evsel_name)
{
	if (!evsel_name)
		return 0;
	if (evsel__is_dummy_event(pos))
		return 1;
	return !evsel__name_is(pos, evsel_name);
}

static int evlist__is_enabled(struct evlist *evlist)
{
	struct evsel *pos;

	evlist__for_each_entry(evlist, pos) {
		if (!evsel__is_group_leader(pos) || !pos->core.fd)
			continue;
		/* If at least one event is enabled, evlist is enabled. */
		if (!pos->disabled)
			return true;
	}
	return false;
}

static void __evlist__disable(struct evlist *evlist, char *evsel_name, bool excl_dummy)
{
	struct evsel *pos;
	struct evlist_cpu_iterator evlist_cpu_itr;
	struct affinity saved_affinity, *affinity = NULL;
	bool has_imm = false;

	// See explanation in evlist__close()
	if (!cpu_map__is_dummy(evlist->core.user_requested_cpus)) {
		if (affinity__setup(&saved_affinity) < 0)
			return;
		affinity = &saved_affinity;
	}

	/* Disable 'immediate' events last */
	for (int imm = 0; imm <= 1; imm++) {
		evlist__for_each_cpu(evlist_cpu_itr, evlist, affinity) {
			pos = evlist_cpu_itr.evsel;
			if (evsel__strcmp(pos, evsel_name))
				continue;
			if (pos->disabled || !evsel__is_group_leader(pos) || !pos->core.fd)
				continue;
			if (excl_dummy && evsel__is_dummy_event(pos))
				continue;
			if (pos->immediate)
				has_imm = true;
			if (pos->immediate != imm)
				continue;
			evsel__disable_cpu(pos, evlist_cpu_itr.cpu_map_idx);
		}
		if (!has_imm)
			break;
	}

	affinity__cleanup(affinity);
	evlist__for_each_entry(evlist, pos) {
		if (evsel__strcmp(pos, evsel_name))
			continue;
		if (!evsel__is_group_leader(pos) || !pos->core.fd)
			continue;
		if (excl_dummy && evsel__is_dummy_event(pos))
			continue;
		pos->disabled = true;
	}

	/*
	 * If we disabled only single event, we need to check
	 * the enabled state of the evlist manually.
	 */
	if (evsel_name)
		evlist->enabled = evlist__is_enabled(evlist);
	else
		evlist->enabled = false;
}

void evlist__disable(struct evlist *evlist)
{
	__evlist__disable(evlist, NULL, false);
}

void evlist__disable_non_dummy(struct evlist *evlist)
{
	__evlist__disable(evlist, NULL, true);
}

void evlist__disable_evsel(struct evlist *evlist, char *evsel_name)
{
	__evlist__disable(evlist, evsel_name, false);
}

static void __evlist__enable(struct evlist *evlist, char *evsel_name, bool excl_dummy)
{
	struct evsel *pos;
	struct evlist_cpu_iterator evlist_cpu_itr;
	struct affinity saved_affinity, *affinity = NULL;

	// See explanation in evlist__close()
	if (!cpu_map__is_dummy(evlist->core.user_requested_cpus)) {
		if (affinity__setup(&saved_affinity) < 0)
			return;
		affinity = &saved_affinity;
	}

	evlist__for_each_cpu(evlist_cpu_itr, evlist, affinity) {
		pos = evlist_cpu_itr.evsel;
		if (evsel__strcmp(pos, evsel_name))
			continue;
		if (!evsel__is_group_leader(pos) || !pos->core.fd)
			continue;
		if (excl_dummy && evsel__is_dummy_event(pos))
			continue;
		evsel__enable_cpu(pos, evlist_cpu_itr.cpu_map_idx);
	}
	affinity__cleanup(affinity);
	evlist__for_each_entry(evlist, pos) {
		if (evsel__strcmp(pos, evsel_name))
			continue;
		if (!evsel__is_group_leader(pos) || !pos->core.fd)
			continue;
		if (excl_dummy && evsel__is_dummy_event(pos))
			continue;
		pos->disabled = false;
	}

	/*
	 * Even single event sets the 'enabled' for evlist,
	 * so the toggle can work properly and toggle to
	 * 'disabled' state.
	 */
	evlist->enabled = true;
}

void evlist__enable(struct evlist *evlist)
{
	__evlist__enable(evlist, NULL, false);
}

void evlist__enable_non_dummy(struct evlist *evlist)
{
	__evlist__enable(evlist, NULL, true);
}

void evlist__enable_evsel(struct evlist *evlist, char *evsel_name)
{
	__evlist__enable(evlist, evsel_name, false);
}

void evlist__toggle_enable(struct evlist *evlist)
{
	(evlist->enabled ? evlist__disable : evlist__enable)(evlist);
}

int evlist__add_pollfd(struct evlist *evlist, int fd)
{
	return perf_evlist__add_pollfd(&evlist->core, fd, NULL, POLLIN, fdarray_flag__default);
}

int evlist__filter_pollfd(struct evlist *evlist, short revents_and_mask)
{
	return perf_evlist__filter_pollfd(&evlist->core, revents_and_mask);
}

#ifdef HAVE_EVENTFD_SUPPORT
int evlist__add_wakeup_eventfd(struct evlist *evlist, int fd)
{
	return perf_evlist__add_pollfd(&evlist->core, fd, NULL, POLLIN,
				       fdarray_flag__nonfilterable |
				       fdarray_flag__non_perf_event);
}
#endif

int evlist__poll(struct evlist *evlist, int timeout)
{
	return perf_evlist__poll(&evlist->core, timeout);
}

struct perf_sample_id *evlist__id2sid(struct evlist *evlist, u64 id)
{
	struct hlist_head *head;
	struct perf_sample_id *sid;
	int hash;

	hash = hash_64(id, PERF_EVLIST__HLIST_BITS);
	head = &evlist->core.heads[hash];

	hlist_for_each_entry(sid, head, node)
		if (sid->id == id)
			return sid;

	return NULL;
}

struct evsel *evlist__id2evsel(struct evlist *evlist, u64 id)
{
	struct perf_sample_id *sid;

	if (evlist->core.nr_entries == 1 || !id)
		return evlist__first(evlist);

	sid = evlist__id2sid(evlist, id);
	if (sid)
		return container_of(sid->evsel, struct evsel, core);

	if (!evlist__sample_id_all(evlist))
		return evlist__first(evlist);

	return NULL;
}

struct evsel *evlist__id2evsel_strict(struct evlist *evlist, u64 id)
{
	struct perf_sample_id *sid;

	if (!id)
		return NULL;

	sid = evlist__id2sid(evlist, id);
	if (sid)
		return container_of(sid->evsel, struct evsel, core);

	return NULL;
}

static int evlist__event2id(struct evlist *evlist, union perf_event *event, u64 *id)
{
	const __u64 *array = event->sample.array;
	ssize_t n;

	n = (event->header.size - sizeof(event->header)) >> 3;

	if (event->header.type == PERF_RECORD_SAMPLE) {
		if (evlist->id_pos >= n)
			return -1;
		*id = array[evlist->id_pos];
	} else {
		if (evlist->is_pos > n)
			return -1;
		n -= evlist->is_pos;
		*id = array[n];
	}
	return 0;
}

struct evsel *evlist__event2evsel(struct evlist *evlist, union perf_event *event)
{
	struct evsel *first = evlist__first(evlist);
	struct hlist_head *head;
	struct perf_sample_id *sid;
	int hash;
	u64 id;

	if (evlist->core.nr_entries == 1)
		return first;

	if (!first->core.attr.sample_id_all &&
	    event->header.type != PERF_RECORD_SAMPLE)
		return first;

	if (evlist__event2id(evlist, event, &id))
		return NULL;

	/* Synthesized events have an id of zero */
	if (!id)
		return first;

	hash = hash_64(id, PERF_EVLIST__HLIST_BITS);
	head = &evlist->core.heads[hash];

	hlist_for_each_entry(sid, head, node) {
		if (sid->id == id)
			return container_of(sid->evsel, struct evsel, core);
	}
	return NULL;
}

static int evlist__set_paused(struct evlist *evlist, bool value)
{
	int i;

	if (!evlist->overwrite_mmap)
		return 0;

	for (i = 0; i < evlist->core.nr_mmaps; i++) {
		int fd = evlist->overwrite_mmap[i].core.fd;
		int err;

		if (fd < 0)
			continue;
		err = ioctl(fd, PERF_EVENT_IOC_PAUSE_OUTPUT, value ? 1 : 0);
		if (err)
			return err;
	}
	return 0;
}

static int evlist__pause(struct evlist *evlist)
{
	return evlist__set_paused(evlist, true);
}

static int evlist__resume(struct evlist *evlist)
{
	return evlist__set_paused(evlist, false);
}

static void evlist__munmap_nofree(struct evlist *evlist)
{
	int i;

	if (evlist->mmap)
		for (i = 0; i < evlist->core.nr_mmaps; i++)
			perf_mmap__munmap(&evlist->mmap[i].core);

	if (evlist->overwrite_mmap)
		for (i = 0; i < evlist->core.nr_mmaps; i++)
			perf_mmap__munmap(&evlist->overwrite_mmap[i].core);
}

void evlist__munmap(struct evlist *evlist)
{
	evlist__munmap_nofree(evlist);
	zfree(&evlist->mmap);
	zfree(&evlist->overwrite_mmap);
}

static void perf_mmap__unmap_cb(struct perf_mmap *map)
{
	struct mmap *m = container_of(map, struct mmap, core);

	mmap__munmap(m);
}

static struct mmap *evlist__alloc_mmap(struct evlist *evlist,
				       bool overwrite)
{
	int i;
	struct mmap *map;

	map = zalloc(evlist->core.nr_mmaps * sizeof(struct mmap));
	if (!map)
		return NULL;

	for (i = 0; i < evlist->core.nr_mmaps; i++) {
		struct perf_mmap *prev = i ? &map[i - 1].core : NULL;

		/*
		 * When the perf_mmap() call is made we grab one refcount, plus
		 * one extra to let perf_mmap__consume() get the last
		 * events after all real references (perf_mmap__get()) are
		 * dropped.
		 *
		 * Each PERF_EVENT_IOC_SET_OUTPUT points to this mmap and
		 * thus does perf_mmap__get() on it.
		 */
		perf_mmap__init(&map[i].core, prev, overwrite, perf_mmap__unmap_cb);
	}

	return map;
}

static void
perf_evlist__mmap_cb_idx(struct perf_evlist *_evlist,
			 struct perf_evsel *_evsel,
			 struct perf_mmap_param *_mp,
			 int idx)
{
	struct evlist *evlist = container_of(_evlist, struct evlist, core);
	struct mmap_params *mp = container_of(_mp, struct mmap_params, core);
	struct evsel *evsel = container_of(_evsel, struct evsel, core);

	auxtrace_mmap_params__set_idx(&mp->auxtrace_mp, evlist, evsel, idx);
}

static struct perf_mmap*
perf_evlist__mmap_cb_get(struct perf_evlist *_evlist, bool overwrite, int idx)
{
	struct evlist *evlist = container_of(_evlist, struct evlist, core);
	struct mmap *maps;

	maps = overwrite ? evlist->overwrite_mmap : evlist->mmap;

	if (!maps) {
		maps = evlist__alloc_mmap(evlist, overwrite);
		if (!maps)
			return NULL;

		if (overwrite) {
			evlist->overwrite_mmap = maps;
			if (evlist->bkw_mmap_state == BKW_MMAP_NOTREADY)
				evlist__toggle_bkw_mmap(evlist, BKW_MMAP_RUNNING);
		} else {
			evlist->mmap = maps;
		}
	}

	return &maps[idx].core;
}

static int
perf_evlist__mmap_cb_mmap(struct perf_mmap *_map, struct perf_mmap_param *_mp,
			  int output, struct perf_cpu cpu)
{
	struct mmap *map = container_of(_map, struct mmap, core);
	struct mmap_params *mp = container_of(_mp, struct mmap_params, core);

	return mmap__mmap(map, mp, output, cpu);
}

unsigned long perf_event_mlock_kb_in_pages(void)
{
	unsigned long pages;
	int max;

	if (sysctl__read_int("kernel/perf_event_mlock_kb", &max) < 0) {
		/*
		 * Pick a once upon a time good value, i.e. things look
		 * strange since we can't read a sysctl value, but lets not
		 * die yet...
		 */
		max = 512;
	} else {
		max -= (page_size / 1024);
	}

	pages = (max * 1024) / page_size;
	if (!is_power_of_2(pages))
		pages = rounddown_pow_of_two(pages);

	return pages;
}

size_t evlist__mmap_size(unsigned long pages)
{
	if (pages == UINT_MAX)
		pages = perf_event_mlock_kb_in_pages();
	else if (!is_power_of_2(pages))
		return 0;

	return (pages + 1) * page_size;
}

static long parse_pages_arg(const char *str, unsigned long min,
			    unsigned long max)
{
	unsigned long pages, val;
	static struct parse_tag tags[] = {
		{ .tag  = 'B', .mult = 1       },
		{ .tag  = 'K', .mult = 1 << 10 },
		{ .tag  = 'M', .mult = 1 << 20 },
		{ .tag  = 'G', .mult = 1 << 30 },
		{ .tag  = 0 },
	};

	if (str == NULL)
		return -EINVAL;

	val = parse_tag_value(str, tags);
	if (val != (unsigned long) -1) {
		/* we got file size value */
		pages = PERF_ALIGN(val, page_size) / page_size;
	} else {
		/* we got pages count value */
		char *eptr;
		pages = strtoul(str, &eptr, 10);
		if (*eptr != '\0')
			return -EINVAL;
	}

	if (pages == 0 && min == 0) {
		/* leave number of pages at 0 */
	} else if (!is_power_of_2(pages)) {
		char buf[100];

		/* round pages up to next power of 2 */
		pages = roundup_pow_of_two(pages);
		if (!pages)
			return -EINVAL;

		unit_number__scnprintf(buf, sizeof(buf), pages * page_size);
		pr_info("rounding mmap pages size to %s (%lu pages)\n",
			buf, pages);
	}

	if (pages > max)
		return -EINVAL;

	return pages;
}

int __evlist__parse_mmap_pages(unsigned int *mmap_pages, const char *str)
{
	unsigned long max = UINT_MAX;
	long pages;

	if (max > SIZE_MAX / page_size)
		max = SIZE_MAX / page_size;

	pages = parse_pages_arg(str, 1, max);
	if (pages < 0) {
		pr_err("Invalid argument for --mmap_pages/-m\n");
		return -1;
	}

	*mmap_pages = pages;
	return 0;
}

int evlist__parse_mmap_pages(const struct option *opt, const char *str, int unset __maybe_unused)
{
	return __evlist__parse_mmap_pages(opt->value, str);
}

/**
 * evlist__mmap_ex - Create mmaps to receive events.
 * @evlist: list of events
 * @pages: map length in pages
 * @overwrite: overwrite older events?
 * @auxtrace_pages - auxtrace map length in pages
 * @auxtrace_overwrite - overwrite older auxtrace data?
 *
 * If @overwrite is %false the user needs to signal event consumption using
 * perf_mmap__write_tail().  Using evlist__mmap_read() does this
 * automatically.
 *
 * Similarly, if @auxtrace_overwrite is %false the user needs to signal data
 * consumption using auxtrace_mmap__write_tail().
 *
 * Return: %0 on success, negative error code otherwise.
 */
int evlist__mmap_ex(struct evlist *evlist, unsigned int pages,
			 unsigned int auxtrace_pages,
			 bool auxtrace_overwrite, int nr_cblocks, int affinity, int flush,
			 int comp_level)
{
	/*
	 * Delay setting mp.prot: set it before calling perf_mmap__mmap.
	 * Its value is decided by evsel's write_backward.
	 * So &mp should not be passed through const pointer.
	 */
	struct mmap_params mp = {
		.nr_cblocks	= nr_cblocks,
		.affinity	= affinity,
		.flush		= flush,
		.comp_level	= comp_level
	};
	struct perf_evlist_mmap_ops ops = {
		.idx  = perf_evlist__mmap_cb_idx,
		.get  = perf_evlist__mmap_cb_get,
		.mmap = perf_evlist__mmap_cb_mmap,
	};

	evlist->core.mmap_len = evlist__mmap_size(pages);
	pr_debug("mmap size %zuB\n", evlist->core.mmap_len);

	auxtrace_mmap_params__init(&mp.auxtrace_mp, evlist->core.mmap_len,
				   auxtrace_pages, auxtrace_overwrite);

	return perf_evlist__mmap_ops(&evlist->core, &ops, &mp.core);
}

int evlist__mmap(struct evlist *evlist, unsigned int pages)
{
	return evlist__mmap_ex(evlist, pages, 0, false, 0, PERF_AFFINITY_SYS, 1, 0);
}

int evlist__create_maps(struct evlist *evlist, struct target *target)
{
	bool all_threads = (target->per_thread && target->system_wide);
	struct perf_cpu_map *cpus;
	struct perf_thread_map *threads;

	/*
	 * If specify '-a' and '--per-thread' to perf record, perf record
	 * will override '--per-thread'. target->per_thread = false and
	 * target->system_wide = true.
	 *
	 * If specify '--per-thread' only to perf record,
	 * target->per_thread = true and target->system_wide = false.
	 *
	 * So target->per_thread && target->system_wide is false.
	 * For perf record, thread_map__new_str doesn't call
	 * thread_map__new_all_cpus. That will keep perf record's
	 * current behavior.
	 *
	 * For perf stat, it allows the case that target->per_thread and
	 * target->system_wide are all true. It means to collect system-wide
	 * per-thread data. thread_map__new_str will call
	 * thread_map__new_all_cpus to enumerate all threads.
	 */
	threads = thread_map__new_str(target->pid, target->tid, target->uid,
				      all_threads);

	if (!threads)
		return -1;

	if (target__uses_dummy_map(target))
		cpus = perf_cpu_map__new_any_cpu();
	else
		cpus = perf_cpu_map__new(target->cpu_list);

	if (!cpus)
		goto out_delete_threads;

	evlist->core.has_user_cpus = !!target->cpu_list;

	perf_evlist__set_maps(&evlist->core, cpus, threads);

	/* as evlist now has references, put count here */
	perf_cpu_map__put(cpus);
	perf_thread_map__put(threads);

	return 0;

out_delete_threads:
	perf_thread_map__put(threads);
	return -1;
}

int evlist__apply_filters(struct evlist *evlist, struct evsel **err_evsel)
{
	struct evsel *evsel;
	int err = 0;

	evlist__for_each_entry(evlist, evsel) {
		/*
		 * filters only work for tracepoint event, which doesn't have cpu limit.
		 * So evlist and evsel should always be same.
		 */
		if (evsel->filter) {
			err = perf_evsel__apply_filter(&evsel->core, evsel->filter);
			if (err) {
				*err_evsel = evsel;
				break;
			}
		}

		/*
		 * non-tracepoint events can have BPF filters.
		 */
		if (!list_empty(&evsel->bpf_filters)) {
			err = perf_bpf_filter__prepare(evsel);
			if (err) {
				*err_evsel = evsel;
				break;
			}
		}
	}

	return err;
}

int evlist__set_tp_filter(struct evlist *evlist, const char *filter)
{
	struct evsel *evsel;
	int err = 0;

	if (filter == NULL)
		return -1;

	evlist__for_each_entry(evlist, evsel) {
		if (evsel->core.attr.type != PERF_TYPE_TRACEPOINT)
			continue;

		err = evsel__set_filter(evsel, filter);
		if (err)
			break;
	}

	return err;
}

int evlist__append_tp_filter(struct evlist *evlist, const char *filter)
{
	struct evsel *evsel;
	int err = 0;

	if (filter == NULL)
		return -1;

	evlist__for_each_entry(evlist, evsel) {
		if (evsel->core.attr.type != PERF_TYPE_TRACEPOINT)
			continue;

		err = evsel__append_tp_filter(evsel, filter);
		if (err)
			break;
	}

	return err;
}

char *asprintf__tp_filter_pids(size_t npids, pid_t *pids)
{
	char *filter;
	size_t i;

	for (i = 0; i < npids; ++i) {
		if (i == 0) {
			if (asprintf(&filter, "common_pid != %d", pids[i]) < 0)
				return NULL;
		} else {
			char *tmp;

			if (asprintf(&tmp, "%s && common_pid != %d", filter, pids[i]) < 0)
				goto out_free;

			free(filter);
			filter = tmp;
		}
	}

	return filter;
out_free:
	free(filter);
	return NULL;
}

int evlist__set_tp_filter_pids(struct evlist *evlist, size_t npids, pid_t *pids)
{
	char *filter = asprintf__tp_filter_pids(npids, pids);
	int ret = evlist__set_tp_filter(evlist, filter);

	free(filter);
	return ret;
}

int evlist__set_tp_filter_pid(struct evlist *evlist, pid_t pid)
{
	return evlist__set_tp_filter_pids(evlist, 1, &pid);
}

int evlist__append_tp_filter_pids(struct evlist *evlist, size_t npids, pid_t *pids)
{
	char *filter = asprintf__tp_filter_pids(npids, pids);
	int ret = evlist__append_tp_filter(evlist, filter);

	free(filter);
	return ret;
}

int evlist__append_tp_filter_pid(struct evlist *evlist, pid_t pid)
{
	return evlist__append_tp_filter_pids(evlist, 1, &pid);
}

bool evlist__valid_sample_type(struct evlist *evlist)
{
	struct evsel *pos;

	if (evlist->core.nr_entries == 1)
		return true;

	if (evlist->id_pos < 0 || evlist->is_pos < 0)
		return false;

	evlist__for_each_entry(evlist, pos) {
		if (pos->id_pos != evlist->id_pos ||
		    pos->is_pos != evlist->is_pos)
			return false;
	}

	return true;
}

u64 __evlist__combined_sample_type(struct evlist *evlist)
{
	struct evsel *evsel;

	if (evlist->combined_sample_type)
		return evlist->combined_sample_type;

	evlist__for_each_entry(evlist, evsel)
		evlist->combined_sample_type |= evsel->core.attr.sample_type;

	return evlist->combined_sample_type;
}

u64 evlist__combined_sample_type(struct evlist *evlist)
{
	evlist->combined_sample_type = 0;
	return __evlist__combined_sample_type(evlist);
}

u64 evlist__combined_branch_type(struct evlist *evlist)
{
	struct evsel *evsel;
	u64 branch_type = 0;

	evlist__for_each_entry(evlist, evsel)
		branch_type |= evsel->core.attr.branch_sample_type;
	return branch_type;
}

bool evlist__valid_read_format(struct evlist *evlist)
{
	struct evsel *first = evlist__first(evlist), *pos = first;
	u64 read_format = first->core.attr.read_format;
	u64 sample_type = first->core.attr.sample_type;

	evlist__for_each_entry(evlist, pos) {
		if (read_format != pos->core.attr.read_format) {
			pr_debug("Read format differs %#" PRIx64 " vs %#" PRIx64 "\n",
				 read_format, (u64)pos->core.attr.read_format);
		}
	}

	/* PERF_SAMPLE_READ implies PERF_FORMAT_ID. */
	if ((sample_type & PERF_SAMPLE_READ) &&
	    !(read_format & PERF_FORMAT_ID)) {
		return false;
	}

	return true;
}

u16 evlist__id_hdr_size(struct evlist *evlist)
{
	struct evsel *first = evlist__first(evlist);

	return first->core.attr.sample_id_all ? evsel__id_hdr_size(first) : 0;
}

bool evlist__valid_sample_id_all(struct evlist *evlist)
{
	struct evsel *first = evlist__first(evlist), *pos = first;

	evlist__for_each_entry_continue(evlist, pos) {
		if (first->core.attr.sample_id_all != pos->core.attr.sample_id_all)
			return false;
	}

	return true;
}

bool evlist__sample_id_all(struct evlist *evlist)
{
	struct evsel *first = evlist__first(evlist);
	return first->core.attr.sample_id_all;
}

void evlist__set_selected(struct evlist *evlist, struct evsel *evsel)
{
	evlist->selected = evsel;
}

void evlist__close(struct evlist *evlist)
{
	struct evsel *evsel;
	struct evlist_cpu_iterator evlist_cpu_itr;
	struct affinity affinity;

	/*
	 * With perf record core.user_requested_cpus is usually NULL.
	 * Use the old method to handle this for now.
	 */
	if (!evlist->core.user_requested_cpus ||
	    cpu_map__is_dummy(evlist->core.user_requested_cpus)) {
		evlist__for_each_entry_reverse(evlist, evsel)
			evsel__close(evsel);
		return;
	}

	if (affinity__setup(&affinity) < 0)
		return;

	evlist__for_each_cpu(evlist_cpu_itr, evlist, &affinity) {
		perf_evsel__close_cpu(&evlist_cpu_itr.evsel->core,
				      evlist_cpu_itr.cpu_map_idx);
	}

	affinity__cleanup(&affinity);
	evlist__for_each_entry_reverse(evlist, evsel) {
		perf_evsel__free_fd(&evsel->core);
		perf_evsel__free_id(&evsel->core);
	}
	perf_evlist__reset_id_hash(&evlist->core);
}

static int evlist__create_syswide_maps(struct evlist *evlist)
{
	struct perf_cpu_map *cpus;
	struct perf_thread_map *threads;

	/*
	 * Try reading /sys/devices/system/cpu/online to get
	 * an all cpus map.
	 *
	 * FIXME: -ENOMEM is the best we can do here, the cpu_map
	 * code needs an overhaul to properly forward the
	 * error, and we may not want to do that fallback to a
	 * default cpu identity map :-\
	 */
	cpus = perf_cpu_map__new_online_cpus();
	if (!cpus)
		goto out;

	threads = perf_thread_map__new_dummy();
	if (!threads)
		goto out_put;

	perf_evlist__set_maps(&evlist->core, cpus, threads);

	perf_thread_map__put(threads);
out_put:
	perf_cpu_map__put(cpus);
out:
	return -ENOMEM;
}

int evlist__open(struct evlist *evlist)
{
	struct evsel *evsel;
	int err;

	/*
	 * Default: one fd per CPU, all threads, aka systemwide
	 * as sys_perf_event_open(cpu = -1, thread = -1) is EINVAL
	 */
	if (evlist->core.threads == NULL && evlist->core.user_requested_cpus == NULL) {
		err = evlist__create_syswide_maps(evlist);
		if (err < 0)
			goto out_err;
	}

	evlist__update_id_pos(evlist);

	evlist__for_each_entry(evlist, evsel) {
		err = evsel__open(evsel, evsel->core.cpus, evsel->core.threads);
		if (err < 0)
			goto out_err;
	}

	return 0;
out_err:
	evlist__close(evlist);
	errno = -err;
	return err;
}

int evlist__prepare_workload(struct evlist *evlist, struct target *target, const char *argv[],
			     bool pipe_output, void (*exec_error)(int signo, siginfo_t *info, void *ucontext))
{
	int child_ready_pipe[2], go_pipe[2];
	char bf;

	if (pipe(child_ready_pipe) < 0) {
		perror("failed to create 'ready' pipe");
		return -1;
	}

	if (pipe(go_pipe) < 0) {
		perror("failed to create 'go' pipe");
		goto out_close_ready_pipe;
	}

	evlist->workload.pid = fork();
	if (evlist->workload.pid < 0) {
		perror("failed to fork");
		goto out_close_pipes;
	}

	if (!evlist->workload.pid) {
		int ret;

		if (pipe_output)
			dup2(2, 1);

		signal(SIGTERM, SIG_DFL);

		close(child_ready_pipe[0]);
		close(go_pipe[1]);
		fcntl(go_pipe[0], F_SETFD, FD_CLOEXEC);

		/*
		 * Change the name of this process not to confuse --exclude-perf users
		 * that sees 'perf' in the window up to the execvp() and thinks that
		 * perf samples are not being excluded.
		 */
		prctl(PR_SET_NAME, "perf-exec");

		/*
		 * Tell the parent we're ready to go
		 */
		close(child_ready_pipe[1]);

		/*
		 * Wait until the parent tells us to go.
		 */
		ret = read(go_pipe[0], &bf, 1);
		/*
		 * The parent will ask for the execvp() to be performed by
		 * writing exactly one byte, in workload.cork_fd, usually via
		 * evlist__start_workload().
		 *
		 * For cancelling the workload without actually running it,
		 * the parent will just close workload.cork_fd, without writing
		 * anything, i.e. read will return zero and we just exit()
		 * here.
		 */
		if (ret != 1) {
			if (ret == -1)
				perror("unable to read pipe");
			exit(ret);
		}

		execvp(argv[0], (char **)argv);

		if (exec_error) {
			union sigval val;

			val.sival_int = errno;
			if (sigqueue(getppid(), SIGUSR1, val))
				perror(argv[0]);
		} else
			perror(argv[0]);
		exit(-1);
	}

	if (exec_error) {
		struct sigaction act = {
			.sa_flags     = SA_SIGINFO,
			.sa_sigaction = exec_error,
		};
		sigaction(SIGUSR1, &act, NULL);
	}

	if (target__none(target)) {
		if (evlist->core.threads == NULL) {
			fprintf(stderr, "FATAL: evlist->threads need to be set at this point (%s:%d).\n",
				__func__, __LINE__);
			goto out_close_pipes;
		}
		perf_thread_map__set_pid(evlist->core.threads, 0, evlist->workload.pid);
	}

	close(child_ready_pipe[1]);
	close(go_pipe[0]);
	/*
	 * wait for child to settle
	 */
	if (read(child_ready_pipe[0], &bf, 1) == -1) {
		perror("unable to read pipe");
		goto out_close_pipes;
	}

	fcntl(go_pipe[1], F_SETFD, FD_CLOEXEC);
	evlist->workload.cork_fd = go_pipe[1];
	close(child_ready_pipe[0]);
	return 0;

out_close_pipes:
	close(go_pipe[0]);
	close(go_pipe[1]);
out_close_ready_pipe:
	close(child_ready_pipe[0]);
	close(child_ready_pipe[1]);
	return -1;
}

int evlist__start_workload(struct evlist *evlist)
{
	if (evlist->workload.cork_fd > 0) {
		char bf = 0;
		int ret;
		/*
		 * Remove the cork, let it rip!
		 */
		ret = write(evlist->workload.cork_fd, &bf, 1);
		if (ret < 0)
			perror("unable to write to pipe");

		close(evlist->workload.cork_fd);
		return ret;
	}

	return 0;
}

int evlist__parse_sample(struct evlist *evlist, union perf_event *event, struct perf_sample *sample)
{
	struct evsel *evsel = evlist__event2evsel(evlist, event);
	int ret;

	if (!evsel)
		return -EFAULT;
	ret = evsel__parse_sample(evsel, event, sample);
	if (ret)
		return ret;
	if (perf_guest && sample->id) {
		struct perf_sample_id *sid = evlist__id2sid(evlist, sample->id);

		if (sid) {
			sample->machine_pid = sid->machine_pid;
			sample->vcpu = sid->vcpu.cpu;
		}
	}
	return 0;
}

int evlist__parse_sample_timestamp(struct evlist *evlist, union perf_event *event, u64 *timestamp)
{
	struct evsel *evsel = evlist__event2evsel(evlist, event);

	if (!evsel)
		return -EFAULT;
	return evsel__parse_sample_timestamp(evsel, event, timestamp);
}

int evlist__strerror_open(struct evlist *evlist, int err, char *buf, size_t size)
{
	int printed, value;
	char sbuf[STRERR_BUFSIZE], *emsg = str_error_r(err, sbuf, sizeof(sbuf));

	switch (err) {
	case EACCES:
	case EPERM:
		printed = scnprintf(buf, size,
				    "Error:\t%s.\n"
				    "Hint:\tCheck /proc/sys/kernel/perf_event_paranoid setting.", emsg);

		value = perf_event_paranoid();

		printed += scnprintf(buf + printed, size - printed, "\nHint:\t");

		if (value >= 2) {
			printed += scnprintf(buf + printed, size - printed,
					     "For your workloads it needs to be <= 1\nHint:\t");
		}
		printed += scnprintf(buf + printed, size - printed,
				     "For system wide tracing it needs to be set to -1.\n");

		printed += scnprintf(buf + printed, size - printed,
				    "Hint:\tTry: 'sudo sh -c \"echo -1 > /proc/sys/kernel/perf_event_paranoid\"'\n"
				    "Hint:\tThe current value is %d.", value);
		break;
	case EINVAL: {
		struct evsel *first = evlist__first(evlist);
		int max_freq;

		if (sysctl__read_int("kernel/perf_event_max_sample_rate", &max_freq) < 0)
			goto out_default;

		if (first->core.attr.sample_freq < (u64)max_freq)
			goto out_default;

		printed = scnprintf(buf, size,
				    "Error:\t%s.\n"
				    "Hint:\tCheck /proc/sys/kernel/perf_event_max_sample_rate.\n"
				    "Hint:\tThe current value is %d and %" PRIu64 " is being requested.",
				    emsg, max_freq, first->core.attr.sample_freq);
		break;
	}
	default:
out_default:
		scnprintf(buf, size, "%s", emsg);
		break;
	}

	return 0;
}

int evlist__strerror_mmap(struct evlist *evlist, int err, char *buf, size_t size)
{
	char sbuf[STRERR_BUFSIZE], *emsg = str_error_r(err, sbuf, sizeof(sbuf));
	int pages_attempted = evlist->core.mmap_len / 1024, pages_max_per_user, printed = 0;

	switch (err) {
	case EPERM:
		sysctl__read_int("kernel/perf_event_mlock_kb", &pages_max_per_user);
		printed += scnprintf(buf + printed, size - printed,
				     "Error:\t%s.\n"
				     "Hint:\tCheck /proc/sys/kernel/perf_event_mlock_kb (%d kB) setting.\n"
				     "Hint:\tTried using %zd kB.\n",
				     emsg, pages_max_per_user, pages_attempted);

		if (pages_attempted >= pages_max_per_user) {
			printed += scnprintf(buf + printed, size - printed,
					     "Hint:\tTry 'sudo sh -c \"echo %d > /proc/sys/kernel/perf_event_mlock_kb\"', or\n",
					     pages_max_per_user + pages_attempted);
		}

		printed += scnprintf(buf + printed, size - printed,
				     "Hint:\tTry using a smaller -m/--mmap-pages value.");
		break;
	default:
		scnprintf(buf, size, "%s", emsg);
		break;
	}

	return 0;
}

void evlist__to_front(struct evlist *evlist, struct evsel *move_evsel)
{
	struct evsel *evsel, *n;
	LIST_HEAD(move);

	if (move_evsel == evlist__first(evlist))
		return;

	evlist__for_each_entry_safe(evlist, n, evsel) {
		if (evsel__leader(evsel) == evsel__leader(move_evsel))
			list_move_tail(&evsel->core.node, &move);
	}

	list_splice(&move, &evlist->core.entries);
}

struct evsel *evlist__get_tracking_event(struct evlist *evlist)
{
	struct evsel *evsel;

	evlist__for_each_entry(evlist, evsel) {
		if (evsel->tracking)
			return evsel;
	}

	return evlist__first(evlist);
}

void evlist__set_tracking_event(struct evlist *evlist, struct evsel *tracking_evsel)
{
	struct evsel *evsel;

	if (tracking_evsel->tracking)
		return;

	evlist__for_each_entry(evlist, evsel) {
		if (evsel != tracking_evsel)
			evsel->tracking = false;
	}

	tracking_evsel->tracking = true;
}

struct evsel *evlist__findnew_tracking_event(struct evlist *evlist, bool system_wide)
{
	struct evsel *evsel;

	evsel = evlist__get_tracking_event(evlist);
	if (!evsel__is_dummy_event(evsel)) {
		evsel = evlist__add_aux_dummy(evlist, system_wide);
		if (!evsel)
			return NULL;

		evlist__set_tracking_event(evlist, evsel);
	} else if (system_wide) {
		perf_evlist__go_system_wide(&evlist->core, &evsel->core);
	}

	return evsel;
}

struct evsel *evlist__find_evsel_by_str(struct evlist *evlist, const char *str)
{
	struct evsel *evsel;

	evlist__for_each_entry(evlist, evsel) {
		if (!evsel->name)
			continue;
		if (evsel__name_is(evsel, str))
			return evsel;
	}

	return NULL;
}

void evlist__toggle_bkw_mmap(struct evlist *evlist, enum bkw_mmap_state state)
{
	enum bkw_mmap_state old_state = evlist->bkw_mmap_state;
	enum action {
		NONE,
		PAUSE,
		RESUME,
	} action = NONE;

	if (!evlist->overwrite_mmap)
		return;

	switch (old_state) {
	case BKW_MMAP_NOTREADY: {
		if (state != BKW_MMAP_RUNNING)
			goto state_err;
		break;
	}
	case BKW_MMAP_RUNNING: {
		if (state != BKW_MMAP_DATA_PENDING)
			goto state_err;
		action = PAUSE;
		break;
	}
	case BKW_MMAP_DATA_PENDING: {
		if (state != BKW_MMAP_EMPTY)
			goto state_err;
		break;
	}
	case BKW_MMAP_EMPTY: {
		if (state != BKW_MMAP_RUNNING)
			goto state_err;
		action = RESUME;
		break;
	}
	default:
		WARN_ONCE(1, "Shouldn't get there\n");
	}

	evlist->bkw_mmap_state = state;

	switch (action) {
	case PAUSE:
		evlist__pause(evlist);
		break;
	case RESUME:
		evlist__resume(evlist);
		break;
	case NONE:
	default:
		break;
	}

state_err:
	return;
}

bool evlist__exclude_kernel(struct evlist *evlist)
{
	struct evsel *evsel;

	evlist__for_each_entry(evlist, evsel) {
		if (!evsel->core.attr.exclude_kernel)
			return false;
	}

	return true;
}

/*
 * Events in data file are not collect in groups, but we still want
 * the group display. Set the artificial group and set the leader's
 * forced_leader flag to notify the display code.
 */
void evlist__force_leader(struct evlist *evlist)
{
	if (evlist__nr_groups(evlist) == 0) {
		struct evsel *leader = evlist__first(evlist);

		evlist__set_leader(evlist);
		leader->forced_leader = true;
	}
}

struct evsel *evlist__reset_weak_group(struct evlist *evsel_list, struct evsel *evsel, bool close)
{
	struct evsel *c2, *leader;
	bool is_open = true;

	leader = evsel__leader(evsel);

	pr_debug("Weak group for %s/%d failed\n",
			leader->name, leader->core.nr_members);

	/*
	 * for_each_group_member doesn't work here because it doesn't
	 * include the first entry.
	 */
	evlist__for_each_entry(evsel_list, c2) {
		if (c2 == evsel)
			is_open = false;
		if (evsel__has_leader(c2, leader)) {
			if (is_open && close)
				perf_evsel__close(&c2->core);
			/*
			 * We want to close all members of the group and reopen
			 * them. Some events, like Intel topdown, require being
			 * in a group and so keep these in the group.
			 */
			evsel__remove_from_group(c2, leader);

			/*
			 * Set this for all former members of the group
			 * to indicate they get reopened.
			 */
			c2->reset_group = true;
		}
	}
	/* Reset the leader count if all entries were removed. */
	if (leader->core.nr_members == 1)
		leader->core.nr_members = 0;
	return leader;
}

static int evlist__parse_control_fifo(const char *str, int *ctl_fd, int *ctl_fd_ack, bool *ctl_fd_close)
{
	char *s, *p;
	int ret = 0, fd;

	if (strncmp(str, "fifo:", 5))
		return -EINVAL;

	str += 5;
	if (!*str || *str == ',')
		return -EINVAL;

	s = strdup(str);
	if (!s)
		return -ENOMEM;

	p = strchr(s, ',');
	if (p)
		*p = '\0';

	/*
	 * O_RDWR avoids POLLHUPs which is necessary to allow the other
	 * end of a FIFO to be repeatedly opened and closed.
	 */
	fd = open(s, O_RDWR | O_NONBLOCK | O_CLOEXEC);
	if (fd < 0) {
		pr_err("Failed to open '%s'\n", s);
		ret = -errno;
		goto out_free;
	}
	*ctl_fd = fd;
	*ctl_fd_close = true;

	if (p && *++p) {
		/* O_RDWR | O_NONBLOCK means the other end need not be open */
		fd = open(p, O_RDWR | O_NONBLOCK | O_CLOEXEC);
		if (fd < 0) {
			pr_err("Failed to open '%s'\n", p);
			ret = -errno;
			goto out_free;
		}
		*ctl_fd_ack = fd;
	}

out_free:
	free(s);
	return ret;
}

int evlist__parse_control(const char *str, int *ctl_fd, int *ctl_fd_ack, bool *ctl_fd_close)
{
	char *comma = NULL, *endptr = NULL;

	*ctl_fd_close = false;

	if (strncmp(str, "fd:", 3))
		return evlist__parse_control_fifo(str, ctl_fd, ctl_fd_ack, ctl_fd_close);

	*ctl_fd = strtoul(&str[3], &endptr, 0);
	if (endptr == &str[3])
		return -EINVAL;

	comma = strchr(str, ',');
	if (comma) {
		if (endptr != comma)
			return -EINVAL;

		*ctl_fd_ack = strtoul(comma + 1, &endptr, 0);
		if (endptr == comma + 1 || *endptr != '\0')
			return -EINVAL;
	}

	return 0;
}

void evlist__close_control(int ctl_fd, int ctl_fd_ack, bool *ctl_fd_close)
{
	if (*ctl_fd_close) {
		*ctl_fd_close = false;
		close(ctl_fd);
		if (ctl_fd_ack >= 0)
			close(ctl_fd_ack);
	}
}

int evlist__initialize_ctlfd(struct evlist *evlist, int fd, int ack)
{
	if (fd == -1) {
		pr_debug("Control descriptor is not initialized\n");
		return 0;
	}

	evlist->ctl_fd.pos = perf_evlist__add_pollfd(&evlist->core, fd, NULL, POLLIN,
						     fdarray_flag__nonfilterable |
						     fdarray_flag__non_perf_event);
	if (evlist->ctl_fd.pos < 0) {
		evlist->ctl_fd.pos = -1;
		pr_err("Failed to add ctl fd entry: %m\n");
		return -1;
	}

	evlist->ctl_fd.fd = fd;
	evlist->ctl_fd.ack = ack;

	return 0;
}

bool evlist__ctlfd_initialized(struct evlist *evlist)
{
	return evlist->ctl_fd.pos >= 0;
}

int evlist__finalize_ctlfd(struct evlist *evlist)
{
	struct pollfd *entries = evlist->core.pollfd.entries;

	if (!evlist__ctlfd_initialized(evlist))
		return 0;

	entries[evlist->ctl_fd.pos].fd = -1;
	entries[evlist->ctl_fd.pos].events = 0;
	entries[evlist->ctl_fd.pos].revents = 0;

	evlist->ctl_fd.pos = -1;
	evlist->ctl_fd.ack = -1;
	evlist->ctl_fd.fd = -1;

	return 0;
}

static int evlist__ctlfd_recv(struct evlist *evlist, enum evlist_ctl_cmd *cmd,
			      char *cmd_data, size_t data_size)
{
	int err;
	char c;
	size_t bytes_read = 0;

	*cmd = EVLIST_CTL_CMD_UNSUPPORTED;
	memset(cmd_data, 0, data_size);
	data_size--;

	do {
		err = read(evlist->ctl_fd.fd, &c, 1);
		if (err > 0) {
			if (c == '\n' || c == '\0')
				break;
			cmd_data[bytes_read++] = c;
			if (bytes_read == data_size)
				break;
			continue;
		} else if (err == -1) {
			if (errno == EINTR)
				continue;
			if (errno == EAGAIN || errno == EWOULDBLOCK)
				err = 0;
			else
				pr_err("Failed to read from ctlfd %d: %m\n", evlist->ctl_fd.fd);
		}
		break;
	} while (1);

	pr_debug("Message from ctl_fd: \"%s%s\"\n", cmd_data,
		 bytes_read == data_size ? "" : c == '\n' ? "\\n" : "\\0");

	if (bytes_read > 0) {
		if (!strncmp(cmd_data, EVLIST_CTL_CMD_ENABLE_TAG,
			     (sizeof(EVLIST_CTL_CMD_ENABLE_TAG)-1))) {
			*cmd = EVLIST_CTL_CMD_ENABLE;
		} else if (!strncmp(cmd_data, EVLIST_CTL_CMD_DISABLE_TAG,
				    (sizeof(EVLIST_CTL_CMD_DISABLE_TAG)-1))) {
			*cmd = EVLIST_CTL_CMD_DISABLE;
		} else if (!strncmp(cmd_data, EVLIST_CTL_CMD_SNAPSHOT_TAG,
				    (sizeof(EVLIST_CTL_CMD_SNAPSHOT_TAG)-1))) {
			*cmd = EVLIST_CTL_CMD_SNAPSHOT;
			pr_debug("is snapshot\n");
		} else if (!strncmp(cmd_data, EVLIST_CTL_CMD_EVLIST_TAG,
				    (sizeof(EVLIST_CTL_CMD_EVLIST_TAG)-1))) {
			*cmd = EVLIST_CTL_CMD_EVLIST;
		} else if (!strncmp(cmd_data, EVLIST_CTL_CMD_STOP_TAG,
				    (sizeof(EVLIST_CTL_CMD_STOP_TAG)-1))) {
			*cmd = EVLIST_CTL_CMD_STOP;
		} else if (!strncmp(cmd_data, EVLIST_CTL_CMD_PING_TAG,
				    (sizeof(EVLIST_CTL_CMD_PING_TAG)-1))) {
			*cmd = EVLIST_CTL_CMD_PING;
		}
	}

	return bytes_read ? (int)bytes_read : err;
}

int evlist__ctlfd_ack(struct evlist *evlist)
{
	int err;

	if (evlist->ctl_fd.ack == -1)
		return 0;

	err = write(evlist->ctl_fd.ack, EVLIST_CTL_CMD_ACK_TAG,
		    sizeof(EVLIST_CTL_CMD_ACK_TAG));
	if (err == -1)
		pr_err("failed to write to ctl_ack_fd %d: %m\n", evlist->ctl_fd.ack);

	return err;
}

static int get_cmd_arg(char *cmd_data, size_t cmd_size, char **arg)
{
	char *data = cmd_data + cmd_size;

	/* no argument */
	if (!*data)
		return 0;

	/* there's argument */
	if (*data == ' ') {
		*arg = data + 1;
		return 1;
	}

	/* malformed */
	return -1;
}

static int evlist__ctlfd_enable(struct evlist *evlist, char *cmd_data, bool enable)
{
	struct evsel *evsel;
	char *name;
	int err;

	err = get_cmd_arg(cmd_data,
			  enable ? sizeof(EVLIST_CTL_CMD_ENABLE_TAG) - 1 :
				   sizeof(EVLIST_CTL_CMD_DISABLE_TAG) - 1,
			  &name);
	if (err < 0) {
		pr_info("failed: wrong command\n");
		return -1;
	}

	if (err) {
		evsel = evlist__find_evsel_by_str(evlist, name);
		if (evsel) {
			if (enable)
				evlist__enable_evsel(evlist, name);
			else
				evlist__disable_evsel(evlist, name);
			pr_info("Event %s %s\n", evsel->name,
				enable ? "enabled" : "disabled");
		} else {
			pr_info("failed: can't find '%s' event\n", name);
		}
	} else {
		if (enable) {
			evlist__enable(evlist);
			pr_info(EVLIST_ENABLED_MSG);
		} else {
			evlist__disable(evlist);
			pr_info(EVLIST_DISABLED_MSG);
		}
	}

	return 0;
}

static int evlist__ctlfd_list(struct evlist *evlist, char *cmd_data)
{
	struct perf_attr_details details = { .verbose = false, };
	struct evsel *evsel;
	char *arg;
	int err;

	err = get_cmd_arg(cmd_data,
			  sizeof(EVLIST_CTL_CMD_EVLIST_TAG) - 1,
			  &arg);
	if (err < 0) {
		pr_info("failed: wrong command\n");
		return -1;
	}

	if (err) {
		if (!strcmp(arg, "-v")) {
			details.verbose = true;
		} else if (!strcmp(arg, "-g")) {
			details.event_group = true;
		} else if (!strcmp(arg, "-F")) {
			details.freq = true;
		} else {
			pr_info("failed: wrong command\n");
			return -1;
		}
	}

	evlist__for_each_entry(evlist, evsel)
		evsel__fprintf(evsel, &details, stderr);

	return 0;
}

int evlist__ctlfd_process(struct evlist *evlist, enum evlist_ctl_cmd *cmd)
{
	int err = 0;
	char cmd_data[EVLIST_CTL_CMD_MAX_LEN];
	int ctlfd_pos = evlist->ctl_fd.pos;
	struct pollfd *entries = evlist->core.pollfd.entries;

	if (!evlist__ctlfd_initialized(evlist) || !entries[ctlfd_pos].revents)
		return 0;

	if (entries[ctlfd_pos].revents & POLLIN) {
		err = evlist__ctlfd_recv(evlist, cmd, cmd_data,
					 EVLIST_CTL_CMD_MAX_LEN);
		if (err > 0) {
			switch (*cmd) {
			case EVLIST_CTL_CMD_ENABLE:
			case EVLIST_CTL_CMD_DISABLE:
				err = evlist__ctlfd_enable(evlist, cmd_data,
							   *cmd == EVLIST_CTL_CMD_ENABLE);
				break;
			case EVLIST_CTL_CMD_EVLIST:
				err = evlist__ctlfd_list(evlist, cmd_data);
				break;
			case EVLIST_CTL_CMD_SNAPSHOT:
			case EVLIST_CTL_CMD_STOP:
			case EVLIST_CTL_CMD_PING:
				break;
			case EVLIST_CTL_CMD_ACK:
			case EVLIST_CTL_CMD_UNSUPPORTED:
			default:
				pr_debug("ctlfd: unsupported %d\n", *cmd);
				break;
			}
			if (!(*cmd == EVLIST_CTL_CMD_ACK || *cmd == EVLIST_CTL_CMD_UNSUPPORTED ||
			      *cmd == EVLIST_CTL_CMD_SNAPSHOT))
				evlist__ctlfd_ack(evlist);
		}
	}

	if (entries[ctlfd_pos].revents & (POLLHUP | POLLERR))
		evlist__finalize_ctlfd(evlist);
	else
		entries[ctlfd_pos].revents = 0;

	return err;
}

/**
 * struct event_enable_time - perf record -D/--delay single time range.
 * @start: start of time range to enable events in milliseconds
 * @end: end of time range to enable events in milliseconds
 *
 * N.B. this structure is also accessed as an array of int.
 */
struct event_enable_time {
	int	start;
	int	end;
};

static int parse_event_enable_time(const char *str, struct event_enable_time *range, bool first)
{
	const char *fmt = first ? "%u - %u %n" : " , %u - %u %n";
	int ret, start, end, n;

	ret = sscanf(str, fmt, &start, &end, &n);
	if (ret != 2 || end <= start)
		return -EINVAL;
	if (range) {
		range->start = start;
		range->end = end;
	}
	return n;
}

static ssize_t parse_event_enable_times(const char *str, struct event_enable_time *range)
{
	int incr = !!range;
	bool first = true;
	ssize_t ret, cnt;

	for (cnt = 0; *str; cnt++) {
		ret = parse_event_enable_time(str, range, first);
		if (ret < 0)
			return ret;
		/* Check no overlap */
		if (!first && range && range->start <= range[-1].end)
			return -EINVAL;
		str += ret;
		range += incr;
		first = false;
	}
	return cnt;
}

/**
 * struct event_enable_timer - control structure for perf record -D/--delay.
 * @evlist: event list
 * @times: time ranges that events are enabled (N.B. this is also accessed as an
 *         array of int)
 * @times_cnt: number of time ranges
 * @timerfd: timer file descriptor
 * @pollfd_pos: position in @evlist array of file descriptors to poll (fdarray)
 * @times_step: current position in (int *)@times)[],
 *              refer event_enable_timer__process()
 *
 * Note, this structure is only used when there are time ranges, not when there
 * is only an initial delay.
 */
struct event_enable_timer {
	struct evlist *evlist;
	struct event_enable_time *times;
	size_t	times_cnt;
	int	timerfd;
	int	pollfd_pos;
	size_t	times_step;
};

static int str_to_delay(const char *str)
{
	char *endptr;
	long d;

	d = strtol(str, &endptr, 10);
	if (*endptr || d > INT_MAX || d < -1)
		return 0;
	return d;
}

int evlist__parse_event_enable_time(struct evlist *evlist, struct record_opts *opts,
				    const char *str, int unset)
{
	enum fdarray_flags flags = fdarray_flag__nonfilterable | fdarray_flag__non_perf_event;
	struct event_enable_timer *eet;
	ssize_t times_cnt;
	ssize_t ret;
	int err;

	if (unset)
		return 0;

	opts->target.initial_delay = str_to_delay(str);
	if (opts->target.initial_delay)
		return 0;

	ret = parse_event_enable_times(str, NULL);
	if (ret < 0)
		return ret;

	times_cnt = ret;
	if (times_cnt == 0)
		return -EINVAL;

	eet = zalloc(sizeof(*eet));
	if (!eet)
		return -ENOMEM;

	eet->times = calloc(times_cnt, sizeof(*eet->times));
	if (!eet->times) {
		err = -ENOMEM;
		goto free_eet;
	}

	if (parse_event_enable_times(str, eet->times) != times_cnt) {
		err = -EINVAL;
		goto free_eet_times;
	}

	eet->times_cnt = times_cnt;

	eet->timerfd = timerfd_create(CLOCK_MONOTONIC, TFD_CLOEXEC);
	if (eet->timerfd == -1) {
		err = -errno;
		pr_err("timerfd_create failed: %s\n", strerror(errno));
		goto free_eet_times;
	}

	eet->pollfd_pos = perf_evlist__add_pollfd(&evlist->core, eet->timerfd, NULL, POLLIN, flags);
	if (eet->pollfd_pos < 0) {
		err = eet->pollfd_pos;
		goto close_timerfd;
	}

	eet->evlist = evlist;
	evlist->eet = eet;
	opts->target.initial_delay = eet->times[0].start;

	return 0;

close_timerfd:
	close(eet->timerfd);
free_eet_times:
	zfree(&eet->times);
free_eet:
	free(eet);
	return err;
}

static int event_enable_timer__set_timer(struct event_enable_timer *eet, int ms)
{
	struct itimerspec its = {
		.it_value.tv_sec = ms / MSEC_PER_SEC,
		.it_value.tv_nsec = (ms % MSEC_PER_SEC) * NSEC_PER_MSEC,
	};
	int err = 0;

	if (timerfd_settime(eet->timerfd, 0, &its, NULL) < 0) {
		err = -errno;
		pr_err("timerfd_settime failed: %s\n", strerror(errno));
	}
	return err;
}

int event_enable_timer__start(struct event_enable_timer *eet)
{
	int ms;

	if (!eet)
		return 0;

	ms = eet->times[0].end - eet->times[0].start;
	eet->times_step = 1;

	return event_enable_timer__set_timer(eet, ms);
}

int event_enable_timer__process(struct event_enable_timer *eet)
{
	struct pollfd *entries;
	short revents;

	if (!eet)
		return 0;

	entries = eet->evlist->core.pollfd.entries;
	revents = entries[eet->pollfd_pos].revents;
	entries[eet->pollfd_pos].revents = 0;

	if (revents & POLLIN) {
		size_t step = eet->times_step;
		size_t pos = step / 2;

		if (step & 1) {
			evlist__disable_non_dummy(eet->evlist);
			pr_info(EVLIST_DISABLED_MSG);
			if (pos >= eet->times_cnt - 1) {
				/* Disarm timer */
				event_enable_timer__set_timer(eet, 0);
				return 1; /* Stop */
			}
		} else {
			evlist__enable_non_dummy(eet->evlist);
			pr_info(EVLIST_ENABLED_MSG);
		}

		step += 1;
		pos = step / 2;

		if (pos < eet->times_cnt) {
			int *times = (int *)eet->times; /* Accessing 'times' as array of int */
			int ms = times[step] - times[step - 1];

			eet->times_step = step;
			return event_enable_timer__set_timer(eet, ms);
		}
	}

	return 0;
}

void event_enable_timer__exit(struct event_enable_timer **ep)
{
	if (!ep || !*ep)
		return;
	zfree(&(*ep)->times);
	zfree(ep);
}

struct evsel *evlist__find_evsel(struct evlist *evlist, int idx)
{
	struct evsel *evsel;

	evlist__for_each_entry(evlist, evsel) {
		if (evsel->core.idx == idx)
			return evsel;
	}
	return NULL;
}

int evlist__scnprintf_evsels(struct evlist *evlist, size_t size, char *bf)
{
	struct evsel *evsel;
	int printed = 0;

	evlist__for_each_entry(evlist, evsel) {
		if (evsel__is_dummy_event(evsel))
			continue;
		if (size > (strlen(evsel__name(evsel)) + (printed ? 2 : 1))) {
			printed += scnprintf(bf + printed, size - printed, "%s%s", printed ? "," : "", evsel__name(evsel));
		} else {
			printed += scnprintf(bf + printed, size - printed, "%s...", printed ? "," : "");
			break;
		}
	}

	return printed;
}

void evlist__check_mem_load_aux(struct evlist *evlist)
{
	struct evsel *leader, *evsel, *pos;

	/*
	 * For some platforms, the 'mem-loads' event is required to use
	 * together with 'mem-loads-aux' within a group and 'mem-loads-aux'
	 * must be the group leader. Now we disable this group before reporting
	 * because 'mem-loads-aux' is just an auxiliary event. It doesn't carry
	 * any valid memory load information.
	 */
	evlist__for_each_entry(evlist, evsel) {
		leader = evsel__leader(evsel);
		if (leader == evsel)
			continue;

		if (leader->name && strstr(leader->name, "mem-loads-aux")) {
			for_each_group_evsel(pos, leader) {
				evsel__set_leader(pos, pos);
				pos->core.nr_members = 0;
			}
		}
	}
}

/**
 * evlist__warn_user_requested_cpus() - Check each evsel against requested CPUs
 *     and warn if the user CPU list is inapplicable for the event's PMU's
 *     CPUs. Not core PMUs list a CPU in sysfs, but this may be overwritten by a
 *     user requested CPU and so any online CPU is applicable. Core PMUs handle
 *     events on the CPUs in their list and otherwise the event isn't supported.
 * @evlist: The list of events being checked.
 * @cpu_list: The user provided list of CPUs.
 */
void evlist__warn_user_requested_cpus(struct evlist *evlist, const char *cpu_list)
{
	struct perf_cpu_map *user_requested_cpus;
	struct evsel *pos;

	if (!cpu_list)
		return;

	user_requested_cpus = perf_cpu_map__new(cpu_list);
	if (!user_requested_cpus)
		return;

	evlist__for_each_entry(evlist, pos) {
		struct perf_cpu_map *intersect, *to_test;
		const struct perf_pmu *pmu = evsel__find_pmu(pos);

		to_test = pmu && pmu->is_core ? pmu->cpus : cpu_map__online();
		intersect = perf_cpu_map__intersect(to_test, user_requested_cpus);
		if (!perf_cpu_map__equal(intersect, user_requested_cpus)) {
			char buf[128];

			cpu_map__snprint(to_test, buf, sizeof(buf));
			pr_warning("WARNING: A requested CPU in '%s' is not supported by PMU '%s' (CPUs %s) for event '%s'\n",
				cpu_list, pmu ? pmu->name : "cpu", buf, evsel__name(pos));
		}
		perf_cpu_map__put(intersect);
	}
	perf_cpu_map__put(user_requested_cpus);
}

void evlist__uniquify_name(struct evlist *evlist)
{
<<<<<<< HEAD
	struct evsel *pos;
	char *new_name;
	int ret;
=======
	char *new_name, empty_attributes[2] = ":", *attributes;
	struct evsel *pos;
>>>>>>> 03a22b59

	if (perf_pmus__num_core_pmus() == 1)
		return;

	evlist__for_each_entry(evlist, pos) {
		if (!evsel__is_hybrid(pos))
			continue;

		if (strchr(pos->name, '/'))
			continue;

<<<<<<< HEAD
		ret = asprintf(&new_name, "%s/%s/",
			       pos->pmu_name, pos->name);
		if (ret) {
			free(pos->name);
			pos->name = new_name;
=======
		attributes = strchr(pos->name, ':');
		if (attributes)
			*attributes = '\0';
		else
			attributes = empty_attributes;

		if (asprintf(&new_name, "%s/%s/%s", pos->pmu_name, pos->name, attributes + 1)) {
			free(pos->name);
			pos->name = new_name;
		} else {
			*attributes = ':';
>>>>>>> 03a22b59
		}
	}
}<|MERGE_RESOLUTION|>--- conflicted
+++ resolved
@@ -2528,14 +2528,8 @@
 
 void evlist__uniquify_name(struct evlist *evlist)
 {
-<<<<<<< HEAD
-	struct evsel *pos;
-	char *new_name;
-	int ret;
-=======
 	char *new_name, empty_attributes[2] = ":", *attributes;
 	struct evsel *pos;
->>>>>>> 03a22b59
 
 	if (perf_pmus__num_core_pmus() == 1)
 		return;
@@ -2547,13 +2541,6 @@
 		if (strchr(pos->name, '/'))
 			continue;
 
-<<<<<<< HEAD
-		ret = asprintf(&new_name, "%s/%s/",
-			       pos->pmu_name, pos->name);
-		if (ret) {
-			free(pos->name);
-			pos->name = new_name;
-=======
 		attributes = strchr(pos->name, ':');
 		if (attributes)
 			*attributes = '\0';
@@ -2565,7 +2552,6 @@
 			pos->name = new_name;
 		} else {
 			*attributes = ':';
->>>>>>> 03a22b59
 		}
 	}
 }