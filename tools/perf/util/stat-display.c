#include <stdlib.h>
#include <stdio.h>
#include <inttypes.h>
#include <linux/string.h>
#include <linux/time64.h>
#include <math.h>
#include <perf/cpumap.h>
#include "color.h"
#include "counts.h"
#include "evlist.h"
#include "evsel.h"
#include "stat.h"
#include "top.h"
#include "thread_map.h"
#include "cpumap.h"
#include "string2.h"
#include <linux/ctype.h>
#include "cgroup.h"
#include <api/fs/fs.h>
#include "util.h"
#include "iostat.h"
#include "pmu.h"
#include "pmus.h"

#define CNTR_NOT_SUPPORTED	"<not supported>"
#define CNTR_NOT_COUNTED	"<not counted>"

#define MGROUP_LEN   50
#define METRIC_LEN   38
#define EVNAME_LEN   32
#define COUNTS_LEN   18
#define INTERVAL_LEN 16
#define CGROUP_LEN   16
#define COMM_LEN     16
#define PID_LEN       7
#define CPUS_LEN      4

static int aggr_header_lens[] = {
	[AGGR_CORE] 	= 18,
	[AGGR_CACHE]	= 22,
	[AGGR_DIE] 	= 12,
	[AGGR_SOCKET] 	= 6,
	[AGGR_NODE] 	= 6,
	[AGGR_NONE] 	= 6,
	[AGGR_THREAD] 	= 16,
	[AGGR_GLOBAL] 	= 0,
};

static const char *aggr_header_csv[] = {
	[AGGR_CORE] 	= 	"core,cpus,",
	[AGGR_CACHE]	= 	"cache,cpus,",
	[AGGR_DIE] 	= 	"die,cpus,",
	[AGGR_SOCKET] 	= 	"socket,cpus,",
	[AGGR_NONE] 	= 	"cpu,",
	[AGGR_THREAD] 	= 	"comm-pid,",
	[AGGR_NODE] 	= 	"node,",
	[AGGR_GLOBAL] 	=	""
};

static const char *aggr_header_std[] = {
	[AGGR_CORE] 	= 	"core",
	[AGGR_CACHE] 	= 	"cache",
	[AGGR_DIE] 	= 	"die",
	[AGGR_SOCKET] 	= 	"socket",
	[AGGR_NONE] 	= 	"cpu",
	[AGGR_THREAD] 	= 	"comm-pid",
	[AGGR_NODE] 	= 	"node",
	[AGGR_GLOBAL] 	=	""
};

static void print_running_std(struct perf_stat_config *config, u64 run, u64 ena)
{
	if (run != ena)
		fprintf(config->output, "  (%.2f%%)", 100.0 * run / ena);
}

static void print_running_csv(struct perf_stat_config *config, u64 run, u64 ena)
{
	double enabled_percent = 100;

	if (run != ena)
		enabled_percent = 100 * run / ena;
	fprintf(config->output, "%s%" PRIu64 "%s%.2f",
		config->csv_sep, run, config->csv_sep, enabled_percent);
}

static void print_running_json(struct perf_stat_config *config, u64 run, u64 ena)
{
	double enabled_percent = 100;

	if (run != ena)
		enabled_percent = 100 * run / ena;
	fprintf(config->output, "\"event-runtime\" : %" PRIu64 ", \"pcnt-running\" : %.2f, ",
		run, enabled_percent);
}

static void print_running(struct perf_stat_config *config,
			  u64 run, u64 ena, bool before_metric)
{
	if (config->json_output) {
		if (before_metric)
			print_running_json(config, run, ena);
	} else if (config->csv_output) {
		if (before_metric)
			print_running_csv(config, run, ena);
	} else {
		if (!before_metric)
			print_running_std(config, run, ena);
	}
}

static void print_noise_pct_std(struct perf_stat_config *config,
				double pct)
{
	if (pct)
		fprintf(config->output, "  ( +-%6.2f%% )", pct);
}

static void print_noise_pct_csv(struct perf_stat_config *config,
				double pct)
{
	fprintf(config->output, "%s%.2f%%", config->csv_sep, pct);
}

static void print_noise_pct_json(struct perf_stat_config *config,
				 double pct)
{
	fprintf(config->output, "\"variance\" : %.2f, ", pct);
}

static void print_noise_pct(struct perf_stat_config *config,
			    double total, double avg, bool before_metric)
{
	double pct = rel_stddev_stats(total, avg);

	if (config->json_output) {
		if (before_metric)
			print_noise_pct_json(config, pct);
	} else if (config->csv_output) {
		if (before_metric)
			print_noise_pct_csv(config, pct);
	} else {
		if (!before_metric)
			print_noise_pct_std(config, pct);
	}
}

static void print_noise(struct perf_stat_config *config,
			struct evsel *evsel, double avg, bool before_metric)
{
	struct perf_stat_evsel *ps;

	if (config->run_count == 1)
		return;

	ps = evsel->stats;
	print_noise_pct(config, stddev_stats(&ps->res_stats), avg, before_metric);
}

static void print_cgroup_std(struct perf_stat_config *config, const char *cgrp_name)
{
	fprintf(config->output, " %-*s", CGROUP_LEN, cgrp_name);
}

static void print_cgroup_csv(struct perf_stat_config *config, const char *cgrp_name)
{
	fprintf(config->output, "%s%s", config->csv_sep, cgrp_name);
}

static void print_cgroup_json(struct perf_stat_config *config, const char *cgrp_name)
{
	fprintf(config->output, "\"cgroup\" : \"%s\", ", cgrp_name);
}

static void print_cgroup(struct perf_stat_config *config, struct cgroup *cgrp)
{
	if (nr_cgroups || config->cgroup_list) {
		const char *cgrp_name = cgrp ? cgrp->name  : "";

		if (config->json_output)
			print_cgroup_json(config, cgrp_name);
		else if (config->csv_output)
			print_cgroup_csv(config, cgrp_name);
		else
			print_cgroup_std(config, cgrp_name);
	}
}

static void print_aggr_id_std(struct perf_stat_config *config,
			      struct evsel *evsel, struct aggr_cpu_id id, int aggr_nr)
{
	FILE *output = config->output;
	int idx = config->aggr_mode;
	char buf[128];

	switch (config->aggr_mode) {
	case AGGR_CORE:
		snprintf(buf, sizeof(buf), "S%d-D%d-C%d", id.socket, id.die, id.core);
		break;
	case AGGR_CACHE:
		snprintf(buf, sizeof(buf), "S%d-D%d-L%d-ID%d",
			 id.socket, id.die, id.cache_lvl, id.cache);
		break;
	case AGGR_DIE:
		snprintf(buf, sizeof(buf), "S%d-D%d", id.socket, id.die);
		break;
	case AGGR_SOCKET:
		snprintf(buf, sizeof(buf), "S%d", id.socket);
		break;
	case AGGR_NODE:
		snprintf(buf, sizeof(buf), "N%d", id.node);
		break;
	case AGGR_NONE:
		if (evsel->percore && !config->percore_show_thread) {
			snprintf(buf, sizeof(buf), "S%d-D%d-C%d ",
				id.socket, id.die, id.core);
			fprintf(output, "%-*s ",
				aggr_header_lens[AGGR_CORE], buf);
		} else if (id.cpu.cpu > -1) {
			fprintf(output, "CPU%-*d ",
				aggr_header_lens[AGGR_NONE] - 3, id.cpu.cpu);
		}
		return;
	case AGGR_THREAD:
		fprintf(output, "%*s-%-*d ",
			COMM_LEN, perf_thread_map__comm(evsel->core.threads, id.thread_idx),
			PID_LEN, perf_thread_map__pid(evsel->core.threads, id.thread_idx));
		return;
	case AGGR_GLOBAL:
	case AGGR_UNSET:
	case AGGR_MAX:
	default:
		return;
	}

	fprintf(output, "%-*s %*d ", aggr_header_lens[idx], buf, 4, aggr_nr);
}

static void print_aggr_id_csv(struct perf_stat_config *config,
			      struct evsel *evsel, struct aggr_cpu_id id, int aggr_nr)
{
	FILE *output = config->output;
	const char *sep = config->csv_sep;

	switch (config->aggr_mode) {
	case AGGR_CORE:
		fprintf(output, "S%d-D%d-C%d%s%d%s",
			id.socket, id.die, id.core, sep, aggr_nr, sep);
		break;
	case AGGR_CACHE:
		fprintf(config->output, "S%d-D%d-L%d-ID%d%s%d%s",
			id.socket, id.die, id.cache_lvl, id.cache, sep, aggr_nr, sep);
		break;
	case AGGR_DIE:
		fprintf(output, "S%d-D%d%s%d%s",
			id.socket, id.die, sep, aggr_nr, sep);
		break;
	case AGGR_SOCKET:
		fprintf(output, "S%d%s%d%s",
			id.socket, sep, aggr_nr, sep);
		break;
	case AGGR_NODE:
		fprintf(output, "N%d%s%d%s",
			id.node, sep, aggr_nr, sep);
		break;
	case AGGR_NONE:
		if (evsel->percore && !config->percore_show_thread) {
			fprintf(output, "S%d-D%d-C%d%s",
				id.socket, id.die, id.core, sep);
		} else if (id.cpu.cpu > -1) {
			fprintf(output, "CPU%d%s",
				id.cpu.cpu, sep);
		}
		break;
	case AGGR_THREAD:
		fprintf(output, "%s-%d%s",
			perf_thread_map__comm(evsel->core.threads, id.thread_idx),
			perf_thread_map__pid(evsel->core.threads, id.thread_idx),
			sep);
		break;
	case AGGR_GLOBAL:
	case AGGR_UNSET:
	case AGGR_MAX:
	default:
		break;
	}
}

static void print_aggr_id_json(struct perf_stat_config *config,
			       struct evsel *evsel, struct aggr_cpu_id id, int aggr_nr)
{
	FILE *output = config->output;

	switch (config->aggr_mode) {
	case AGGR_CORE:
		fprintf(output, "\"core\" : \"S%d-D%d-C%d\", \"aggregate-number\" : %d, ",
			id.socket, id.die, id.core, aggr_nr);
		break;
	case AGGR_CACHE:
		fprintf(output, "\"cache\" : \"S%d-D%d-L%d-ID%d\", \"aggregate-number\" : %d, ",
			id.socket, id.die, id.cache_lvl, id.cache, aggr_nr);
		break;
	case AGGR_DIE:
		fprintf(output, "\"die\" : \"S%d-D%d\", \"aggregate-number\" : %d, ",
			id.socket, id.die, aggr_nr);
		break;
	case AGGR_SOCKET:
		fprintf(output, "\"socket\" : \"S%d\", \"aggregate-number\" : %d, ",
			id.socket, aggr_nr);
		break;
	case AGGR_NODE:
		fprintf(output, "\"node\" : \"N%d\", \"aggregate-number\" : %d, ",
			id.node, aggr_nr);
		break;
	case AGGR_NONE:
		if (evsel->percore && !config->percore_show_thread) {
			fprintf(output, "\"core\" : \"S%d-D%d-C%d\"",
				id.socket, id.die, id.core);
		} else if (id.cpu.cpu > -1) {
			fprintf(output, "\"cpu\" : \"%d\", ",
				id.cpu.cpu);
		}
		break;
	case AGGR_THREAD:
		fprintf(output, "\"thread\" : \"%s-%d\", ",
			perf_thread_map__comm(evsel->core.threads, id.thread_idx),
			perf_thread_map__pid(evsel->core.threads, id.thread_idx));
		break;
	case AGGR_GLOBAL:
	case AGGR_UNSET:
	case AGGR_MAX:
	default:
		break;
	}
}

static void aggr_printout(struct perf_stat_config *config,
			  struct evsel *evsel, struct aggr_cpu_id id, int aggr_nr)
{
	if (config->json_output)
		print_aggr_id_json(config, evsel, id, aggr_nr);
	else if (config->csv_output)
		print_aggr_id_csv(config, evsel, id, aggr_nr);
	else
		print_aggr_id_std(config, evsel, id, aggr_nr);
}

struct outstate {
	FILE *fh;
	bool newline;
	bool first;
	const char *prefix;
	int  nfields;
	int  aggr_nr;
	struct aggr_cpu_id id;
	struct evsel *evsel;
	struct cgroup *cgrp;
};

static void new_line_std(struct perf_stat_config *config __maybe_unused,
			 void *ctx)
{
	struct outstate *os = ctx;

	os->newline = true;
}

static inline void __new_line_std_csv(struct perf_stat_config *config,
				      struct outstate *os)
{
	fputc('\n', os->fh);
	if (os->prefix)
		fputs(os->prefix, os->fh);
	aggr_printout(config, os->evsel, os->id, os->aggr_nr);
}

static inline void __new_line_std(struct outstate *os)
{
	fprintf(os->fh, "                                                 ");
}

static void do_new_line_std(struct perf_stat_config *config,
			    struct outstate *os)
{
	__new_line_std_csv(config, os);
	if (config->aggr_mode == AGGR_NONE)
		fprintf(os->fh, "        ");
	__new_line_std(os);
}

static void print_metric_std(struct perf_stat_config *config,
			     void *ctx, const char *color, const char *fmt,
			     const char *unit, double val)
{
	struct outstate *os = ctx;
	FILE *out = os->fh;
	int n;
	bool newline = os->newline;

	os->newline = false;

	if (unit == NULL || fmt == NULL) {
		fprintf(out, "%-*s", METRIC_LEN, "");
		return;
	}

	if (newline)
		do_new_line_std(config, os);

	n = fprintf(out, " # ");
	if (color)
		n += color_fprintf(out, color, fmt, val);
	else
		n += fprintf(out, fmt, val);
	fprintf(out, " %-*s", METRIC_LEN - n - 1, unit);
}

static void new_line_csv(struct perf_stat_config *config, void *ctx)
{
	struct outstate *os = ctx;
	int i;

	__new_line_std_csv(config, os);
	for (i = 0; i < os->nfields; i++)
		fputs(config->csv_sep, os->fh);
}

static void print_metric_csv(struct perf_stat_config *config __maybe_unused,
			     void *ctx,
			     const char *color __maybe_unused,
			     const char *fmt, const char *unit, double val)
{
	struct outstate *os = ctx;
	FILE *out = os->fh;
	char buf[64], *vals, *ends;

	if (unit == NULL || fmt == NULL) {
		fprintf(out, "%s%s", config->csv_sep, config->csv_sep);
		return;
	}
	snprintf(buf, sizeof(buf), fmt, val);
	ends = vals = skip_spaces(buf);
	while (isdigit(*ends) || *ends == '.')
		ends++;
	*ends = 0;
	fprintf(out, "%s%s%s%s", config->csv_sep, vals, config->csv_sep, skip_spaces(unit));
}

static void print_metric_json(struct perf_stat_config *config __maybe_unused,
			     void *ctx,
			     const char *color __maybe_unused,
			     const char *fmt __maybe_unused,
			     const char *unit, double val)
{
	struct outstate *os = ctx;
	FILE *out = os->fh;

	fprintf(out, "\"metric-value\" : \"%f\", ", val);
	fprintf(out, "\"metric-unit\" : \"%s\"", unit);
	if (!config->metric_only)
		fprintf(out, "}");
}

static void new_line_json(struct perf_stat_config *config, void *ctx)
{
	struct outstate *os = ctx;

	fputs("\n{", os->fh);
	if (os->prefix)
		fprintf(os->fh, "%s", os->prefix);
	aggr_printout(config, os->evsel, os->id, os->aggr_nr);
}

static void print_metricgroup_header_json(struct perf_stat_config *config,
					  void *ctx,
					  const char *metricgroup_name)
{
	if (!metricgroup_name)
		return;

	fprintf(config->output, "\"metricgroup\" : \"%s\"}", metricgroup_name);
	new_line_json(config, ctx);
}

static void print_metricgroup_header_csv(struct perf_stat_config *config,
					 void *ctx,
					 const char *metricgroup_name)
{
	struct outstate *os = ctx;
	int i;

	if (!metricgroup_name) {
		/* Leave space for running and enabling */
		for (i = 0; i < os->nfields - 2; i++)
			fputs(config->csv_sep, os->fh);
		return;
	}

	for (i = 0; i < os->nfields; i++)
		fputs(config->csv_sep, os->fh);
	fprintf(config->output, "%s", metricgroup_name);
	new_line_csv(config, ctx);
}

static void print_metricgroup_header_std(struct perf_stat_config *config,
					 void *ctx,
					 const char *metricgroup_name)
{
	struct outstate *os = ctx;
	int n;

	if (!metricgroup_name) {
		__new_line_std(os);
		return;
	}

	n = fprintf(config->output, " %*s", EVNAME_LEN, metricgroup_name);

	fprintf(config->output, "%*s", MGROUP_LEN - n - 1, "");
}

/* Filter out some columns that don't work well in metrics only mode */

static bool valid_only_metric(const char *unit)
{
	if (!unit)
		return false;
	if (strstr(unit, "/sec") ||
	    strstr(unit, "CPUs utilized"))
		return false;
	return true;
}

static const char *fixunit(char *buf, struct evsel *evsel,
			   const char *unit)
{
	if (!strncmp(unit, "of all", 6)) {
		snprintf(buf, 1024, "%s %s", evsel__name(evsel),
			 unit);
		return buf;
	}
	return unit;
}

static void print_metric_only(struct perf_stat_config *config,
			      void *ctx, const char *color, const char *fmt,
			      const char *unit, double val)
{
	struct outstate *os = ctx;
	FILE *out = os->fh;
	char buf[1024], str[1024];
	unsigned mlen = config->metric_only_len;

	if (!valid_only_metric(unit))
		return;
	unit = fixunit(buf, os->evsel, unit);
	if (mlen < strlen(unit))
		mlen = strlen(unit) + 1;

	if (color)
		mlen += strlen(color) + sizeof(PERF_COLOR_RESET) - 1;

	color_snprintf(str, sizeof(str), color ?: "", fmt, val);
	fprintf(out, "%*s ", mlen, str);
	os->first = false;
}

static void print_metric_only_csv(struct perf_stat_config *config __maybe_unused,
				  void *ctx, const char *color __maybe_unused,
				  const char *fmt,
				  const char *unit, double val)
{
	struct outstate *os = ctx;
	FILE *out = os->fh;
	char buf[64], *vals, *ends;
	char tbuf[1024];

	if (!valid_only_metric(unit))
		return;
	unit = fixunit(tbuf, os->evsel, unit);
	snprintf(buf, sizeof(buf), fmt ?: "", val);
	ends = vals = skip_spaces(buf);
	while (isdigit(*ends) || *ends == '.')
		ends++;
	*ends = 0;
	fprintf(out, "%s%s", vals, config->csv_sep);
	os->first = false;
}

static void print_metric_only_json(struct perf_stat_config *config __maybe_unused,
				  void *ctx, const char *color __maybe_unused,
				  const char *fmt,
				  const char *unit, double val)
{
	struct outstate *os = ctx;
	FILE *out = os->fh;
	char buf[64], *vals, *ends;
	char tbuf[1024];

	if (!valid_only_metric(unit))
		return;
	unit = fixunit(tbuf, os->evsel, unit);
	snprintf(buf, sizeof(buf), fmt ?: "", val);
	ends = vals = skip_spaces(buf);
	while (isdigit(*ends) || *ends == '.')
		ends++;
	*ends = 0;
	if (!unit[0] || !vals[0])
		return;
	fprintf(out, "%s\"%s\" : \"%s\"", os->first ? "" : ", ", unit, vals);
	os->first = false;
}

static void new_line_metric(struct perf_stat_config *config __maybe_unused,
			    void *ctx __maybe_unused)
{
}

static void print_metric_header(struct perf_stat_config *config,
				void *ctx, const char *color __maybe_unused,
				const char *fmt __maybe_unused,
				const char *unit, double val __maybe_unused)
{
	struct outstate *os = ctx;
	char tbuf[1024];

	/* In case of iostat, print metric header for first root port only */
	if (config->iostat_run &&
	    os->evsel->priv != os->evsel->evlist->selected->priv)
		return;

	if (os->evsel->cgrp != os->cgrp)
		return;

	if (!valid_only_metric(unit))
		return;
	unit = fixunit(tbuf, os->evsel, unit);

	if (config->json_output)
		return;
	else if (config->csv_output)
		fprintf(os->fh, "%s%s", unit, config->csv_sep);
	else
		fprintf(os->fh, "%*s ", config->metric_only_len, unit);
}

static void print_counter_value_std(struct perf_stat_config *config,
				    struct evsel *evsel, double avg, bool ok)
{
	FILE *output = config->output;
	double sc =  evsel->scale;
	const char *fmt;
	const char *bad_count = evsel->supported ? CNTR_NOT_COUNTED : CNTR_NOT_SUPPORTED;

	if (config->big_num)
		fmt = floor(sc) != sc ? "%'*.2f " : "%'*.0f ";
	else
		fmt = floor(sc) != sc ? "%*.2f " : "%*.0f ";

	if (ok)
		fprintf(output, fmt, COUNTS_LEN, avg);
	else
		fprintf(output, "%*s ", COUNTS_LEN, bad_count);

	if (evsel->unit)
		fprintf(output, "%-*s ", config->unit_width, evsel->unit);

	fprintf(output, "%-*s", EVNAME_LEN, evsel__name(evsel));
}

static void print_counter_value_csv(struct perf_stat_config *config,
				    struct evsel *evsel, double avg, bool ok)
{
	FILE *output = config->output;
	double sc =  evsel->scale;
	const char *sep = config->csv_sep;
	const char *fmt = floor(sc) != sc ? "%.2f%s" : "%.0f%s";
	const char *bad_count = evsel->supported ? CNTR_NOT_COUNTED : CNTR_NOT_SUPPORTED;

	if (ok)
		fprintf(output, fmt, avg, sep);
	else
		fprintf(output, "%s%s", bad_count, sep);

	if (evsel->unit)
		fprintf(output, "%s%s", evsel->unit, sep);

	fprintf(output, "%s", evsel__name(evsel));
}

static void print_counter_value_json(struct perf_stat_config *config,
				     struct evsel *evsel, double avg, bool ok)
{
	FILE *output = config->output;
	const char *bad_count = evsel->supported ? CNTR_NOT_COUNTED : CNTR_NOT_SUPPORTED;

	if (ok)
		fprintf(output, "\"counter-value\" : \"%f\", ", avg);
	else
		fprintf(output, "\"counter-value\" : \"%s\", ", bad_count);

	if (evsel->unit)
		fprintf(output, "\"unit\" : \"%s\", ", evsel->unit);

	fprintf(output, "\"event\" : \"%s\", ", evsel__name(evsel));
}

static void print_counter_value(struct perf_stat_config *config,
				struct evsel *evsel, double avg, bool ok)
{
	if (config->json_output)
		print_counter_value_json(config, evsel, avg, ok);
	else if (config->csv_output)
		print_counter_value_csv(config, evsel, avg, ok);
	else
		print_counter_value_std(config, evsel, avg, ok);
}

static void abs_printout(struct perf_stat_config *config,
			 struct aggr_cpu_id id, int aggr_nr,
			 struct evsel *evsel, double avg, bool ok)
{
	aggr_printout(config, evsel, id, aggr_nr);
	print_counter_value(config, evsel, avg, ok);
	print_cgroup(config, evsel->cgrp);
}

static bool is_mixed_hw_group(struct evsel *counter)
{
	struct evlist *evlist = counter->evlist;
	u32 pmu_type = counter->core.attr.type;
	struct evsel *pos;

	if (counter->core.nr_members < 2)
		return false;

	evlist__for_each_entry(evlist, pos) {
		/* software events can be part of any hardware group */
		if (pos->core.attr.type == PERF_TYPE_SOFTWARE)
			continue;
		if (pmu_type == PERF_TYPE_SOFTWARE) {
			pmu_type = pos->core.attr.type;
			continue;
		}
		if (pmu_type != pos->core.attr.type)
			return true;
	}

	return false;
}

static bool evlist__has_hybrid(struct evlist *evlist)
{
	struct evsel *evsel;

	if (perf_pmus__num_core_pmus() == 1)
		return false;

	evlist__for_each_entry(evlist, evsel) {
		if (evsel->core.is_pmu_core)
			return true;
	}

	return false;
}

static void printout(struct perf_stat_config *config, struct outstate *os,
		     double uval, u64 run, u64 ena, double noise, int aggr_idx)
{
	struct perf_stat_output_ctx out;
	print_metric_t pm;
	new_line_t nl;
	print_metricgroup_header_t pmh;
	bool ok = true;
	struct evsel *counter = os->evsel;

	if (config->csv_output) {
		pm = config->metric_only ? print_metric_only_csv : print_metric_csv;
		nl = config->metric_only ? new_line_metric : new_line_csv;
		pmh = print_metricgroup_header_csv;
		os->nfields = 4 + (counter->cgrp ? 1 : 0);
	} else if (config->json_output) {
		pm = config->metric_only ? print_metric_only_json : print_metric_json;
		nl = config->metric_only ? new_line_metric : new_line_json;
		pmh = print_metricgroup_header_json;
	} else {
		pm = config->metric_only ? print_metric_only : print_metric_std;
		nl = config->metric_only ? new_line_metric : new_line_std;
		pmh = print_metricgroup_header_std;
	}

	if (run == 0 || ena == 0 || counter->counts->scaled == -1) {
		if (config->metric_only) {
			pm(config, os, NULL, "", "", 0);
			return;
		}

		ok = false;

		if (counter->supported) {
			if (!evlist__has_hybrid(counter->evlist)) {
				config->print_free_counters_hint = 1;
				if (is_mixed_hw_group(counter))
					config->print_mixed_hw_group_error = 1;
			}
		}
	}

	out.print_metric = pm;
	out.new_line = nl;
	out.print_metricgroup_header = pmh;
	out.ctx = os;
	out.force_header = false;

	if (!config->metric_only && !counter->default_metricgroup) {
		abs_printout(config, os->id, os->aggr_nr, counter, uval, ok);

		print_noise(config, counter, noise, /*before_metric=*/true);
		print_running(config, run, ena, /*before_metric=*/true);
	}

	if (ok) {
		if (!config->metric_only && counter->default_metricgroup) {
			void *from = NULL;

			aggr_printout(config, os->evsel, os->id, os->aggr_nr);
			/* Print out all the metricgroup with the same metric event. */
			do {
				int num = 0;

				/* Print out the new line for the next new metricgroup. */
				if (from) {
					if (config->json_output)
						new_line_json(config, (void *)os);
					else
						__new_line_std_csv(config, os);
				}

				print_noise(config, counter, noise, /*before_metric=*/true);
				print_running(config, run, ena, /*before_metric=*/true);
				from = perf_stat__print_shadow_stats_metricgroup(config, counter, aggr_idx,
										 &num, from, &out,
										 &config->metric_events);
			} while (from != NULL);
		} else
			perf_stat__print_shadow_stats(config, counter, uval, aggr_idx,
						      &out, &config->metric_events);
	} else {
		pm(config, os, /*color=*/NULL, /*format=*/NULL, /*unit=*/"", /*val=*/0);
	}

	if (!config->metric_only) {
		print_noise(config, counter, noise, /*before_metric=*/false);
		print_running(config, run, ena, /*before_metric=*/false);
	}
}

static void uniquify_event_name(struct evsel *counter)
{
	char *new_name;
	char *config;
	int ret = 0;

	if (counter->uniquified_name || counter->use_config_name ||
	    !counter->pmu_name || !strncmp(evsel__name(counter), counter->pmu_name,
					   strlen(counter->pmu_name)))
		return;

	config = strchr(counter->name, '/');
	if (config) {
		if (asprintf(&new_name,
			     "%s%s", counter->pmu_name, config) > 0) {
			free(counter->name);
			counter->name = new_name;
		}
	} else {
		if (evsel__is_hybrid(counter)) {
			ret = asprintf(&new_name, "%s/%s/",
				       counter->pmu_name, counter->name);
		} else {
			ret = asprintf(&new_name, "%s [%s]",
				       counter->name, counter->pmu_name);
		}

		if (ret) {
			free(counter->name);
			counter->name = new_name;
		}
	}

	counter->uniquified_name = true;
}

static bool hybrid_uniquify(struct evsel *evsel, struct perf_stat_config *config)
{
	return evsel__is_hybrid(evsel) && !config->hybrid_merge;
}

<<<<<<< HEAD
static bool hybrid_merge(struct evsel *counter, struct perf_stat_config *config,
			 bool check)
{
	if (evsel__is_hybrid(counter)) {
		if (check)
			return config->hybrid_merge;
		else
			return !config->hybrid_merge;
	}
=======
static void uniquify_counter(struct perf_stat_config *config, struct evsel *counter)
{
	if (config->no_merge || hybrid_uniquify(counter, config))
		uniquify_event_name(counter);
}

/**
 * should_skip_zero_count() - Check if the event should print 0 values.
 * @config: The perf stat configuration (including aggregation mode).
 * @counter: The evsel with its associated cpumap.
 * @id: The aggregation id that is being queried.
 *
 * Due to mismatch between the event cpumap or thread-map and the
 * aggregation mode, sometimes it'd iterate the counter with the map
 * which does not contain any values.
 *
 * For example, uncore events have dedicated CPUs to manage them,
 * result for other CPUs should be zero and skipped.
 *
 * Return: %true if the value should NOT be printed, %false if the value
 * needs to be printed like "<not counted>" or "<not supported>".
 */
static bool should_skip_zero_counter(struct perf_stat_config *config,
				     struct evsel *counter,
				     const struct aggr_cpu_id *id)
{
	struct perf_cpu cpu;
	int idx;

	/*
	 * Skip value 0 when enabling --per-thread globally,
	 * otherwise it will have too many 0 output.
	 */
	if (config->aggr_mode == AGGR_THREAD && config->system_wide)
		return true;
>>>>>>> 98817289

	/* Tool events have the software PMU but are only gathered on 1. */
	if (evsel__is_tool(counter))
		return true;

	/*
	 * Skip value 0 when it's an uncore event and the given aggr id
	 * does not belong to the PMU cpumask.
	 */
	if (!counter->pmu || !counter->pmu->is_uncore)
		return false;

	perf_cpu_map__for_each_cpu(cpu, idx, counter->pmu->cpus) {
		struct aggr_cpu_id own_id = config->aggr_get_id(config, cpu);

		if (aggr_cpu_id__equal(id, &own_id))
			return false;
	}
	return true;
}

static void print_counter_aggrdata(struct perf_stat_config *config,
				   struct evsel *counter, int aggr_idx,
				   struct outstate *os)
{
	FILE *output = config->output;
	u64 ena, run, val;
	double uval;
	struct perf_stat_evsel *ps = counter->stats;
	struct perf_stat_aggr *aggr = &ps->aggr[aggr_idx];
	struct aggr_cpu_id id = config->aggr_map->map[aggr_idx];
	double avg = aggr->counts.val;
	bool metric_only = config->metric_only;

	os->id = id;
	os->aggr_nr = aggr->nr;
	os->evsel = counter;

	/* Skip already merged uncore/hybrid events */
	if (counter->merged_stat)
		return;

	uniquify_counter(config, counter);

	val = aggr->counts.val;
	ena = aggr->counts.ena;
	run = aggr->counts.run;

	if (perf_stat__skip_metric_event(counter, &config->metric_events, ena, run))
		return;

	if (val == 0 && should_skip_zero_counter(config, counter, &id))
		return;

	if (!metric_only) {
		if (config->json_output)
			fputc('{', output);
		if (os->prefix)
			fprintf(output, "%s", os->prefix);
		else if (config->summary && config->csv_output &&
			 !config->no_csv_summary && !config->interval)
			fprintf(output, "%s%s", "summary", config->csv_sep);
	}

	uval = val * counter->scale;

	printout(config, os, uval, run, ena, avg, aggr_idx);

	if (!metric_only)
		fputc('\n', output);
}

static void print_metric_begin(struct perf_stat_config *config,
			       struct evlist *evlist,
			       struct outstate *os, int aggr_idx)
{
	struct perf_stat_aggr *aggr;
	struct aggr_cpu_id id;
	struct evsel *evsel;

	os->first = true;
	if (!config->metric_only)
		return;

	if (config->json_output)
		fputc('{', config->output);
	if (os->prefix)
		fprintf(config->output, "%s", os->prefix);

	evsel = evlist__first(evlist);
	id = config->aggr_map->map[aggr_idx];
	aggr = &evsel->stats->aggr[aggr_idx];
	aggr_printout(config, evsel, id, aggr->nr);

	print_cgroup(config, os->cgrp ? : evsel->cgrp);
}

static void print_metric_end(struct perf_stat_config *config, struct outstate *os)
{
	FILE *output = config->output;

	if (!config->metric_only)
		return;

	if (config->json_output) {
		if (os->first)
			fputs("\"metric-value\" : \"none\"", output);
		fputc('}', output);
	}
	fputc('\n', output);
}

static void print_aggr(struct perf_stat_config *config,
		       struct evlist *evlist,
		       struct outstate *os)
{
	struct evsel *counter;
	int aggr_idx;

	if (!config->aggr_map || !config->aggr_get_id)
		return;

	/*
	 * With metric_only everything is on a single line.
	 * Without each counter has its own line.
	 */
	cpu_aggr_map__for_each_idx(aggr_idx, config->aggr_map) {
		print_metric_begin(config, evlist, os, aggr_idx);

		evlist__for_each_entry(evlist, counter) {
			print_counter_aggrdata(config, counter, aggr_idx, os);
		}
		print_metric_end(config, os);
	}
}

static void print_aggr_cgroup(struct perf_stat_config *config,
			      struct evlist *evlist,
			      struct outstate *os)
{
	struct evsel *counter, *evsel;
	int aggr_idx;

	if (!config->aggr_map || !config->aggr_get_id)
		return;

	evlist__for_each_entry(evlist, evsel) {
		if (os->cgrp == evsel->cgrp)
			continue;

		os->cgrp = evsel->cgrp;

		cpu_aggr_map__for_each_idx(aggr_idx, config->aggr_map) {
			print_metric_begin(config, evlist, os, aggr_idx);

			evlist__for_each_entry(evlist, counter) {
				if (counter->cgrp != os->cgrp)
					continue;

				print_counter_aggrdata(config, counter, aggr_idx, os);
			}
			print_metric_end(config, os);
		}
	}
}

static void print_counter(struct perf_stat_config *config,
			  struct evsel *counter, struct outstate *os)
{
	int aggr_idx;

	/* AGGR_THREAD doesn't have config->aggr_get_id */
	if (!config->aggr_map)
		return;

	cpu_aggr_map__for_each_idx(aggr_idx, config->aggr_map) {
		print_counter_aggrdata(config, counter, aggr_idx, os);
	}
}

static void print_no_aggr_metric(struct perf_stat_config *config,
				 struct evlist *evlist,
				 struct outstate *os)
{
	int all_idx;
	struct perf_cpu cpu;

	perf_cpu_map__for_each_cpu(cpu, all_idx, evlist->core.user_requested_cpus) {
		struct evsel *counter;
		bool first = true;

		evlist__for_each_entry(evlist, counter) {
			u64 ena, run, val;
			double uval;
			struct perf_stat_evsel *ps = counter->stats;
			int aggr_idx = perf_cpu_map__idx(evsel__cpus(counter), cpu);

			if (aggr_idx < 0)
				continue;

			os->evsel = counter;
			os->id = aggr_cpu_id__cpu(cpu, /*data=*/NULL);
			if (first) {
				print_metric_begin(config, evlist, os, aggr_idx);
				first = false;
			}
			val = ps->aggr[aggr_idx].counts.val;
			ena = ps->aggr[aggr_idx].counts.ena;
			run = ps->aggr[aggr_idx].counts.run;

			uval = val * counter->scale;
			printout(config, os, uval, run, ena, 1.0, aggr_idx);
		}
		if (!first)
			print_metric_end(config, os);
	}
}

static void print_metric_headers_std(struct perf_stat_config *config,
				     bool no_indent)
{
	fputc(' ', config->output);

	if (!no_indent) {
		int len = aggr_header_lens[config->aggr_mode];

		if (nr_cgroups || config->cgroup_list)
			len += CGROUP_LEN + 1;

		fprintf(config->output, "%*s", len, "");
	}
}

static void print_metric_headers_csv(struct perf_stat_config *config,
				     bool no_indent __maybe_unused)
{
	if (config->interval)
		fputs("time,", config->output);
	if (!config->iostat_run)
		fputs(aggr_header_csv[config->aggr_mode], config->output);
}

static void print_metric_headers_json(struct perf_stat_config *config __maybe_unused,
				      bool no_indent __maybe_unused)
{
}

static void print_metric_headers(struct perf_stat_config *config,
				 struct evlist *evlist, bool no_indent)
{
	struct evsel *counter;
	struct outstate os = {
		.fh = config->output
	};
	struct perf_stat_output_ctx out = {
		.ctx = &os,
		.print_metric = print_metric_header,
		.new_line = new_line_metric,
		.force_header = true,
	};
<<<<<<< HEAD
	bool first = true;

		if (config->json_output && !config->interval)
			fprintf(config->output, "{");
=======
>>>>>>> 98817289

	if (config->json_output)
		print_metric_headers_json(config, no_indent);
	else if (config->csv_output)
		print_metric_headers_csv(config, no_indent);
	else
		print_metric_headers_std(config, no_indent);

	if (config->iostat_run)
		iostat_print_header_prefix(config);

	if (config->cgroup_list)
		os.cgrp = evlist__first(evlist)->cgrp;

	/* Print metrics headers only */
	evlist__for_each_entry(evlist, counter) {
		os.evsel = counter;

<<<<<<< HEAD
		if (!first && config->json_output)
			fprintf(config->output, ", ");
		first = false;

=======
>>>>>>> 98817289
		perf_stat__print_shadow_stats(config, counter, 0,
					      0,
					      &out,
					      &config->metric_events);
	}

	if (!config->json_output)
		fputc('\n', config->output);
}

static void prepare_interval(struct perf_stat_config *config,
			     char *prefix, size_t len, struct timespec *ts)
{
	if (config->iostat_run)
		return;

	if (config->json_output)
		scnprintf(prefix, len, "\"interval\" : %lu.%09lu, ",
			  (unsigned long) ts->tv_sec, ts->tv_nsec);
	else if (config->csv_output)
		scnprintf(prefix, len, "%lu.%09lu%s",
			  (unsigned long) ts->tv_sec, ts->tv_nsec, config->csv_sep);
	else
		scnprintf(prefix, len, "%6lu.%09lu ",
			  (unsigned long) ts->tv_sec, ts->tv_nsec);
}

static void print_header_interval_std(struct perf_stat_config *config,
				      struct target *_target __maybe_unused,
				      struct evlist *evlist,
				      int argc __maybe_unused,
				      const char **argv __maybe_unused)
{
	FILE *output = config->output;

	switch (config->aggr_mode) {
	case AGGR_NODE:
	case AGGR_SOCKET:
	case AGGR_DIE:
	case AGGR_CACHE:
	case AGGR_CORE:
		fprintf(output, "#%*s %-*s cpus",
			INTERVAL_LEN - 1, "time",
			aggr_header_lens[config->aggr_mode],
			aggr_header_std[config->aggr_mode]);
		break;
	case AGGR_NONE:
		fprintf(output, "#%*s %-*s",
			INTERVAL_LEN - 1, "time",
			aggr_header_lens[config->aggr_mode],
			aggr_header_std[config->aggr_mode]);
		break;
	case AGGR_THREAD:
		fprintf(output, "#%*s %*s-%-*s",
			INTERVAL_LEN - 1, "time",
			COMM_LEN, "comm", PID_LEN, "pid");
		break;
	case AGGR_GLOBAL:
	default:
		if (!config->iostat_run)
			fprintf(output, "#%*s",
				INTERVAL_LEN - 1, "time");
	case AGGR_UNSET:
	case AGGR_MAX:
		break;
	}

	if (config->metric_only)
		print_metric_headers(config, evlist, true);
	else
		fprintf(output, " %*s %*s events\n",
			COUNTS_LEN, "counts", config->unit_width, "unit");
}

static void print_header_std(struct perf_stat_config *config,
			     struct target *_target, struct evlist *evlist,
			     int argc, const char **argv)
{
	FILE *output = config->output;
	int i;

	fprintf(output, "\n");
	fprintf(output, " Performance counter stats for ");
	if (_target->bpf_str)
		fprintf(output, "\'BPF program(s) %s", _target->bpf_str);
	else if (_target->system_wide)
		fprintf(output, "\'system wide");
	else if (_target->cpu_list)
		fprintf(output, "\'CPU(s) %s", _target->cpu_list);
	else if (!target__has_task(_target)) {
		fprintf(output, "\'%s", argv ? argv[0] : "pipe");
		for (i = 1; argv && (i < argc); i++)
			fprintf(output, " %s", argv[i]);
	} else if (_target->pid)
		fprintf(output, "process id \'%s", _target->pid);
	else
		fprintf(output, "thread id \'%s", _target->tid);

	fprintf(output, "\'");
	if (config->run_count > 1)
		fprintf(output, " (%d runs)", config->run_count);
	fprintf(output, ":\n\n");

	if (config->metric_only)
		print_metric_headers(config, evlist, false);
}

static void print_header_csv(struct perf_stat_config *config,
			     struct target *_target __maybe_unused,
			     struct evlist *evlist,
			     int argc __maybe_unused,
			     const char **argv __maybe_unused)
{
	if (config->metric_only)
		print_metric_headers(config, evlist, true);
}
static void print_header_json(struct perf_stat_config *config,
			      struct target *_target __maybe_unused,
			      struct evlist *evlist,
			      int argc __maybe_unused,
			      const char **argv __maybe_unused)
{
	if (config->metric_only)
		print_metric_headers(config, evlist, true);
}

static void print_header(struct perf_stat_config *config,
			 struct target *_target,
			 struct evlist *evlist,
			 int argc, const char **argv)
{
	static int num_print_iv;

	fflush(stdout);

	if (config->interval_clear)
		puts(CONSOLE_CLEAR);

	if (num_print_iv == 0 || config->interval_clear) {
		if (config->json_output)
			print_header_json(config, _target, evlist, argc, argv);
		else if (config->csv_output)
			print_header_csv(config, _target, evlist, argc, argv);
		else if (config->interval)
			print_header_interval_std(config, _target, evlist, argc, argv);
		else
			print_header_std(config, _target, evlist, argc, argv);
	}

	if (num_print_iv++ == 25)
		num_print_iv = 0;
}

static int get_precision(double num)
{
	if (num > 1)
		return 0;

	return lround(ceil(-log10(num)));
}

static void print_table(struct perf_stat_config *config,
			FILE *output, int precision, double avg)
{
	char tmp[64];
	int idx, indent = 0;

	scnprintf(tmp, 64, " %17.*f", precision, avg);
	while (tmp[indent] == ' ')
		indent++;

	fprintf(output, "%*s# Table of individual measurements:\n", indent, "");

	for (idx = 0; idx < config->run_count; idx++) {
		double run = (double) config->walltime_run[idx] / NSEC_PER_SEC;
		int h, n = 1 + abs((int) (100.0 * (run - avg)/run) / 5);

		fprintf(output, " %17.*f (%+.*f) ",
			precision, run, precision, run - avg);

		for (h = 0; h < n; h++)
			fprintf(output, "#");

		fprintf(output, "\n");
	}

	fprintf(output, "\n%*s# Final result:\n", indent, "");
}

static double timeval2double(struct timeval *t)
{
	return t->tv_sec + (double) t->tv_usec/USEC_PER_SEC;
}

static void print_footer(struct perf_stat_config *config)
{
	double avg = avg_stats(config->walltime_nsecs_stats) / NSEC_PER_SEC;
	FILE *output = config->output;

	if (config->interval || config->csv_output || config->json_output)
		return;

	if (!config->null_run)
		fprintf(output, "\n");

	if (config->run_count == 1) {
		fprintf(output, " %17.9f seconds time elapsed", avg);

		if (config->ru_display) {
			double ru_utime = timeval2double(&config->ru_data.ru_utime);
			double ru_stime = timeval2double(&config->ru_data.ru_stime);

			fprintf(output, "\n\n");
			fprintf(output, " %17.9f seconds user\n", ru_utime);
			fprintf(output, " %17.9f seconds sys\n", ru_stime);
		}
	} else {
		double sd = stddev_stats(config->walltime_nsecs_stats) / NSEC_PER_SEC;
		/*
		 * Display at most 2 more significant
		 * digits than the stddev inaccuracy.
		 */
		int precision = get_precision(sd) + 2;

		if (config->walltime_run_table)
			print_table(config, output, precision, avg);

		fprintf(output, " %17.*f +- %.*f seconds time elapsed",
			precision, avg, precision, sd);

		print_noise_pct(config, sd, avg, /*before_metric=*/false);
	}
	fprintf(output, "\n\n");

	if (config->print_free_counters_hint && sysctl__nmi_watchdog_enabled())
		fprintf(output,
"Some events weren't counted. Try disabling the NMI watchdog:\n"
"	echo 0 > /proc/sys/kernel/nmi_watchdog\n"
"	perf stat ...\n"
"	echo 1 > /proc/sys/kernel/nmi_watchdog\n");

	if (config->print_mixed_hw_group_error)
		fprintf(output,
			"The events in group usually have to be from "
			"the same PMU. Try reorganizing the group.\n");
}

static void print_percore(struct perf_stat_config *config,
			  struct evsel *counter, struct outstate *os)
{
	bool metric_only = config->metric_only;
	FILE *output = config->output;
	struct cpu_aggr_map *core_map;
	int aggr_idx, core_map_len = 0;

	if (!config->aggr_map || !config->aggr_get_id)
		return;

	if (config->percore_show_thread)
		return print_counter(config, counter, os);

	/*
	 * core_map will hold the aggr_cpu_id for the cores that have been
	 * printed so that each core is printed just once.
	 */
	core_map = cpu_aggr_map__empty_new(config->aggr_map->nr);
	if (core_map == NULL) {
		fprintf(output, "Cannot allocate per-core aggr map for display\n");
		return;
	}

	cpu_aggr_map__for_each_idx(aggr_idx, config->aggr_map) {
		struct perf_cpu curr_cpu = config->aggr_map->map[aggr_idx].cpu;
		struct aggr_cpu_id core_id = aggr_cpu_id__core(curr_cpu, NULL);
		bool found = false;

		for (int i = 0; i < core_map_len; i++) {
			if (aggr_cpu_id__equal(&core_map->map[i], &core_id)) {
				found = true;
				break;
			}
		}
		if (found)
			continue;

		print_counter_aggrdata(config, counter, aggr_idx, os);

		core_map->map[core_map_len++] = core_id;
	}
	free(core_map);

	if (metric_only)
		fputc('\n', output);
}

static void print_cgroup_counter(struct perf_stat_config *config, struct evlist *evlist,
				 struct outstate *os)
{
	struct evsel *counter;

	evlist__for_each_entry(evlist, counter) {
		if (os->cgrp != counter->cgrp) {
			if (os->cgrp != NULL)
				print_metric_end(config, os);

			os->cgrp = counter->cgrp;
			print_metric_begin(config, evlist, os, /*aggr_idx=*/0);
		}

		print_counter(config, counter, os);
	}
	if (os->cgrp)
		print_metric_end(config, os);
}

void evlist__print_counters(struct evlist *evlist, struct perf_stat_config *config,
			    struct target *_target, struct timespec *ts,
			    int argc, const char **argv)
{
	bool metric_only = config->metric_only;
	int interval = config->interval;
	struct evsel *counter;
	char buf[64];
	struct outstate os = {
		.fh = config->output,
		.first = true,
	};

	if (config->iostat_run)
		evlist->selected = evlist__first(evlist);

	if (interval) {
		os.prefix = buf;
		prepare_interval(config, buf, sizeof(buf), ts);
	}

	print_header(config, _target, evlist, argc, argv);

	switch (config->aggr_mode) {
	case AGGR_CORE:
	case AGGR_CACHE:
	case AGGR_DIE:
	case AGGR_SOCKET:
	case AGGR_NODE:
		if (config->cgroup_list)
			print_aggr_cgroup(config, evlist, &os);
		else
			print_aggr(config, evlist, &os);
		break;
	case AGGR_THREAD:
	case AGGR_GLOBAL:
		if (config->iostat_run) {
			iostat_print_counters(evlist, config, ts, buf,
					      (iostat_print_counter_t)print_counter, &os);
		} else if (config->cgroup_list) {
			print_cgroup_counter(config, evlist, &os);
		} else {
			print_metric_begin(config, evlist, &os, /*aggr_idx=*/0);
			evlist__for_each_entry(evlist, counter) {
				print_counter(config, counter, &os);
			}
			print_metric_end(config, &os);
		}
		break;
	case AGGR_NONE:
		if (metric_only)
			print_no_aggr_metric(config, evlist, &os);
		else {
			evlist__for_each_entry(evlist, counter) {
				if (counter->percore)
					print_percore(config, counter, &os);
				else
					print_counter(config, counter, &os);
			}
		}
		break;
	case AGGR_MAX:
	case AGGR_UNSET:
	default:
		break;
	}

	print_footer(config);

	fflush(config->output);
}<|MERGE_RESOLUTION|>--- conflicted
+++ resolved
@@ -896,17 +896,6 @@
 	return evsel__is_hybrid(evsel) && !config->hybrid_merge;
 }
 
-<<<<<<< HEAD
-static bool hybrid_merge(struct evsel *counter, struct perf_stat_config *config,
-			 bool check)
-{
-	if (evsel__is_hybrid(counter)) {
-		if (check)
-			return config->hybrid_merge;
-		else
-			return !config->hybrid_merge;
-	}
-=======
 static void uniquify_counter(struct perf_stat_config *config, struct evsel *counter)
 {
 	if (config->no_merge || hybrid_uniquify(counter, config))
@@ -942,7 +931,6 @@
 	 */
 	if (config->aggr_mode == AGGR_THREAD && config->system_wide)
 		return true;
->>>>>>> 98817289
 
 	/* Tool events have the software PMU but are only gathered on 1. */
 	if (evsel__is_tool(counter))
@@ -1203,13 +1191,6 @@
 		.new_line = new_line_metric,
 		.force_header = true,
 	};
-<<<<<<< HEAD
-	bool first = true;
-
-		if (config->json_output && !config->interval)
-			fprintf(config->output, "{");
-=======
->>>>>>> 98817289
 
 	if (config->json_output)
 		print_metric_headers_json(config, no_indent);
@@ -1228,13 +1209,6 @@
 	evlist__for_each_entry(evlist, counter) {
 		os.evsel = counter;
 
-<<<<<<< HEAD
-		if (!first && config->json_output)
-			fprintf(config->output, ", ");
-		first = false;
-
-=======
->>>>>>> 98817289
 		perf_stat__print_shadow_stats(config, counter, 0,
 					      0,
 					      &out,
