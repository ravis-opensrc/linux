--- conflicted
+++ resolved
@@ -17,10 +17,6 @@
 	bool	     default_per_cpu;
 	bool	     per_thread;
 	bool	     use_bpf;
-<<<<<<< HEAD
-	bool	     hybrid;
-=======
->>>>>>> 98817289
 	int	     initial_delay;
 	const char   *attr_map;
 };
