[
  {
    "EventCode": "0x1D054",
    "EventName": "PM_DTLB_HIT_2M",
    "BriefDescription": "Data TLB hit (DERAT reload) page size 2M. Implies radix translation. When MMCR1[16]=0 this event counts only DERAT reloads for demand misses. When MMCR1[16]=1 this event includes demand misses and prefetches."
  },
  {
<<<<<<< HEAD
    "EventCode": "0x10006",
    "EventName": "PM_DISP_STALL_HELD_OTHER_CYC",
    "BriefDescription": "Cycles in which the next-to-complete (NTC) instruction is held at dispatch for any other reason."
  },
  {
    "EventCode": "0x10010",
    "EventName": "PM_PMC4_OVERFLOW",
    "BriefDescription": "The event selected for PMC4 caused the event counter to overflow."
  },
  {
    "EventCode": "0x10020",
    "EventName": "PM_PMC4_REWIND",
    "BriefDescription": "The speculative event selected for PMC4 rewinds and the counter for PMC4 is not charged."
  },
  {
    "EventCode": "0x10038",
    "EventName": "PM_DISP_STALL_TRANSLATION",
    "BriefDescription": "Cycles when dispatch was stalled for this thread because the MMU was handling a translation miss."
  },
  {
    "EventCode": "0x1003A",
    "EventName": "PM_DISP_STALL_BR_MPRED_IC_L2",
    "BriefDescription": "Cycles when dispatch was stalled while the instruction was fetched from the local L2 after suffering a branch mispredict."
  },
  {
    "EventCode": "0x1D05E",
    "EventName": "PM_DISP_STALL_HELD_HALT_CYC",
    "BriefDescription": "Cycles in which the next-to-complete (NTC) instruction is held at dispatch because of power management."
  },
  {
    "EventCode": "0x1E050",
    "EventName": "PM_DISP_STALL_HELD_STF_MAPPER_CYC",
    "BriefDescription": "Cycles in which the next-to-complete (NTC) instruction is held at dispatch because the STF mapper/SRB was full. Includes GPR (count, link, tar), VSR, VMR, FPR."
=======
    "EventCode": "0x1D058",
    "EventName": "PM_ITLB_HIT_64K",
    "BriefDescription": "Instruction TLB hit (IERAT reload) page size 64K. When MMCR1[17]=0 this event counts only for demand misses. When MMCR1[17]=1 this event includes demand misses and prefetches."
>>>>>>> 98817289
  },
  {
    "EventCode": "0x1F054",
    "EventName": "PM_DTLB_HIT",
    "BriefDescription": "The PTE required by the instruction was resident in the TLB (data TLB access). When MMCR1[16]=0 this event counts only demand hits. When MMCR1[16]=1 this event includes demand and prefetch. Applies to both HPT and RPT."
  },
  {
    "EventCode": "0x100F2",
    "EventName": "PM_1PLUS_PPC_CMPL",
    "BriefDescription": "Cycles in which at least one instruction is completed by this thread."
  },
  {
    "EventCode": "0x100F6",
    "EventName": "PM_IERAT_MISS",
    "BriefDescription": "IERAT Reloaded to satisfy an IERAT miss. All page sizes are counted by this event. This event only counts instruction demand access."
<<<<<<< HEAD
  },
  {
    "EventCode": "0x100F8",
    "EventName": "PM_DISP_STALL_CYC",
    "BriefDescription": "Cycles the ICT has no itags assigned to this thread (no instructions were dispatched during these cycles)."
  },
  {
    "EventCode": "0x20006",
    "EventName": "PM_DISP_STALL_HELD_ISSQ_FULL_CYC",
    "BriefDescription": "Cycles in which the next-to-complete (NTC) instruction is held at dispatch due to Issue queue full. Includes issue queue and branch queue."
  },
  {
    "EventCode": "0x20114",
    "EventName": "PM_MRK_L2_RC_DISP",
    "BriefDescription": "Marked instruction RC dispatched in L2."
  },
  {
    "EventCode": "0x2C010",
    "EventName": "PM_EXEC_STALL_LSU",
    "BriefDescription": "Cycles in which the oldest instruction in the pipeline was executing in the Load Store Unit. This does not include simple fixed point instructions."
  },
  {
    "EventCode": "0x2C016",
    "EventName": "PM_DISP_STALL_IERAT_ONLY_MISS",
    "BriefDescription": "Cycles when dispatch was stalled while waiting to resolve an instruction ERAT miss."
  },
  {
    "EventCode": "0x2C01E",
    "EventName": "PM_DISP_STALL_BR_MPRED_IC_L3",
    "BriefDescription": "Cycles when dispatch was stalled while the instruction was fetched from the local L3 after suffering a branch mispredict."
  },
  {
    "EventCode": "0x2D01A",
    "EventName": "PM_DISP_STALL_IC_MISS",
    "BriefDescription": "Cycles when dispatch was stalled for this thread due to an instruction cache miss."
  },
  {
    "EventCode": "0x2E018",
    "EventName": "PM_DISP_STALL_FETCH",
    "BriefDescription": "Cycles when dispatch was stalled for this thread because Fetch was being held."
  },
  {
    "EventCode": "0x2E01A",
    "EventName": "PM_DISP_STALL_HELD_XVFC_MAPPER_CYC",
    "BriefDescription": "Cycles in which the next-to-complete (NTC) instruction is held at dispatch because the XVFC mapper/SRB was full."
  },
  {
    "EventCode": "0x2C142",
    "EventName": "PM_MRK_XFER_FROM_SRC_PMC2",
    "BriefDescription": "For a marked data transfer instruction, the processor's L1 data cache was reloaded from the source specified in MMCR3[15:27]. If MMCR1[16|17] is 0 (default), this count includes only lines that were reloaded to satisfy a demand miss. If MMCR1[16|17] is 1, this count includes both demand misses and prefetch reloads."
=======
>>>>>>> 98817289
  },
  {
    "EventCode": "0x24050",
    "EventName": "PM_IOPS_DISP",
    "BriefDescription": "Internal Operations dispatched. PM_IOPS_DISP / PM_INST_DISP will show the average number of internal operations per PowerPC instruction."
  },
  {
    "EventCode": "0x2405E",
    "EventName": "PM_ISSUE_CANCEL",
    "BriefDescription": "An instruction issued and the issue was later cancelled. Only one cancel per PowerPC instruction."
  },
  {
    "EventCode": "0x200FA",
    "EventName": "PM_BR_TAKEN_CMPL",
    "BriefDescription": "Branch Taken instruction completed."
  },
  {
<<<<<<< HEAD
    "EventCode": "0x30004",
    "EventName": "PM_DISP_STALL_FLUSH",
    "BriefDescription": "Cycles when dispatch was stalled because of a flush that happened to an instruction(s) that was not yet next-to-complete (NTC). PM_EXEC_STALL_NTC_FLUSH only includes instructions that were flushed after becoming NTC."
  },
  {
=======
>>>>>>> 98817289
    "EventCode": "0x3000A",
    "EventName": "PM_DISP_STALL_ITLB_MISS",
    "BriefDescription": "Cycles when dispatch was stalled while waiting to resolve an instruction TLB miss."
  },
  {
    "EventCode": "0x30012",
    "EventName": "PM_FLUSH_COMPLETION",
    "BriefDescription": "The instruction that was next to complete (oldest in the pipeline) did not complete because it suffered a flush."
  },
  {
<<<<<<< HEAD
    "EventCode": "0x30014",
    "EventName": "PM_EXEC_STALL_STORE",
    "BriefDescription": "Cycles in which the oldest instruction in the pipeline was a store instruction executing in the Load Store Unit."
  },
  {
    "EventCode": "0x30018",
    "EventName": "PM_DISP_STALL_HELD_SCOREBOARD_CYC",
    "BriefDescription": "Cycles in which the next-to-complete (NTC) instruction is held at dispatch while waiting on the Scoreboard. This event combines VSCR and FPSCR together."
  },
  {
    "EventCode": "0x30026",
    "EventName": "PM_EXEC_STALL_STORE_MISS",
    "BriefDescription": "Cycles in which the oldest instruction in the pipeline was a store whose cache line was not resident in the L1 and was waiting for allocation of the missing line into the L1."
  },
  {
    "EventCode": "0x3012A",
    "EventName": "PM_MRK_L2_RC_DONE",
    "BriefDescription": "L2 RC machine completed the transaction for the marked instruction."
  },
  {
=======
>>>>>>> 98817289
    "EventCode": "0x3F046",
    "EventName": "PM_ITLB_HIT_1G",
    "BriefDescription": "Instruction TLB hit (IERAT reload) page size 1G, which implies Radix Page Table translation is in use. When MMCR1[17]=0 this event counts only for demand misses. When MMCR1[17]=1 this event includes demand misses and prefetches."
  },
  {
<<<<<<< HEAD
    "EventCode": "0x34058",
    "EventName": "PM_DISP_STALL_BR_MPRED_ICMISS",
    "BriefDescription": "Cycles when dispatch was stalled after a mispredicted branch resulted in an instruction cache miss."
  },
  {
    "EventCode": "0x3D05C",
    "EventName": "PM_DISP_STALL_HELD_RENAME_CYC",
    "BriefDescription": "Cycles in which the next-to-complete (NTC) instruction is held at dispatch because the mapper/SRB was full. Includes GPR (count, link, tar), VSR, VMR, FPR and XVFC."
  },
  {
    "EventCode": "0x3E052",
    "EventName": "PM_DISP_STALL_IC_L3",
    "BriefDescription": "Cycles when dispatch was stalled while the instruction was fetched from the local L3."
=======
    "EventCode": "0x3C05A",
    "EventName": "PM_DTLB_HIT_64K",
    "BriefDescription": "Data TLB hit (DERAT reload) page size 64K. When MMCR1[16]=0 this event counts only for demand misses. When MMCR1[16]=1 this event includes demand misses and prefetches."
>>>>>>> 98817289
  },
  {
    "EventCode": "0x3E054",
    "EventName": "PM_LD_MISS_L1",
    "BriefDescription": "Load missed L1, counted at finish time. LMQ merges are not included in this count. i.e. if a load instruction misses on an address that is already allocated on the LMQ, this event will not increment for that load). Note that this count is per slice, so if a load spans multiple slices this event will increment multiple times for a single load."
<<<<<<< HEAD
  },
  {
    "EventCode": "0x301EA",
    "EventName": "PM_THRESH_EXC_1024",
    "BriefDescription": "Threshold counter exceeded a value of 1024."
=======
>>>>>>> 98817289
  },
  {
    "EventCode": "0x300FA",
    "EventName": "PM_INST_FROM_L3MISS",
    "BriefDescription": "The processor's instruction cache was reloaded from beyond the local core's L3 due to a demand miss."
  },
  {
    "EventCode": "0x40006",
    "EventName": "PM_ISSUE_KILL",
    "BriefDescription": "Cycles in which an instruction or group of instructions were cancelled after being issued. This event increments once per occurrence, regardless of how many instructions are included in the issue group."
  },
  {
<<<<<<< HEAD
    "EventCode": "0x40116",
    "EventName": "PM_MRK_LARX_FIN",
    "BriefDescription": "Marked load and reserve instruction (LARX) finished. LARX and STCX are instructions used to acquire a lock."
  },
  {
    "EventCode": "0x4C010",
    "EventName": "PM_DISP_STALL_BR_MPRED_IC_L3MISS",
    "BriefDescription": "Cycles when dispatch was stalled while the instruction was fetched from sources beyond the local L3 after suffering a mispredicted branch."
  },
  {
    "EventCode": "0x4D01E",
    "EventName": "PM_DISP_STALL_BR_MPRED",
    "BriefDescription": "Cycles when dispatch was stalled for this thread due to a mispredicted branch."
  },
  {
    "EventCode": "0x4E010",
    "EventName": "PM_DISP_STALL_IC_L3MISS",
    "BriefDescription": "Cycles when dispatch was stalled while the instruction was fetched from any source beyond the local L3."
  },
  {
    "EventCode": "0x4E01A",
    "EventName": "PM_DISP_STALL_HELD_CYC",
    "BriefDescription": "Cycles in which the next-to-complete (NTC) instruction is held at dispatch for any reason."
  },
  {
    "EventCode": "0x4003C",
    "EventName": "PM_DISP_STALL_HELD_SYNC_CYC",
    "BriefDescription": "Cycles in which the next-to-complete (NTC) instruction is held at dispatch because of a synchronizing instruction that requires the ICT to be empty before dispatch."
  },
  {
    "EventCode": "0x44056",
    "EventName": "PM_VECTOR_ST_CMPL",
    "BriefDescription": "Vector store instruction completed."
=======
    "EventCode": "0x44056",
    "EventName": "PM_VECTOR_ST_CMPL",
    "BriefDescription": "Vector store instruction completed."
  },
  {
    "EventCode": "0x4E054",
    "EventName": "PM_DTLB_HIT_1G",
    "BriefDescription": "Data TLB hit (DERAT reload) page size 1G. Implies radix translation. When MMCR1[16]=0 this event counts only for demand misses. When MMCR1[16]=1 this event includes demand misses and prefetches."
  },
  {
    "EventCode": "0x400FC",
    "EventName": "PM_ITLB_MISS",
    "BriefDescription": "Instruction TLB reload (after a miss), all page sizes. Includes only demand misses."
>>>>>>> 98817289
  }
]<|MERGE_RESOLUTION|>--- conflicted
+++ resolved
@@ -5,45 +5,9 @@
     "BriefDescription": "Data TLB hit (DERAT reload) page size 2M. Implies radix translation. When MMCR1[16]=0 this event counts only DERAT reloads for demand misses. When MMCR1[16]=1 this event includes demand misses and prefetches."
   },
   {
-<<<<<<< HEAD
-    "EventCode": "0x10006",
-    "EventName": "PM_DISP_STALL_HELD_OTHER_CYC",
-    "BriefDescription": "Cycles in which the next-to-complete (NTC) instruction is held at dispatch for any other reason."
-  },
-  {
-    "EventCode": "0x10010",
-    "EventName": "PM_PMC4_OVERFLOW",
-    "BriefDescription": "The event selected for PMC4 caused the event counter to overflow."
-  },
-  {
-    "EventCode": "0x10020",
-    "EventName": "PM_PMC4_REWIND",
-    "BriefDescription": "The speculative event selected for PMC4 rewinds and the counter for PMC4 is not charged."
-  },
-  {
-    "EventCode": "0x10038",
-    "EventName": "PM_DISP_STALL_TRANSLATION",
-    "BriefDescription": "Cycles when dispatch was stalled for this thread because the MMU was handling a translation miss."
-  },
-  {
-    "EventCode": "0x1003A",
-    "EventName": "PM_DISP_STALL_BR_MPRED_IC_L2",
-    "BriefDescription": "Cycles when dispatch was stalled while the instruction was fetched from the local L2 after suffering a branch mispredict."
-  },
-  {
-    "EventCode": "0x1D05E",
-    "EventName": "PM_DISP_STALL_HELD_HALT_CYC",
-    "BriefDescription": "Cycles in which the next-to-complete (NTC) instruction is held at dispatch because of power management."
-  },
-  {
-    "EventCode": "0x1E050",
-    "EventName": "PM_DISP_STALL_HELD_STF_MAPPER_CYC",
-    "BriefDescription": "Cycles in which the next-to-complete (NTC) instruction is held at dispatch because the STF mapper/SRB was full. Includes GPR (count, link, tar), VSR, VMR, FPR."
-=======
     "EventCode": "0x1D058",
     "EventName": "PM_ITLB_HIT_64K",
     "BriefDescription": "Instruction TLB hit (IERAT reload) page size 64K. When MMCR1[17]=0 this event counts only for demand misses. When MMCR1[17]=1 this event includes demand misses and prefetches."
->>>>>>> 98817289
   },
   {
     "EventCode": "0x1F054",
@@ -59,59 +23,6 @@
     "EventCode": "0x100F6",
     "EventName": "PM_IERAT_MISS",
     "BriefDescription": "IERAT Reloaded to satisfy an IERAT miss. All page sizes are counted by this event. This event only counts instruction demand access."
-<<<<<<< HEAD
-  },
-  {
-    "EventCode": "0x100F8",
-    "EventName": "PM_DISP_STALL_CYC",
-    "BriefDescription": "Cycles the ICT has no itags assigned to this thread (no instructions were dispatched during these cycles)."
-  },
-  {
-    "EventCode": "0x20006",
-    "EventName": "PM_DISP_STALL_HELD_ISSQ_FULL_CYC",
-    "BriefDescription": "Cycles in which the next-to-complete (NTC) instruction is held at dispatch due to Issue queue full. Includes issue queue and branch queue."
-  },
-  {
-    "EventCode": "0x20114",
-    "EventName": "PM_MRK_L2_RC_DISP",
-    "BriefDescription": "Marked instruction RC dispatched in L2."
-  },
-  {
-    "EventCode": "0x2C010",
-    "EventName": "PM_EXEC_STALL_LSU",
-    "BriefDescription": "Cycles in which the oldest instruction in the pipeline was executing in the Load Store Unit. This does not include simple fixed point instructions."
-  },
-  {
-    "EventCode": "0x2C016",
-    "EventName": "PM_DISP_STALL_IERAT_ONLY_MISS",
-    "BriefDescription": "Cycles when dispatch was stalled while waiting to resolve an instruction ERAT miss."
-  },
-  {
-    "EventCode": "0x2C01E",
-    "EventName": "PM_DISP_STALL_BR_MPRED_IC_L3",
-    "BriefDescription": "Cycles when dispatch was stalled while the instruction was fetched from the local L3 after suffering a branch mispredict."
-  },
-  {
-    "EventCode": "0x2D01A",
-    "EventName": "PM_DISP_STALL_IC_MISS",
-    "BriefDescription": "Cycles when dispatch was stalled for this thread due to an instruction cache miss."
-  },
-  {
-    "EventCode": "0x2E018",
-    "EventName": "PM_DISP_STALL_FETCH",
-    "BriefDescription": "Cycles when dispatch was stalled for this thread because Fetch was being held."
-  },
-  {
-    "EventCode": "0x2E01A",
-    "EventName": "PM_DISP_STALL_HELD_XVFC_MAPPER_CYC",
-    "BriefDescription": "Cycles in which the next-to-complete (NTC) instruction is held at dispatch because the XVFC mapper/SRB was full."
-  },
-  {
-    "EventCode": "0x2C142",
-    "EventName": "PM_MRK_XFER_FROM_SRC_PMC2",
-    "BriefDescription": "For a marked data transfer instruction, the processor's L1 data cache was reloaded from the source specified in MMCR3[15:27]. If MMCR1[16|17] is 0 (default), this count includes only lines that were reloaded to satisfy a demand miss. If MMCR1[16|17] is 1, this count includes both demand misses and prefetch reloads."
-=======
->>>>>>> 98817289
   },
   {
     "EventCode": "0x24050",
@@ -129,14 +40,6 @@
     "BriefDescription": "Branch Taken instruction completed."
   },
   {
-<<<<<<< HEAD
-    "EventCode": "0x30004",
-    "EventName": "PM_DISP_STALL_FLUSH",
-    "BriefDescription": "Cycles when dispatch was stalled because of a flush that happened to an instruction(s) that was not yet next-to-complete (NTC). PM_EXEC_STALL_NTC_FLUSH only includes instructions that were flushed after becoming NTC."
-  },
-  {
-=======
->>>>>>> 98817289
     "EventCode": "0x3000A",
     "EventName": "PM_DISP_STALL_ITLB_MISS",
     "BriefDescription": "Cycles when dispatch was stalled while waiting to resolve an instruction TLB miss."
@@ -147,66 +50,19 @@
     "BriefDescription": "The instruction that was next to complete (oldest in the pipeline) did not complete because it suffered a flush."
   },
   {
-<<<<<<< HEAD
-    "EventCode": "0x30014",
-    "EventName": "PM_EXEC_STALL_STORE",
-    "BriefDescription": "Cycles in which the oldest instruction in the pipeline was a store instruction executing in the Load Store Unit."
-  },
-  {
-    "EventCode": "0x30018",
-    "EventName": "PM_DISP_STALL_HELD_SCOREBOARD_CYC",
-    "BriefDescription": "Cycles in which the next-to-complete (NTC) instruction is held at dispatch while waiting on the Scoreboard. This event combines VSCR and FPSCR together."
-  },
-  {
-    "EventCode": "0x30026",
-    "EventName": "PM_EXEC_STALL_STORE_MISS",
-    "BriefDescription": "Cycles in which the oldest instruction in the pipeline was a store whose cache line was not resident in the L1 and was waiting for allocation of the missing line into the L1."
-  },
-  {
-    "EventCode": "0x3012A",
-    "EventName": "PM_MRK_L2_RC_DONE",
-    "BriefDescription": "L2 RC machine completed the transaction for the marked instruction."
-  },
-  {
-=======
->>>>>>> 98817289
     "EventCode": "0x3F046",
     "EventName": "PM_ITLB_HIT_1G",
     "BriefDescription": "Instruction TLB hit (IERAT reload) page size 1G, which implies Radix Page Table translation is in use. When MMCR1[17]=0 this event counts only for demand misses. When MMCR1[17]=1 this event includes demand misses and prefetches."
   },
   {
-<<<<<<< HEAD
-    "EventCode": "0x34058",
-    "EventName": "PM_DISP_STALL_BR_MPRED_ICMISS",
-    "BriefDescription": "Cycles when dispatch was stalled after a mispredicted branch resulted in an instruction cache miss."
-  },
-  {
-    "EventCode": "0x3D05C",
-    "EventName": "PM_DISP_STALL_HELD_RENAME_CYC",
-    "BriefDescription": "Cycles in which the next-to-complete (NTC) instruction is held at dispatch because the mapper/SRB was full. Includes GPR (count, link, tar), VSR, VMR, FPR and XVFC."
-  },
-  {
-    "EventCode": "0x3E052",
-    "EventName": "PM_DISP_STALL_IC_L3",
-    "BriefDescription": "Cycles when dispatch was stalled while the instruction was fetched from the local L3."
-=======
     "EventCode": "0x3C05A",
     "EventName": "PM_DTLB_HIT_64K",
     "BriefDescription": "Data TLB hit (DERAT reload) page size 64K. When MMCR1[16]=0 this event counts only for demand misses. When MMCR1[16]=1 this event includes demand misses and prefetches."
->>>>>>> 98817289
   },
   {
     "EventCode": "0x3E054",
     "EventName": "PM_LD_MISS_L1",
     "BriefDescription": "Load missed L1, counted at finish time. LMQ merges are not included in this count. i.e. if a load instruction misses on an address that is already allocated on the LMQ, this event will not increment for that load). Note that this count is per slice, so if a load spans multiple slices this event will increment multiple times for a single load."
-<<<<<<< HEAD
-  },
-  {
-    "EventCode": "0x301EA",
-    "EventName": "PM_THRESH_EXC_1024",
-    "BriefDescription": "Threshold counter exceeded a value of 1024."
-=======
->>>>>>> 98817289
   },
   {
     "EventCode": "0x300FA",
@@ -219,41 +75,6 @@
     "BriefDescription": "Cycles in which an instruction or group of instructions were cancelled after being issued. This event increments once per occurrence, regardless of how many instructions are included in the issue group."
   },
   {
-<<<<<<< HEAD
-    "EventCode": "0x40116",
-    "EventName": "PM_MRK_LARX_FIN",
-    "BriefDescription": "Marked load and reserve instruction (LARX) finished. LARX and STCX are instructions used to acquire a lock."
-  },
-  {
-    "EventCode": "0x4C010",
-    "EventName": "PM_DISP_STALL_BR_MPRED_IC_L3MISS",
-    "BriefDescription": "Cycles when dispatch was stalled while the instruction was fetched from sources beyond the local L3 after suffering a mispredicted branch."
-  },
-  {
-    "EventCode": "0x4D01E",
-    "EventName": "PM_DISP_STALL_BR_MPRED",
-    "BriefDescription": "Cycles when dispatch was stalled for this thread due to a mispredicted branch."
-  },
-  {
-    "EventCode": "0x4E010",
-    "EventName": "PM_DISP_STALL_IC_L3MISS",
-    "BriefDescription": "Cycles when dispatch was stalled while the instruction was fetched from any source beyond the local L3."
-  },
-  {
-    "EventCode": "0x4E01A",
-    "EventName": "PM_DISP_STALL_HELD_CYC",
-    "BriefDescription": "Cycles in which the next-to-complete (NTC) instruction is held at dispatch for any reason."
-  },
-  {
-    "EventCode": "0x4003C",
-    "EventName": "PM_DISP_STALL_HELD_SYNC_CYC",
-    "BriefDescription": "Cycles in which the next-to-complete (NTC) instruction is held at dispatch because of a synchronizing instruction that requires the ICT to be empty before dispatch."
-  },
-  {
-    "EventCode": "0x44056",
-    "EventName": "PM_VECTOR_ST_CMPL",
-    "BriefDescription": "Vector store instruction completed."
-=======
     "EventCode": "0x44056",
     "EventName": "PM_VECTOR_ST_CMPL",
     "BriefDescription": "Vector store instruction completed."
@@ -267,6 +88,5 @@
     "EventCode": "0x400FC",
     "EventName": "PM_ITLB_MISS",
     "BriefDescription": "Instruction TLB reload (after a miss), all page sizes. Includes only demand misses."
->>>>>>> 98817289
   }
 ]