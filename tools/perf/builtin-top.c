--- conflicted
+++ resolved
@@ -106,11 +106,7 @@
 
 static int perf_top__parse_source(struct perf_top *top, struct hist_entry *he)
 {
-<<<<<<< HEAD
-	struct perf_evsel *evsel;
-=======
 	struct evsel *evsel;
->>>>>>> f7688b48
 	struct symbol *sym;
 	struct annotation *notes;
 	struct map *map;
@@ -237,11 +233,7 @@
 static void perf_top__show_details(struct perf_top *top)
 {
 	struct hist_entry *he = top->sym_filter_entry;
-<<<<<<< HEAD
-	struct perf_evsel *evsel;
-=======
 	struct evsel *evsel;
->>>>>>> f7688b48
 	struct annotation *notes;
 	struct symbol *symbol;
 	int more;
