# SPDX-License-Identifier: (GPL-2.0-only OR BSD-2-Clause)
include ../../scripts/Makefile.include

ifeq ($(srctree),)
srctree := $(patsubst %/,%,$(dir $(CURDIR)))
srctree := $(patsubst %/,%,$(dir $(srctree)))
srctree := $(patsubst %/,%,$(dir $(srctree)))
endif

ifeq ($(V),1)
  Q =
else
  Q = @
endif

BPF_DIR = $(srctree)/tools/lib/bpf

ifneq ($(OUTPUT),)
  _OUTPUT := $(OUTPUT)
else
  _OUTPUT := $(CURDIR)/
endif
BOOTSTRAP_OUTPUT := $(_OUTPUT)bootstrap/

LIBBPF_OUTPUT := $(_OUTPUT)libbpf/
LIBBPF_DESTDIR := $(LIBBPF_OUTPUT)
LIBBPF_INCLUDE := $(LIBBPF_DESTDIR)include
LIBBPF_HDRS_DIR := $(LIBBPF_INCLUDE)/bpf
LIBBPF := $(LIBBPF_OUTPUT)libbpf.a

LIBBPF_BOOTSTRAP_OUTPUT := $(BOOTSTRAP_OUTPUT)libbpf/
LIBBPF_BOOTSTRAP_DESTDIR := $(LIBBPF_BOOTSTRAP_OUTPUT)
LIBBPF_BOOTSTRAP_INCLUDE := $(LIBBPF_BOOTSTRAP_DESTDIR)include
LIBBPF_BOOTSTRAP_HDRS_DIR := $(LIBBPF_BOOTSTRAP_INCLUDE)/bpf
LIBBPF_BOOTSTRAP := $(LIBBPF_BOOTSTRAP_OUTPUT)libbpf.a

# We need to copy hashmap.h, nlattr.h, relo_core.h and libbpf_internal.h
# which are not otherwise exported by libbpf, but still required by bpftool.
LIBBPF_INTERNAL_HDRS := $(addprefix $(LIBBPF_HDRS_DIR)/,hashmap.h nlattr.h relo_core.h libbpf_internal.h)
LIBBPF_BOOTSTRAP_INTERNAL_HDRS := $(addprefix $(LIBBPF_BOOTSTRAP_HDRS_DIR)/,hashmap.h relo_core.h libbpf_internal.h)

$(LIBBPF_OUTPUT) $(BOOTSTRAP_OUTPUT) $(LIBBPF_BOOTSTRAP_OUTPUT) $(LIBBPF_HDRS_DIR) $(LIBBPF_BOOTSTRAP_HDRS_DIR):
	$(QUIET_MKDIR)mkdir -p $@

$(LIBBPF): $(wildcard $(BPF_DIR)/*.[ch] $(BPF_DIR)/Makefile) | $(LIBBPF_OUTPUT)
	$(Q)$(MAKE) -C $(BPF_DIR) OUTPUT=$(LIBBPF_OUTPUT) \
		DESTDIR=$(LIBBPF_DESTDIR:/=) prefix= $(LIBBPF) install_headers

$(LIBBPF_INTERNAL_HDRS): $(LIBBPF_HDRS_DIR)/%.h: $(BPF_DIR)/%.h | $(LIBBPF_HDRS_DIR)
	$(call QUIET_INSTALL, $@)
	$(Q)install -m 644 -t $(LIBBPF_HDRS_DIR) $<

$(LIBBPF_BOOTSTRAP): $(wildcard $(BPF_DIR)/*.[ch] $(BPF_DIR)/Makefile) | $(LIBBPF_BOOTSTRAP_OUTPUT)
	$(Q)$(MAKE) -C $(BPF_DIR) OUTPUT=$(LIBBPF_BOOTSTRAP_OUTPUT) \
		DESTDIR=$(LIBBPF_BOOTSTRAP_DESTDIR:/=) prefix= \
		ARCH= CROSS_COMPILE= CC="$(HOSTCC)" LD="$(HOSTLD)" AR="$(HOSTAR)" $@ install_headers

$(LIBBPF_BOOTSTRAP_INTERNAL_HDRS): $(LIBBPF_BOOTSTRAP_HDRS_DIR)/%.h: $(BPF_DIR)/%.h | $(LIBBPF_BOOTSTRAP_HDRS_DIR)
	$(call QUIET_INSTALL, $@)
	$(Q)install -m 644 -t $(LIBBPF_BOOTSTRAP_HDRS_DIR) $<

$(LIBBPF)-clean: FORCE | $(LIBBPF_OUTPUT)
	$(call QUIET_CLEAN, libbpf)
	$(Q)$(MAKE) -C $(BPF_DIR) OUTPUT=$(LIBBPF_OUTPUT) clean >/dev/null

$(LIBBPF_BOOTSTRAP)-clean: FORCE | $(LIBBPF_BOOTSTRAP_OUTPUT)
	$(call QUIET_CLEAN, libbpf-bootstrap)
	$(Q)$(MAKE) -C $(BPF_DIR) OUTPUT=$(LIBBPF_BOOTSTRAP_OUTPUT) clean >/dev/null

prefix ?= /usr/local
bash_compdir ?= /usr/share/bash-completion/completions

CFLAGS += -O2
CFLAGS += -W -Wall -Wextra -Wno-unused-parameter -Wno-missing-field-initializers
CFLAGS += $(filter-out -Wswitch-enum -Wnested-externs,$(EXTRA_WARNINGS))
CFLAGS += -DPACKAGE='"bpftool"' -D__EXPORTED_HEADERS__ \
	-I$(or $(OUTPUT),.) \
	-I$(LIBBPF_INCLUDE) \
	-I$(srctree)/kernel/bpf/ \
	-I$(srctree)/tools/include \
	-I$(srctree)/tools/include/uapi
ifneq ($(BPFTOOL_VERSION),)
CFLAGS += -DBPFTOOL_VERSION='"$(BPFTOOL_VERSION)"'
endif
ifneq ($(EXTRA_CFLAGS),)
CFLAGS += $(EXTRA_CFLAGS)
endif
ifneq ($(EXTRA_LDFLAGS),)
LDFLAGS += $(EXTRA_LDFLAGS)
endif

INSTALL ?= install
RM ?= rm -f

FEATURE_USER = .bpftool

FEATURE_TESTS := clang-bpf-co-re
FEATURE_TESTS += llvm
FEATURE_TESTS += libcap
FEATURE_TESTS += libbfd
FEATURE_TESTS += libbfd-liberty
FEATURE_TESTS += libbfd-liberty-z
FEATURE_TESTS += disassembler-four-args
FEATURE_TESTS += disassembler-init-styled

FEATURE_DISPLAY := clang-bpf-co-re
FEATURE_DISPLAY += llvm
FEATURE_DISPLAY += libcap
FEATURE_DISPLAY += libbfd
FEATURE_DISPLAY += libbfd-liberty
FEATURE_DISPLAY += libbfd-liberty-z

check_feat := 1
NON_CHECK_FEAT_TARGETS := clean uninstall doc doc-clean doc-install doc-uninstall
ifdef MAKECMDGOALS
ifeq ($(filter-out $(NON_CHECK_FEAT_TARGETS),$(MAKECMDGOALS)),)
  check_feat := 0
endif
endif

ifeq ($(check_feat),1)
ifeq ($(FEATURES_DUMP),)
include $(srctree)/tools/build/Makefile.feature
else
include $(FEATURES_DUMP)
endif
endif

LIBS = $(LIBBPF) -lelf -lz
LIBS_BOOTSTRAP = $(LIBBPF_BOOTSTRAP) -lelf -lz
ifeq ($(feature-libcap), 1)
CFLAGS += -DUSE_LIBCAP
LIBS += -lcap
endif

include $(wildcard $(OUTPUT)*.d)

all: $(OUTPUT)bpftool

SRCS := $(wildcard *.c)

ifeq ($(feature-llvm),1)
  # If LLVM is available, use it for JIT disassembly
  CFLAGS  += -DHAVE_LLVM_SUPPORT
  LLVM_CONFIG_LIB_COMPONENTS := mcdisassembler all-targets
  CFLAGS  += $(shell $(LLVM_CONFIG) --cflags --libs $(LLVM_CONFIG_LIB_COMPONENTS))
  LIBS    += $(shell $(LLVM_CONFIG) --libs $(LLVM_CONFIG_LIB_COMPONENTS))
  ifeq ($(shell $(LLVM_CONFIG) --shared-mode),static)
    LIBS += $(shell $(LLVM_CONFIG) --system-libs $(LLVM_CONFIG_LIB_COMPONENTS))
    LIBS += -lstdc++
  endif
  LDFLAGS += $(shell $(LLVM_CONFIG) --ldflags)
else
  # Fall back on libbfd
  ifeq ($(feature-libbfd),1)
    LIBS += -lbfd -ldl -lopcodes
  else ifeq ($(feature-libbfd-liberty),1)
    LIBS += -lbfd -ldl -lopcodes -liberty
  else ifeq ($(feature-libbfd-liberty-z),1)
    LIBS += -lbfd -ldl -lopcodes -liberty -lz
  endif

  # If one of the above feature combinations is set, we support libbfd
  ifneq ($(filter -lbfd,$(LIBS)),)
    CFLAGS += -DHAVE_LIBBFD_SUPPORT

    # Libbfd interface changed over time, figure out what we need
    ifeq ($(feature-disassembler-four-args), 1)
      CFLAGS += -DDISASM_FOUR_ARGS_SIGNATURE
    endif
    ifeq ($(feature-disassembler-init-styled), 1)
      CFLAGS += -DDISASM_INIT_STYLED
    endif
  endif
endif
ifeq ($(filter -DHAVE_LLVM_SUPPORT -DHAVE_LIBBFD_SUPPORT,$(CFLAGS)),)
  # No support for JIT disassembly
  SRCS := $(filter-out jit_disasm.c,$(SRCS))
endif

HOST_CFLAGS = $(subst -I$(LIBBPF_INCLUDE),-I$(LIBBPF_BOOTSTRAP_INCLUDE),\
		$(subst $(CLANG_CROSS_FLAGS),,$(CFLAGS)))

BPFTOOL_BOOTSTRAP := $(BOOTSTRAP_OUTPUT)bpftool

BOOTSTRAP_OBJS = $(addprefix $(BOOTSTRAP_OUTPUT),main.o common.o json_writer.o gen.o btf.o xlated_dumper.o btf_dumper.o disasm.o)
$(BOOTSTRAP_OBJS): $(LIBBPF_BOOTSTRAP)

OBJS = $(patsubst %.c,$(OUTPUT)%.o,$(SRCS)) $(OUTPUT)disasm.o
$(OBJS): $(LIBBPF) $(LIBBPF_INTERNAL_HDRS)

VMLINUX_BTF_PATHS ?= $(if $(O),$(O)/vmlinux)				\
		     $(if $(KBUILD_OUTPUT),$(KBUILD_OUTPUT)/vmlinux)	\
		     ../../../vmlinux					\
		     /sys/kernel/btf/vmlinux				\
		     /boot/vmlinux-$(shell uname -r)
VMLINUX_BTF ?= $(abspath $(firstword $(wildcard $(VMLINUX_BTF_PATHS))))

bootstrap: $(BPFTOOL_BOOTSTRAP)

ifneq ($(VMLINUX_BTF)$(VMLINUX_H),)
ifeq ($(feature-clang-bpf-co-re),1)

BUILD_BPF_SKELS := 1

$(OUTPUT)vmlinux.h: $(VMLINUX_BTF) $(BPFTOOL_BOOTSTRAP)
ifeq ($(VMLINUX_H),)
	$(QUIET_GEN)$(BPFTOOL_BOOTSTRAP) btf dump file $< format c > $@
else
	$(Q)cp "$(VMLINUX_H)" $@
endif

$(OUTPUT)%.bpf.o: skeleton/%.bpf.c $(OUTPUT)vmlinux.h $(LIBBPF_BOOTSTRAP)
	$(QUIET_CLANG)$(CLANG) \
		-I$(or $(OUTPUT),.) \
		-I$(srctree)/tools/include/uapi/ \
		-I$(LIBBPF_BOOTSTRAP_INCLUDE) \
		-g -O2 -Wall -fno-stack-protector \
<<<<<<< HEAD
		-target bpf -c $< -o $@
=======
		--target=bpf -c $< -o $@
>>>>>>> 98817289
	$(Q)$(LLVM_STRIP) -g $@

$(OUTPUT)%.skel.h: $(OUTPUT)%.bpf.o $(BPFTOOL_BOOTSTRAP)
	$(QUIET_GEN)$(BPFTOOL_BOOTSTRAP) gen skeleton $< > $@

$(OUTPUT)prog.o: $(OUTPUT)profiler.skel.h

$(OUTPUT)pids.o: $(OUTPUT)pid_iter.skel.h

endif
endif

CFLAGS += $(if $(BUILD_BPF_SKELS),,-DBPFTOOL_WITHOUT_SKELETONS)

$(BOOTSTRAP_OUTPUT)disasm.o: $(srctree)/kernel/bpf/disasm.c
	$(QUIET_CC)$(HOSTCC) $(HOST_CFLAGS) -c -MMD $< -o $@

$(OUTPUT)disasm.o: $(srctree)/kernel/bpf/disasm.c
	$(QUIET_CC)$(CC) $(CFLAGS) -c -MMD $< -o $@

$(BPFTOOL_BOOTSTRAP): $(BOOTSTRAP_OBJS) $(LIBBPF_BOOTSTRAP)
	$(QUIET_LINK)$(HOSTCC) $(HOST_CFLAGS) $(LDFLAGS) $(BOOTSTRAP_OBJS) $(LIBS_BOOTSTRAP) -o $@

$(OUTPUT)bpftool: $(OBJS) $(LIBBPF)
	$(QUIET_LINK)$(CC) $(CFLAGS) $(LDFLAGS) $(OBJS) $(LIBS) -o $@

$(BOOTSTRAP_OUTPUT)%.o: %.c $(LIBBPF_BOOTSTRAP_INTERNAL_HDRS) | $(BOOTSTRAP_OUTPUT)
	$(QUIET_CC)$(HOSTCC) $(HOST_CFLAGS) -c -MMD $< -o $@

$(OUTPUT)%.o: %.c
	$(QUIET_CC)$(CC) $(CFLAGS) -c -MMD $< -o $@

feature-detect-clean:
	$(call QUIET_CLEAN, feature-detect)
	$(Q)$(MAKE) -C $(srctree)/tools/build/feature/ clean >/dev/null

clean: $(LIBBPF)-clean $(LIBBPF_BOOTSTRAP)-clean feature-detect-clean
	$(call QUIET_CLEAN, bpftool)
	$(Q)$(RM) -- $(OUTPUT)bpftool $(OUTPUT)*.o $(OUTPUT)*.d
	$(Q)$(RM) -- $(OUTPUT)*.skel.h $(OUTPUT)vmlinux.h
	$(Q)$(RM) -r -- $(LIBBPF_OUTPUT) $(BOOTSTRAP_OUTPUT)
	$(call QUIET_CLEAN, core-gen)
	$(Q)$(RM) -- $(OUTPUT)FEATURE-DUMP.bpftool
	$(Q)$(RM) -r -- $(OUTPUT)feature/

install-bin: $(OUTPUT)bpftool
	$(call QUIET_INSTALL, bpftool)
	$(Q)$(INSTALL) -m 0755 -d $(DESTDIR)$(prefix)/sbin
	$(Q)$(INSTALL) $(OUTPUT)bpftool $(DESTDIR)$(prefix)/sbin/bpftool

install: install-bin
	$(Q)$(INSTALL) -m 0755 -d $(DESTDIR)$(bash_compdir)
	$(Q)$(INSTALL) -m 0644 bash-completion/bpftool $(DESTDIR)$(bash_compdir)

uninstall:
	$(call QUIET_UNINST, bpftool)
	$(Q)$(RM) -- $(DESTDIR)$(prefix)/sbin/bpftool
	$(Q)$(RM) -- $(DESTDIR)$(bash_compdir)/bpftool

doc:
	$(call descend,Documentation)

doc-clean:
	$(call descend,Documentation,clean)

doc-install:
	$(call descend,Documentation,install)

doc-uninstall:
	$(call descend,Documentation,uninstall)

FORCE:

.SECONDARY:
.PHONY: all FORCE bootstrap clean install-bin install uninstall
.PHONY: doc doc-clean doc-install doc-uninstall
.DEFAULT_GOAL := all

# Delete partially updated (corrupted) files on error
.DELETE_ON_ERROR:<|MERGE_RESOLUTION|>--- conflicted
+++ resolved
@@ -216,11 +216,7 @@
 		-I$(srctree)/tools/include/uapi/ \
 		-I$(LIBBPF_BOOTSTRAP_INCLUDE) \
 		-g -O2 -Wall -fno-stack-protector \
-<<<<<<< HEAD
-		-target bpf -c $< -o $@
-=======
 		--target=bpf -c $< -o $@
->>>>>>> 98817289
 	$(Q)$(LLVM_STRIP) -g $@
 
 $(OUTPUT)%.skel.h: $(OUTPUT)%.bpf.o $(BPFTOOL_BOOTSTRAP)
