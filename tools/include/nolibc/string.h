/* SPDX-License-Identifier: LGPL-2.1 OR MIT */
/*
 * string function definitions for NOLIBC
 * Copyright (C) 2017-2021 Willy Tarreau <w@1wt.eu>
 */

#ifndef _NOLIBC_STRING_H
#define _NOLIBC_STRING_H

#include "std.h"

static void *malloc(size_t len);

/*
 * As much as possible, please keep functions alphabetically sorted.
 */

static __attribute__((unused))
int memcmp(const void *s1, const void *s2, size_t n)
{
	size_t ofs = 0;
	int c1 = 0;

	while (ofs < n && !(c1 = ((unsigned char *)s1)[ofs] - ((unsigned char *)s2)[ofs])) {
		ofs++;
	}
	return c1;
}

static __attribute__((unused))
void *_nolibc_memcpy_up(void *dst, const void *src, size_t len)
{
	size_t pos = 0;

	while (pos < len) {
		((char *)dst)[pos] = ((const char *)src)[pos];
		pos++;
	}
	return dst;
}

static __attribute__((unused))
void *_nolibc_memcpy_down(void *dst, const void *src, size_t len)
{
	while (len) {
		len--;
		((char *)dst)[len] = ((const char *)src)[len];
	}
	return dst;
}

/* might be ignored by the compiler without -ffreestanding, then found as
 * missing.
 */
__attribute__((weak,unused,section(".text.nolibc_memmove")))
void *memmove(void *dst, const void *src, size_t len)
{
	size_t dir, pos;

	pos = len;
	dir = -1;

	if (dst < src) {
		pos = -1;
		dir = 1;
	}

	while (len) {
		pos += dir;
		((char *)dst)[pos] = ((const char *)src)[pos];
		len--;
	}
	return dst;
}

/* must be exported, as it's used by libgcc on ARM */
__attribute__((weak,unused,section(".text.nolibc_memcpy")))
void *memcpy(void *dst, const void *src, size_t len)
{
	return _nolibc_memcpy_up(dst, src, len);
}

/* might be ignored by the compiler without -ffreestanding, then found as
 * missing.
 */
__attribute__((weak,unused,section(".text.nolibc_memset")))
void *memset(void *dst, int b, size_t len)
{
	char *p = dst;

	while (len--) {
		/* prevent gcc from recognizing memset() here */
<<<<<<< HEAD
		asm volatile("");
=======
		__asm__ volatile("");
>>>>>>> 98817289
		*(p++) = b;
	}
	return dst;
}

static __attribute__((unused))
char *strchr(const char *s, int c)
{
	while (*s) {
		if (*s == (char)c)
			return (char *)s;
		s++;
	}
	return NULL;
}

static __attribute__((unused))
int strcmp(const char *a, const char *b)
{
	unsigned int c;
	int diff;

	while (!(diff = (unsigned char)*a++ - (c = (unsigned char)*b++)) && c)
		;
	return diff;
}

static __attribute__((unused))
char *strcpy(char *dst, const char *src)
{
	char *ret = dst;

	while ((*dst++ = *src++));
	return ret;
}

/* this function is only used with arguments that are not constants or when
 * it's not known because optimizations are disabled. Note that gcc 12
 * recognizes an strlen() pattern and replaces it with a jump to strlen(),
 * thus itself, hence the asm() statement below that's meant to disable this
 * confusing practice.
 */
static __attribute__((unused))
size_t strlen(const char *str)
{
	size_t len;

	for (len = 0; str[len]; len++)
		__asm__("");
	return len;
}

/* do not trust __builtin_constant_p() at -O0, as clang will emit a test and
 * the two branches, then will rely on an external definition of strlen().
 */
#if defined(__OPTIMIZE__)
#define nolibc_strlen(x) strlen(x)
#define strlen(str) ({                          \
	__builtin_constant_p((str)) ?           \
		__builtin_strlen((str)) :       \
		nolibc_strlen((str));           \
})
#endif

static __attribute__((unused))
size_t strnlen(const char *str, size_t maxlen)
{
	size_t len;

	for (len = 0; (len < maxlen) && str[len]; len++);
	return len;
}

static __attribute__((unused))
char *strdup(const char *str)
{
	size_t len;
	char *ret;

	len = strlen(str);
	ret = malloc(len + 1);
	if (__builtin_expect(ret != NULL, 1))
		memcpy(ret, str, len + 1);

	return ret;
}

static __attribute__((unused))
char *strndup(const char *str, size_t maxlen)
{
	size_t len;
	char *ret;

	len = strnlen(str, maxlen);
	ret = malloc(len + 1);
	if (__builtin_expect(ret != NULL, 1)) {
		memcpy(ret, str, len);
		ret[len] = '\0';
	}

	return ret;
}

static __attribute__((unused))
size_t strlcat(char *dst, const char *src, size_t size)
{
	size_t len;
	char c;

	for (len = 0; dst[len];	len++)
		;

	for (;;) {
		c = *src;
		if (len < size)
			dst[len] = c;
		if (!c)
			break;
		len++;
		src++;
	}

	return len;
}

static __attribute__((unused))
size_t strlcpy(char *dst, const char *src, size_t size)
{
	size_t len;
	char c;

	for (len = 0;;) {
		c = src[len];
		if (len < size)
			dst[len] = c;
		if (!c)
			break;
		len++;
	}
	return len;
}

static __attribute__((unused))
char *strncat(char *dst, const char *src, size_t size)
{
	char *orig = dst;

	while (*dst)
		dst++;

	while (size && (*dst = *src)) {
		src++;
		dst++;
		size--;
	}

	*dst = 0;
	return orig;
}

static __attribute__((unused))
int strncmp(const char *a, const char *b, size_t size)
{
	unsigned int c;
	int diff = 0;

	while (size-- &&
	       !(diff = (unsigned char)*a++ - (c = (unsigned char)*b++)) && c)
		;

	return diff;
}

static __attribute__((unused))
char *strncpy(char *dst, const char *src, size_t size)
{
	size_t len;

	for (len = 0; len < size; len++)
		if ((dst[len] = *src))
			src++;
	return dst;
}

static __attribute__((unused))
char *strrchr(const char *s, int c)
{
	const char *ret = NULL;

	while (*s) {
		if (*s == (char)c)
			ret = s;
		s++;
	}
	return (char *)ret;
}

/* make sure to include all global symbols */
#include "nolibc.h"

#endif /* _NOLIBC_STRING_H */<|MERGE_RESOLUTION|>--- conflicted
+++ resolved
@@ -90,11 +90,7 @@
 
 	while (len--) {
 		/* prevent gcc from recognizing memset() here */
-<<<<<<< HEAD
-		asm volatile("");
-=======
 		__asm__ volatile("");
->>>>>>> 98817289
 		*(p++) = b;
 	}
 	return dst;
