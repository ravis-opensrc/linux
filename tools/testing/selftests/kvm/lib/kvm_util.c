--- conflicted
+++ resolved
@@ -1869,52 +1869,7 @@
 
 unsigned long __weak vm_compute_max_gfn(struct kvm_vm *vm)
 {
-<<<<<<< HEAD
-	char val = 'N';
-	size_t count;
-	FILE *f;
-
-	if (vm == NULL) {
-		/* Ensure that the KVM vendor-specific module is loaded. */
-		close(open_kvm_dev_path_or_exit());
-	}
-
-	f = fopen("/sys/module/kvm_intel/parameters/unrestricted_guest", "r");
-	if (f) {
-		count = fread(&val, sizeof(char), 1, f);
-		TEST_ASSERT(count == 1, "Unable to read from param file.");
-		fclose(f);
-	}
-
-	return val == 'Y';
-}
-
-unsigned int vm_get_page_size(struct kvm_vm *vm)
-{
-	return vm->page_size;
-}
-
-unsigned int vm_get_page_shift(struct kvm_vm *vm)
-{
-	return vm->page_shift;
-}
-
-unsigned long __attribute__((weak)) vm_compute_max_gfn(struct kvm_vm *vm)
-{
 	return ((1ULL << vm->pa_bits) >> vm->page_shift) - 1;
-}
-
-uint64_t vm_get_max_gfn(struct kvm_vm *vm)
-{
-	return vm->max_gfn;
-}
-
-int vm_get_fd(struct kvm_vm *vm)
-{
-	return vm->fd;
-=======
-	return ((1ULL << vm->pa_bits) >> vm->page_shift) - 1;
->>>>>>> d60c95ef
 }
 
 static unsigned int vm_calc_num_pages(unsigned int num_pages,
