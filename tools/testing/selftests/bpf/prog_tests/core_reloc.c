--- conflicted
+++ resolved
@@ -869,21 +869,7 @@
 			  "prog '%s' not found\n", probe_name))
 			goto cleanup;
 
-<<<<<<< HEAD
-
-		if (test_case->btf_src_file) {
-			err = access(test_case->btf_src_file, R_OK);
-			if (!ASSERT_OK(err, "btf_src_file"))
-				goto cleanup;
-		}
-
-		load_attr.obj = obj;
-		load_attr.log_level = 0;
-		load_attr.target_btf_path = test_case->btf_src_file;
-		err = bpf_object__load_xattr(&load_attr);
-=======
 		err = bpf_object__load(obj);
->>>>>>> 3b17187f
 		if (err) {
 			if (!test_case->fails)
 				ASSERT_OK(err, "obj_load");
@@ -924,11 +910,7 @@
 			goto cleanup;
 		}
 
-<<<<<<< HEAD
-		if (!ASSERT_EQ(test_case->fails, false, "obj_load_should_fail"))
-=======
 		if (!ASSERT_FALSE(test_case->fails, "obj_load_should_fail"))
->>>>>>> 3b17187f
 			goto cleanup;
 
 		equal = memcmp(data->out, test_case->output,
