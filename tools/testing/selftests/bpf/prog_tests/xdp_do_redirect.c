--- conflicted
+++ resolved
@@ -61,15 +61,9 @@
  * 3408 bytes for 64-byte cacheline and 3216 for 256-byte one.
  */
 #if defined(__s390x__)
-<<<<<<< HEAD
-#define MAX_PKT_SIZE 3176
-#else
-#define MAX_PKT_SIZE 3368
-=======
 #define MAX_PKT_SIZE 3216
 #else
 #define MAX_PKT_SIZE 3408
->>>>>>> 5729a900
 #endif
 static void test_max_pkt_size(int fd)
 {
