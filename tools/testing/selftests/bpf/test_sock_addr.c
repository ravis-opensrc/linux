--- conflicted
+++ resolved
@@ -857,13 +857,8 @@
 	return load_path(test, CONNECT6_PROG_PATH);
 }
 
-<<<<<<< HEAD
-static int sendmsg_ret_only_prog_load(const struct sock_addr_test *test,
-				      int32_t rc)
-=======
 static int xmsg_ret_only_prog_load(const struct sock_addr_test *test,
 				   int32_t rc)
->>>>>>> f7688b48
 {
 	struct bpf_insn insns[] = {
 		/* return rc */
@@ -875,18 +870,11 @@
 
 static int sendmsg_allow_prog_load(const struct sock_addr_test *test)
 {
-<<<<<<< HEAD
-	return sendmsg_ret_only_prog_load(test, /*rc*/ 1);
-=======
 	return xmsg_ret_only_prog_load(test, /*rc*/ 1);
->>>>>>> f7688b48
 }
 
 static int sendmsg_deny_prog_load(const struct sock_addr_test *test)
 {
-<<<<<<< HEAD
-	return sendmsg_ret_only_prog_load(test, /*rc*/ 0);
-=======
 	return xmsg_ret_only_prog_load(test, /*rc*/ 0);
 }
 
@@ -898,7 +886,6 @@
 static int recvmsg_deny_prog_load(const struct sock_addr_test *test)
 {
 	return xmsg_ret_only_prog_load(test, /*rc*/ 0);
->>>>>>> f7688b48
 }
 
 static int sendmsg4_rw_asm_prog_load(const struct sock_addr_test *test)
