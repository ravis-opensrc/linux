--- conflicted
+++ resolved
@@ -251,12 +251,6 @@
 	return CG_OK;
 }
 
-<<<<<<< HEAD
-static __noinline bool sk_dst_port__load_word(struct bpf_sock *sk)
-{
-	__u32 *word = (__u32 *)&sk->dst_port;
-	return word[0] == bpf_htonl(0xcafe0000);
-=======
 /*
  * NOTE: 4-byte load from bpf_sock at dst_port offset is quirky. It
  * gets rewritten by the access converter to a 2-byte load for
@@ -267,7 +261,6 @@
 {
 	__u32 *word = (__u32 *)&sk->dst_port;
 	return word[0] == bpf_htons(0xcafe);
->>>>>>> d60c95ef
 }
 
 static __noinline bool sk_dst_port__load_half(struct bpf_sock *sk)
