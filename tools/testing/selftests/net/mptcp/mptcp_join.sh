--- conflicted
+++ resolved
@@ -6,20 +6,12 @@
 # address all other issues detected by shellcheck.
 #shellcheck disable=SC2086
 
-<<<<<<< HEAD
-. "$(dirname "${0}")/mptcp_lib.sh"
-
-=======
->>>>>>> 160f4124
 # ShellCheck incorrectly believes that most of the code here is unreachable
 # because it's invoked by variable name, see how the "tests" array is used
 #shellcheck disable=SC2317
 
-<<<<<<< HEAD
-=======
 . "$(dirname "${0}")/mptcp_lib.sh"
 
->>>>>>> 160f4124
 ret=0
 sin=""
 sinfail=""
@@ -562,7 +554,6 @@
 	local ns="${1}"
 	local counter="${2}"
 	local count
-<<<<<<< HEAD
 
 	count=$(ip netns exec ${ns} nstat -asz "${counter}" | awk 'NR==1 {next} {print $2}')
 	if [ -z "${count}" ]; then
@@ -570,15 +561,6 @@
 		return 1
 	fi
 
-=======
-
-	count=$(ip netns exec ${ns} nstat -asz "${counter}" | awk 'NR==1 {next} {print $2}')
-	if [ -z "${count}" ]; then
-		mptcp_lib_fail_if_expected_feature "${counter} counter"
-		return 1
-	fi
-
->>>>>>> 160f4124
 	echo "${count}"
 }
 
@@ -2795,7 +2777,6 @@
 		name="LISTENER_CLOSED"
 	else
 		name="$e_type"
-<<<<<<< HEAD
 	fi
 
 	printf "%-${nr_blank}s %s %s:%s " " " "$name" "$e_saddr" "$e_sport"
@@ -2805,17 +2786,6 @@
 		return
 	fi
 
-=======
-	fi
-
-	printf "%-${nr_blank}s %s %s:%s " " " "$name" "$e_saddr" "$e_sport"
-
-	if ! mptcp_lib_kallsyms_has "mptcp_event_pm_listener$"; then
-		printf "[skip]: event not supported\n"
-		return
-	fi
-
->>>>>>> 160f4124
 	type=$(grep "type:$e_type," $evt | sed -n 's/.*\(type:\)\([[:digit:]]*\).*$/\2/p;q')
 	family=$(grep "type:$e_type," $evt | sed -n 's/.*\(family:\)\([[:digit:]]*\).*$/\2/p;q')
 	sport=$(grep "type:$e_type," $evt | sed -n 's/.*\(sport:\)\([[:digit:]]*\).*$/\2/p;q')
