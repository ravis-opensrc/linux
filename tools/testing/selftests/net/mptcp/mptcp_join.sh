--- conflicted
+++ resolved
@@ -1431,20 +1431,11 @@
 	print_check "rtx"
 	count=$(get_counter ${ns_tx} "MPTcpExtMPRstTx")
 	if [ -z "$count" ]; then
-<<<<<<< HEAD
-		echo -n "[skip]"
-	# accept more rst than expected except if we don't expect any
-	elif { [ $rst_tx -ne 0 ] && [ $count -lt $rst_tx ]; } ||
-	     { [ $rst_tx -eq 0 ] && [ $count -ne 0 ]; }; then
-		echo "[fail] got $count MP_RST[s] TX expected $rst_tx"
-		fail_test
-=======
 		print_skip
 	# accept more rst than expected except if we don't expect any
 	elif { [ $rst_tx -ne 0 ] && [ $count -lt $rst_tx ]; } ||
 	     { [ $rst_tx -eq 0 ] && [ $count -ne 0 ]; }; then
 		fail_test "got $count MP_RST[s] TX expected $rst_tx"
->>>>>>> bd3a9e57
 	else
 		print_ok
 	fi
@@ -1452,20 +1443,11 @@
 	print_check "rstrx"
 	count=$(get_counter ${ns_rx} "MPTcpExtMPRstRx")
 	if [ -z "$count" ]; then
-<<<<<<< HEAD
-		echo -n "[skip]"
-	# accept more rst than expected except if we don't expect any
-	elif { [ $rst_rx -ne 0 ] && [ $count -lt $rst_rx ]; } ||
-	     { [ $rst_rx -eq 0 ] && [ $count -ne 0 ]; }; then
-		echo "[fail] got $count MP_RST[s] RX expected $rst_rx"
-		fail_test
-=======
 		print_skip
 	# accept more rst than expected except if we don't expect any
 	elif { [ $rst_rx -ne 0 ] && [ $count -lt $rst_rx ]; } ||
 	     { [ $rst_rx -eq 0 ] && [ $count -ne 0 ]; }; then
 		fail_test "got $count MP_RST[s] RX expected $rst_rx"
->>>>>>> bd3a9e57
 	else
 		print_ok
 	fi
