#!/bin/bash
# SPDX-License-Identifier: GPL-2.0

<<<<<<< HEAD
. "$(dirname "${0}")/mptcp_lib.sh"

mptcp_lib_check_mptcp
=======
# Double quotes to prevent globbing and word splitting is recommended in new
# code but we accept it.
#shellcheck disable=SC2086

# Some variables are used below but indirectly, see check_expected_one()
#shellcheck disable=SC2034

. "$(dirname "${0}")/mptcp_lib.sh"

mptcp_lib_check_mptcp
mptcp_lib_check_kallsyms
>>>>>>> 98817289

if ! mptcp_lib_has_file '/proc/sys/net/mptcp/pm_type'; then
	echo "userspace pm tests are not supported by the kernel: SKIP"
	exit ${KSFT_SKIP}
fi

<<<<<<< HEAD
ip -Version > /dev/null 2>&1
if [ $? -ne 0 ];then
=======
if ! ip -Version &> /dev/null; then
>>>>>>> 98817289
	echo "SKIP: Cannot not run test without ip tool"
	exit ${KSFT_SKIP}
fi

ANNOUNCED=6        # MPTCP_EVENT_ANNOUNCED
REMOVED=7          # MPTCP_EVENT_REMOVED
SUB_ESTABLISHED=10 # MPTCP_EVENT_SUB_ESTABLISHED
SUB_CLOSED=11      # MPTCP_EVENT_SUB_CLOSED
LISTENER_CREATED=15 #MPTCP_EVENT_LISTENER_CREATED
LISTENER_CLOSED=16  #MPTCP_EVENT_LISTENER_CLOSED

AF_INET=2
AF_INET6=10

file=""
server_evts=""
client_evts=""
server_evts_pid=0
client_evts_pid=0
client4_pid=0
server4_pid=0
client6_pid=0
server6_pid=0
client4_token=""
server4_token=""
client6_token=""
server6_token=""
client4_port=0;
client6_port=0;
app4_port=50002
new4_port=50003
app6_port=50004
client_addr_id=${RANDOM:0:2}
server_addr_id=${RANDOM:0:2}

sec=$(date +%s)
rndh=$(printf %x "$sec")-$(mktemp -u XXXXXX)
ns1="ns1-$rndh"
ns2="ns2-$rndh"
ret=0
test_name=""

_printf() {
	stdbuf -o0 -e0 printf "${@}"
}

print_title()
{
	_printf "INFO: %s\n" "${1}"
}

# $1: test name
print_test()
{
	test_name="${1}"

	_printf "%-63s" "${test_name}"
}

print_results()
{
	_printf "[%s]\n" "${1}"
}

test_pass()
{
	print_results " OK "
	mptcp_lib_result_pass "${test_name}"
}

test_skip()
{
	print_results "SKIP"
	mptcp_lib_result_skip "${test_name}"
}

# $1: msg
test_fail()
{
	print_results "FAIL"
	ret=1

	if [ -n "${1}" ]; then
		_printf "\t%s\n" "${1}"
	fi

	mptcp_lib_result_fail "${test_name}"
}

kill_wait()
{
	[ $1 -eq 0 ] && return 0

	kill -SIGUSR1 $1 > /dev/null 2>&1
	kill $1 > /dev/null 2>&1
	wait $1 2>/dev/null
}

# This function is used in the cleanup trap
#shellcheck disable=SC2317
cleanup()
{
	print_title "Cleanup"

	# Terminate the MPTCP connection and related processes
	local pid
	for pid in $client4_pid $server4_pid $client6_pid $server6_pid\
		   $server_evts_pid $client_evts_pid
	do
		kill_wait $pid
	done

	local netns
	for netns in "$ns1" "$ns2" ;do
		ip netns del "$netns"
	done

	rm -rf $file $client_evts $server_evts

	_printf "Done\n"
}

trap cleanup EXIT

# Create and configure network namespaces for testing
for i in "$ns1" "$ns2" ;do
	ip netns add "$i" || exit 1
	ip -net "$i" link set lo up
	ip netns exec "$i" sysctl -q net.mptcp.enabled=1
	ip netns exec "$i" sysctl -q net.mptcp.pm_type=1
done

#  "$ns1"              ns2
#     ns1eth2    ns2eth1

ip link add ns1eth2 netns "$ns1" type veth peer name ns2eth1 netns "$ns2"

# Add IPv4/v6 addresses to the namespaces
ip -net "$ns1" addr add 10.0.1.1/24 dev ns1eth2
ip -net "$ns1" addr add 10.0.2.1/24 dev ns1eth2
ip -net "$ns1" addr add dead:beef:1::1/64 dev ns1eth2 nodad
ip -net "$ns1" addr add dead:beef:2::1/64 dev ns1eth2 nodad
ip -net "$ns1" link set ns1eth2 up

ip -net "$ns2" addr add 10.0.1.2/24 dev ns2eth1
ip -net "$ns2" addr add 10.0.2.2/24 dev ns2eth1
ip -net "$ns2" addr add dead:beef:1::2/64 dev ns2eth1 nodad
ip -net "$ns2" addr add dead:beef:2::2/64 dev ns2eth1 nodad
ip -net "$ns2" link set ns2eth1 up

print_title "Init"
print_test "Created network namespaces ns1, ns2"
test_pass

make_file()
{
	# Store a chunk of data in a file to transmit over an MPTCP connection
	local name=$1
	local ksize=1

	dd if=/dev/urandom of="$name" bs=2 count=$ksize 2> /dev/null
	echo -e "\nMPTCP_TEST_FILE_END_MARKER" >> "$name"
}

make_connection()
{
	if [ -z "$file" ]; then
		file=$(mktemp)
	fi
	make_file "$file" "client"

	local is_v6=$1
	local app_port=$app4_port
	local connect_addr="10.0.1.1"
	local listen_addr="0.0.0.0"
	if [ "$is_v6" = "v6" ]
	then
		connect_addr="dead:beef:1::1"
		listen_addr="::"
		app_port=$app6_port
	else
		is_v6="v4"
	fi

	# Capture netlink events over the two network namespaces running
	# the MPTCP client and server
	if [ -z "$client_evts" ]; then
		client_evts=$(mktemp)
	fi
	:>"$client_evts"
	if [ $client_evts_pid -ne 0 ]; then
		kill_wait $client_evts_pid
	fi
	ip netns exec "$ns2" ./pm_nl_ctl events >> "$client_evts" 2>&1 &
	client_evts_pid=$!
	if [ -z "$server_evts" ]; then
		server_evts=$(mktemp)
	fi
	:>"$server_evts"
	if [ $server_evts_pid -ne 0 ]; then
		kill_wait $server_evts_pid
	fi
	ip netns exec "$ns1" ./pm_nl_ctl events >> "$server_evts" 2>&1 &
	server_evts_pid=$!
	sleep 0.5

	# Run the server
	ip netns exec "$ns1" \
	   ./mptcp_connect -s MPTCP -w 300 -p $app_port -l $listen_addr > /dev/null 2>&1 &
	local server_pid=$!
	sleep 0.5

	# Run the client, transfer $file and stay connected to the server
	# to conduct tests
	ip netns exec "$ns2" \
	   ./mptcp_connect -s MPTCP -w 300 -m sendfile -p $app_port $connect_addr\
	   2>&1 > /dev/null < "$file" &
	local client_pid=$!
	sleep 1

	# Capture client/server attributes from MPTCP connection netlink events

	local client_token
	local client_port
	local client_serverside
	local server_token
	local server_serverside

	client_token=$(sed --unbuffered -n 's/.*\(token:\)\([[:digit:]]*\).*$/\2/p;q' "$client_evts")
	client_port=$(sed --unbuffered -n 's/.*\(sport:\)\([[:digit:]]*\).*$/\2/p;q' "$client_evts")
	client_serverside=$(sed --unbuffered -n 's/.*\(server_side:\)\([[:digit:]]*\).*$/\2/p;q'\
				      "$client_evts")
	server_token=$(grep "type:1," "$server_evts" |
		       sed --unbuffered -n 's/.*\(token:\)\([[:digit:]]*\).*$/\2/p;q')
	server_serverside=$(grep "type:1," "$server_evts" |
			    sed --unbuffered -n 's/.*\(server_side:\)\([[:digit:]]*\).*$/\2/p;q')

	print_test "Established IP${is_v6} MPTCP Connection ns2 => ns1"
	if [ "$client_token" != "" ] && [ "$server_token" != "" ] && [ "$client_serverside" = 0 ] &&
		   [ "$server_serverside" = 1 ]
	then
		test_pass
	else
		test_fail "Expected tokens (c:${client_token} - s:${server_token}) and server (c:${client_serverside} - s:${server_serverside})"
		mptcp_lib_result_print_all_tap
		exit 1
	fi

	if [ "$is_v6" = "v6" ]
	then
		client6_token=$client_token
		server6_token=$server_token
		client6_port=$client_port
		client6_pid=$client_pid
		server6_pid=$server_pid
	else
		client4_token=$client_token
		server4_token=$server_token
		client4_port=$client_port
		client4_pid=$client_pid
		server4_pid=$server_pid
	fi
}

# $1: var name ; $2: prev ret
check_expected_one()
{
	local var="${1}"
	local exp="e_${var}"
	local prev_ret="${2}"

	if [ "${!var}" = "${!exp}" ]
	then
		return 0
	fi

	if [ "${prev_ret}" = "0" ]
	then
		test_fail
	fi

	_printf "\tExpected value for '%s': '%s', got '%s'.\n" \
		"${var}" "${!exp}" "${!var}"
	return 1
}

# $@: all var names to check
check_expected()
{
	local rc=0
	local var

	for var in "${@}"
	do
		check_expected_one "${var}" "${rc}" || rc=1
	done

	if [ ${rc} -eq 0 ]
	then
		test_pass
		return 0
	fi

	return 1
}

verify_announce_event()
{
	local evt=$1
	local e_type=$2
	local e_token=$3
	local e_addr=$4
	local e_id=$5
	local e_dport=$6
	local e_af=$7
	local type
	local token
	local addr
	local dport
	local id

	type=$(sed --unbuffered -n 's/.*\(type:\)\([[:digit:]]*\).*$/\2/p;q' "$evt")
	token=$(sed --unbuffered -n 's/.*\(token:\)\([[:digit:]]*\).*$/\2/p;q' "$evt")
	if [ "$e_af" = "v6" ]
	then
		addr=$(sed --unbuffered -n 's/.*\(daddr6:\)\([0-9a-f:.]*\).*$/\2/p;q' "$evt")
	else
		addr=$(sed --unbuffered -n 's/.*\(daddr4:\)\([0-9.]*\).*$/\2/p;q' "$evt")
	fi
	dport=$(sed --unbuffered -n 's/.*\(dport:\)\([[:digit:]]*\).*$/\2/p;q' "$evt")
	id=$(sed --unbuffered -n 's/.*\(rem_id:\)\([[:digit:]]*\).*$/\2/p;q' "$evt")

	check_expected "type" "token" "addr" "dport" "id"
}

test_announce()
{
	print_title "Announce tests"

	# Capture events on the network namespace running the server
	:>"$server_evts"

	# ADD_ADDR using an invalid token should result in no action
	local invalid_token=$(( client4_token - 1))
	ip netns exec "$ns2" ./pm_nl_ctl ann 10.0.2.2 token $invalid_token id\
	   $client_addr_id dev ns2eth1 > /dev/null 2>&1

	local type
	type=$(sed --unbuffered -n 's/.*\(type:\)\([[:digit:]]*\).*$/\2/p;q' "$server_evts")
	print_test "ADD_ADDR 10.0.2.2 (ns2) => ns1, invalid token"
	if [ "$type" = "" ]
	then
		test_pass
	else
		test_fail "type defined: ${type}"
	fi

	# ADD_ADDR from the client to server machine reusing the subflow port
	:>"$server_evts"
	ip netns exec "$ns2"\
	   ./pm_nl_ctl ann 10.0.2.2 token "$client4_token" id $client_addr_id dev\
	   ns2eth1
	print_test "ADD_ADDR id:${client_addr_id} 10.0.2.2 (ns2) => ns1, reuse port"
	sleep 0.5
	verify_announce_event $server_evts $ANNOUNCED $server4_token "10.0.2.2" $client_addr_id \
			      "$client4_port"

	# ADD_ADDR6 from the client to server machine reusing the subflow port
	:>"$server_evts"
	ip netns exec "$ns2" ./pm_nl_ctl ann\
	   dead:beef:2::2 token "$client6_token" id $client_addr_id dev ns2eth1
	print_test "ADD_ADDR6 id:${client_addr_id} dead:beef:2::2 (ns2) => ns1, reuse port"
	sleep 0.5
	verify_announce_event "$server_evts" "$ANNOUNCED" "$server6_token" "dead:beef:2::2"\
			      "$client_addr_id" "$client6_port" "v6"

	# ADD_ADDR from the client to server machine using a new port
	:>"$server_evts"
	client_addr_id=$((client_addr_id+1))
	ip netns exec "$ns2" ./pm_nl_ctl ann 10.0.2.2 token "$client4_token" id\
	   $client_addr_id dev ns2eth1 port $new4_port
	print_test "ADD_ADDR id:${client_addr_id} 10.0.2.2 (ns2) => ns1, new port"
	sleep 0.5
	verify_announce_event "$server_evts" "$ANNOUNCED" "$server4_token" "10.0.2.2"\
			      "$client_addr_id" "$new4_port"

	# Capture events on the network namespace running the client
	:>"$client_evts"

	# ADD_ADDR from the server to client machine reusing the subflow port
	ip netns exec "$ns1" ./pm_nl_ctl ann 10.0.2.1 token "$server4_token" id\
	   $server_addr_id dev ns1eth2
	print_test "ADD_ADDR id:${server_addr_id} 10.0.2.1 (ns1) => ns2, reuse port"
	sleep 0.5
	verify_announce_event "$client_evts" "$ANNOUNCED" "$client4_token" "10.0.2.1"\
			      "$server_addr_id" "$app4_port"

	# ADD_ADDR6 from the server to client machine reusing the subflow port
	:>"$client_evts"
	ip netns exec "$ns1" ./pm_nl_ctl ann dead:beef:2::1 token "$server6_token" id\
	   $server_addr_id dev ns1eth2
	print_test "ADD_ADDR6 id:${server_addr_id} dead:beef:2::1 (ns1) => ns2, reuse port"
	sleep 0.5
	verify_announce_event "$client_evts" "$ANNOUNCED" "$client6_token" "dead:beef:2::1"\
			      "$server_addr_id" "$app6_port" "v6"

	# ADD_ADDR from the server to client machine using a new port
	:>"$client_evts"
	server_addr_id=$((server_addr_id+1))
	ip netns exec "$ns1" ./pm_nl_ctl ann 10.0.2.1 token "$server4_token" id\
	   $server_addr_id dev ns1eth2 port $new4_port
	print_test "ADD_ADDR id:${server_addr_id} 10.0.2.1 (ns1) => ns2, new port"
	sleep 0.5
	verify_announce_event "$client_evts" "$ANNOUNCED" "$client4_token" "10.0.2.1"\
			      "$server_addr_id" "$new4_port"
}

verify_remove_event()
{
	local evt=$1
	local e_type=$2
	local e_token=$3
	local e_id=$4
	local type
	local token
	local id

	type=$(sed --unbuffered -n 's/.*\(type:\)\([[:digit:]]*\).*$/\2/p;q' "$evt")
	token=$(sed --unbuffered -n 's/.*\(token:\)\([[:digit:]]*\).*$/\2/p;q' "$evt")
	id=$(sed --unbuffered -n 's/.*\(rem_id:\)\([[:digit:]]*\).*$/\2/p;q' "$evt")

	check_expected "type" "token" "id"
}

test_remove()
{
	print_title "Remove tests"

	# Capture events on the network namespace running the server
	:>"$server_evts"

	# RM_ADDR using an invalid token should result in no action
	local invalid_token=$(( client4_token - 1 ))
	ip netns exec "$ns2" ./pm_nl_ctl rem token $invalid_token id\
	   $client_addr_id > /dev/null 2>&1
	print_test "RM_ADDR id:${client_addr_id} ns2 => ns1, invalid token"
	local type
	type=$(sed --unbuffered -n 's/.*\(type:\)\([[:digit:]]*\).*$/\2/p;q' "$server_evts")
	if [ "$type" = "" ]
	then
		test_pass
	else
<<<<<<< HEAD
		stdbuf -o0 -e0 printf "[FAIL]\n"
		exit 1
=======
		test_fail
>>>>>>> 98817289
	fi

	# RM_ADDR using an invalid addr id should result in no action
	local invalid_id=$(( client_addr_id + 1 ))
	ip netns exec "$ns2" ./pm_nl_ctl rem token "$client4_token" id\
	   $invalid_id > /dev/null 2>&1
	print_test "RM_ADDR id:${invalid_id} ns2 => ns1, invalid id"
	type=$(sed --unbuffered -n 's/.*\(type:\)\([[:digit:]]*\).*$/\2/p;q' "$server_evts")
	if [ "$type" = "" ]
	then
		test_pass
	else
<<<<<<< HEAD
		stdbuf -o0 -e0 printf "[FAIL]\n"
		exit 1
=======
		test_fail
>>>>>>> 98817289
	fi

	# RM_ADDR from the client to server machine
	:>"$server_evts"
	ip netns exec "$ns2" ./pm_nl_ctl rem token "$client4_token" id\
	   $client_addr_id
	print_test "RM_ADDR id:${client_addr_id} ns2 => ns1"
	sleep 0.5
	verify_remove_event "$server_evts" "$REMOVED" "$server4_token" "$client_addr_id"

	# RM_ADDR from the client to server machine
	:>"$server_evts"
	client_addr_id=$(( client_addr_id - 1 ))
	ip netns exec "$ns2" ./pm_nl_ctl rem token "$client4_token" id\
	   $client_addr_id
	print_test "RM_ADDR id:${client_addr_id} ns2 => ns1"
	sleep 0.5
	verify_remove_event "$server_evts" "$REMOVED" "$server4_token" "$client_addr_id"

	# RM_ADDR6 from the client to server machine
	:>"$server_evts"
	ip netns exec "$ns2" ./pm_nl_ctl rem token "$client6_token" id\
	   $client_addr_id
	print_test "RM_ADDR6 id:${client_addr_id} ns2 => ns1"
	sleep 0.5
	verify_remove_event "$server_evts" "$REMOVED" "$server6_token" "$client_addr_id"

	# Capture events on the network namespace running the client
	:>"$client_evts"

	# RM_ADDR from the server to client machine
	ip netns exec "$ns1" ./pm_nl_ctl rem token "$server4_token" id\
	   $server_addr_id
	print_test "RM_ADDR id:${server_addr_id} ns1 => ns2"
	sleep 0.5
	verify_remove_event "$client_evts" "$REMOVED" "$client4_token" "$server_addr_id"

	# RM_ADDR from the server to client machine
	:>"$client_evts"
	server_addr_id=$(( server_addr_id - 1 ))
	ip netns exec "$ns1" ./pm_nl_ctl rem token "$server4_token" id\
	   $server_addr_id
	print_test "RM_ADDR id:${server_addr_id} ns1 => ns2"
	sleep 0.5
	verify_remove_event "$client_evts" "$REMOVED" "$client4_token" "$server_addr_id"

	# RM_ADDR6 from the server to client machine
	:>"$client_evts"
	ip netns exec "$ns1" ./pm_nl_ctl rem token "$server6_token" id\
	   $server_addr_id
	print_test "RM_ADDR6 id:${server_addr_id} ns1 => ns2"
	sleep 0.5
	verify_remove_event "$client_evts" "$REMOVED" "$client6_token" "$server_addr_id"
}

verify_subflow_events()
{
	local evt=$1
	local e_type=$2
	local e_token=$3
	local e_family=$4
	local e_saddr=$5
	local e_daddr=$6
	local e_dport=$7
	local e_locid=$8
	local e_remid=$9
	shift 2
	local e_from=$8
	local e_to=$9
	local type
	local token
	local family
	local saddr
	local daddr
	local dport
	local locid
	local remid
	local info

	info="${e_saddr} (${e_from}) => ${e_daddr} (${e_to})"

	if [ "$e_type" = "$SUB_ESTABLISHED" ]
	then
		if [ "$e_family" = "$AF_INET6" ]
		then
			print_test "CREATE_SUBFLOW6 ${info}"
		else
			print_test "CREATE_SUBFLOW ${info}"
		fi
	else
		if [ "$e_family" = "$AF_INET6" ]
		then
			print_test "DESTROY_SUBFLOW6 ${info}"
		else
			print_test "DESTROY_SUBFLOW ${info}"
		fi
	fi

	type=$(sed --unbuffered -n 's/.*\(type:\)\([[:digit:]]*\).*$/\2/p;q' "$evt")
	token=$(sed --unbuffered -n 's/.*\(token:\)\([[:digit:]]*\).*$/\2/p;q' "$evt")
	family=$(sed --unbuffered -n 's/.*\(family:\)\([[:digit:]]*\).*$/\2/p;q' "$evt")
	dport=$(sed --unbuffered -n 's/.*\(dport:\)\([[:digit:]]*\).*$/\2/p;q' "$evt")
	locid=$(sed --unbuffered -n 's/.*\(loc_id:\)\([[:digit:]]*\).*$/\2/p;q' "$evt")
	remid=$(sed --unbuffered -n 's/.*\(rem_id:\)\([[:digit:]]*\).*$/\2/p;q' "$evt")
	if [ "$family" = "$AF_INET6" ]
	then
		saddr=$(sed --unbuffered -n 's/.*\(saddr6:\)\([0-9a-f:.]*\).*$/\2/p;q' "$evt")
		daddr=$(sed --unbuffered -n 's/.*\(daddr6:\)\([0-9a-f:.]*\).*$/\2/p;q' "$evt")
	else
		saddr=$(sed --unbuffered -n 's/.*\(saddr4:\)\([0-9.]*\).*$/\2/p;q' "$evt")
		daddr=$(sed --unbuffered -n 's/.*\(daddr4:\)\([0-9.]*\).*$/\2/p;q' "$evt")
	fi

	check_expected "type" "token" "daddr" "dport" "family" "saddr" "locid" "remid"
}

test_subflows()
{
	print_title "Subflows v4 or v6 only tests"

	# Capture events on the network namespace running the server
	:>"$server_evts"

	# Attempt to add a listener at 10.0.2.2:<subflow-port>
	ip netns exec "$ns2" ./pm_nl_ctl listen 10.0.2.2\
	   "$client4_port" &
	local listener_pid=$!

	# ADD_ADDR from client to server machine reusing the subflow port
	ip netns exec "$ns2" ./pm_nl_ctl ann 10.0.2.2 token "$client4_token" id\
	   $client_addr_id
	sleep 0.5

	# CREATE_SUBFLOW from server to client machine
	:>"$server_evts"
	ip netns exec "$ns1" ./pm_nl_ctl csf lip 10.0.2.1 lid 23 rip 10.0.2.2\
	   rport "$client4_port" token "$server4_token"
	sleep 0.5
	verify_subflow_events $server_evts $SUB_ESTABLISHED $server4_token $AF_INET "10.0.2.1" \
			      "10.0.2.2" "$client4_port" "23" "$client_addr_id" "ns1" "ns2"

	# Delete the listener from the client ns, if one was created
	kill_wait $listener_pid

	local sport
	sport=$(sed --unbuffered -n 's/.*\(sport:\)\([[:digit:]]*\).*$/\2/p;q' "$server_evts")

	# DESTROY_SUBFLOW from server to client machine
	:>"$server_evts"
	ip netns exec "$ns1" ./pm_nl_ctl dsf lip 10.0.2.1 lport "$sport" rip 10.0.2.2 rport\
	   "$client4_port" token "$server4_token"
	sleep 0.5
	verify_subflow_events "$server_evts" "$SUB_CLOSED" "$server4_token" "$AF_INET" "10.0.2.1"\
			      "10.0.2.2" "$client4_port" "23" "$client_addr_id" "ns1" "ns2"

	# RM_ADDR from client to server machine
	ip netns exec "$ns2" ./pm_nl_ctl rem id $client_addr_id token\
	   "$client4_token"
	sleep 0.5

	# Attempt to add a listener at dead:beef:2::2:<subflow-port>
	ip netns exec "$ns2" ./pm_nl_ctl listen dead:beef:2::2\
	   "$client6_port" &
	listener_pid=$!

	# ADD_ADDR6 from client to server machine reusing the subflow port
	:>"$server_evts"
	ip netns exec "$ns2" ./pm_nl_ctl ann dead:beef:2::2 token "$client6_token" id\
	   $client_addr_id
	sleep 0.5

	# CREATE_SUBFLOW6 from server to client machine
	:>"$server_evts"
	ip netns exec "$ns1" ./pm_nl_ctl csf lip dead:beef:2::1 lid 23 rip\
	   dead:beef:2::2 rport "$client6_port" token "$server6_token"
	sleep 0.5
	verify_subflow_events "$server_evts" "$SUB_ESTABLISHED" "$server6_token" "$AF_INET6"\
			      "dead:beef:2::1" "dead:beef:2::2" "$client6_port" "23"\
			      "$client_addr_id" "ns1" "ns2"

	# Delete the listener from the client ns, if one was created
	kill_wait $listener_pid

	sport=$(sed --unbuffered -n 's/.*\(sport:\)\([[:digit:]]*\).*$/\2/p;q' "$server_evts")

	# DESTROY_SUBFLOW6 from server to client machine
	:>"$server_evts"
	ip netns exec "$ns1" ./pm_nl_ctl dsf lip dead:beef:2::1 lport "$sport" rip\
	   dead:beef:2::2 rport "$client6_port" token "$server6_token"
	sleep 0.5
	verify_subflow_events "$server_evts" "$SUB_CLOSED" "$server6_token" "$AF_INET6"\
			      "dead:beef:2::1" "dead:beef:2::2" "$client6_port" "23"\
			      "$client_addr_id" "ns1" "ns2"

	# RM_ADDR from client to server machine
	ip netns exec "$ns2" ./pm_nl_ctl rem id $client_addr_id token\
	   "$client6_token"
	sleep 0.5

	# Attempt to add a listener at 10.0.2.2:<new-port>
	ip netns exec "$ns2" ./pm_nl_ctl listen 10.0.2.2\
	   $new4_port &
	listener_pid=$!

	# ADD_ADDR from client to server machine using a new port
	:>"$server_evts"
	ip netns exec "$ns2" ./pm_nl_ctl ann 10.0.2.2 token "$client4_token" id\
	   $client_addr_id port $new4_port
	sleep 0.5

	# CREATE_SUBFLOW from server to client machine
	:>"$server_evts"
	ip netns exec "$ns1" ./pm_nl_ctl csf lip 10.0.2.1 lid 23 rip 10.0.2.2 rport\
	   $new4_port token "$server4_token"
	sleep 0.5
	verify_subflow_events "$server_evts" "$SUB_ESTABLISHED" "$server4_token" "$AF_INET"\
			      "10.0.2.1" "10.0.2.2" "$new4_port" "23"\
			      "$client_addr_id" "ns1" "ns2"

	# Delete the listener from the client ns, if one was created
	kill_wait $listener_pid

	sport=$(sed --unbuffered -n 's/.*\(sport:\)\([[:digit:]]*\).*$/\2/p;q' "$server_evts")

	# DESTROY_SUBFLOW from server to client machine
	:>"$server_evts"
	ip netns exec "$ns1" ./pm_nl_ctl dsf lip 10.0.2.1 lport "$sport" rip 10.0.2.2 rport\
	   $new4_port token "$server4_token"
	sleep 0.5
	verify_subflow_events "$server_evts" "$SUB_CLOSED" "$server4_token" "$AF_INET" "10.0.2.1"\
			      "10.0.2.2" "$new4_port" "23" "$client_addr_id" "ns1" "ns2"

	# RM_ADDR from client to server machine
	ip netns exec "$ns2" ./pm_nl_ctl rem id $client_addr_id token\
	   "$client4_token"

	# Capture events on the network namespace running the client
	:>"$client_evts"

	# Attempt to add a listener at 10.0.2.1:<subflow-port>
	ip netns exec "$ns1" ./pm_nl_ctl listen 10.0.2.1\
	   $app4_port &
	listener_pid=$!

	# ADD_ADDR from server to client machine reusing the subflow port
	ip netns exec "$ns1" ./pm_nl_ctl ann 10.0.2.1 token "$server4_token" id\
	   $server_addr_id
	sleep 0.5

	# CREATE_SUBFLOW from client to server machine
	:>"$client_evts"
	ip netns exec "$ns2" ./pm_nl_ctl csf lip 10.0.2.2 lid 23 rip 10.0.2.1 rport\
	   $app4_port token "$client4_token"
	sleep 0.5
	verify_subflow_events $client_evts $SUB_ESTABLISHED $client4_token $AF_INET "10.0.2.2"\
			      "10.0.2.1" "$app4_port" "23" "$server_addr_id" "ns2" "ns1"

	# Delete the listener from the server ns, if one was created
	kill_wait $listener_pid

	sport=$(sed --unbuffered -n 's/.*\(sport:\)\([[:digit:]]*\).*$/\2/p;q' "$client_evts")

	# DESTROY_SUBFLOW from client to server machine
	:>"$client_evts"
	ip netns exec "$ns2" ./pm_nl_ctl dsf lip 10.0.2.2 lport "$sport" rip 10.0.2.1 rport\
	   $app4_port token "$client4_token"
	sleep 0.5
	verify_subflow_events "$client_evts" "$SUB_CLOSED" "$client4_token" "$AF_INET" "10.0.2.2"\
			      "10.0.2.1" "$app4_port" "23" "$server_addr_id" "ns2" "ns1"

	# RM_ADDR from server to client machine
	ip netns exec "$ns1" ./pm_nl_ctl rem id $server_addr_id token\
	   "$server4_token"
	sleep 0.5

	# Attempt to add a listener at dead:beef:2::1:<subflow-port>
	ip netns exec "$ns1" ./pm_nl_ctl listen dead:beef:2::1\
	   $app6_port &
	listener_pid=$!

	# ADD_ADDR6 from server to client machine reusing the subflow port
	:>"$client_evts"
	ip netns exec "$ns1" ./pm_nl_ctl ann dead:beef:2::1 token "$server6_token" id\
	   $server_addr_id
	sleep 0.5

	# CREATE_SUBFLOW6 from client to server machine
	:>"$client_evts"
	ip netns exec "$ns2" ./pm_nl_ctl csf lip dead:beef:2::2 lid 23 rip\
	   dead:beef:2::1 rport $app6_port token "$client6_token"
	sleep 0.5
	verify_subflow_events "$client_evts" "$SUB_ESTABLISHED" "$client6_token"\
			      "$AF_INET6" "dead:beef:2::2"\
			      "dead:beef:2::1" "$app6_port" "23"\
			      "$server_addr_id" "ns2" "ns1"

	# Delete the listener from the server ns, if one was created
	kill_wait $listener_pid

	sport=$(sed --unbuffered -n 's/.*\(sport:\)\([[:digit:]]*\).*$/\2/p;q' "$client_evts")

	# DESTROY_SUBFLOW6 from client to server machine
	:>"$client_evts"
	ip netns exec "$ns2" ./pm_nl_ctl dsf lip dead:beef:2::2 lport "$sport" rip\
	   dead:beef:2::1 rport $app6_port token "$client6_token"
	sleep 0.5
	verify_subflow_events $client_evts $SUB_CLOSED $client6_token $AF_INET6 "dead:beef:2::2"\
			      "dead:beef:2::1" "$app6_port" "23" "$server_addr_id" "ns2" "ns1"

	# RM_ADDR6 from server to client machine
	ip netns exec "$ns1" ./pm_nl_ctl rem id $server_addr_id token\
	   "$server6_token"
	sleep 0.5

	# Attempt to add a listener at 10.0.2.1:<new-port>
	ip netns exec "$ns1" ./pm_nl_ctl listen 10.0.2.1\
	   $new4_port &
	listener_pid=$!

	# ADD_ADDR from server to client machine using a new port
	:>"$client_evts"
	ip netns exec "$ns1" ./pm_nl_ctl ann 10.0.2.1 token "$server4_token" id\
	   $server_addr_id port $new4_port
	sleep 0.5

	# CREATE_SUBFLOW from client to server machine
	:>"$client_evts"
	ip netns exec "$ns2" ./pm_nl_ctl csf lip 10.0.2.2 lid 23 rip 10.0.2.1 rport\
	   $new4_port token "$client4_token"
	sleep 0.5
	verify_subflow_events "$client_evts" "$SUB_ESTABLISHED" "$client4_token" "$AF_INET"\
			      "10.0.2.2" "10.0.2.1" "$new4_port" "23" "$server_addr_id" "ns2" "ns1"

	# Delete the listener from the server ns, if one was created
	kill_wait $listener_pid

	sport=$(sed --unbuffered -n 's/.*\(sport:\)\([[:digit:]]*\).*$/\2/p;q' "$client_evts")

	# DESTROY_SUBFLOW from client to server machine
	:>"$client_evts"
	ip netns exec "$ns2" ./pm_nl_ctl dsf lip 10.0.2.2 lport "$sport" rip 10.0.2.1 rport\
	   $new4_port token "$client4_token"
	sleep 0.5
	verify_subflow_events "$client_evts" "$SUB_CLOSED" "$client4_token" "$AF_INET" "10.0.2.2"\
			      "10.0.2.1" "$new4_port" "23" "$server_addr_id" "ns2" "ns1"

	# RM_ADDR from server to client machine
	ip netns exec "$ns1" ./pm_nl_ctl rem id $server_addr_id token\
	   "$server4_token"
}

test_subflows_v4_v6_mix()
{
	print_title "Subflows v4 and v6 mix tests"

	# Attempt to add a listener at 10.0.2.1:<subflow-port>
	ip netns exec "$ns1" ./pm_nl_ctl listen 10.0.2.1\
	   $app6_port &
	local listener_pid=$!

	# ADD_ADDR4 from server to client machine reusing the subflow port on
	# the established v6 connection
	:>"$client_evts"
	ip netns exec "$ns1" ./pm_nl_ctl ann 10.0.2.1 token "$server6_token" id\
	   $server_addr_id dev ns1eth2
	print_test "ADD_ADDR4 id:${server_addr_id} 10.0.2.1 (ns1) => ns2, reuse port"
	sleep 0.5
	verify_announce_event "$client_evts" "$ANNOUNCED" "$client6_token" "10.0.2.1"\
			      "$server_addr_id" "$app6_port"

	# CREATE_SUBFLOW from client to server machine
	:>"$client_evts"
	ip netns exec "$ns2" ./pm_nl_ctl csf lip 10.0.2.2 lid 23 rip 10.0.2.1 rport\
	   $app6_port token "$client6_token"
	sleep 0.5
	verify_subflow_events "$client_evts" "$SUB_ESTABLISHED" "$client6_token"\
			      "$AF_INET" "10.0.2.2" "10.0.2.1" "$app6_port" "23"\
			      "$server_addr_id" "ns2" "ns1"

	# Delete the listener from the server ns, if one was created
	kill_wait $listener_pid

	sport=$(sed --unbuffered -n 's/.*\(sport:\)\([[:digit:]]*\).*$/\2/p;q' "$client_evts")

	# DESTROY_SUBFLOW from client to server machine
	:>"$client_evts"
	ip netns exec "$ns2" ./pm_nl_ctl dsf lip 10.0.2.2 lport "$sport" rip 10.0.2.1 rport\
	   $app6_port token "$client6_token"
	sleep 0.5
	verify_subflow_events "$client_evts" "$SUB_CLOSED" "$client6_token" \
			      "$AF_INET" "10.0.2.2" "10.0.2.1" "$app6_port" "23"\
			      "$server_addr_id" "ns2" "ns1"

	# RM_ADDR from server to client machine
	ip netns exec "$ns1" ./pm_nl_ctl rem id $server_addr_id token\
	   "$server6_token"
	sleep 0.5
}

test_subflows_v4_v6_mix()
{
	local client_evts
	client_evts=$(mktemp)
	# Capture events on the network namespace running the client
	:>"$client_evts"
	ip netns exec "$ns2" ./pm_nl_ctl events >> "$client_evts" 2>&1 &
	evts_pid=$!
	sleep 0.5

	# Attempt to add a listener at 10.0.2.1:<subflow-port>
	ip netns exec "$ns1" ./pm_nl_ctl listen 10.0.2.1\
	   $app6_port > /dev/null 2>&1 &
	local listener_pid=$!

	# ADD_ADDR4 from server to client machine reusing the subflow port on
	# the established v6 connection
	:>"$client_evts"
	ip netns exec "$ns1" ./pm_nl_ctl ann 10.0.2.1 token "$server6_token" id\
	   $server_addr_id dev ns1eth2 > /dev/null 2>&1
	stdbuf -o0 -e0 printf "ADD_ADDR4 id:%d 10.0.2.1 (ns1) => ns2, reuse port\t\t" $server_addr_id
	sleep 0.5
	verify_announce_event "$client_evts" "$ANNOUNCED" "$client6_token" "10.0.2.1"\
			      "$server_addr_id" "$app6_port"

	# CREATE_SUBFLOW from client to server machine
	:>"$client_evts"
	ip netns exec "$ns2" ./pm_nl_ctl csf lip 10.0.2.2 lid 23 rip 10.0.2.1 rport\
	   $app6_port token "$client6_token" > /dev/null 2>&1
	sleep 0.5
	verify_subflow_events "$client_evts" "$SUB_ESTABLISHED" "$client6_token"\
			      "$AF_INET" "10.0.2.2" "10.0.2.1" "$app6_port" "23"\
			      "$server_addr_id" "ns2" "ns1"

	# Delete the listener from the server ns, if one was created
	kill_wait $listener_pid

	sport=$(sed --unbuffered -n 's/.*\(sport:\)\([[:digit:]]*\).*$/\2/p;q' "$client_evts")

	# DESTROY_SUBFLOW from client to server machine
	:>"$client_evts"
	ip netns exec "$ns2" ./pm_nl_ctl dsf lip 10.0.2.2 lport "$sport" rip 10.0.2.1 rport\
	   $app6_port token "$client6_token" > /dev/null 2>&1
	sleep 0.5
	verify_subflow_events "$client_evts" "$SUB_CLOSED" "$client6_token" \
			      "$AF_INET" "10.0.2.2" "10.0.2.1" "$app6_port" "23"\
			      "$server_addr_id" "ns2" "ns1"

	# RM_ADDR from server to client machine
	ip netns exec "$ns1" ./pm_nl_ctl rem id $server_addr_id token\
	   "$server6_token" > /dev/null 2>&1
	sleep 0.5

	kill_wait $evts_pid
	rm -f "$client_evts"
}

test_prio()
{
	print_title "Prio tests"

	local count

	# Send MP_PRIO signal from client to server machine
	ip netns exec "$ns2" ./pm_nl_ctl set 10.0.1.2 port "$client4_port" flags backup token "$client4_token" rip 10.0.1.1 rport "$app4_port"
	sleep 0.5

	# Check TX
	print_test "MP_PRIO TX"
	count=$(ip netns exec "$ns2" nstat -as | grep MPTcpExtMPPrioTx | awk '{print $2}')
	[ -z "$count" ] && count=0
	if [ $count != 1 ]; then
		test_fail "Count != 1: ${count}"
	else
		test_pass
	fi

	# Check RX
	print_test "MP_PRIO RX"
	count=$(ip netns exec "$ns1" nstat -as | grep MPTcpExtMPPrioRx | awk '{print $2}')
	[ -z "$count" ] && count=0
	if [ $count != 1 ]; then
		test_fail "Count != 1: ${count}"
	else
		test_pass
	fi
}

verify_listener_events()
{
	local evt=$1
	local e_type=$2
	local e_family=$3
	local e_saddr=$4
	local e_sport=$5
	local type
	local family
	local saddr
	local sport

	if [ $e_type = $LISTENER_CREATED ]; then
		print_test "CREATE_LISTENER $e_saddr:$e_sport"
	elif [ $e_type = $LISTENER_CLOSED ]; then
		print_test "CLOSE_LISTENER $e_saddr:$e_sport"
	fi

	type=$(grep "type:$e_type," $evt |
	       sed --unbuffered -n 's/.*\(type:\)\([[:digit:]]*\).*$/\2/p;q')
	family=$(grep "type:$e_type," $evt |
		 sed --unbuffered -n 's/.*\(family:\)\([[:digit:]]*\).*$/\2/p;q')
	sport=$(grep "type:$e_type," $evt |
		sed --unbuffered -n 's/.*\(sport:\)\([[:digit:]]*\).*$/\2/p;q')
	if [ $family ] && [ $family = $AF_INET6 ]; then
		saddr=$(grep "type:$e_type," $evt |
			sed --unbuffered -n 's/.*\(saddr6:\)\([0-9a-f:.]*\).*$/\2/p;q')
	else
		saddr=$(grep "type:$e_type," $evt |
			sed --unbuffered -n 's/.*\(saddr4:\)\([0-9.]*\).*$/\2/p;q')
	fi

	check_expected "type" "family" "saddr" "sport"
}

test_listener()
{
	print_title "Listener tests"

	if ! mptcp_lib_kallsyms_has "mptcp_event_pm_listener$"; then
		print_test "LISTENER events"
		test_skip
		return
	fi

	# Capture events on the network namespace running the client
	:>$client_evts

	# Attempt to add a listener at 10.0.2.2:<subflow-port>
	ip netns exec $ns2 ./pm_nl_ctl listen 10.0.2.2\
		$client4_port &
	local listener_pid=$!

	sleep 0.5
	verify_listener_events $client_evts $LISTENER_CREATED $AF_INET 10.0.2.2 $client4_port

	# ADD_ADDR from client to server machine reusing the subflow port
	ip netns exec $ns2 ./pm_nl_ctl ann 10.0.2.2 token $client4_token id\
		$client_addr_id
	sleep 0.5

	# CREATE_SUBFLOW from server to client machine
	ip netns exec $ns1 ./pm_nl_ctl csf lip 10.0.2.1 lid 23 rip 10.0.2.2\
		rport $client4_port token $server4_token
	sleep 0.5

	# Delete the listener from the client ns, if one was created
	kill_wait $listener_pid

	sleep 0.5
	verify_listener_events $client_evts $LISTENER_CLOSED $AF_INET 10.0.2.2 $client4_port
}

print_title "Make connections"
make_connection
make_connection "v6"

test_announce
test_remove
test_subflows
test_subflows_v4_v6_mix
test_prio
test_listener

mptcp_lib_result_print_all_tap
exit ${ret}<|MERGE_RESOLUTION|>--- conflicted
+++ resolved
@@ -1,11 +1,6 @@
 #!/bin/bash
 # SPDX-License-Identifier: GPL-2.0
 
-<<<<<<< HEAD
-. "$(dirname "${0}")/mptcp_lib.sh"
-
-mptcp_lib_check_mptcp
-=======
 # Double quotes to prevent globbing and word splitting is recommended in new
 # code but we accept it.
 #shellcheck disable=SC2086
@@ -17,19 +12,13 @@
 
 mptcp_lib_check_mptcp
 mptcp_lib_check_kallsyms
->>>>>>> 98817289
 
 if ! mptcp_lib_has_file '/proc/sys/net/mptcp/pm_type'; then
 	echo "userspace pm tests are not supported by the kernel: SKIP"
 	exit ${KSFT_SKIP}
 fi
 
-<<<<<<< HEAD
-ip -Version > /dev/null 2>&1
-if [ $? -ne 0 ];then
-=======
 if ! ip -Version &> /dev/null; then
->>>>>>> 98817289
 	echo "SKIP: Cannot not run test without ip tool"
 	exit ${KSFT_SKIP}
 fi
@@ -482,12 +471,7 @@
 	then
 		test_pass
 	else
-<<<<<<< HEAD
-		stdbuf -o0 -e0 printf "[FAIL]\n"
-		exit 1
-=======
 		test_fail
->>>>>>> 98817289
 	fi
 
 	# RM_ADDR using an invalid addr id should result in no action
@@ -500,12 +484,7 @@
 	then
 		test_pass
 	else
-<<<<<<< HEAD
-		stdbuf -o0 -e0 printf "[FAIL]\n"
-		exit 1
-=======
 		test_fail
->>>>>>> 98817289
 	fi
 
 	# RM_ADDR from the client to server machine
@@ -905,63 +884,6 @@
 	sleep 0.5
 }
 
-test_subflows_v4_v6_mix()
-{
-	local client_evts
-	client_evts=$(mktemp)
-	# Capture events on the network namespace running the client
-	:>"$client_evts"
-	ip netns exec "$ns2" ./pm_nl_ctl events >> "$client_evts" 2>&1 &
-	evts_pid=$!
-	sleep 0.5
-
-	# Attempt to add a listener at 10.0.2.1:<subflow-port>
-	ip netns exec "$ns1" ./pm_nl_ctl listen 10.0.2.1\
-	   $app6_port > /dev/null 2>&1 &
-	local listener_pid=$!
-
-	# ADD_ADDR4 from server to client machine reusing the subflow port on
-	# the established v6 connection
-	:>"$client_evts"
-	ip netns exec "$ns1" ./pm_nl_ctl ann 10.0.2.1 token "$server6_token" id\
-	   $server_addr_id dev ns1eth2 > /dev/null 2>&1
-	stdbuf -o0 -e0 printf "ADD_ADDR4 id:%d 10.0.2.1 (ns1) => ns2, reuse port\t\t" $server_addr_id
-	sleep 0.5
-	verify_announce_event "$client_evts" "$ANNOUNCED" "$client6_token" "10.0.2.1"\
-			      "$server_addr_id" "$app6_port"
-
-	# CREATE_SUBFLOW from client to server machine
-	:>"$client_evts"
-	ip netns exec "$ns2" ./pm_nl_ctl csf lip 10.0.2.2 lid 23 rip 10.0.2.1 rport\
-	   $app6_port token "$client6_token" > /dev/null 2>&1
-	sleep 0.5
-	verify_subflow_events "$client_evts" "$SUB_ESTABLISHED" "$client6_token"\
-			      "$AF_INET" "10.0.2.2" "10.0.2.1" "$app6_port" "23"\
-			      "$server_addr_id" "ns2" "ns1"
-
-	# Delete the listener from the server ns, if one was created
-	kill_wait $listener_pid
-
-	sport=$(sed --unbuffered -n 's/.*\(sport:\)\([[:digit:]]*\).*$/\2/p;q' "$client_evts")
-
-	# DESTROY_SUBFLOW from client to server machine
-	:>"$client_evts"
-	ip netns exec "$ns2" ./pm_nl_ctl dsf lip 10.0.2.2 lport "$sport" rip 10.0.2.1 rport\
-	   $app6_port token "$client6_token" > /dev/null 2>&1
-	sleep 0.5
-	verify_subflow_events "$client_evts" "$SUB_CLOSED" "$client6_token" \
-			      "$AF_INET" "10.0.2.2" "10.0.2.1" "$app6_port" "23"\
-			      "$server_addr_id" "ns2" "ns1"
-
-	# RM_ADDR from server to client machine
-	ip netns exec "$ns1" ./pm_nl_ctl rem id $server_addr_id token\
-	   "$server6_token" > /dev/null 2>&1
-	sleep 0.5
-
-	kill_wait $evts_pid
-	rm -f "$client_evts"
-}
-
 test_prio()
 {
 	print_title "Prio tests"
