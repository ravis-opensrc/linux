--- conflicted
+++ resolved
@@ -201,17 +201,10 @@
 
 mirred_egress_to_ingress_tcp_test()
 {
-<<<<<<< HEAD
-	local tmpfile=$(mktemp) tmpfile1=$(mktemp)
-
-	RET=0
-	dd conv=sparse status=none if=/dev/zero bs=1M count=2 of=$tmpfile
-=======
 	mirred_e2i_tf1=$(mktemp) mirred_e2i_tf2=$(mktemp)
 
 	RET=0
 	dd conv=sparse status=none if=/dev/zero bs=1M count=2 of=$mirred_e2i_tf1
->>>>>>> 5729a900
 	tc filter add dev $h1 protocol ip pref 100 handle 100 egress flower \
 		$tcflags ip_proto tcp src_ip 192.0.2.1 dst_ip 192.0.2.2 \
 			action ct commit nat src addr 192.0.2.2 pipe \
@@ -227,19 +220,11 @@
 		ip_proto icmp \
 			action drop
 
-<<<<<<< HEAD
-	ip vrf exec v$h1 nc --recv-only -w10 -l -p 12345 -o $tmpfile1  &
-	local rpid=$!
-	ip vrf exec v$h1 nc -w1 --send-only 192.0.2.2 12345 <$tmpfile
-	wait -n $rpid
-	cmp -s $tmpfile $tmpfile1
-=======
 	ip vrf exec v$h1 nc --recv-only -w10 -l -p 12345 -o $mirred_e2i_tf2  &
 	local rpid=$!
 	ip vrf exec v$h1 nc -w1 --send-only 192.0.2.2 12345 <$mirred_e2i_tf1
 	wait -n $rpid
 	cmp -s $mirred_e2i_tf1 $mirred_e2i_tf2
->>>>>>> 5729a900
 	check_err $? "server output check failed"
 
 	$MZ $h1 -c 10 -p 64 -a $h1mac -b $h1mac -A 192.0.2.1 -B 192.0.2.1 \
@@ -256,11 +241,7 @@
 	tc filter del dev $h1 egress protocol ip pref 101 handle 101 flower
 	tc filter del dev $h1 ingress protocol ip pref 102 handle 102 flower
 
-<<<<<<< HEAD
-	rm -f $tmpfile $tmpfile1
-=======
 	rm -f $mirred_e2i_tf1 $mirred_e2i_tf2
->>>>>>> 5729a900
 	log_test "mirred_egress_to_ingress_tcp ($tcflags)"
 }
 
