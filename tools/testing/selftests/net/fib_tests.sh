--- conflicted
+++ resolved
@@ -1487,7 +1487,6 @@
 	rc=$?
 	if [ $rc -eq 0 ]; then
 		check_route "172.16.104.2 dev dummy2 proto kernel scope link src 172.16.104.1 metric 260"
-<<<<<<< HEAD
 		rc=$?
 	fi
 	log_test $rc 0 "Set metric of address with peer route"
@@ -1498,18 +1497,6 @@
 		check_route "172.16.104.3 dev dummy2 proto kernel scope link src 172.16.104.1 metric 261"
 		rc=$?
 	fi
-=======
-		rc=$?
-	fi
-	log_test $rc 0 "Set metric of address with peer route"
-
-	run_cmd "$IP addr change dev dummy2 172.16.104.1/32 peer 172.16.104.3 metric 261"
-	rc=$?
-	if [ $rc -eq 0 ]; then
-		check_route "172.16.104.3 dev dummy2 proto kernel scope link src 172.16.104.1 metric 261"
-		rc=$?
-	fi
->>>>>>> d1988041
 	log_test $rc 0 "Modify metric and peer address for peer route"
 
 	$IP li del dummy1
