// SPDX-License-Identifier: GPL-2.0
/*
 * Basic resctrl file system operations
 *
 * Copyright (C) 2018 Intel Corporation
 *
 * Authors:
 *    Sai Praneeth Prakhya <sai.praneeth.prakhya@intel.com>,
 *    Fenghua Yu <fenghua.yu@intel.com>
 */
#include "resctrl.h"

static int find_resctrl_mount(char *buffer)
{
	FILE *mounts;
	char line[256], *fs, *mntpoint;

	mounts = fopen("/proc/mounts", "r");
	if (!mounts) {
		perror("/proc/mounts");
		return -ENXIO;
	}
	while (!feof(mounts)) {
		if (!fgets(line, 256, mounts))
			break;
		fs = strtok(line, " \t");
		if (!fs)
			continue;
		mntpoint = strtok(NULL, " \t");
		if (!mntpoint)
			continue;
		fs = strtok(NULL, " \t");
		if (!fs)
			continue;
		if (strcmp(fs, "resctrl"))
			continue;

		fclose(mounts);
		if (buffer)
			strncpy(buffer, mntpoint, 256);

		return 0;
	}

	fclose(mounts);

	return -ENOENT;
}

/*
 * remount_resctrlfs - Remount resctrl FS at /sys/fs/resctrl
 * @mum_resctrlfs:	Should the resctrl FS be remounted?
 *
 * If not mounted, mount it.
 * If mounted and mum_resctrlfs then remount resctrl FS.
 * If mounted and !mum_resctrlfs then noop
 *
 * Return: 0 on success, non-zero on failure
 */
int remount_resctrlfs(bool mum_resctrlfs)
{
	char mountpoint[256];
	int ret;

	ret = find_resctrl_mount(mountpoint);
	if (ret)
		strcpy(mountpoint, RESCTRL_PATH);

	if (!ret && mum_resctrlfs && umount(mountpoint))
		ksft_print_msg("Fail: unmounting \"%s\"\n", mountpoint);

	if (!ret && !mum_resctrlfs)
		return 0;

	ksft_print_msg("Mounting resctrl to \"%s\"\n", RESCTRL_PATH);
	ret = mount("resctrl", RESCTRL_PATH, "resctrl", 0, NULL);
	if (ret)
		perror("# mount");

	return ret;
}

int umount_resctrlfs(void)
{
	if (find_resctrl_mount(NULL))
		return 0;

	if (umount(RESCTRL_PATH)) {
		perror("# Unable to umount resctrl");

		return errno;
	}

	return 0;
}

/*
 * get_resource_id - Get socket number/l3 id for a specified CPU
 * @cpu_no:	CPU number
 * @resource_id: Socket number or l3_id
 *
 * Return: >= 0 on success, < 0 on failure.
 */
int get_resource_id(int cpu_no, int *resource_id)
{
	char phys_pkg_path[1024];
	FILE *fp;

	if (is_amd)
		sprintf(phys_pkg_path, "%s%d/cache/index3/id",
			PHYS_ID_PATH, cpu_no);
	else
		sprintf(phys_pkg_path, "%s%d/topology/physical_package_id",
			PHYS_ID_PATH, cpu_no);

	fp = fopen(phys_pkg_path, "r");
	if (!fp) {
		perror("Failed to open physical_package_id");

		return -1;
	}
	if (fscanf(fp, "%d", resource_id) <= 0) {
		perror("Could not get socket number or l3 id");
		fclose(fp);

		return -1;
	}
	fclose(fp);

	return 0;
}

/*
 * get_cache_size - Get cache size for a specified CPU
 * @cpu_no:	CPU number
 * @cache_type:	Cache level L2/L3
 * @cache_size:	pointer to cache_size
 *
 * Return: = 0 on success, < 0 on failure.
 */
int get_cache_size(int cpu_no, char *cache_type, unsigned long *cache_size)
{
	char cache_path[1024], cache_str[64];
	int length, i, cache_num;
	FILE *fp;

	if (!strcmp(cache_type, "L3")) {
		cache_num = 3;
	} else if (!strcmp(cache_type, "L2")) {
		cache_num = 2;
	} else {
		perror("Invalid cache level");
		return -1;
	}

	sprintf(cache_path, "/sys/bus/cpu/devices/cpu%d/cache/index%d/size",
		cpu_no, cache_num);
	fp = fopen(cache_path, "r");
	if (!fp) {
		perror("Failed to open cache size");

		return -1;
	}
	if (fscanf(fp, "%s", cache_str) <= 0) {
		perror("Could not get cache_size");
		fclose(fp);

		return -1;
	}
	fclose(fp);

	length = (int)strlen(cache_str);

	*cache_size = 0;

	for (i = 0; i < length; i++) {
		if ((cache_str[i] >= '0') && (cache_str[i] <= '9'))

			*cache_size = *cache_size * 10 + (cache_str[i] - '0');

		else if (cache_str[i] == 'K')

			*cache_size = *cache_size * 1024;

		else if (cache_str[i] == 'M')

			*cache_size = *cache_size * 1024 * 1024;

		else
			break;
	}

	return 0;
}

#define CORE_SIBLINGS_PATH	"/sys/bus/cpu/devices/cpu"

/*
 * get_cbm_mask - Get cbm mask for given cache
 * @cache_type:	Cache level L2/L3
 * @cbm_mask:	cbm_mask returned as a string
 *
 * Return: = 0 on success, < 0 on failure.
 */
int get_cbm_mask(char *cache_type, char *cbm_mask)
{
	char cbm_mask_path[1024];
	FILE *fp;

	if (!cbm_mask)
		return -1;

	sprintf(cbm_mask_path, "%s/%s/cbm_mask", CBM_MASK_PATH, cache_type);

	fp = fopen(cbm_mask_path, "r");
	if (!fp) {
		perror("Failed to open cache level");

		return -1;
	}
	if (fscanf(fp, "%s", cbm_mask) <= 0) {
		perror("Could not get max cbm_mask");
		fclose(fp);

		return -1;
	}
	fclose(fp);

	return 0;
}

/*
 * get_core_sibling - Get sibling core id from the same socket for given CPU
 * @cpu_no:	CPU number
 *
 * Return:	> 0 on success, < 0 on failure.
 */
int get_core_sibling(int cpu_no)
{
	char core_siblings_path[1024], cpu_list_str[64];
	int sibling_cpu_no = -1;
	FILE *fp;

	sprintf(core_siblings_path, "%s%d/topology/core_siblings_list",
		CORE_SIBLINGS_PATH, cpu_no);

	fp = fopen(core_siblings_path, "r");
	if (!fp) {
		perror("Failed to open core siblings path");

		return -1;
	}
	if (fscanf(fp, "%s", cpu_list_str) <= 0) {
		perror("Could not get core_siblings list");
		fclose(fp);

		return -1;
	}
	fclose(fp);

	char *token = strtok(cpu_list_str, "-,");

	while (token) {
		sibling_cpu_no = atoi(token);
		/* Skipping core 0 as we don't want to run test on core 0 */
		if (sibling_cpu_no != 0 && sibling_cpu_no != cpu_no)
			break;
		token = strtok(NULL, "-,");
	}

	return sibling_cpu_no;
}

/*
 * taskset_benchmark - Taskset PID (i.e. benchmark) to a specified cpu
 * @bm_pid:	PID that should be binded
 * @cpu_no:	CPU number at which the PID would be binded
 *
 * Return: 0 on success, non-zero on failure
 */
int taskset_benchmark(pid_t bm_pid, int cpu_no)
{
	cpu_set_t my_set;

	CPU_ZERO(&my_set);
	CPU_SET(cpu_no, &my_set);

	if (sched_setaffinity(bm_pid, sizeof(cpu_set_t), &my_set)) {
		perror("Unable to taskset benchmark");

		return -1;
	}

	return 0;
}

/*
 * run_benchmark - Run a specified benchmark or fill_buf (default benchmark)
 *		   in specified signal. Direct benchmark stdio to /dev/null.
 * @signum:	signal number
 * @info:	signal info
 * @ucontext:	user context in signal handling
 *
 * Return: void
 */
void run_benchmark(int signum, siginfo_t *info, void *ucontext)
{
	int operation, ret, malloc_and_init_memory, memflush;
	unsigned long span, buffer_span;
	char **benchmark_cmd;
	char resctrl_val[64];
	FILE *fp;

	benchmark_cmd = info->si_ptr;

	/*
	 * Direct stdio of child to /dev/null, so that only parent writes to
	 * stdio (console)
	 */
	fp = freopen("/dev/null", "w", stdout);
	if (!fp)
		PARENT_EXIT("Unable to direct benchmark status to /dev/null");

	if (strcmp(benchmark_cmd[0], "fill_buf") == 0) {
		/* Execute default fill_buf benchmark */
		span = strtoul(benchmark_cmd[1], NULL, 10);
		malloc_and_init_memory = atoi(benchmark_cmd[2]);
		memflush =  atoi(benchmark_cmd[3]);
		operation = atoi(benchmark_cmd[4]);
		sprintf(resctrl_val, "%s", benchmark_cmd[5]);

<<<<<<< HEAD
		if (strncmp(resctrl_val, CQM_STR, sizeof(CQM_STR)))
=======
		if (strncmp(resctrl_val, CMT_STR, sizeof(CMT_STR)))
>>>>>>> 25423f4b
			buffer_span = span * MB;
		else
			buffer_span = span;

		if (run_fill_buf(buffer_span, malloc_and_init_memory, memflush,
				 operation, resctrl_val))
			fprintf(stderr, "Error in running fill buffer\n");
	} else {
		/* Execute specified benchmark */
		ret = execvp(benchmark_cmd[0], benchmark_cmd);
		if (ret)
			perror("wrong\n");
	}

	fclose(stdout);
	PARENT_EXIT("Unable to run specified benchmark");
}

/*
 * create_grp - Create a group only if one doesn't exist
 * @grp_name:	Name of the group
 * @grp:	Full path and name of the group
 * @parent_grp:	Full path and name of the parent group
 *
 * Return: 0 on success, non-zero on failure
 */
static int create_grp(const char *grp_name, char *grp, const char *parent_grp)
{
	int found_grp = 0;
	struct dirent *ep;
	DIR *dp;

	/*
	 * At this point, we are guaranteed to have resctrl FS mounted and if
	 * length of grp_name == 0, it means, user wants to use root con_mon
	 * grp, so do nothing
	 */
	if (strlen(grp_name) == 0)
		return 0;

	/* Check if requested grp exists or not */
	dp = opendir(parent_grp);
	if (dp) {
		while ((ep = readdir(dp)) != NULL) {
			if (strcmp(ep->d_name, grp_name) == 0)
				found_grp = 1;
		}
		closedir(dp);
	} else {
		perror("Unable to open resctrl for group");

		return -1;
	}

	/* Requested grp doesn't exist, hence create it */
	if (found_grp == 0) {
		if (mkdir(grp, 0) == -1) {
			perror("Unable to create group");

			return -1;
		}
	}

	return 0;
}

static int write_pid_to_tasks(char *tasks, pid_t pid)
{
	FILE *fp;

	fp = fopen(tasks, "w");
	if (!fp) {
		perror("Failed to open tasks file");

		return -1;
	}
	if (fprintf(fp, "%d\n", pid) < 0) {
		perror("Failed to wr pid to tasks file");
		fclose(fp);

		return -1;
	}
	fclose(fp);

	return 0;
}

/*
 * write_bm_pid_to_resctrl - Write a PID (i.e. benchmark) to resctrl FS
 * @bm_pid:		PID that should be written
 * @ctrlgrp:		Name of the control monitor group (con_mon grp)
 * @mongrp:		Name of the monitor group (mon grp)
 * @resctrl_val:	Resctrl feature (Eg: mbm, mba.. etc)
 *
 * If a con_mon grp is requested, create it and write pid to it, otherwise
 * write pid to root con_mon grp.
 * If a mon grp is requested, create it and write pid to it, otherwise
 * pid is not written, this means that pid is in con_mon grp and hence
 * should consult con_mon grp's mon_data directory for results.
 *
 * Return: 0 on success, non-zero on failure
 */
int write_bm_pid_to_resctrl(pid_t bm_pid, char *ctrlgrp, char *mongrp,
			    char *resctrl_val)
{
	char controlgroup[128], monitorgroup[512], monitorgroup_p[256];
	char tasks[1024];
	int ret = 0;

	if (strlen(ctrlgrp))
		sprintf(controlgroup, "%s/%s", RESCTRL_PATH, ctrlgrp);
	else
		sprintf(controlgroup, "%s", RESCTRL_PATH);

	/* Create control and monitoring group and write pid into it */
	ret = create_grp(ctrlgrp, controlgroup, RESCTRL_PATH);
	if (ret)
		goto out;
	sprintf(tasks, "%s/tasks", controlgroup);
	ret = write_pid_to_tasks(tasks, bm_pid);
	if (ret)
		goto out;

<<<<<<< HEAD
	/* Create mon grp and write pid into it for "mbm" and "cqm" test */
	if (!strncmp(resctrl_val, CQM_STR, sizeof(CQM_STR)) ||
=======
	/* Create mon grp and write pid into it for "mbm" and "cmt" test */
	if (!strncmp(resctrl_val, CMT_STR, sizeof(CMT_STR)) ||
>>>>>>> 25423f4b
	    !strncmp(resctrl_val, MBM_STR, sizeof(MBM_STR))) {
		if (strlen(mongrp)) {
			sprintf(monitorgroup_p, "%s/mon_groups", controlgroup);
			sprintf(monitorgroup, "%s/%s", monitorgroup_p, mongrp);
			ret = create_grp(mongrp, monitorgroup, monitorgroup_p);
			if (ret)
				goto out;

			sprintf(tasks, "%s/mon_groups/%s/tasks",
				controlgroup, mongrp);
			ret = write_pid_to_tasks(tasks, bm_pid);
			if (ret)
				goto out;
		}
	}

out:
	ksft_print_msg("Writing benchmark parameters to resctrl FS\n");
	if (ret)
		perror("# writing to resctrlfs");

	return ret;
}

/*
 * write_schemata - Update schemata of a con_mon grp
 * @ctrlgrp:		Name of the con_mon grp
 * @schemata:		Schemata that should be updated to
 * @cpu_no:		CPU number that the benchmark PID is binded to
 * @resctrl_val:	Resctrl feature (Eg: mbm, mba.. etc)
 *
 * Update schemata of a con_mon grp *only* if requested resctrl feature is
 * allocation type
 *
 * Return: 0 on success, non-zero on failure
 */
int write_schemata(char *ctrlgrp, char *schemata, int cpu_no, char *resctrl_val)
{
	char controlgroup[1024], schema[1024], reason[64];
	int resource_id, ret = 0;
	FILE *fp;

	if (strncmp(resctrl_val, MBA_STR, sizeof(MBA_STR)) &&
	    strncmp(resctrl_val, CAT_STR, sizeof(CAT_STR)) &&
<<<<<<< HEAD
	    strncmp(resctrl_val, CQM_STR, sizeof(CQM_STR)))
=======
	    strncmp(resctrl_val, CMT_STR, sizeof(CMT_STR)))
>>>>>>> 25423f4b
		return -ENOENT;

	if (!schemata) {
		ksft_print_msg("Skipping empty schemata update\n");

		return -1;
	}

	if (get_resource_id(cpu_no, &resource_id) < 0) {
		sprintf(reason, "Failed to get resource id");
		ret = -1;

		goto out;
	}

	if (strlen(ctrlgrp) != 0)
		sprintf(controlgroup, "%s/%s/schemata", RESCTRL_PATH, ctrlgrp);
	else
		sprintf(controlgroup, "%s/schemata", RESCTRL_PATH);

	if (!strncmp(resctrl_val, CAT_STR, sizeof(CAT_STR)) ||
<<<<<<< HEAD
	    !strncmp(resctrl_val, CQM_STR, sizeof(CQM_STR)))
=======
	    !strncmp(resctrl_val, CMT_STR, sizeof(CMT_STR)))
>>>>>>> 25423f4b
		sprintf(schema, "%s%d%c%s", "L3:", resource_id, '=', schemata);
	if (!strncmp(resctrl_val, MBA_STR, sizeof(MBA_STR)))
		sprintf(schema, "%s%d%c%s", "MB:", resource_id, '=', schemata);

	fp = fopen(controlgroup, "w");
	if (!fp) {
		sprintf(reason, "Failed to open control group");
		ret = -1;

		goto out;
	}

	if (fprintf(fp, "%s\n", schema) < 0) {
		sprintf(reason, "Failed to write schemata in control group");
		fclose(fp);
		ret = -1;

		goto out;
	}
	fclose(fp);

out:
	ksft_print_msg("Write schema \"%s\" to resctrl FS%s%s\n",
		       schema, ret ? " # " : "",
		       ret ? reason : "");

	return ret;
}

bool check_resctrlfs_support(void)
{
	FILE *inf = fopen("/proc/filesystems", "r");
	DIR *dp;
	char *res;
	bool ret = false;

	if (!inf)
		return false;

	res = fgrep(inf, "nodev\tresctrl\n");

	if (res) {
		ret = true;
		free(res);
	}

	fclose(inf);

	ksft_print_msg("%s Check kernel supports resctrl filesystem\n",
		       ret ? "Pass:" : "Fail:");

	if (!ret)
		return ret;

	dp = opendir(RESCTRL_PATH);
	ksft_print_msg("%s Check resctrl mountpoint \"%s\" exists\n",
		       dp ? "Pass:" : "Fail:", RESCTRL_PATH);
	if (dp)
		closedir(dp);

	ksft_print_msg("resctrl filesystem %s mounted\n",
		       find_resctrl_mount(NULL) ? "not" : "is");

	return ret;
}

char *fgrep(FILE *inf, const char *str)
{
	char line[256];
	int slen = strlen(str);

	while (!feof(inf)) {
		if (!fgets(line, 256, inf))
			break;
		if (strncmp(line, str, slen))
			continue;

		return strdup(line);
	}

	return NULL;
}

/*
 * validate_resctrl_feature_request - Check if requested feature is valid.
 * @resctrl_val:	Requested feature
 *
 * Return: True if the feature is supported, else false
 */
bool validate_resctrl_feature_request(const char *resctrl_val)
{
	struct stat statbuf;
	bool found = false;
	char *res;
	FILE *inf;

	if (!resctrl_val)
		return false;

	if (remount_resctrlfs(false))
		return false;

	if (!strncmp(resctrl_val, CAT_STR, sizeof(CAT_STR))) {
		if (!stat(L3_PATH, &statbuf))
			return true;
	} else if (!strncmp(resctrl_val, MBA_STR, sizeof(MBA_STR))) {
		if (!stat(MB_PATH, &statbuf))
			return true;
	} else if (!strncmp(resctrl_val, MBM_STR, sizeof(MBM_STR)) ||
		   !strncmp(resctrl_val, CMT_STR, sizeof(CMT_STR))) {
		if (!stat(L3_MON_PATH, &statbuf)) {
			inf = fopen(L3_MON_FEATURES_PATH, "r");
			if (!inf)
				return false;

			if (!strncmp(resctrl_val, CMT_STR, sizeof(CMT_STR))) {
				res = fgrep(inf, "llc_occupancy");
				if (res) {
					found = true;
					free(res);
				}
			}

			if (!strncmp(resctrl_val, MBM_STR, sizeof(MBM_STR))) {
				res = fgrep(inf, "mbm_total_bytes");
				if (res) {
					free(res);
					res = fgrep(inf, "mbm_local_bytes");
					if (res) {
						found = true;
						free(res);
					}
				}
			}
			fclose(inf);
		}
	}

	return found;
}

int filter_dmesg(void)
{
	char line[1024];
	FILE *fp;
	int pipefds[2];
	pid_t pid;
	int ret;

	ret = pipe(pipefds);
	if (ret) {
		perror("pipe");
		return ret;
	}
	pid = fork();
	if (pid == 0) {
		close(pipefds[0]);
		dup2(pipefds[1], STDOUT_FILENO);
		execlp("dmesg", "dmesg", NULL);
		perror("executing dmesg");
		exit(1);
	}
	close(pipefds[1]);
	fp = fdopen(pipefds[0], "r");
	if (!fp) {
		perror("fdopen(pipe)");
		kill(pid, SIGTERM);

		return -1;
	}

	while (fgets(line, 1024, fp)) {
		if (strstr(line, "intel_rdt:"))
			ksft_print_msg("dmesg: %s", line);
		if (strstr(line, "resctrl:"))
			ksft_print_msg("dmesg: %s", line);
	}
	fclose(fp);
	waitpid(pid, NULL, 0);

	return 0;
}

int validate_bw_report_request(char *bw_report)
{
	if (strcmp(bw_report, "reads") == 0)
		return 0;
	if (strcmp(bw_report, "writes") == 0)
		return 0;
	if (strcmp(bw_report, "nt-writes") == 0) {
		strcpy(bw_report, "writes");
		return 0;
	}
	if (strcmp(bw_report, "total") == 0)
		return 0;

	fprintf(stderr, "Requested iMC B/W report type unavailable\n");

	return -1;
}

int perf_event_open(struct perf_event_attr *hw_event, pid_t pid, int cpu,
		    int group_fd, unsigned long flags)
{
	int ret;

	ret = syscall(__NR_perf_event_open, hw_event, pid, cpu,
		      group_fd, flags);
	return ret;
}

unsigned int count_bits(unsigned long n)
{
	unsigned int count = 0;

	while (n) {
		count += n & 1;
		n >>= 1;
	}

	return count;
}<|MERGE_RESOLUTION|>--- conflicted
+++ resolved
@@ -329,11 +329,7 @@
 		operation = atoi(benchmark_cmd[4]);
 		sprintf(resctrl_val, "%s", benchmark_cmd[5]);
 
-<<<<<<< HEAD
-		if (strncmp(resctrl_val, CQM_STR, sizeof(CQM_STR)))
-=======
 		if (strncmp(resctrl_val, CMT_STR, sizeof(CMT_STR)))
->>>>>>> 25423f4b
 			buffer_span = span * MB;
 		else
 			buffer_span = span;
@@ -457,13 +453,8 @@
 	if (ret)
 		goto out;
 
-<<<<<<< HEAD
-	/* Create mon grp and write pid into it for "mbm" and "cqm" test */
-	if (!strncmp(resctrl_val, CQM_STR, sizeof(CQM_STR)) ||
-=======
 	/* Create mon grp and write pid into it for "mbm" and "cmt" test */
 	if (!strncmp(resctrl_val, CMT_STR, sizeof(CMT_STR)) ||
->>>>>>> 25423f4b
 	    !strncmp(resctrl_val, MBM_STR, sizeof(MBM_STR))) {
 		if (strlen(mongrp)) {
 			sprintf(monitorgroup_p, "%s/mon_groups", controlgroup);
@@ -508,11 +499,7 @@
 
 	if (strncmp(resctrl_val, MBA_STR, sizeof(MBA_STR)) &&
 	    strncmp(resctrl_val, CAT_STR, sizeof(CAT_STR)) &&
-<<<<<<< HEAD
-	    strncmp(resctrl_val, CQM_STR, sizeof(CQM_STR)))
-=======
 	    strncmp(resctrl_val, CMT_STR, sizeof(CMT_STR)))
->>>>>>> 25423f4b
 		return -ENOENT;
 
 	if (!schemata) {
@@ -534,11 +521,7 @@
 		sprintf(controlgroup, "%s/schemata", RESCTRL_PATH);
 
 	if (!strncmp(resctrl_val, CAT_STR, sizeof(CAT_STR)) ||
-<<<<<<< HEAD
-	    !strncmp(resctrl_val, CQM_STR, sizeof(CQM_STR)))
-=======
 	    !strncmp(resctrl_val, CMT_STR, sizeof(CMT_STR)))
->>>>>>> 25423f4b
 		sprintf(schema, "%s%d%c%s", "L3:", resource_id, '=', schemata);
 	if (!strncmp(resctrl_val, MBA_STR, sizeof(MBA_STR)))
 		sprintf(schema, "%s%d%c%s", "MB:", resource_id, '=', schemata);
