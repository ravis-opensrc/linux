--- conflicted
+++ resolved
@@ -33,13 +33,10 @@
 
 #define END_OF_TESTS	1
 
-<<<<<<< HEAD
-=======
 #define BENCHMARK_ARGS		64
 
 #define DEFAULT_SPAN		(250 * MB)
 
->>>>>>> 98817289
 #define PARENT_EXIT(err_msg)			\
 	do {					\
 		perror(err_msg);		\
