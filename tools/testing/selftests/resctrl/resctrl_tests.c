// SPDX-License-Identifier: GPL-2.0
/*
 * Resctrl tests
 *
 * Copyright (C) 2018 Intel Corporation
 *
 * Authors:
 *    Sai Praneeth Prakhya <sai.praneeth.prakhya@intel.com>,
 *    Fenghua Yu <fenghua.yu@intel.com>
 */
#include "resctrl.h"

static int detect_vendor(void)
{
	FILE *inf = fopen("/proc/cpuinfo", "r");
	int vendor_id = 0;
	char *s = NULL;
	char *res;

	if (!inf)
		return vendor_id;

	res = fgrep(inf, "vendor_id");

	if (res)
		s = strchr(res, ':');

	if (s && !strcmp(s, ": GenuineIntel\n"))
		vendor_id = ARCH_INTEL;
	else if (s && !strcmp(s, ": AuthenticAMD\n"))
		vendor_id = ARCH_AMD;

	fclose(inf);
	free(res);
	return vendor_id;
}

int get_vendor(void)
{
	static int vendor = -1;

	if (vendor == -1)
		vendor = detect_vendor();
	if (vendor == 0)
		ksft_print_msg("Can not get vendor info...\n");

	return vendor;
}

static void cmd_help(void)
{
	printf("usage: resctrl_tests [-h] [-b \"benchmark_cmd [options]\"] [-t test list] [-n no_of_bits]\n");
	printf("\t-b benchmark_cmd [options]: run specified benchmark for MBM, MBA and CMT\n");
	printf("\t   default benchmark is builtin fill_buf\n");
	printf("\t-t test list: run tests specified in the test list, ");
	printf("e.g. -t mbm,mba,cmt,cat\n");
	printf("\t-n no_of_bits: run cache tests using specified no of bits in cache bit mask\n");
	printf("\t-p cpu_no: specify CPU number to run the test. 1 is default\n");
	printf("\t-h: help\n");
}

void tests_cleanup(void)
{
	mbm_test_cleanup();
	mba_test_cleanup();
	cmt_test_cleanup();
	cat_test_cleanup();
}

static int test_prepare(void)
{
	int res;

	res = signal_handler_register();
	if (res) {
		ksft_print_msg("Failed to register signal handler\n");
		return res;
	}

	res = mount_resctrlfs();
	if (res) {
		signal_handler_unregister();
		ksft_print_msg("Failed to mount resctrl FS\n");
		return res;
	}
	return 0;
}

static void test_cleanup(void)
{
	umount_resctrlfs();
	signal_handler_unregister();
}

static void run_mbm_test(const char * const *benchmark_cmd, int cpu_no)
{
	int res;

	ksft_print_msg("Starting MBM BW change ...\n");

	if (test_prepare()) {
		ksft_exit_fail_msg("Abnormal failure when preparing for the test\n");
		return;
	}

	if (!validate_resctrl_feature_request("L3_MON", "mbm_total_bytes") ||
	    !validate_resctrl_feature_request("L3_MON", "mbm_local_bytes") ||
	    (get_vendor() != ARCH_INTEL)) {
		ksft_test_result_skip("Hardware does not support MBM or MBM is disabled\n");
		goto cleanup;
	}

	res = mbm_bw_change(cpu_no, benchmark_cmd);
	ksft_test_result(!res, "MBM: bw change\n");
	if ((get_vendor() == ARCH_INTEL) && res)
		ksft_print_msg("Intel MBM may be inaccurate when Sub-NUMA Clustering is enabled. Check BIOS configuration.\n");

cleanup:
	test_cleanup();
}

static void run_mba_test(const char * const *benchmark_cmd, int cpu_no)
{
	int res;

	ksft_print_msg("Starting MBA Schemata change ...\n");

	if (test_prepare()) {
		ksft_exit_fail_msg("Abnormal failure when preparing for the test\n");
		return;
	}

	if (!validate_resctrl_feature_request("MB", NULL) ||
	    !validate_resctrl_feature_request("L3_MON", "mbm_local_bytes") ||
	    (get_vendor() != ARCH_INTEL)) {
		ksft_test_result_skip("Hardware does not support MBA or MBA is disabled\n");
		goto cleanup;
	}

	res = mba_schemata_change(cpu_no, benchmark_cmd);
	ksft_test_result(!res, "MBA: schemata change\n");

cleanup:
	test_cleanup();
}

static void run_cmt_test(const char * const *benchmark_cmd, int cpu_no)
{
	int res;

	ksft_print_msg("Starting CMT test ...\n");

	if (test_prepare()) {
		ksft_exit_fail_msg("Abnormal failure when preparing for the test\n");
		return;
	}

	if (!validate_resctrl_feature_request("L3_MON", "llc_occupancy") ||
	    !validate_resctrl_feature_request("L3", NULL)) {
		ksft_test_result_skip("Hardware does not support CMT or CMT is disabled\n");
		goto cleanup;
	}

	res = cmt_resctrl_val(cpu_no, 5, benchmark_cmd);
	ksft_test_result(!res, "CMT: test\n");
	if ((get_vendor() == ARCH_INTEL) && res)
		ksft_print_msg("Intel CMT may be inaccurate when Sub-NUMA Clustering is enabled. Check BIOS configuration.\n");

cleanup:
	test_cleanup();
}

static void run_cat_test(int cpu_no, int no_of_bits)
{
	int res;

	ksft_print_msg("Starting CAT test ...\n");

	if (test_prepare()) {
		ksft_exit_fail_msg("Abnormal failure when preparing for the test\n");
		return;
	}

	if (!validate_resctrl_feature_request("L3", NULL)) {
		ksft_test_result_skip("Hardware does not support CAT or CAT is disabled\n");
		goto cleanup;
	}

	res = cat_perf_miss_val(cpu_no, no_of_bits, "L3");
	ksft_test_result(!res, "CAT: test\n");

cleanup:
	test_cleanup();
}

int main(int argc, char **argv)
{
	bool has_ben = false, mbm_test = true, mba_test = true, cmt_test = true;
	int c, cpu_no = 1, argc_new = argc, i, no_of_bits = 0;
	const char *benchmark_cmd[BENCHMARK_ARGS];
	int ben_ind, ben_count, tests = 0;
	char *span_str = NULL;
	bool cat_test = true;
	int ret;

	for (i = 0; i < argc; i++) {
		if (strcmp(argv[i], "-b") == 0) {
			ben_ind = i + 1;
			ben_count = argc - ben_ind;
			argc_new = ben_ind - 1;
			has_ben = true;
			break;
		}
	}

	while ((c = getopt(argc_new, argv, "ht:b:n:p:")) != -1) {
		char *token;

		switch (c) {
		case 't':
			token = strtok(optarg, ",");

			mbm_test = false;
			mba_test = false;
			cmt_test = false;
			cat_test = false;
			while (token) {
				if (!strncmp(token, MBM_STR, sizeof(MBM_STR))) {
					mbm_test = true;
					tests++;
				} else if (!strncmp(token, MBA_STR, sizeof(MBA_STR))) {
					mba_test = true;
					tests++;
				} else if (!strncmp(token, CMT_STR, sizeof(CMT_STR))) {
					cmt_test = true;
					tests++;
				} else if (!strncmp(token, CAT_STR, sizeof(CAT_STR))) {
					cat_test = true;
					tests++;
				} else {
					printf("invalid argument\n");

					return -1;
				}
				token = strtok(NULL, ",");
			}
			break;
		case 'p':
			cpu_no = atoi(optarg);
			break;
		case 'n':
			no_of_bits = atoi(optarg);
			if (no_of_bits <= 0) {
				printf("Bail out! invalid argument for no_of_bits\n");
				return -1;
			}
			break;
		case 'h':
			cmd_help();

			return 0;
		default:
			printf("invalid argument\n");

			return -1;
		}
	}

	ksft_print_header();

	/*
	 * Typically we need root privileges, because:
	 * 1. We write to resctrl FS
	 * 2. We execute perf commands
	 */
	if (geteuid() != 0)
		return ksft_exit_skip("Not running as root. Skipping...\n");

	if (has_ben) {
		if (argc - ben_ind >= BENCHMARK_ARGS)
			ksft_exit_fail_msg("Too long benchmark command.\n");

		/* Extract benchmark command from command line. */
<<<<<<< HEAD
		for (i = ben_ind; i < argc; i++) {
			benchmark_cmd[i - ben_ind] = benchmark_cmd_area[i];
			if (strlen(argv[i]) >= BENCHMARK_ARG_SIZE)
				ksft_exit_fail_msg("Too long benchmark command argument.\n");
			sprintf(benchmark_cmd[i - ben_ind], "%s", argv[i]);
		}
=======
		for (i = 0; i < argc - ben_ind; i++)
			benchmark_cmd[i] = argv[i + ben_ind];
>>>>>>> 98817289
		benchmark_cmd[ben_count] = NULL;
	} else {
		/* If no benchmark is given by "-b" argument, use fill_buf. */
		benchmark_cmd[0] = "fill_buf";
		ret = asprintf(&span_str, "%u", DEFAULT_SPAN);
		if (ret < 0)
			ksft_exit_fail_msg("Out of memory!\n");
		benchmark_cmd[1] = span_str;
		benchmark_cmd[2] = "1";
		benchmark_cmd[3] = "0";
		benchmark_cmd[4] = "false";
		benchmark_cmd[5] = NULL;
	}

	if (!check_resctrlfs_support())
		return ksft_exit_skip("resctrl FS does not exist. Enable X86_CPU_RESCTRL config option.\n");

	if (umount_resctrlfs())
		return ksft_exit_skip("resctrl FS unmount failed.\n");

	filter_dmesg();

	ksft_set_plan(tests ? : 4);

	if (mbm_test)
		run_mbm_test(benchmark_cmd, cpu_no);

	if (mba_test)
		run_mba_test(benchmark_cmd, cpu_no);

	if (cmt_test)
		run_cmt_test(benchmark_cmd, cpu_no);

	if (cat_test)
		run_cat_test(cpu_no, no_of_bits);

	free(span_str);
	ksft_finished();
}<|MERGE_RESOLUTION|>--- conflicted
+++ resolved
@@ -281,17 +281,8 @@
 			ksft_exit_fail_msg("Too long benchmark command.\n");
 
 		/* Extract benchmark command from command line. */
-<<<<<<< HEAD
-		for (i = ben_ind; i < argc; i++) {
-			benchmark_cmd[i - ben_ind] = benchmark_cmd_area[i];
-			if (strlen(argv[i]) >= BENCHMARK_ARG_SIZE)
-				ksft_exit_fail_msg("Too long benchmark command argument.\n");
-			sprintf(benchmark_cmd[i - ben_ind], "%s", argv[i]);
-		}
-=======
 		for (i = 0; i < argc - ben_ind; i++)
 			benchmark_cmd[i] = argv[i + ben_ind];
->>>>>>> 98817289
 		benchmark_cmd[ben_count] = NULL;
 	} else {
 		/* If no benchmark is given by "-b" argument, use fill_buf. */
