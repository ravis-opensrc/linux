--- conflicted
+++ resolved
@@ -1228,11 +1228,7 @@
 	{ 0 }
 };
 
-<<<<<<< HEAD
-int is_setting_valid(char *test)
-=======
 static int is_setting_valid(char *test)
->>>>>>> bd3a9e57
 {
 	int idx, len, test_len, valid = 0;
 	char delimiter;
