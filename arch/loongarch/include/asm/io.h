/* SPDX-License-Identifier: GPL-2.0 */
/*
 * Copyright (C) 2020-2022 Loongson Technology Corporation Limited
 */
#ifndef _ASM_IO_H
#define _ASM_IO_H

#include <linux/kernel.h>
#include <linux/types.h>

#include <asm/addrspace.h>
#include <asm/cpu.h>
#include <asm/page.h>
#include <asm/pgtable-bits.h>
#include <asm/string.h>

extern void __init __iomem *early_ioremap(u64 phys_addr, unsigned long size);
extern void __init early_iounmap(void __iomem *addr, unsigned long size);

#define early_memremap early_ioremap
#define early_memunmap early_iounmap

#ifdef CONFIG_ARCH_IOREMAP

static inline void __iomem *ioremap_prot(phys_addr_t offset, unsigned long size,
					 unsigned long prot_val)
{
	if (prot_val & _CACHE_CC)
		return (void __iomem *)(unsigned long)(CACHE_BASE + offset);
	else
		return (void __iomem *)(unsigned long)(UNCACHE_BASE + offset);
}

#define ioremap(offset, size)		\
	ioremap_prot((offset), (size), pgprot_val(PAGE_KERNEL_SUC))

#define iounmap(addr) 			((void)(addr))

#endif

/*
 * On LoongArch, ioremap() has two variants, ioremap_wc() and ioremap_cache().
 * They map bus memory into CPU space, the mapped memory is marked uncachable
 * (_CACHE_SUC), uncachable but accelerated by write-combine (_CACHE_WUC) and
 * cachable (_CACHE_CC) respectively for CPU access.
 *
 * @offset:    bus address of the memory
 * @size:      size of the resource to map
 */
#define ioremap_wc(offset, size)	\
	ioremap_prot((offset), (size),	\
		pgprot_val(wc_enabled ? PAGE_KERNEL_WUC : PAGE_KERNEL_SUC))

#define ioremap_cache(offset, size)	\
	ioremap_prot((offset), (size), pgprot_val(PAGE_KERNEL))

#define mmiowb() wmb()

/*
 * String version of I/O memory access operations.
 */
extern void __memset_io(volatile void __iomem *dst, int c, size_t count);
extern void __memcpy_toio(volatile void __iomem *to, const void *from, size_t count);
extern void __memcpy_fromio(void *to, const volatile void __iomem *from, size_t count);
#define memset_io(c, v, l)     __memset_io((c), (v), (l))
#define memcpy_fromio(a, c, l) __memcpy_fromio((a), (c), (l))
#define memcpy_toio(c, a, l)   __memcpy_toio((c), (a), (l))

#define __io_aw() mmiowb()

<<<<<<< HEAD
=======
#ifdef CONFIG_KFENCE
#define virt_to_phys(kaddr)								\
({											\
	(likely((unsigned long)kaddr < vm_map_base)) ? __pa((unsigned long)kaddr) :	\
	page_to_phys(tlb_virt_to_page((unsigned long)kaddr)) + offset_in_page((unsigned long)kaddr);\
})

#define phys_to_virt(paddr)								\
({											\
	extern char *__kfence_pool;							\
	(unlikely(__kfence_pool == NULL)) ? __va((unsigned long)paddr) :		\
	page_address(phys_to_page((unsigned long)paddr)) + offset_in_page((unsigned long)paddr);\
})
#endif

>>>>>>> 1b4861e3
#include <asm-generic/io.h>

#define ARCH_HAS_VALID_PHYS_ADDR_RANGE
extern int valid_phys_addr_range(phys_addr_t addr, size_t size);
extern int valid_mmap_phys_addr_range(unsigned long pfn, size_t size);

#endif /* _ASM_IO_H */<|MERGE_RESOLUTION|>--- conflicted
+++ resolved
@@ -68,8 +68,6 @@
 
 #define __io_aw() mmiowb()
 
-<<<<<<< HEAD
-=======
 #ifdef CONFIG_KFENCE
 #define virt_to_phys(kaddr)								\
 ({											\
@@ -85,7 +83,6 @@
 })
 #endif
 
->>>>>>> 1b4861e3
 #include <asm-generic/io.h>
 
 #define ARCH_HAS_VALID_PHYS_ADDR_RANGE
