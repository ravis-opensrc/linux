// SPDX-License-Identifier: GPL-2.0-or-later
/*
 * Procedures for creating, accessing and interpreting the device tree.
 *
 * Paul Mackerras	August 1996.
 * Copyright (C) 1996-2005 Paul Mackerras.
 * 
 *  Adapted for 64bit PowerPC by Dave Engebretsen and Peter Bergner.
 *    {engebret|bergner}@us.ibm.com 
 */

#undef DEBUG

#include <linux/kernel.h>
#include <linux/string.h>
#include <linux/init.h>
#include <linux/threads.h>
#include <linux/spinlock.h>
#include <linux/types.h>
#include <linux/pci.h>
#include <linux/delay.h>
#include <linux/initrd.h>
#include <linux/bitops.h>
#include <linux/export.h>
#include <linux/kexec.h>
#include <linux/irq.h>
#include <linux/memblock.h>
#include <linux/of.h>
#include <linux/of_fdt.h>
#include <linux/libfdt.h>
#include <linux/cpu.h>
#include <linux/pgtable.h>
#include <linux/seq_buf.h>

#include <asm/rtas.h>
#include <asm/page.h>
#include <asm/processor.h>
#include <asm/irq.h>
#include <asm/io.h>
#include <asm/kdump.h>
#include <asm/smp.h>
#include <asm/mmu.h>
#include <asm/paca.h>
#include <asm/powernv.h>
#include <asm/iommu.h>
#include <asm/btext.h>
#include <asm/sections.h>
#include <asm/setup.h>
#include <asm/pci-bridge.h>
#include <asm/kexec.h>
#include <asm/opal.h>
#include <asm/fadump.h>
#include <asm/epapr_hcalls.h>
#include <asm/firmware.h>
#include <asm/dt_cpu_ftrs.h>
#include <asm/drmem.h>
#include <asm/ultravisor.h>
#include <asm/prom.h>
#include <asm/plpks.h>

#include <mm/mmu_decl.h>

#ifdef DEBUG
#define DBG(fmt...) printk(KERN_ERR fmt)
#else
#define DBG(fmt...)
#endif

int *chip_id_lookup_table;

#ifdef CONFIG_PPC64
int __initdata iommu_is_off;
int __initdata iommu_force_on;
unsigned long tce_alloc_start, tce_alloc_end;
u64 ppc64_rma_size;
unsigned int boot_cpu_node_count __ro_after_init;
#endif
static phys_addr_t first_memblock_size;
static int __initdata boot_cpu_count;

static int __init early_parse_mem(char *p)
{
	if (!p)
		return 1;

	memory_limit = PAGE_ALIGN(memparse(p, &p));
	DBG("memory limit = 0x%llx\n", memory_limit);

	return 0;
}
early_param("mem", early_parse_mem);

/*
 * overlaps_initrd - check for overlap with page aligned extension of
 * initrd.
 */
static inline int overlaps_initrd(unsigned long start, unsigned long size)
{
#ifdef CONFIG_BLK_DEV_INITRD
	if (!initrd_start)
		return 0;

	return	(start + size) > ALIGN_DOWN(initrd_start, PAGE_SIZE) &&
			start <= ALIGN(initrd_end, PAGE_SIZE);
#else
	return 0;
#endif
}

/**
 * move_device_tree - move tree to an unused area, if needed.
 *
 * The device tree may be allocated beyond our memory limit, or inside the
 * crash kernel region for kdump, or within the page aligned range of initrd.
 * If so, move it out of the way.
 */
static void __init move_device_tree(void)
{
	unsigned long start, size;
	void *p;

	DBG("-> move_device_tree\n");

	start = __pa(initial_boot_params);
	size = fdt_totalsize(initial_boot_params);

	if ((memory_limit && (start + size) > PHYSICAL_START + memory_limit) ||
	    !memblock_is_memory(start + size - 1) ||
	    overlaps_crashkernel(start, size) || overlaps_initrd(start, size)) {
		p = memblock_alloc_raw(size, PAGE_SIZE);
		if (!p)
			panic("Failed to allocate %lu bytes to move device tree\n",
			      size);
		memcpy(p, initial_boot_params, size);
		initial_boot_params = p;
		DBG("Moved device tree to 0x%px\n", p);
	}

	DBG("<- move_device_tree\n");
}

/*
 * ibm,pa/pi-features is a per-cpu property that contains a string of
 * attribute descriptors, each of which has a 2 byte header plus up
 * to 254 bytes worth of processor attribute bits.  First header
 * byte specifies the number of bytes following the header.
 * Second header byte is an "attribute-specifier" type, of which
 * zero is the only currently-defined value.
 * Implementation:  Pass in the byte and bit offset for the feature
 * that we are interested in.  The function will return -1 if the
 * pa-features property is missing, or a 1/0 to indicate if the feature
 * is supported/not supported.  Note that the bit numbers are
 * big-endian to match the definition in PAPR.
 * Note: the 'clear' flag clears the feature if the bit is set in the
 * ibm,pa/pi-features property, it does not set the feature if the
 * bit is clear.
 */
struct ibm_feature {
	unsigned long	cpu_features;	/* CPU_FTR_xxx bit */
	unsigned long	mmu_features;	/* MMU_FTR_xxx bit */
	unsigned int	cpu_user_ftrs;	/* PPC_FEATURE_xxx bit */
	unsigned int	cpu_user_ftrs2;	/* PPC_FEATURE2_xxx bit */
	unsigned char	pabyte;		/* byte number in ibm,pa/pi-features */
	unsigned char	pabit;		/* bit number (big-endian) */
	unsigned char	clear;		/* if 1, pa bit set => clear feature */
};

static struct ibm_feature ibm_pa_features[] __initdata = {
	{ .pabyte = 0,  .pabit = 0, .cpu_user_ftrs = PPC_FEATURE_HAS_MMU },
	{ .pabyte = 0,  .pabit = 1, .cpu_user_ftrs = PPC_FEATURE_HAS_FPU },
	{ .pabyte = 0,  .pabit = 3, .cpu_features  = CPU_FTR_CTRL },
	{ .pabyte = 0,  .pabit = 6, .cpu_features  = CPU_FTR_NOEXECUTE },
	{ .pabyte = 1,  .pabit = 2, .mmu_features  = MMU_FTR_CI_LARGE_PAGE },
#ifdef CONFIG_PPC_RADIX_MMU
	{ .pabyte = 40, .pabit = 0, .mmu_features  = MMU_FTR_TYPE_RADIX | MMU_FTR_GTSE },
#endif
	{ .pabyte = 5,  .pabit = 0, .cpu_features  = CPU_FTR_REAL_LE,
				    .cpu_user_ftrs = PPC_FEATURE_TRUE_LE },
	/*
	 * If the kernel doesn't support TM (ie CONFIG_PPC_TRANSACTIONAL_MEM=n),
	 * we don't want to turn on TM here, so we use the *_COMP versions
	 * which are 0 if the kernel doesn't support TM.
	 */
	{ .pabyte = 22, .pabit = 0, .cpu_features = CPU_FTR_TM_COMP,
	  .cpu_user_ftrs2 = PPC_FEATURE2_HTM_COMP | PPC_FEATURE2_HTM_NOSC_COMP },

	{ .pabyte = 64, .pabit = 0, .cpu_features = CPU_FTR_DAWR1 },
	{ .pabyte = 68, .pabit = 5, .cpu_features = CPU_FTR_DEXCR_NPHIE },
};

/*
 * ibm,pi-features property provides the support of processor specific
 * options not described in ibm,pa-features. Right now use byte 0, bit 3
 * which indicates the occurrence of DSI interrupt when the paste operation
 * on the suspended NX window.
 */
static struct ibm_feature ibm_pi_features[] __initdata = {
	{ .pabyte = 0, .pabit = 3, .mmu_features  = MMU_FTR_NX_DSI },
	{ .pabyte = 0, .pabit = 4, .cpu_features  = CPU_FTR_DBELL, .clear = 1 },
};

static void __init scan_features(unsigned long node, const unsigned char *ftrs,
				 unsigned long tablelen,
				 struct ibm_feature *fp,
				 unsigned long ft_size)
{
	unsigned long i, len, bit;

	/* find descriptor with type == 0 */
	for (;;) {
		if (tablelen < 3)
			return;
		len = 2 + ftrs[0];
		if (tablelen < len)
			return;		/* descriptor 0 not found */
		if (ftrs[1] == 0)
			break;
		tablelen -= len;
		ftrs += len;
	}

	/* loop over bits we know about */
	for (i = 0; i < ft_size; ++i, ++fp) {
		if (fp->pabyte >= ftrs[0])
			continue;
		bit = (ftrs[2 + fp->pabyte] >> (7 - fp->pabit)) & 1;
		if (bit && !fp->clear) {
			cur_cpu_spec->cpu_features |= fp->cpu_features;
			cur_cpu_spec->cpu_user_features |= fp->cpu_user_ftrs;
			cur_cpu_spec->cpu_user_features2 |= fp->cpu_user_ftrs2;
			cur_cpu_spec->mmu_features |= fp->mmu_features;
		} else if (bit == fp->clear) {
			cur_cpu_spec->cpu_features &= ~fp->cpu_features;
			cur_cpu_spec->cpu_user_features &= ~fp->cpu_user_ftrs;
			cur_cpu_spec->cpu_user_features2 &= ~fp->cpu_user_ftrs2;
			cur_cpu_spec->mmu_features &= ~fp->mmu_features;
		}
	}
}

static void __init check_cpu_features(unsigned long node, char *name,
				      struct ibm_feature *fp,
				      unsigned long size)
{
	const unsigned char *pa_ftrs;
	int tablelen;

	pa_ftrs = of_get_flat_dt_prop(node, name, &tablelen);
	if (pa_ftrs == NULL)
		return;

	scan_features(node, pa_ftrs, tablelen, fp, size);
}

#ifdef CONFIG_PPC_64S_HASH_MMU
static void __init init_mmu_slb_size(unsigned long node)
{
	const __be32 *slb_size_ptr;

	slb_size_ptr = of_get_flat_dt_prop(node, "slb-size", NULL) ? :
			of_get_flat_dt_prop(node, "ibm,slb-size", NULL);

	if (slb_size_ptr)
		mmu_slb_size = be32_to_cpup(slb_size_ptr);
}
#else
#define init_mmu_slb_size(node) do { } while(0)
#endif

static struct feature_property {
	const char *name;
	u32 min_value;
	unsigned long cpu_feature;
	unsigned long cpu_user_ftr;
} feature_properties[] __initdata = {
#ifdef CONFIG_ALTIVEC
	{"altivec", 0, CPU_FTR_ALTIVEC, PPC_FEATURE_HAS_ALTIVEC},
	{"ibm,vmx", 1, CPU_FTR_ALTIVEC, PPC_FEATURE_HAS_ALTIVEC},
#endif /* CONFIG_ALTIVEC */
#ifdef CONFIG_VSX
	/* Yes, this _really_ is ibm,vmx == 2 to enable VSX */
	{"ibm,vmx", 2, CPU_FTR_VSX, PPC_FEATURE_HAS_VSX},
#endif /* CONFIG_VSX */
#ifdef CONFIG_PPC64
	{"ibm,dfp", 1, 0, PPC_FEATURE_HAS_DFP},
	{"ibm,purr", 1, CPU_FTR_PURR, 0},
	{"ibm,spurr", 1, CPU_FTR_SPURR, 0},
#endif /* CONFIG_PPC64 */
};

#if defined(CONFIG_44x) && defined(CONFIG_PPC_FPU)
static __init void identical_pvr_fixup(unsigned long node)
{
	unsigned int pvr;
	const char *model = of_get_flat_dt_prop(node, "model", NULL);

	/*
	 * Since 440GR(x)/440EP(x) processors have the same pvr,
	 * we check the node path and set bit 28 in the cur_cpu_spec
	 * pvr for EP(x) processor version. This bit is always 0 in
	 * the "real" pvr. Then we call identify_cpu again with
	 * the new logical pvr to enable FPU support.
	 */
	if (model && strstr(model, "440EP")) {
		pvr = cur_cpu_spec->pvr_value | 0x8;
		identify_cpu(0, pvr);
		DBG("Using logical pvr %x for %s\n", pvr, model);
	}
}
#else
#define identical_pvr_fixup(node) do { } while(0)
#endif

static void __init check_cpu_feature_properties(unsigned long node)
{
	int i;
	struct feature_property *fp = feature_properties;
	const __be32 *prop;

	for (i = 0; i < (int)ARRAY_SIZE(feature_properties); ++i, ++fp) {
		prop = of_get_flat_dt_prop(node, fp->name, NULL);
		if (prop && be32_to_cpup(prop) >= fp->min_value) {
			cur_cpu_spec->cpu_features |= fp->cpu_feature;
			cur_cpu_spec->cpu_user_features |= fp->cpu_user_ftr;
		}
	}
}

static int __init early_init_dt_scan_cpus(unsigned long node,
					  const char *uname, int depth,
					  void *data)
{
	const char *type = of_get_flat_dt_prop(node, "device_type", NULL);
	const __be32 *prop;
	const __be32 *intserv;
	int i, nthreads;
	int len;
	int found = -1;
	int found_thread = 0;

	/* We are scanning "cpu" nodes only */
	if (type == NULL || strcmp(type, "cpu") != 0)
		return 0;

	if (IS_ENABLED(CONFIG_PPC64))
		boot_cpu_node_count++;

	/* Get physical cpuid */
	intserv = of_get_flat_dt_prop(node, "ibm,ppc-interrupt-server#s", &len);
	if (!intserv)
		intserv = of_get_flat_dt_prop(node, "reg", &len);

	nthreads = len / sizeof(int);

	/*
	 * Now see if any of these threads match our boot cpu.
	 * NOTE: This must match the parsing done in smp_setup_cpu_maps.
	 */
	for (i = 0; i < nthreads; i++) {
		if (be32_to_cpu(intserv[i]) ==
			fdt_boot_cpuid_phys(initial_boot_params)) {
			found = boot_cpu_count;
			found_thread = i;
		}
#ifdef CONFIG_SMP
		/* logical cpu id is always 0 on UP kernels */
		boot_cpu_count++;
#endif
	}

	/* Not the boot CPU */
	if (found < 0)
		return 0;

	boot_cpuid = found;

	if (IS_ENABLED(CONFIG_PPC64))
		boot_cpu_hwid = be32_to_cpu(intserv[found_thread]);

	if (nr_cpu_ids % nthreads != 0) {
		set_nr_cpu_ids(ALIGN(nr_cpu_ids, nthreads));
		pr_warn("nr_cpu_ids was not a multiple of threads_per_core, adjusted to %d\n",
			nr_cpu_ids);
	}

	if (boot_cpuid >= nr_cpu_ids) {
<<<<<<< HEAD
		set_nr_cpu_ids(min(CONFIG_NR_CPUS, ALIGN(boot_cpuid + 1, nthreads)));
		pr_warn("Boot CPU %d >= nr_cpu_ids, adjusted nr_cpu_ids to %d\n",
			boot_cpuid, nr_cpu_ids);
	}

=======
		// Remember boot core for smp_setup_cpu_maps()
		boot_core_hwid = be32_to_cpu(intserv[0]);

		pr_warn("Boot CPU %d (core hwid %d) >= nr_cpu_ids, adjusted boot CPU to %d\n",
			boot_cpuid, boot_core_hwid, found_thread);

		// Adjust boot CPU to appear on logical core 0
		boot_cpuid = found_thread;
	}

	DBG("boot cpu: logical %d physical %d\n", boot_cpuid,
	    be32_to_cpu(intserv[found_thread]));

>>>>>>> 1b4861e3
	/*
	 * PAPR defines "logical" PVR values for cpus that
	 * meet various levels of the architecture:
	 * 0x0f000001	Architecture version 2.04
	 * 0x0f000002	Architecture version 2.05
	 * If the cpu-version property in the cpu node contains
	 * such a value, we call identify_cpu again with the
	 * logical PVR value in order to use the cpu feature
	 * bits appropriate for the architecture level.
	 *
	 * A POWER6 partition in "POWER6 architected" mode
	 * uses the 0x0f000002 PVR value; in POWER5+ mode
	 * it uses 0x0f000001.
	 *
	 * If we're using device tree CPU feature discovery then we don't
	 * support the cpu-version property, and it's the responsibility of the
	 * firmware/hypervisor to provide the correct feature set for the
	 * architecture level via the ibm,powerpc-cpu-features binding.
	 */
	if (!dt_cpu_ftrs_in_use()) {
		prop = of_get_flat_dt_prop(node, "cpu-version", NULL);
		if (prop && (be32_to_cpup(prop) & 0xff000000) == 0x0f000000) {
			identify_cpu(0, be32_to_cpup(prop));
			seq_buf_printf(&ppc_hw_desc, "0x%04x ", be32_to_cpup(prop));
		}

		check_cpu_feature_properties(node);
		check_cpu_features(node, "ibm,pa-features", ibm_pa_features,
				   ARRAY_SIZE(ibm_pa_features));
		check_cpu_features(node, "ibm,pi-features", ibm_pi_features,
				   ARRAY_SIZE(ibm_pi_features));
	}

	identical_pvr_fixup(node);
	init_mmu_slb_size(node);

#ifdef CONFIG_PPC64
	if (nthreads == 1)
		cur_cpu_spec->cpu_features &= ~CPU_FTR_SMT;
	else if (!dt_cpu_ftrs_in_use())
		cur_cpu_spec->cpu_features |= CPU_FTR_SMT;
#endif

	return 0;
}

static int __init early_init_dt_scan_chosen_ppc(unsigned long node,
						const char *uname,
						int depth, void *data)
{
	const unsigned long *lprop; /* All these set by kernel, so no need to convert endian */

	/* Use common scan routine to determine if this is the chosen node */
	if (early_init_dt_scan_chosen(data) < 0)
		return 0;

#ifdef CONFIG_PPC64
	/* check if iommu is forced on or off */
	if (of_get_flat_dt_prop(node, "linux,iommu-off", NULL) != NULL)
		iommu_is_off = 1;
	if (of_get_flat_dt_prop(node, "linux,iommu-force-on", NULL) != NULL)
		iommu_force_on = 1;
#endif

	/* mem=x on the command line is the preferred mechanism */
	lprop = of_get_flat_dt_prop(node, "linux,memory-limit", NULL);
	if (lprop)
		memory_limit = *lprop;

#ifdef CONFIG_PPC64
	lprop = of_get_flat_dt_prop(node, "linux,tce-alloc-start", NULL);
	if (lprop)
		tce_alloc_start = *lprop;
	lprop = of_get_flat_dt_prop(node, "linux,tce-alloc-end", NULL);
	if (lprop)
		tce_alloc_end = *lprop;
#endif

#ifdef CONFIG_CRASH_RESERVE
	lprop = of_get_flat_dt_prop(node, "linux,crashkernel-base", NULL);
	if (lprop)
		crashk_res.start = *lprop;

	lprop = of_get_flat_dt_prop(node, "linux,crashkernel-size", NULL);
	if (lprop)
		crashk_res.end = crashk_res.start + *lprop - 1;
#endif

	/* break now */
	return 1;
}

/*
 * Compare the range against max mem limit and update
 * size if it cross the limit.
 */

#ifdef CONFIG_SPARSEMEM
static bool __init validate_mem_limit(u64 base, u64 *size)
{
	u64 max_mem = 1UL << (MAX_PHYSMEM_BITS);

	if (base >= max_mem)
		return false;
	if ((base + *size) > max_mem)
		*size = max_mem - base;
	return true;
}
#else
static bool __init validate_mem_limit(u64 base, u64 *size)
{
	return true;
}
#endif

#ifdef CONFIG_PPC_PSERIES
/*
 * Interpret the ibm dynamic reconfiguration memory LMBs.
 * This contains a list of memory blocks along with NUMA affinity
 * information.
 */
static int  __init early_init_drmem_lmb(struct drmem_lmb *lmb,
					const __be32 **usm,
					void *data)
{
	u64 base, size;
	int is_kexec_kdump = 0, rngs;

	base = lmb->base_addr;
	size = drmem_lmb_size();
	rngs = 1;

	/*
	 * Skip this block if the reserved bit is set in flags
	 * or if the block is not assigned to this partition.
	 */
	if ((lmb->flags & DRCONF_MEM_RESERVED) ||
	    !(lmb->flags & DRCONF_MEM_ASSIGNED))
		return 0;

	if (*usm)
		is_kexec_kdump = 1;

	if (is_kexec_kdump) {
		/*
		 * For each memblock in ibm,dynamic-memory, a
		 * corresponding entry in linux,drconf-usable-memory
		 * property contains a counter 'p' followed by 'p'
		 * (base, size) duple. Now read the counter from
		 * linux,drconf-usable-memory property
		 */
		rngs = dt_mem_next_cell(dt_root_size_cells, usm);
		if (!rngs) /* there are no (base, size) duple */
			return 0;
	}

	do {
		if (is_kexec_kdump) {
			base = dt_mem_next_cell(dt_root_addr_cells, usm);
			size = dt_mem_next_cell(dt_root_size_cells, usm);
		}

		if (iommu_is_off) {
			if (base >= 0x80000000ul)
				continue;
			if ((base + size) > 0x80000000ul)
				size = 0x80000000ul - base;
		}

		if (!validate_mem_limit(base, &size))
			continue;

		DBG("Adding: %llx -> %llx\n", base, size);
		memblock_add(base, size);

		if (lmb->flags & DRCONF_MEM_HOTREMOVABLE)
			memblock_mark_hotplug(base, size);
	} while (--rngs);

	return 0;
}
#endif /* CONFIG_PPC_PSERIES */

static int __init early_init_dt_scan_memory_ppc(void)
{
#ifdef CONFIG_PPC_PSERIES
	const void *fdt = initial_boot_params;
	int node = fdt_path_offset(fdt, "/ibm,dynamic-reconfiguration-memory");

	if (node > 0)
		walk_drmem_lmbs_early(node, NULL, early_init_drmem_lmb);

#endif

	return early_init_dt_scan_memory();
}

/*
 * For a relocatable kernel, we need to get the memstart_addr first,
 * then use it to calculate the virtual kernel start address. This has
 * to happen at a very early stage (before machine_init). In this case,
 * we just want to get the memstart_address and would not like to mess the
 * memblock at this stage. So introduce a variable to skip the memblock_add()
 * for this reason.
 */
#ifdef CONFIG_RELOCATABLE
static int add_mem_to_memblock = 1;
#else
#define add_mem_to_memblock 1
#endif

void __init early_init_dt_add_memory_arch(u64 base, u64 size)
{
#ifdef CONFIG_PPC64
	if (iommu_is_off) {
		if (base >= 0x80000000ul)
			return;
		if ((base + size) > 0x80000000ul)
			size = 0x80000000ul - base;
	}
#endif
	/* Keep track of the beginning of memory -and- the size of
	 * the very first block in the device-tree as it represents
	 * the RMA on ppc64 server
	 */
	if (base < memstart_addr) {
		memstart_addr = base;
		first_memblock_size = size;
	}

	/* Add the chunk to the MEMBLOCK list */
	if (add_mem_to_memblock) {
		if (validate_mem_limit(base, &size))
			memblock_add(base, size);
	}
}

static void __init early_reserve_mem_dt(void)
{
	unsigned long i, dt_root;
	int len;
	const __be32 *prop;

	early_init_fdt_reserve_self();
	early_init_fdt_scan_reserved_mem();

	dt_root = of_get_flat_dt_root();

	prop = of_get_flat_dt_prop(dt_root, "reserved-ranges", &len);

	if (!prop)
		return;

	DBG("Found new-style reserved-ranges\n");

	/* Each reserved range is an (address,size) pair, 2 cells each,
	 * totalling 4 cells per range. */
	for (i = 0; i < len / (sizeof(*prop) * 4); i++) {
		u64 base, size;

		base = of_read_number(prop + (i * 4) + 0, 2);
		size = of_read_number(prop + (i * 4) + 2, 2);

		if (size) {
			DBG("reserving: %llx -> %llx\n", base, size);
			memblock_reserve(base, size);
		}
	}
}

static void __init early_reserve_mem(void)
{
	__be64 *reserve_map;

	reserve_map = (__be64 *)(((unsigned long)initial_boot_params) +
			fdt_off_mem_rsvmap(initial_boot_params));

	/* Look for the new "reserved-regions" property in the DT */
	early_reserve_mem_dt();

#ifdef CONFIG_BLK_DEV_INITRD
	/* Then reserve the initrd, if any */
	if (initrd_start && (initrd_end > initrd_start)) {
		memblock_reserve(ALIGN_DOWN(__pa(initrd_start), PAGE_SIZE),
			ALIGN(initrd_end, PAGE_SIZE) -
			ALIGN_DOWN(initrd_start, PAGE_SIZE));
	}
#endif /* CONFIG_BLK_DEV_INITRD */

	if (!IS_ENABLED(CONFIG_PPC32))
		return;

	/* 
	 * Handle the case where we might be booting from an old kexec
	 * image that setup the mem_rsvmap as pairs of 32-bit values
	 */
	if (be64_to_cpup(reserve_map) > 0xffffffffull) {
		u32 base_32, size_32;
		__be32 *reserve_map_32 = (__be32 *)reserve_map;

		DBG("Found old 32-bit reserve map\n");

		while (1) {
			base_32 = be32_to_cpup(reserve_map_32++);
			size_32 = be32_to_cpup(reserve_map_32++);
			if (size_32 == 0)
				break;
			DBG("reserving: %x -> %x\n", base_32, size_32);
			memblock_reserve(base_32, size_32);
		}
		return;
	}
}

#ifdef CONFIG_PPC_TRANSACTIONAL_MEM
static bool tm_disabled __initdata;

static int __init parse_ppc_tm(char *str)
{
	bool res;

	if (kstrtobool(str, &res))
		return -EINVAL;

	tm_disabled = !res;

	return 0;
}
early_param("ppc_tm", parse_ppc_tm);

static void __init tm_init(void)
{
	if (tm_disabled) {
		pr_info("Disabling hardware transactional memory (HTM)\n");
		cur_cpu_spec->cpu_user_features2 &=
			~(PPC_FEATURE2_HTM_NOSC | PPC_FEATURE2_HTM);
		cur_cpu_spec->cpu_features &= ~CPU_FTR_TM;
		return;
	}

	pnv_tm_init();
}
#else
static void tm_init(void) { }
#endif /* CONFIG_PPC_TRANSACTIONAL_MEM */

static int __init
early_init_dt_scan_model(unsigned long node, const char *uname,
			 int depth, void *data)
{
	const char *prop;

	if (depth != 0)
		return 0;

	prop = of_get_flat_dt_prop(node, "model", NULL);
	if (prop)
		seq_buf_printf(&ppc_hw_desc, "%s ", prop);

	/* break now */
	return 1;
}

#ifdef CONFIG_PPC64
static void __init save_fscr_to_task(void)
{
	/*
	 * Ensure the init_task (pid 0, aka swapper) uses the value of FSCR we
	 * have configured via the device tree features or via __init_FSCR().
	 * That value will then be propagated to pid 1 (init) and all future
	 * processes.
	 */
	if (early_cpu_has_feature(CPU_FTR_ARCH_207S))
		init_task.thread.fscr = mfspr(SPRN_FSCR);
}
#else
static inline void save_fscr_to_task(void) {}
#endif


void __init early_init_devtree(void *params)
{
	phys_addr_t limit;

	DBG(" -> early_init_devtree(%px)\n", params);

	/* Too early to BUG_ON(), do it by hand */
	if (!early_init_dt_verify(params))
		panic("BUG: Failed verifying flat device tree, bad version?");

	of_scan_flat_dt(early_init_dt_scan_model, NULL);

#ifdef CONFIG_PPC_RTAS
	/* Some machines might need RTAS info for debugging, grab it now. */
	of_scan_flat_dt(early_init_dt_scan_rtas, NULL);
#endif

#ifdef CONFIG_PPC_POWERNV
	/* Some machines might need OPAL info for debugging, grab it now. */
	of_scan_flat_dt(early_init_dt_scan_opal, NULL);

	/* Scan tree for ultravisor feature */
	of_scan_flat_dt(early_init_dt_scan_ultravisor, NULL);
#endif

#if defined(CONFIG_FA_DUMP) || defined(CONFIG_PRESERVE_FA_DUMP)
	/* scan tree to see if dump is active during last boot */
	of_scan_flat_dt(early_init_dt_scan_fw_dump, NULL);
#endif

	/* Retrieve various informations from the /chosen node of the
	 * device-tree, including the platform type, initrd location and
	 * size, TCE reserve, and more ...
	 */
	of_scan_flat_dt(early_init_dt_scan_chosen_ppc, boot_command_line);

	/* Scan memory nodes and rebuild MEMBLOCKs */
	early_init_dt_scan_root();
	early_init_dt_scan_memory_ppc();

	/*
	 * As generic code authors expect to be able to use static keys
	 * in early_param() handlers, we initialize the static keys just
	 * before parsing early params (it's fine to call jump_label_init()
	 * more than once).
	 */
	jump_label_init();
	parse_early_param();

	/* make sure we've parsed cmdline for mem= before this */
	if (memory_limit)
		first_memblock_size = min_t(u64, first_memblock_size, memory_limit);
	setup_initial_memory_limit(memstart_addr, first_memblock_size);
	/* Reserve MEMBLOCK regions used by kernel, initrd, dt, etc... */
	memblock_reserve(PHYSICAL_START, __pa(_end) - PHYSICAL_START);
	/* If relocatable, reserve first 32k for interrupt vectors etc. */
	if (PHYSICAL_START > MEMORY_START)
		memblock_reserve(MEMORY_START, 0x8000);
	reserve_kdump_trampoline();
#if defined(CONFIG_FA_DUMP) || defined(CONFIG_PRESERVE_FA_DUMP)
	/*
	 * If we fail to reserve memory for firmware-assisted dump then
	 * fallback to kexec based kdump.
	 */
	if (fadump_reserve_mem() == 0)
#endif
		reserve_crashkernel();
	early_reserve_mem();

	/* Ensure that total memory size is page-aligned. */
	limit = ALIGN(memory_limit ?: memblock_phys_mem_size(), PAGE_SIZE);
	memblock_enforce_memory_limit(limit);

#if defined(CONFIG_PPC_BOOK3S_64) && defined(CONFIG_PPC_4K_PAGES)
	if (!early_radix_enabled())
		memblock_cap_memory_range(0, 1UL << (H_MAX_PHYSMEM_BITS));
#endif

	memblock_allow_resize();
	memblock_dump_all();

	DBG("Phys. mem: %llx\n", (unsigned long long)memblock_phys_mem_size());

	/* We may need to relocate the flat tree, do it now.
	 * FIXME .. and the initrd too? */
	move_device_tree();

	DBG("Scanning CPUs ...\n");

	dt_cpu_ftrs_scan();

	// We can now add the CPU name & PVR to the hardware description
	seq_buf_printf(&ppc_hw_desc, "%s 0x%04lx ", cur_cpu_spec->cpu_name, mfspr(SPRN_PVR));

	/* Retrieve CPU related informations from the flat tree
	 * (altivec support, boot CPU ID, ...)
	 */
	of_scan_flat_dt(early_init_dt_scan_cpus, NULL);
	if (boot_cpuid < 0) {
		printk("Failed to identify boot CPU !\n");
		BUG();
	}

	save_fscr_to_task();

#if defined(CONFIG_SMP) && defined(CONFIG_PPC64)
	/* We'll later wait for secondaries to check in; there are
	 * NCPUS-1 non-boot CPUs  :-)
	 */
	spinning_secondaries = boot_cpu_count - 1;
#endif

	mmu_early_init_devtree();

#ifdef CONFIG_PPC_POWERNV
	/* Scan and build the list of machine check recoverable ranges */
	of_scan_flat_dt(early_init_dt_scan_recoverable_ranges, NULL);
#endif
	epapr_paravirt_early_init();

	/* Now try to figure out if we are running on LPAR and so on */
	pseries_probe_fw_features();

	/*
	 * Initialize pkey features and default AMR/IAMR values
	 */
	pkey_early_init_devtree();

#ifdef CONFIG_PPC_PS3
	/* Identify PS3 firmware */
	if (of_flat_dt_is_compatible(of_get_flat_dt_root(), "sony,ps3"))
		powerpc_firmware_features |= FW_FEATURE_PS3_POSSIBLE;
#endif

	/* If kexec left a PLPKS password in the DT, get it and clear it */
	plpks_early_init_devtree();

	tm_init();

	DBG(" <- early_init_devtree()\n");
}

#ifdef CONFIG_RELOCATABLE
/*
 * This function run before early_init_devtree, so we have to init
 * initial_boot_params.
 */
void __init early_get_first_memblock_info(void *params, phys_addr_t *size)
{
	/* Setup flat device-tree pointer */
	initial_boot_params = params;

	/*
	 * Scan the memory nodes and set add_mem_to_memblock to 0 to avoid
	 * mess the memblock.
	 */
	add_mem_to_memblock = 0;
	early_init_dt_scan_root();
	early_init_dt_scan_memory_ppc();
	add_mem_to_memblock = 1;

	if (size)
		*size = first_memblock_size;
}
#endif

/*******
 *
 * New implementation of the OF "find" APIs, return a refcounted
 * object, call of_node_put() when done.  The device tree and list
 * are protected by a rw_lock.
 *
 * Note that property management will need some locking as well,
 * this isn't dealt with yet.
 *
 *******/

/**
 * of_get_ibm_chip_id - Returns the IBM "chip-id" of a device
 * @np: device node of the device
 *
 * This looks for a property "ibm,chip-id" in the node or any
 * of its parents and returns its content, or -1 if it cannot
 * be found.
 */
int of_get_ibm_chip_id(struct device_node *np)
{
	of_node_get(np);
	while (np) {
		u32 chip_id;

		/*
		 * Skiboot may produce memory nodes that contain more than one
		 * cell in chip-id, we only read the first one here.
		 */
		if (!of_property_read_u32(np, "ibm,chip-id", &chip_id)) {
			of_node_put(np);
			return chip_id;
		}

		np = of_get_next_parent(np);
	}
	return -1;
}
EXPORT_SYMBOL(of_get_ibm_chip_id);

/**
 * cpu_to_chip_id - Return the cpus chip-id
 * @cpu: The logical cpu number.
 *
 * Return the value of the ibm,chip-id property corresponding to the given
 * logical cpu number. If the chip-id can not be found, returns -1.
 */
int cpu_to_chip_id(int cpu)
{
	struct device_node *np;
	int ret = -1, idx;

	idx = cpu / threads_per_core;
	if (chip_id_lookup_table && chip_id_lookup_table[idx] != -1)
		return chip_id_lookup_table[idx];

	np = of_get_cpu_node(cpu, NULL);
	if (np) {
		ret = of_get_ibm_chip_id(np);
		of_node_put(np);

		if (chip_id_lookup_table)
			chip_id_lookup_table[idx] = ret;
	}

	return ret;
}
EXPORT_SYMBOL(cpu_to_chip_id);

bool arch_match_cpu_phys_id(int cpu, u64 phys_id)
{
#ifdef CONFIG_SMP
	/*
	 * Early firmware scanning must use this rather than
	 * get_hard_smp_processor_id because we don't have pacas allocated
	 * until memory topology is discovered.
	 */
	if (cpu_to_phys_id != NULL)
		return (int)phys_id == cpu_to_phys_id[cpu];
#endif

	return (int)phys_id == get_hard_smp_processor_id(cpu);
}<|MERGE_RESOLUTION|>--- conflicted
+++ resolved
@@ -384,13 +384,6 @@
 	}
 
 	if (boot_cpuid >= nr_cpu_ids) {
-<<<<<<< HEAD
-		set_nr_cpu_ids(min(CONFIG_NR_CPUS, ALIGN(boot_cpuid + 1, nthreads)));
-		pr_warn("Boot CPU %d >= nr_cpu_ids, adjusted nr_cpu_ids to %d\n",
-			boot_cpuid, nr_cpu_ids);
-	}
-
-=======
 		// Remember boot core for smp_setup_cpu_maps()
 		boot_core_hwid = be32_to_cpu(intserv[0]);
 
@@ -404,7 +397,6 @@
 	DBG("boot cpu: logical %d physical %d\n", boot_cpuid,
 	    be32_to_cpu(intserv[found_thread]));
 
->>>>>>> 1b4861e3
 	/*
 	 * PAPR defines "logical" PVR values for cpus that
 	 * meet various levels of the architecture:
