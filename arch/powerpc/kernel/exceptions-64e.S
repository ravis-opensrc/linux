--- conflicted
+++ resolved
@@ -362,14 +362,8 @@
 /* Core exception code for all exceptions except TLB misses. */
 #define EXCEPTION_COMMON_LVL(n, scratch, excf)				    \
 exc_##n##_common:							    \
-<<<<<<< HEAD
-	std	r0,GPR0(r1);		/* save r0 in stackframe */	    \
-	std	r2,GPR2(r1);		/* save r2 in stackframe */	    \
-	SAVE_GPRS(3, 9, r1);		/* save r3 - r9 in stackframe */    \
-=======
 	SAVE_GPR(0, r1);		/* save r0 in stackframe */	    \
 	SAVE_GPRS(2, 9, r1);		/* save r2 - r9 in stackframe */    \
->>>>>>> d60c95ef
 	std	r10,_NIP(r1);		/* save SRR0 to stackframe */	    \
 	std	r11,_MSR(r1);		/* save SRR1 to stackframe */	    \
 	beq	2f;			/* if from kernel mode */	    \
@@ -1052,14 +1046,8 @@
 	mfspr	r11,SPRN_ESR
 	std	r10,_DEAR(r1)
 	std	r11,_ESR(r1)
-<<<<<<< HEAD
-	std	r0,GPR0(r1);		/* save r0 in stackframe */	    \
-	std	r2,GPR2(r1);		/* save r2 in stackframe */	    \
-	SAVE_GPRS(3, 9, r1);		/* save r3 - r9 in stackframe */    \
-=======
 	SAVE_GPR(0, r1);		/* save r0 in stackframe */	    \
 	SAVE_GPRS(2, 9, r1);		/* save r2 - r9 in stackframe */    \
->>>>>>> d60c95ef
 	ld	r3,PACA_EXGEN+EX_R10(r13);/* get back r10 */		    \
 	ld	r4,PACA_EXGEN+EX_R11(r13);/* get back r11 */		    \
 	mfspr	r5,SPRN_SPRG_GEN_SCRATCH;/* get back r13 XXX can be wrong */ \
@@ -1073,11 +1061,7 @@
 	std	r10,_LINK(r1)
 	std	r11,_CTR(r1)
 	std	r12,_XER(r1)
-<<<<<<< HEAD
-	SAVE_GPRS(14, 31, r1)
-=======
 	SAVE_NVGPRS(r1)
->>>>>>> d60c95ef
 	lhz	r12,PACA_TRAP_SAVE(r13)
 	std	r12,_TRAP(r1)
 	addi	r11,r1,INT_FRAME_SIZE
