/* SPDX-License-Identifier: GPL-2.0-or-later */
/*
 *  PowerPC version
 *    Copyright (C) 1995-1996 Gary Thomas (gdt@linuxppc.org)
 *
 *  Rewritten by Cort Dougan (cort@cs.nmt.edu) for PReP
 *    Copyright (C) 1996 Cort Dougan <cort@cs.nmt.edu>
 *  Adapted for Power Macintosh by Paul Mackerras.
 *  Low-level exception handlers and MMU support
 *  rewritten by Paul Mackerras.
 *    Copyright (C) 1996 Paul Mackerras.
 *  MPC8xx modifications Copyright (C) 1997 Dan Malek (dmalek@jlc.net).
 *
 *  This file contains the low-level support and setup for the
 *  PowerPC platform, including trap and interrupt dispatch.
 *  (The PPC 8xx embedded CPUs use head_8xx.S instead.)
 */

#include <linux/init.h>
#include <linux/pgtable.h>
#include <asm/reg.h>
#include <asm/page.h>
#include <asm/mmu.h>
#include <asm/cputable.h>
#include <asm/cache.h>
#include <asm/thread_info.h>
#include <asm/ppc_asm.h>
#include <asm/asm-offsets.h>
#include <asm/ptrace.h>
#include <asm/bug.h>
#include <asm/kvm_book3s_asm.h>
#include <asm/export.h>
#include <asm/feature-fixups.h>

#include "head_32.h"

#define LOAD_BAT(n, reg, RA, RB)	\
	/* see the comment for clear_bats() -- Cort */ \
	li	RA,0;			\
	mtspr	SPRN_IBAT##n##U,RA;	\
	mtspr	SPRN_DBAT##n##U,RA;	\
	lwz	RA,(n*16)+0(reg);	\
	lwz	RB,(n*16)+4(reg);	\
	mtspr	SPRN_IBAT##n##U,RA;	\
	mtspr	SPRN_IBAT##n##L,RB;	\
	lwz	RA,(n*16)+8(reg);	\
	lwz	RB,(n*16)+12(reg);	\
	mtspr	SPRN_DBAT##n##U,RA;	\
	mtspr	SPRN_DBAT##n##L,RB

	__HEAD
	.stabs	"arch/powerpc/kernel/",N_SO,0,0,0f
	.stabs	"head_book3s_32.S",N_SO,0,0,0f
0:
_ENTRY(_stext);

/*
 * _start is defined this way because the XCOFF loader in the OpenFirmware
 * on the powermac expects the entry point to be a procedure descriptor.
 */
_ENTRY(_start);
	/*
	 * These are here for legacy reasons, the kernel used to
	 * need to look like a coff function entry for the pmac
	 * but we're always started by some kind of bootloader now.
	 *  -- Cort
	 */
	nop	/* used by __secondary_hold on prep (mtx) and chrp smp */
	nop	/* used by __secondary_hold on prep (mtx) and chrp smp */
	nop

/* PMAC
 * Enter here with the kernel text, data and bss loaded starting at
 * 0, running with virtual == physical mapping.
 * r5 points to the prom entry point (the client interface handler
 * address).  Address translation is turned on, with the prom
 * managing the hash table.  Interrupts are disabled.  The stack
 * pointer (r1) points to just below the end of the half-meg region
 * from 0x380000 - 0x400000, which is mapped in already.
 *
 * If we are booted from MacOS via BootX, we enter with the kernel
 * image loaded somewhere, and the following values in registers:
 *  r3: 'BooX' (0x426f6f58)
 *  r4: virtual address of boot_infos_t
 *  r5: 0
 *
 * PREP
 * This is jumped to on prep systems right after the kernel is relocated
 * to its proper place in memory by the boot loader.  The expected layout
 * of the regs is:
 *   r3: ptr to residual data
 *   r4: initrd_start or if no initrd then 0
 *   r5: initrd_end - unused if r4 is 0
 *   r6: Start of command line string
 *   r7: End of command line string
 *
 * This just gets a minimal mmu environment setup so we can call
 * start_here() to do the real work.
 * -- Cort
 */

	.globl	__start
__start:
/*
 * We have to do any OF calls before we map ourselves to KERNELBASE,
 * because OF may have I/O devices mapped into that area
 * (particularly on CHRP).
 */
	cmpwi	0,r5,0
	beq	1f

#ifdef CONFIG_PPC_OF_BOOT_TRAMPOLINE
	/* find out where we are now */
	bcl	20,31,$+4
0:	mflr	r8			/* r8 = runtime addr here */
	addis	r8,r8,(_stext - 0b)@ha
	addi	r8,r8,(_stext - 0b)@l	/* current runtime base addr */
	bl	prom_init
#endif /* CONFIG_PPC_OF_BOOT_TRAMPOLINE */

	/* We never return. We also hit that trap if trying to boot
	 * from OF while CONFIG_PPC_OF_BOOT_TRAMPOLINE isn't selected */
	trap

/*
 * Check for BootX signature when supporting PowerMac and branch to
 * appropriate trampoline if it's present
 */
#ifdef CONFIG_PPC_PMAC
1:	lis	r31,0x426f
	ori	r31,r31,0x6f58
	cmpw	0,r3,r31
	bne	1f
	bl	bootx_init
	trap
#endif /* CONFIG_PPC_PMAC */

1:	mr	r31,r3			/* save device tree ptr */
	li	r24,0			/* cpu # */

/*
 * early_init() does the early machine identification and does
 * the necessary low-level setup and clears the BSS
 *  -- Cort <cort@fsmlabs.com>
 */
	bl	early_init

/* Switch MMU off, clear BATs and flush TLB. At this point, r3 contains
 * the physical address we are running at, returned by early_init()
 */
 	bl	mmu_off
__after_mmu_off:
	bl	clear_bats
	bl	flush_tlbs

	bl	initial_bats
	bl	load_segment_registers
	bl	reloc_offset
	bl	early_hash_table
#if defined(CONFIG_BOOTX_TEXT)
	bl	setup_disp_bat
#endif
#ifdef CONFIG_PPC_EARLY_DEBUG_CPM
	bl	setup_cpm_bat
#endif
#ifdef CONFIG_PPC_EARLY_DEBUG_USBGECKO
	bl	setup_usbgecko_bat
#endif

/*
 * Call setup_cpu for CPU 0 and initialize 6xx Idle
 */
	bl	reloc_offset
	li	r24,0			/* cpu# */
	bl	call_setup_cpu		/* Call setup_cpu for this CPU */
	bl	reloc_offset
	bl	init_idle_6xx


/*
 * We need to run with _start at physical address 0.
 * On CHRP, we are loaded at 0x10000 since OF on CHRP uses
 * the exception vectors at 0 (and therefore this copy
 * overwrites OF's exception vectors with our own).
 * The MMU is off at this point.
 */
	bl	reloc_offset
	mr	r26,r3
	addis	r4,r3,KERNELBASE@h	/* current address of _start */
	lis	r5,PHYSICAL_START@h
	cmplw	0,r4,r5			/* already running at PHYSICAL_START? */
	bne	relocate_kernel
/*
 * we now have the 1st 16M of ram mapped with the bats.
 * prep needs the mmu to be turned on here, but pmac already has it on.
 * this shouldn't bother the pmac since it just gets turned on again
 * as we jump to our code at KERNELBASE. -- Cort
 * Actually no, pmac doesn't have it on any more. BootX enters with MMU
 * off, and in other cases, we now turn it off before changing BATs above.
 */
turn_on_mmu:
	mfmsr	r0
	ori	r0,r0,MSR_DR|MSR_IR|MSR_RI
	mtspr	SPRN_SRR1,r0
	lis	r0,start_here@h
	ori	r0,r0,start_here@l
	mtspr	SPRN_SRR0,r0
	rfi				/* enables MMU */

/*
 * We need __secondary_hold as a place to hold the other cpus on
 * an SMP machine, even when we are running a UP kernel.
 */
	. = 0xc0			/* for prep bootloader */
	li	r3,1			/* MTX only has 1 cpu */
	.globl	__secondary_hold
__secondary_hold:
	/* tell the master we're here */
	stw	r3,__secondary_hold_acknowledge@l(0)
#ifdef CONFIG_SMP
100:	lwz	r4,0(0)
	/* wait until we're told to start */
	cmpw	0,r4,r3
	bne	100b
	/* our cpu # was at addr 0 - go */
	mr	r24,r3			/* cpu # */
	b	__secondary_start
#else
	b	.
#endif /* CONFIG_SMP */

	.globl	__secondary_hold_spinloop
__secondary_hold_spinloop:
	.long	0
	.globl	__secondary_hold_acknowledge
__secondary_hold_acknowledge:
	.long	-1

/* System reset */
/* core99 pmac starts the seconary here by changing the vector, and
   putting it back to what it was (unknown_exception) when done.  */
	EXCEPTION(0x100, Reset, unknown_exception, EXC_XFER_STD)

/* Machine check */
/*
 * On CHRP, this is complicated by the fact that we could get a
 * machine check inside RTAS, and we have no guarantee that certain
 * critical registers will have the values we expect.  The set of
 * registers that might have bad values includes all the GPRs
 * and all the BATs.  We indicate that we are in RTAS by putting
 * a non-zero value, the address of the exception frame to use,
 * in thread.rtas_sp.  The machine check handler checks thread.rtas_sp
 * and uses its value if it is non-zero.
 * (Other exception handlers assume that r1 is a valid kernel stack
 * pointer when we take an exception from supervisor mode.)
 *	-- paulus.
 */
	. = 0x200
	DO_KVM  0x200
MachineCheck:
	EXCEPTION_PROLOG_0
#ifdef CONFIG_PPC_CHRP
#ifdef CONFIG_VMAP_STACK
<<<<<<< HEAD
	mr	r11, r1
=======
	mtspr	SPRN_SPRG_SCRATCH2,r1
>>>>>>> e0733463
	mfspr	r1, SPRN_SPRG_THREAD
	lwz	r1, RTAS_SP(r1)
	cmpwi	cr1, r1, 0
	bne	cr1, 7f
<<<<<<< HEAD
	mr	r1, r11
=======
	mfspr	r1, SPRN_SPRG_SCRATCH2
>>>>>>> e0733463
#else
	mfspr	r11, SPRN_SPRG_THREAD
	lwz	r11, RTAS_SP(r11)
	cmpwi	cr1, r11, 0
	bne	cr1, 7f
#endif
#endif /* CONFIG_PPC_CHRP */
	EXCEPTION_PROLOG_1 for_rtas=1
7:	EXCEPTION_PROLOG_2
	addi	r3,r1,STACK_FRAME_OVERHEAD
#ifdef CONFIG_PPC_CHRP
	beq	cr1, machine_check_tramp
	twi	31, 0, 0
#else
	b	machine_check_tramp
#endif

/* Data access exception. */
	. = 0x300
	DO_KVM  0x300
DataAccess:
#ifdef CONFIG_VMAP_STACK
BEGIN_MMU_FTR_SECTION
	mtspr	SPRN_SPRG_SCRATCH2,r10
	mfspr	r10, SPRN_SPRG_THREAD
	stw	r11, THR11(r10)
	mfspr	r10, SPRN_DSISR
	mfcr	r11
	andis.	r10, r10, (DSISR_BAD_FAULT_32S | DSISR_DABRMATCH)@h
	mfspr	r10, SPRN_SPRG_THREAD
	beq	hash_page_dsi
.Lhash_page_dsi_cont:
	mtcr	r11
	lwz	r11, THR11(r10)
	mfspr	r10, SPRN_SPRG_SCRATCH2
MMU_FTR_SECTION_ELSE
	b	1f
ALT_MMU_FTR_SECTION_END_IFSET(MMU_FTR_HPTE_TABLE)
1:	EXCEPTION_PROLOG_0 handle_dar_dsisr=1
	EXCEPTION_PROLOG_1
	b	handle_page_fault_tramp_1
#else	/* CONFIG_VMAP_STACK */
	EXCEPTION_PROLOG handle_dar_dsisr=1
	get_and_save_dar_dsisr_on_stack	r4, r5, r11
BEGIN_MMU_FTR_SECTION
	andis.	r0, r5, (DSISR_BAD_FAULT_32S | DSISR_DABRMATCH)@h
	bne	handle_page_fault_tramp_2	/* if not, try to put a PTE */
	rlwinm	r3, r5, 32 - 15, 21, 21		/* DSISR_STORE -> _PAGE_RW */
	bl	hash_page
	b	handle_page_fault_tramp_1
MMU_FTR_SECTION_ELSE
	b	handle_page_fault_tramp_2
ALT_MMU_FTR_SECTION_END_IFSET(MMU_FTR_HPTE_TABLE)
#endif	/* CONFIG_VMAP_STACK */

/* Instruction access exception. */
	. = 0x400
	DO_KVM  0x400
InstructionAccess:
#ifdef CONFIG_VMAP_STACK
	mtspr	SPRN_SPRG_SCRATCH0,r10
	mtspr	SPRN_SPRG_SCRATCH1,r11
	mfspr	r10, SPRN_SPRG_THREAD
	mfspr	r11, SPRN_SRR0
	stw	r11, SRR0(r10)
	mfspr	r11, SPRN_SRR1		/* check whether user or kernel */
	stw	r11, SRR1(r10)
	mfcr	r10
BEGIN_MMU_FTR_SECTION
	andis.	r11, r11, SRR1_ISI_NOPT@h	/* no pte found? */
	bne	hash_page_isi
.Lhash_page_isi_cont:
	mfspr	r11, SPRN_SRR1		/* check whether user or kernel */
END_MMU_FTR_SECTION_IFSET(MMU_FTR_HPTE_TABLE)
	andi.	r11, r11, MSR_PR

	EXCEPTION_PROLOG_1
	EXCEPTION_PROLOG_2
#else	/* CONFIG_VMAP_STACK */
	EXCEPTION_PROLOG
	andis.	r0,r9,SRR1_ISI_NOPT@h	/* no pte found? */
	beq	1f			/* if so, try to put a PTE */
	li	r3,0			/* into the hash table */
	mr	r4,r12			/* SRR0 is fault address */
BEGIN_MMU_FTR_SECTION
	bl	hash_page
END_MMU_FTR_SECTION_IFSET(MMU_FTR_HPTE_TABLE)
#endif	/* CONFIG_VMAP_STACK */
1:	mr	r4,r12
	andis.	r5,r9,DSISR_SRR1_MATCH_32S@h /* Filter relevant SRR1 bits */
	stw	r4, _DAR(r11)
	EXC_XFER_LITE(0x400, handle_page_fault)

/* External interrupt */
	EXCEPTION(0x500, HardwareInterrupt, do_IRQ, EXC_XFER_LITE)

/* Alignment exception */
	. = 0x600
	DO_KVM  0x600
Alignment:
	EXCEPTION_PROLOG handle_dar_dsisr=1
	save_dar_dsisr_on_stack r4, r5, r11
	addi	r3,r1,STACK_FRAME_OVERHEAD
	b	alignment_exception_tramp

/* Program check exception */
	EXCEPTION(0x700, ProgramCheck, program_check_exception, EXC_XFER_STD)

/* Floating-point unavailable */
	. = 0x800
	DO_KVM  0x800
FPUnavailable:
#ifdef CONFIG_PPC_FPU
BEGIN_FTR_SECTION
/*
 * Certain Freescale cores don't have a FPU and treat fp instructions
 * as a FP Unavailable exception.  Redirect to illegal/emulation handling.
 */
	b 	ProgramCheck
END_FTR_SECTION_IFSET(CPU_FTR_FPU_UNAVAILABLE)
	EXCEPTION_PROLOG
	beq	1f
	bl	load_up_fpu		/* if from user, just load it up */
	b	fast_exception_return
1:	addi	r3,r1,STACK_FRAME_OVERHEAD
	EXC_XFER_LITE(0x800, kernel_fp_unavailable_exception)
#else
	b 	ProgramCheck
#endif

/* Decrementer */
	EXCEPTION(0x900, Decrementer, timer_interrupt, EXC_XFER_LITE)

	EXCEPTION(0xa00, Trap_0a, unknown_exception, EXC_XFER_STD)
	EXCEPTION(0xb00, Trap_0b, unknown_exception, EXC_XFER_STD)

/* System call */
	. = 0xc00
	DO_KVM  0xc00
SystemCall:
	SYSCALL_ENTRY	0xc00

	EXCEPTION(0xd00, SingleStep, single_step_exception, EXC_XFER_STD)
	EXCEPTION(0xe00, Trap_0e, unknown_exception, EXC_XFER_STD)

/*
 * The Altivec unavailable trap is at 0x0f20.  Foo.
 * We effectively remap it to 0x3000.
 * We include an altivec unavailable exception vector even if
 * not configured for Altivec, so that you can't panic a
 * non-altivec kernel running on a machine with altivec just
 * by executing an altivec instruction.
 */
	. = 0xf00
	DO_KVM  0xf00
	b	PerformanceMonitor

	. = 0xf20
	DO_KVM  0xf20
	b	AltiVecUnavailable

/*
 * Handle TLB miss for instruction on 603/603e.
 * Note: we get an alternate set of r0 - r3 to use automatically.
 */
	. = 0x1000
InstructionTLBMiss:
/*
 * r0:	scratch
 * r1:	linux style pte ( later becomes ppc hardware pte )
 * r2:	ptr to linux-style pte
 * r3:	scratch
 */
	/* Get PTE (linux-style) and check access */
	mfspr	r3,SPRN_IMISS
#ifdef CONFIG_MODULES
	lis	r1, TASK_SIZE@h		/* check if kernel address */
	cmplw	0,r1,r3
#endif
	mfspr	r2, SPRN_SDR1
	li	r1,_PAGE_PRESENT | _PAGE_ACCESSED | _PAGE_EXEC
	rlwinm	r2, r2, 28, 0xfffff000
#ifdef CONFIG_MODULES
	bgt-	112f
	lis	r2, (swapper_pg_dir - PAGE_OFFSET)@ha	/* if kernel address, use */
	addi	r2, r2, (swapper_pg_dir - PAGE_OFFSET)@l	/* kernel page table */
#endif
112:	rlwimi	r2,r3,12,20,29		/* insert top 10 bits of address */
	lwz	r2,0(r2)		/* get pmd entry */
	rlwinm.	r2,r2,0,0,19		/* extract address of pte page */
	beq-	InstructionAddressInvalid	/* return if no mapping */
	rlwimi	r2,r3,22,20,29		/* insert next 10 bits of address */
	lwz	r0,0(r2)		/* get linux-style pte */
	andc.	r1,r1,r0		/* check access & ~permission */
	bne-	InstructionAddressInvalid /* return if access not permitted */
	/* Convert linux-style PTE to low word of PPC-style PTE */
	rlwimi	r0,r0,32-2,31,31	/* _PAGE_USER -> PP lsb */
	ori	r1, r1, 0xe06		/* clear out reserved bits */
	andc	r1, r0, r1		/* PP = user? 1 : 0 */
BEGIN_FTR_SECTION
	rlwinm	r1,r1,0,~_PAGE_COHERENT	/* clear M (coherence not required) */
END_FTR_SECTION_IFCLR(CPU_FTR_NEED_COHERENT)
	mtspr	SPRN_RPA,r1
	tlbli	r3
	mfspr	r3,SPRN_SRR1		/* Need to restore CR0 */
	mtcrf	0x80,r3
	rfi
InstructionAddressInvalid:
	mfspr	r3,SPRN_SRR1
	rlwinm	r1,r3,9,6,6	/* Get load/store bit */

	addis	r1,r1,0x2000
	mtspr	SPRN_DSISR,r1	/* (shouldn't be needed) */
	andi.	r2,r3,0xFFFF	/* Clear upper bits of SRR1 */
	or	r2,r2,r1
	mtspr	SPRN_SRR1,r2
	mfspr	r1,SPRN_IMISS	/* Get failing address */
	rlwinm.	r2,r2,0,31,31	/* Check for little endian access */
	rlwimi	r2,r2,1,30,30	/* change 1 -> 3 */
	xor	r1,r1,r2
	mtspr	SPRN_DAR,r1	/* Set fault address */
	mfmsr	r0		/* Restore "normal" registers */
	xoris	r0,r0,MSR_TGPR>>16
	mtcrf	0x80,r3		/* Restore CR0 */
	mtmsr	r0
	b	InstructionAccess

/*
 * Handle TLB miss for DATA Load operation on 603/603e
 */
	. = 0x1100
DataLoadTLBMiss:
/*
 * r0:	scratch
 * r1:	linux style pte ( later becomes ppc hardware pte )
 * r2:	ptr to linux-style pte
 * r3:	scratch
 */
	/* Get PTE (linux-style) and check access */
	mfspr	r3,SPRN_DMISS
	lis	r1, TASK_SIZE@h		/* check if kernel address */
	cmplw	0,r1,r3
	mfspr	r2, SPRN_SDR1
	li	r1, _PAGE_PRESENT | _PAGE_ACCESSED
	rlwinm	r2, r2, 28, 0xfffff000
	bgt-	112f
	lis	r2, (swapper_pg_dir - PAGE_OFFSET)@ha	/* if kernel address, use */
	addi	r2, r2, (swapper_pg_dir - PAGE_OFFSET)@l	/* kernel page table */
112:	rlwimi	r2,r3,12,20,29		/* insert top 10 bits of address */
	lwz	r2,0(r2)		/* get pmd entry */
	rlwinm.	r2,r2,0,0,19		/* extract address of pte page */
	beq-	DataAddressInvalid	/* return if no mapping */
	rlwimi	r2,r3,22,20,29		/* insert next 10 bits of address */
	lwz	r0,0(r2)		/* get linux-style pte */
	andc.	r1,r1,r0		/* check access & ~permission */
	bne-	DataAddressInvalid	/* return if access not permitted */
	/*
	 * NOTE! We are assuming this is not an SMP system, otherwise
	 * we would need to update the pte atomically with lwarx/stwcx.
	 */
	/* Convert linux-style PTE to low word of PPC-style PTE */
	rlwinm	r1,r0,32-9,30,30	/* _PAGE_RW -> PP msb */
	rlwimi	r0,r0,32-1,30,30	/* _PAGE_USER -> PP msb */
	rlwimi	r0,r0,32-1,31,31	/* _PAGE_USER -> PP lsb */
	ori	r1,r1,0xe04		/* clear out reserved bits */
	andc	r1,r0,r1		/* PP = user? rw? 1: 3: 0 */
BEGIN_FTR_SECTION
	rlwinm	r1,r1,0,~_PAGE_COHERENT	/* clear M (coherence not required) */
END_FTR_SECTION_IFCLR(CPU_FTR_NEED_COHERENT)
	mtspr	SPRN_RPA,r1
	mfspr	r2,SPRN_SRR1		/* Need to restore CR0 */
	mtcrf	0x80,r2
BEGIN_MMU_FTR_SECTION
	li	r0,1
	mfspr	r1,SPRN_SPRG_603_LRU
	rlwinm	r2,r3,20,27,31		/* Get Address bits 15:19 */
	slw	r0,r0,r2
	xor	r1,r0,r1
	srw	r0,r1,r2
	mtspr   SPRN_SPRG_603_LRU,r1
	mfspr	r2,SPRN_SRR1
	rlwimi	r2,r0,31-14,14,14
	mtspr   SPRN_SRR1,r2
END_MMU_FTR_SECTION_IFSET(MMU_FTR_NEED_DTLB_SW_LRU)
	tlbld	r3
	rfi
DataAddressInvalid:
	mfspr	r3,SPRN_SRR1
	rlwinm	r1,r3,9,6,6	/* Get load/store bit */
	addis	r1,r1,0x2000
	mtspr	SPRN_DSISR,r1
	andi.	r2,r3,0xFFFF	/* Clear upper bits of SRR1 */
	mtspr	SPRN_SRR1,r2
	mfspr	r1,SPRN_DMISS	/* Get failing address */
	rlwinm.	r2,r2,0,31,31	/* Check for little endian access */
	beq	20f		/* Jump if big endian */
	xori	r1,r1,3
20:	mtspr	SPRN_DAR,r1	/* Set fault address */
	mfmsr	r0		/* Restore "normal" registers */
	xoris	r0,r0,MSR_TGPR>>16
	mtcrf	0x80,r3		/* Restore CR0 */
	mtmsr	r0
	b	DataAccess

/*
 * Handle TLB miss for DATA Store on 603/603e
 */
	. = 0x1200
DataStoreTLBMiss:
/*
 * r0:	scratch
 * r1:	linux style pte ( later becomes ppc hardware pte )
 * r2:	ptr to linux-style pte
 * r3:	scratch
 */
	/* Get PTE (linux-style) and check access */
	mfspr	r3,SPRN_DMISS
	lis	r1, TASK_SIZE@h		/* check if kernel address */
	cmplw	0,r1,r3
	mfspr	r2, SPRN_SDR1
	li	r1, _PAGE_RW | _PAGE_DIRTY | _PAGE_PRESENT | _PAGE_ACCESSED
	rlwinm	r2, r2, 28, 0xfffff000
	bgt-	112f
	lis	r2, (swapper_pg_dir - PAGE_OFFSET)@ha	/* if kernel address, use */
	addi	r2, r2, (swapper_pg_dir - PAGE_OFFSET)@l	/* kernel page table */
112:	rlwimi	r2,r3,12,20,29		/* insert top 10 bits of address */
	lwz	r2,0(r2)		/* get pmd entry */
	rlwinm.	r2,r2,0,0,19		/* extract address of pte page */
	beq-	DataAddressInvalid	/* return if no mapping */
	rlwimi	r2,r3,22,20,29		/* insert next 10 bits of address */
	lwz	r0,0(r2)		/* get linux-style pte */
	andc.	r1,r1,r0		/* check access & ~permission */
	bne-	DataAddressInvalid	/* return if access not permitted */
	/*
	 * NOTE! We are assuming this is not an SMP system, otherwise
	 * we would need to update the pte atomically with lwarx/stwcx.
	 */
	/* Convert linux-style PTE to low word of PPC-style PTE */
	rlwimi	r0,r0,32-2,31,31	/* _PAGE_USER -> PP lsb */
	li	r1,0xe06		/* clear out reserved bits & PP msb */
	andc	r1,r0,r1		/* PP = user? 1: 0 */
BEGIN_FTR_SECTION
	rlwinm	r1,r1,0,~_PAGE_COHERENT	/* clear M (coherence not required) */
END_FTR_SECTION_IFCLR(CPU_FTR_NEED_COHERENT)
	mtspr	SPRN_RPA,r1
	mfspr	r2,SPRN_SRR1		/* Need to restore CR0 */
	mtcrf	0x80,r2
BEGIN_MMU_FTR_SECTION
	li	r0,1
	mfspr	r1,SPRN_SPRG_603_LRU
	rlwinm	r2,r3,20,27,31		/* Get Address bits 15:19 */
	slw	r0,r0,r2
	xor	r1,r0,r1
	srw	r0,r1,r2
	mtspr   SPRN_SPRG_603_LRU,r1
	mfspr	r2,SPRN_SRR1
	rlwimi	r2,r0,31-14,14,14
	mtspr   SPRN_SRR1,r2
END_MMU_FTR_SECTION_IFSET(MMU_FTR_NEED_DTLB_SW_LRU)
	tlbld	r3
	rfi

#ifndef CONFIG_ALTIVEC
#define altivec_assist_exception	unknown_exception
#endif

#ifndef CONFIG_TAU_INT
#define TAUException	unknown_exception
#endif

	EXCEPTION(0x1300, Trap_13, instruction_breakpoint_exception, EXC_XFER_STD)
	EXCEPTION(0x1400, SMI, SMIException, EXC_XFER_STD)
	EXCEPTION(0x1500, Trap_15, unknown_exception, EXC_XFER_STD)
	EXCEPTION(0x1600, Trap_16, altivec_assist_exception, EXC_XFER_STD)
	EXCEPTION(0x1700, Trap_17, TAUException, EXC_XFER_STD)
	EXCEPTION(0x1800, Trap_18, unknown_exception, EXC_XFER_STD)
	EXCEPTION(0x1900, Trap_19, unknown_exception, EXC_XFER_STD)
	EXCEPTION(0x1a00, Trap_1a, unknown_exception, EXC_XFER_STD)
	EXCEPTION(0x1b00, Trap_1b, unknown_exception, EXC_XFER_STD)
	EXCEPTION(0x1c00, Trap_1c, unknown_exception, EXC_XFER_STD)
	EXCEPTION(0x1d00, Trap_1d, unknown_exception, EXC_XFER_STD)
	EXCEPTION(0x1e00, Trap_1e, unknown_exception, EXC_XFER_STD)
	EXCEPTION(0x1f00, Trap_1f, unknown_exception, EXC_XFER_STD)
	EXCEPTION(0x2000, RunMode, RunModeException, EXC_XFER_STD)
	EXCEPTION(0x2100, Trap_21, unknown_exception, EXC_XFER_STD)
	EXCEPTION(0x2200, Trap_22, unknown_exception, EXC_XFER_STD)
	EXCEPTION(0x2300, Trap_23, unknown_exception, EXC_XFER_STD)
	EXCEPTION(0x2400, Trap_24, unknown_exception, EXC_XFER_STD)
	EXCEPTION(0x2500, Trap_25, unknown_exception, EXC_XFER_STD)
	EXCEPTION(0x2600, Trap_26, unknown_exception, EXC_XFER_STD)
	EXCEPTION(0x2700, Trap_27, unknown_exception, EXC_XFER_STD)
	EXCEPTION(0x2800, Trap_28, unknown_exception, EXC_XFER_STD)
	EXCEPTION(0x2900, Trap_29, unknown_exception, EXC_XFER_STD)
	EXCEPTION(0x2a00, Trap_2a, unknown_exception, EXC_XFER_STD)
	EXCEPTION(0x2b00, Trap_2b, unknown_exception, EXC_XFER_STD)
	EXCEPTION(0x2c00, Trap_2c, unknown_exception, EXC_XFER_STD)
	EXCEPTION(0x2d00, Trap_2d, unknown_exception, EXC_XFER_STD)
	EXCEPTION(0x2e00, Trap_2e, unknown_exception, EXC_XFER_STD)
	EXCEPTION(0x2f00, Trap_2f, unknown_exception, EXC_XFER_STD)

	. = 0x3000

machine_check_tramp:
	EXC_XFER_STD(0x200, machine_check_exception)

alignment_exception_tramp:
	EXC_XFER_STD(0x600, alignment_exception)

handle_page_fault_tramp_1:
#ifdef CONFIG_VMAP_STACK
	EXCEPTION_PROLOG_2 handle_dar_dsisr=1
#endif
	lwz	r4, _DAR(r11)
	lwz	r5, _DSISR(r11)
	/* fall through */
handle_page_fault_tramp_2:
	EXC_XFER_LITE(0x300, handle_page_fault)

#ifdef CONFIG_VMAP_STACK
.macro save_regs_thread		thread
	stw	r0, THR0(\thread)
	stw	r3, THR3(\thread)
	stw	r4, THR4(\thread)
	stw	r5, THR5(\thread)
	stw	r6, THR6(\thread)
	stw	r8, THR8(\thread)
	stw	r9, THR9(\thread)
	mflr	r0
	stw	r0, THLR(\thread)
	mfctr	r0
	stw	r0, THCTR(\thread)
.endm

.macro restore_regs_thread	thread
	lwz	r0, THLR(\thread)
	mtlr	r0
	lwz	r0, THCTR(\thread)
	mtctr	r0
	lwz	r0, THR0(\thread)
	lwz	r3, THR3(\thread)
	lwz	r4, THR4(\thread)
	lwz	r5, THR5(\thread)
	lwz	r6, THR6(\thread)
	lwz	r8, THR8(\thread)
	lwz	r9, THR9(\thread)
.endm

hash_page_dsi:
	save_regs_thread	r10
	mfdsisr	r3
	mfdar	r4
	mfsrr0	r5
	mfsrr1	r9
	rlwinm	r3, r3, 32 - 15, _PAGE_RW	/* DSISR_STORE -> _PAGE_RW */
	bl	hash_page
	mfspr	r10, SPRN_SPRG_THREAD
	restore_regs_thread r10
	b	.Lhash_page_dsi_cont

hash_page_isi:
	mr	r11, r10
	mfspr	r10, SPRN_SPRG_THREAD
	save_regs_thread	r10
	li	r3, 0
	lwz	r4, SRR0(r10)
	lwz	r9, SRR1(r10)
	bl	hash_page
	mfspr	r10, SPRN_SPRG_THREAD
	restore_regs_thread r10
	mr	r10, r11
	b	.Lhash_page_isi_cont

	.globl fast_hash_page_return
fast_hash_page_return:
	andis.	r10, r9, SRR1_ISI_NOPT@h	/* Set on ISI, cleared on DSI */
	mfspr	r10, SPRN_SPRG_THREAD
	restore_regs_thread r10
	bne	1f

	/* DSI */
	mtcr	r11
	lwz	r11, THR11(r10)
	mfspr	r10, SPRN_SPRG_SCRATCH2
	rfi

1:	/* ISI */
	mtcr	r11
	mfspr	r11, SPRN_SPRG_SCRATCH1
	mfspr	r10, SPRN_SPRG_SCRATCH0
	rfi

stack_overflow:
	vmap_stack_overflow_exception
#endif

AltiVecUnavailable:
	EXCEPTION_PROLOG
#ifdef CONFIG_ALTIVEC
	beq	1f
	bl	load_up_altivec		/* if from user, just load it up */
	b	fast_exception_return
#endif /* CONFIG_ALTIVEC */
1:	addi	r3,r1,STACK_FRAME_OVERHEAD
	EXC_XFER_LITE(0xf20, altivec_unavailable_exception)

PerformanceMonitor:
	EXCEPTION_PROLOG
	addi	r3,r1,STACK_FRAME_OVERHEAD
	EXC_XFER_STD(0xf00, performance_monitor_exception)


/*
 * This code is jumped to from the startup code to copy
 * the kernel image to physical address PHYSICAL_START.
 */
relocate_kernel:
	addis	r9,r26,klimit@ha	/* fetch klimit */
	lwz	r25,klimit@l(r9)
	addis	r25,r25,-KERNELBASE@h
	lis	r3,PHYSICAL_START@h	/* Destination base address */
	li	r6,0			/* Destination offset */
	li	r5,0x4000		/* # bytes of memory to copy */
	bl	copy_and_flush		/* copy the first 0x4000 bytes */
	addi	r0,r3,4f@l		/* jump to the address of 4f */
	mtctr	r0			/* in copy and do the rest. */
	bctr				/* jump to the copy */
4:	mr	r5,r25
	bl	copy_and_flush		/* copy the rest */
	b	turn_on_mmu

/*
 * Copy routine used to copy the kernel to start at physical address 0
 * and flush and invalidate the caches as needed.
 * r3 = dest addr, r4 = source addr, r5 = copy limit, r6 = start offset
 * on exit, r3, r4, r5 are unchanged, r6 is updated to be >= r5.
 */
_ENTRY(copy_and_flush)
	addi	r5,r5,-4
	addi	r6,r6,-4
4:	li	r0,L1_CACHE_BYTES/4
	mtctr	r0
3:	addi	r6,r6,4			/* copy a cache line */
	lwzx	r0,r6,r4
	stwx	r0,r6,r3
	bdnz	3b
	dcbst	r6,r3			/* write it to memory */
	sync
	icbi	r6,r3			/* flush the icache line */
	cmplw	0,r6,r5
	blt	4b
	sync				/* additional sync needed on g4 */
	isync
	addi	r5,r5,4
	addi	r6,r6,4
	blr

#ifdef CONFIG_SMP
	.globl __secondary_start_mpc86xx
__secondary_start_mpc86xx:
	mfspr	r3, SPRN_PIR
	stw	r3, __secondary_hold_acknowledge@l(0)
	mr	r24, r3			/* cpu # */
	b	__secondary_start

	.globl	__secondary_start_pmac_0
__secondary_start_pmac_0:
	/* NB the entries for cpus 0, 1, 2 must each occupy 8 bytes. */
	li	r24,0
	b	1f
	li	r24,1
	b	1f
	li	r24,2
	b	1f
	li	r24,3
1:
	/* on powersurge, we come in here with IR=0 and DR=1, and DBAT 0
	   set to map the 0xf0000000 - 0xffffffff region */
	mfmsr	r0
	rlwinm	r0,r0,0,28,26		/* clear DR (0x10) */
	mtmsr	r0
	isync

	.globl	__secondary_start
__secondary_start:
	/* Copy some CPU settings from CPU 0 */
	bl	__restore_cpu_setup

	lis	r3,-KERNELBASE@h
	mr	r4,r24
	bl	call_setup_cpu		/* Call setup_cpu for this CPU */
	lis	r3,-KERNELBASE@h
	bl	init_idle_6xx

	/* get current's stack and current */
	lis	r2,secondary_current@ha
	tophys(r2,r2)
	lwz	r2,secondary_current@l(r2)
	tophys(r1,r2)
	lwz	r1,TASK_STACK(r1)

	/* stack */
	addi	r1,r1,THREAD_SIZE-STACK_FRAME_OVERHEAD
	li	r0,0
	tophys(r3,r1)
	stw	r0,0(r3)

	/* load up the MMU */
	bl	load_segment_registers
	bl	load_up_mmu

	/* ptr to phys current thread */
	tophys(r4,r2)
	addi	r4,r4,THREAD	/* phys address of our thread_struct */
	mtspr	SPRN_SPRG_THREAD,r4
BEGIN_MMU_FTR_SECTION
	lis	r4, (swapper_pg_dir - PAGE_OFFSET)@h
	ori	r4, r4, (swapper_pg_dir - PAGE_OFFSET)@l
	rlwinm	r4, r4, 4, 0xffff01ff
	mtspr	SPRN_SDR1, r4
END_MMU_FTR_SECTION_IFCLR(MMU_FTR_HPTE_TABLE)

	/* enable MMU and jump to start_secondary */
	li	r4,MSR_KERNEL
	lis	r3,start_secondary@h
	ori	r3,r3,start_secondary@l
	mtspr	SPRN_SRR0,r3
	mtspr	SPRN_SRR1,r4
	rfi
#endif /* CONFIG_SMP */

#ifdef CONFIG_KVM_BOOK3S_HANDLER
#include "../kvm/book3s_rmhandlers.S"
#endif

/*
 * Load stuff into the MMU.  Intended to be called with
 * IR=0 and DR=0.
 */
early_hash_table:
	sync			/* Force all PTE updates to finish */
	isync
	tlbia			/* Clear all TLB entries */
	sync			/* wait for tlbia/tlbie to finish */
	TLBSYNC			/* ... on all CPUs */
	/* Load the SDR1 register (hash table base & size) */
	lis	r6, early_hash - PAGE_OFFSET@h
	ori	r6, r6, 3	/* 256kB table */
	mtspr	SPRN_SDR1, r6
	blr

load_up_mmu:
	sync			/* Force all PTE updates to finish */
	isync
	tlbia			/* Clear all TLB entries */
	sync			/* wait for tlbia/tlbie to finish */
	TLBSYNC			/* ... on all CPUs */
BEGIN_MMU_FTR_SECTION
	/* Load the SDR1 register (hash table base & size) */
	lis	r6,_SDR1@ha
	tophys(r6,r6)
	lwz	r6,_SDR1@l(r6)
	mtspr	SPRN_SDR1,r6
END_MMU_FTR_SECTION_IFSET(MMU_FTR_HPTE_TABLE)

/* Load the BAT registers with the values set up by MMU_init. */
	lis	r3,BATS@ha
	addi	r3,r3,BATS@l
	tophys(r3,r3)
	LOAD_BAT(0,r3,r4,r5)
	LOAD_BAT(1,r3,r4,r5)
	LOAD_BAT(2,r3,r4,r5)
	LOAD_BAT(3,r3,r4,r5)
BEGIN_MMU_FTR_SECTION
	LOAD_BAT(4,r3,r4,r5)
	LOAD_BAT(5,r3,r4,r5)
	LOAD_BAT(6,r3,r4,r5)
	LOAD_BAT(7,r3,r4,r5)
END_MMU_FTR_SECTION_IFSET(MMU_FTR_USE_HIGH_BATS)
	blr

_GLOBAL(load_segment_registers)
	li	r0, NUM_USER_SEGMENTS /* load up user segment register values */
	mtctr	r0		/* for context 0 */
	li	r3, 0		/* Kp = 0, Ks = 0, VSID = 0 */
#ifdef CONFIG_PPC_KUEP
	oris	r3, r3, SR_NX@h	/* Set Nx */
#endif
#ifdef CONFIG_PPC_KUAP
	oris	r3, r3, SR_KS@h	/* Set Ks */
#endif
	li	r4, 0
3:	mtsrin	r3, r4
	addi	r3, r3, 0x111	/* increment VSID */
	addis	r4, r4, 0x1000	/* address of next segment */
	bdnz	3b
	li	r0, 16 - NUM_USER_SEGMENTS /* load up kernel segment registers */
	mtctr	r0			/* for context 0 */
	rlwinm	r3, r3, 0, ~SR_NX	/* Nx = 0 */
	rlwinm	r3, r3, 0, ~SR_KS	/* Ks = 0 */
	oris	r3, r3, SR_KP@h		/* Kp = 1 */
3:	mtsrin	r3, r4
	addi	r3, r3, 0x111	/* increment VSID */
	addis	r4, r4, 0x1000	/* address of next segment */
	bdnz	3b
	blr

/*
 * This is where the main kernel code starts.
 */
start_here:
	/* ptr to current */
	lis	r2,init_task@h
	ori	r2,r2,init_task@l
	/* Set up for using our exception vectors */
	/* ptr to phys current thread */
	tophys(r4,r2)
	addi	r4,r4,THREAD	/* init task's THREAD */
	mtspr	SPRN_SPRG_THREAD,r4
BEGIN_MMU_FTR_SECTION
	lis	r4, (swapper_pg_dir - PAGE_OFFSET)@h
	ori	r4, r4, (swapper_pg_dir - PAGE_OFFSET)@l
	rlwinm	r4, r4, 4, 0xffff01ff
	mtspr	SPRN_SDR1, r4
END_MMU_FTR_SECTION_IFCLR(MMU_FTR_HPTE_TABLE)

	/* stack */
	lis	r1,init_thread_union@ha
	addi	r1,r1,init_thread_union@l
	li	r0,0
	stwu	r0,THREAD_SIZE-STACK_FRAME_OVERHEAD(r1)
/*
 * Do early platform-specific initialization,
 * and set up the MMU.
 */
#ifdef CONFIG_KASAN
	bl	kasan_early_init
#endif
	li	r3,0
	mr	r4,r31
	bl	machine_init
	bl	__save_cpu_setup
	bl	MMU_init
	bl	MMU_init_hw_patch

/*
 * Go back to running unmapped so we can load up new values
 * for SDR1 (hash table pointer) and the segment registers
 * and change to using our exception vectors.
 */
	lis	r4,2f@h
	ori	r4,r4,2f@l
	tophys(r4,r4)
	li	r3,MSR_KERNEL & ~(MSR_IR|MSR_DR)

	.align	4
	mtspr	SPRN_SRR0,r4
	mtspr	SPRN_SRR1,r3
	rfi
/* Load up the kernel context */
2:	bl	load_up_mmu

#ifdef CONFIG_BDI_SWITCH
	/* Add helper information for the Abatron bdiGDB debugger.
	 * We do this here because we know the mmu is disabled, and
	 * will be enabled for real in just a few instructions.
	 */
	lis	r5, abatron_pteptrs@h
	ori	r5, r5, abatron_pteptrs@l
	stw	r5, 0xf0(0)	/* This much match your Abatron config */
	lis	r6, swapper_pg_dir@h
	ori	r6, r6, swapper_pg_dir@l
	tophys(r5, r5)
	stw	r6, 0(r5)
#endif /* CONFIG_BDI_SWITCH */

/* Now turn on the MMU for real! */
	li	r4,MSR_KERNEL
	lis	r3,start_kernel@h
	ori	r3,r3,start_kernel@l
	mtspr	SPRN_SRR0,r3
	mtspr	SPRN_SRR1,r4
	rfi

/*
 * void switch_mmu_context(struct mm_struct *prev, struct mm_struct *next);
 *
 * Set up the segment registers for a new context.
 */
_ENTRY(switch_mmu_context)
	lwz	r3,MMCONTEXTID(r4)
	cmpwi	cr0,r3,0
	blt-	4f
	mulli	r3,r3,897	/* multiply context by skew factor */
	rlwinm	r3,r3,4,8,27	/* VSID = (context & 0xfffff) << 4 */
#ifdef CONFIG_PPC_KUEP
	oris	r3, r3, SR_NX@h	/* Set Nx */
#endif
#ifdef CONFIG_PPC_KUAP
	oris	r3, r3, SR_KS@h	/* Set Ks */
#endif
	li	r0,NUM_USER_SEGMENTS
	mtctr	r0

#ifdef CONFIG_BDI_SWITCH
	/* Context switch the PTE pointer for the Abatron BDI2000.
	 * The PGDIR is passed as second argument.
	 */
	lwz	r4, MM_PGD(r4)
	lis	r5, abatron_pteptrs@ha
	stw	r4, abatron_pteptrs@l + 0x4(r5)
#endif
BEGIN_MMU_FTR_SECTION
#ifndef CONFIG_BDI_SWITCH
	lwz	r4, MM_PGD(r4)
#endif
	tophys(r4, r4)
	rlwinm	r4, r4, 4, 0xffff01ff
	mtspr	SPRN_SDR1, r4
END_MMU_FTR_SECTION_IFCLR(MMU_FTR_HPTE_TABLE)
	li	r4,0
	isync
3:
	mtsrin	r3,r4
	addi	r3,r3,0x111	/* next VSID */
	rlwinm	r3,r3,0,8,3	/* clear out any overflow from VSID field */
	addis	r4,r4,0x1000	/* address of next segment */
	bdnz	3b
	sync
	isync
	blr
4:	trap
	EMIT_BUG_ENTRY 4b,__FILE__,__LINE__,0
	blr
EXPORT_SYMBOL(switch_mmu_context)

/*
 * An undocumented "feature" of 604e requires that the v bit
 * be cleared before changing BAT values.
 *
 * Also, newer IBM firmware does not clear bat3 and 4 so
 * this makes sure it's done.
 *  -- Cort
 */
clear_bats:
	li	r10,0

	mtspr	SPRN_DBAT0U,r10
	mtspr	SPRN_DBAT0L,r10
	mtspr	SPRN_DBAT1U,r10
	mtspr	SPRN_DBAT1L,r10
	mtspr	SPRN_DBAT2U,r10
	mtspr	SPRN_DBAT2L,r10
	mtspr	SPRN_DBAT3U,r10
	mtspr	SPRN_DBAT3L,r10
	mtspr	SPRN_IBAT0U,r10
	mtspr	SPRN_IBAT0L,r10
	mtspr	SPRN_IBAT1U,r10
	mtspr	SPRN_IBAT1L,r10
	mtspr	SPRN_IBAT2U,r10
	mtspr	SPRN_IBAT2L,r10
	mtspr	SPRN_IBAT3U,r10
	mtspr	SPRN_IBAT3L,r10
BEGIN_MMU_FTR_SECTION
	/* Here's a tweak: at this point, CPU setup have
	 * not been called yet, so HIGH_BAT_EN may not be
	 * set in HID0 for the 745x processors. However, it
	 * seems that doesn't affect our ability to actually
	 * write to these SPRs.
	 */
	mtspr	SPRN_DBAT4U,r10
	mtspr	SPRN_DBAT4L,r10
	mtspr	SPRN_DBAT5U,r10
	mtspr	SPRN_DBAT5L,r10
	mtspr	SPRN_DBAT6U,r10
	mtspr	SPRN_DBAT6L,r10
	mtspr	SPRN_DBAT7U,r10
	mtspr	SPRN_DBAT7L,r10
	mtspr	SPRN_IBAT4U,r10
	mtspr	SPRN_IBAT4L,r10
	mtspr	SPRN_IBAT5U,r10
	mtspr	SPRN_IBAT5L,r10
	mtspr	SPRN_IBAT6U,r10
	mtspr	SPRN_IBAT6L,r10
	mtspr	SPRN_IBAT7U,r10
	mtspr	SPRN_IBAT7L,r10
END_MMU_FTR_SECTION_IFSET(MMU_FTR_USE_HIGH_BATS)
	blr

_ENTRY(update_bats)
	lis	r4, 1f@h
	ori	r4, r4, 1f@l
	tophys(r4, r4)
	mfmsr	r6
	mflr	r7
	li	r3, MSR_KERNEL & ~(MSR_IR | MSR_DR)
	rlwinm	r0, r6, 0, ~MSR_RI
	rlwinm	r0, r0, 0, ~MSR_EE
	mtmsr	r0

	.align	4
	mtspr	SPRN_SRR0, r4
	mtspr	SPRN_SRR1, r3
	rfi
1:	bl	clear_bats
	lis	r3, BATS@ha
	addi	r3, r3, BATS@l
	tophys(r3, r3)
	LOAD_BAT(0, r3, r4, r5)
	LOAD_BAT(1, r3, r4, r5)
	LOAD_BAT(2, r3, r4, r5)
	LOAD_BAT(3, r3, r4, r5)
BEGIN_MMU_FTR_SECTION
	LOAD_BAT(4, r3, r4, r5)
	LOAD_BAT(5, r3, r4, r5)
	LOAD_BAT(6, r3, r4, r5)
	LOAD_BAT(7, r3, r4, r5)
END_MMU_FTR_SECTION_IFSET(MMU_FTR_USE_HIGH_BATS)
	li	r3, MSR_KERNEL & ~(MSR_IR | MSR_DR | MSR_RI)
	mtmsr	r3
	mtspr	SPRN_SRR0, r7
	mtspr	SPRN_SRR1, r6
	rfi

flush_tlbs:
	lis	r10, 0x40
1:	addic.	r10, r10, -0x1000
	tlbie	r10
	bgt	1b
	sync
	blr

mmu_off:
 	addi	r4, r3, __after_mmu_off - _start
	mfmsr	r3
	andi.	r0,r3,MSR_DR|MSR_IR		/* MMU enabled? */
	beqlr
	andc	r3,r3,r0

	.align	4
	mtspr	SPRN_SRR0,r4
	mtspr	SPRN_SRR1,r3
	sync
	rfi

/* We use one BAT to map up to 256M of RAM at _PAGE_OFFSET */
initial_bats:
	lis	r11,PAGE_OFFSET@h
	tophys(r8,r11)
#ifdef CONFIG_SMP
	ori	r8,r8,0x12		/* R/W access, M=1 */
#else
	ori	r8,r8,2			/* R/W access */
#endif /* CONFIG_SMP */
	ori	r11,r11,BL_256M<<2|0x2	/* set up BAT registers for 604 */

	mtspr	SPRN_DBAT0L,r8		/* N.B. 6xx have valid */
	mtspr	SPRN_DBAT0U,r11		/* bit in upper BAT register */
	mtspr	SPRN_IBAT0L,r8
	mtspr	SPRN_IBAT0U,r11
	isync
	blr

#ifdef CONFIG_BOOTX_TEXT
setup_disp_bat:
	/*
	 * setup the display bat prepared for us in prom.c
	 */
	mflr	r8
	bl	reloc_offset
	mtlr	r8
	addis	r8,r3,disp_BAT@ha
	addi	r8,r8,disp_BAT@l
	cmpwi	cr0,r8,0
	beqlr
	lwz	r11,0(r8)
	lwz	r8,4(r8)
	mtspr	SPRN_DBAT3L,r8
	mtspr	SPRN_DBAT3U,r11
	blr
#endif /* CONFIG_BOOTX_TEXT */

#ifdef CONFIG_PPC_EARLY_DEBUG_CPM
setup_cpm_bat:
	lis	r8, 0xf000
	ori	r8, r8,	0x002a
	mtspr	SPRN_DBAT1L, r8

	lis	r11, 0xf000
	ori	r11, r11, (BL_1M << 2) | 2
	mtspr	SPRN_DBAT1U, r11

	blr
#endif

#ifdef CONFIG_PPC_EARLY_DEBUG_USBGECKO
setup_usbgecko_bat:
	/* prepare a BAT for early io */
#if defined(CONFIG_GAMECUBE)
	lis	r8, 0x0c00
#elif defined(CONFIG_WII)
	lis	r8, 0x0d00
#else
#error Invalid platform for USB Gecko based early debugging.
#endif
	/*
	 * The virtual address used must match the virtual address
	 * associated to the fixmap entry FIX_EARLY_DEBUG_BASE.
	 */
	lis	r11, 0xfffe	/* top 128K */
	ori	r8, r8, 0x002a	/* uncached, guarded ,rw */
	ori	r11, r11, 0x2	/* 128K, Vs=1, Vp=0 */
	mtspr	SPRN_DBAT1L, r8
	mtspr	SPRN_DBAT1U, r11
	blr
#endif

#ifdef CONFIG_8260
/* Jump into the system reset for the rom.
 * We first disable the MMU, and then jump to the ROM reset address.
 *
 * r3 is the board info structure, r4 is the location for starting.
 * I use this for building a small kernel that can load other kernels,
 * rather than trying to write or rely on a rom monitor that can tftp load.
 */
       .globl  m8260_gorom
m8260_gorom:
	mfmsr	r0
	rlwinm	r0,r0,0,17,15	/* clear MSR_EE in r0 */
	sync
	mtmsr	r0
	sync
	mfspr	r11, SPRN_HID0
	lis	r10, 0
	ori	r10,r10,HID0_ICE|HID0_DCE
	andc	r11, r11, r10
	mtspr	SPRN_HID0, r11
	isync
	li	r5, MSR_ME|MSR_RI
	lis	r6,2f@h
	addis	r6,r6,-KERNELBASE@h
	ori	r6,r6,2f@l
	mtspr	SPRN_SRR0,r6
	mtspr	SPRN_SRR1,r5
	isync
	sync
	rfi
2:
	mtlr	r4
	blr
#endif


/*
 * We put a few things here that have to be page-aligned.
 * This stuff goes at the beginning of the data segment,
 * which is page-aligned.
 */
	.data
	.globl	sdata
sdata:
	.globl	empty_zero_page
empty_zero_page:
	.space	4096
EXPORT_SYMBOL(empty_zero_page)

	.globl	swapper_pg_dir
swapper_pg_dir:
	.space	PGD_TABLE_SIZE

/* Room for two PTE pointers, usually the kernel and current user pointers
 * to their respective root page table.
 */
abatron_pteptrs:
	.space	8<|MERGE_RESOLUTION|>--- conflicted
+++ resolved
@@ -261,20 +261,12 @@
 	EXCEPTION_PROLOG_0
 #ifdef CONFIG_PPC_CHRP
 #ifdef CONFIG_VMAP_STACK
-<<<<<<< HEAD
-	mr	r11, r1
-=======
 	mtspr	SPRN_SPRG_SCRATCH2,r1
->>>>>>> e0733463
 	mfspr	r1, SPRN_SPRG_THREAD
 	lwz	r1, RTAS_SP(r1)
 	cmpwi	cr1, r1, 0
 	bne	cr1, 7f
-<<<<<<< HEAD
-	mr	r1, r11
-=======
 	mfspr	r1, SPRN_SPRG_SCRATCH2
->>>>>>> e0733463
 #else
 	mfspr	r11, SPRN_SPRG_THREAD
 	lwz	r11, RTAS_SP(r11)
