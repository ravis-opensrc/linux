/* SPDX-License-Identifier: GPL-2.0 */
#ifdef CONFIG_PPC64
#define PROVIDE32(x)	PROVIDE(__unused__##x)
#else
#define PROVIDE32(x)	PROVIDE(x)
#endif

#define BSS_FIRST_SECTIONS *(.bss.prominit)
#define EMITS_PT_NOTE
#define RO_EXCEPTION_TABLE_ALIGN	0
#define RUNTIME_DISCARD_EXIT

#define SOFT_MASK_TABLE(align)						\
	. = ALIGN(align);						\
	__soft_mask_table : AT(ADDR(__soft_mask_table) - LOAD_OFFSET) {	\
		__start___soft_mask_table = .;				\
		KEEP(*(__soft_mask_table))				\
		__stop___soft_mask_table = .;				\
	}

#define RESTART_TABLE(align)						\
	. = ALIGN(align);						\
	__restart_table : AT(ADDR(__restart_table) - LOAD_OFFSET) {	\
		__start___restart_table = .;				\
		KEEP(*(__restart_table))				\
		__stop___restart_table = .;				\
	}

#include <asm/page.h>
#include <asm-generic/vmlinux.lds.h>
#include <asm/cache.h>
#include <asm/thread_info.h>

#define STRICT_ALIGN_SIZE	(1 << CONFIG_DATA_SHIFT)

#if STRICT_ALIGN_SIZE < PAGE_SIZE
#error "CONFIG_DATA_SHIFT must be >= PAGE_SHIFT"
#endif

ENTRY(_stext)

PHDRS {
	text PT_LOAD FLAGS(7); /* RWX */
	note PT_NOTE FLAGS(0);
}

#ifdef CONFIG_PPC64
OUTPUT_ARCH(powerpc:common64)
jiffies = jiffies_64;
#else
OUTPUT_ARCH(powerpc:common)
jiffies = jiffies_64 + 4;
#endif
SECTIONS
{
	. = KERNELBASE;

/*
 * Text, read only data and other permanent read-only sections
 */

	_text = .;
	_stext = .;

	/*
	 * Head text.
	 * This needs to be in its own output section to avoid ld placing
	 * branch trampoline stubs randomly throughout the fixed sections,
	 * which it will do (even if the branch comes from another section)
	 * in order to optimize stub generation.
	 */
	.head.text : AT(ADDR(.head.text) - LOAD_OFFSET) {
#ifdef CONFIG_PPC64
		KEEP(*(.head.text.first_256B));
#ifdef CONFIG_PPC_BOOK3E_64
#else
		KEEP(*(.head.text.real_vectors));
		*(.head.text.real_trampolines);
		KEEP(*(.head.text.virt_vectors));
		*(.head.text.virt_trampolines);
# if defined(CONFIG_PPC_PSERIES) || defined(CONFIG_PPC_POWERNV)
		KEEP(*(.head.data.fwnmi_page));
# endif
#endif
#else /* !CONFIG_PPC64 */
		HEAD_TEXT
#endif
	} :text

	__head_end = .;

#ifdef CONFIG_PPC64
	/*
	 * ALIGN(0) overrides the default output section alignment because
	 * this needs to start right after .head.text in order for fixed
	 * section placement to work.
	 */
	.text ALIGN(0) : AT(ADDR(.text) - LOAD_OFFSET) {
#ifdef CONFIG_LD_HEAD_STUB_CATCH
		KEEP(*(.linker_stub_catch));
		. = . ;
#endif

#else
	.text : AT(ADDR(.text) - LOAD_OFFSET) {
		ALIGN_FUNCTION();
#endif
		/* careful! __ftr_alt_* sections need to be close to .text */
		*(.text.hot .text.hot.* TEXT_MAIN .text.fixup .text.unlikely .text.unlikely.* .fixup __ftr_alt_* .ref.text);
		*(.tramp.ftrace.text);
		NOINSTR_TEXT
		SCHED_TEXT
		LOCK_TEXT
		KPROBES_TEXT
		IRQENTRY_TEXT
		SOFTIRQENTRY_TEXT
		/*
		 * -Os builds call FP save/restore functions. The powerpc64
		 * linker generates those on demand in the .sfpr section.
		 * .sfpr gets placed at the beginning of a group of input
		 * sections, which can break start-of-text offset if it is
		 * included with the main text sections, so put it by itself.
		 */
		*(.sfpr);
		*(.text.asan.* .text.tsan.*)
		MEM_KEEP(init.text)
		MEM_KEEP(exit.text)
	} :text

	. = ALIGN(PAGE_SIZE);
	_etext = .;
	PROVIDE32 (etext = .);

	/* Read-only data */
	RO_DATA(PAGE_SIZE)

#ifdef CONFIG_PPC32
	.sdata2 : AT(ADDR(.sdata2) - LOAD_OFFSET) {
		*(.sdata2)
	}
#endif

	.data.rel.ro : AT(ADDR(.data.rel.ro) - LOAD_OFFSET) {
		*(.data.rel.ro .data.rel.ro.*)
	}

	.branch_lt : AT(ADDR(.branch_lt) - LOAD_OFFSET) {
		*(.branch_lt)
	}

#ifdef CONFIG_PPC32
	.got1 : AT(ADDR(.got1) - LOAD_OFFSET) {
		*(.got1)
	}
	.got2 : AT(ADDR(.got2) - LOAD_OFFSET) {
		__got2_start = .;
		*(.got2)
		__got2_end = .;
	}
	.got : AT(ADDR(.got) - LOAD_OFFSET) {
		*(.got)
		*(.got.plt)
	}
	.plt : AT(ADDR(.plt) - LOAD_OFFSET) {
		/* XXX: is .plt (and .got.plt) required? */
		*(.plt)
	}

#else /* CONFIG_PPC32 */
#ifndef CONFIG_PPC_KERNEL_PCREL
	.toc1 : AT(ADDR(.toc1) - LOAD_OFFSET) {
		*(.toc1)
	}
#endif

	.got : AT(ADDR(.got) - LOAD_OFFSET) ALIGN(256) {
#ifdef CONFIG_PPC_KERNEL_PCREL
		*(.got)
#else
		*(.got .toc)
#endif
	}

	SOFT_MASK_TABLE(8)
	RESTART_TABLE(8)

#ifdef CONFIG_PPC64_ELF_ABI_V1
	.opd : AT(ADDR(.opd) - LOAD_OFFSET) {
		__start_opd = .;
		KEEP(*(.opd))
		__end_opd = .;
	}
#endif

	. = ALIGN(8);
	__stf_entry_barrier_fixup : AT(ADDR(__stf_entry_barrier_fixup) - LOAD_OFFSET) {
		__start___stf_entry_barrier_fixup = .;
		*(__stf_entry_barrier_fixup)
		__stop___stf_entry_barrier_fixup = .;
	}

	. = ALIGN(8);
	__uaccess_flush_fixup : AT(ADDR(__uaccess_flush_fixup) - LOAD_OFFSET) {
		__start___uaccess_flush_fixup = .;
		*(__uaccess_flush_fixup)
		__stop___uaccess_flush_fixup = .;
	}

	. = ALIGN(8);
	__entry_flush_fixup : AT(ADDR(__entry_flush_fixup) - LOAD_OFFSET) {
		__start___entry_flush_fixup = .;
		*(__entry_flush_fixup)
		__stop___entry_flush_fixup = .;
	}

	. = ALIGN(8);
	__scv_entry_flush_fixup : AT(ADDR(__scv_entry_flush_fixup) - LOAD_OFFSET) {
		__start___scv_entry_flush_fixup = .;
		*(__scv_entry_flush_fixup)
		__stop___scv_entry_flush_fixup = .;
	}

	. = ALIGN(8);
	__stf_exit_barrier_fixup : AT(ADDR(__stf_exit_barrier_fixup) - LOAD_OFFSET) {
		__start___stf_exit_barrier_fixup = .;
		*(__stf_exit_barrier_fixup)
		__stop___stf_exit_barrier_fixup = .;
	}

	. = ALIGN(8);
	__rfi_flush_fixup : AT(ADDR(__rfi_flush_fixup) - LOAD_OFFSET) {
		__start___rfi_flush_fixup = .;
		*(__rfi_flush_fixup)
		__stop___rfi_flush_fixup = .;
	}
#endif /* CONFIG_PPC32 */

#ifdef CONFIG_PPC_BARRIER_NOSPEC
	. = ALIGN(8);
	__spec_barrier_fixup : AT(ADDR(__spec_barrier_fixup) - LOAD_OFFSET) {
		__start___barrier_nospec_fixup = .;
		*(__barrier_nospec_fixup)
		__stop___barrier_nospec_fixup = .;
	}
#endif /* CONFIG_PPC_BARRIER_NOSPEC */

#ifdef CONFIG_PPC_E500
	. = ALIGN(8);
	__spec_btb_flush_fixup : AT(ADDR(__spec_btb_flush_fixup) - LOAD_OFFSET) {
		__start__btb_flush_fixup = .;
		*(__btb_flush_fixup)
		__stop__btb_flush_fixup = .;
	}
#endif

	/*
	 * Various code relies on __init_begin being at the strict RWX boundary.
	 */
	. = ALIGN(STRICT_ALIGN_SIZE);
	__srwx_boundary = .;
	__end_rodata = .;
	__init_begin = .;

/*
 * Init sections discarded at runtime
 */
	.init.text : AT(ADDR(.init.text) - LOAD_OFFSET) {
		_sinittext = .;
		INIT_TEXT

		/*
		 *.init.text might be RO so we must ensure this section ends on
		 * a page boundary.
		 */
		. = ALIGN(PAGE_SIZE);
		_einittext = .;
		*(.tramp.ftrace.init);
	} :text

	/* .exit.text is discarded at runtime, not link time,
	 * to deal with references from __bug_table
	 */
	.exit.text : AT(ADDR(.exit.text) - LOAD_OFFSET) {
		EXIT_TEXT
	}

	. = ALIGN(PAGE_SIZE);

	INIT_DATA_SECTION(16)

	. = ALIGN(8);
	__ftr_fixup : AT(ADDR(__ftr_fixup) - LOAD_OFFSET) {
		__start___ftr_fixup = .;
		KEEP(*(__ftr_fixup))
		__stop___ftr_fixup = .;
	}
	. = ALIGN(8);
	__mmu_ftr_fixup : AT(ADDR(__mmu_ftr_fixup) - LOAD_OFFSET) {
		__start___mmu_ftr_fixup = .;
		KEEP(*(__mmu_ftr_fixup))
		__stop___mmu_ftr_fixup = .;
	}
	. = ALIGN(8);
	__lwsync_fixup : AT(ADDR(__lwsync_fixup) - LOAD_OFFSET) {
		__start___lwsync_fixup = .;
		KEEP(*(__lwsync_fixup))
		__stop___lwsync_fixup = .;
	}
#ifdef CONFIG_PPC64
	. = ALIGN(8);
	__fw_ftr_fixup : AT(ADDR(__fw_ftr_fixup) - LOAD_OFFSET) {
		__start___fw_ftr_fixup = .;
		KEEP(*(__fw_ftr_fixup))
		__stop___fw_ftr_fixup = .;
	}
#endif

	PERCPU_SECTION(L1_CACHE_BYTES)

	. = ALIGN(8);
	.machine.desc : AT(ADDR(.machine.desc) - LOAD_OFFSET) {
		__machine_desc_start = . ;
		KEEP(*(.machine.desc))
		__machine_desc_end = . ;
	}
#ifdef CONFIG_RELOCATABLE
	. = ALIGN(8);
	.dynsym : AT(ADDR(.dynsym) - LOAD_OFFSET)
	{
		__dynamic_symtab = .;
		*(.dynsym)
	}
	.dynstr : AT(ADDR(.dynstr) - LOAD_OFFSET) { *(.dynstr) }
	.dynamic : AT(ADDR(.dynamic) - LOAD_OFFSET)
	{
		__dynamic_start = .;
		*(.dynamic)
	}
	.hash : AT(ADDR(.hash) - LOAD_OFFSET) { *(.hash) }
	.gnu.hash : AT(ADDR(.gnu.hash) - LOAD_OFFSET) { *(.gnu.hash) }
	.interp : AT(ADDR(.interp) - LOAD_OFFSET) { *(.interp) }
	.rela.dyn : AT(ADDR(.rela.dyn) - LOAD_OFFSET)
	{
		__rela_dyn_start = .;
		*(.rela*)
	}
#endif
	/* .exit.data is discarded at runtime, not link time,
	 * to deal with references from .exit.text
	 */
	.exit.data : AT(ADDR(.exit.data) - LOAD_OFFSET) {
		EXIT_DATA
	}

	/* freed after init ends here */
	. = ALIGN(PAGE_SIZE);
	__init_end = .;

/*
 * And now the various read/write data
 */

	. = ALIGN(PAGE_SIZE);
	_sdata = .;

	.data : AT(ADDR(.data) - LOAD_OFFSET) {
		DATA_DATA
		*(.data.rel*)
#ifdef CONFIG_PPC32
		*(SDATA_MAIN)
#endif
	}

	/* The initial task and kernel stack */
	INIT_TASK_DATA_SECTION(THREAD_ALIGN)

	.data..page_aligned : AT(ADDR(.data..page_aligned) - LOAD_OFFSET) {
		PAGE_ALIGNED_DATA(PAGE_SIZE)
	}

	.data..cacheline_aligned : AT(ADDR(.data..cacheline_aligned) - LOAD_OFFSET) {
		CACHELINE_ALIGNED_DATA(L1_CACHE_BYTES)
	}

	.data..read_mostly : AT(ADDR(.data..read_mostly) - LOAD_OFFSET) {
		READ_MOSTLY_DATA(L1_CACHE_BYTES)
	}

	. = ALIGN(PAGE_SIZE);
	.data_nosave : AT(ADDR(.data_nosave) - LOAD_OFFSET) {
		NOSAVE_DATA
	}

	BUG_TABLE

	. = ALIGN(PAGE_SIZE);
	_edata  =  .;
	PROVIDE32 (edata = .);

/*
 * And finally the bss
 */

	BSS_SECTION(0, 0, 0)

	. = ALIGN(PAGE_SIZE);
	_end = . ;
	PROVIDE32 (end = .);

	DWARF_DEBUG
	ELF_DETAILS

	DISCARDS
	/DISCARD/ : {
		*(*.EMB.apuinfo)
<<<<<<< HEAD
		*(.glink .iplt .plt .comment)
=======
		*(.glink .iplt .plt)
>>>>>>> 98817289
		*(.gnu.version*)
		*(.gnu.attributes)
		*(.eh_frame)
#ifndef CONFIG_RELOCATABLE
		*(.rela*)
#endif
	}
}<|MERGE_RESOLUTION|>--- conflicted
+++ resolved
@@ -413,11 +413,7 @@
 	DISCARDS
 	/DISCARD/ : {
 		*(*.EMB.apuinfo)
-<<<<<<< HEAD
-		*(.glink .iplt .plt .comment)
-=======
 		*(.glink .iplt .plt)
->>>>>>> 98817289
 		*(.gnu.version*)
 		*(.gnu.attributes)
 		*(.eh_frame)
