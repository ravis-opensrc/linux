--- conflicted
+++ resolved
@@ -24,11 +24,7 @@
 
 bool is_offset_in_branch_range(long offset);
 bool is_offset_in_cond_branch_range(long offset);
-<<<<<<< HEAD
-int create_branch(struct ppc_inst *instr, const struct ppc_inst *addr,
-=======
 int create_branch(struct ppc_inst *instr, const u32 *addr,
->>>>>>> 3b17187f
 		  unsigned long target, int flags);
 int create_cond_branch(struct ppc_inst *instr, const u32 *addr,
 		       unsigned long target, int flags);
@@ -76,16 +72,10 @@
 #endif
 
 #define OP_RT_RA_MASK	0xffff0000UL
-<<<<<<< HEAD
-#define LIS_R2		0x3c400000UL
-#define ADDIS_R2_R12	0x3c4c0000UL
-#define ADDI_R2_R2	0x38420000UL
-=======
 #define LIS_R2		(PPC_RAW_LIS(_R2, 0))
 #define ADDIS_R2_R12	(PPC_RAW_ADDIS(_R2, _R12, 0))
 #define ADDI_R2_R2	(PPC_RAW_ADDI(_R2, _R2, 0))
 
->>>>>>> 3b17187f
 
 static inline unsigned long ppc_function_entry(void *func)
 {
