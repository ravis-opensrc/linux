// SPDX-License-Identifier: GPL-2.0-only
/*
 * eBPF JIT compiler for PPC32
 *
 * Copyright 2020 Christophe Leroy <christophe.leroy@csgroup.eu>
 *		  CS GROUP France
 *
 * Based on PPC64 eBPF JIT compiler by Naveen N. Rao
 */
#include <linux/moduleloader.h>
#include <asm/cacheflush.h>
#include <asm/asm-compat.h>
#include <linux/netdevice.h>
#include <linux/filter.h>
#include <linux/if_vlan.h>
#include <asm/kprobes.h>
#include <linux/bpf.h>

#include "bpf_jit.h"

/*
 * Stack layout:
 *
 *		[	prev sp		] <-------------
 *		[   nv gpr save area	] 16 * 4	|
 * fp (r31) -->	[   ebpf stack space	] upto 512	|
 *		[     frame header	] 16		|
 * sp (r1) --->	[    stack pointer	] --------------
 */

/* for gpr non volatile registers r17 to r31 (14) + tail call */
#define BPF_PPC_STACK_SAVE	(15 * 4 + 4)
/* stack frame, ensure this is quadword aligned */
#define BPF_PPC_STACKFRAME(ctx)	(STACK_FRAME_MIN_SIZE + BPF_PPC_STACK_SAVE + (ctx)->stack_size)

#define PPC_EX32(r, i)		EMIT(PPC_RAW_LI((r), (i) < 0 ? -1 : 0))

/* PPC NVR range -- update this if we ever use NVRs below r17 */
#define BPF_PPC_NVR_MIN		_R17
#define BPF_PPC_TC		_R16

/* BPF register usage */
#define TMP_REG			(MAX_BPF_JIT_REG + 0)

/* BPF to ppc register mappings */
void bpf_jit_init_reg_mapping(struct codegen_context *ctx)
{
	/* function return value */
	ctx->b2p[BPF_REG_0] = _R12;
	/* function arguments */
	ctx->b2p[BPF_REG_1] = _R4;
	ctx->b2p[BPF_REG_2] = _R6;
	ctx->b2p[BPF_REG_3] = _R8;
	ctx->b2p[BPF_REG_4] = _R10;
	ctx->b2p[BPF_REG_5] = _R22;
	/* non volatile registers */
	ctx->b2p[BPF_REG_6] = _R24;
	ctx->b2p[BPF_REG_7] = _R26;
	ctx->b2p[BPF_REG_8] = _R28;
	ctx->b2p[BPF_REG_9] = _R30;
	/* frame pointer aka BPF_REG_10 */
	ctx->b2p[BPF_REG_FP] = _R18;
	/* eBPF jit internal registers */
	ctx->b2p[BPF_REG_AX] = _R20;
	ctx->b2p[TMP_REG] = _R31;		/* 32 bits */
}

static int bpf_jit_stack_offsetof(struct codegen_context *ctx, int reg)
{
	if ((reg >= BPF_PPC_NVR_MIN && reg < 32) || reg == BPF_PPC_TC)
		return BPF_PPC_STACKFRAME(ctx) - 4 * (32 - reg);

	WARN(true, "BPF JIT is asking about unknown registers, will crash the stack");
	/* Use the hole we have left for alignment */
	return BPF_PPC_STACKFRAME(ctx) - 4;
}

#define SEEN_VREG_MASK		0x1ff80000 /* Volatile registers r3-r12 */
#define SEEN_NVREG_FULL_MASK	0x0003ffff /* Non volatile registers r14-r31 */
#define SEEN_NVREG_TEMP_MASK	0x00001e01 /* BPF_REG_5, BPF_REG_AX, TMP_REG */

void bpf_jit_realloc_regs(struct codegen_context *ctx)
{
	unsigned int nvreg_mask;

	if (ctx->seen & SEEN_FUNC)
		nvreg_mask = SEEN_NVREG_TEMP_MASK;
	else
		nvreg_mask = SEEN_NVREG_FULL_MASK;

	while (ctx->seen & nvreg_mask &&
	      (ctx->seen & SEEN_VREG_MASK) != SEEN_VREG_MASK) {
		int old = 32 - fls(ctx->seen & (nvreg_mask & 0xaaaaaaab));
		int new = 32 - fls(~ctx->seen & (SEEN_VREG_MASK & 0xaaaaaaaa));
		int i;

		for (i = BPF_REG_0; i <= TMP_REG; i++) {
			if (ctx->b2p[i] != old)
				continue;
			ctx->b2p[i] = new;
			bpf_set_seen_register(ctx, new);
			bpf_clear_seen_register(ctx, old);
			if (i != TMP_REG) {
				bpf_set_seen_register(ctx, new - 1);
				bpf_clear_seen_register(ctx, old - 1);
			}
			break;
		}
	}
}

void bpf_jit_build_prologue(u32 *image, struct codegen_context *ctx)
{
	int i;

	/* Initialize tail_call_cnt, to be skipped if we do tail calls. */
	EMIT(PPC_RAW_LI(_R4, 0));

#define BPF_TAILCALL_PROLOGUE_SIZE	4

	EMIT(PPC_RAW_STWU(_R1, _R1, -BPF_PPC_STACKFRAME(ctx)));

	if (ctx->seen & SEEN_TAILCALL)
		EMIT(PPC_RAW_STW(_R4, _R1, bpf_jit_stack_offsetof(ctx, BPF_PPC_TC)));

	/* First arg comes in as a 32 bits pointer. */
	EMIT(PPC_RAW_MR(bpf_to_ppc(BPF_REG_1), _R3));
	EMIT(PPC_RAW_LI(bpf_to_ppc(BPF_REG_1) - 1, 0));

	/*
	 * We need a stack frame, but we don't necessarily need to
	 * save/restore LR unless we call other functions
	 */
	if (ctx->seen & SEEN_FUNC)
		EMIT(PPC_RAW_MFLR(_R0));

	/*
	 * Back up non-volatile regs -- registers r18-r31
	 */
	for (i = BPF_PPC_NVR_MIN; i <= 31; i++)
		if (bpf_is_seen_register(ctx, i))
			EMIT(PPC_RAW_STW(i, _R1, bpf_jit_stack_offsetof(ctx, i)));

	/* If needed retrieve arguments 9 and 10, ie 5th 64 bits arg.*/
	if (bpf_is_seen_register(ctx, bpf_to_ppc(BPF_REG_5))) {
		EMIT(PPC_RAW_LWZ(bpf_to_ppc(BPF_REG_5) - 1, _R1, BPF_PPC_STACKFRAME(ctx)) + 8);
		EMIT(PPC_RAW_LWZ(bpf_to_ppc(BPF_REG_5), _R1, BPF_PPC_STACKFRAME(ctx)) + 12);
	}

	/* Setup frame pointer to point to the bpf stack area */
	if (bpf_is_seen_register(ctx, bpf_to_ppc(BPF_REG_FP))) {
		EMIT(PPC_RAW_LI(bpf_to_ppc(BPF_REG_FP) - 1, 0));
		EMIT(PPC_RAW_ADDI(bpf_to_ppc(BPF_REG_FP), _R1,
				  STACK_FRAME_MIN_SIZE + ctx->stack_size));
	}

	if (ctx->seen & SEEN_FUNC)
		EMIT(PPC_RAW_STW(_R0, _R1, BPF_PPC_STACKFRAME(ctx) + PPC_LR_STKOFF));
}

static void bpf_jit_emit_common_epilogue(u32 *image, struct codegen_context *ctx)
{
	int i;

	/* Restore NVRs */
	for (i = BPF_PPC_NVR_MIN; i <= 31; i++)
		if (bpf_is_seen_register(ctx, i))
			EMIT(PPC_RAW_LWZ(i, _R1, bpf_jit_stack_offsetof(ctx, i)));

	if (ctx->seen & SEEN_FUNC)
		EMIT(PPC_RAW_LWZ(_R0, _R1, BPF_PPC_STACKFRAME(ctx) + PPC_LR_STKOFF));

	/* Tear down our stack frame */
	EMIT(PPC_RAW_ADDI(_R1, _R1, BPF_PPC_STACKFRAME(ctx)));

	if (ctx->seen & SEEN_FUNC)
		EMIT(PPC_RAW_MTLR(_R0));

}

void bpf_jit_build_epilogue(u32 *image, struct codegen_context *ctx)
{
	EMIT(PPC_RAW_MR(_R3, bpf_to_ppc(BPF_REG_0)));

	bpf_jit_emit_common_epilogue(image, ctx);

	EMIT(PPC_RAW_BLR());
}

int bpf_jit_emit_func_call_rel(u32 *image, struct codegen_context *ctx, u64 func)
{
	s32 rel = (s32)func - (s32)(image + ctx->idx);

	if (image && rel < 0x2000000 && rel >= -0x2000000) {
<<<<<<< HEAD
		PPC_BL_ABS(func);
=======
		PPC_BL(func);
>>>>>>> d60c95ef
		EMIT(PPC_RAW_NOP());
		EMIT(PPC_RAW_NOP());
		EMIT(PPC_RAW_NOP());
	} else {
		/* Load function address into r0 */
		EMIT(PPC_RAW_LIS(_R0, IMM_H(func)));
		EMIT(PPC_RAW_ORI(_R0, _R0, IMM_L(func)));
		EMIT(PPC_RAW_MTCTR(_R0));
		EMIT(PPC_RAW_BCTRL());
	}

	return 0;
}

static int bpf_jit_emit_tail_call(u32 *image, struct codegen_context *ctx, u32 out)
{
	/*
	 * By now, the eBPF program has already setup parameters in r3-r6
	 * r3-r4/BPF_REG_1 - pointer to ctx -- passed as is to the next bpf program
	 * r5-r6/BPF_REG_2 - pointer to bpf_array
	 * r7-r8/BPF_REG_3 - index in bpf_array
	 */
	int b2p_bpf_array = bpf_to_ppc(BPF_REG_2);
	int b2p_index = bpf_to_ppc(BPF_REG_3);

	/*
	 * if (index >= array->map.max_entries)
	 *   goto out;
	 */
	EMIT(PPC_RAW_LWZ(_R0, b2p_bpf_array, offsetof(struct bpf_array, map.max_entries)));
	EMIT(PPC_RAW_CMPLW(b2p_index, _R0));
	EMIT(PPC_RAW_LWZ(_R0, _R1, bpf_jit_stack_offsetof(ctx, BPF_PPC_TC)));
	PPC_BCC_SHORT(COND_GE, out);

	/*
	 * if (tail_call_cnt >= MAX_TAIL_CALL_CNT)
	 *   goto out;
	 */
	EMIT(PPC_RAW_CMPLWI(_R0, MAX_TAIL_CALL_CNT));
	/* tail_call_cnt++; */
	EMIT(PPC_RAW_ADDIC(_R0, _R0, 1));
	PPC_BCC_SHORT(COND_GE, out);

	/* prog = array->ptrs[index]; */
	EMIT(PPC_RAW_RLWINM(_R3, b2p_index, 2, 0, 29));
	EMIT(PPC_RAW_ADD(_R3, _R3, b2p_bpf_array));
	EMIT(PPC_RAW_LWZ(_R3, _R3, offsetof(struct bpf_array, ptrs)));

	/*
	 * if (prog == NULL)
	 *   goto out;
	 */
	EMIT(PPC_RAW_CMPLWI(_R3, 0));
	PPC_BCC_SHORT(COND_EQ, out);

	/* goto *(prog->bpf_func + prologue_size); */
	EMIT(PPC_RAW_LWZ(_R3, _R3, offsetof(struct bpf_prog, bpf_func)));
	EMIT(PPC_RAW_ADDIC(_R3, _R3, BPF_TAILCALL_PROLOGUE_SIZE));
	EMIT(PPC_RAW_MTCTR(_R3));

	EMIT(PPC_RAW_MR(_R3, bpf_to_ppc(BPF_REG_1)));

	/* Put tail_call_cnt in r4 */
	EMIT(PPC_RAW_MR(_R4, _R0));

	/* tear restore NVRs, ... */
	bpf_jit_emit_common_epilogue(image, ctx);

	EMIT(PPC_RAW_BCTR());

	/* out: */
	return 0;
}

/* Assemble the body code between the prologue & epilogue */
int bpf_jit_build_body(struct bpf_prog *fp, u32 *image, struct codegen_context *ctx,
		       u32 *addrs, int pass)
{
	const struct bpf_insn *insn = fp->insnsi;
	int flen = fp->len;
	int i, ret;

	/* Start of epilogue code - will only be valid 2nd pass onwards */
	u32 exit_addr = addrs[flen];

	for (i = 0; i < flen; i++) {
		u32 code = insn[i].code;
		u32 dst_reg = bpf_to_ppc(insn[i].dst_reg);
		u32 dst_reg_h = dst_reg - 1;
		u32 src_reg = bpf_to_ppc(insn[i].src_reg);
		u32 src_reg_h = src_reg - 1;
		u32 ax_reg = bpf_to_ppc(BPF_REG_AX);
		u32 tmp_reg = bpf_to_ppc(TMP_REG);
		u32 size = BPF_SIZE(code);
		u32 save_reg, ret_reg;
		s16 off = insn[i].off;
		s32 imm = insn[i].imm;
		bool func_addr_fixed;
		u64 func_addr;
		u32 true_cond;
		u32 tmp_idx;
		int j;

		/*
		 * addrs[] maps a BPF bytecode address into a real offset from
		 * the start of the body code.
		 */
		addrs[i] = ctx->idx * 4;

		/*
		 * As an optimization, we note down which registers
		 * are used so that we can only save/restore those in our
		 * prologue and epilogue. We do this here regardless of whether
		 * the actual BPF instruction uses src/dst registers or not
		 * (for instance, BPF_CALL does not use them). The expectation
		 * is that those instructions will have src_reg/dst_reg set to
		 * 0. Even otherwise, we just lose some prologue/epilogue
		 * optimization but everything else should work without
		 * any issues.
		 */
		if (dst_reg >= 3 && dst_reg < 32) {
			bpf_set_seen_register(ctx, dst_reg);
			bpf_set_seen_register(ctx, dst_reg_h);
		}

		if (src_reg >= 3 && src_reg < 32) {
			bpf_set_seen_register(ctx, src_reg);
			bpf_set_seen_register(ctx, src_reg_h);
		}

		switch (code) {
		/*
		 * Arithmetic operations: ADD/SUB/MUL/DIV/MOD/NEG
		 */
		case BPF_ALU | BPF_ADD | BPF_X: /* (u32) dst += (u32) src */
			EMIT(PPC_RAW_ADD(dst_reg, dst_reg, src_reg));
			break;
		case BPF_ALU64 | BPF_ADD | BPF_X: /* dst += src */
			EMIT(PPC_RAW_ADDC(dst_reg, dst_reg, src_reg));
			EMIT(PPC_RAW_ADDE(dst_reg_h, dst_reg_h, src_reg_h));
			break;
		case BPF_ALU | BPF_SUB | BPF_X: /* (u32) dst -= (u32) src */
			EMIT(PPC_RAW_SUB(dst_reg, dst_reg, src_reg));
			break;
		case BPF_ALU64 | BPF_SUB | BPF_X: /* dst -= src */
			EMIT(PPC_RAW_SUBFC(dst_reg, src_reg, dst_reg));
			EMIT(PPC_RAW_SUBFE(dst_reg_h, src_reg_h, dst_reg_h));
			break;
		case BPF_ALU | BPF_SUB | BPF_K: /* (u32) dst -= (u32) imm */
			imm = -imm;
			fallthrough;
		case BPF_ALU | BPF_ADD | BPF_K: /* (u32) dst += (u32) imm */
			if (IMM_HA(imm) & 0xffff)
				EMIT(PPC_RAW_ADDIS(dst_reg, dst_reg, IMM_HA(imm)));
			if (IMM_L(imm))
				EMIT(PPC_RAW_ADDI(dst_reg, dst_reg, IMM_L(imm)));
			break;
		case BPF_ALU64 | BPF_SUB | BPF_K: /* dst -= imm */
			imm = -imm;
			fallthrough;
		case BPF_ALU64 | BPF_ADD | BPF_K: /* dst += imm */
			if (!imm)
				break;

			if (imm >= -32768 && imm < 32768) {
				EMIT(PPC_RAW_ADDIC(dst_reg, dst_reg, imm));
			} else {
				PPC_LI32(_R0, imm);
				EMIT(PPC_RAW_ADDC(dst_reg, dst_reg, _R0));
			}
			if (imm >= 0 || (BPF_OP(code) == BPF_SUB && imm == 0x80000000))
				EMIT(PPC_RAW_ADDZE(dst_reg_h, dst_reg_h));
			else
				EMIT(PPC_RAW_ADDME(dst_reg_h, dst_reg_h));
			break;
		case BPF_ALU64 | BPF_MUL | BPF_X: /* dst *= src */
			bpf_set_seen_register(ctx, tmp_reg);
			EMIT(PPC_RAW_MULW(_R0, dst_reg, src_reg_h));
			EMIT(PPC_RAW_MULW(dst_reg_h, dst_reg_h, src_reg));
			EMIT(PPC_RAW_MULHWU(tmp_reg, dst_reg, src_reg));
			EMIT(PPC_RAW_MULW(dst_reg, dst_reg, src_reg));
			EMIT(PPC_RAW_ADD(dst_reg_h, dst_reg_h, _R0));
			EMIT(PPC_RAW_ADD(dst_reg_h, dst_reg_h, tmp_reg));
			break;
		case BPF_ALU | BPF_MUL | BPF_X: /* (u32) dst *= (u32) src */
			EMIT(PPC_RAW_MULW(dst_reg, dst_reg, src_reg));
			break;
		case BPF_ALU | BPF_MUL | BPF_K: /* (u32) dst *= (u32) imm */
			if (imm >= -32768 && imm < 32768) {
				EMIT(PPC_RAW_MULI(dst_reg, dst_reg, imm));
			} else {
				PPC_LI32(_R0, imm);
				EMIT(PPC_RAW_MULW(dst_reg, dst_reg, _R0));
			}
			break;
		case BPF_ALU64 | BPF_MUL | BPF_K: /* dst *= imm */
			if (!imm) {
				PPC_LI32(dst_reg, 0);
				PPC_LI32(dst_reg_h, 0);
				break;
			}
			if (imm == 1)
				break;
			if (imm == -1) {
				EMIT(PPC_RAW_SUBFIC(dst_reg, dst_reg, 0));
				EMIT(PPC_RAW_SUBFZE(dst_reg_h, dst_reg_h));
				break;
			}
			bpf_set_seen_register(ctx, tmp_reg);
			PPC_LI32(tmp_reg, imm);
			EMIT(PPC_RAW_MULW(dst_reg_h, dst_reg_h, tmp_reg));
			if (imm < 0)
				EMIT(PPC_RAW_SUB(dst_reg_h, dst_reg_h, dst_reg));
			EMIT(PPC_RAW_MULHWU(_R0, dst_reg, tmp_reg));
			EMIT(PPC_RAW_MULW(dst_reg, dst_reg, tmp_reg));
			EMIT(PPC_RAW_ADD(dst_reg_h, dst_reg_h, _R0));
			break;
		case BPF_ALU | BPF_DIV | BPF_X: /* (u32) dst /= (u32) src */
			EMIT(PPC_RAW_DIVWU(dst_reg, dst_reg, src_reg));
			break;
		case BPF_ALU | BPF_MOD | BPF_X: /* (u32) dst %= (u32) src */
			EMIT(PPC_RAW_DIVWU(_R0, dst_reg, src_reg));
			EMIT(PPC_RAW_MULW(_R0, src_reg, _R0));
			EMIT(PPC_RAW_SUB(dst_reg, dst_reg, _R0));
			break;
		case BPF_ALU64 | BPF_DIV | BPF_X: /* dst /= src */
			return -EOPNOTSUPP;
		case BPF_ALU64 | BPF_MOD | BPF_X: /* dst %= src */
			return -EOPNOTSUPP;
		case BPF_ALU | BPF_DIV | BPF_K: /* (u32) dst /= (u32) imm */
			if (!imm)
				return -EINVAL;
			if (imm == 1)
				break;

			PPC_LI32(_R0, imm);
			EMIT(PPC_RAW_DIVWU(dst_reg, dst_reg, _R0));
			break;
		case BPF_ALU | BPF_MOD | BPF_K: /* (u32) dst %= (u32) imm */
			if (!imm)
				return -EINVAL;

			if (!is_power_of_2((u32)imm)) {
				bpf_set_seen_register(ctx, tmp_reg);
				PPC_LI32(tmp_reg, imm);
				EMIT(PPC_RAW_DIVWU(_R0, dst_reg, tmp_reg));
				EMIT(PPC_RAW_MULW(_R0, tmp_reg, _R0));
				EMIT(PPC_RAW_SUB(dst_reg, dst_reg, _R0));
				break;
			}
			if (imm == 1)
				EMIT(PPC_RAW_LI(dst_reg, 0));
			else
				EMIT(PPC_RAW_RLWINM(dst_reg, dst_reg, 0, 32 - ilog2((u32)imm), 31));

			break;
		case BPF_ALU64 | BPF_MOD | BPF_K: /* dst %= imm */
			if (!imm)
				return -EINVAL;
			if (imm < 0)
				imm = -imm;
			if (!is_power_of_2(imm))
				return -EOPNOTSUPP;
			if (imm == 1)
				EMIT(PPC_RAW_LI(dst_reg, 0));
			else
				EMIT(PPC_RAW_RLWINM(dst_reg, dst_reg, 0, 32 - ilog2(imm), 31));
			EMIT(PPC_RAW_LI(dst_reg_h, 0));
			break;
		case BPF_ALU64 | BPF_DIV | BPF_K: /* dst /= imm */
			if (!imm)
				return -EINVAL;
			if (!is_power_of_2(abs(imm)))
				return -EOPNOTSUPP;

			if (imm < 0) {
				EMIT(PPC_RAW_SUBFIC(dst_reg, dst_reg, 0));
				EMIT(PPC_RAW_SUBFZE(dst_reg_h, dst_reg_h));
				imm = -imm;
			}
			if (imm == 1)
				break;
			imm = ilog2(imm);
			EMIT(PPC_RAW_RLWINM(dst_reg, dst_reg, 32 - imm, imm, 31));
			EMIT(PPC_RAW_RLWIMI(dst_reg, dst_reg_h, 32 - imm, 0, imm - 1));
			EMIT(PPC_RAW_SRAWI(dst_reg_h, dst_reg_h, imm));
			break;
		case BPF_ALU | BPF_NEG: /* (u32) dst = -dst */
			EMIT(PPC_RAW_NEG(dst_reg, dst_reg));
			break;
		case BPF_ALU64 | BPF_NEG: /* dst = -dst */
			EMIT(PPC_RAW_SUBFIC(dst_reg, dst_reg, 0));
			EMIT(PPC_RAW_SUBFZE(dst_reg_h, dst_reg_h));
			break;

		/*
		 * Logical operations: AND/OR/XOR/[A]LSH/[A]RSH
		 */
		case BPF_ALU64 | BPF_AND | BPF_X: /* dst = dst & src */
			EMIT(PPC_RAW_AND(dst_reg, dst_reg, src_reg));
			EMIT(PPC_RAW_AND(dst_reg_h, dst_reg_h, src_reg_h));
			break;
		case BPF_ALU | BPF_AND | BPF_X: /* (u32) dst = dst & src */
			EMIT(PPC_RAW_AND(dst_reg, dst_reg, src_reg));
			break;
		case BPF_ALU64 | BPF_AND | BPF_K: /* dst = dst & imm */
			if (imm >= 0)
				EMIT(PPC_RAW_LI(dst_reg_h, 0));
			fallthrough;
		case BPF_ALU | BPF_AND | BPF_K: /* (u32) dst = dst & imm */
			if (!IMM_H(imm)) {
				EMIT(PPC_RAW_ANDI(dst_reg, dst_reg, IMM_L(imm)));
			} else if (!IMM_L(imm)) {
				EMIT(PPC_RAW_ANDIS(dst_reg, dst_reg, IMM_H(imm)));
			} else if (imm == (((1 << fls(imm)) - 1) ^ ((1 << (ffs(i) - 1)) - 1))) {
				EMIT(PPC_RAW_RLWINM(dst_reg, dst_reg, 0,
						    32 - fls(imm), 32 - ffs(imm)));
			} else {
				PPC_LI32(_R0, imm);
				EMIT(PPC_RAW_AND(dst_reg, dst_reg, _R0));
			}
			break;
		case BPF_ALU64 | BPF_OR | BPF_X: /* dst = dst | src */
			EMIT(PPC_RAW_OR(dst_reg, dst_reg, src_reg));
			EMIT(PPC_RAW_OR(dst_reg_h, dst_reg_h, src_reg_h));
			break;
		case BPF_ALU | BPF_OR | BPF_X: /* dst = (u32) dst | (u32) src */
			EMIT(PPC_RAW_OR(dst_reg, dst_reg, src_reg));
			break;
		case BPF_ALU64 | BPF_OR | BPF_K:/* dst = dst | imm */
			/* Sign-extended */
			if (imm < 0)
				EMIT(PPC_RAW_LI(dst_reg_h, -1));
			fallthrough;
		case BPF_ALU | BPF_OR | BPF_K:/* dst = (u32) dst | (u32) imm */
			if (IMM_L(imm))
				EMIT(PPC_RAW_ORI(dst_reg, dst_reg, IMM_L(imm)));
			if (IMM_H(imm))
				EMIT(PPC_RAW_ORIS(dst_reg, dst_reg, IMM_H(imm)));
			break;
		case BPF_ALU64 | BPF_XOR | BPF_X: /* dst ^= src */
			if (dst_reg == src_reg) {
				EMIT(PPC_RAW_LI(dst_reg, 0));
				EMIT(PPC_RAW_LI(dst_reg_h, 0));
			} else {
				EMIT(PPC_RAW_XOR(dst_reg, dst_reg, src_reg));
				EMIT(PPC_RAW_XOR(dst_reg_h, dst_reg_h, src_reg_h));
			}
			break;
		case BPF_ALU | BPF_XOR | BPF_X: /* (u32) dst ^= src */
			if (dst_reg == src_reg)
				EMIT(PPC_RAW_LI(dst_reg, 0));
			else
				EMIT(PPC_RAW_XOR(dst_reg, dst_reg, src_reg));
			break;
		case BPF_ALU64 | BPF_XOR | BPF_K: /* dst ^= imm */
			if (imm < 0)
				EMIT(PPC_RAW_NOR(dst_reg_h, dst_reg_h, dst_reg_h));
			fallthrough;
		case BPF_ALU | BPF_XOR | BPF_K: /* (u32) dst ^= (u32) imm */
			if (IMM_L(imm))
				EMIT(PPC_RAW_XORI(dst_reg, dst_reg, IMM_L(imm)));
			if (IMM_H(imm))
				EMIT(PPC_RAW_XORIS(dst_reg, dst_reg, IMM_H(imm)));
			break;
		case BPF_ALU | BPF_LSH | BPF_X: /* (u32) dst <<= (u32) src */
			EMIT(PPC_RAW_SLW(dst_reg, dst_reg, src_reg));
			break;
		case BPF_ALU64 | BPF_LSH | BPF_X: /* dst <<= src; */
			bpf_set_seen_register(ctx, tmp_reg);
			EMIT(PPC_RAW_SUBFIC(_R0, src_reg, 32));
			EMIT(PPC_RAW_SLW(dst_reg_h, dst_reg_h, src_reg));
			EMIT(PPC_RAW_ADDI(tmp_reg, src_reg, 32));
			EMIT(PPC_RAW_SRW(_R0, dst_reg, _R0));
			EMIT(PPC_RAW_SLW(tmp_reg, dst_reg, tmp_reg));
			EMIT(PPC_RAW_OR(dst_reg_h, dst_reg_h, _R0));
			EMIT(PPC_RAW_SLW(dst_reg, dst_reg, src_reg));
			EMIT(PPC_RAW_OR(dst_reg_h, dst_reg_h, tmp_reg));
			break;
		case BPF_ALU | BPF_LSH | BPF_K: /* (u32) dst <<= (u32) imm */
			if (!imm)
				break;
			EMIT(PPC_RAW_SLWI(dst_reg, dst_reg, imm));
			break;
		case BPF_ALU64 | BPF_LSH | BPF_K: /* dst <<= imm */
			if (imm < 0)
				return -EINVAL;
			if (!imm)
				break;
			if (imm < 32) {
				EMIT(PPC_RAW_RLWINM(dst_reg_h, dst_reg_h, imm, 0, 31 - imm));
				EMIT(PPC_RAW_RLWIMI(dst_reg_h, dst_reg, imm, 32 - imm, 31));
				EMIT(PPC_RAW_RLWINM(dst_reg, dst_reg, imm, 0, 31 - imm));
				break;
			}
			if (imm < 64)
				EMIT(PPC_RAW_RLWINM(dst_reg_h, dst_reg, imm, 0, 31 - imm));
			else
				EMIT(PPC_RAW_LI(dst_reg_h, 0));
			EMIT(PPC_RAW_LI(dst_reg, 0));
			break;
		case BPF_ALU | BPF_RSH | BPF_X: /* (u32) dst >>= (u32) src */
			EMIT(PPC_RAW_SRW(dst_reg, dst_reg, src_reg));
			break;
		case BPF_ALU64 | BPF_RSH | BPF_X: /* dst >>= src */
			bpf_set_seen_register(ctx, tmp_reg);
			EMIT(PPC_RAW_SUBFIC(_R0, src_reg, 32));
			EMIT(PPC_RAW_SRW(dst_reg, dst_reg, src_reg));
			EMIT(PPC_RAW_ADDI(tmp_reg, src_reg, 32));
			EMIT(PPC_RAW_SLW(_R0, dst_reg_h, _R0));
			EMIT(PPC_RAW_SRW(tmp_reg, dst_reg_h, tmp_reg));
			EMIT(PPC_RAW_OR(dst_reg, dst_reg, _R0));
			EMIT(PPC_RAW_SRW(dst_reg_h, dst_reg_h, src_reg));
			EMIT(PPC_RAW_OR(dst_reg, dst_reg, tmp_reg));
			break;
		case BPF_ALU | BPF_RSH | BPF_K: /* (u32) dst >>= (u32) imm */
			if (!imm)
				break;
			EMIT(PPC_RAW_SRWI(dst_reg, dst_reg, imm));
			break;
		case BPF_ALU64 | BPF_RSH | BPF_K: /* dst >>= imm */
			if (imm < 0)
				return -EINVAL;
			if (!imm)
				break;
			if (imm < 32) {
				EMIT(PPC_RAW_RLWINM(dst_reg, dst_reg, 32 - imm, imm, 31));
				EMIT(PPC_RAW_RLWIMI(dst_reg, dst_reg_h, 32 - imm, 0, imm - 1));
				EMIT(PPC_RAW_RLWINM(dst_reg_h, dst_reg_h, 32 - imm, imm, 31));
				break;
			}
			if (imm < 64)
				EMIT(PPC_RAW_RLWINM(dst_reg, dst_reg_h, 64 - imm, imm - 32, 31));
			else
				EMIT(PPC_RAW_LI(dst_reg, 0));
			EMIT(PPC_RAW_LI(dst_reg_h, 0));
			break;
		case BPF_ALU | BPF_ARSH | BPF_X: /* (s32) dst >>= src */
			EMIT(PPC_RAW_SRAW(dst_reg, dst_reg, src_reg));
			break;
		case BPF_ALU64 | BPF_ARSH | BPF_X: /* (s64) dst >>= src */
			bpf_set_seen_register(ctx, tmp_reg);
			EMIT(PPC_RAW_SUBFIC(_R0, src_reg, 32));
			EMIT(PPC_RAW_SRW(dst_reg, dst_reg, src_reg));
			EMIT(PPC_RAW_SLW(_R0, dst_reg_h, _R0));
			EMIT(PPC_RAW_ADDI(tmp_reg, src_reg, 32));
			EMIT(PPC_RAW_OR(dst_reg, dst_reg, _R0));
			EMIT(PPC_RAW_RLWINM(_R0, tmp_reg, 0, 26, 26));
			EMIT(PPC_RAW_SRAW(tmp_reg, dst_reg_h, tmp_reg));
			EMIT(PPC_RAW_SRAW(dst_reg_h, dst_reg_h, src_reg));
			EMIT(PPC_RAW_SLW(tmp_reg, tmp_reg, _R0));
			EMIT(PPC_RAW_OR(dst_reg, dst_reg, tmp_reg));
			break;
		case BPF_ALU | BPF_ARSH | BPF_K: /* (s32) dst >>= imm */
			if (!imm)
				break;
			EMIT(PPC_RAW_SRAWI(dst_reg, dst_reg, imm));
			break;
		case BPF_ALU64 | BPF_ARSH | BPF_K: /* (s64) dst >>= imm */
			if (imm < 0)
				return -EINVAL;
			if (!imm)
				break;
			if (imm < 32) {
				EMIT(PPC_RAW_RLWINM(dst_reg, dst_reg, 32 - imm, imm, 31));
				EMIT(PPC_RAW_RLWIMI(dst_reg, dst_reg_h, 32 - imm, 0, imm - 1));
				EMIT(PPC_RAW_SRAWI(dst_reg_h, dst_reg_h, imm));
				break;
			}
			if (imm < 64)
				EMIT(PPC_RAW_SRAWI(dst_reg, dst_reg_h, imm - 32));
			else
				EMIT(PPC_RAW_SRAWI(dst_reg, dst_reg_h, 31));
			EMIT(PPC_RAW_SRAWI(dst_reg_h, dst_reg_h, 31));
			break;

		/*
		 * MOV
		 */
		case BPF_ALU64 | BPF_MOV | BPF_X: /* dst = src */
			if (dst_reg == src_reg)
				break;
			EMIT(PPC_RAW_MR(dst_reg, src_reg));
			EMIT(PPC_RAW_MR(dst_reg_h, src_reg_h));
			break;
		case BPF_ALU | BPF_MOV | BPF_X: /* (u32) dst = src */
			/* special mov32 for zext */
			if (imm == 1)
				EMIT(PPC_RAW_LI(dst_reg_h, 0));
			else if (dst_reg != src_reg)
				EMIT(PPC_RAW_MR(dst_reg, src_reg));
			break;
		case BPF_ALU64 | BPF_MOV | BPF_K: /* dst = (s64) imm */
			PPC_LI32(dst_reg, imm);
			PPC_EX32(dst_reg_h, imm);
			break;
		case BPF_ALU | BPF_MOV | BPF_K: /* (u32) dst = imm */
			PPC_LI32(dst_reg, imm);
			break;

		/*
		 * BPF_FROM_BE/LE
		 */
		case BPF_ALU | BPF_END | BPF_FROM_LE:
			switch (imm) {
			case 16:
				/* Copy 16 bits to upper part */
				EMIT(PPC_RAW_RLWIMI(dst_reg, dst_reg, 16, 0, 15));
				/* Rotate 8 bits right & mask */
				EMIT(PPC_RAW_RLWINM(dst_reg, dst_reg, 24, 16, 31));
				break;
			case 32:
				/*
				 * Rotate word left by 8 bits:
				 * 2 bytes are already in their final position
				 * -- byte 2 and 4 (of bytes 1, 2, 3 and 4)
				 */
				EMIT(PPC_RAW_RLWINM(_R0, dst_reg, 8, 0, 31));
				/* Rotate 24 bits and insert byte 1 */
				EMIT(PPC_RAW_RLWIMI(_R0, dst_reg, 24, 0, 7));
				/* Rotate 24 bits and insert byte 3 */
				EMIT(PPC_RAW_RLWIMI(_R0, dst_reg, 24, 16, 23));
				EMIT(PPC_RAW_MR(dst_reg, _R0));
				break;
			case 64:
				bpf_set_seen_register(ctx, tmp_reg);
				EMIT(PPC_RAW_RLWINM(tmp_reg, dst_reg, 8, 0, 31));
				EMIT(PPC_RAW_RLWINM(_R0, dst_reg_h, 8, 0, 31));
				/* Rotate 24 bits and insert byte 1 */
				EMIT(PPC_RAW_RLWIMI(tmp_reg, dst_reg, 24, 0, 7));
				EMIT(PPC_RAW_RLWIMI(_R0, dst_reg_h, 24, 0, 7));
				/* Rotate 24 bits and insert byte 3 */
				EMIT(PPC_RAW_RLWIMI(tmp_reg, dst_reg, 24, 16, 23));
				EMIT(PPC_RAW_RLWIMI(_R0, dst_reg_h, 24, 16, 23));
				EMIT(PPC_RAW_MR(dst_reg, _R0));
				EMIT(PPC_RAW_MR(dst_reg_h, tmp_reg));
				break;
			}
			break;
		case BPF_ALU | BPF_END | BPF_FROM_BE:
			switch (imm) {
			case 16:
				/* zero-extend 16 bits into 32 bits */
				EMIT(PPC_RAW_RLWINM(dst_reg, dst_reg, 0, 16, 31));
				break;
			case 32:
			case 64:
				/* nop */
				break;
			}
			break;

		/*
		 * BPF_ST NOSPEC (speculation barrier)
		 */
		case BPF_ST | BPF_NOSPEC:
			break;

		/*
		 * BPF_ST(X)
		 */
		case BPF_STX | BPF_MEM | BPF_B: /* *(u8 *)(dst + off) = src */
			EMIT(PPC_RAW_STB(src_reg, dst_reg, off));
			break;
		case BPF_ST | BPF_MEM | BPF_B: /* *(u8 *)(dst + off) = imm */
			PPC_LI32(_R0, imm);
			EMIT(PPC_RAW_STB(_R0, dst_reg, off));
			break;
		case BPF_STX | BPF_MEM | BPF_H: /* (u16 *)(dst + off) = src */
			EMIT(PPC_RAW_STH(src_reg, dst_reg, off));
			break;
		case BPF_ST | BPF_MEM | BPF_H: /* (u16 *)(dst + off) = imm */
			PPC_LI32(_R0, imm);
			EMIT(PPC_RAW_STH(_R0, dst_reg, off));
			break;
		case BPF_STX | BPF_MEM | BPF_W: /* *(u32 *)(dst + off) = src */
			EMIT(PPC_RAW_STW(src_reg, dst_reg, off));
			break;
		case BPF_ST | BPF_MEM | BPF_W: /* *(u32 *)(dst + off) = imm */
			PPC_LI32(_R0, imm);
			EMIT(PPC_RAW_STW(_R0, dst_reg, off));
			break;
		case BPF_STX | BPF_MEM | BPF_DW: /* (u64 *)(dst + off) = src */
			EMIT(PPC_RAW_STW(src_reg_h, dst_reg, off));
			EMIT(PPC_RAW_STW(src_reg, dst_reg, off + 4));
			break;
		case BPF_ST | BPF_MEM | BPF_DW: /* *(u64 *)(dst + off) = imm */
			PPC_LI32(_R0, imm);
			EMIT(PPC_RAW_STW(_R0, dst_reg, off + 4));
			PPC_EX32(_R0, imm);
			EMIT(PPC_RAW_STW(_R0, dst_reg, off));
			break;

		/*
		 * BPF_STX ATOMIC (atomic ops)
		 */
		case BPF_STX | BPF_ATOMIC | BPF_W:
			save_reg = _R0;
			ret_reg = src_reg;

			bpf_set_seen_register(ctx, tmp_reg);
			bpf_set_seen_register(ctx, ax_reg);

			/* Get offset into TMP_REG */
			EMIT(PPC_RAW_LI(tmp_reg, off));
			tmp_idx = ctx->idx * 4;
			/* load value from memory into r0 */
			EMIT(PPC_RAW_LWARX(_R0, tmp_reg, dst_reg, 0));

			/* Save old value in BPF_REG_AX */
			if (imm & BPF_FETCH)
				EMIT(PPC_RAW_MR(ax_reg, _R0));

			switch (imm) {
			case BPF_ADD:
			case BPF_ADD | BPF_FETCH:
				EMIT(PPC_RAW_ADD(_R0, _R0, src_reg));
				break;
			case BPF_AND:
			case BPF_AND | BPF_FETCH:
				EMIT(PPC_RAW_AND(_R0, _R0, src_reg));
				break;
			case BPF_OR:
			case BPF_OR | BPF_FETCH:
				EMIT(PPC_RAW_OR(_R0, _R0, src_reg));
				break;
			case BPF_XOR:
			case BPF_XOR | BPF_FETCH:
				EMIT(PPC_RAW_XOR(_R0, _R0, src_reg));
				break;
			case BPF_CMPXCHG:
				/*
				 * Return old value in BPF_REG_0 for BPF_CMPXCHG &
				 * in src_reg for other cases.
				 */
				ret_reg = bpf_to_ppc(BPF_REG_0);

				/* Compare with old value in BPF_REG_0 */
				EMIT(PPC_RAW_CMPW(bpf_to_ppc(BPF_REG_0), _R0));
				/* Don't set if different from old value */
				PPC_BCC_SHORT(COND_NE, (ctx->idx + 3) * 4);
				fallthrough;
			case BPF_XCHG:
				save_reg = src_reg;
				break;
			default:
				pr_err_ratelimited("eBPF filter atomic op code %02x (@%d) unsupported\n",
						   code, i);
				return -EOPNOTSUPP;
			}

			/* store new value */
			EMIT(PPC_RAW_STWCX(save_reg, tmp_reg, dst_reg));
			/* we're done if this succeeded */
			PPC_BCC_SHORT(COND_NE, tmp_idx);

			/* For the BPF_FETCH variant, get old data into src_reg */
			if (imm & BPF_FETCH) {
				EMIT(PPC_RAW_MR(ret_reg, ax_reg));
				if (!fp->aux->verifier_zext)
					EMIT(PPC_RAW_LI(ret_reg - 1, 0)); /* higher 32-bit */
			}
			break;

		case BPF_STX | BPF_ATOMIC | BPF_DW: /* *(u64 *)(dst + off) += src */
			return -EOPNOTSUPP;

		/*
		 * BPF_LDX
		 */
		case BPF_LDX | BPF_MEM | BPF_B: /* dst = *(u8 *)(ul) (src + off) */
		case BPF_LDX | BPF_PROBE_MEM | BPF_B:
		case BPF_LDX | BPF_MEM | BPF_H: /* dst = *(u16 *)(ul) (src + off) */
		case BPF_LDX | BPF_PROBE_MEM | BPF_H:
		case BPF_LDX | BPF_MEM | BPF_W: /* dst = *(u32 *)(ul) (src + off) */
		case BPF_LDX | BPF_PROBE_MEM | BPF_W:
		case BPF_LDX | BPF_MEM | BPF_DW: /* dst = *(u64 *)(ul) (src + off) */
		case BPF_LDX | BPF_PROBE_MEM | BPF_DW:
			/*
			 * As PTR_TO_BTF_ID that uses BPF_PROBE_MEM mode could either be a valid
			 * kernel pointer or NULL but not a userspace address, execute BPF_PROBE_MEM
			 * load only if addr is kernel address (see is_kernel_addr()), otherwise
			 * set dst_reg=0 and move on.
			 */
			if (BPF_MODE(code) == BPF_PROBE_MEM) {
				PPC_LI32(_R0, TASK_SIZE - off);
				EMIT(PPC_RAW_CMPLW(src_reg, _R0));
				PPC_BCC_SHORT(COND_GT, (ctx->idx + 4) * 4);
				EMIT(PPC_RAW_LI(dst_reg, 0));
				/*
				 * For BPF_DW case, "li reg_h,0" would be needed when
				 * !fp->aux->verifier_zext. Emit NOP otherwise.
				 *
				 * Note that "li reg_h,0" is emitted for BPF_B/H/W case,
				 * if necessary. So, jump there insted of emitting an
				 * additional "li reg_h,0" instruction.
				 */
				if (size == BPF_DW && !fp->aux->verifier_zext)
					EMIT(PPC_RAW_LI(dst_reg_h, 0));
				else
					EMIT(PPC_RAW_NOP());
				/*
				 * Need to jump two instructions instead of one for BPF_DW case
				 * as there are two load instructions for dst_reg_h & dst_reg
				 * respectively.
				 */
				if (size == BPF_DW)
					PPC_JMP((ctx->idx + 3) * 4);
				else
					PPC_JMP((ctx->idx + 2) * 4);
			}

			switch (size) {
			case BPF_B:
				EMIT(PPC_RAW_LBZ(dst_reg, src_reg, off));
				break;
			case BPF_H:
				EMIT(PPC_RAW_LHZ(dst_reg, src_reg, off));
				break;
			case BPF_W:
				EMIT(PPC_RAW_LWZ(dst_reg, src_reg, off));
				break;
			case BPF_DW:
				EMIT(PPC_RAW_LWZ(dst_reg_h, src_reg, off));
				EMIT(PPC_RAW_LWZ(dst_reg, src_reg, off + 4));
				break;
			}

			if (size != BPF_DW && !fp->aux->verifier_zext)
				EMIT(PPC_RAW_LI(dst_reg_h, 0));

			if (BPF_MODE(code) == BPF_PROBE_MEM) {
				int insn_idx = ctx->idx - 1;
				int jmp_off = 4;

				/*
				 * In case of BPF_DW, two lwz instructions are emitted, one
				 * for higher 32-bit and another for lower 32-bit. So, set
				 * ex->insn to the first of the two and jump over both
				 * instructions in fixup.
				 *
				 * Similarly, with !verifier_zext, two instructions are
				 * emitted for BPF_B/H/W case. So, set ex->insn to the
				 * instruction that could fault and skip over both
				 * instructions.
				 */
				if (size == BPF_DW || !fp->aux->verifier_zext) {
					insn_idx -= 1;
					jmp_off += 4;
				}

				ret = bpf_add_extable_entry(fp, image, pass, ctx, insn_idx,
							    jmp_off, dst_reg);
				if (ret)
					return ret;
			}
			break;

		/*
		 * Doubleword load
		 * 16 byte instruction that uses two 'struct bpf_insn'
		 */
		case BPF_LD | BPF_IMM | BPF_DW: /* dst = (u64) imm */
			tmp_idx = ctx->idx;
			PPC_LI32(dst_reg_h, (u32)insn[i + 1].imm);
			PPC_LI32(dst_reg, (u32)insn[i].imm);
			/* padding to allow full 4 instructions for later patching */
			for (j = ctx->idx - tmp_idx; j < 4; j++)
				EMIT(PPC_RAW_NOP());
			/* Adjust for two bpf instructions */
			addrs[++i] = ctx->idx * 4;
			break;

		/*
		 * Return/Exit
		 */
		case BPF_JMP | BPF_EXIT:
			/*
			 * If this isn't the very last instruction, branch to
			 * the epilogue. If we _are_ the last instruction,
			 * we'll just fall through to the epilogue.
			 */
			if (i != flen - 1) {
				ret = bpf_jit_emit_exit_insn(image, ctx, _R0, exit_addr);
				if (ret)
					return ret;
			}
			/* else fall through to the epilogue */
			break;

		/*
		 * Call kernel helper or bpf function
		 */
		case BPF_JMP | BPF_CALL:
			ctx->seen |= SEEN_FUNC;

			ret = bpf_jit_get_func_addr(fp, &insn[i], false,
						    &func_addr, &func_addr_fixed);
			if (ret < 0)
				return ret;

			if (bpf_is_seen_register(ctx, bpf_to_ppc(BPF_REG_5))) {
				EMIT(PPC_RAW_STW(bpf_to_ppc(BPF_REG_5) - 1, _R1, 8));
				EMIT(PPC_RAW_STW(bpf_to_ppc(BPF_REG_5), _R1, 12));
			}

			ret = bpf_jit_emit_func_call_rel(image, ctx, func_addr);
			if (ret)
				return ret;

			EMIT(PPC_RAW_MR(bpf_to_ppc(BPF_REG_0) - 1, _R3));
			EMIT(PPC_RAW_MR(bpf_to_ppc(BPF_REG_0), _R4));
			break;

		/*
		 * Jumps and branches
		 */
		case BPF_JMP | BPF_JA:
			PPC_JMP(addrs[i + 1 + off]);
			break;

		case BPF_JMP | BPF_JGT | BPF_K:
		case BPF_JMP | BPF_JGT | BPF_X:
		case BPF_JMP | BPF_JSGT | BPF_K:
		case BPF_JMP | BPF_JSGT | BPF_X:
		case BPF_JMP32 | BPF_JGT | BPF_K:
		case BPF_JMP32 | BPF_JGT | BPF_X:
		case BPF_JMP32 | BPF_JSGT | BPF_K:
		case BPF_JMP32 | BPF_JSGT | BPF_X:
			true_cond = COND_GT;
			goto cond_branch;
		case BPF_JMP | BPF_JLT | BPF_K:
		case BPF_JMP | BPF_JLT | BPF_X:
		case BPF_JMP | BPF_JSLT | BPF_K:
		case BPF_JMP | BPF_JSLT | BPF_X:
		case BPF_JMP32 | BPF_JLT | BPF_K:
		case BPF_JMP32 | BPF_JLT | BPF_X:
		case BPF_JMP32 | BPF_JSLT | BPF_K:
		case BPF_JMP32 | BPF_JSLT | BPF_X:
			true_cond = COND_LT;
			goto cond_branch;
		case BPF_JMP | BPF_JGE | BPF_K:
		case BPF_JMP | BPF_JGE | BPF_X:
		case BPF_JMP | BPF_JSGE | BPF_K:
		case BPF_JMP | BPF_JSGE | BPF_X:
		case BPF_JMP32 | BPF_JGE | BPF_K:
		case BPF_JMP32 | BPF_JGE | BPF_X:
		case BPF_JMP32 | BPF_JSGE | BPF_K:
		case BPF_JMP32 | BPF_JSGE | BPF_X:
			true_cond = COND_GE;
			goto cond_branch;
		case BPF_JMP | BPF_JLE | BPF_K:
		case BPF_JMP | BPF_JLE | BPF_X:
		case BPF_JMP | BPF_JSLE | BPF_K:
		case BPF_JMP | BPF_JSLE | BPF_X:
		case BPF_JMP32 | BPF_JLE | BPF_K:
		case BPF_JMP32 | BPF_JLE | BPF_X:
		case BPF_JMP32 | BPF_JSLE | BPF_K:
		case BPF_JMP32 | BPF_JSLE | BPF_X:
			true_cond = COND_LE;
			goto cond_branch;
		case BPF_JMP | BPF_JEQ | BPF_K:
		case BPF_JMP | BPF_JEQ | BPF_X:
		case BPF_JMP32 | BPF_JEQ | BPF_K:
		case BPF_JMP32 | BPF_JEQ | BPF_X:
			true_cond = COND_EQ;
			goto cond_branch;
		case BPF_JMP | BPF_JNE | BPF_K:
		case BPF_JMP | BPF_JNE | BPF_X:
		case BPF_JMP32 | BPF_JNE | BPF_K:
		case BPF_JMP32 | BPF_JNE | BPF_X:
			true_cond = COND_NE;
			goto cond_branch;
		case BPF_JMP | BPF_JSET | BPF_K:
		case BPF_JMP | BPF_JSET | BPF_X:
		case BPF_JMP32 | BPF_JSET | BPF_K:
		case BPF_JMP32 | BPF_JSET | BPF_X:
			true_cond = COND_NE;
			/* fallthrough; */

cond_branch:
			switch (code) {
			case BPF_JMP | BPF_JGT | BPF_X:
			case BPF_JMP | BPF_JLT | BPF_X:
			case BPF_JMP | BPF_JGE | BPF_X:
			case BPF_JMP | BPF_JLE | BPF_X:
			case BPF_JMP | BPF_JEQ | BPF_X:
			case BPF_JMP | BPF_JNE | BPF_X:
				/* unsigned comparison */
				EMIT(PPC_RAW_CMPLW(dst_reg_h, src_reg_h));
				PPC_BCC_SHORT(COND_NE, (ctx->idx + 2) * 4);
				EMIT(PPC_RAW_CMPLW(dst_reg, src_reg));
				break;
			case BPF_JMP32 | BPF_JGT | BPF_X:
			case BPF_JMP32 | BPF_JLT | BPF_X:
			case BPF_JMP32 | BPF_JGE | BPF_X:
			case BPF_JMP32 | BPF_JLE | BPF_X:
			case BPF_JMP32 | BPF_JEQ | BPF_X:
			case BPF_JMP32 | BPF_JNE | BPF_X:
				/* unsigned comparison */
				EMIT(PPC_RAW_CMPLW(dst_reg, src_reg));
				break;
			case BPF_JMP | BPF_JSGT | BPF_X:
			case BPF_JMP | BPF_JSLT | BPF_X:
			case BPF_JMP | BPF_JSGE | BPF_X:
			case BPF_JMP | BPF_JSLE | BPF_X:
				/* signed comparison */
				EMIT(PPC_RAW_CMPW(dst_reg_h, src_reg_h));
				PPC_BCC_SHORT(COND_NE, (ctx->idx + 2) * 4);
				EMIT(PPC_RAW_CMPLW(dst_reg, src_reg));
				break;
			case BPF_JMP32 | BPF_JSGT | BPF_X:
			case BPF_JMP32 | BPF_JSLT | BPF_X:
			case BPF_JMP32 | BPF_JSGE | BPF_X:
			case BPF_JMP32 | BPF_JSLE | BPF_X:
				/* signed comparison */
				EMIT(PPC_RAW_CMPW(dst_reg, src_reg));
				break;
			case BPF_JMP | BPF_JSET | BPF_X:
				EMIT(PPC_RAW_AND_DOT(_R0, dst_reg_h, src_reg_h));
				PPC_BCC_SHORT(COND_NE, (ctx->idx + 2) * 4);
				EMIT(PPC_RAW_AND_DOT(_R0, dst_reg, src_reg));
				break;
			case BPF_JMP32 | BPF_JSET | BPF_X: {
				EMIT(PPC_RAW_AND_DOT(_R0, dst_reg, src_reg));
				break;
			case BPF_JMP | BPF_JNE | BPF_K:
			case BPF_JMP | BPF_JEQ | BPF_K:
			case BPF_JMP | BPF_JGT | BPF_K:
			case BPF_JMP | BPF_JLT | BPF_K:
			case BPF_JMP | BPF_JGE | BPF_K:
			case BPF_JMP | BPF_JLE | BPF_K:
				/*
				 * Need sign-extended load, so only positive
				 * values can be used as imm in cmplwi
				 */
				if (imm >= 0 && imm < 32768) {
					EMIT(PPC_RAW_CMPLWI(dst_reg_h, 0));
					PPC_BCC_SHORT(COND_NE, (ctx->idx + 2) * 4);
					EMIT(PPC_RAW_CMPLWI(dst_reg, imm));
				} else {
					/* sign-extending load ... but unsigned comparison */
					PPC_EX32(_R0, imm);
					EMIT(PPC_RAW_CMPLW(dst_reg_h, _R0));
					PPC_LI32(_R0, imm);
					PPC_BCC_SHORT(COND_NE, (ctx->idx + 2) * 4);
					EMIT(PPC_RAW_CMPLW(dst_reg, _R0));
				}
				break;
			case BPF_JMP32 | BPF_JNE | BPF_K:
			case BPF_JMP32 | BPF_JEQ | BPF_K:
			case BPF_JMP32 | BPF_JGT | BPF_K:
			case BPF_JMP32 | BPF_JLT | BPF_K:
			case BPF_JMP32 | BPF_JGE | BPF_K:
			case BPF_JMP32 | BPF_JLE | BPF_K:
				if (imm >= 0 && imm < 65536) {
					EMIT(PPC_RAW_CMPLWI(dst_reg, imm));
				} else {
					PPC_LI32(_R0, imm);
					EMIT(PPC_RAW_CMPLW(dst_reg, _R0));
				}
				break;
			}
			case BPF_JMP | BPF_JSGT | BPF_K:
			case BPF_JMP | BPF_JSLT | BPF_K:
			case BPF_JMP | BPF_JSGE | BPF_K:
			case BPF_JMP | BPF_JSLE | BPF_K:
				if (imm >= 0 && imm < 65536) {
					EMIT(PPC_RAW_CMPWI(dst_reg_h, imm < 0 ? -1 : 0));
					PPC_BCC_SHORT(COND_NE, (ctx->idx + 2) * 4);
					EMIT(PPC_RAW_CMPLWI(dst_reg, imm));
				} else {
					/* sign-extending load */
					EMIT(PPC_RAW_CMPWI(dst_reg_h, imm < 0 ? -1 : 0));
					PPC_LI32(_R0, imm);
					PPC_BCC_SHORT(COND_NE, (ctx->idx + 2) * 4);
					EMIT(PPC_RAW_CMPLW(dst_reg, _R0));
				}
				break;
			case BPF_JMP32 | BPF_JSGT | BPF_K:
			case BPF_JMP32 | BPF_JSLT | BPF_K:
			case BPF_JMP32 | BPF_JSGE | BPF_K:
			case BPF_JMP32 | BPF_JSLE | BPF_K:
				/*
				 * signed comparison, so any 16-bit value
				 * can be used in cmpwi
				 */
				if (imm >= -32768 && imm < 32768) {
					EMIT(PPC_RAW_CMPWI(dst_reg, imm));
				} else {
					/* sign-extending load */
					PPC_LI32(_R0, imm);
					EMIT(PPC_RAW_CMPW(dst_reg, _R0));
				}
				break;
			case BPF_JMP | BPF_JSET | BPF_K:
				/* andi does not sign-extend the immediate */
				if (imm >= 0 && imm < 32768) {
					/* PPC_ANDI is _only/always_ dot-form */
					EMIT(PPC_RAW_ANDI(_R0, dst_reg, imm));
				} else {
					PPC_LI32(_R0, imm);
					if (imm < 0) {
						EMIT(PPC_RAW_CMPWI(dst_reg_h, 0));
						PPC_BCC_SHORT(COND_NE, (ctx->idx + 2) * 4);
					}
					EMIT(PPC_RAW_AND_DOT(_R0, dst_reg, _R0));
				}
				break;
			case BPF_JMP32 | BPF_JSET | BPF_K:
				/* andi does not sign-extend the immediate */
				if (imm >= 0 && imm < 32768) {
					/* PPC_ANDI is _only/always_ dot-form */
					EMIT(PPC_RAW_ANDI(_R0, dst_reg, imm));
				} else {
					PPC_LI32(_R0, imm);
					EMIT(PPC_RAW_AND_DOT(_R0, dst_reg, _R0));
				}
				break;
			}
			PPC_BCC(true_cond, addrs[i + 1 + off]);
			break;

		/*
		 * Tail call
		 */
		case BPF_JMP | BPF_TAIL_CALL:
			ctx->seen |= SEEN_TAILCALL;
			ret = bpf_jit_emit_tail_call(image, ctx, addrs[i + 1]);
			if (ret < 0)
				return ret;
			break;

		default:
			/*
			 * The filter contains something cruel & unusual.
			 * We don't handle it, but also there shouldn't be
			 * anything missing from our list.
			 */
			pr_err_ratelimited("eBPF filter opcode %04x (@%d) unsupported\n", code, i);
			return -EOPNOTSUPP;
		}
		if (BPF_CLASS(code) == BPF_ALU && !fp->aux->verifier_zext &&
		    !insn_is_zext(&insn[i + 1]) && !(BPF_OP(code) == BPF_END && imm == 64))
			EMIT(PPC_RAW_LI(dst_reg_h, 0));
	}

	/* Set end-of-body-code address for exit. */
	addrs[i] = ctx->idx * 4;

	return 0;
}<|MERGE_RESOLUTION|>--- conflicted
+++ resolved
@@ -192,11 +192,7 @@
 	s32 rel = (s32)func - (s32)(image + ctx->idx);
 
 	if (image && rel < 0x2000000 && rel >= -0x2000000) {
-<<<<<<< HEAD
-		PPC_BL_ABS(func);
-=======
 		PPC_BL(func);
->>>>>>> d60c95ef
 		EMIT(PPC_RAW_NOP());
 		EMIT(PPC_RAW_NOP());
 		EMIT(PPC_RAW_NOP());
