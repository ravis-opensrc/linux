// SPDX-License-Identifier: GPL-2.0-or-later
/*
 *  64-bit pSeries and RS/6000 setup code.
 *
 *  Copyright (C) 1995  Linus Torvalds
 *  Adapted from 'alpha' version by Gary Thomas
 *  Modified by Cort Dougan (cort@cs.nmt.edu)
 *  Modified by PPC64 Team, IBM Corp
 */

/*
 * bootup setup stuff..
 */

#include <linux/cpu.h>
#include <linux/errno.h>
#include <linux/platform_device.h>
#include <linux/sched.h>
#include <linux/kernel.h>
#include <linux/mm.h>
#include <linux/stddef.h>
#include <linux/unistd.h>
#include <linux/user.h>
#include <linux/tty.h>
#include <linux/major.h>
#include <linux/interrupt.h>
#include <linux/reboot.h>
#include <linux/init.h>
#include <linux/ioport.h>
#include <linux/console.h>
#include <linux/pci.h>
#include <linux/utsname.h>
#include <linux/adb.h>
#include <linux/export.h>
#include <linux/delay.h>
#include <linux/irq.h>
#include <linux/seq_file.h>
#include <linux/root_dev.h>
#include <linux/of.h>
#include <linux/of_irq.h>
#include <linux/of_pci.h>
#include <linux/memblock.h>
#include <linux/swiotlb.h>
#include <linux/seq_buf.h>

#include <asm/mmu.h>
#include <asm/processor.h>
#include <asm/io.h>
#include <asm/rtas.h>
#include <asm/pci-bridge.h>
#include <asm/iommu.h>
#include <asm/dma.h>
#include <asm/machdep.h>
#include <asm/irq.h>
#include <asm/time.h>
#include <asm/nvram.h>
#include <asm/pmc.h>
#include <asm/xics.h>
#include <asm/xive.h>
#include <asm/ppc-pci.h>
#include <asm/i8259.h>
#include <asm/udbg.h>
#include <asm/smp.h>
#include <asm/firmware.h>
#include <asm/eeh.h>
#include <asm/reg.h>
#include <asm/plpar_wrappers.h>
#include <asm/kexec.h>
#include <asm/isa-bridge.h>
#include <asm/security_features.h>
#include <asm/asm-const.h>
#include <asm/idle.h>
#include <asm/swiotlb.h>
#include <asm/svm.h>
#include <asm/dtl.h>
#include <asm/hvconsole.h>
#include <asm/setup.h>

#include "pseries.h"

DEFINE_STATIC_KEY_FALSE(shared_processor);
EXPORT_SYMBOL(shared_processor);

#ifdef CONFIG_PARAVIRT_TIME_ACCOUNTING
struct static_key paravirt_steal_enabled;
struct static_key paravirt_steal_rq_enabled;

static bool steal_acc = true;
static int __init parse_no_stealacc(char *arg)
{
	steal_acc = false;
	return 0;
}

early_param("no-steal-acc", parse_no_stealacc);
#endif

int CMO_PrPSP = -1;
int CMO_SecPSP = -1;
unsigned long CMO_PageSize = (ASM_CONST(1) << IOMMU_PAGE_SHIFT_4K);
EXPORT_SYMBOL(CMO_PageSize);

int fwnmi_active;  /* TRUE if an FWNMI handler is present */
int ibm_nmi_interlock_token;
u32 pseries_security_flavor;

static void pSeries_show_cpuinfo(struct seq_file *m)
{
	struct device_node *root;
	const char *model = "";

	root = of_find_node_by_path("/");
	if (root)
		model = of_get_property(root, "model", NULL);
	seq_printf(m, "machine\t\t: CHRP %s\n", model);
	of_node_put(root);
	if (radix_enabled())
		seq_printf(m, "MMU\t\t: Radix\n");
	else
		seq_printf(m, "MMU\t\t: Hash\n");
}

/* Initialize firmware assisted non-maskable interrupts if
 * the firmware supports this feature.
 */
static void __init fwnmi_init(void)
{
	unsigned long system_reset_addr, machine_check_addr;
	u8 *mce_data_buf;
	unsigned int i;
	int nr_cpus = num_possible_cpus();
#ifdef CONFIG_PPC_64S_HASH_MMU
	struct slb_entry *slb_ptr;
	size_t size;
#endif
	int ibm_nmi_register_token;

	ibm_nmi_register_token = rtas_token("ibm,nmi-register");
	if (ibm_nmi_register_token == RTAS_UNKNOWN_SERVICE)
		return;

	ibm_nmi_interlock_token = rtas_token("ibm,nmi-interlock");
	if (WARN_ON(ibm_nmi_interlock_token == RTAS_UNKNOWN_SERVICE))
		return;

	/* If the kernel's not linked at zero we point the firmware at low
	 * addresses anyway, and use a trampoline to get to the real code. */
	system_reset_addr  = __pa(system_reset_fwnmi) - PHYSICAL_START;
	machine_check_addr = __pa(machine_check_fwnmi) - PHYSICAL_START;

	if (0 == rtas_call(ibm_nmi_register_token, 2, 1, NULL,
			   system_reset_addr, machine_check_addr))
		fwnmi_active = 1;

	/*
	 * Allocate a chunk for per cpu buffer to hold rtas errorlog.
	 * It will be used in real mode mce handler, hence it needs to be
	 * below RMA.
	 */
	mce_data_buf = memblock_alloc_try_nid_raw(RTAS_ERROR_LOG_MAX * nr_cpus,
					RTAS_ERROR_LOG_MAX, MEMBLOCK_LOW_LIMIT,
					ppc64_rma_size, NUMA_NO_NODE);
	if (!mce_data_buf)
		panic("Failed to allocate %d bytes below %pa for MCE buffer\n",
		      RTAS_ERROR_LOG_MAX * nr_cpus, &ppc64_rma_size);

	for_each_possible_cpu(i) {
		paca_ptrs[i]->mce_data_buf = mce_data_buf +
						(RTAS_ERROR_LOG_MAX * i);
	}

#ifdef CONFIG_PPC_64S_HASH_MMU
	if (!radix_enabled()) {
		/* Allocate per cpu area to save old slb contents during MCE */
		size = sizeof(struct slb_entry) * mmu_slb_size * nr_cpus;
		slb_ptr = memblock_alloc_try_nid_raw(size,
				sizeof(struct slb_entry), MEMBLOCK_LOW_LIMIT,
				ppc64_rma_size, NUMA_NO_NODE);
		if (!slb_ptr)
			panic("Failed to allocate %zu bytes below %pa for slb area\n",
			      size, &ppc64_rma_size);

		for_each_possible_cpu(i)
			paca_ptrs[i]->mce_faulty_slbs = slb_ptr + (mmu_slb_size * i);
	}
#endif
}

/*
 * Affix a device for the first timer to the platform bus if
 * we have firmware support for the H_WATCHDOG hypercall.
 */
static __init int pseries_wdt_init(void)
{
	if (firmware_has_feature(FW_FEATURE_WATCHDOG))
		platform_device_register_simple("pseries-wdt", 0, NULL, 0);
	return 0;
}
machine_subsys_initcall(pseries, pseries_wdt_init);

static void pseries_8259_cascade(struct irq_desc *desc)
{
	struct irq_chip *chip = irq_desc_get_chip(desc);
	unsigned int cascade_irq = i8259_irq();

	if (cascade_irq)
		generic_handle_irq(cascade_irq);

	chip->irq_eoi(&desc->irq_data);
}

static void __init pseries_setup_i8259_cascade(void)
{
	struct device_node *np, *old, *found = NULL;
	unsigned int cascade;
	const u32 *addrp;
	unsigned long intack = 0;
	int naddr;

	for_each_node_by_type(np, "interrupt-controller") {
		if (of_device_is_compatible(np, "chrp,iic")) {
			found = np;
			break;
		}
	}

	if (found == NULL) {
		printk(KERN_DEBUG "pic: no ISA interrupt controller\n");
		return;
	}

	cascade = irq_of_parse_and_map(found, 0);
	if (!cascade) {
		printk(KERN_ERR "pic: failed to map cascade interrupt");
		return;
	}
	pr_debug("pic: cascade mapped to irq %d\n", cascade);

	for (old = of_node_get(found); old != NULL ; old = np) {
		np = of_get_parent(old);
		of_node_put(old);
		if (np == NULL)
			break;
		if (!of_node_name_eq(np, "pci"))
			continue;
		addrp = of_get_property(np, "8259-interrupt-acknowledge", NULL);
		if (addrp == NULL)
			continue;
		naddr = of_n_addr_cells(np);
		intack = addrp[naddr-1];
		if (naddr > 1)
			intack |= ((unsigned long)addrp[naddr-2]) << 32;
	}
	if (intack)
		printk(KERN_DEBUG "pic: PCI 8259 intack at 0x%016lx\n", intack);
	i8259_init(found, intack);
	of_node_put(found);
	irq_set_chained_handler(cascade, pseries_8259_cascade);
}

static void __init pseries_init_irq(void)
{
	/* Try using a XIVE if available, otherwise use a XICS */
	if (!xive_spapr_init()) {
		xics_init();
		pseries_setup_i8259_cascade();
	}
}

static void pseries_lpar_enable_pmcs(void)
{
	unsigned long set, reset;

	set = 1UL << 63;
	reset = 0;
	plpar_hcall_norets(H_PERFMON, set, reset);
}

static int pci_dn_reconfig_notifier(struct notifier_block *nb, unsigned long action, void *data)
{
	struct of_reconfig_data *rd = data;
	struct device_node *parent, *np = rd->dn;
	struct pci_dn *pdn;
	int err = NOTIFY_OK;

	switch (action) {
	case OF_RECONFIG_ATTACH_NODE:
		parent = of_get_parent(np);
		pdn = parent ? PCI_DN(parent) : NULL;
		if (pdn)
			pci_add_device_node_info(pdn->phb, np);

		of_node_put(parent);
		break;
	case OF_RECONFIG_DETACH_NODE:
		pdn = PCI_DN(np);
		if (pdn)
			list_del(&pdn->list);
		break;
	default:
		err = NOTIFY_DONE;
		break;
	}
	return err;
}

static struct notifier_block pci_dn_reconfig_nb = {
	.notifier_call = pci_dn_reconfig_notifier,
};

struct kmem_cache *dtl_cache;

#ifdef CONFIG_VIRT_CPU_ACCOUNTING_NATIVE
/*
 * Allocate space for the dispatch trace log for all possible cpus
 * and register the buffers with the hypervisor.  This is used for
 * computing time stolen by the hypervisor.
 */
static int alloc_dispatch_logs(void)
{
	if (!firmware_has_feature(FW_FEATURE_SPLPAR))
		return 0;

	if (!dtl_cache)
		return 0;

	alloc_dtl_buffers(0);

	/* Register the DTL for the current (boot) cpu */
	register_dtl_buffer(smp_processor_id());

	return 0;
}
#else /* !CONFIG_VIRT_CPU_ACCOUNTING_NATIVE */
static inline int alloc_dispatch_logs(void)
{
	return 0;
}
#endif /* CONFIG_VIRT_CPU_ACCOUNTING_NATIVE */

static int alloc_dispatch_log_kmem_cache(void)
{
	void (*ctor)(void *) = get_dtl_cache_ctor();

	dtl_cache = kmem_cache_create("dtl", DISPATCH_LOG_BYTES,
						DISPATCH_LOG_BYTES, 0, ctor);
	if (!dtl_cache) {
		pr_warn("Failed to create dispatch trace log buffer cache\n");
		pr_warn("Stolen time statistics will be unreliable\n");
		return 0;
	}

	return alloc_dispatch_logs();
}
machine_early_initcall(pseries, alloc_dispatch_log_kmem_cache);

DEFINE_PER_CPU(u64, idle_spurr_cycles);
DEFINE_PER_CPU(u64, idle_entry_purr_snap);
DEFINE_PER_CPU(u64, idle_entry_spurr_snap);
static void pseries_lpar_idle(void)
{
	/*
	 * Default handler to go into low thread priority and possibly
	 * low power mode by ceding processor to hypervisor
	 */

	if (!prep_irq_for_idle())
		return;

	/* Indicate to hypervisor that we are idle. */
	pseries_idle_prolog();

	/*
	 * Yield the processor to the hypervisor.  We return if
	 * an external interrupt occurs (which are driven prior
	 * to returning here) or if a prod occurs from another
	 * processor. When returning here, external interrupts
	 * are enabled.
	 */
	cede_processor();

	pseries_idle_epilog();
}

static bool pseries_reloc_on_exception_enabled;

bool pseries_reloc_on_exception(void)
{
	return pseries_reloc_on_exception_enabled;
}
EXPORT_SYMBOL_GPL(pseries_reloc_on_exception);

/*
 * Enable relocation on during exceptions. This has partition wide scope and
 * may take a while to complete, if it takes longer than one second we will
 * just give up rather than wasting any more time on this - if that turns out
 * to ever be a problem in practice we can move this into a kernel thread to
 * finish off the process later in boot.
 */
bool pseries_enable_reloc_on_exc(void)
{
	long rc;
	unsigned int delay, total_delay = 0;

	while (1) {
		rc = enable_reloc_on_exceptions();
		if (!H_IS_LONG_BUSY(rc)) {
			if (rc == H_P2) {
				pr_info("Relocation on exceptions not"
					" supported\n");
				return false;
			} else if (rc != H_SUCCESS) {
				pr_warn("Unable to enable relocation"
					" on exceptions: %ld\n", rc);
				return false;
			}
			pseries_reloc_on_exception_enabled = true;
			return true;
		}

		delay = get_longbusy_msecs(rc);
		total_delay += delay;
		if (total_delay > 1000) {
			pr_warn("Warning: Giving up waiting to enable "
				"relocation on exceptions (%u msec)!\n",
				total_delay);
			return false;
		}

		mdelay(delay);
	}
}
EXPORT_SYMBOL(pseries_enable_reloc_on_exc);

void pseries_disable_reloc_on_exc(void)
{
	long rc;

	while (1) {
		rc = disable_reloc_on_exceptions();
		if (!H_IS_LONG_BUSY(rc))
			break;
		mdelay(get_longbusy_msecs(rc));
	}
	if (rc == H_SUCCESS)
		pseries_reloc_on_exception_enabled = false;
	else
		pr_warn("Warning: Failed to disable relocation on exceptions: %ld\n",
			rc);
}
EXPORT_SYMBOL(pseries_disable_reloc_on_exc);

#ifdef __LITTLE_ENDIAN__
void pseries_big_endian_exceptions(void)
{
	long rc;

	while (1) {
		rc = enable_big_endian_exceptions();
		if (!H_IS_LONG_BUSY(rc))
			break;
		mdelay(get_longbusy_msecs(rc));
	}

	/*
	 * At this point it is unlikely panic() will get anything
	 * out to the user, since this is called very late in kexec
	 * but at least this will stop us from continuing on further
	 * and creating an even more difficult to debug situation.
	 *
	 * There is a known problem when kdump'ing, if cpus are offline
	 * the above call will fail. Rather than panicking again, keep
	 * going and hope the kdump kernel is also little endian, which
	 * it usually is.
	 */
	if (rc && !kdump_in_progress())
		panic("Could not enable big endian exceptions");
}

void __init pseries_little_endian_exceptions(void)
{
	long rc;

	while (1) {
		rc = enable_little_endian_exceptions();
		if (!H_IS_LONG_BUSY(rc))
			break;
		mdelay(get_longbusy_msecs(rc));
	}
	if (rc) {
		ppc_md.progress("H_SET_MODE LE exception fail", 0);
		panic("Could not enable little endian exceptions");
	}
}
#endif

static void __init pSeries_discover_phbs(void)
{
	struct device_node *node;
	struct pci_controller *phb;
	struct device_node *root = of_find_node_by_path("/");

	for_each_child_of_node(root, node) {
		if (!of_node_is_type(node, "pci") &&
		    !of_node_is_type(node, "pciex"))
			continue;

		phb = pcibios_alloc_controller(node);
		if (!phb)
			continue;
		rtas_setup_phb(phb);
		pci_process_bridge_OF_ranges(phb, node, 0);
		isa_bridge_find_early(phb);
		phb->controller_ops = pseries_pci_controller_ops;

		/* create pci_dn's for DT nodes under this PHB */
		pci_devs_phb_init_dynamic(phb);

		pseries_msi_allocate_domains(phb);
	}

	of_node_put(root);

	/*
	 * PCI_PROBE_ONLY and PCI_REASSIGN_ALL_BUS can be set via properties
	 * in chosen.
	 */
	of_pci_check_probe_only();
}

static void init_cpu_char_feature_flags(struct h_cpu_char_result *result)
{
	/*
	 * The features below are disabled by default, so we instead look to see
	 * if firmware has *enabled* them, and set them if so.
	 */
	if (result->character & H_CPU_CHAR_SPEC_BAR_ORI31)
		security_ftr_set(SEC_FTR_SPEC_BAR_ORI31);

	if (result->character & H_CPU_CHAR_BCCTRL_SERIALISED)
		security_ftr_set(SEC_FTR_BCCTRL_SERIALISED);

	if (result->character & H_CPU_CHAR_L1D_FLUSH_ORI30)
		security_ftr_set(SEC_FTR_L1D_FLUSH_ORI30);

	if (result->character & H_CPU_CHAR_L1D_FLUSH_TRIG2)
		security_ftr_set(SEC_FTR_L1D_FLUSH_TRIG2);

	if (result->character & H_CPU_CHAR_L1D_THREAD_PRIV)
		security_ftr_set(SEC_FTR_L1D_THREAD_PRIV);

	if (result->character & H_CPU_CHAR_COUNT_CACHE_DISABLED)
		security_ftr_set(SEC_FTR_COUNT_CACHE_DISABLED);

	if (result->character & H_CPU_CHAR_BCCTR_FLUSH_ASSIST)
		security_ftr_set(SEC_FTR_BCCTR_FLUSH_ASSIST);

	if (result->character & H_CPU_CHAR_BCCTR_LINK_FLUSH_ASSIST)
		security_ftr_set(SEC_FTR_BCCTR_LINK_FLUSH_ASSIST);

	if (result->behaviour & H_CPU_BEHAV_FLUSH_COUNT_CACHE)
		security_ftr_set(SEC_FTR_FLUSH_COUNT_CACHE);

	if (result->behaviour & H_CPU_BEHAV_FLUSH_LINK_STACK)
		security_ftr_set(SEC_FTR_FLUSH_LINK_STACK);

	/*
	 * The features below are enabled by default, so we instead look to see
	 * if firmware has *disabled* them, and clear them if so.
	 * H_CPU_BEHAV_FAVOUR_SECURITY_H could be set only if
	 * H_CPU_BEHAV_FAVOUR_SECURITY is.
	 */
	if (!(result->behaviour & H_CPU_BEHAV_FAVOUR_SECURITY)) {
		security_ftr_clear(SEC_FTR_FAVOUR_SECURITY);
		pseries_security_flavor = 0;
	} else if (result->behaviour & H_CPU_BEHAV_FAVOUR_SECURITY_H)
		pseries_security_flavor = 1;
	else
		pseries_security_flavor = 2;

	if (!(result->behaviour & H_CPU_BEHAV_L1D_FLUSH_PR))
		security_ftr_clear(SEC_FTR_L1D_FLUSH_PR);

	if (result->behaviour & H_CPU_BEHAV_NO_L1D_FLUSH_ENTRY)
		security_ftr_clear(SEC_FTR_L1D_FLUSH_ENTRY);

	if (result->behaviour & H_CPU_BEHAV_NO_L1D_FLUSH_UACCESS)
		security_ftr_clear(SEC_FTR_L1D_FLUSH_UACCESS);

	if (result->behaviour & H_CPU_BEHAV_NO_STF_BARRIER)
		security_ftr_clear(SEC_FTR_STF_BARRIER);

	if (!(result->behaviour & H_CPU_BEHAV_BNDS_CHK_SPEC_BAR))
		security_ftr_clear(SEC_FTR_BNDS_CHK_SPEC_BAR);
}

void pseries_setup_security_mitigations(void)
{
	struct h_cpu_char_result result;
	enum l1d_flush_type types;
	bool enable;
	long rc;

	/*
	 * Set features to the defaults assumed by init_cpu_char_feature_flags()
	 * so it can set/clear again any features that might have changed after
	 * migration, and in case the hypercall fails and it is not even called.
	 */
	powerpc_security_features = SEC_FTR_DEFAULT;

	rc = plpar_get_cpu_characteristics(&result);
	if (rc == H_SUCCESS)
		init_cpu_char_feature_flags(&result);

	/*
	 * We're the guest so this doesn't apply to us, clear it to simplify
	 * handling of it elsewhere.
	 */
	security_ftr_clear(SEC_FTR_L1D_FLUSH_HV);

	types = L1D_FLUSH_FALLBACK;

	if (security_ftr_enabled(SEC_FTR_L1D_FLUSH_TRIG2))
		types |= L1D_FLUSH_MTTRIG;

	if (security_ftr_enabled(SEC_FTR_L1D_FLUSH_ORI30))
		types |= L1D_FLUSH_ORI;

	enable = security_ftr_enabled(SEC_FTR_FAVOUR_SECURITY) && \
		 security_ftr_enabled(SEC_FTR_L1D_FLUSH_PR);

	setup_rfi_flush(types, enable);
	setup_count_cache_flush();

	enable = security_ftr_enabled(SEC_FTR_FAVOUR_SECURITY) &&
		 security_ftr_enabled(SEC_FTR_L1D_FLUSH_ENTRY);
	setup_entry_flush(enable);

	enable = security_ftr_enabled(SEC_FTR_FAVOUR_SECURITY) &&
		 security_ftr_enabled(SEC_FTR_L1D_FLUSH_UACCESS);
	setup_uaccess_flush(enable);

	setup_stf_barrier();
}

#ifdef CONFIG_PCI_IOV
enum rtas_iov_fw_value_map {
	NUM_RES_PROPERTY  = 0, /* Number of Resources */
	LOW_INT           = 1, /* Lowest 32 bits of Address */
	START_OF_ENTRIES  = 2, /* Always start of entry */
	APERTURE_PROPERTY = 2, /* Start of entry+ to  Aperture Size */
	WDW_SIZE_PROPERTY = 4, /* Start of entry+ to Window Size */
	NEXT_ENTRY        = 7  /* Go to next entry on array */
};

enum get_iov_fw_value_index {
	BAR_ADDRS     = 1,    /*  Get Bar Address */
	APERTURE_SIZE = 2,    /*  Get Aperture Size */
	WDW_SIZE      = 3     /*  Get Window Size */
};

static resource_size_t pseries_get_iov_fw_value(struct pci_dev *dev, int resno,
						enum get_iov_fw_value_index value)
{
	const int *indexes;
	struct device_node *dn = pci_device_to_OF_node(dev);
	int i, num_res, ret = 0;

	indexes = of_get_property(dn, "ibm,open-sriov-vf-bar-info", NULL);
	if (!indexes)
		return  0;

	/*
	 * First element in the array is the number of Bars
	 * returned.  Search through the list to find the matching
	 * bar
	 */
	num_res = of_read_number(&indexes[NUM_RES_PROPERTY], 1);
	if (resno >= num_res)
		return 0; /* or an error */

	i = START_OF_ENTRIES + NEXT_ENTRY * resno;
	switch (value) {
	case BAR_ADDRS:
		ret = of_read_number(&indexes[i], 2);
		break;
	case APERTURE_SIZE:
		ret = of_read_number(&indexes[i + APERTURE_PROPERTY], 2);
		break;
	case WDW_SIZE:
		ret = of_read_number(&indexes[i + WDW_SIZE_PROPERTY], 2);
		break;
	}

	return ret;
}

static void of_pci_set_vf_bar_size(struct pci_dev *dev, const int *indexes)
{
	struct resource *res;
	resource_size_t base, size;
	int i, r, num_res;

	num_res = of_read_number(&indexes[NUM_RES_PROPERTY], 1);
	num_res = min_t(int, num_res, PCI_SRIOV_NUM_BARS);
	for (i = START_OF_ENTRIES, r = 0; r < num_res && r < PCI_SRIOV_NUM_BARS;
	     i += NEXT_ENTRY, r++) {
		res = &dev->resource[r + PCI_IOV_RESOURCES];
		base = of_read_number(&indexes[i], 2);
		size = of_read_number(&indexes[i + APERTURE_PROPERTY], 2);
		res->flags = pci_parse_of_flags(of_read_number
						(&indexes[i + LOW_INT], 1), 0);
		res->flags |= (IORESOURCE_MEM_64 | IORESOURCE_PCI_FIXED);
		res->name = pci_name(dev);
		res->start = base;
		res->end = base + size - 1;
	}
}

static void of_pci_parse_iov_addrs(struct pci_dev *dev, const int *indexes)
{
	struct resource *res, *root, *conflict;
	resource_size_t base, size;
	int i, r, num_res;

	/*
	 * First element in the array is the number of Bars
	 * returned.  Search through the list to find the matching
	 * bars assign them from firmware into resources structure.
	 */
	num_res = of_read_number(&indexes[NUM_RES_PROPERTY], 1);
	for (i = START_OF_ENTRIES, r = 0; r < num_res && r < PCI_SRIOV_NUM_BARS;
	     i += NEXT_ENTRY, r++) {
		res = &dev->resource[r + PCI_IOV_RESOURCES];
		base = of_read_number(&indexes[i], 2);
		size = of_read_number(&indexes[i + WDW_SIZE_PROPERTY], 2);
		res->name = pci_name(dev);
		res->start = base;
		res->end = base + size - 1;
		root = &iomem_resource;
		dev_dbg(&dev->dev,
			"pSeries IOV BAR %d: trying firmware assignment %pR\n",
			 r + PCI_IOV_RESOURCES, res);
		conflict = request_resource_conflict(root, res);
		if (conflict) {
			dev_info(&dev->dev,
				 "BAR %d: %pR conflicts with %s %pR\n",
				 r + PCI_IOV_RESOURCES, res,
				 conflict->name, conflict);
			res->flags |= IORESOURCE_UNSET;
		}
	}
}

static void pseries_disable_sriov_resources(struct pci_dev *pdev)
{
	int i;

	pci_warn(pdev, "No hypervisor support for SR-IOV on this device, IOV BARs disabled.\n");
	for (i = 0; i < PCI_SRIOV_NUM_BARS; i++)
		pdev->resource[i + PCI_IOV_RESOURCES].flags = 0;
}

static void pseries_pci_fixup_resources(struct pci_dev *pdev)
{
	const int *indexes;
	struct device_node *dn = pci_device_to_OF_node(pdev);

	/*Firmware must support open sriov otherwise dont configure*/
	indexes = of_get_property(dn, "ibm,open-sriov-vf-bar-info", NULL);
	if (indexes)
		of_pci_set_vf_bar_size(pdev, indexes);
	else
		pseries_disable_sriov_resources(pdev);
}

static void pseries_pci_fixup_iov_resources(struct pci_dev *pdev)
{
	const int *indexes;
	struct device_node *dn = pci_device_to_OF_node(pdev);

	if (!pdev->is_physfn)
		return;
	/*Firmware must support open sriov otherwise don't configure*/
	indexes = of_get_property(dn, "ibm,open-sriov-vf-bar-info", NULL);
	if (indexes)
		of_pci_parse_iov_addrs(pdev, indexes);
	else
		pseries_disable_sriov_resources(pdev);
}

static resource_size_t pseries_pci_iov_resource_alignment(struct pci_dev *pdev,
							  int resno)
{
	const __be32 *reg;
	struct device_node *dn = pci_device_to_OF_node(pdev);

	/*Firmware must support open sriov otherwise report regular alignment*/
	reg = of_get_property(dn, "ibm,is-open-sriov-pf", NULL);
	if (!reg)
		return pci_iov_resource_size(pdev, resno);

	if (!pdev->is_physfn)
		return 0;
	return pseries_get_iov_fw_value(pdev,
					resno - PCI_IOV_RESOURCES,
					APERTURE_SIZE);
}
#endif

static void __init pSeries_setup_arch(void)
{
	set_arch_panic_timeout(10, ARCH_PANIC_TIMEOUT);

	/* Discover PIC type and setup ppc_md accordingly */
	smp_init_pseries();


	if (radix_enabled() && !mmu_has_feature(MMU_FTR_GTSE))
		if (!firmware_has_feature(FW_FEATURE_RPT_INVALIDATE))
			panic("BUG: Radix support requires either GTSE or RPT_INVALIDATE\n");


	/* openpic global configuration register (64-bit format). */
	/* openpic Interrupt Source Unit pointer (64-bit format). */
	/* python0 facility area (mmio) (64-bit format) REAL address. */

	/* init to some ~sane value until calibrate_delay() runs */
	loops_per_jiffy = 50000000;

	fwnmi_init();

	pseries_setup_security_mitigations();
	if (!radix_enabled())
		pseries_lpar_read_hblkrm_characteristics();

	/* By default, only probe PCI (can be overridden by rtas_pci) */
	pci_add_flags(PCI_PROBE_ONLY);

	/* Find and initialize PCI host bridges */
	init_pci_config_tokens();
	of_reconfig_notifier_register(&pci_dn_reconfig_nb);

	pSeries_nvram_init();

	if (firmware_has_feature(FW_FEATURE_LPAR)) {
		vpa_init(boot_cpuid);

		if (lppaca_shared_proc(get_lppaca())) {
			static_branch_enable(&shared_processor);
			pv_spinlocks_init();
#ifdef CONFIG_PARAVIRT_TIME_ACCOUNTING
			static_key_slow_inc(&paravirt_steal_enabled);
			if (steal_acc)
				static_key_slow_inc(&paravirt_steal_rq_enabled);
#endif
		}

		ppc_md.power_save = pseries_lpar_idle;
		ppc_md.enable_pmcs = pseries_lpar_enable_pmcs;
#ifdef CONFIG_PCI_IOV
		ppc_md.pcibios_fixup_resources =
			pseries_pci_fixup_resources;
		ppc_md.pcibios_fixup_sriov =
			pseries_pci_fixup_iov_resources;
		ppc_md.pcibios_iov_resource_alignment =
			pseries_pci_iov_resource_alignment;
#endif
	} else {
		/* No special idle routine */
		ppc_md.enable_pmcs = power4_enable_pmcs;
	}

	ppc_md.pcibios_root_bridge_prepare = pseries_root_bridge_prepare;
<<<<<<< HEAD

	if (swiotlb_force == SWIOTLB_FORCE)
		ppc_swiotlb_enable = 1;

=======
>>>>>>> d60c95ef
	pseries_rng_init();
}

static void pseries_panic(char *str)
{
	panic_flush_kmsg_end();
	rtas_os_term(str);
}

static int __init pSeries_init_panel(void)
{
	/* Manually leave the kernel version on the panel. */
#ifdef __BIG_ENDIAN__
	ppc_md.progress("Linux ppc64\n", 0);
#else
	ppc_md.progress("Linux ppc64le\n", 0);
#endif
	ppc_md.progress(init_utsname()->version, 0);

	return 0;
}
machine_arch_initcall(pseries, pSeries_init_panel);

static int pseries_set_dabr(unsigned long dabr, unsigned long dabrx)
{
	return plpar_hcall_norets(H_SET_DABR, dabr);
}

static int pseries_set_xdabr(unsigned long dabr, unsigned long dabrx)
{
	/* Have to set at least one bit in the DABRX according to PAPR */
	if (dabrx == 0 && dabr == 0)
		dabrx = DABRX_USER;
	/* PAPR says we can only set kernel and user bits */
	dabrx &= DABRX_KERNEL | DABRX_USER;

	return plpar_hcall_norets(H_SET_XDABR, dabr, dabrx);
}

static int pseries_set_dawr(int nr, unsigned long dawr, unsigned long dawrx)
{
	/* PAPR says we can't set HYP */
	dawrx &= ~DAWRX_HYP;

	if (nr == 0)
		return plpar_set_watchpoint0(dawr, dawrx);
	else
		return plpar_set_watchpoint1(dawr, dawrx);
}

#define CMO_CHARACTERISTICS_TOKEN 44
#define CMO_MAXLENGTH 1026

void pSeries_coalesce_init(void)
{
	struct hvcall_mpp_x_data mpp_x_data;

	if (firmware_has_feature(FW_FEATURE_CMO) && !h_get_mpp_x(&mpp_x_data))
		powerpc_firmware_features |= FW_FEATURE_XCMO;
	else
		powerpc_firmware_features &= ~FW_FEATURE_XCMO;
}

/**
 * fw_cmo_feature_init - FW_FEATURE_CMO is not stored in ibm,hypertas-functions,
 * handle that here. (Stolen from parse_system_parameter_string)
 */
static void __init pSeries_cmo_feature_init(void)
{
	char *ptr, *key, *value, *end;
	int call_status;
	int page_order = IOMMU_PAGE_SHIFT_4K;

	pr_debug(" -> fw_cmo_feature_init()\n");
	spin_lock(&rtas_data_buf_lock);
	memset(rtas_data_buf, 0, RTAS_DATA_BUF_SIZE);
	call_status = rtas_call(rtas_token("ibm,get-system-parameter"), 3, 1,
				NULL,
				CMO_CHARACTERISTICS_TOKEN,
				__pa(rtas_data_buf),
				RTAS_DATA_BUF_SIZE);

	if (call_status != 0) {
		spin_unlock(&rtas_data_buf_lock);
		pr_debug("CMO not available\n");
		pr_debug(" <- fw_cmo_feature_init()\n");
		return;
	}

	end = rtas_data_buf + CMO_MAXLENGTH - 2;
	ptr = rtas_data_buf + 2;	/* step over strlen value */
	key = value = ptr;

	while (*ptr && (ptr <= end)) {
		/* Separate the key and value by replacing '=' with '\0' and
		 * point the value at the string after the '='
		 */
		if (ptr[0] == '=') {
			ptr[0] = '\0';
			value = ptr + 1;
		} else if (ptr[0] == '\0' || ptr[0] == ',') {
			/* Terminate the string containing the key/value pair */
			ptr[0] = '\0';

			if (key == value) {
				pr_debug("Malformed key/value pair\n");
				/* Never found a '=', end processing */
				break;
			}

			if (0 == strcmp(key, "CMOPageSize"))
				page_order = simple_strtol(value, NULL, 10);
			else if (0 == strcmp(key, "PrPSP"))
				CMO_PrPSP = simple_strtol(value, NULL, 10);
			else if (0 == strcmp(key, "SecPSP"))
				CMO_SecPSP = simple_strtol(value, NULL, 10);
			value = key = ptr + 1;
		}
		ptr++;
	}

	/* Page size is returned as the power of 2 of the page size,
	 * convert to the page size in bytes before returning
	 */
	CMO_PageSize = 1 << page_order;
	pr_debug("CMO_PageSize = %lu\n", CMO_PageSize);

	if (CMO_PrPSP != -1 || CMO_SecPSP != -1) {
		pr_info("CMO enabled\n");
		pr_debug("CMO enabled, PrPSP=%d, SecPSP=%d\n", CMO_PrPSP,
		         CMO_SecPSP);
		powerpc_firmware_features |= FW_FEATURE_CMO;
		pSeries_coalesce_init();
	} else
		pr_debug("CMO not enabled, PrPSP=%d, SecPSP=%d\n", CMO_PrPSP,
		         CMO_SecPSP);
	spin_unlock(&rtas_data_buf_lock);
	pr_debug(" <- fw_cmo_feature_init()\n");
}

static void __init pseries_add_hw_description(void)
{
	struct device_node *dn;
	const char *s;

	dn = of_find_node_by_path("/openprom");
	if (dn) {
		if (of_property_read_string(dn, "model", &s) == 0)
			seq_buf_printf(&ppc_hw_desc, "of:%s ", s);

		of_node_put(dn);
	}

	dn = of_find_node_by_path("/hypervisor");
	if (dn) {
		if (of_property_read_string(dn, "compatible", &s) == 0)
			seq_buf_printf(&ppc_hw_desc, "hv:%s ", s);

		of_node_put(dn);
		return;
	}

	if (of_property_read_bool(of_root, "ibm,powervm-partition") ||
	    of_property_read_bool(of_root, "ibm,fw-net-version"))
		seq_buf_printf(&ppc_hw_desc, "hv:phyp ");
}

/*
 * Early initialization.  Relocation is on but do not reference unbolted pages
 */
static void __init pseries_init(void)
{
	pr_debug(" -> pseries_init()\n");

	pseries_add_hw_description();

#ifdef CONFIG_HVC_CONSOLE
	if (firmware_has_feature(FW_FEATURE_LPAR))
		hvc_vio_init_early();
#endif
	if (firmware_has_feature(FW_FEATURE_XDABR))
		ppc_md.set_dabr = pseries_set_xdabr;
	else if (firmware_has_feature(FW_FEATURE_DABR))
		ppc_md.set_dabr = pseries_set_dabr;

	if (firmware_has_feature(FW_FEATURE_SET_MODE))
		ppc_md.set_dawr = pseries_set_dawr;

	pSeries_cmo_feature_init();
	iommu_init_early_pSeries();

	pr_debug(" <- pseries_init()\n");
}

/**
 * pseries_power_off - tell firmware about how to power off the system.
 *
 * This function calls either the power-off rtas token in normal cases
 * or the ibm,power-off-ups token (if present & requested) in case of
 * a power failure. If power-off token is used, power on will only be
 * possible with power button press. If ibm,power-off-ups token is used
 * it will allow auto poweron after power is restored.
 */
static void pseries_power_off(void)
{
	int rc;
	int rtas_poweroff_ups_token = rtas_token("ibm,power-off-ups");

	if (rtas_flash_term_hook)
		rtas_flash_term_hook(SYS_POWER_OFF);

	if (rtas_poweron_auto == 0 ||
		rtas_poweroff_ups_token == RTAS_UNKNOWN_SERVICE) {
		rc = rtas_call(rtas_token("power-off"), 2, 1, NULL, -1, -1);
		printk(KERN_INFO "RTAS power-off returned %d\n", rc);
	} else {
		rc = rtas_call(rtas_poweroff_ups_token, 0, 1, NULL);
		printk(KERN_INFO "RTAS ibm,power-off-ups returned %d\n", rc);
	}
	for (;;);
}

static int __init pSeries_probe(void)
{
	if (!of_node_is_type(of_root, "chrp"))
		return 0;

	/* Cell blades firmware claims to be chrp while it's not. Until this
	 * is fixed, we need to avoid those here.
	 */
	if (of_machine_is_compatible("IBM,CPBW-1.0") ||
	    of_machine_is_compatible("IBM,CBEA"))
		return 0;

	pm_power_off = pseries_power_off;

	pr_debug("Machine is%s LPAR !\n",
	         (powerpc_firmware_features & FW_FEATURE_LPAR) ? "" : " not");

	pseries_init();

	return 1;
}

static int pSeries_pci_probe_mode(struct pci_bus *bus)
{
	if (firmware_has_feature(FW_FEATURE_LPAR))
		return PCI_PROBE_DEVTREE;
	return PCI_PROBE_NORMAL;
}

struct pci_controller_ops pseries_pci_controller_ops = {
	.probe_mode		= pSeries_pci_probe_mode,
};

define_machine(pseries) {
	.name			= "pSeries",
	.probe			= pSeries_probe,
	.setup_arch		= pSeries_setup_arch,
	.init_IRQ		= pseries_init_irq,
	.show_cpuinfo		= pSeries_show_cpuinfo,
	.log_error		= pSeries_log_error,
	.discover_phbs		= pSeries_discover_phbs,
	.pcibios_fixup		= pSeries_final_fixup,
	.restart		= rtas_restart,
	.halt			= rtas_halt,
	.panic			= pseries_panic,
	.get_boot_time		= rtas_get_boot_time,
	.get_rtc_time		= rtas_get_rtc_time,
	.set_rtc_time		= rtas_set_rtc_time,
	.calibrate_decr		= generic_calibrate_decr,
	.progress		= rtas_progress,
	.system_reset_exception = pSeries_system_reset_exception,
	.machine_check_early	= pseries_machine_check_realmode,
	.machine_check_exception = pSeries_machine_check_exception,
	.machine_check_log_err	= pSeries_machine_check_log_err,
#ifdef CONFIG_KEXEC_CORE
	.machine_kexec          = pseries_machine_kexec,
	.kexec_cpu_down         = pseries_kexec_cpu_down,
#endif
#ifdef CONFIG_MEMORY_HOTPLUG
	.memory_block_size	= pseries_memory_block_size,
#endif
};<|MERGE_RESOLUTION|>--- conflicted
+++ resolved
@@ -872,13 +872,6 @@
 	}
 
 	ppc_md.pcibios_root_bridge_prepare = pseries_root_bridge_prepare;
-<<<<<<< HEAD
-
-	if (swiotlb_force == SWIOTLB_FORCE)
-		ppc_swiotlb_enable = 1;
-
-=======
->>>>>>> d60c95ef
 	pseries_rng_init();
 }
 
