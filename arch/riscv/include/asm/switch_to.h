--- conflicted
+++ resolved
@@ -18,15 +18,12 @@
 static inline void __fstate_clean(struct pt_regs *regs)
 {
 	regs->sstatus = (regs->sstatus & ~SR_FS) | SR_FS_CLEAN;
-<<<<<<< HEAD
-=======
 }
 
 static inline void fstate_off(struct task_struct *task,
 			      struct pt_regs *regs)
 {
 	regs->sstatus = (regs->sstatus & ~SR_FS) | SR_FS_OFF;
->>>>>>> f7688b48
 }
 
 static inline void fstate_save(struct task_struct *task,
