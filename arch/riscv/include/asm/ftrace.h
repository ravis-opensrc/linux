/* SPDX-License-Identifier: GPL-2.0 */
/* Copyright (C) 2017 Andes Technology Corporation */

#ifndef _ASM_RISCV_FTRACE_H
#define _ASM_RISCV_FTRACE_H

/*
 * The graph frame test is not possible if CONFIG_FRAME_POINTER is not enabled.
 * Check arch/riscv/kernel/mcount.S for detail.
 */
#if defined(CONFIG_FUNCTION_GRAPH_TRACER) && defined(CONFIG_FRAME_POINTER)
#define HAVE_FUNCTION_GRAPH_FP_TEST
#endif
#define HAVE_FUNCTION_GRAPH_RET_ADDR_PTR

#define ARCH_SUPPORTS_FTRACE_OPS 1
#ifndef __ASSEMBLY__
void _mcount(void);
static inline unsigned long ftrace_call_adjust(unsigned long addr)
{
	return addr;
}

struct dyn_arch_ftrace {
};
#endif

#ifdef CONFIG_DYNAMIC_FTRACE
/*
 * A general call in RISC-V is a pair of insts:
 * 1) auipc: setting high-20 pc-related bits to ra register
 * 2) jalr: setting low-12 offset to ra, jump to ra, and set ra to
 *          return address (original pc + 4)
 *
 * Dynamic ftrace generates probes to call sites, so we must deal with
 * both auipc and jalr at the same time.
 */

#define MCOUNT_ADDR		((unsigned long)_mcount)
#define JALR_SIGN_MASK		(0x00000800)
#define JALR_OFFSET_MASK	(0x00000fff)
#define AUIPC_OFFSET_MASK	(0xfffff000)
#define AUIPC_PAD		(0x00001000)
#define JALR_SHIFT		20
#define JALR_BASIC		(0x000080e7)
#define AUIPC_BASIC		(0x00000097)
#define NOP4			(0x00000013)

#define make_call(caller, callee, call)					\
do {									\
	call[0] = to_auipc_insn((unsigned int)((unsigned long)callee -	\
				(unsigned long)caller));		\
	call[1] = to_jalr_insn((unsigned int)((unsigned long)callee -	\
			       (unsigned long)caller));			\
} while (0)

#define to_jalr_insn(offset)						\
	(((offset & JALR_OFFSET_MASK) << JALR_SHIFT) | JALR_BASIC)

#define to_auipc_insn(offset)						\
	((offset & JALR_SIGN_MASK) ?					\
	(((offset & AUIPC_OFFSET_MASK) + AUIPC_PAD) | AUIPC_BASIC) :	\
	((offset & AUIPC_OFFSET_MASK) | AUIPC_BASIC))

/*
 * Let auipc+jalr be the basic *mcount unit*, so we make it 8 bytes here.
 */
#define MCOUNT_INSN_SIZE 8

#ifndef __ASSEMBLY__
struct dyn_ftrace;
int ftrace_init_nop(struct module *mod, struct dyn_ftrace *rec);
#define ftrace_init_nop ftrace_init_nop
#endif

<<<<<<< HEAD
#endif
=======
#endif

#endif /* _ASM_RISCV_FTRACE_H */
>>>>>>> d1988041
<|MERGE_RESOLUTION|>--- conflicted
+++ resolved
@@ -73,10 +73,6 @@
 #define ftrace_init_nop ftrace_init_nop
 #endif
 
-<<<<<<< HEAD
-#endif
-=======
 #endif
 
-#endif /* _ASM_RISCV_FTRACE_H */
->>>>>>> d1988041
+#endif /* _ASM_RISCV_FTRACE_H */