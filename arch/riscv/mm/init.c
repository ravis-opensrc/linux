// SPDX-License-Identifier: GPL-2.0-only
/*
 * Copyright (C) 2012 Regents of the University of California
 * Copyright (C) 2019 Western Digital Corporation or its affiliates.
 * Copyright (C) 2020 FORTH-ICS/CARV
 *  Nick Kossifidis <mick@ics.forth.gr>
 */

#include <linux/init.h>
#include <linux/mm.h>
#include <linux/memblock.h>
#include <linux/initrd.h>
#include <linux/swap.h>
#include <linux/swiotlb.h>
#include <linux/sizes.h>
#include <linux/of_fdt.h>
#include <linux/of_reserved_mem.h>
#include <linux/libfdt.h>
#include <linux/set_memory.h>
#include <linux/dma-map-ops.h>
#include <linux/crash_dump.h>
#include <linux/hugetlb.h>
#ifdef CONFIG_RELOCATABLE
#include <linux/elf.h>
#endif
#include <linux/kfence.h>

#include <asm/fixmap.h>
#include <asm/io.h>
#include <asm/numa.h>
#include <asm/pgtable.h>
#include <asm/ptdump.h>
#include <asm/sections.h>
#include <asm/soc.h>
#include <asm/tlbflush.h>

#include "../kernel/head.h"

struct kernel_mapping kernel_map __ro_after_init;
EXPORT_SYMBOL(kernel_map);
#ifdef CONFIG_XIP_KERNEL
#define kernel_map	(*(struct kernel_mapping *)XIP_FIXUP(&kernel_map))
#endif

#ifdef CONFIG_64BIT
u64 satp_mode __ro_after_init = !IS_ENABLED(CONFIG_XIP_KERNEL) ? SATP_MODE_57 : SATP_MODE_39;
#else
u64 satp_mode __ro_after_init = SATP_MODE_32;
#endif
EXPORT_SYMBOL(satp_mode);

bool pgtable_l4_enabled = IS_ENABLED(CONFIG_64BIT) && !IS_ENABLED(CONFIG_XIP_KERNEL);
bool pgtable_l5_enabled = IS_ENABLED(CONFIG_64BIT) && !IS_ENABLED(CONFIG_XIP_KERNEL);
EXPORT_SYMBOL(pgtable_l4_enabled);
EXPORT_SYMBOL(pgtable_l5_enabled);

phys_addr_t phys_ram_base __ro_after_init;
EXPORT_SYMBOL(phys_ram_base);

unsigned long empty_zero_page[PAGE_SIZE / sizeof(unsigned long)]
							__page_aligned_bss;
EXPORT_SYMBOL(empty_zero_page);

extern char _start[];
void *_dtb_early_va __initdata;
uintptr_t _dtb_early_pa __initdata;

static phys_addr_t dma32_phys_limit __initdata;

static void __init zone_sizes_init(void)
{
	unsigned long max_zone_pfns[MAX_NR_ZONES] = { 0, };

#ifdef CONFIG_ZONE_DMA32
	max_zone_pfns[ZONE_DMA32] = PFN_DOWN(dma32_phys_limit);
#endif
	max_zone_pfns[ZONE_NORMAL] = max_low_pfn;

	free_area_init(max_zone_pfns);
}

#if defined(CONFIG_MMU) && defined(CONFIG_DEBUG_VM)

#define LOG2_SZ_1K  ilog2(SZ_1K)
#define LOG2_SZ_1M  ilog2(SZ_1M)
#define LOG2_SZ_1G  ilog2(SZ_1G)
#define LOG2_SZ_1T  ilog2(SZ_1T)

static inline void print_mlk(char *name, unsigned long b, unsigned long t)
{
	pr_notice("%12s : 0x%08lx - 0x%08lx   (%4ld kB)\n", name, b, t,
		  (((t) - (b)) >> LOG2_SZ_1K));
}

static inline void print_mlm(char *name, unsigned long b, unsigned long t)
{
	pr_notice("%12s : 0x%08lx - 0x%08lx   (%4ld MB)\n", name, b, t,
		  (((t) - (b)) >> LOG2_SZ_1M));
}

static inline void print_mlg(char *name, unsigned long b, unsigned long t)
{
	pr_notice("%12s : 0x%08lx - 0x%08lx   (%4ld GB)\n", name, b, t,
		   (((t) - (b)) >> LOG2_SZ_1G));
}

#ifdef CONFIG_64BIT
static inline void print_mlt(char *name, unsigned long b, unsigned long t)
{
	pr_notice("%12s : 0x%08lx - 0x%08lx   (%4ld TB)\n", name, b, t,
		   (((t) - (b)) >> LOG2_SZ_1T));
}
#else
#define print_mlt(n, b, t) do {} while (0)
#endif

static inline void print_ml(char *name, unsigned long b, unsigned long t)
{
	unsigned long diff = t - b;

	if (IS_ENABLED(CONFIG_64BIT) && (diff >> LOG2_SZ_1T) >= 10)
		print_mlt(name, b, t);
	else if ((diff >> LOG2_SZ_1G) >= 10)
		print_mlg(name, b, t);
	else if ((diff >> LOG2_SZ_1M) >= 10)
		print_mlm(name, b, t);
	else
		print_mlk(name, b, t);
}

static void __init print_vm_layout(void)
{
	pr_notice("Virtual kernel memory layout:\n");
	print_ml("fixmap", (unsigned long)FIXADDR_START,
		(unsigned long)FIXADDR_TOP);
	print_ml("pci io", (unsigned long)PCI_IO_START,
		(unsigned long)PCI_IO_END);
	print_ml("vmemmap", (unsigned long)VMEMMAP_START,
		(unsigned long)VMEMMAP_END);
	print_ml("vmalloc", (unsigned long)VMALLOC_START,
		(unsigned long)VMALLOC_END);
#ifdef CONFIG_64BIT
	print_ml("modules", (unsigned long)MODULES_VADDR,
		(unsigned long)MODULES_END);
#endif
	print_ml("lowmem", (unsigned long)PAGE_OFFSET,
		(unsigned long)high_memory);
	if (IS_ENABLED(CONFIG_64BIT)) {
#ifdef CONFIG_KASAN
		print_ml("kasan", KASAN_SHADOW_START, KASAN_SHADOW_END);
#endif

		print_ml("kernel", (unsigned long)kernel_map.virt_addr,
			 (unsigned long)ADDRESS_SPACE_END);
	}
}
#else
static void print_vm_layout(void) { }
#endif /* CONFIG_DEBUG_VM */

void __init mem_init(void)
{
#ifdef CONFIG_FLATMEM
	BUG_ON(!mem_map);
#endif /* CONFIG_FLATMEM */

	swiotlb_init(max_pfn > PFN_DOWN(dma32_phys_limit), SWIOTLB_VERBOSE);
	memblock_free_all();

	print_vm_layout();
}

/* Limit the memory size via mem. */
static phys_addr_t memory_limit;

static int __init early_mem(char *p)
{
	u64 size;

	if (!p)
		return 1;

	size = memparse(p, &p) & PAGE_MASK;
	memory_limit = min_t(u64, size, memory_limit);

	pr_notice("Memory limited to %lldMB\n", (u64)memory_limit >> 20);

	return 0;
}
early_param("mem", early_mem);

static void __init setup_bootmem(void)
{
	phys_addr_t vmlinux_end = __pa_symbol(&_end);
	phys_addr_t max_mapped_addr;
	phys_addr_t phys_ram_end, vmlinux_start;

	if (IS_ENABLED(CONFIG_XIP_KERNEL))
		vmlinux_start = __pa_symbol(&_sdata);
	else
		vmlinux_start = __pa_symbol(&_start);

	memblock_enforce_memory_limit(memory_limit);

	/*
	 * Make sure we align the reservation on PMD_SIZE since we will
	 * map the kernel in the linear mapping as read-only: we do not want
	 * any allocation to happen between _end and the next pmd aligned page.
	 */
	if (IS_ENABLED(CONFIG_64BIT) && IS_ENABLED(CONFIG_STRICT_KERNEL_RWX))
		vmlinux_end = (vmlinux_end + PMD_SIZE - 1) & PMD_MASK;
	/*
	 * Reserve from the start of the kernel to the end of the kernel
	 */
	memblock_reserve(vmlinux_start, vmlinux_end - vmlinux_start);

	phys_ram_end = memblock_end_of_DRAM();

	/*
	 * Make sure we align the start of the memory on a PMD boundary so that
	 * at worst, we map the linear mapping with PMD mappings.
	 */
	if (!IS_ENABLED(CONFIG_XIP_KERNEL))
		phys_ram_base = memblock_start_of_DRAM() & PMD_MASK;

	/*
	 * In 64-bit, any use of __va/__pa before this point is wrong as we
	 * did not know the start of DRAM before.
	 */
	if (IS_ENABLED(CONFIG_64BIT))
		kernel_map.va_pa_offset = PAGE_OFFSET - phys_ram_base;

	/*
	 * memblock allocator is not aware of the fact that last 4K bytes of
	 * the addressable memory can not be mapped because of IS_ERR_VALUE
	 * macro. Make sure that last 4k bytes are not usable by memblock
	 * if end of dram is equal to maximum addressable memory.  For 64-bit
	 * kernel, this problem can't happen here as the end of the virtual
	 * address space is occupied by the kernel mapping then this check must
	 * be done as soon as the kernel mapping base address is determined.
	 */
	if (!IS_ENABLED(CONFIG_64BIT)) {
		max_mapped_addr = __pa(~(ulong)0);
		if (max_mapped_addr == (phys_ram_end - 1))
			memblock_set_current_limit(max_mapped_addr - 4096);
	}

	min_low_pfn = PFN_UP(phys_ram_base);
	max_low_pfn = max_pfn = PFN_DOWN(phys_ram_end);
	high_memory = (void *)(__va(PFN_PHYS(max_low_pfn)));

	dma32_phys_limit = min(4UL * SZ_1G, (unsigned long)PFN_PHYS(max_low_pfn));
	set_max_mapnr(max_low_pfn - ARCH_PFN_OFFSET);

	reserve_initrd_mem();

	/*
	 * No allocation should be done before reserving the memory as defined
	 * in the device tree, otherwise the allocation could end up in a
	 * reserved region.
	 */
	early_init_fdt_scan_reserved_mem();

	/*
	 * If DTB is built in, no need to reserve its memblock.
	 * Otherwise, do reserve it but avoid using
	 * early_init_fdt_reserve_self() since __pa() does
	 * not work for DTB pointers that are fixmap addresses
	 */
	if (!IS_ENABLED(CONFIG_BUILTIN_DTB))
		memblock_reserve(dtb_early_pa, fdt_totalsize(dtb_early_va));

	dma_contiguous_reserve(dma32_phys_limit);
	if (IS_ENABLED(CONFIG_64BIT))
		hugetlb_cma_reserve(PUD_SHIFT - PAGE_SHIFT);
}

#ifdef CONFIG_MMU
struct pt_alloc_ops pt_ops __initdata;

pgd_t swapper_pg_dir[PTRS_PER_PGD] __page_aligned_bss;
pgd_t trampoline_pg_dir[PTRS_PER_PGD] __page_aligned_bss;
static pte_t fixmap_pte[PTRS_PER_PTE] __page_aligned_bss;

pgd_t early_pg_dir[PTRS_PER_PGD] __initdata __aligned(PAGE_SIZE);

#ifdef CONFIG_XIP_KERNEL
#define pt_ops			(*(struct pt_alloc_ops *)XIP_FIXUP(&pt_ops))
#define trampoline_pg_dir      ((pgd_t *)XIP_FIXUP(trampoline_pg_dir))
#define fixmap_pte             ((pte_t *)XIP_FIXUP(fixmap_pte))
#define early_pg_dir           ((pgd_t *)XIP_FIXUP(early_pg_dir))
#endif /* CONFIG_XIP_KERNEL */

static const pgprot_t protection_map[16] = {
	[VM_NONE]					= PAGE_NONE,
	[VM_READ]					= PAGE_READ,
	[VM_WRITE]					= PAGE_COPY,
	[VM_WRITE | VM_READ]				= PAGE_COPY,
	[VM_EXEC]					= PAGE_EXEC,
	[VM_EXEC | VM_READ]				= PAGE_READ_EXEC,
	[VM_EXEC | VM_WRITE]				= PAGE_COPY_EXEC,
	[VM_EXEC | VM_WRITE | VM_READ]			= PAGE_COPY_EXEC,
	[VM_SHARED]					= PAGE_NONE,
	[VM_SHARED | VM_READ]				= PAGE_READ,
	[VM_SHARED | VM_WRITE]				= PAGE_SHARED,
	[VM_SHARED | VM_WRITE | VM_READ]		= PAGE_SHARED,
	[VM_SHARED | VM_EXEC]				= PAGE_EXEC,
	[VM_SHARED | VM_EXEC | VM_READ]			= PAGE_READ_EXEC,
	[VM_SHARED | VM_EXEC | VM_WRITE]		= PAGE_SHARED_EXEC,
	[VM_SHARED | VM_EXEC | VM_WRITE | VM_READ]	= PAGE_SHARED_EXEC
};
DECLARE_VM_GET_PAGE_PROT

void __set_fixmap(enum fixed_addresses idx, phys_addr_t phys, pgprot_t prot)
{
	unsigned long addr = __fix_to_virt(idx);
	pte_t *ptep;

	BUG_ON(idx <= FIX_HOLE || idx >= __end_of_fixed_addresses);

	ptep = &fixmap_pte[pte_index(addr)];

	if (pgprot_val(prot))
		set_pte(ptep, pfn_pte(phys >> PAGE_SHIFT, prot));
	else
		pte_clear(&init_mm, addr, ptep);
	local_flush_tlb_page(addr);
}

static inline pte_t *__init get_pte_virt_early(phys_addr_t pa)
{
	return (pte_t *)((uintptr_t)pa);
}

static inline pte_t *__init get_pte_virt_fixmap(phys_addr_t pa)
{
	clear_fixmap(FIX_PTE);
	return (pte_t *)set_fixmap_offset(FIX_PTE, pa);
}

static inline pte_t *__init get_pte_virt_late(phys_addr_t pa)
{
	return (pte_t *) __va(pa);
}

static inline phys_addr_t __init alloc_pte_early(uintptr_t va)
{
	/*
	 * We only create PMD or PGD early mappings so we
	 * should never reach here with MMU disabled.
	 */
	BUG();
}

static inline phys_addr_t __init alloc_pte_fixmap(uintptr_t va)
{
	return memblock_phys_alloc(PAGE_SIZE, PAGE_SIZE);
}

static phys_addr_t __init alloc_pte_late(uintptr_t va)
{
	struct ptdesc *ptdesc = pagetable_alloc(GFP_KERNEL & ~__GFP_HIGHMEM, 0);

	BUG_ON(!ptdesc || !pagetable_pte_ctor(ptdesc));
	return __pa((pte_t *)ptdesc_address(ptdesc));
}

static void __init create_pte_mapping(pte_t *ptep,
				      uintptr_t va, phys_addr_t pa,
				      phys_addr_t sz, pgprot_t prot)
{
	uintptr_t pte_idx = pte_index(va);

	BUG_ON(sz != PAGE_SIZE);

	if (pte_none(ptep[pte_idx]))
		ptep[pte_idx] = pfn_pte(PFN_DOWN(pa), prot);
}

#ifndef __PAGETABLE_PMD_FOLDED

static pmd_t trampoline_pmd[PTRS_PER_PMD] __page_aligned_bss;
static pmd_t fixmap_pmd[PTRS_PER_PMD] __page_aligned_bss;
static pmd_t early_pmd[PTRS_PER_PMD] __initdata __aligned(PAGE_SIZE);

#ifdef CONFIG_XIP_KERNEL
#define trampoline_pmd ((pmd_t *)XIP_FIXUP(trampoline_pmd))
#define fixmap_pmd     ((pmd_t *)XIP_FIXUP(fixmap_pmd))
#define early_pmd      ((pmd_t *)XIP_FIXUP(early_pmd))
#endif /* CONFIG_XIP_KERNEL */

static p4d_t trampoline_p4d[PTRS_PER_P4D] __page_aligned_bss;
static p4d_t fixmap_p4d[PTRS_PER_P4D] __page_aligned_bss;
static p4d_t early_p4d[PTRS_PER_P4D] __initdata __aligned(PAGE_SIZE);

#ifdef CONFIG_XIP_KERNEL
#define trampoline_p4d ((p4d_t *)XIP_FIXUP(trampoline_p4d))
#define fixmap_p4d     ((p4d_t *)XIP_FIXUP(fixmap_p4d))
#define early_p4d      ((p4d_t *)XIP_FIXUP(early_p4d))
#endif /* CONFIG_XIP_KERNEL */

static pud_t trampoline_pud[PTRS_PER_PUD] __page_aligned_bss;
static pud_t fixmap_pud[PTRS_PER_PUD] __page_aligned_bss;
static pud_t early_pud[PTRS_PER_PUD] __initdata __aligned(PAGE_SIZE);

#ifdef CONFIG_XIP_KERNEL
#define trampoline_pud ((pud_t *)XIP_FIXUP(trampoline_pud))
#define fixmap_pud     ((pud_t *)XIP_FIXUP(fixmap_pud))
#define early_pud      ((pud_t *)XIP_FIXUP(early_pud))
#endif /* CONFIG_XIP_KERNEL */

static pmd_t *__init get_pmd_virt_early(phys_addr_t pa)
{
	/* Before MMU is enabled */
	return (pmd_t *)((uintptr_t)pa);
}

static pmd_t *__init get_pmd_virt_fixmap(phys_addr_t pa)
{
	clear_fixmap(FIX_PMD);
	return (pmd_t *)set_fixmap_offset(FIX_PMD, pa);
}

static pmd_t *__init get_pmd_virt_late(phys_addr_t pa)
{
	return (pmd_t *) __va(pa);
}

static phys_addr_t __init alloc_pmd_early(uintptr_t va)
{
	BUG_ON((va - kernel_map.virt_addr) >> PUD_SHIFT);

	return (uintptr_t)early_pmd;
}

static phys_addr_t __init alloc_pmd_fixmap(uintptr_t va)
{
	return memblock_phys_alloc(PAGE_SIZE, PAGE_SIZE);
}

static phys_addr_t __init alloc_pmd_late(uintptr_t va)
{
	struct ptdesc *ptdesc = pagetable_alloc(GFP_KERNEL & ~__GFP_HIGHMEM, 0);

	BUG_ON(!ptdesc || !pagetable_pmd_ctor(ptdesc));
	return __pa((pmd_t *)ptdesc_address(ptdesc));
}

static void __init create_pmd_mapping(pmd_t *pmdp,
				      uintptr_t va, phys_addr_t pa,
				      phys_addr_t sz, pgprot_t prot)
{
	pte_t *ptep;
	phys_addr_t pte_phys;
	uintptr_t pmd_idx = pmd_index(va);

	if (sz == PMD_SIZE) {
		if (pmd_none(pmdp[pmd_idx]))
			pmdp[pmd_idx] = pfn_pmd(PFN_DOWN(pa), prot);
		return;
	}

	if (pmd_none(pmdp[pmd_idx])) {
		pte_phys = pt_ops.alloc_pte(va);
		pmdp[pmd_idx] = pfn_pmd(PFN_DOWN(pte_phys), PAGE_TABLE);
		ptep = pt_ops.get_pte_virt(pte_phys);
		memset(ptep, 0, PAGE_SIZE);
	} else {
		pte_phys = PFN_PHYS(_pmd_pfn(pmdp[pmd_idx]));
		ptep = pt_ops.get_pte_virt(pte_phys);
	}

	create_pte_mapping(ptep, va, pa, sz, prot);
}

static pud_t *__init get_pud_virt_early(phys_addr_t pa)
{
	return (pud_t *)((uintptr_t)pa);
}

static pud_t *__init get_pud_virt_fixmap(phys_addr_t pa)
{
	clear_fixmap(FIX_PUD);
	return (pud_t *)set_fixmap_offset(FIX_PUD, pa);
}

static pud_t *__init get_pud_virt_late(phys_addr_t pa)
{
	return (pud_t *)__va(pa);
}

static phys_addr_t __init alloc_pud_early(uintptr_t va)
{
	/* Only one PUD is available for early mapping */
	BUG_ON((va - kernel_map.virt_addr) >> PGDIR_SHIFT);

	return (uintptr_t)early_pud;
}

static phys_addr_t __init alloc_pud_fixmap(uintptr_t va)
{
	return memblock_phys_alloc(PAGE_SIZE, PAGE_SIZE);
}

static phys_addr_t alloc_pud_late(uintptr_t va)
{
	unsigned long vaddr;

	vaddr = __get_free_page(GFP_KERNEL);
	BUG_ON(!vaddr);
	return __pa(vaddr);
}

static p4d_t *__init get_p4d_virt_early(phys_addr_t pa)
{
	return (p4d_t *)((uintptr_t)pa);
}

static p4d_t *__init get_p4d_virt_fixmap(phys_addr_t pa)
{
	clear_fixmap(FIX_P4D);
	return (p4d_t *)set_fixmap_offset(FIX_P4D, pa);
}

static p4d_t *__init get_p4d_virt_late(phys_addr_t pa)
{
	return (p4d_t *)__va(pa);
}

static phys_addr_t __init alloc_p4d_early(uintptr_t va)
{
	/* Only one P4D is available for early mapping */
	BUG_ON((va - kernel_map.virt_addr) >> PGDIR_SHIFT);

	return (uintptr_t)early_p4d;
}

static phys_addr_t __init alloc_p4d_fixmap(uintptr_t va)
{
	return memblock_phys_alloc(PAGE_SIZE, PAGE_SIZE);
}

static phys_addr_t alloc_p4d_late(uintptr_t va)
{
	unsigned long vaddr;

	vaddr = __get_free_page(GFP_KERNEL);
	BUG_ON(!vaddr);
	return __pa(vaddr);
}

static void __init create_pud_mapping(pud_t *pudp,
				      uintptr_t va, phys_addr_t pa,
				      phys_addr_t sz, pgprot_t prot)
{
	pmd_t *nextp;
	phys_addr_t next_phys;
	uintptr_t pud_index = pud_index(va);

	if (sz == PUD_SIZE) {
		if (pud_val(pudp[pud_index]) == 0)
			pudp[pud_index] = pfn_pud(PFN_DOWN(pa), prot);
		return;
	}

	if (pud_val(pudp[pud_index]) == 0) {
		next_phys = pt_ops.alloc_pmd(va);
		pudp[pud_index] = pfn_pud(PFN_DOWN(next_phys), PAGE_TABLE);
		nextp = pt_ops.get_pmd_virt(next_phys);
		memset(nextp, 0, PAGE_SIZE);
	} else {
		next_phys = PFN_PHYS(_pud_pfn(pudp[pud_index]));
		nextp = pt_ops.get_pmd_virt(next_phys);
	}

	create_pmd_mapping(nextp, va, pa, sz, prot);
}

static void __init create_p4d_mapping(p4d_t *p4dp,
				      uintptr_t va, phys_addr_t pa,
				      phys_addr_t sz, pgprot_t prot)
{
	pud_t *nextp;
	phys_addr_t next_phys;
	uintptr_t p4d_index = p4d_index(va);

	if (sz == P4D_SIZE) {
		if (p4d_val(p4dp[p4d_index]) == 0)
			p4dp[p4d_index] = pfn_p4d(PFN_DOWN(pa), prot);
		return;
	}

	if (p4d_val(p4dp[p4d_index]) == 0) {
		next_phys = pt_ops.alloc_pud(va);
		p4dp[p4d_index] = pfn_p4d(PFN_DOWN(next_phys), PAGE_TABLE);
		nextp = pt_ops.get_pud_virt(next_phys);
		memset(nextp, 0, PAGE_SIZE);
	} else {
		next_phys = PFN_PHYS(_p4d_pfn(p4dp[p4d_index]));
		nextp = pt_ops.get_pud_virt(next_phys);
	}

	create_pud_mapping(nextp, va, pa, sz, prot);
}

#define pgd_next_t		p4d_t
#define alloc_pgd_next(__va)	(pgtable_l5_enabled ?			\
		pt_ops.alloc_p4d(__va) : (pgtable_l4_enabled ?		\
		pt_ops.alloc_pud(__va) : pt_ops.alloc_pmd(__va)))
#define get_pgd_next_virt(__pa)	(pgtable_l5_enabled ?			\
		pt_ops.get_p4d_virt(__pa) : (pgd_next_t *)(pgtable_l4_enabled ?	\
		pt_ops.get_pud_virt(__pa) : (pud_t *)pt_ops.get_pmd_virt(__pa)))
#define create_pgd_next_mapping(__nextp, __va, __pa, __sz, __prot)	\
				(pgtable_l5_enabled ?			\
		create_p4d_mapping(__nextp, __va, __pa, __sz, __prot) : \
				(pgtable_l4_enabled ?			\
		create_pud_mapping((pud_t *)__nextp, __va, __pa, __sz, __prot) :	\
		create_pmd_mapping((pmd_t *)__nextp, __va, __pa, __sz, __prot)))
#define fixmap_pgd_next		(pgtable_l5_enabled ?			\
		(uintptr_t)fixmap_p4d : (pgtable_l4_enabled ?		\
		(uintptr_t)fixmap_pud : (uintptr_t)fixmap_pmd))
#define trampoline_pgd_next	(pgtable_l5_enabled ?			\
		(uintptr_t)trampoline_p4d : (pgtable_l4_enabled ?	\
		(uintptr_t)trampoline_pud : (uintptr_t)trampoline_pmd))
#else
#define pgd_next_t		pte_t
#define alloc_pgd_next(__va)	pt_ops.alloc_pte(__va)
#define get_pgd_next_virt(__pa)	pt_ops.get_pte_virt(__pa)
#define create_pgd_next_mapping(__nextp, __va, __pa, __sz, __prot)	\
	create_pte_mapping(__nextp, __va, __pa, __sz, __prot)
#define fixmap_pgd_next		((uintptr_t)fixmap_pte)
#define create_p4d_mapping(__pmdp, __va, __pa, __sz, __prot) do {} while(0)
#define create_pud_mapping(__pmdp, __va, __pa, __sz, __prot) do {} while(0)
#define create_pmd_mapping(__pmdp, __va, __pa, __sz, __prot) do {} while(0)
#endif /* __PAGETABLE_PMD_FOLDED */

void __init create_pgd_mapping(pgd_t *pgdp,
				      uintptr_t va, phys_addr_t pa,
				      phys_addr_t sz, pgprot_t prot)
{
	pgd_next_t *nextp;
	phys_addr_t next_phys;
	uintptr_t pgd_idx = pgd_index(va);

	if (sz == PGDIR_SIZE) {
		if (pgd_val(pgdp[pgd_idx]) == 0)
			pgdp[pgd_idx] = pfn_pgd(PFN_DOWN(pa), prot);
		return;
	}

	if (pgd_val(pgdp[pgd_idx]) == 0) {
		next_phys = alloc_pgd_next(va);
		pgdp[pgd_idx] = pfn_pgd(PFN_DOWN(next_phys), PAGE_TABLE);
		nextp = get_pgd_next_virt(next_phys);
		memset(nextp, 0, PAGE_SIZE);
	} else {
		next_phys = PFN_PHYS(_pgd_pfn(pgdp[pgd_idx]));
		nextp = get_pgd_next_virt(next_phys);
	}

	create_pgd_next_mapping(nextp, va, pa, sz, prot);
}

static uintptr_t __init best_map_size(phys_addr_t pa, uintptr_t va,
				      phys_addr_t size)
{
	if (!(pa & (PGDIR_SIZE - 1)) && !(va & (PGDIR_SIZE - 1)) && size >= PGDIR_SIZE)
		return PGDIR_SIZE;

	if (!(pa & (P4D_SIZE - 1)) && !(va & (P4D_SIZE - 1)) && size >= P4D_SIZE)
		return P4D_SIZE;

	if (!(pa & (PUD_SIZE - 1)) && !(va & (PUD_SIZE - 1)) && size >= PUD_SIZE)
		return PUD_SIZE;

	if (!(pa & (PMD_SIZE - 1)) && !(va & (PMD_SIZE - 1)) && size >= PMD_SIZE)
		return PMD_SIZE;

	return PAGE_SIZE;
}

#ifdef CONFIG_XIP_KERNEL
#define phys_ram_base  (*(phys_addr_t *)XIP_FIXUP(&phys_ram_base))
extern char _xiprom[], _exiprom[], __data_loc;

/* called from head.S with MMU off */
asmlinkage void __init __copy_data(void)
{
	void *from = (void *)(&__data_loc);
	void *to = (void *)CONFIG_PHYS_RAM_BASE;
	size_t sz = (size_t)((uintptr_t)(&_end) - (uintptr_t)(&_sdata));

	memcpy(to, from, sz);
}
#endif

#ifdef CONFIG_STRICT_KERNEL_RWX
static __init pgprot_t pgprot_from_va(uintptr_t va)
{
	if (is_va_kernel_text(va))
		return PAGE_KERNEL_READ_EXEC;

	/*
	 * In 64-bit kernel, the kernel mapping is outside the linear mapping so
	 * we must protect its linear mapping alias from being executed and
	 * written.
	 * And rodata section is marked readonly in mark_rodata_ro.
	 */
	if (IS_ENABLED(CONFIG_64BIT) && is_va_kernel_lm_alias_text(va))
		return PAGE_KERNEL_READ;

	return PAGE_KERNEL;
}

void mark_rodata_ro(void)
{
	set_kernel_memory(__start_rodata, _data, set_memory_ro);
	if (IS_ENABLED(CONFIG_64BIT))
		set_kernel_memory(lm_alias(__start_rodata), lm_alias(_data),
				  set_memory_ro);

	debug_checkwx();
}
#else
static __init pgprot_t pgprot_from_va(uintptr_t va)
{
	if (IS_ENABLED(CONFIG_64BIT) && !is_kernel_mapping(va))
		return PAGE_KERNEL;

	return PAGE_KERNEL_EXEC;
}
#endif /* CONFIG_STRICT_KERNEL_RWX */

#if defined(CONFIG_64BIT) && !defined(CONFIG_XIP_KERNEL)
u64 __pi_set_satp_mode_from_cmdline(uintptr_t dtb_pa);

static void __init disable_pgtable_l5(void)
{
	pgtable_l5_enabled = false;
	kernel_map.page_offset = PAGE_OFFSET_L4;
	satp_mode = SATP_MODE_48;
}

static void __init disable_pgtable_l4(void)
{
	pgtable_l4_enabled = false;
	kernel_map.page_offset = PAGE_OFFSET_L3;
	satp_mode = SATP_MODE_39;
}

static int __init print_no4lvl(char *p)
{
	pr_info("Disabled 4-level and 5-level paging");
	return 0;
}
early_param("no4lvl", print_no4lvl);

static int __init print_no5lvl(char *p)
{
	pr_info("Disabled 5-level paging");
	return 0;
}
early_param("no5lvl", print_no5lvl);

/*
 * There is a simple way to determine if 4-level is supported by the
 * underlying hardware: establish 1:1 mapping in 4-level page table mode
 * then read SATP to see if the configuration was taken into account
 * meaning sv48 is supported.
 */
static __init void set_satp_mode(uintptr_t dtb_pa)
{
	u64 identity_satp, hw_satp;
	uintptr_t set_satp_mode_pmd = ((unsigned long)set_satp_mode) & PMD_MASK;
	u64 satp_mode_cmdline = __pi_set_satp_mode_from_cmdline(dtb_pa);

	if (satp_mode_cmdline == SATP_MODE_57) {
		disable_pgtable_l5();
	} else if (satp_mode_cmdline == SATP_MODE_48) {
		disable_pgtable_l5();
		disable_pgtable_l4();
		return;
	}

	create_p4d_mapping(early_p4d,
			set_satp_mode_pmd, (uintptr_t)early_pud,
			P4D_SIZE, PAGE_TABLE);
	create_pud_mapping(early_pud,
			   set_satp_mode_pmd, (uintptr_t)early_pmd,
			   PUD_SIZE, PAGE_TABLE);
	/* Handle the case where set_satp_mode straddles 2 PMDs */
	create_pmd_mapping(early_pmd,
			   set_satp_mode_pmd, set_satp_mode_pmd,
			   PMD_SIZE, PAGE_KERNEL_EXEC);
	create_pmd_mapping(early_pmd,
			   set_satp_mode_pmd + PMD_SIZE,
			   set_satp_mode_pmd + PMD_SIZE,
			   PMD_SIZE, PAGE_KERNEL_EXEC);
retry:
	create_pgd_mapping(early_pg_dir,
			   set_satp_mode_pmd,
			   pgtable_l5_enabled ?
				(uintptr_t)early_p4d : (uintptr_t)early_pud,
			   PGDIR_SIZE, PAGE_TABLE);

	identity_satp = PFN_DOWN((uintptr_t)&early_pg_dir) | satp_mode;

	local_flush_tlb_all();
	csr_write(CSR_SATP, identity_satp);
	hw_satp = csr_swap(CSR_SATP, 0ULL);
	local_flush_tlb_all();

	if (hw_satp != identity_satp) {
		if (pgtable_l5_enabled) {
			disable_pgtable_l5();
			memset(early_pg_dir, 0, PAGE_SIZE);
			goto retry;
		}
		disable_pgtable_l4();
	}

	memset(early_pg_dir, 0, PAGE_SIZE);
	memset(early_p4d, 0, PAGE_SIZE);
	memset(early_pud, 0, PAGE_SIZE);
	memset(early_pmd, 0, PAGE_SIZE);
}
#endif

/*
 * setup_vm() is called from head.S with MMU-off.
 *
 * Following requirements should be honoured for setup_vm() to work
 * correctly:
 * 1) It should use PC-relative addressing for accessing kernel symbols.
 *    To achieve this we always use GCC cmodel=medany.
 * 2) The compiler instrumentation for FTRACE will not work for setup_vm()
 *    so disable compiler instrumentation when FTRACE is enabled.
 *
 * Currently, the above requirements are honoured by using custom CFLAGS
 * for init.o in mm/Makefile.
 */

#ifndef __riscv_cmodel_medany
#error "setup_vm() is called from head.S before relocate so it should not use absolute addressing."
#endif

#ifdef CONFIG_RELOCATABLE
extern unsigned long __rela_dyn_start, __rela_dyn_end;

static void __init relocate_kernel(void)
{
	Elf64_Rela *rela = (Elf64_Rela *)&__rela_dyn_start;
	/*
	 * This holds the offset between the linked virtual address and the
	 * relocated virtual address.
	 */
	uintptr_t reloc_offset = kernel_map.virt_addr - KERNEL_LINK_ADDR;
	/*
	 * This holds the offset between kernel linked virtual address and
	 * physical address.
	 */
	uintptr_t va_kernel_link_pa_offset = KERNEL_LINK_ADDR - kernel_map.phys_addr;

	for ( ; rela < (Elf64_Rela *)&__rela_dyn_end; rela++) {
		Elf64_Addr addr = (rela->r_offset - va_kernel_link_pa_offset);
		Elf64_Addr relocated_addr = rela->r_addend;

		if (rela->r_info != R_RISCV_RELATIVE)
			continue;

		/*
		 * Make sure to not relocate vdso symbols like rt_sigreturn
		 * which are linked from the address 0 in vmlinux since
		 * vdso symbol addresses are actually used as an offset from
		 * mm->context.vdso in VDSO_OFFSET macro.
		 */
		if (relocated_addr >= KERNEL_LINK_ADDR)
			relocated_addr += reloc_offset;

		*(Elf64_Addr *)addr = relocated_addr;
	}
}
#endif /* CONFIG_RELOCATABLE */

#ifdef CONFIG_XIP_KERNEL
static void __init create_kernel_page_table(pgd_t *pgdir,
					    __always_unused bool early)
{
	uintptr_t va, end_va;

	/* Map the flash resident part */
	end_va = kernel_map.virt_addr + kernel_map.xiprom_sz;
	for (va = kernel_map.virt_addr; va < end_va; va += PMD_SIZE)
		create_pgd_mapping(pgdir, va,
				   kernel_map.xiprom + (va - kernel_map.virt_addr),
				   PMD_SIZE, PAGE_KERNEL_EXEC);

	/* Map the data in RAM */
	end_va = kernel_map.virt_addr + XIP_OFFSET + kernel_map.size;
	for (va = kernel_map.virt_addr + XIP_OFFSET; va < end_va; va += PMD_SIZE)
		create_pgd_mapping(pgdir, va,
				   kernel_map.phys_addr + (va - (kernel_map.virt_addr + XIP_OFFSET)),
				   PMD_SIZE, PAGE_KERNEL);
}
#else
static void __init create_kernel_page_table(pgd_t *pgdir, bool early)
{
	uintptr_t va, end_va;

	end_va = kernel_map.virt_addr + kernel_map.size;
	for (va = kernel_map.virt_addr; va < end_va; va += PMD_SIZE)
		create_pgd_mapping(pgdir, va,
				   kernel_map.phys_addr + (va - kernel_map.virt_addr),
				   PMD_SIZE,
				   early ?
					PAGE_KERNEL_EXEC : pgprot_from_va(va));
}
#endif

/*
 * Setup a 4MB mapping that encompasses the device tree: for 64-bit kernel,
 * this means 2 PMD entries whereas for 32-bit kernel, this is only 1 PGDIR
 * entry.
 */
static void __init create_fdt_early_page_table(uintptr_t fix_fdt_va,
					       uintptr_t dtb_pa)
{
#ifndef CONFIG_BUILTIN_DTB
	uintptr_t pa = dtb_pa & ~(PMD_SIZE - 1);

	/* Make sure the fdt fixmap address is always aligned on PMD size */
	BUILD_BUG_ON(FIX_FDT % (PMD_SIZE / PAGE_SIZE));

	/* In 32-bit only, the fdt lies in its own PGD */
	if (!IS_ENABLED(CONFIG_64BIT)) {
		create_pgd_mapping(early_pg_dir, fix_fdt_va,
				   pa, MAX_FDT_SIZE, PAGE_KERNEL);
	} else {
		create_pmd_mapping(fixmap_pmd, fix_fdt_va,
				   pa, PMD_SIZE, PAGE_KERNEL);
		create_pmd_mapping(fixmap_pmd, fix_fdt_va + PMD_SIZE,
				   pa + PMD_SIZE, PMD_SIZE, PAGE_KERNEL);
	}

	dtb_early_va = (void *)fix_fdt_va + (dtb_pa & (PMD_SIZE - 1));
#else
	/*
	 * For 64-bit kernel, __va can't be used since it would return a linear
	 * mapping address whereas dtb_early_va will be used before
	 * setup_vm_final installs the linear mapping. For 32-bit kernel, as the
	 * kernel is mapped in the linear mapping, that makes no difference.
	 */
	dtb_early_va = kernel_mapping_pa_to_va(XIP_FIXUP(dtb_pa));
#endif

	dtb_early_pa = dtb_pa;
}

/*
 * MMU is not enabled, the page tables are allocated directly using
 * early_pmd/pud/p4d and the address returned is the physical one.
 */
static void __init pt_ops_set_early(void)
{
	pt_ops.alloc_pte = alloc_pte_early;
	pt_ops.get_pte_virt = get_pte_virt_early;
#ifndef __PAGETABLE_PMD_FOLDED
	pt_ops.alloc_pmd = alloc_pmd_early;
	pt_ops.get_pmd_virt = get_pmd_virt_early;
	pt_ops.alloc_pud = alloc_pud_early;
	pt_ops.get_pud_virt = get_pud_virt_early;
	pt_ops.alloc_p4d = alloc_p4d_early;
	pt_ops.get_p4d_virt = get_p4d_virt_early;
#endif
}

/*
 * MMU is enabled but page table setup is not complete yet.
 * fixmap page table alloc functions must be used as a means to temporarily
 * map the allocated physical pages since the linear mapping does not exist yet.
 *
 * Note that this is called with MMU disabled, hence kernel_mapping_pa_to_va,
 * but it will be used as described above.
 */
static void __init pt_ops_set_fixmap(void)
{
	pt_ops.alloc_pte = kernel_mapping_pa_to_va(alloc_pte_fixmap);
	pt_ops.get_pte_virt = kernel_mapping_pa_to_va(get_pte_virt_fixmap);
#ifndef __PAGETABLE_PMD_FOLDED
	pt_ops.alloc_pmd = kernel_mapping_pa_to_va(alloc_pmd_fixmap);
	pt_ops.get_pmd_virt = kernel_mapping_pa_to_va(get_pmd_virt_fixmap);
	pt_ops.alloc_pud = kernel_mapping_pa_to_va(alloc_pud_fixmap);
	pt_ops.get_pud_virt = kernel_mapping_pa_to_va(get_pud_virt_fixmap);
	pt_ops.alloc_p4d = kernel_mapping_pa_to_va(alloc_p4d_fixmap);
	pt_ops.get_p4d_virt = kernel_mapping_pa_to_va(get_p4d_virt_fixmap);
#endif
}

/*
 * MMU is enabled and page table setup is complete, so from now, we can use
 * generic page allocation functions to setup page table.
 */
static void __init pt_ops_set_late(void)
{
	pt_ops.alloc_pte = alloc_pte_late;
	pt_ops.get_pte_virt = get_pte_virt_late;
#ifndef __PAGETABLE_PMD_FOLDED
	pt_ops.alloc_pmd = alloc_pmd_late;
	pt_ops.get_pmd_virt = get_pmd_virt_late;
	pt_ops.alloc_pud = alloc_pud_late;
	pt_ops.get_pud_virt = get_pud_virt_late;
	pt_ops.alloc_p4d = alloc_p4d_late;
	pt_ops.get_p4d_virt = get_p4d_virt_late;
#endif
}

#ifdef CONFIG_RANDOMIZE_BASE
extern bool __init __pi_set_nokaslr_from_cmdline(uintptr_t dtb_pa);
extern u64 __init __pi_get_kaslr_seed(uintptr_t dtb_pa);

static int __init print_nokaslr(char *p)
{
	pr_info("Disabled KASLR");
	return 0;
}
early_param("nokaslr", print_nokaslr);

unsigned long kaslr_offset(void)
{
	return kernel_map.virt_offset;
}
#endif

asmlinkage void __init setup_vm(uintptr_t dtb_pa)
{
	pmd_t __maybe_unused fix_bmap_spmd, fix_bmap_epmd;

#ifdef CONFIG_RANDOMIZE_BASE
	if (!__pi_set_nokaslr_from_cmdline(dtb_pa)) {
		u64 kaslr_seed = __pi_get_kaslr_seed(dtb_pa);
		u32 kernel_size = (uintptr_t)(&_end) - (uintptr_t)(&_start);
		u32 nr_pos;

		/*
		 * Compute the number of positions available: we are limited
		 * by the early page table that only has one PUD and we must
		 * be aligned on PMD_SIZE.
		 */
		nr_pos = (PUD_SIZE - kernel_size) / PMD_SIZE;

		kernel_map.virt_offset = (kaslr_seed % nr_pos) * PMD_SIZE;
	}
#endif

	kernel_map.virt_addr = KERNEL_LINK_ADDR + kernel_map.virt_offset;
	kernel_map.page_offset = _AC(CONFIG_PAGE_OFFSET, UL);

#ifdef CONFIG_XIP_KERNEL
	kernel_map.xiprom = (uintptr_t)CONFIG_XIP_PHYS_ADDR;
	kernel_map.xiprom_sz = (uintptr_t)(&_exiprom) - (uintptr_t)(&_xiprom);

	phys_ram_base = CONFIG_PHYS_RAM_BASE;
	kernel_map.phys_addr = (uintptr_t)CONFIG_PHYS_RAM_BASE;
	kernel_map.size = (uintptr_t)(&_end) - (uintptr_t)(&_sdata);

	kernel_map.va_kernel_xip_pa_offset = kernel_map.virt_addr - kernel_map.xiprom;
#else
	kernel_map.phys_addr = (uintptr_t)(&_start);
	kernel_map.size = (uintptr_t)(&_end) - kernel_map.phys_addr;
#endif

#if defined(CONFIG_64BIT) && !defined(CONFIG_XIP_KERNEL)
	set_satp_mode(dtb_pa);
#endif

	/*
	 * In 64-bit, we defer the setup of va_pa_offset to setup_bootmem,
	 * where we have the system memory layout: this allows us to align
	 * the physical and virtual mappings and then make use of PUD/P4D/PGD
	 * for the linear mapping. This is only possible because the kernel
	 * mapping lies outside the linear mapping.
	 * In 32-bit however, as the kernel resides in the linear mapping,
	 * setup_vm_final can not change the mapping established here,
	 * otherwise the same kernel addresses would get mapped to different
	 * physical addresses (if the start of dram is different from the
	 * kernel physical address start).
	 */
	kernel_map.va_pa_offset = IS_ENABLED(CONFIG_64BIT) ?
				0UL : PAGE_OFFSET - kernel_map.phys_addr;
	kernel_map.va_kernel_pa_offset = kernel_map.virt_addr - kernel_map.phys_addr;

	/*
	 * The default maximal physical memory size is KERN_VIRT_SIZE for 32-bit
	 * kernel, whereas for 64-bit kernel, the end of the virtual address
	 * space is occupied by the modules/BPF/kernel mappings which reduces
	 * the available size of the linear mapping.
	 */
	memory_limit = KERN_VIRT_SIZE - (IS_ENABLED(CONFIG_64BIT) ? SZ_4G : 0);

	/* Sanity check alignment and size */
	BUG_ON((PAGE_OFFSET % PGDIR_SIZE) != 0);
	BUG_ON((kernel_map.phys_addr % PMD_SIZE) != 0);

#ifdef CONFIG_64BIT
	/*
	 * The last 4K bytes of the addressable memory can not be mapped because
	 * of IS_ERR_VALUE macro.
	 */
	BUG_ON((kernel_map.virt_addr + kernel_map.size) > ADDRESS_SPACE_END - SZ_4K);
#endif

#ifdef CONFIG_RELOCATABLE
	/*
	 * Early page table uses only one PUD, which makes it possible
	 * to map PUD_SIZE aligned on PUD_SIZE: if the relocation offset
	 * makes the kernel cross over a PUD_SIZE boundary, raise a bug
	 * since a part of the kernel would not get mapped.
	 */
	BUG_ON(PUD_SIZE - (kernel_map.virt_addr & (PUD_SIZE - 1)) < kernel_map.size);
	relocate_kernel();
#endif

	apply_early_boot_alternatives();
	pt_ops_set_early();

	/* Setup early PGD for fixmap */
	create_pgd_mapping(early_pg_dir, FIXADDR_START,
			   fixmap_pgd_next, PGDIR_SIZE, PAGE_TABLE);

#ifndef __PAGETABLE_PMD_FOLDED
	/* Setup fixmap P4D and PUD */
	if (pgtable_l5_enabled)
		create_p4d_mapping(fixmap_p4d, FIXADDR_START,
				   (uintptr_t)fixmap_pud, P4D_SIZE, PAGE_TABLE);
	/* Setup fixmap PUD and PMD */
	if (pgtable_l4_enabled)
		create_pud_mapping(fixmap_pud, FIXADDR_START,
				   (uintptr_t)fixmap_pmd, PUD_SIZE, PAGE_TABLE);
	create_pmd_mapping(fixmap_pmd, FIXADDR_START,
			   (uintptr_t)fixmap_pte, PMD_SIZE, PAGE_TABLE);
	/* Setup trampoline PGD and PMD */
	create_pgd_mapping(trampoline_pg_dir, kernel_map.virt_addr,
			   trampoline_pgd_next, PGDIR_SIZE, PAGE_TABLE);
	if (pgtable_l5_enabled)
		create_p4d_mapping(trampoline_p4d, kernel_map.virt_addr,
				   (uintptr_t)trampoline_pud, P4D_SIZE, PAGE_TABLE);
	if (pgtable_l4_enabled)
		create_pud_mapping(trampoline_pud, kernel_map.virt_addr,
				   (uintptr_t)trampoline_pmd, PUD_SIZE, PAGE_TABLE);
#ifdef CONFIG_XIP_KERNEL
	create_pmd_mapping(trampoline_pmd, kernel_map.virt_addr,
			   kernel_map.xiprom, PMD_SIZE, PAGE_KERNEL_EXEC);
#else
	create_pmd_mapping(trampoline_pmd, kernel_map.virt_addr,
			   kernel_map.phys_addr, PMD_SIZE, PAGE_KERNEL_EXEC);
#endif
#else
	/* Setup trampoline PGD */
	create_pgd_mapping(trampoline_pg_dir, kernel_map.virt_addr,
			   kernel_map.phys_addr, PGDIR_SIZE, PAGE_KERNEL_EXEC);
#endif

	/*
	 * Setup early PGD covering entire kernel which will allow
	 * us to reach paging_init(). We map all memory banks later
	 * in setup_vm_final() below.
	 */
	create_kernel_page_table(early_pg_dir, true);

	/* Setup early mapping for FDT early scan */
	create_fdt_early_page_table(__fix_to_virt(FIX_FDT), dtb_pa);

	/*
	 * Bootime fixmap only can handle PMD_SIZE mapping. Thus, boot-ioremap
	 * range can not span multiple pmds.
	 */
	BUG_ON((__fix_to_virt(FIX_BTMAP_BEGIN) >> PMD_SHIFT)
		     != (__fix_to_virt(FIX_BTMAP_END) >> PMD_SHIFT));

#ifndef __PAGETABLE_PMD_FOLDED
	/*
	 * Early ioremap fixmap is already created as it lies within first 2MB
	 * of fixmap region. We always map PMD_SIZE. Thus, both FIX_BTMAP_END
	 * FIX_BTMAP_BEGIN should lie in the same pmd. Verify that and warn
	 * the user if not.
	 */
	fix_bmap_spmd = fixmap_pmd[pmd_index(__fix_to_virt(FIX_BTMAP_BEGIN))];
	fix_bmap_epmd = fixmap_pmd[pmd_index(__fix_to_virt(FIX_BTMAP_END))];
	if (pmd_val(fix_bmap_spmd) != pmd_val(fix_bmap_epmd)) {
		WARN_ON(1);
		pr_warn("fixmap btmap start [%08lx] != end [%08lx]\n",
			pmd_val(fix_bmap_spmd), pmd_val(fix_bmap_epmd));
		pr_warn("fix_to_virt(FIX_BTMAP_BEGIN): %08lx\n",
			fix_to_virt(FIX_BTMAP_BEGIN));
		pr_warn("fix_to_virt(FIX_BTMAP_END):   %08lx\n",
			fix_to_virt(FIX_BTMAP_END));

		pr_warn("FIX_BTMAP_END:       %d\n", FIX_BTMAP_END);
		pr_warn("FIX_BTMAP_BEGIN:     %d\n", FIX_BTMAP_BEGIN);
	}
#endif

	pt_ops_set_fixmap();
}

static void __init create_linear_mapping_range(phys_addr_t start,
					       phys_addr_t end,
					       uintptr_t fixed_map_size)
{
	phys_addr_t pa;
	uintptr_t va, map_size;

	for (pa = start; pa < end; pa += map_size) {
		va = (uintptr_t)__va(pa);
		map_size = fixed_map_size ? fixed_map_size :
					    best_map_size(pa, va, end - pa);

		create_pgd_mapping(swapper_pg_dir, va, pa, map_size,
				   pgprot_from_va(va));
	}
}

static void __init create_linear_mapping_page_table(void)
{
	phys_addr_t start, end;
	phys_addr_t kfence_pool __maybe_unused;
	u64 i;

<<<<<<< HEAD
	/* Setup swapper PGD for fixmap */
#if !defined(CONFIG_64BIT)
	/*
	 * In 32-bit, the device tree lies in a pgd entry, so it must be copied
	 * directly in swapper_pg_dir in addition to the pgd entry that points
	 * to fixmap_pte.
	 */
	unsigned long idx = pgd_index(__fix_to_virt(FIX_FDT));

	set_pgd(&swapper_pg_dir[idx], early_pg_dir[idx]);
#endif
	create_pgd_mapping(swapper_pg_dir, FIXADDR_START,
			   __pa_symbol(fixmap_pgd_next),
			   PGDIR_SIZE, PAGE_TABLE);
=======
#ifdef CONFIG_STRICT_KERNEL_RWX
	phys_addr_t ktext_start = __pa_symbol(_start);
	phys_addr_t ktext_size = __init_data_begin - _start;
	phys_addr_t krodata_start = __pa_symbol(__start_rodata);
	phys_addr_t krodata_size = _data - __start_rodata;

	/* Isolate kernel text and rodata so they don't get mapped with a PUD */
	memblock_mark_nomap(ktext_start,  ktext_size);
	memblock_mark_nomap(krodata_start, krodata_size);
#endif

#ifdef CONFIG_KFENCE
	/*
	 *  kfence pool must be backed by PAGE_SIZE mappings, so allocate it
	 *  before we setup the linear mapping so that we avoid using hugepages
	 *  for this region.
	 */
	kfence_pool = memblock_phys_alloc(KFENCE_POOL_SIZE, PAGE_SIZE);
	BUG_ON(!kfence_pool);

	memblock_mark_nomap(kfence_pool, KFENCE_POOL_SIZE);
	__kfence_pool = __va(kfence_pool);
#endif
>>>>>>> 98817289

	/* Map all memory banks in the linear mapping */
	for_each_mem_range(i, &start, &end) {
		if (start >= end)
			break;
		if (start <= __pa(PAGE_OFFSET) &&
		    __pa(PAGE_OFFSET) < end)
			start = __pa(PAGE_OFFSET);
		if (end >= __pa(PAGE_OFFSET) + memory_limit)
			end = __pa(PAGE_OFFSET) + memory_limit;

		create_linear_mapping_range(start, end, 0);
	}

#ifdef CONFIG_STRICT_KERNEL_RWX
	create_linear_mapping_range(ktext_start, ktext_start + ktext_size, 0);
	create_linear_mapping_range(krodata_start,
				    krodata_start + krodata_size, 0);

	memblock_clear_nomap(ktext_start,  ktext_size);
	memblock_clear_nomap(krodata_start, krodata_size);
#endif

#ifdef CONFIG_KFENCE
	create_linear_mapping_range(kfence_pool,
				    kfence_pool + KFENCE_POOL_SIZE,
				    PAGE_SIZE);

	memblock_clear_nomap(kfence_pool, KFENCE_POOL_SIZE);
#endif
}

static void __init setup_vm_final(void)
{
	/* Setup swapper PGD for fixmap */
#if !defined(CONFIG_64BIT)
	/*
	 * In 32-bit, the device tree lies in a pgd entry, so it must be copied
	 * directly in swapper_pg_dir in addition to the pgd entry that points
	 * to fixmap_pte.
	 */
	unsigned long idx = pgd_index(__fix_to_virt(FIX_FDT));

	set_pgd(&swapper_pg_dir[idx], early_pg_dir[idx]);
#endif
	create_pgd_mapping(swapper_pg_dir, FIXADDR_START,
			   __pa_symbol(fixmap_pgd_next),
			   PGDIR_SIZE, PAGE_TABLE);

	/* Map the linear mapping */
	create_linear_mapping_page_table();

	/* Map the kernel */
	if (IS_ENABLED(CONFIG_64BIT))
		create_kernel_page_table(swapper_pg_dir, false);

#ifdef CONFIG_KASAN
	kasan_swapper_init();
#endif

	/* Clear fixmap PTE and PMD mappings */
	clear_fixmap(FIX_PTE);
	clear_fixmap(FIX_PMD);
	clear_fixmap(FIX_PUD);
	clear_fixmap(FIX_P4D);

	/* Move to swapper page table */
	csr_write(CSR_SATP, PFN_DOWN(__pa_symbol(swapper_pg_dir)) | satp_mode);
	local_flush_tlb_all();

	pt_ops_set_late();
}
#else
asmlinkage void __init setup_vm(uintptr_t dtb_pa)
{
	dtb_early_va = (void *)dtb_pa;
	dtb_early_pa = dtb_pa;
}

static inline void setup_vm_final(void)
{
}
#endif /* CONFIG_MMU */

/* Reserve 128M low memory by default for swiotlb buffer */
#define DEFAULT_CRASH_KERNEL_LOW_SIZE	(128UL << 20)

static int __init reserve_crashkernel_low(unsigned long long low_size)
{
	unsigned long long low_base;

	low_base = memblock_phys_alloc_range(low_size, PMD_SIZE, 0, dma32_phys_limit);
	if (!low_base) {
		pr_err("cannot allocate crashkernel low memory (size:0x%llx).\n", low_size);
		return -ENOMEM;
	}

	pr_info("crashkernel low memory reserved: 0x%016llx - 0x%016llx (%lld MB)\n",
		low_base, low_base + low_size, low_size >> 20);

	crashk_low_res.start = low_base;
	crashk_low_res.end = low_base + low_size - 1;

	return 0;
}

/*
 * reserve_crashkernel() - reserves memory for crash kernel
 *
 * This function reserves memory area given in "crashkernel=" kernel command
 * line parameter. The memory reserved is used by dump capture kernel when
 * primary kernel is crashing.
 */
static void __init reserve_crashkernel(void)
{
	unsigned long long crash_base = 0;
	unsigned long long crash_size = 0;
	unsigned long long crash_low_size = 0;
	unsigned long search_start = memblock_start_of_DRAM();
	unsigned long search_end = (unsigned long)dma32_phys_limit;
	char *cmdline = boot_command_line;
	bool fixed_base = false;
	bool high = false;

	int ret = 0;

	if (!IS_ENABLED(CONFIG_KEXEC_CORE))
		return;
	/*
	 * Don't reserve a region for a crash kernel on a crash kernel
	 * since it doesn't make much sense and we have limited memory
	 * resources.
	 */
	if (is_kdump_kernel()) {
		pr_info("crashkernel: ignoring reservation request\n");
		return;
	}

	ret = parse_crashkernel(cmdline, memblock_phys_mem_size(),
				&crash_size, &crash_base);
	if (ret == -ENOENT) {
		/* Fallback to crashkernel=X,[high,low] */
		ret = parse_crashkernel_high(cmdline, 0, &crash_size, &crash_base);
		if (ret || !crash_size)
			return;

		/*
		 * crashkernel=Y,low is valid only when crashkernel=X,high
		 * is passed.
		 */
		ret = parse_crashkernel_low(cmdline, 0, &crash_low_size, &crash_base);
		if (ret == -ENOENT)
			crash_low_size = DEFAULT_CRASH_KERNEL_LOW_SIZE;
		else if (ret)
			return;

		search_start = (unsigned long)dma32_phys_limit;
		search_end = memblock_end_of_DRAM();
		high = true;
	} else if (ret || !crash_size) {
		/* Invalid argument value specified */
		return;
	}

	crash_size = PAGE_ALIGN(crash_size);

	if (crash_base) {
		fixed_base = true;
		search_start = crash_base;
		search_end = crash_base + crash_size;
	}

	/*
	 * Current riscv boot protocol requires 2MB alignment for
	 * RV64 and 4MB alignment for RV32 (hugepage size)
	 *
	 * Try to alloc from 32bit addressible physical memory so that
	 * swiotlb can work on the crash kernel.
	 */
	crash_base = memblock_phys_alloc_range(crash_size, PMD_SIZE,
<<<<<<< HEAD
					       search_start,
					       min(search_end, (unsigned long)(SZ_4G - 1)));
=======
					       search_start, search_end);
>>>>>>> 98817289
	if (crash_base == 0) {
		/*
		 * For crashkernel=size[KMG]@offset[KMG], print out failure
		 * message if can't reserve the specified region.
		 */
		if (fixed_base) {
			pr_warn("crashkernel: allocating failed with given size@offset\n");
			return;
		}

		if (high) {
			/*
			 * For crashkernel=size[KMG],high, if the first attempt was
			 * for high memory, fall back to low memory.
			 */
			search_start = memblock_start_of_DRAM();
			search_end = (unsigned long)dma32_phys_limit;
		} else {
			/*
			 * For crashkernel=size[KMG], if the first attempt was for
			 * low memory, fall back to high memory, the minimum required
			 * low memory will be reserved later.
			 */
			search_start = (unsigned long)dma32_phys_limit;
			search_end = memblock_end_of_DRAM();
			crash_low_size = DEFAULT_CRASH_KERNEL_LOW_SIZE;
		}

		crash_base = memblock_phys_alloc_range(crash_size, PMD_SIZE,
						       search_start, search_end);
		if (crash_base == 0) {
			pr_warn("crashkernel: couldn't allocate %lldKB\n",
				crash_size >> 10);
			return;
		}
	}

	if ((crash_base >= dma32_phys_limit) && crash_low_size &&
	     reserve_crashkernel_low(crash_low_size)) {
		memblock_phys_free(crash_base, crash_size);
		return;
	}

	pr_info("crashkernel: reserved 0x%016llx - 0x%016llx (%lld MB)\n",
		crash_base, crash_base + crash_size, crash_size >> 20);

	crashk_res.start = crash_base;
	crashk_res.end = crash_base + crash_size - 1;
}

void __init paging_init(void)
{
	setup_bootmem();
	setup_vm_final();

	/* Depend on that Linear Mapping is ready */
	memblock_allow_resize();
}

void __init misc_mem_init(void)
{
	early_memtest(min_low_pfn << PAGE_SHIFT, max_low_pfn << PAGE_SHIFT);
	arch_numa_init();
	sparse_init();
	zone_sizes_init();
	reserve_crashkernel();
	memblock_dump_all();
}

#ifdef CONFIG_SPARSEMEM_VMEMMAP
int __meminit vmemmap_populate(unsigned long start, unsigned long end, int node,
			       struct vmem_altmap *altmap)
{
	return vmemmap_populate_basepages(start, end, node, NULL);
}
#endif

#if defined(CONFIG_MMU) && defined(CONFIG_64BIT)
/*
 * Pre-allocates page-table pages for a specific area in the kernel
 * page-table. Only the level which needs to be synchronized between
 * all page-tables is allocated because the synchronization can be
 * expensive.
 */
static void __init preallocate_pgd_pages_range(unsigned long start, unsigned long end,
					       const char *area)
{
	unsigned long addr;
	const char *lvl;

	for (addr = start; addr < end && addr >= start; addr = ALIGN(addr + 1, PGDIR_SIZE)) {
		pgd_t *pgd = pgd_offset_k(addr);
		p4d_t *p4d;
		pud_t *pud;
		pmd_t *pmd;

		lvl = "p4d";
		p4d = p4d_alloc(&init_mm, pgd, addr);
		if (!p4d)
			goto failed;

		if (pgtable_l5_enabled)
			continue;

		lvl = "pud";
		pud = pud_alloc(&init_mm, p4d, addr);
		if (!pud)
			goto failed;

		if (pgtable_l4_enabled)
			continue;

		lvl = "pmd";
		pmd = pmd_alloc(&init_mm, pud, addr);
		if (!pmd)
			goto failed;
	}
	return;

failed:
	/*
	 * The pages have to be there now or they will be missing in
	 * process page-tables later.
	 */
	panic("Failed to pre-allocate %s pages for %s area\n", lvl, area);
}

void __init pgtable_cache_init(void)
{
	preallocate_pgd_pages_range(VMALLOC_START, VMALLOC_END, "vmalloc");
	if (IS_ENABLED(CONFIG_MODULES))
		preallocate_pgd_pages_range(MODULES_VADDR, MODULES_END, "bpf/modules");
}
#endif<|MERGE_RESOLUTION|>--- conflicted
+++ resolved
@@ -1226,22 +1226,6 @@
 	phys_addr_t kfence_pool __maybe_unused;
 	u64 i;
 
-<<<<<<< HEAD
-	/* Setup swapper PGD for fixmap */
-#if !defined(CONFIG_64BIT)
-	/*
-	 * In 32-bit, the device tree lies in a pgd entry, so it must be copied
-	 * directly in swapper_pg_dir in addition to the pgd entry that points
-	 * to fixmap_pte.
-	 */
-	unsigned long idx = pgd_index(__fix_to_virt(FIX_FDT));
-
-	set_pgd(&swapper_pg_dir[idx], early_pg_dir[idx]);
-#endif
-	create_pgd_mapping(swapper_pg_dir, FIXADDR_START,
-			   __pa_symbol(fixmap_pgd_next),
-			   PGDIR_SIZE, PAGE_TABLE);
-=======
 #ifdef CONFIG_STRICT_KERNEL_RWX
 	phys_addr_t ktext_start = __pa_symbol(_start);
 	phys_addr_t ktext_size = __init_data_begin - _start;
@@ -1265,7 +1249,6 @@
 	memblock_mark_nomap(kfence_pool, KFENCE_POOL_SIZE);
 	__kfence_pool = __va(kfence_pool);
 #endif
->>>>>>> 98817289
 
 	/* Map all memory banks in the linear mapping */
 	for_each_mem_range(i, &start, &end) {
@@ -1446,12 +1429,7 @@
 	 * swiotlb can work on the crash kernel.
 	 */
 	crash_base = memblock_phys_alloc_range(crash_size, PMD_SIZE,
-<<<<<<< HEAD
-					       search_start,
-					       min(search_end, (unsigned long)(SZ_4G - 1)));
-=======
 					       search_start, search_end);
->>>>>>> 98817289
 	if (crash_base == 0) {
 		/*
 		 * For crashkernel=size[KMG]@offset[KMG], print out failure
