--- conflicted
+++ resolved
@@ -83,8 +83,6 @@
 {
 	struct page *page = pte_page(pte);
 
-<<<<<<< HEAD
-=======
 	/*
 	 * HugeTLB pages are always fully mapped, so only setting head page's
 	 * PG_dcache_clean flag is enough.
@@ -92,7 +90,6 @@
 	if (PageHuge(page))
 		page = compound_head(page);
 
->>>>>>> 6ab3eda1
 	if (!test_bit(PG_dcache_clean, &page->flags)) {
 		flush_icache_all();
 		set_bit(PG_dcache_clean, &page->flags);
