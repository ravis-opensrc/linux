// SPDX-License-Identifier: GPL-2.0-or-later
/*
 * Copyright (C) 2009 Sunplus Core Technology Co., Ltd.
 *  Lennox Wu <lennox.wu@sunplusct.com>
 *  Chen Liqin <liqin.chen@sunplusct.com>
 * Copyright (C) 2012 Regents of the University of California
 */


#include <linux/mm.h>
#include <linux/kernel.h>
#include <linux/interrupt.h>
#include <linux/perf_event.h>
#include <linux/signal.h>
#include <linux/uaccess.h>
#include <linux/kprobes.h>
#include <linux/kfence.h>
#include <linux/entry-common.h>

#include <asm/ptrace.h>
#include <asm/tlbflush.h>

#include "../kernel/head.h"

static void die_kernel_fault(const char *msg, unsigned long addr,
		struct pt_regs *regs)
{
	bust_spinlocks(1);

	pr_alert("Unable to handle kernel %s at virtual address " REG_FMT "\n", msg,
		addr);

	bust_spinlocks(0);
	die(regs, "Oops");
	make_task_dead(SIGKILL);
}

static inline void no_context(struct pt_regs *regs, unsigned long addr)
{
	const char *msg;

	/* Are we prepared to handle this kernel fault? */
	if (fixup_exception(regs))
		return;

	/*
	 * Oops. The kernel tried to access some bad page. We'll have to
	 * terminate things with extreme prejudice.
	 */
	if (addr < PAGE_SIZE)
		msg = "NULL pointer dereference";
	else {
		if (kfence_handle_page_fault(addr, regs->cause == EXC_STORE_PAGE_FAULT, regs))
			return;

		msg = "paging request";
	}

	die_kernel_fault(msg, addr, regs);
}

static inline void mm_fault_error(struct pt_regs *regs, unsigned long addr, vm_fault_t fault)
{
	if (fault & VM_FAULT_OOM) {
		/*
		 * We ran out of memory, call the OOM killer, and return the userspace
		 * (which will retry the fault, or kill us if we got oom-killed).
		 */
		if (!user_mode(regs)) {
			no_context(regs, addr);
			return;
		}
		pagefault_out_of_memory();
		return;
	} else if (fault & VM_FAULT_SIGBUS) {
		/* Kernel mode? Handle exceptions or die */
		if (!user_mode(regs)) {
			no_context(regs, addr);
			return;
		}
		do_trap(regs, SIGBUS, BUS_ADRERR, addr);
		return;
	}
	BUG();
}

static inline void
bad_area_nosemaphore(struct pt_regs *regs, int code, unsigned long addr)
{
	/*
	 * Something tried to access memory that isn't in our memory map.
	 * Fix it, but check if it's kernel or user first.
	 */
	/* User mode accesses just cause a SIGSEGV */
	if (user_mode(regs)) {
		do_trap(regs, SIGSEGV, code, addr);
		return;
	}

	no_context(regs, addr);
}

static inline void
bad_area(struct pt_regs *regs, struct mm_struct *mm, int code,
	 unsigned long addr)
{
	mmap_read_unlock(mm);

	bad_area_nosemaphore(regs, code, addr);
}

static inline void vmalloc_fault(struct pt_regs *regs, int code, unsigned long addr)
{
	pgd_t *pgd, *pgd_k;
	pud_t *pud_k;
	p4d_t *p4d_k;
	pmd_t *pmd_k;
	pte_t *pte_k;
	int index;
	unsigned long pfn;

	/* User mode accesses just cause a SIGSEGV */
	if (user_mode(regs))
		return do_trap(regs, SIGSEGV, code, addr);

	/*
	 * Synchronize this task's top level page-table
	 * with the 'reference' page table.
	 *
	 * Do _not_ use "tsk->active_mm->pgd" here.
	 * We might be inside an interrupt in the middle
	 * of a task switch.
	 */
	index = pgd_index(addr);
	pfn = csr_read(CSR_SATP) & SATP_PPN;
	pgd = (pgd_t *)pfn_to_virt(pfn) + index;
	pgd_k = init_mm.pgd + index;

	if (!pgd_present(*pgd_k)) {
		no_context(regs, addr);
		return;
	}
	set_pgd(pgd, *pgd_k);

	p4d_k = p4d_offset(pgd_k, addr);
	if (!p4d_present(*p4d_k)) {
		no_context(regs, addr);
		return;
	}

	pud_k = pud_offset(p4d_k, addr);
	if (!pud_present(*pud_k)) {
		no_context(regs, addr);
		return;
	}
	if (pud_leaf(*pud_k))
		goto flush_tlb;

	/*
	 * Since the vmalloc area is global, it is unnecessary
	 * to copy individual PTEs
	 */
	pmd_k = pmd_offset(pud_k, addr);
	if (!pmd_present(*pmd_k)) {
		no_context(regs, addr);
		return;
	}
	if (pmd_leaf(*pmd_k))
		goto flush_tlb;

	/*
	 * Make sure the actual PTE exists as well to
	 * catch kernel vmalloc-area accesses to non-mapped
	 * addresses. If we don't do this, this will just
	 * silently loop forever.
	 */
	pte_k = pte_offset_kernel(pmd_k, addr);
	if (!pte_present(*pte_k)) {
		no_context(regs, addr);
		return;
	}

	/*
	 * The kernel assumes that TLBs don't cache invalid
	 * entries, but in RISC-V, SFENCE.VMA specifies an
	 * ordering constraint, not a cache flush; it is
	 * necessary even after writing invalid entries.
	 */
flush_tlb:
	local_flush_tlb_page(addr);
}

static inline bool access_error(unsigned long cause, struct vm_area_struct *vma)
{
	switch (cause) {
	case EXC_INST_PAGE_FAULT:
		if (!(vma->vm_flags & VM_EXEC)) {
			return true;
		}
		break;
	case EXC_LOAD_PAGE_FAULT:
		/* Write implies read */
		if (!(vma->vm_flags & (VM_READ | VM_WRITE))) {
			return true;
		}
		break;
	case EXC_STORE_PAGE_FAULT:
		if (!(vma->vm_flags & VM_WRITE)) {
			return true;
		}
		break;
	default:
		panic("%s: unhandled cause %lu", __func__, cause);
	}
	return false;
}

/*
 * This routine handles page faults.  It determines the address and the
 * problem, and then passes it off to one of the appropriate routines.
 */
void handle_page_fault(struct pt_regs *regs)
{
	struct task_struct *tsk;
	struct vm_area_struct *vma;
	struct mm_struct *mm;
	unsigned long addr, cause;
	unsigned int flags = FAULT_FLAG_DEFAULT;
	int code = SEGV_MAPERR;
	vm_fault_t fault;

	cause = regs->cause;
	addr = regs->badaddr;

	tsk = current;
	mm = tsk->mm;

	if (kprobe_page_fault(regs, cause))
		return;

	/*
	 * Fault-in kernel-space virtual memory on-demand.
	 * The 'reference' page table is init_mm.pgd.
	 *
	 * NOTE! We MUST NOT take any locks for this case. We may
	 * be in an interrupt or a critical region, and should
	 * only copy the information from the master page table,
	 * nothing more.
	 */
	if ((!IS_ENABLED(CONFIG_MMU) || !IS_ENABLED(CONFIG_64BIT)) &&
	    unlikely(addr >= VMALLOC_START && addr < VMALLOC_END)) {
		vmalloc_fault(regs, code, addr);
		return;
	}

	/* Enable interrupts if they were enabled in the parent context. */
	if (!regs_irqs_disabled(regs))
		local_irq_enable();

	/*
	 * If we're in an interrupt, have no user context, or are running
	 * in an atomic region, then we must not take the fault.
	 */
	if (unlikely(faulthandler_disabled() || !mm)) {
		tsk->thread.bad_cause = cause;
		no_context(regs, addr);
		return;
	}

	if (user_mode(regs))
		flags |= FAULT_FLAG_USER;

	if (!user_mode(regs) && addr < TASK_SIZE && unlikely(!(regs->status & SR_SUM))) {
		if (fixup_exception(regs))
			return;

		die_kernel_fault("access to user memory without uaccess routines", addr, regs);
	}

	perf_sw_event(PERF_COUNT_SW_PAGE_FAULTS, 1, regs, addr);

	if (cause == EXC_STORE_PAGE_FAULT)
		flags |= FAULT_FLAG_WRITE;
	else if (cause == EXC_INST_PAGE_FAULT)
		flags |= FAULT_FLAG_INSTRUCTION;
<<<<<<< HEAD
=======
#ifdef CONFIG_PER_VMA_LOCK
	if (!(flags & FAULT_FLAG_USER))
		goto lock_mmap;

	vma = lock_vma_under_rcu(mm, addr);
	if (!vma)
		goto lock_mmap;

	if (unlikely(access_error(cause, vma))) {
		vma_end_read(vma);
		goto lock_mmap;
	}

	fault = handle_mm_fault(vma, addr, flags | FAULT_FLAG_VMA_LOCK, regs);
	vma_end_read(vma);

	if (!(fault & VM_FAULT_RETRY)) {
		count_vm_vma_lock_event(VMA_LOCK_SUCCESS);
		goto done;
	}
	count_vm_vma_lock_event(VMA_LOCK_RETRY);

	if (fault_signal_pending(fault, regs)) {
		if (!user_mode(regs))
			no_context(regs, addr);
		return;
	}
lock_mmap:
#endif /* CONFIG_PER_VMA_LOCK */

>>>>>>> 238589d0
retry:
	vma = lock_mm_and_find_vma(mm, addr, regs);
	if (unlikely(!vma)) {
		tsk->thread.bad_cause = cause;
		bad_area_nosemaphore(regs, code, addr);
		return;
	}

	/*
	 * Ok, we have a good vm_area for this memory access, so
	 * we can handle it.
	 */
	code = SEGV_ACCERR;

	if (unlikely(access_error(cause, vma))) {
		tsk->thread.bad_cause = cause;
		bad_area(regs, mm, code, addr);
		return;
	}

	/*
	 * If for any reason at all we could not handle the fault,
	 * make sure we exit gracefully rather than endlessly redo
	 * the fault.
	 */
	fault = handle_mm_fault(vma, addr, flags, regs);

	/*
	 * If we need to retry but a fatal signal is pending, handle the
	 * signal first. We do not need to release the mmap_lock because it
	 * would already be released in __lock_page_or_retry in mm/filemap.c.
	 */
	if (fault_signal_pending(fault, regs)) {
		if (!user_mode(regs))
			no_context(regs, addr);
		return;
	}

	/* The fault is fully completed (including releasing mmap lock) */
	if (fault & VM_FAULT_COMPLETED)
		return;

	if (unlikely(fault & VM_FAULT_RETRY)) {
		flags |= FAULT_FLAG_TRIED;

		/*
		 * No need to mmap_read_unlock(mm) as we would
		 * have already released it in __lock_page_or_retry
		 * in mm/filemap.c.
		 */
		goto retry;
	}

	mmap_read_unlock(mm);

#ifdef CONFIG_PER_VMA_LOCK
done:
#endif
	if (unlikely(fault & VM_FAULT_ERROR)) {
		tsk->thread.bad_cause = cause;
		mm_fault_error(regs, addr, fault);
		return;
	}
	return;
}<|MERGE_RESOLUTION|>--- conflicted
+++ resolved
@@ -283,8 +283,6 @@
 		flags |= FAULT_FLAG_WRITE;
 	else if (cause == EXC_INST_PAGE_FAULT)
 		flags |= FAULT_FLAG_INSTRUCTION;
-<<<<<<< HEAD
-=======
 #ifdef CONFIG_PER_VMA_LOCK
 	if (!(flags & FAULT_FLAG_USER))
 		goto lock_mmap;
@@ -315,7 +313,6 @@
 lock_mmap:
 #endif /* CONFIG_PER_VMA_LOCK */
 
->>>>>>> 238589d0
 retry:
 	vma = lock_mm_and_find_vma(mm, addr, regs);
 	if (unlikely(!vma)) {
