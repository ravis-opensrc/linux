// SPDX-License-Identifier: GPL-2.0-only
/*
 * Copyright (C) 2012 Regents of the University of California
 * Copyright (C) 2017 SiFive
 */

#include <linux/acpi.h>
#include <linux/of_clk.h>
#include <linux/clockchips.h>
#include <linux/clocksource.h>
#include <linux/delay.h>
#include <asm/sbi.h>
#include <asm/processor.h>
#include <asm/timex.h>

unsigned long riscv_timebase __ro_after_init;
EXPORT_SYMBOL_GPL(riscv_timebase);

void __init time_init(void)
{
	struct device_node *cpu;
	struct acpi_table_rhct *rhct;
	acpi_status status;
	u32 prop;

	if (acpi_disabled) {
		cpu = of_find_node_by_path("/cpus");
		if (!cpu || of_property_read_u32(cpu, "timebase-frequency", &prop))
			panic("RISC-V system with no 'timebase-frequency' in DTS\n");

		of_node_put(cpu);
		riscv_timebase = prop;
		of_clk_init(NULL);
	} else {
		status = acpi_get_table(ACPI_SIG_RHCT, 0, (struct acpi_table_header **)&rhct);
		if (ACPI_FAILURE(status))
			panic("RISC-V ACPI system with no RHCT table\n");

		riscv_timebase = rhct->time_base_freq;
		acpi_put_table((struct acpi_table_header *)rhct);
	}

	lpj_fine = riscv_timebase / HZ;

	timer_probe();
<<<<<<< HEAD

	tick_setup_hrtimer_broadcast();
}
=======
>>>>>>> 98817289

	tick_setup_hrtimer_broadcast();
}<|MERGE_RESOLUTION|>--- conflicted
+++ resolved
@@ -43,12 +43,6 @@
 	lpj_fine = riscv_timebase / HZ;
 
 	timer_probe();
-<<<<<<< HEAD
-
-	tick_setup_hrtimer_broadcast();
-}
-=======
->>>>>>> 98817289
 
 	tick_setup_hrtimer_broadcast();
 }