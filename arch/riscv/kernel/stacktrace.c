--- conflicted
+++ resolved
@@ -28,11 +28,7 @@
 		pc = instruction_pointer(regs);
 	} else if (task == NULL || task == current) {
 		fp = (unsigned long)__builtin_frame_address(0);
-<<<<<<< HEAD
-		sp = sp_in_global;
-=======
 		sp = current_stack_pointer;
->>>>>>> d60c95ef
 		pc = (unsigned long)walk_stackframe;
 	} else {
 		/* task blocked in __switch_to */
