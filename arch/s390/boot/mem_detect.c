--- conflicted
+++ resolved
@@ -64,22 +64,6 @@
 
 static int __diag260(unsigned long rx1, unsigned long rx2)
 {
-<<<<<<< HEAD
-	register unsigned long _rx1 asm("2") = rx1;
-	register unsigned long _rx2 asm("3") = rx2;
-	register unsigned long _ry asm("4") = 0x10; /* storage configuration */
-	int rc = -1;				    /* fail */
-	unsigned long reg1, reg2;
-	psw_t old;
-
-	asm volatile(
-		"	mvc	0(16,%[psw_old]),0(%[psw_pgm])\n"
-		"	epsw	%0,%1\n"
-		"	st	%0,0(%[psw_pgm])\n"
-		"	st	%1,4(%[psw_pgm])\n"
-		"	larl	%0,1f\n"
-		"	stg	%0,8(%[psw_pgm])\n"
-=======
 	unsigned long reg1, reg2, ry;
 	union register_pair rx;
 	psw_t old;
@@ -96,22 +80,10 @@
 		"	st	%[reg2],4(%[psw_pgm])\n"
 		"	larl	%[reg1],1f\n"
 		"	stg	%[reg1],8(%[psw_pgm])\n"
->>>>>>> d92805b6
 		"	diag	%[rx],%[ry],0x260\n"
 		"	ipm	%[rc]\n"
 		"	srl	%[rc],28\n"
 		"1:	mvc	0(16,%[psw_pgm]),0(%[psw_old])\n"
-<<<<<<< HEAD
-		: "=&d" (reg1), "=&a" (reg2),
-		  "+Q" (S390_lowcore.program_new_psw),
-		  "=Q" (old),
-		  [rc] "+&d" (rc), [ry] "+d" (_ry)
-		: [rx] "d" (_rx1), "d" (_rx2),
-		  [psw_old] "a" (&old),
-		  [psw_pgm] "a" (&S390_lowcore.program_new_psw)
-		: "cc", "memory");
-	return rc == 0 ? _ry : -1;
-=======
 		: [reg1] "=&d" (reg1),
 		  [reg2] "=&a" (reg2),
 		  [rc] "+&d" (rc),
@@ -123,7 +95,6 @@
 		  [psw_pgm] "a" (&S390_lowcore.program_new_psw)
 		: "cc", "memory");
 	return rc == 0 ? ry : -1;
->>>>>>> d92805b6
 }
 
 static int diag260(void)
