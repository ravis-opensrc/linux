// SPDX-License-Identifier: GPL-2.0
/*
 *  Copyright IBM Corp. 2012
 *
 *  Author(s):
 *    Jan Glauber <jang@linux.vnet.ibm.com>
 */

#define KMSG_COMPONENT "zpci"
#define pr_fmt(fmt) KMSG_COMPONENT ": " fmt

#include <linux/kernel.h>
#include <linux/pci.h>
#include <asm/pci_debug.h>
#include <asm/pci_dma.h>
#include <asm/sclp.h>

#include "pci_bus.h"

/* Content Code Description for PCI Function Error */
struct zpci_ccdf_err {
	u32 reserved1;
	u32 fh;				/* function handle */
	u32 fid;			/* function id */
	u32 ett		:  4;		/* expected table type */
	u32 mvn		: 12;		/* MSI vector number */
	u32 dmaas	:  8;		/* DMA address space */
	u32		:  6;
	u32 q		:  1;		/* event qualifier */
	u32 rw		:  1;		/* read/write */
	u64 faddr;			/* failing address */
	u32 reserved3;
	u16 reserved4;
	u16 pec;			/* PCI event code */
} __packed;

/* Content Code Description for PCI Function Availability */
struct zpci_ccdf_avail {
	u32 reserved1;
	u32 fh;				/* function handle */
	u32 fid;			/* function id */
	u32 reserved2;
	u32 reserved3;
	u32 reserved4;
	u32 reserved5;
	u16 reserved6;
	u16 pec;			/* PCI event code */
} __packed;

static void __zpci_event_error(struct zpci_ccdf_err *ccdf)
{
	struct zpci_dev *zdev = get_zdev_by_fid(ccdf->fid);
	struct pci_dev *pdev = NULL;

	zpci_err("error CCDF:\n");
	zpci_err_hex(ccdf, sizeof(*ccdf));

	if (zdev)
		pdev = pci_get_slot(zdev->zbus->bus, zdev->devfn);

	pr_err("%s: Event 0x%x reports an error for PCI function 0x%x\n",
	       pdev ? pci_name(pdev) : "n/a", ccdf->pec, ccdf->fid);

	if (!pdev)
		return;

	pdev->error_state = pci_channel_io_perm_failure;
	pci_dev_put(pdev);
}

void zpci_event_error(void *data)
{
	if (zpci_is_enabled())
		__zpci_event_error(data);
}

static void zpci_event_hard_deconfigured(struct zpci_dev *zdev, u32 fh)
{
	zdev->fh = fh;
	/* Give the driver a hint that the function is
	 * already unusable.
	 */
	zpci_bus_remove_device(zdev, true);
	/* Even though the device is already gone we still
	 * need to free zPCI resources as part of the disable.
	 */
	if (zdev->dma_table)
		zpci_dma_exit_device(zdev);
	if (zdev_enabled(zdev))
		zpci_disable_device(zdev);
	zdev->state = ZPCI_FN_STATE_STANDBY;
}

static void __zpci_event_availability(struct zpci_ccdf_avail *ccdf)
{
	struct zpci_dev *zdev = get_zdev_by_fid(ccdf->fid);
	enum zpci_state state;
<<<<<<< HEAD
	struct pci_dev *pdev;
	int ret;
=======
>>>>>>> 3b17187f

	zpci_err("avail CCDF:\n");
	zpci_err_hex(ccdf, sizeof(*ccdf));

	switch (ccdf->pec) {
	case 0x0301: /* Reserved|Standby -> Configured */
		if (!zdev) {
<<<<<<< HEAD
			zpci_create_device(ccdf->fid, ccdf->fh, ZPCI_FN_STATE_CONFIGURED);
			break;
=======
			zdev = zpci_create_device(ccdf->fid, ccdf->fh, ZPCI_FN_STATE_CONFIGURED);
			if (IS_ERR(zdev))
				break;
		} else {
			/* the configuration request may be stale */
			if (zdev->state != ZPCI_FN_STATE_STANDBY)
				break;
			zdev->state = ZPCI_FN_STATE_CONFIGURED;
>>>>>>> 3b17187f
		}
		zpci_scan_configured_device(zdev, ccdf->fh);
		break;
	case 0x0302: /* Reserved -> Standby */
<<<<<<< HEAD
		if (!zdev) {
			zpci_create_device(ccdf->fid, ccdf->fh, ZPCI_FN_STATE_STANDBY);
			break;
		}
		zdev->fh = ccdf->fh;
		break;
	case 0x0303: /* Deconfiguration requested */
		if (!zdev)
			break;
		zpci_remove_device(zdev, false);

		ret = zpci_disable_device(zdev);
		if (ret)
			break;

		ret = sclp_pci_deconfigure(zdev->fid);
		zpci_dbg(3, "deconf fid:%x, rc:%d\n", zdev->fid, ret);
		if (!ret)
			zdev->state = ZPCI_FN_STATE_STANDBY;

		break;
	case 0x0304: /* Configured -> Standby|Reserved */
		if (!zdev)
			break;
		/* Give the driver a hint that the function is
		 * already unusable.
		 */
		zpci_remove_device(zdev, true);

		zdev->fh = ccdf->fh;
		zpci_disable_device(zdev);
		zdev->state = ZPCI_FN_STATE_STANDBY;
		if (!clp_get_state(ccdf->fid, &state) &&
		    state == ZPCI_FN_STATE_RESERVED) {
			zpci_device_reserved(zdev);
=======
		if (!zdev)
			zpci_create_device(ccdf->fid, ccdf->fh, ZPCI_FN_STATE_STANDBY);
		else
			zdev->fh = ccdf->fh;
		break;
	case 0x0303: /* Deconfiguration requested */
		if (zdev) {
			/* The event may have been queued before we confirgured
			 * the device.
			 */
			if (zdev->state != ZPCI_FN_STATE_CONFIGURED)
				break;
			zdev->fh = ccdf->fh;
			zpci_deconfigure_device(zdev);
		}
		break;
	case 0x0304: /* Configured -> Standby|Reserved */
		if (zdev) {
			/* The event may have been queued before we confirgured
			 * the device.:
			 */
			if (zdev->state == ZPCI_FN_STATE_CONFIGURED)
				zpci_event_hard_deconfigured(zdev, ccdf->fh);
			/* The 0x0304 event may immediately reserve the device */
			if (!clp_get_state(zdev->fid, &state) &&
			    state == ZPCI_FN_STATE_RESERVED) {
				zpci_device_reserved(zdev);
			}
>>>>>>> 3b17187f
		}
		break;
	case 0x0306: /* 0x308 or 0x302 for multiple devices */
		zpci_remove_reserved_devices();
		clp_scan_pci_devices();
		break;
	case 0x0308: /* Standby -> Reserved */
		if (!zdev)
			break;
		zpci_device_reserved(zdev);
		break;
	default:
		break;
	}
}

void zpci_event_availability(void *data)
{
	if (zpci_is_enabled())
		__zpci_event_availability(data);
}<|MERGE_RESOLUTION|>--- conflicted
+++ resolved
@@ -95,11 +95,6 @@
 {
 	struct zpci_dev *zdev = get_zdev_by_fid(ccdf->fid);
 	enum zpci_state state;
-<<<<<<< HEAD
-	struct pci_dev *pdev;
-	int ret;
-=======
->>>>>>> 3b17187f
 
 	zpci_err("avail CCDF:\n");
 	zpci_err_hex(ccdf, sizeof(*ccdf));
@@ -107,10 +102,6 @@
 	switch (ccdf->pec) {
 	case 0x0301: /* Reserved|Standby -> Configured */
 		if (!zdev) {
-<<<<<<< HEAD
-			zpci_create_device(ccdf->fid, ccdf->fh, ZPCI_FN_STATE_CONFIGURED);
-			break;
-=======
 			zdev = zpci_create_device(ccdf->fid, ccdf->fh, ZPCI_FN_STATE_CONFIGURED);
 			if (IS_ERR(zdev))
 				break;
@@ -119,48 +110,10 @@
 			if (zdev->state != ZPCI_FN_STATE_STANDBY)
 				break;
 			zdev->state = ZPCI_FN_STATE_CONFIGURED;
->>>>>>> 3b17187f
 		}
 		zpci_scan_configured_device(zdev, ccdf->fh);
 		break;
 	case 0x0302: /* Reserved -> Standby */
-<<<<<<< HEAD
-		if (!zdev) {
-			zpci_create_device(ccdf->fid, ccdf->fh, ZPCI_FN_STATE_STANDBY);
-			break;
-		}
-		zdev->fh = ccdf->fh;
-		break;
-	case 0x0303: /* Deconfiguration requested */
-		if (!zdev)
-			break;
-		zpci_remove_device(zdev, false);
-
-		ret = zpci_disable_device(zdev);
-		if (ret)
-			break;
-
-		ret = sclp_pci_deconfigure(zdev->fid);
-		zpci_dbg(3, "deconf fid:%x, rc:%d\n", zdev->fid, ret);
-		if (!ret)
-			zdev->state = ZPCI_FN_STATE_STANDBY;
-
-		break;
-	case 0x0304: /* Configured -> Standby|Reserved */
-		if (!zdev)
-			break;
-		/* Give the driver a hint that the function is
-		 * already unusable.
-		 */
-		zpci_remove_device(zdev, true);
-
-		zdev->fh = ccdf->fh;
-		zpci_disable_device(zdev);
-		zdev->state = ZPCI_FN_STATE_STANDBY;
-		if (!clp_get_state(ccdf->fid, &state) &&
-		    state == ZPCI_FN_STATE_RESERVED) {
-			zpci_device_reserved(zdev);
-=======
 		if (!zdev)
 			zpci_create_device(ccdf->fid, ccdf->fh, ZPCI_FN_STATE_STANDBY);
 		else
@@ -189,7 +142,6 @@
 			    state == ZPCI_FN_STATE_RESERVED) {
 				zpci_device_reserved(zdev);
 			}
->>>>>>> 3b17187f
 		}
 		break;
 	case 0x0306: /* 0x308 or 0x302 for multiple devices */
