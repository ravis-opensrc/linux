--- conflicted
+++ resolved
@@ -3059,36 +3059,6 @@
 
 }
 
-<<<<<<< HEAD
-static void kvm_s390_vcpu_initial_reset(struct kvm_vcpu *vcpu)
-{
-	/* this equals initial cpu reset in pop, but we don't switch to ESA */
-	vcpu->arch.sie_block->gpsw.mask = 0UL;
-	vcpu->arch.sie_block->gpsw.addr = 0UL;
-	kvm_s390_set_prefix(vcpu, 0);
-	kvm_s390_set_cpu_timer(vcpu, 0);
-	vcpu->arch.sie_block->ckc       = 0UL;
-	vcpu->arch.sie_block->todpr     = 0;
-	memset(vcpu->arch.sie_block->gcr, 0, 16 * sizeof(__u64));
-	vcpu->arch.sie_block->gcr[0]  = CR0_UNUSED_56 |
-					CR0_INTERRUPT_KEY_SUBMASK |
-					CR0_MEASUREMENT_ALERT_SUBMASK;
-	vcpu->arch.sie_block->gcr[14] = CR14_UNUSED_32 |
-					CR14_UNUSED_33 |
-					CR14_EXTERNAL_DAMAGE_SUBMASK;
-	vcpu->run->s.regs.fpc = 0;
-	vcpu->arch.sie_block->gbea = 1;
-	vcpu->arch.sie_block->pp = 0;
-	vcpu->arch.sie_block->fpf &= ~FPF_BPBC;
-	vcpu->arch.pfault_token = KVM_S390_PFAULT_TOKEN_INVALID;
-	kvm_clear_async_pf_completion_queue(vcpu);
-	if (!kvm_s390_user_cpu_state_ctrl(vcpu->kvm))
-		kvm_s390_vcpu_stop(vcpu);
-	kvm_s390_clear_local_irqs(vcpu);
-}
-
-=======
->>>>>>> d1988041
 void kvm_arch_vcpu_postcreate(struct kvm_vcpu *vcpu)
 {
 	mutex_lock(&vcpu->kvm->lock);
