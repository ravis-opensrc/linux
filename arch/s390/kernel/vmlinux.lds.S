/* SPDX-License-Identifier: GPL-2.0 */
/* ld script to make s390 Linux kernel
 * Written by Martin Schwidefsky (schwidefsky@de.ibm.com)
 */

#include <asm/thread_info.h>
#include <asm/page.h>
#include <asm/ftrace.lds.h>

/*
 * Put .bss..swapper_pg_dir as the first thing in .bss. This will
 * make sure it has 16k alignment.
 */
#define BSS_FIRST_SECTIONS *(.bss..swapper_pg_dir) \
			   *(.bss..invalid_pg_dir)

#define RO_EXCEPTION_TABLE_ALIGN	16

/* Handle ro_after_init data on our own. */
#define RO_AFTER_INIT_DATA

#define RUNTIME_DISCARD_EXIT

#define EMITS_PT_NOTE

#include <asm-generic/vmlinux.lds.h>
#include <asm/vmlinux.lds.h>

OUTPUT_FORMAT("elf64-s390", "elf64-s390", "elf64-s390")
OUTPUT_ARCH(s390:64-bit)
ENTRY(startup_continue)
jiffies = jiffies_64;

PHDRS {
	text PT_LOAD FLAGS(5);	/* R_E */
	data PT_LOAD FLAGS(7);	/* RWE */
	note PT_NOTE FLAGS(0);	/* ___ */
}

SECTIONS
{
	. = __START_KERNEL;
	.text : {
		_stext = .;		/* Start of text section */
		_text = .;		/* Text and read-only data */
		HEAD_TEXT
		TEXT_TEXT
		SCHED_TEXT
		LOCK_TEXT
		KPROBES_TEXT
		IRQENTRY_TEXT
		SOFTIRQENTRY_TEXT
		FTRACE_HOTPATCH_TRAMPOLINES_TEXT
		*(.text.*_indirect_*)
		*(.fixup)
		*(.gnu.warning)
		. = ALIGN(PAGE_SIZE);
		_etext = .;		/* End of text section */
	} :text = 0x0700

	RO_DATA(PAGE_SIZE)
	.data.rel.ro : {
		*(.data.rel.ro .data.rel.ro.*)
	}
	.got : {
		__got_start = .;
		*(.got)
		__got_end = .;
	}

	. = ALIGN(PAGE_SIZE);
	_sdata = .;		/* Start of data section */

	. = ALIGN(PAGE_SIZE);
	__start_ro_after_init = .;
	.data..ro_after_init : {
		 *(.data..ro_after_init)
		JUMP_TABLE_DATA
	} :data
	. = ALIGN(PAGE_SIZE);
	__end_ro_after_init = .;

	RW_DATA(0x100, PAGE_SIZE, THREAD_SIZE)
	.data.rel : {
		*(.data.rel*)
	}
	BOOT_DATA_PRESERVED

	. = ALIGN(8);
	.amode31.refs : {
		_start_amode31_refs = .;
		*(.amode31.refs)
		_end_amode31_refs = .;
	}

	. = ALIGN(PAGE_SIZE);
	_edata = .;		/* End of data section */

	/* will be freed after init */
	. = ALIGN(PAGE_SIZE);	/* Init code and data */
	__init_begin = .;

	. = ALIGN(PAGE_SIZE);
	.init.text : AT(ADDR(.init.text) - LOAD_OFFSET) {
		_sinittext = .;
		INIT_TEXT
		. = ALIGN(PAGE_SIZE);
		_einittext = .;
	}

	/*
	 * .exit.text is discarded at runtime, not link time,
	 * to deal with references from __bug_table
	*/
	.exit.text : {
		EXIT_TEXT
	}

	.exit.data : {
		EXIT_DATA
	}

	/*
	 * struct alt_inst entries. From the header (alternative.h):
	 * "Alternative instructions for different CPU types or capabilities"
	 * Think locking instructions on spinlocks.
	 * Note, that it is a part of __init region.
	 */
	. = ALIGN(8);
	.altinstructions : {
		__alt_instructions = .;
		*(.altinstructions)
		__alt_instructions_end = .;
	}

	/*
	 * And here are the replacement instructions. The linker sticks
	 * them as binary blobs. The .altinstructions has enough data to
	 * get the address and the length of them to patch the kernel safely.
	 * Note, that it is a part of __init region.
	 */
	.altinstr_replacement : {
		*(.altinstr_replacement)
	}

	/*
	 * Table with the patch locations to undo expolines
	*/
	. = ALIGN(4);
	.nospec_call_table : {
		__nospec_call_start = . ;
		*(.s390_indirect*)
		__nospec_call_end = . ;
	}
	.nospec_return_table : {
		__nospec_return_start = . ;
		*(.s390_return*)
		__nospec_return_end = . ;
	}

	BOOT_DATA

	/*
	 * .amode31 section for code, data, ex_table that need to stay
	 * below 2 GB, even when the kernel is relocated above 2 GB.
	 */
	. = ALIGN(PAGE_SIZE);
	_samode31 = .;
	.amode31.text : {
		_stext_amode31 = .;
		*(.amode31.text)
		*(.amode31.text.*_indirect_*)
		. = ALIGN(PAGE_SIZE);
		_etext_amode31 = .;
	}
	. = ALIGN(16);
	.amode31.ex_table : {
		_start_amode31_ex_table = .;
		KEEP(*(.amode31.ex_table))
		_stop_amode31_ex_table = .;
	}
	. = ALIGN(PAGE_SIZE);
	.amode31.data : {
		*(.amode31.data)
	}
	. = _samode31 + AMODE31_SIZE;
	_eamode31 = .;

	/* early.c uses stsi, which requires page aligned data. */
	. = ALIGN(PAGE_SIZE);
	INIT_DATA_SECTION(0x100)

	PERCPU_SECTION(0x100)

<<<<<<< HEAD
#ifdef CONFIG_PIE_BUILD
	.dynsym ALIGN(8) : {
		__dynsym_start = .;
		*(.dynsym)
		__dynsym_end = .;
	}
	.rela.dyn ALIGN(8) : {
		__rela_dyn_start = .;
		*(.rela*)
		__rela_dyn_end = .;
	}
	.dynamic ALIGN(8) : {
		*(.dynamic)
	}
	.dynstr ALIGN(8) : {
		*(.dynstr)
	}
	.hash ALIGN(8) : {
		*(.hash)
	}
	.gnu.hash ALIGN(8) : {
		*(.gnu.hash)
	}
#endif

=======
>>>>>>> 2d002356
	. = ALIGN(PAGE_SIZE);
	__init_end = .;		/* freed after init ends here */

	BSS_SECTION(PAGE_SIZE, 4 * PAGE_SIZE, PAGE_SIZE)

	. = ALIGN(PAGE_SIZE);
	_end = . ;

	/*
	 * uncompressed image info used by the decompressor
	 * it should match struct vmlinux_info
	 */
	.vmlinux.info 0 (INFO) : {
		QUAD(startup_continue)				/* entry */
		QUAD(__bss_start - _stext)			/* image_size */
		QUAD(__bss_stop - __bss_start)			/* bss_size */
		QUAD(__boot_data_start)				/* bootdata_off */
		QUAD(__boot_data_end - __boot_data_start)	/* bootdata_size */
		QUAD(__boot_data_preserved_start)		/* bootdata_preserved_off */
		QUAD(__boot_data_preserved_end -
		     __boot_data_preserved_start)		/* bootdata_preserved_size */
		QUAD(__got_start)				/* got_start */
		QUAD(__got_end)					/* got_end */
		QUAD(_eamode31 - _samode31)			/* amode31_size */
		QUAD(init_mm)
		QUAD(swapper_pg_dir)
		QUAD(invalid_pg_dir)
#ifdef CONFIG_KASAN
		QUAD(kasan_early_shadow_page)
		QUAD(kasan_early_shadow_pte)
		QUAD(kasan_early_shadow_pmd)
		QUAD(kasan_early_shadow_pud)
		QUAD(kasan_early_shadow_p4d)
#endif
	} :NONE

	/* Debugging sections.	*/
	STABS_DEBUG
	DWARF_DEBUG
	ELF_DETAILS

	/*
	 * Make sure that the .got.plt is either completely empty or it
	 * contains only the three reserved double words.
	 */
	.got.plt : {
		*(.got.plt)
	}
	ASSERT(SIZEOF(.got.plt) == 0 || SIZEOF(.got.plt) == 0x18, "Unexpected GOT/PLT entries detected!")

	/*
	 * Sections that should stay zero sized, which is safer to
	 * explicitly check instead of blindly discarding.
	 */
	.plt : {
		*(.plt) *(.plt.*) *(.iplt) *(.igot .igot.plt)
	}
	ASSERT(SIZEOF(.plt) == 0, "Unexpected run-time procedure linkages detected!")
	.rela.dyn : {
		*(.rela.*) *(.rela_*)
	}
	ASSERT(SIZEOF(.rela.dyn) == 0, "Unexpected run-time relocations (.rela) detected!")

	/* Sections to be discarded */
	DISCARDS
	/DISCARD/ : {
		*(.eh_frame)
		*(.interp)
	}
}<|MERGE_RESOLUTION|>--- conflicted
+++ resolved
@@ -192,34 +192,6 @@
 
 	PERCPU_SECTION(0x100)
 
-<<<<<<< HEAD
-#ifdef CONFIG_PIE_BUILD
-	.dynsym ALIGN(8) : {
-		__dynsym_start = .;
-		*(.dynsym)
-		__dynsym_end = .;
-	}
-	.rela.dyn ALIGN(8) : {
-		__rela_dyn_start = .;
-		*(.rela*)
-		__rela_dyn_end = .;
-	}
-	.dynamic ALIGN(8) : {
-		*(.dynamic)
-	}
-	.dynstr ALIGN(8) : {
-		*(.dynstr)
-	}
-	.hash ALIGN(8) : {
-		*(.hash)
-	}
-	.gnu.hash ALIGN(8) : {
-		*(.gnu.hash)
-	}
-#endif
-
-=======
->>>>>>> 2d002356
 	. = ALIGN(PAGE_SIZE);
 	__init_end = .;		/* freed after init ends here */
 
