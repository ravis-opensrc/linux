--- conflicted
+++ resolved
@@ -386,11 +386,7 @@
 		 * Once we drop the PTL, the folio may get unmapped and
 		 * freed immediately. We need a temporary reference.
 		 */
-<<<<<<< HEAD
-		if (rc == -EAGAIN)
-=======
 		if (rc == -EAGAIN || rc == -E2BIG)
->>>>>>> 7aa21fec
 			folio_get(folio);
 	}
 	pte_unmap_unlock(ptep, ptelock);
@@ -426,32 +422,6 @@
 		 */
 		folio_wait_writeback(folio);
 		folio_put(folio);
-<<<<<<< HEAD
-	} else if (rc == -EBUSY) {
-		/*
-		 * If we have tried a local drain and the folio refcount
-		 * still does not match our expected safe value, try with a
-		 * system wide drain. This is needed if the pagevecs holding
-		 * the page are on a different CPU.
-		 */
-		if (local_drain) {
-			lru_add_drain_all();
-			/* We give up here, and let the caller try again */
-			return -EAGAIN;
-		}
-		/*
-		 * We are here if the folio refcount does not match the
-		 * expected safe value. The main culprits are usually
-		 * pagevecs. With lru_add_drain() we drain the pagevecs
-		 * on the local CPU so that hopefully the refcount will
-		 * reach the expected safe value.
-		 */
-		lru_add_drain();
-		local_drain = true;
-		/* And now we try again immediately after draining */
-		goto again;
-	} else if (rc == -ENXIO) {
-=======
 		return -EAGAIN;
 	case -EBUSY:
 		/* Additional folio references. */
@@ -459,7 +429,6 @@
 			goto again;
 		return -EAGAIN;
 	case -ENXIO:
->>>>>>> 7aa21fec
 		if (gmap_fault(gmap, gaddr, FAULT_FLAG_WRITE))
 			return -EFAULT;
 		return -EAGAIN;
