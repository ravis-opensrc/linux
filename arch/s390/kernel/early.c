// SPDX-License-Identifier: GPL-2.0
/*
 *    Copyright IBM Corp. 2007, 2009
 *    Author(s): Hongjie Yang <hongjie@us.ibm.com>,
 */

#define KMSG_COMPONENT "setup"
#define pr_fmt(fmt) KMSG_COMPONENT ": " fmt

#include <linux/compiler.h>
#include <linux/init.h>
#include <linux/errno.h>
#include <linux/string.h>
#include <linux/ctype.h>
#include <linux/lockdep.h>
#include <linux/extable.h>
#include <linux/pfn.h>
#include <linux/uaccess.h>
#include <linux/kernel.h>
#include <asm/asm-extable.h>
#include <linux/memblock.h>
#include <asm/diag.h>
#include <asm/ebcdic.h>
#include <asm/ipl.h>
#include <asm/lowcore.h>
#include <asm/processor.h>
#include <asm/sections.h>
#include <asm/setup.h>
#include <asm/sysinfo.h>
#include <asm/cpcmd.h>
#include <asm/sclp.h>
#include <asm/facility.h>
#include <asm/boot_data.h>
#include <asm/switch_to.h>
#include "entry.h"

#define decompressor_handled_param(param)			\
static int __init ignore_decompressor_param_##param(char *s)	\
{								\
	return 0;						\
}								\
early_param(#param, ignore_decompressor_param_##param)

decompressor_handled_param(mem);
decompressor_handled_param(vmalloc);
decompressor_handled_param(dfltcc);
decompressor_handled_param(facilities);
decompressor_handled_param(nokaslr);
#if IS_ENABLED(CONFIG_KVM)
decompressor_handled_param(prot_virt);
#endif

static void __init kasan_early_init(void)
{
#ifdef CONFIG_KASAN
	init_task.kasan_depth = 0;
	sclp_early_printk("KernelAddressSanitizer initialized\n");
#endif
}

static void __init reset_tod_clock(void)
{
	union tod_clock clk;

	if (store_tod_clock_ext_cc(&clk) == 0)
		return;
	/* TOD clock not running. Set the clock to Unix Epoch. */
	if (set_tod_clock(TOD_UNIX_EPOCH) || store_tod_clock_ext_cc(&clk))
		disabled_wait();

	memset(&tod_clock_base, 0, sizeof(tod_clock_base));
	tod_clock_base.tod = TOD_UNIX_EPOCH;
	S390_lowcore.last_update_clock = TOD_UNIX_EPOCH;
}

/*
 * Initialize storage key for kernel pages
 */
static noinline __init void init_kernel_storage_key(void)
{
#if PAGE_DEFAULT_KEY
	unsigned long end_pfn, init_pfn;

	end_pfn = PFN_UP(__pa(_end));

	for (init_pfn = 0 ; init_pfn < end_pfn; init_pfn++)
		page_set_storage_key(init_pfn << PAGE_SHIFT,
				     PAGE_DEFAULT_KEY, 0);
#endif
}

static __initdata char sysinfo_page[PAGE_SIZE] __aligned(PAGE_SIZE);

static noinline __init void detect_machine_type(void)
{
	struct sysinfo_3_2_2 *vmms = (struct sysinfo_3_2_2 *)&sysinfo_page;

	/* Check current-configuration-level */
	if (stsi(NULL, 0, 0, 0) <= 2) {
		S390_lowcore.machine_flags |= MACHINE_FLAG_LPAR;
		return;
	}
	/* Get virtual-machine cpu information. */
	if (stsi(vmms, 3, 2, 2) || !vmms->count)
		return;

	/* Detect known hypervisors */
	if (!memcmp(vmms->vm[0].cpi, "\xd2\xe5\xd4", 3))
		S390_lowcore.machine_flags |= MACHINE_FLAG_KVM;
	else if (!memcmp(vmms->vm[0].cpi, "\xa9\x61\xe5\xd4", 4))
		S390_lowcore.machine_flags |= MACHINE_FLAG_VM;
}

/* Remove leading, trailing and double whitespace. */
static inline void strim_all(char *str)
{
	char *s;

	s = strim(str);
	if (s != str)
		memmove(str, s, strlen(s));
	while (*str) {
		if (!isspace(*str++))
			continue;
		if (isspace(*str)) {
			s = skip_spaces(str);
			memmove(str, s, strlen(s) + 1);
		}
	}
}

static noinline __init void setup_arch_string(void)
{
	struct sysinfo_1_1_1 *mach = (struct sysinfo_1_1_1 *)&sysinfo_page;
	struct sysinfo_3_2_2 *vm = (struct sysinfo_3_2_2 *)&sysinfo_page;
	char mstr[80], hvstr[17];

	if (stsi(mach, 1, 1, 1))
		return;
	EBCASC(mach->manufacturer, sizeof(mach->manufacturer));
	EBCASC(mach->type, sizeof(mach->type));
	EBCASC(mach->model, sizeof(mach->model));
	EBCASC(mach->model_capacity, sizeof(mach->model_capacity));
	sprintf(mstr, "%-16.16s %-4.4s %-16.16s %-16.16s",
		mach->manufacturer, mach->type,
		mach->model, mach->model_capacity);
	strim_all(mstr);
	if (stsi(vm, 3, 2, 2) == 0 && vm->count) {
		EBCASC(vm->vm[0].cpi, sizeof(vm->vm[0].cpi));
		sprintf(hvstr, "%-16.16s", vm->vm[0].cpi);
		strim_all(hvstr);
	} else {
		sprintf(hvstr, "%s",
			MACHINE_IS_LPAR ? "LPAR" :
			MACHINE_IS_VM ? "z/VM" :
			MACHINE_IS_KVM ? "KVM" : "unknown");
	}
	dump_stack_set_arch_desc("%s (%s)", mstr, hvstr);
}

static __init void setup_topology(void)
{
	int max_mnest;

	if (!test_facility(11))
		return;
	S390_lowcore.machine_flags |= MACHINE_FLAG_TOPOLOGY;
	for (max_mnest = 6; max_mnest > 1; max_mnest--) {
		if (stsi(&sysinfo_page, 15, 1, max_mnest) == 0)
			break;
	}
	topology_max_mnest = max_mnest;
}

void __do_early_pgm_check(struct pt_regs *regs)
{
	if (!fixup_exception(regs))
		disabled_wait();
}

static noinline __init void setup_lowcore_early(void)
{
	psw_t psw;

	psw.addr = (unsigned long)early_pgm_check_handler;
	psw.mask = PSW_KERNEL_BITS;
	S390_lowcore.program_new_psw = psw;
	S390_lowcore.preempt_count = INIT_PREEMPT_COUNT;
}

static noinline __init void setup_facility_list(void)
{
	memcpy(alt_stfle_fac_list, stfle_fac_list, sizeof(alt_stfle_fac_list));
	if (!IS_ENABLED(CONFIG_KERNEL_NOBP))
		__clear_facility(82, alt_stfle_fac_list);
}

static __init void detect_diag9c(void)
{
	unsigned int cpu_address;
	int rc;

	cpu_address = stap();
	diag_stat_inc(DIAG_STAT_X09C);
	asm volatile(
		"	diag	%2,0,0x9c\n"
		"0:	la	%0,0\n"
		"1:\n"
		EX_TABLE(0b,1b)
		: "=d" (rc) : "0" (-EOPNOTSUPP), "d" (cpu_address) : "cc");
	if (!rc)
		S390_lowcore.machine_flags |= MACHINE_FLAG_DIAG9C;
}

static __init void detect_machine_facilities(void)
{
	if (test_facility(8)) {
		S390_lowcore.machine_flags |= MACHINE_FLAG_EDAT1;
		__ctl_set_bit(0, 23);
	}
	if (test_facility(78))
		S390_lowcore.machine_flags |= MACHINE_FLAG_EDAT2;
	if (test_facility(3))
		S390_lowcore.machine_flags |= MACHINE_FLAG_IDTE;
	if (test_facility(50) && test_facility(73)) {
		S390_lowcore.machine_flags |= MACHINE_FLAG_TE;
		__ctl_set_bit(0, 55);
	}
	if (test_facility(51))
		S390_lowcore.machine_flags |= MACHINE_FLAG_TLB_LC;
	if (test_facility(129)) {
		S390_lowcore.machine_flags |= MACHINE_FLAG_VX;
		__ctl_set_bit(0, 17);
	}
	if (test_facility(130))
		S390_lowcore.machine_flags |= MACHINE_FLAG_NX;
	if (test_facility(133))
		S390_lowcore.machine_flags |= MACHINE_FLAG_GS;
	if (test_facility(139) && (tod_clock_base.tod >> 63)) {
		/* Enabled signed clock comparator comparisons */
		S390_lowcore.machine_flags |= MACHINE_FLAG_SCC;
		clock_comparator_max = -1ULL >> 1;
		__ctl_set_bit(0, 53);
	}
	if (IS_ENABLED(CONFIG_PCI) && test_facility(153)) {
		S390_lowcore.machine_flags |= MACHINE_FLAG_PCI_MIO;
		/* the control bit is set during PCI initialization */
	}
	if (test_facility(194))
		S390_lowcore.machine_flags |= MACHINE_FLAG_RDP;
}

static inline void save_vector_registers(void)
{
#ifdef CONFIG_CRASH_DUMP
	if (test_facility(129))
		save_vx_regs(boot_cpu_vector_save_area);
#endif
}

static inline void setup_control_registers(void)
{
	unsigned long reg;

	__ctl_store(reg, 0, 0);
	reg |= CR0_LOW_ADDRESS_PROTECTION;
	reg |= CR0_EMERGENCY_SIGNAL_SUBMASK;
	reg |= CR0_EXTERNAL_CALL_SUBMASK;
	__ctl_load(reg, 0, 0);
}

static inline void setup_access_registers(void)
{
	unsigned int acrs[NUM_ACRS] = { 0 };

	restore_access_regs(acrs);
}

static int __init disable_vector_extension(char *str)
{
	S390_lowcore.machine_flags &= ~MACHINE_FLAG_VX;
	__ctl_clear_bit(0, 17);
	return 0;
}
early_param("novx", disable_vector_extension);

char __bootdata(early_command_line)[COMMAND_LINE_SIZE];
static void __init setup_boot_command_line(void)
{
	/* copy arch command line */
	strscpy(boot_command_line, early_command_line, COMMAND_LINE_SIZE);
}

static void __init sort_amode31_extable(void)
{
	sort_extable(__start_amode31_ex_table, __stop_amode31_ex_table);
}

void __init startup_init(void)
{
<<<<<<< HEAD
=======
	kasan_early_init();
>>>>>>> 98817289
	reset_tod_clock();
	time_early_init();
	init_kernel_storage_key();
	lockdep_off();
	sort_amode31_extable();
	setup_lowcore_early();
	setup_facility_list();
	detect_machine_type();
	setup_arch_string();
	setup_boot_command_line();
	detect_diag9c();
	detect_machine_facilities();
	save_vector_registers();
	setup_topology();
	sclp_early_detect();
	setup_control_registers();
	setup_access_registers();
	lockdep_on();
}<|MERGE_RESOLUTION|>--- conflicted
+++ resolved
@@ -298,10 +298,7 @@
 
 void __init startup_init(void)
 {
-<<<<<<< HEAD
-=======
 	kasan_early_init();
->>>>>>> 98817289
 	reset_tod_clock();
 	time_early_init();
 	init_kernel_storage_key();
