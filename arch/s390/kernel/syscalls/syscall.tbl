--- conflicted
+++ resolved
@@ -20,11 +20,7 @@
 10   common	unlink			sys_unlink			sys_unlink
 11   common	execve			sys_execve			compat_sys_execve
 12   common	chdir			sys_chdir			sys_chdir
-<<<<<<< HEAD
-13   32		time			-				compat_sys_time
-=======
 13   32		time			-				sys_time32
->>>>>>> cfbe2716
 14   common	mknod			sys_mknod			sys_mknod
 15   common	chmod			sys_chmod			sys_chmod
 16   32		lchown			-				sys_lchown16
@@ -34,19 +30,11 @@
 22   common	umount			sys_oldumount			sys_oldumount
 23   32		setuid			-				sys_setuid16
 24   32		getuid			-				sys_getuid16
-<<<<<<< HEAD
-25   32		stime			-				compat_sys_stime
-26   common	ptrace			sys_ptrace			compat_sys_ptrace
-27   common	alarm			sys_alarm			sys_alarm
-29   common	pause			sys_pause			sys_pause
-30   common	utime			sys_utime			compat_sys_utime
-=======
 25   32		stime			-				sys_stime32
 26   common	ptrace			sys_ptrace			compat_sys_ptrace
 27   common	alarm			sys_alarm			sys_alarm
 29   common	pause			sys_pause			sys_pause
 30   common	utime			sys_utime			sys_utime32
->>>>>>> cfbe2716
 33   common	access			sys_access			sys_access
 34   common	nice			sys_nice			sys_nice
 36   common	sync			sys_sync			sys_sync
@@ -124,11 +112,7 @@
 120  common	clone			sys_clone			sys_clone
 121  common	setdomainname		sys_setdomainname		sys_setdomainname
 122  common	uname			sys_newuname			sys_newuname
-<<<<<<< HEAD
-124  common	adjtimex		sys_adjtimex			compat_sys_adjtimex
-=======
 124  common	adjtimex		sys_adjtimex			sys_adjtimex_time32
->>>>>>> cfbe2716
 125  common	mprotect		sys_mprotect			sys_mprotect
 126  common	sigprocmask		sys_sigprocmask			compat_sys_sigprocmask
 127  common	create_module		-				-
@@ -166,13 +150,8 @@
 158  common	sched_yield		sys_sched_yield			sys_sched_yield
 159  common	sched_get_priority_max	sys_sched_get_priority_max	sys_sched_get_priority_max
 160  common	sched_get_priority_min	sys_sched_get_priority_min	sys_sched_get_priority_min
-<<<<<<< HEAD
-161  common	sched_rr_get_interval	sys_sched_rr_get_interval	compat_sys_sched_rr_get_interval
-162  common	nanosleep		sys_nanosleep			compat_sys_nanosleep
-=======
 161  common	sched_rr_get_interval	sys_sched_rr_get_interval	sys_sched_rr_get_interval_time32
 162  common	nanosleep		sys_nanosleep			sys_nanosleep_time32
->>>>>>> cfbe2716
 163  common	mremap			sys_mremap			sys_mremap
 164  32		setresuid		-				sys_setresuid16
 165  32		getresuid		-				sys_getresuid16
@@ -273,11 +252,7 @@
 241  common	tgkill			sys_tgkill			sys_tgkill
 243  common	io_setup		sys_io_setup			compat_sys_io_setup
 244  common	io_destroy		sys_io_destroy			sys_io_destroy
-<<<<<<< HEAD
-245  common	io_getevents		sys_io_getevents		compat_sys_io_getevents
-=======
 245  common	io_getevents		sys_io_getevents		sys_io_getevents_time32
->>>>>>> cfbe2716
 246  common	io_submit		sys_io_submit			compat_sys_io_submit
 247  common	io_cancel		sys_io_cancel			sys_io_cancel
 248  common	exit_group		sys_exit_group			sys_exit_group
@@ -304,13 +279,8 @@
 270  common	set_mempolicy		sys_set_mempolicy		compat_sys_set_mempolicy
 271  common	mq_open			sys_mq_open			compat_sys_mq_open
 272  common	mq_unlink		sys_mq_unlink			sys_mq_unlink
-<<<<<<< HEAD
-273  common	mq_timedsend		sys_mq_timedsend		compat_sys_mq_timedsend
-274  common	mq_timedreceive		sys_mq_timedreceive		compat_sys_mq_timedreceive
-=======
 273  common	mq_timedsend		sys_mq_timedsend		sys_mq_timedsend_time32
 274  common	mq_timedreceive		sys_mq_timedreceive		sys_mq_timedreceive_time32
->>>>>>> cfbe2716
 275  common	mq_notify		sys_mq_notify			compat_sys_mq_notify
 276  common	mq_getsetattr		sys_mq_getsetattr		compat_sys_mq_getsetattr
 277  common	kexec_load		sys_kexec_load			compat_sys_kexec_load
@@ -328,11 +298,7 @@
 289  common	mkdirat			sys_mkdirat			sys_mkdirat
 290  common	mknodat			sys_mknodat			sys_mknodat
 291  common	fchownat		sys_fchownat			sys_fchownat
-<<<<<<< HEAD
-292  common	futimesat		sys_futimesat			compat_sys_futimesat
-=======
 292  common	futimesat		sys_futimesat			sys_futimesat_time32
->>>>>>> cfbe2716
 293  32		fstatat64		-				compat_sys_s390_fstatat64
 293  64		newfstatat		sys_newfstatat			-
 294  common	unlinkat		sys_unlinkat			sys_unlinkat
@@ -342,13 +308,8 @@
 298  common	readlinkat		sys_readlinkat			sys_readlinkat
 299  common	fchmodat		sys_fchmodat			sys_fchmodat
 300  common	faccessat		sys_faccessat			sys_faccessat
-<<<<<<< HEAD
-301  common	pselect6		sys_pselect6			compat_sys_pselect6
-302  common	ppoll			sys_ppoll			compat_sys_ppoll
-=======
 301  common	pselect6		sys_pselect6			compat_sys_pselect6_time32
 302  common	ppoll			sys_ppoll			compat_sys_ppoll_time32
->>>>>>> cfbe2716
 303  common	unshare			sys_unshare			sys_unshare
 304  common	set_robust_list		sys_set_robust_list		compat_sys_set_robust_list
 305  common	get_robust_list		sys_get_robust_list		compat_sys_get_robust_list
@@ -429,9 +390,6 @@
 380  common	s390_sthyi		sys_s390_sthyi			sys_s390_sthyi
 381  common	kexec_file_load		sys_kexec_file_load		sys_kexec_file_load
 382  common	io_pgetevents		sys_io_pgetevents		compat_sys_io_pgetevents
-<<<<<<< HEAD
-383  common	rseq			sys_rseq			sys_rseq
-=======
 383  common	rseq			sys_rseq			sys_rseq
 384  common	pkey_mprotect		sys_pkey_mprotect		sys_pkey_mprotect
 385  common	pkey_alloc		sys_pkey_alloc			sys_pkey_alloc
@@ -467,5 +425,4 @@
 420	32	semtimedop_time64	-				sys_semtimedop
 421	32	rt_sigtimedwait_time64	-				compat_sys_rt_sigtimedwait_time64
 422	32	futex_time64		-				sys_futex
-423	32	sched_rr_get_interval_time64	-			sys_sched_rr_get_interval
->>>>>>> cfbe2716
+423	32	sched_rr_get_interval_time64	-			sys_sched_rr_get_interval