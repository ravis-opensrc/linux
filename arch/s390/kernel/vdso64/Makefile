--- conflicted
+++ resolved
@@ -25,11 +25,7 @@
 KBUILD_CFLAGS_64 := $(filter-out -m64,$(KBUILD_CFLAGS))
 KBUILD_CFLAGS_64 += -m64 -fPIC -shared -fno-common -fno-builtin
 ldflags-y := -fPIC -shared -nostdlib -soname=linux-vdso64.so.1 \
-<<<<<<< HEAD
-	     --hash-style=both --build-id -T
-=======
 	     --hash-style=both --build-id=sha1 -T
->>>>>>> d1988041
 
 $(targets:%=$(obj)/%.dbg): KBUILD_CFLAGS = $(KBUILD_CFLAGS_64)
 $(targets:%=$(obj)/%.dbg): KBUILD_AFLAGS = $(KBUILD_AFLAGS_64)
@@ -47,11 +43,7 @@
 $(obj)/vdso64_wrapper.o : $(obj)/vdso64.so
 
 # link rule for the .so file, .lds has to be first
-<<<<<<< HEAD
-$(obj)/vdso64.so.dbg: $(obj)/vdso64.lds $(obj-vdso64) FORCE
-=======
 $(obj)/vdso64.so.dbg: $(src)/vdso64.lds $(obj-vdso64) $(obj-cvdso64) FORCE
->>>>>>> d1988041
 	$(call if_changed,ld)
 
 # strip rule for the .so file
