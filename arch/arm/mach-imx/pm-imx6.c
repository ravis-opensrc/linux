// SPDX-License-Identifier: GPL-2.0-or-later
/*
 * Copyright 2011-2014 Freescale Semiconductor, Inc.
 * Copyright 2011 Linaro Ltd.
 */

#include <linux/delay.h>
#include <linux/init.h>
#include <linux/io.h>
#include <linux/irq.h>
#include <linux/genalloc.h>
#include <linux/mfd/syscon.h>
#include <linux/mfd/syscon/imx6q-iomuxc-gpr.h>
#include <linux/of.h>
#include <linux/of_address.h>
#include <linux/of_platform.h>
#include <linux/regmap.h>
#include <linux/suspend.h>
#include <asm/cacheflush.h>
#include <asm/fncpy.h>
#include <asm/proc-fns.h>
#include <asm/suspend.h>
#include <asm/tlb.h>

#include "common.h"
#include "hardware.h"

#define CCR				0x0
#define BM_CCR_WB_COUNT			(0x7 << 16)
#define BM_CCR_RBC_BYPASS_COUNT		(0x3f << 21)
#define BM_CCR_RBC_EN			(0x1 << 27)

#define CLPCR				0x54
#define BP_CLPCR_LPM			0
#define BM_CLPCR_LPM			(0x3 << 0)
#define BM_CLPCR_BYPASS_PMIC_READY	(0x1 << 2)
#define BM_CLPCR_ARM_CLK_DIS_ON_LPM	(0x1 << 5)
#define BM_CLPCR_SBYOS			(0x1 << 6)
#define BM_CLPCR_DIS_REF_OSC		(0x1 << 7)
#define BM_CLPCR_VSTBY			(0x1 << 8)
#define BP_CLPCR_STBY_COUNT		9
#define BM_CLPCR_STBY_COUNT		(0x3 << 9)
#define BM_CLPCR_COSC_PWRDOWN		(0x1 << 11)
#define BM_CLPCR_WB_PER_AT_LPM		(0x1 << 16)
#define BM_CLPCR_WB_CORE_AT_LPM		(0x1 << 17)
#define BM_CLPCR_BYP_MMDC_CH0_LPM_HS	(0x1 << 19)
#define BM_CLPCR_BYP_MMDC_CH1_LPM_HS	(0x1 << 21)
#define BM_CLPCR_MASK_CORE0_WFI		(0x1 << 22)
#define BM_CLPCR_MASK_CORE1_WFI		(0x1 << 23)
#define BM_CLPCR_MASK_CORE2_WFI		(0x1 << 24)
#define BM_CLPCR_MASK_CORE3_WFI		(0x1 << 25)
#define BM_CLPCR_MASK_SCU_IDLE		(0x1 << 26)
#define BM_CLPCR_MASK_L2CC_IDLE		(0x1 << 27)

#define CGPR				0x64
#define BM_CGPR_INT_MEM_CLK_LPM		(0x1 << 17)

#define MX6Q_SUSPEND_OCRAM_SIZE		0x1000
#define MX6_MAX_MMDC_IO_NUM		33

static void __iomem *ccm_base;
static void __iomem *suspend_ocram_base;
static void (*imx6_suspend_in_ocram_fn)(void __iomem *ocram_vbase);

/*
 * suspend ocram space layout:
 * ======================== high address ======================
 *                              .
 *                              .
 *                              .
 *                              ^
 *                              ^
 *                              ^
 *                      imx6_suspend code
 *              PM_INFO structure(imx6_cpu_pm_info)
 * ======================== low address =======================
 */

struct imx6_pm_base {
	phys_addr_t pbase;
	void __iomem *vbase;
};

struct imx6_pm_socdata {
	u32 ddr_type;
	const char *mmdc_compat;
	const char *src_compat;
	const char *iomuxc_compat;
	const char *gpc_compat;
	const char *pl310_compat;
	const u32 mmdc_io_num;
	const u32 *mmdc_io_offset;
};

static const u32 imx6q_mmdc_io_offset[] __initconst = {
	0x5ac, 0x5b4, 0x528, 0x520, /* DQM0 ~ DQM3 */
	0x514, 0x510, 0x5bc, 0x5c4, /* DQM4 ~ DQM7 */
	0x56c, 0x578, 0x588, 0x594, /* CAS, RAS, SDCLK_0, SDCLK_1 */
	0x5a8, 0x5b0, 0x524, 0x51c, /* SDQS0 ~ SDQS3 */
	0x518, 0x50c, 0x5b8, 0x5c0, /* SDQS4 ~ SDQS7 */
	0x784, 0x788, 0x794, 0x79c, /* GPR_B0DS ~ GPR_B3DS */
	0x7a0, 0x7a4, 0x7a8, 0x748, /* GPR_B4DS ~ GPR_B7DS */
	0x59c, 0x5a0, 0x750, 0x774, /* SODT0, SODT1, MODE_CTL, MODE */
	0x74c,			    /* GPR_ADDS */
};

static const u32 imx6dl_mmdc_io_offset[] __initconst = {
	0x470, 0x474, 0x478, 0x47c, /* DQM0 ~ DQM3 */
	0x480, 0x484, 0x488, 0x48c, /* DQM4 ~ DQM7 */
	0x464, 0x490, 0x4ac, 0x4b0, /* CAS, RAS, SDCLK_0, SDCLK_1 */
	0x4bc, 0x4c0, 0x4c4, 0x4c8, /* DRAM_SDQS0 ~ DRAM_SDQS3 */
	0x4cc, 0x4d0, 0x4d4, 0x4d8, /* DRAM_SDQS4 ~ DRAM_SDQS7 */
	0x764, 0x770, 0x778, 0x77c, /* GPR_B0DS ~ GPR_B3DS */
	0x780, 0x784, 0x78c, 0x748, /* GPR_B4DS ~ GPR_B7DS */
	0x4b4, 0x4b8, 0x750, 0x760, /* SODT0, SODT1, MODE_CTL, MODE */
	0x74c,			    /* GPR_ADDS */
};

static const u32 imx6sl_mmdc_io_offset[] __initconst = {
	0x30c, 0x310, 0x314, 0x318, /* DQM0 ~ DQM3 */
	0x5c4, 0x5cc, 0x5d4, 0x5d8, /* GPR_B0DS ~ GPR_B3DS */
	0x300, 0x31c, 0x338, 0x5ac, /* CAS, RAS, SDCLK_0, GPR_ADDS */
	0x33c, 0x340, 0x5b0, 0x5c0, /* SODT0, SODT1, MODE_CTL, MODE */
	0x330, 0x334, 0x320,        /* SDCKE0, SDCKE1, RESET */
};

static const u32 imx6sll_mmdc_io_offset[] __initconst = {
	0x294, 0x298, 0x29c, 0x2a0, /* DQM0 ~ DQM3 */
	0x544, 0x54c, 0x554, 0x558, /* GPR_B0DS ~ GPR_B3DS */
	0x530, 0x540, 0x2ac, 0x52c, /* MODE_CTL, MODE, SDCLK_0, GPR_ADDDS */
	0x2a4, 0x2a8,		    /* SDCKE0, SDCKE1*/
};

static const u32 imx6sx_mmdc_io_offset[] __initconst = {
	0x2ec, 0x2f0, 0x2f4, 0x2f8, /* DQM0 ~ DQM3 */
	0x60c, 0x610, 0x61c, 0x620, /* GPR_B0DS ~ GPR_B3DS */
	0x300, 0x2fc, 0x32c, 0x5f4, /* CAS, RAS, SDCLK_0, GPR_ADDS */
	0x310, 0x314, 0x5f8, 0x608, /* SODT0, SODT1, MODE_CTL, MODE */
	0x330, 0x334, 0x338, 0x33c, /* SDQS0 ~ SDQS3 */
};

static const u32 imx6ul_mmdc_io_offset[] __initconst = {
	0x244, 0x248, 0x24c, 0x250, /* DQM0, DQM1, RAS, CAS */
	0x27c, 0x498, 0x4a4, 0x490, /* SDCLK0, GPR_B0DS-B1DS, GPR_ADDS */
	0x280, 0x284, 0x260, 0x264, /* SDQS0~1, SODT0, SODT1 */
	0x494, 0x4b0,	            /* MODE_CTL, MODE, */
};

static const struct imx6_pm_socdata imx6q_pm_data __initconst = {
	.mmdc_compat = "fsl,imx6q-mmdc",
	.src_compat = "fsl,imx6q-src",
	.iomuxc_compat = "fsl,imx6q-iomuxc",
	.gpc_compat = "fsl,imx6q-gpc",
	.pl310_compat = "arm,pl310-cache",
	.mmdc_io_num = ARRAY_SIZE(imx6q_mmdc_io_offset),
	.mmdc_io_offset = imx6q_mmdc_io_offset,
};

static const struct imx6_pm_socdata imx6dl_pm_data __initconst = {
	.mmdc_compat = "fsl,imx6q-mmdc",
	.src_compat = "fsl,imx6q-src",
	.iomuxc_compat = "fsl,imx6dl-iomuxc",
	.gpc_compat = "fsl,imx6q-gpc",
	.pl310_compat = "arm,pl310-cache",
	.mmdc_io_num = ARRAY_SIZE(imx6dl_mmdc_io_offset),
	.mmdc_io_offset = imx6dl_mmdc_io_offset,
};

static const struct imx6_pm_socdata imx6sl_pm_data __initconst = {
	.mmdc_compat = "fsl,imx6sl-mmdc",
	.src_compat = "fsl,imx6sl-src",
	.iomuxc_compat = "fsl,imx6sl-iomuxc",
	.gpc_compat = "fsl,imx6sl-gpc",
	.pl310_compat = "arm,pl310-cache",
	.mmdc_io_num = ARRAY_SIZE(imx6sl_mmdc_io_offset),
	.mmdc_io_offset = imx6sl_mmdc_io_offset,
};

static const struct imx6_pm_socdata imx6sll_pm_data __initconst = {
	.mmdc_compat = "fsl,imx6sll-mmdc",
	.src_compat = "fsl,imx6sll-src",
	.iomuxc_compat = "fsl,imx6sll-iomuxc",
	.gpc_compat = "fsl,imx6sll-gpc",
	.pl310_compat = "arm,pl310-cache",
	.mmdc_io_num = ARRAY_SIZE(imx6sll_mmdc_io_offset),
	.mmdc_io_offset = imx6sll_mmdc_io_offset,
};

static const struct imx6_pm_socdata imx6sx_pm_data __initconst = {
	.mmdc_compat = "fsl,imx6sx-mmdc",
	.src_compat = "fsl,imx6sx-src",
	.iomuxc_compat = "fsl,imx6sx-iomuxc",
	.gpc_compat = "fsl,imx6sx-gpc",
	.pl310_compat = "arm,pl310-cache",
	.mmdc_io_num = ARRAY_SIZE(imx6sx_mmdc_io_offset),
	.mmdc_io_offset = imx6sx_mmdc_io_offset,
};

static const struct imx6_pm_socdata imx6ul_pm_data __initconst = {
	.mmdc_compat = "fsl,imx6ul-mmdc",
	.src_compat = "fsl,imx6ul-src",
	.iomuxc_compat = "fsl,imx6ul-iomuxc",
	.gpc_compat = "fsl,imx6ul-gpc",
	.pl310_compat = NULL,
	.mmdc_io_num = ARRAY_SIZE(imx6ul_mmdc_io_offset),
	.mmdc_io_offset = imx6ul_mmdc_io_offset,
};

/*
 * This structure is for passing necessary data for low level ocram
 * suspend code(arch/arm/mach-imx/suspend-imx6.S), if this struct
 * definition is changed, the offset definition in
 * arch/arm/mach-imx/suspend-imx6.S must be also changed accordingly,
 * otherwise, the suspend to ocram function will be broken!
 */
struct imx6_cpu_pm_info {
	phys_addr_t pbase; /* The physical address of pm_info. */
	phys_addr_t resume_addr; /* The physical resume address for asm code */
	u32 ddr_type;
	u32 pm_info_size; /* Size of pm_info. */
	struct imx6_pm_base mmdc_base;
	struct imx6_pm_base src_base;
	struct imx6_pm_base iomuxc_base;
	struct imx6_pm_base ccm_base;
	struct imx6_pm_base gpc_base;
	struct imx6_pm_base l2_base;
	u32 mmdc_io_num; /* Number of MMDC IOs which need saved/restored. */
	u32 mmdc_io_val[MX6_MAX_MMDC_IO_NUM][2]; /* To save offset and value */
} __aligned(8);

void imx6_set_int_mem_clk_lpm(bool enable)
{
	u32 val = readl_relaxed(ccm_base + CGPR);

	val &= ~BM_CGPR_INT_MEM_CLK_LPM;
	if (enable)
		val |= BM_CGPR_INT_MEM_CLK_LPM;
	writel_relaxed(val, ccm_base + CGPR);
}

void imx6_enable_rbc(bool enable)
{
	u32 val;

	/*
	 * need to mask all interrupts in GPC before
	 * operating RBC configurations
	 */
	imx_gpc_mask_all();

	/* configure RBC enable bit */
	val = readl_relaxed(ccm_base + CCR);
	val &= ~BM_CCR_RBC_EN;
	val |= enable ? BM_CCR_RBC_EN : 0;
	writel_relaxed(val, ccm_base + CCR);

	/* configure RBC count */
	val = readl_relaxed(ccm_base + CCR);
	val &= ~BM_CCR_RBC_BYPASS_COUNT;
	val |= enable ? BM_CCR_RBC_BYPASS_COUNT : 0;
	writel(val, ccm_base + CCR);

	/*
	 * need to delay at least 2 cycles of CKIL(32K)
	 * due to hardware design requirement, which is
	 * ~61us, here we use 65us for safe
	 */
	udelay(65);

	/* restore GPC interrupt mask settings */
	imx_gpc_restore_all();
}

static void imx6q_enable_wb(bool enable)
{
	u32 val;

	/* configure well bias enable bit */
	val = readl_relaxed(ccm_base + CLPCR);
	val &= ~BM_CLPCR_WB_PER_AT_LPM;
	val |= enable ? BM_CLPCR_WB_PER_AT_LPM : 0;
	writel_relaxed(val, ccm_base + CLPCR);

	/* configure well bias count */
	val = readl_relaxed(ccm_base + CCR);
	val &= ~BM_CCR_WB_COUNT;
	val |= enable ? BM_CCR_WB_COUNT : 0;
	writel_relaxed(val, ccm_base + CCR);
}

int imx6_set_lpm(enum mxc_cpu_pwr_mode mode)
{
	u32 val = readl_relaxed(ccm_base + CLPCR);

	val &= ~BM_CLPCR_LPM;
	switch (mode) {
	case WAIT_CLOCKED:
		break;
	case WAIT_UNCLOCKED:
		val |= 0x1 << BP_CLPCR_LPM;
		val |= BM_CLPCR_ARM_CLK_DIS_ON_LPM;
		break;
	case STOP_POWER_ON:
		val |= 0x2 << BP_CLPCR_LPM;
		val &= ~BM_CLPCR_VSTBY;
		val &= ~BM_CLPCR_SBYOS;
		if (cpu_is_imx6sl())
			val |= BM_CLPCR_BYPASS_PMIC_READY;
		if (cpu_is_imx6sl() || cpu_is_imx6sx() || cpu_is_imx6ul() ||
		    cpu_is_imx6ull() || cpu_is_imx6sll() || cpu_is_imx6ulz())
			val |= BM_CLPCR_BYP_MMDC_CH0_LPM_HS;
		else
			val |= BM_CLPCR_BYP_MMDC_CH1_LPM_HS;
		break;
	case WAIT_UNCLOCKED_POWER_OFF:
		val |= 0x1 << BP_CLPCR_LPM;
		val &= ~BM_CLPCR_VSTBY;
		val &= ~BM_CLPCR_SBYOS;
		break;
	case STOP_POWER_OFF:
		val |= 0x2 << BP_CLPCR_LPM;
		val |= 0x3 << BP_CLPCR_STBY_COUNT;
		val |= BM_CLPCR_VSTBY;
		val |= BM_CLPCR_SBYOS;
		if (cpu_is_imx6sl() || cpu_is_imx6sx())
			val |= BM_CLPCR_BYPASS_PMIC_READY;
		if (cpu_is_imx6sl() || cpu_is_imx6sx() || cpu_is_imx6ul() ||
		    cpu_is_imx6ull() || cpu_is_imx6sll() || cpu_is_imx6ulz())
			val |= BM_CLPCR_BYP_MMDC_CH0_LPM_HS;
		else
			val |= BM_CLPCR_BYP_MMDC_CH1_LPM_HS;
		break;
	default:
		return -EINVAL;
	}

	/*
	 * ERR007265: CCM: When improper low-power sequence is used,
	 * the SoC enters low power mode before the ARM core executes WFI.
	 *
	 * Software workaround:
	 * 1) Software should trigger IRQ #32 (IOMUX) to be always pending
	 *    by setting IOMUX_GPR1_GINT.
	 * 2) Software should then unmask IRQ #32 in GPC before setting CCM
	 *    Low-Power mode.
	 * 3) Software should mask IRQ #32 right after CCM Low-Power mode
	 *    is set (set bits 0-1 of CCM_CLPCR).
	 *
	 * Note that IRQ #32 is GIC SPI #0.
	 */
	if (mode != WAIT_CLOCKED)
		imx_gpc_hwirq_unmask(0);
	writel_relaxed(val, ccm_base + CLPCR);
	if (mode != WAIT_CLOCKED)
		imx_gpc_hwirq_mask(0);

	return 0;
}

static int imx6q_suspend_finish(unsigned long val)
{
	if (!imx6_suspend_in_ocram_fn) {
		cpu_do_idle();
	} else {
		/*
		 * call low level suspend function in ocram,
		 * as we need to float DDR IO.
		 */
		local_flush_tlb_all();
		/* check if need to flush internal L2 cache */
		if (!((struct imx6_cpu_pm_info *)
			suspend_ocram_base)->l2_base.vbase)
			flush_cache_all();
		imx6_suspend_in_ocram_fn(suspend_ocram_base);
	}

	return 0;
}

static int imx6q_pm_enter(suspend_state_t state)
{
	switch (state) {
	case PM_SUSPEND_STANDBY:
		imx6_set_lpm(STOP_POWER_ON);
		imx6_set_int_mem_clk_lpm(true);
		imx_gpc_pre_suspend(false);
		if (cpu_is_imx6sl())
			imx6sl_set_wait_clk(true);
		/* Zzz ... */
		cpu_do_idle();
		if (cpu_is_imx6sl())
			imx6sl_set_wait_clk(false);
		imx_gpc_post_resume();
		imx6_set_lpm(WAIT_CLOCKED);
		break;
	case PM_SUSPEND_MEM:
		imx6_set_lpm(STOP_POWER_OFF);
		imx6_set_int_mem_clk_lpm(false);
		imx6q_enable_wb(true);
		/*
		 * For suspend into ocram, asm code already take care of
		 * RBC setting, so we do NOT need to do that here.
		 */
		if (!imx6_suspend_in_ocram_fn)
			imx6_enable_rbc(true);
		imx_gpc_pre_suspend(true);
		imx_anatop_pre_suspend();
		/* Zzz ... */
		cpu_suspend(0, imx6q_suspend_finish);
		if (cpu_is_imx6q() || cpu_is_imx6dl())
			imx_smp_prepare();
		imx_anatop_post_resume();
		imx_gpc_post_resume();
		imx6_enable_rbc(false);
		imx6q_enable_wb(false);
		imx6_set_int_mem_clk_lpm(true);
		imx6_set_lpm(WAIT_CLOCKED);
		break;
	default:
		return -EINVAL;
	}

	return 0;
}

static int imx6q_pm_valid(suspend_state_t state)
{
	return (state == PM_SUSPEND_STANDBY || state == PM_SUSPEND_MEM);
}

static const struct platform_suspend_ops imx6q_pm_ops = {
	.enter = imx6q_pm_enter,
	.valid = imx6q_pm_valid,
};

static int __init imx6_pm_get_base(struct imx6_pm_base *base,
				const char *compat)
{
	struct device_node *node;
	struct resource res;
	int ret = 0;

	node = of_find_compatible_node(NULL, NULL, compat);
	if (!node)
		return -ENODEV;

	ret = of_address_to_resource(node, 0, &res);
	if (ret)
		goto put_node;

	base->pbase = res.start;
	base->vbase = ioremap(res.start, resource_size(&res));
	if (!base->vbase)
		ret = -ENOMEM;

put_node:
	of_node_put(node);
	return ret;
}

static int __init imx6q_suspend_init(const struct imx6_pm_socdata *socdata)
{
	phys_addr_t ocram_pbase;
	struct device_node *node;
	struct platform_device *pdev;
	struct imx6_cpu_pm_info *pm_info;
	struct gen_pool *ocram_pool;
	unsigned long ocram_base;
	int i, ret = 0;
	const u32 *mmdc_offset_array;

	suspend_set_ops(&imx6q_pm_ops);

	if (!socdata) {
		pr_warn("%s: invalid argument!\n", __func__);
		return -EINVAL;
	}

	node = of_find_compatible_node(NULL, NULL, "mmio-sram");
	if (!node) {
		pr_warn("%s: failed to find ocram node!\n", __func__);
		return -ENODEV;
	}

	pdev = of_find_device_by_node(node);
	if (!pdev) {
		pr_warn("%s: failed to find ocram device!\n", __func__);
		ret = -ENODEV;
		goto put_node;
	}

	ocram_pool = gen_pool_get(&pdev->dev, NULL);
	if (!ocram_pool) {
		pr_warn("%s: ocram pool unavailable!\n", __func__);
		ret = -ENODEV;
		goto put_node;
	}

	ocram_base = gen_pool_alloc(ocram_pool, MX6Q_SUSPEND_OCRAM_SIZE);
	if (!ocram_base) {
		pr_warn("%s: unable to alloc ocram!\n", __func__);
		ret = -ENOMEM;
		goto put_node;
	}

	ocram_pbase = gen_pool_virt_to_phys(ocram_pool, ocram_base);

	suspend_ocram_base = __arm_ioremap_exec(ocram_pbase,
		MX6Q_SUSPEND_OCRAM_SIZE, false);

	memset(suspend_ocram_base, 0, sizeof(*pm_info));
	pm_info = suspend_ocram_base;
	pm_info->pbase = ocram_pbase;
	pm_info->resume_addr = __pa_symbol(v7_cpu_resume);
	pm_info->pm_info_size = sizeof(*pm_info);

	/*
	 * ccm physical address is not used by asm code currently,
	 * so get ccm virtual address directly.
	 */
	pm_info->ccm_base.vbase = ccm_base;

	ret = imx6_pm_get_base(&pm_info->mmdc_base, socdata->mmdc_compat);
	if (ret) {
		pr_warn("%s: failed to get mmdc base %d!\n", __func__, ret);
		goto put_node;
	}

	ret = imx6_pm_get_base(&pm_info->src_base, socdata->src_compat);
	if (ret) {
		pr_warn("%s: failed to get src base %d!\n", __func__, ret);
		goto src_map_failed;
	}

	ret = imx6_pm_get_base(&pm_info->iomuxc_base, socdata->iomuxc_compat);
	if (ret) {
		pr_warn("%s: failed to get iomuxc base %d!\n", __func__, ret);
		goto iomuxc_map_failed;
	}

	ret = imx6_pm_get_base(&pm_info->gpc_base, socdata->gpc_compat);
	if (ret) {
		pr_warn("%s: failed to get gpc base %d!\n", __func__, ret);
		goto gpc_map_failed;
	}

	if (socdata->pl310_compat) {
		ret = imx6_pm_get_base(&pm_info->l2_base, socdata->pl310_compat);
		if (ret) {
			pr_warn("%s: failed to get pl310-cache base %d!\n",
				__func__, ret);
			goto pl310_cache_map_failed;
		}
	}

	pm_info->ddr_type = imx_mmdc_get_ddr_type();
	pm_info->mmdc_io_num = socdata->mmdc_io_num;
	mmdc_offset_array = socdata->mmdc_io_offset;

	for (i = 0; i < pm_info->mmdc_io_num; i++) {
		pm_info->mmdc_io_val[i][0] =
			mmdc_offset_array[i];
		pm_info->mmdc_io_val[i][1] =
			readl_relaxed(pm_info->iomuxc_base.vbase +
			mmdc_offset_array[i]);
	}

	imx6_suspend_in_ocram_fn = fncpy(
		suspend_ocram_base + sizeof(*pm_info),
		&imx6_suspend,
		MX6Q_SUSPEND_OCRAM_SIZE - sizeof(*pm_info));

	goto put_node;

pl310_cache_map_failed:
	iounmap(pm_info->gpc_base.vbase);
gpc_map_failed:
	iounmap(pm_info->iomuxc_base.vbase);
iomuxc_map_failed:
	iounmap(pm_info->src_base.vbase);
src_map_failed:
	iounmap(pm_info->mmdc_base.vbase);
put_node:
	of_node_put(node);

	return ret;
}

static void __init imx6_pm_common_init(const struct imx6_pm_socdata
					*socdata)
{
	struct regmap *gpr;
	int ret;

	WARN_ON(!ccm_base);

	if (IS_ENABLED(CONFIG_SUSPEND)) {
		ret = imx6q_suspend_init(socdata);
		if (ret)
			pr_warn("%s: No DDR LPM support with suspend %d!\n",
				__func__, ret);
	}

	/*
	 * This is for SW workaround step #1 of ERR007265, see comments
	 * in imx6_set_lpm for details of this errata.
	 * Force IOMUXC irq pending, so that the interrupt to GPC can be
	 * used to deassert dsm_request signal when the signal gets
	 * asserted unexpectedly.
	 */
	gpr = syscon_regmap_lookup_by_compatible("fsl,imx6q-iomuxc-gpr");
	if (!IS_ERR(gpr))
		regmap_update_bits(gpr, IOMUXC_GPR1, IMX6Q_GPR1_GINT,
				   IMX6Q_GPR1_GINT);
}

static void imx6_pm_stby_poweroff(void)
{
	imx6_set_lpm(STOP_POWER_OFF);
	imx6q_suspend_finish(0);

	mdelay(1000);

	pr_emerg("Unable to poweroff system\n");
}

static int imx6_pm_stby_poweroff_probe(void)
{
	if (pm_power_off) {
<<<<<<< HEAD
		pr_warn("%s: pm_power_off already claimed  %p %pf!\n",
=======
		pr_warn("%s: pm_power_off already claimed  %p %ps!\n",
>>>>>>> f7688b48
			__func__, pm_power_off, pm_power_off);
		return -EBUSY;
	}

	pm_power_off = imx6_pm_stby_poweroff;
	return 0;
}

void __init imx6_pm_ccm_init(const char *ccm_compat)
{
	struct device_node *np;
	u32 val;

	np = of_find_compatible_node(NULL, NULL, ccm_compat);
	ccm_base = of_iomap(np, 0);
	BUG_ON(!ccm_base);

	/*
	 * Initialize CCM_CLPCR_LPM into RUN mode to avoid ARM core
	 * clock being shut down unexpectedly by WAIT mode.
	 */
	val = readl_relaxed(ccm_base + CLPCR);
	val &= ~BM_CLPCR_LPM;
	writel_relaxed(val, ccm_base + CLPCR);

	if (of_property_read_bool(np, "fsl,pmic-stby-poweroff"))
		imx6_pm_stby_poweroff_probe();
}

void __init imx6q_pm_init(void)
{
	imx6_pm_common_init(&imx6q_pm_data);
}

void __init imx6dl_pm_init(void)
{
	imx6_pm_common_init(&imx6dl_pm_data);
}

void __init imx6sl_pm_init(void)
{
	struct regmap *gpr;

	if (cpu_is_imx6sl()) {
		imx6_pm_common_init(&imx6sl_pm_data);
	} else {
		imx6_pm_common_init(&imx6sll_pm_data);
		gpr = syscon_regmap_lookup_by_compatible("fsl,imx6q-iomuxc-gpr");
		if (!IS_ERR(gpr))
			regmap_update_bits(gpr, IOMUXC_GPR5,
				IMX6SLL_GPR5_AFCG_X_BYPASS_MASK, 0);
	}
}

void __init imx6sx_pm_init(void)
{
	imx6_pm_common_init(&imx6sx_pm_data);
}

void __init imx6ul_pm_init(void)
{
	imx6_pm_common_init(&imx6ul_pm_data);
}<|MERGE_RESOLUTION|>--- conflicted
+++ resolved
@@ -627,11 +627,7 @@
 static int imx6_pm_stby_poweroff_probe(void)
 {
 	if (pm_power_off) {
-<<<<<<< HEAD
-		pr_warn("%s: pm_power_off already claimed  %p %pf!\n",
-=======
 		pr_warn("%s: pm_power_off already claimed  %p %ps!\n",
->>>>>>> f7688b48
 			__func__, pm_power_off, pm_power_off);
 		return -EBUSY;
 	}
