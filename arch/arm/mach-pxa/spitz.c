--- conflicted
+++ resolved
@@ -508,8 +508,6 @@
 	.wait_for_sync		= spitz_ads7846_wait_for_hsync,
 };
 
-<<<<<<< HEAD
-=======
 static struct gpiod_lookup_table spitz_ads7846_gpio_table = {
 	.dev_id = "spi2.0",
 	.table = {
@@ -519,7 +517,6 @@
 	},
 };
 
->>>>>>> 98817289
 static struct gpiod_lookup_table spitz_lcdcon_gpio_table = {
 	.dev_id = "spi2.1",
 	.table = {
