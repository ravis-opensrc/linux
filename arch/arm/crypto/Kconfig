# SPDX-License-Identifier: GPL-2.0

menuconfig ARM_CRYPTO
	bool "ARM Accelerated Cryptographic Algorithms"
	depends on ARM
	help
	  Say Y here to choose from a selection of cryptographic algorithms
	  implemented using ARM specific CPU features or instructions.

if ARM_CRYPTO

config CRYPTO_SHA1_ARM
	tristate "SHA1 digest algorithm (ARM-asm)"
	select CRYPTO_SHA1
	select CRYPTO_HASH
	help
	  SHA-1 secure hash standard (FIPS 180-1/DFIPS 180-2) implemented
	  using optimized ARM assembler.

config CRYPTO_SHA1_ARM_NEON
	tristate "SHA1 digest algorithm (ARM NEON)"
	depends on KERNEL_MODE_NEON
	select CRYPTO_SHA1_ARM
	select CRYPTO_SHA1
	select CRYPTO_HASH
	help
	  SHA-1 secure hash standard (FIPS 180-1/DFIPS 180-2) implemented
	  using optimized ARM NEON assembly, when NEON instructions are
	  available.

config CRYPTO_SHA1_ARM_CE
	tristate "SHA1 digest algorithm (ARM v8 Crypto Extensions)"
	depends on KERNEL_MODE_NEON
	select CRYPTO_SHA1_ARM
	select CRYPTO_HASH
	help
	  SHA-1 secure hash standard (FIPS 180-1/DFIPS 180-2) implemented
	  using special ARMv8 Crypto Extensions.

config CRYPTO_SHA2_ARM_CE
	tristate "SHA-224/256 digest algorithm (ARM v8 Crypto Extensions)"
	depends on KERNEL_MODE_NEON
	select CRYPTO_SHA256_ARM
	select CRYPTO_HASH
	help
	  SHA-256 secure hash standard (DFIPS 180-2) implemented
	  using special ARMv8 Crypto Extensions.

config CRYPTO_SHA256_ARM
	tristate "SHA-224/256 digest algorithm (ARM-asm and NEON)"
	select CRYPTO_HASH
	depends on !CPU_V7M
	help
	  SHA-256 secure hash standard (DFIPS 180-2) implemented
	  using optimized ARM assembler and NEON, when available.

config CRYPTO_SHA512_ARM
	tristate "SHA-384/512 digest algorithm (ARM-asm and NEON)"
	select CRYPTO_HASH
	depends on !CPU_V7M
	help
	  SHA-512 secure hash standard (DFIPS 180-2) implemented
	  using optimized ARM assembler and NEON, when available.

config CRYPTO_AES_ARM
	tristate "Scalar AES cipher for ARM"
	select CRYPTO_ALGAPI
	select CRYPTO_AES
	help
	  Use optimized AES assembler routines for ARM platforms.

	  On ARM processors without the Crypto Extensions, this is the
	  fastest AES implementation for single blocks.  For multiple
	  blocks, the NEON bit-sliced implementation is usually faster.

	  This implementation may be vulnerable to cache timing attacks,
	  since it uses lookup tables.  However, as countermeasures it
	  disables IRQs and preloads the tables; it is hoped this makes
	  such attacks very difficult.

config CRYPTO_AES_ARM_BS
	tristate "Bit sliced AES using NEON instructions"
	depends on KERNEL_MODE_NEON
	select CRYPTO_BLKCIPHER
	select CRYPTO_LIB_AES
	select CRYPTO_SIMD
	help
	  Use a faster and more secure NEON based implementation of AES in CBC,
	  CTR and XTS modes

	  Bit sliced AES gives around 45% speedup on Cortex-A15 for CTR mode
	  and for XTS mode encryption, CBC and XTS mode decryption speedup is
	  around 25%. (CBC encryption speed is not affected by this driver.)
	  This implementation does not rely on any lookup tables so it is
	  believed to be invulnerable to cache timing attacks.

config CRYPTO_AES_ARM_CE
	tristate "Accelerated AES using ARMv8 Crypto Extensions"
	depends on KERNEL_MODE_NEON
	select CRYPTO_BLKCIPHER
	select CRYPTO_LIB_AES
	select CRYPTO_SIMD
	help
	  Use an implementation of AES in CBC, CTR and XTS modes that uses
	  ARMv8 Crypto Extensions

config CRYPTO_GHASH_ARM_CE
	tristate "PMULL-accelerated GHASH using NEON/ARMv8 Crypto Extensions"
	depends on KERNEL_MODE_NEON
	select CRYPTO_HASH
	select CRYPTO_CRYPTD
	select CRYPTO_GF128MUL
	help
	  Use an implementation of GHASH (used by the GCM AEAD chaining mode)
	  that uses the 64x64 to 128 bit polynomial multiplication (vmull.p64)
	  that is part of the ARMv8 Crypto Extensions, or a slower variant that
	  uses the vmull.p8 instruction that is part of the basic NEON ISA.

config CRYPTO_CRCT10DIF_ARM_CE
	tristate "CRCT10DIF digest algorithm using PMULL instructions"
	depends on KERNEL_MODE_NEON && CRC_T10DIF
	select CRYPTO_HASH

config CRYPTO_CRC32_ARM_CE
	tristate "CRC32(C) digest algorithm using CRC and/or PMULL instructions"
	depends on KERNEL_MODE_NEON && CRC32
	select CRYPTO_HASH

config CRYPTO_CHACHA20_NEON
	tristate "NEON accelerated ChaCha stream cipher algorithms"
	depends on KERNEL_MODE_NEON
	select CRYPTO_BLKCIPHER
	select CRYPTO_CHACHA20

<<<<<<< HEAD
=======
config CRYPTO_NHPOLY1305_NEON
	tristate "NEON accelerated NHPoly1305 hash function (for Adiantum)"
	depends on KERNEL_MODE_NEON
	select CRYPTO_NHPOLY1305

>>>>>>> f7688b48
endif<|MERGE_RESOLUTION|>--- conflicted
+++ resolved
@@ -132,12 +132,9 @@
 	select CRYPTO_BLKCIPHER
 	select CRYPTO_CHACHA20
 
-<<<<<<< HEAD
-=======
 config CRYPTO_NHPOLY1305_NEON
 	tristate "NEON accelerated NHPoly1305 hash function (for Adiantum)"
 	depends on KERNEL_MODE_NEON
 	select CRYPTO_NHPOLY1305
 
->>>>>>> f7688b48
 endif