--- conflicted
+++ resolved
@@ -578,8 +578,6 @@
 	__adldst_l	str, \src, \sym, \tmp, \cond
 	.endm
 
-<<<<<<< HEAD
-=======
 	/*
 	 * rev_l - byte-swap a 32-bit value
 	 *
@@ -597,5 +595,4 @@
 	.endif
 	.endm
 
->>>>>>> 3b17187f
 #endif /* __ASM_ASSEMBLER_H__ */