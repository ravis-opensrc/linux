--- conflicted
+++ resolved
@@ -67,13 +67,6 @@
 #ifdef CONFIG_CC_IS_CLANG
 	if (fp < low + 4 || fp > high - 4)
 		return -EINVAL;
-<<<<<<< HEAD
-
-	frame->sp = frame->fp;
-	frame->fp = READ_ONCE_NOCHECK(*(unsigned long *)(fp));
-	frame->pc = READ_ONCE_NOCHECK(*(unsigned long *)(fp + 4));
-=======
->>>>>>> d60c95ef
 #else
 	if (fp < low + 12 || fp > high - 4)
 		return -EINVAL;
@@ -111,11 +104,6 @@
 	}
 
 	/* restore the registers from the stack frame */
-<<<<<<< HEAD
-	frame->fp = READ_ONCE_NOCHECK(*(unsigned long *)(fp - 12));
-	frame->sp = READ_ONCE_NOCHECK(*(unsigned long *)(fp - 8));
-	frame->pc = READ_ONCE_NOCHECK(*(unsigned long *)(fp - 4));
-=======
 #ifdef CONFIG_CC_IS_CLANG
 	frame->sp = frame->fp;
 	frame->fp = READ_ONCE_NOCHECK(*(unsigned long *)(fp));
@@ -129,7 +117,6 @@
 	if (is_kretprobe_trampoline(frame->pc))
 		frame->pc = kretprobe_find_ret_addr(frame->tsk,
 					(void *)frame->fp, &frame->kr_cur);
->>>>>>> d60c95ef
 #endif
 
 	if (in_entry_text(frame->pc))
