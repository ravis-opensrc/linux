// SPDX-License-Identifier: GPL-2.0-or-later OR MIT
/*
 * Copyright (C) 2016 Rafał Miłecki <rafal@milecki.pl>
 */

/dts-v1/;

#include "bcm53573.dtsi"

/ {
	compatible = "tenda,ac9", "brcm,bcm47189", "brcm,bcm53573";
	model = "Tenda AC9";

	chosen {
		bootargs = "console=ttyS0,115200 earlycon";
	};

	memory@0 {
		device_type = "memory";
		reg = <0x00000000 0x08000000>;
	};

	leds-0 {
		compatible = "gpio-leds";

		led-usb {
			label = "bcm53xx:blue:usb";
			gpios = <&chipcommon 1 GPIO_ACTIVE_HIGH>;
			trigger-sources = <&ohci_port1>, <&ehci_port1>;
			linux,default-trigger = "usbport";
		};

		led-wps {
			label = "bcm53xx:blue:wps";
			gpios = <&chipcommon 10 GPIO_ACTIVE_HIGH>;
		};

		led-5ghz {
			label = "bcm53xx:blue:5ghz";
			gpios = <&chipcommon 11 GPIO_ACTIVE_HIGH>;
		};

		led-system {
			label = "bcm53xx:blue:system";
			gpios = <&chipcommon 15 GPIO_ACTIVE_HIGH>;
			linux,default-trigger = "timer";
		};
	};

	leds-1 {
		compatible = "gpio-leds";

		led-2ghz {
			label = "bcm53xx:blue:2ghz";
			gpios = <&pcie0_chipcommon 3 GPIO_ACTIVE_HIGH>;
		};
	};

	gpio-keys {
		compatible = "gpio-keys";

		button-rfkill {
			label = "WiFi";
			linux,code = <KEY_RFKILL>;
			gpios = <&chipcommon 3 GPIO_ACTIVE_LOW>;
		};

		button-restart {
			label = "Reset";
			linux,code = <KEY_RESTART>;
			gpios = <&chipcommon 7 GPIO_ACTIVE_LOW>;
		};

		button-wps {
			label = "WPS";
			linux,code = <KEY_WPS_BUTTON>;
			gpios = <&chipcommon 9 GPIO_ACTIVE_LOW>;
		};
	};
};

&pcie0 {
	ranges = <0x00000000 0 0 0 0 0x00100000>;
	#address-cells = <3>;
	#size-cells = <2>;

	bridge@0,0,0 {
		reg = <0x0000 0 0 0 0>;
		ranges = <0x00000000 0 0 0 0 0 0 0x00100000>;
		#address-cells = <3>;
		#size-cells = <2>;

		wifi@0,1,0 {
			reg = <0x0000 0 0 0 0>;
			ranges = <0x00000000 0 0 0 0x00100000>;
			#address-cells = <1>;
			#size-cells = <1>;

			pcie0_chipcommon: chipcommon@0 {
				reg = <0 0x1000>;

				gpio-controller;
				#gpio-cells = <2>;
			};
		};
	};
};

&switch {
	status = "okay";

	ports {
		port@0 {
			label = "wan";
		};

		port@1 {
			label = "lan1";
		};

		port@2 {
			label = "lan2";
		};

		port@3 {
			label = "lan3";
		};

		port@4 {
			label = "lan4";
		};

		port@8 {
<<<<<<< HEAD
			reg = <8>;
=======
>>>>>>> bd3a9e57
			label = "cpu";
		};
	};
};<|MERGE_RESOLUTION|>--- conflicted
+++ resolved
@@ -131,10 +131,6 @@
 		};
 
 		port@8 {
-<<<<<<< HEAD
-			reg = <8>;
-=======
->>>>>>> bd3a9e57
 			label = "cpu";
 		};
 	};
