--- conflicted
+++ resolved
@@ -604,11 +604,7 @@
 			clock-names = "i2c";
 			status = "disabled";
 
-<<<<<<< HEAD
-			hdmi_i2c_phy: hdmiphy@38 {
-=======
 			hdmi_i2c_phy: hdmi-phy@38 {
->>>>>>> 5729a900
 				compatible = "samsung,exynos4210-hdmiphy";
 				reg = <0x38>;
 			};
