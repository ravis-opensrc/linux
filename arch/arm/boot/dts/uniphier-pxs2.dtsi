--- conflicted
+++ resolved
@@ -644,11 +644,7 @@
 			status = "disabled";
 			reg = <0x65a00000 0xcd00>;
 			interrupt-names = "dwc_usb3";
-<<<<<<< HEAD
-			interrupts = <0 134 4>;
-=======
 			interrupts = <GIC_SPI 134 IRQ_TYPE_LEVEL_HIGH>;
->>>>>>> d60c95ef
 			pinctrl-names = "default";
 			pinctrl-0 = <&pinctrl_usb0>, <&pinctrl_usb2>;
 			clock-names = "ref", "bus_early", "suspend";
@@ -744,11 +740,7 @@
 			status = "disabled";
 			reg = <0x65c00000 0xcd00>;
 			interrupt-names = "dwc_usb3";
-<<<<<<< HEAD
-			interrupts = <0 137 4>;
-=======
 			interrupts = <GIC_SPI 137 IRQ_TYPE_LEVEL_HIGH>;
->>>>>>> d60c95ef
 			pinctrl-names = "default";
 			pinctrl-0 = <&pinctrl_usb1>, <&pinctrl_usb3>;
 			clock-names = "ref", "bus_early", "suspend";
