--- conflicted
+++ resolved
@@ -56,10 +56,7 @@
 		select COMMON_CLK
 		select CLKSRC_MIPS_GIC
 		select HAVE_PCI if PCI_MT7621
-<<<<<<< HEAD
-=======
 		select SOC_BUS
->>>>>>> d1988041
 endchoice
 
 choice
