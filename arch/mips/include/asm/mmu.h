--- conflicted
+++ resolved
@@ -7,15 +7,11 @@
 #include <linux/wait.h>
 
 typedef struct {
-<<<<<<< HEAD
-	u64 asid[NR_CPUS];
-=======
 	union {
 		u64 asid[NR_CPUS];
 		atomic64_t mmid;
 	};
 
->>>>>>> f7688b48
 	void *vdso;
 
 	/* lock to be held whilst modifying fp_bd_emupage_allocmap */
