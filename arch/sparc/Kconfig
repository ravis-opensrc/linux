# SPDX-License-Identifier: GPL-2.0-only
config 64BIT
	bool "64-bit kernel" if "$(ARCH)" = "sparc"
	default "$(ARCH)" = "sparc64"
	help
	  SPARC is a family of RISC microprocessors designed and marketed by
	  Sun Microsystems, incorporated.  They are very widely found in Sun
	  workstations and clones.

	  Say yes to build a 64-bit kernel - formerly known as sparc64
	  Say no to build a 32-bit kernel - formerly known as sparc

config SPARC
	bool
	default y
	select ARCH_MIGHT_HAVE_PC_PARPORT if SPARC64 && PCI
	select ARCH_MIGHT_HAVE_PC_SERIO
	select DMA_OPS
	select OF
	select OF_PROMTREE
	select HAVE_ASM_MODVERSIONS
	select HAVE_IDE
	select HAVE_ARCH_KGDB if !SMP || SPARC64
	select HAVE_ARCH_TRACEHOOK
	select HAVE_ARCH_SECCOMP if SPARC64
	select HAVE_EXIT_THREAD
	select HAVE_PCI
	select SYSCTL_EXCEPTION_TRACE
	select RTC_CLASS
	select RTC_DRV_M48T59
	select RTC_SYSTOHC
	select HAVE_ARCH_JUMP_LABEL if SPARC64
	select GENERIC_IRQ_SHOW
	select ARCH_WANT_IPC_PARSE_VERSION
	select GENERIC_PCI_IOMAP
	select HAVE_NMI_WATCHDOG if SPARC64
	select HAVE_CBPF_JIT if SPARC32
	select HAVE_EBPF_JIT if SPARC64
	select HAVE_DEBUG_BUGVERBOSE
	select GENERIC_SMP_IDLE_THREAD
	select GENERIC_STRNCPY_FROM_USER
	select GENERIC_STRNLEN_USER
	select MODULES_USE_ELF_RELA
	select PCI_SYSCALL if PCI
	select PCI_MSI_ARCH_FALLBACKS if PCI_MSI
	select ODD_RT_SIGACTION
	select OLD_SIGSUSPEND
	select CPU_NO_EFFICIENT_FFS
	select LOCKDEP_SMALL if LOCKDEP
	select NEED_DMA_MAP_STATE
	select NEED_SG_DMA_LENGTH
	select SET_FS

config SPARC32
	def_bool !64BIT
	select ARCH_32BIT_OFF_T
	select ARCH_HAS_SYNC_DMA_FOR_CPU
	select GENERIC_ATOMIC64
	select CLZ_TAB
	select HAVE_UID16
	select OLD_SIGACTION

config SPARC64
	def_bool 64BIT
	select HAVE_FUNCTION_TRACER
	select HAVE_FUNCTION_GRAPH_TRACER
	select HAVE_KRETPROBES
	select HAVE_KPROBES
	select MMU_GATHER_RCU_TABLE_FREE if SMP
	select HAVE_ARCH_TRANSPARENT_HUGEPAGE
	select HAVE_DYNAMIC_FTRACE
	select HAVE_FTRACE_MCOUNT_RECORD
	select HAVE_SYSCALL_TRACEPOINTS
	select HAVE_CONTEXT_TRACKING
	select HAVE_TIF_NOHZ
	select HAVE_DEBUG_KMEMLEAK
	select IOMMU_HELPER
	select SPARSE_IRQ
	select RTC_DRV_CMOS
	select RTC_DRV_BQ4802
	select RTC_DRV_SUN4V
	select RTC_DRV_STARFIRE
	select HAVE_PERF_EVENTS
	select PERF_USE_VMALLOC
	select ARCH_HAVE_NMI_SAFE_CMPXCHG
	select HAVE_C_RECORDMCOUNT
	select HAVE_ARCH_AUDITSYSCALL
	select ARCH_SUPPORTS_ATOMIC_RMW
	select ARCH_SUPPORTS_DEBUG_PAGEALLOC
	select HAVE_NMI
	select HAVE_REGS_AND_STACK_ACCESS_API
	select ARCH_USE_QUEUED_RWLOCKS
	select ARCH_USE_QUEUED_SPINLOCKS
	select GENERIC_TIME_VSYSCALL
	select ARCH_CLOCKSOURCE_DATA
	select ARCH_HAS_PTE_SPECIAL
	select PCI_DOMAINS if PCI
	select ARCH_HAS_GIGANTIC_PAGE
	select HAVE_SOFTIRQ_ON_OWN_STACK

config ARCH_PROC_KCORE_TEXT
	def_bool y

config CPU_BIG_ENDIAN
	def_bool y

config ARCH_ATU
	bool
	default y if SPARC64

config STACKTRACE_SUPPORT
	bool
	default y if SPARC64

config LOCKDEP_SUPPORT
	bool
	default y if SPARC64

config ARCH_HIBERNATION_POSSIBLE
	def_bool y if SPARC64

config AUDIT_ARCH
	bool
	default y

config HAVE_SETUP_PER_CPU_AREA
	def_bool y if SPARC64

config NEED_PER_CPU_EMBED_FIRST_CHUNK
	def_bool y if SPARC64

config NEED_PER_CPU_PAGE_FIRST_CHUNK
	def_bool y if SPARC64

config MMU
	bool
	default y

config HIGHMEM
	bool
	default y if SPARC32
	select KMAP_LOCAL

config ZONE_DMA
	bool
	default y if SPARC32

config GENERIC_ISA_DMA
	bool
	default y if SPARC32

config PGTABLE_LEVELS
	default 4 if 64BIT
	default 3

config ARCH_SUPPORTS_UPROBES
	def_bool y if SPARC64

menu "Processor type and features"

config SMP
	bool "Symmetric multi-processing support"
	help
	  This enables support for systems with more than one CPU. If you have
	  a system with only one CPU, say N. If you have a system with more
	  than one CPU, say Y.

	  If you say N here, the kernel will run on uni- and multiprocessor
	  machines, but will use only one CPU of a multiprocessor machine. If
	  you say Y here, the kernel will run on many, but not all,
	  uniprocessor machines. On a uniprocessor machine, the kernel
	  will run faster if you say N here.

	  People using multiprocessor machines who say Y here should also say
	  Y to "Enhanced Real Time Clock Support", below. The "Advanced Power
	  Management" code will be disabled if you say Y here.

	  See also <file:Documentation/admin-guide/lockup-watchdogs.rst> and the SMP-HOWTO
	  available at <https://www.tldp.org/docs.html#howto>.

	  If you don't know what to do here, say N.

config NR_CPUS
	int "Maximum number of CPUs"
	depends on SMP
	range 2 32 if SPARC32
	range 2 4096 if SPARC64
	default 32 if SPARC32
	default 4096 if SPARC64

source "kernel/Kconfig.hz"

config GENERIC_HWEIGHT
	bool
	default y

config GENERIC_CALIBRATE_DELAY
	bool
	default y

config ARCH_MAY_HAVE_PC_FDC
	bool
	default y

config EMULATED_CMPXCHG
	bool
	default y if SPARC32
	help
	  Sparc32 does not have a CAS instruction like sparc64. cmpxchg()
	  is emulated, and therefore it is not completely atomic.

# Makefile helpers
config SPARC32_SMP
	bool
	default y
	depends on SPARC32 && SMP

config SPARC64_SMP
	bool
	default y
	depends on SPARC64 && SMP

config EARLYFB
	bool "Support for early boot text console"
	default y
	depends on SPARC64
	help
	  Say Y here to enable a faster early framebuffer boot console.

config HOTPLUG_CPU
	bool "Support for hot-pluggable CPUs"
	depends on SPARC64 && SMP
	help
	  Say Y here to experiment with turning CPUs off and on.  CPUs
	  can be controlled through /sys/devices/system/cpu/cpu#.
	  Say N if you want to disable CPU hotplug.

if SPARC64
source "drivers/cpufreq/Kconfig"
endif

config US3_MC
	tristate "UltraSPARC-III Memory Controller driver"
	depends on SPARC64
	default y
	help
	  This adds a driver for the UltraSPARC-III memory controller.
	  Loading this driver allows exact mnemonic strings to be
	  printed in the event of a memory error, so that the faulty DIMM
	  on the motherboard can be matched to the error.

	  If in doubt, say Y, as this information can be very useful.

# Global things across all Sun machines.
config GENERIC_LOCKBREAK
	bool
	default y
	depends on SPARC64 && SMP && PREEMPTION

config NUMA
	bool "NUMA support"
	depends on SPARC64 && SMP

config NODES_SHIFT
	int "Maximum NUMA Nodes (as a power of 2)"
	range 4 5 if SPARC64
	default "5"
	depends on NEED_MULTIPLE_NODES
	help
	  Specify the maximum number of NUMA Nodes available on the target
	  system.  Increases memory reserved to accommodate various tables.

config ARCH_SPARSEMEM_ENABLE
	def_bool y if SPARC64
	select SPARSEMEM_VMEMMAP_ENABLE

config ARCH_SPARSEMEM_DEFAULT
	def_bool y if SPARC64

config FORCE_MAX_ZONEORDER
	int "Maximum zone order"
	default "13"
	help
	  The kernel memory allocator divides physically contiguous memory
	  blocks into "zones", where each zone is a power of two number of
	  pages.  This option selects the largest power of two that the kernel
	  keeps in the memory allocator.  If you need to allocate very large
	  blocks of physically contiguous memory, then you may need to
	  increase this value.

	  This config option is actually maximum order plus one. For example,
	  a value of 13 means that the largest free memory block is 2^12 pages.

if SPARC64
source "kernel/power/Kconfig"
endif

config SCHED_SMT
	bool "SMT (Hyperthreading) scheduler support"
	depends on SPARC64 && SMP
	default y
	help
	  SMT scheduler support improves the CPU scheduler's decision making
	  when dealing with SPARC cpus at a cost of slightly increased overhead
	  in some places. If unsure say N here.

config SCHED_MC
	bool "Multi-core scheduler support"
	depends on SPARC64 && SMP
	default y
	help
	  Multi-core scheduler support improves the CPU scheduler's decision
	  making when dealing with multi-core CPU chips at a cost of slightly
	  increased overhead in some places. If unsure say N here.

config CMDLINE_BOOL
	bool "Default bootloader kernel arguments"
	depends on SPARC64

config CMDLINE
	string "Initial kernel command string"
	depends on CMDLINE_BOOL
	default "console=ttyS0,9600 root=/dev/sda1"
	help
	  Say Y here if you want to be able to pass default arguments to
	  the kernel. This will be overridden by the bootloader, if you
	  use one (such as SILO). This is most useful if you want to boot
	  a kernel from TFTP, and want default options to be available
	  with having them passed on the command line.

	  NOTE: This option WILL override the PROM bootargs setting!

config SUN_PM
	bool
	default y if SPARC32
	help
	  Enable power management and CPU standby features on supported
	  SPARC platforms.

config SPARC_LED
	tristate "Sun4m LED driver"
	depends on SPARC32
	help
	  This driver toggles the front-panel LED on sun4m systems
	  in a user-specifiable manner.  Its state can be probed
	  by reading /proc/led and its blinking mode can be changed
	  via writes to /proc/led

config SERIAL_CONSOLE
	bool
	depends on SPARC32
	default y
	help
	  If you say Y here, it will be possible to use a serial port as the
	  system console (the system console is the device which receives all
	  kernel messages and warnings and which allows logins in single user
	  mode). This could be useful if some terminal or printer is connected
	  to that serial port.

	  Even if you say Y here, the currently visible virtual console
	  (/dev/tty0) will still be used as the system console by default, but
	  you can alter that using a kernel command line option such as
	  "console=ttyS1". (Try "man bootparam" or see the documentation of
	  your boot loader (silo) about how to pass options to the kernel at
	  boot time.)

	  If you don't have a graphics card installed and you say Y here, the
	  kernel will automatically use the first serial line, /dev/ttyS0, as
	  system console.

	  If unsure, say N.

config SPARC_LEON
	bool "Sparc Leon processor family"
	depends on SPARC32
	select USB_EHCI_BIG_ENDIAN_MMIO
	select USB_EHCI_BIG_ENDIAN_DESC
	select USB_UHCI_BIG_ENDIAN_MMIO
	select USB_UHCI_BIG_ENDIAN_DESC
	help
	  If you say Y here if you are running on a SPARC-LEON processor.
	  The LEON processor is a synthesizable VHDL model of the
	  SPARC-v8 standard. LEON is  part of the GRLIB collection of
	  IP cores that are distributed under GPL. GRLIB can be downloaded
	  from www.gaisler.com. You can download a sparc-linux cross-compilation
	  toolchain at www.gaisler.com.

if SPARC_LEON
menu "U-Boot options"

config UBOOT_LOAD_ADDR
	hex "uImage Load Address"
	default 0x40004000
	help
	 U-Boot kernel load address, the address in physical address space
	 where u-boot will place the Linux kernel before booting it.
	 This address is normally the base address of main memory + 0x4000.

config UBOOT_FLASH_ADDR
	hex "uImage.o Load Address"
	default 0x00080000
	help
	 Optional setting only affecting the uImage.o ELF-image used to
	 download the uImage file to the target using a ELF-loader other than
	 U-Boot. It may for example be used to download an uImage to FLASH with
	 the GRMON utility before even starting u-boot.

config UBOOT_ENTRY_ADDR
	hex "uImage Entry Address"
	default 0xf0004000
	help
	 Do not change this unless you know what you're doing. This is
	 hardcoded by the SPARC32 and LEON port.

	 This is the virtual address u-boot jumps to when booting the Linux
	 Kernel.

endmenu
endif

endmenu

menu "Bus options (PCI etc.)"
config SBUS
	bool
	default y

config SBUSCHAR
	bool
	default y

config SUN_LDOMS
	bool "Sun Logical Domains support"
	depends on SPARC64
	help
	  Say Y here is you want to support virtual devices via
	  Logical Domains.

config PCIC_PCI
	bool
	depends on PCI && SPARC32 && !SPARC_LEON
	default y

config LEON_PCI
	bool
	depends on PCI && SPARC_LEON
	default y

config SPARC_GRPCI1
	bool "GRPCI Host Bridge Support"
	depends on LEON_PCI
	default y
	help
	  Say Y here to include the GRPCI Host Bridge Driver. The GRPCI
	  PCI host controller is typically found in GRLIB SPARC32/LEON
	  systems. The driver has one property (all_pci_errors) controlled
	  from the bootloader that makes the GRPCI to generate interrupts
	  on detected PCI Parity and System errors.

config SPARC_GRPCI2
	bool "GRPCI2 Host Bridge Support"
	depends on LEON_PCI
	default y
	help
	  Say Y here to include the GRPCI2 Host Bridge Driver.

config SUN_OPENPROMFS
	tristate "Openprom tree appears in /proc/openprom"
	help
	  If you say Y, the OpenPROM device tree will be available as a
	  virtual file system, which you can mount to /proc/openprom by "mount
	  -t openpromfs none /proc/openprom".

	  To compile the /proc/openprom support as a module, choose M here: the
	  module will be called openpromfs.

	  Only choose N if you know in advance that you will not need to modify
	  OpenPROM settings on the running system.

# Makefile helpers
config SPARC64_PCI
	bool
	default y
	depends on SPARC64 && PCI

config SPARC64_PCI_MSI
	bool
	default y
	depends on SPARC64_PCI && PCI_MSI

endmenu

config COMPAT
	bool
	depends on SPARC64
	default y
<<<<<<< HEAD
	select COMPAT_BINFMT_ELF if BINFMT_ELF
=======
>>>>>>> 4bcf3b75
	select HAVE_UID16
	select ARCH_WANT_OLD_COMPAT_IPC
	select COMPAT_OLD_SIGACTION

config SYSVIPC_COMPAT
	bool
	depends on COMPAT && SYSVIPC
	default y

source "drivers/sbus/char/Kconfig"<|MERGE_RESOLUTION|>--- conflicted
+++ resolved
@@ -494,10 +494,6 @@
 	bool
 	depends on SPARC64
 	default y
-<<<<<<< HEAD
-	select COMPAT_BINFMT_ELF if BINFMT_ELF
-=======
->>>>>>> 4bcf3b75
 	select HAVE_UID16
 	select ARCH_WANT_OLD_COMPAT_IPC
 	select COMPAT_OLD_SIGACTION
