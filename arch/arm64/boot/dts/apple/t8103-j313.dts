// SPDX-License-Identifier: GPL-2.0+ OR MIT
/*
 * Apple MacBook Air (M1, 2020)
 *
 * target-type: J313
 *
 * Copyright The Asahi Linux Contributors
 */

/dts-v1/;

#include "t8103.dtsi"
#include "t8103-jxxx.dtsi"
#include <dt-bindings/leds/common.h>

/ {
	compatible = "apple,j313", "apple,t8103", "apple,arm-platform";
	model = "Apple MacBook Air (M1, 2020)";

	led-controller {
		compatible = "pwm-leds";
		led-0 {
			pwms = <&fpwm1 0 40000>;
			label = "kbd_backlight";
			function = LED_FUNCTION_KBD_BACKLIGHT;
			color = <LED_COLOR_ID_WHITE>;
			max-brightness = <255>;
			default-state = "keep";
		};
	};
};

&bluetooth0 {
	brcm,board-type = "apple,shikoku";
};

&wifi0 {
	brcm,board-type = "apple,shikoku";
<<<<<<< HEAD
=======
};

&fpwm1 {
	status = "okay";
>>>>>>> 160f4124
};<|MERGE_RESOLUTION|>--- conflicted
+++ resolved
@@ -36,11 +36,8 @@
 
 &wifi0 {
 	brcm,board-type = "apple,shikoku";
-<<<<<<< HEAD
-=======
 };
 
 &fpwm1 {
 	status = "okay";
->>>>>>> 160f4124
 };