--- conflicted
+++ resolved
@@ -587,15 +587,6 @@
 		sysc: system-controller@11020000 {
 			compatible = "renesas,r9a07g043-sysc";
 			reg = <0 0x11020000 0 0x10000>;
-<<<<<<< HEAD
-			interrupts = <SOC_PERIPHERAL_IRQ(42) IRQ_TYPE_LEVEL_HIGH>,
-				     <SOC_PERIPHERAL_IRQ(43) IRQ_TYPE_LEVEL_HIGH>,
-				     <SOC_PERIPHERAL_IRQ(44) IRQ_TYPE_LEVEL_HIGH>,
-				     <SOC_PERIPHERAL_IRQ(45) IRQ_TYPE_LEVEL_HIGH>;
-			interrupt-names = "lpm_int", "ca55stbydone_int",
-					  "cm33stbyr_int", "ca55_deny";
-=======
->>>>>>> 98817289
 			status = "disabled";
 		};
 
