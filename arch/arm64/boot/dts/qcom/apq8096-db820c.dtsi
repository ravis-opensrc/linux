--- conflicted
+++ resolved
@@ -904,161 +904,6 @@
 		};
 	};
 
-<<<<<<< HEAD
-	rpm-glink {
-		rpm_requests {
-			pm8994-regulators {
-				vdd_l1-supply = <&pm8994_s3>;
-				vdd_l2_l26_l28-supply = <&pm8994_s3>;
-				vdd_l3_l11-supply = <&pm8994_s3>;
-				vdd_l4_l27_l31-supply = <&pm8994_s3>;
-				vdd_l5_l7-supply = <&pm8994_s5>;
-				vdd_l14_l15-supply = <&pm8994_s5>;
-				vdd_l20_l21-supply = <&pm8994_s5>;
-				vdd_l25-supply = <&pm8994_s3>;
-
-				s3 {
-					regulator-min-microvolt = <1300000>;
-					regulator-max-microvolt = <1300000>;
-				};
-
-				/**
-				 * 1.8v required on LS expansion
-				 * for mezzanine boards
-				 */
-				s4 {
-					regulator-min-microvolt = <1800000>;
-					regulator-max-microvolt = <1800000>;
-					regulator-always-on;
-				};
-				s5 {
-					regulator-min-microvolt = <2150000>;
-					regulator-max-microvolt = <2150000>;
-				};
-				s7 {
-					regulator-min-microvolt = <800000>;
-					regulator-max-microvolt = <800000>;
-				};
-
-				l1 {
-					regulator-min-microvolt = <1000000>;
-					regulator-max-microvolt = <1000000>;
-				};
-				l2 {
-					regulator-min-microvolt = <1250000>;
-					regulator-max-microvolt = <1250000>;
-				};
-				l3 {
-					regulator-min-microvolt = <850000>;
-					regulator-max-microvolt = <850000>;
-				};
-				l4 {
-					regulator-min-microvolt = <1225000>;
-					regulator-max-microvolt = <1225000>;
-				};
-				l6 {
-					regulator-min-microvolt = <1200000>;
-					regulator-max-microvolt = <1200000>;
-				};
-				l8 {
-					regulator-min-microvolt = <1800000>;
-					regulator-max-microvolt = <1800000>;
-				};
-				l9 {
-					regulator-min-microvolt = <1800000>;
-					regulator-max-microvolt = <1800000>;
-				};
-				l10 {
-					regulator-min-microvolt = <1800000>;
-					regulator-max-microvolt = <1800000>;
-				};
-				l11 {
-					regulator-min-microvolt = <1150000>;
-					regulator-max-microvolt = <1150000>;
-				};
-				l12 {
-					regulator-min-microvolt = <1800000>;
-					regulator-max-microvolt = <1800000>;
-				};
-				l13 {
-					regulator-min-microvolt = <1800000>;
-					regulator-max-microvolt = <2950000>;
-				};
-				l14 {
-					regulator-min-microvolt = <1800000>;
-					regulator-max-microvolt = <1800000>;
-				};
-				l15 {
-					regulator-min-microvolt = <1800000>;
-					regulator-max-microvolt = <1800000>;
-				};
-				l16 {
-					regulator-min-microvolt = <2700000>;
-					regulator-max-microvolt = <2700000>;
-				};
-				l17 {
-					regulator-min-microvolt = <2500000>;
-					regulator-max-microvolt = <2500000>;
-				};
-				l18 {
-					regulator-min-microvolt = <2700000>;
-					regulator-max-microvolt = <2900000>;
-				};
-				l19 {
-					regulator-min-microvolt = <3000000>;
-					regulator-max-microvolt = <3000000>;
-				};
-				l20 {
-					regulator-min-microvolt = <2950000>;
-					regulator-max-microvolt = <2950000>;
-					regulator-allow-set-load;
-				};
-				l21 {
-					regulator-min-microvolt = <2950000>;
-					regulator-max-microvolt = <2950000>;
-					regulator-allow-set-load;
-					regulator-system-load = <200000>;
-				};
-				l22 {
-					regulator-min-microvolt = <3300000>;
-					regulator-max-microvolt = <3300000>;
-				};
-				l23 {
-					regulator-min-microvolt = <2800000>;
-					regulator-max-microvolt = <2800000>;
-				};
-				l24 {
-					regulator-min-microvolt = <3075000>;
-					regulator-max-microvolt = <3075000>;
-				};
-				l25 {
-					regulator-min-microvolt = <1200000>;
-					regulator-max-microvolt = <1200000>;
-					regulator-allow-set-load;
-				};
-				l27 {
-					regulator-min-microvolt = <1000000>;
-					regulator-max-microvolt = <1000000>;
-				};
-				l28 {
-					regulator-min-microvolt = <925000>;
-					regulator-max-microvolt = <925000>;
-					regulator-allow-set-load;
-				};
-				l29 {
-					regulator-min-microvolt = <2800000>;
-					regulator-max-microvolt = <2800000>;
-				};
-				l30 {
-					regulator-min-microvolt = <1800000>;
-					regulator-max-microvolt = <1800000>;
-				};
-				l32 {
-					regulator-min-microvolt = <1800000>;
-					regulator-max-microvolt = <1800000>;
-				};
-			};
-=======
 	pmi8994-regulators {
 		compatible = "qcom,rpm-pmi8994-regulators";
 
@@ -1077,7 +922,6 @@
 			regulator-name = "vreg_s1b_1p025";
 			regulator-min-microvolt = <1025000>;
 			regulator-max-microvolt = <1025000>;
->>>>>>> d1988041
 		};
 	};
 };
