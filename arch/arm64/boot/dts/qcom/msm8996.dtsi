// SPDX-License-Identifier: GPL-2.0-only
/*
 * Copyright (c) 2014-2015, The Linux Foundation. All rights reserved.
 */

#include <dt-bindings/interrupt-controller/arm-gic.h>
#include <dt-bindings/clock/qcom,gcc-msm8996.h>
#include <dt-bindings/clock/qcom,mmcc-msm8996.h>
#include <dt-bindings/clock/qcom,rpmcc.h>
#include <dt-bindings/interconnect/qcom,msm8996.h>
#include <dt-bindings/interconnect/qcom,msm8996-cbf.h>
#include <dt-bindings/gpio/gpio.h>
#include <dt-bindings/power/qcom-rpmpd.h>
#include <dt-bindings/soc/qcom,apr.h>
#include <dt-bindings/thermal/thermal.h>

/ {
	interrupt-parent = <&intc>;

	#address-cells = <2>;
	#size-cells = <2>;

	chosen { };

	clocks {
		xo_board: xo-board {
			compatible = "fixed-clock";
			#clock-cells = <0>;
			clock-frequency = <19200000>;
			clock-output-names = "xo_board";
		};

		sleep_clk: sleep-clk {
			compatible = "fixed-clock";
			#clock-cells = <0>;
			clock-frequency = <32764>;
			clock-output-names = "sleep_clk";
		};
	};

	cpus {
		#address-cells = <2>;
		#size-cells = <0>;

		CPU0: cpu@0 {
			device_type = "cpu";
			compatible = "qcom,kryo";
			reg = <0x0 0x0>;
			enable-method = "psci";
			cpu-idle-states = <&CPU_SLEEP_0>;
			capacity-dmips-mhz = <1024>;
			clocks = <&kryocc 0>;
			interconnects = <&cbf MASTER_CBF_M4M &cbf SLAVE_CBF_M4M>;
			operating-points-v2 = <&cluster0_opp>;
			#cooling-cells = <2>;
			next-level-cache = <&L2_0>;
			L2_0: l2-cache {
				compatible = "cache";
				cache-level = <2>;
				cache-unified;
			};
		};

		CPU1: cpu@1 {
			device_type = "cpu";
			compatible = "qcom,kryo";
			reg = <0x0 0x1>;
			enable-method = "psci";
			cpu-idle-states = <&CPU_SLEEP_0>;
			capacity-dmips-mhz = <1024>;
			clocks = <&kryocc 0>;
			interconnects = <&cbf MASTER_CBF_M4M &cbf SLAVE_CBF_M4M>;
			operating-points-v2 = <&cluster0_opp>;
			#cooling-cells = <2>;
			next-level-cache = <&L2_0>;
		};

		CPU2: cpu@100 {
			device_type = "cpu";
			compatible = "qcom,kryo";
			reg = <0x0 0x100>;
			enable-method = "psci";
			cpu-idle-states = <&CPU_SLEEP_0>;
			capacity-dmips-mhz = <1024>;
			clocks = <&kryocc 1>;
			interconnects = <&cbf MASTER_CBF_M4M &cbf SLAVE_CBF_M4M>;
			operating-points-v2 = <&cluster1_opp>;
			#cooling-cells = <2>;
			next-level-cache = <&L2_1>;
			L2_1: l2-cache {
				compatible = "cache";
				cache-level = <2>;
				cache-unified;
			};
		};

		CPU3: cpu@101 {
			device_type = "cpu";
			compatible = "qcom,kryo";
			reg = <0x0 0x101>;
			enable-method = "psci";
			cpu-idle-states = <&CPU_SLEEP_0>;
			capacity-dmips-mhz = <1024>;
			clocks = <&kryocc 1>;
			interconnects = <&cbf MASTER_CBF_M4M &cbf SLAVE_CBF_M4M>;
			operating-points-v2 = <&cluster1_opp>;
			#cooling-cells = <2>;
			next-level-cache = <&L2_1>;
		};

		cpu-map {
			cluster0 {
				core0 {
					cpu = <&CPU0>;
				};

				core1 {
					cpu = <&CPU1>;
				};
			};

			cluster1 {
				core0 {
					cpu = <&CPU2>;
				};

				core1 {
					cpu = <&CPU3>;
				};
			};
		};

		idle-states {
			entry-method = "psci";

			CPU_SLEEP_0: cpu-sleep-0 {
				compatible = "arm,idle-state";
				idle-state-name = "standalone-power-collapse";
				arm,psci-suspend-param = <0x00000004>;
				entry-latency-us = <130>;
				exit-latency-us = <80>;
				min-residency-us = <300>;
			};
		};
	};

	cluster0_opp: opp-table-cluster0 {
		compatible = "operating-points-v2-kryo-cpu";
		nvmem-cells = <&speedbin_efuse>;
		opp-shared;

		/* Nominal fmax for now */
		opp-307200000 {
			opp-hz = /bits/ 64 <307200000>;
			opp-supported-hw = <0xf>;
			clock-latency-ns = <200000>;
			opp-peak-kBps = <307200>;
		};
		opp-422400000 {
			opp-hz = /bits/ 64 <422400000>;
			opp-supported-hw = <0xf>;
			clock-latency-ns = <200000>;
			opp-peak-kBps = <307200>;
		};
		opp-480000000 {
			opp-hz = /bits/ 64 <480000000>;
			opp-supported-hw = <0xf>;
			clock-latency-ns = <200000>;
			opp-peak-kBps = <307200>;
		};
		opp-556800000 {
			opp-hz = /bits/ 64 <556800000>;
			opp-supported-hw = <0xf>;
			clock-latency-ns = <200000>;
			opp-peak-kBps = <307200>;
		};
		opp-652800000 {
			opp-hz = /bits/ 64 <652800000>;
			opp-supported-hw = <0xf>;
			clock-latency-ns = <200000>;
			opp-peak-kBps = <384000>;
		};
		opp-729600000 {
			opp-hz = /bits/ 64 <729600000>;
			opp-supported-hw = <0xf>;
			clock-latency-ns = <200000>;
			opp-peak-kBps = <460800>;
		};
		opp-844800000 {
			opp-hz = /bits/ 64 <844800000>;
			opp-supported-hw = <0xf>;
			clock-latency-ns = <200000>;
			opp-peak-kBps = <537600>;
		};
		opp-960000000 {
			opp-hz = /bits/ 64 <960000000>;
			opp-supported-hw = <0xf>;
			clock-latency-ns = <200000>;
			opp-peak-kBps = <672000>;
		};
		opp-1036800000 {
			opp-hz = /bits/ 64 <1036800000>;
			opp-supported-hw = <0xf>;
			clock-latency-ns = <200000>;
			opp-peak-kBps = <672000>;
		};
		opp-1113600000 {
			opp-hz = /bits/ 64 <1113600000>;
			opp-supported-hw = <0xf>;
			clock-latency-ns = <200000>;
			opp-peak-kBps = <825600>;
		};
		opp-1190400000 {
			opp-hz = /bits/ 64 <1190400000>;
			opp-supported-hw = <0xf>;
			clock-latency-ns = <200000>;
			opp-peak-kBps = <825600>;
		};
		opp-1228800000 {
			opp-hz = /bits/ 64 <1228800000>;
			opp-supported-hw = <0xf>;
			clock-latency-ns = <200000>;
			opp-peak-kBps = <902400>;
		};
		opp-1324800000 {
			opp-hz = /bits/ 64 <1324800000>;
			opp-supported-hw = <0xd>;
			clock-latency-ns = <200000>;
			opp-peak-kBps = <1056000>;
		};
		opp-1363200000 {
			opp-hz = /bits/ 64 <1363200000>;
			opp-supported-hw = <0x2>;
			clock-latency-ns = <200000>;
			opp-peak-kBps = <1132800>;
		};
		opp-1401600000 {
			opp-hz = /bits/ 64 <1401600000>;
			opp-supported-hw = <0xd>;
			clock-latency-ns = <200000>;
			opp-peak-kBps = <1132800>;
		};
		opp-1478400000 {
			opp-hz = /bits/ 64 <1478400000>;
			opp-supported-hw = <0x9>;
			clock-latency-ns = <200000>;
			opp-peak-kBps = <1190400>;
		};
		opp-1497600000 {
			opp-hz = /bits/ 64 <1497600000>;
			opp-supported-hw = <0x04>;
			clock-latency-ns = <200000>;
			opp-peak-kBps = <1305600>;
		};
		opp-1593600000 {
			opp-hz = /bits/ 64 <1593600000>;
			opp-supported-hw = <0x9>;
			clock-latency-ns = <200000>;
			opp-peak-kBps = <1382400>;
		};
	};

	cluster1_opp: opp-table-cluster1 {
		compatible = "operating-points-v2-kryo-cpu";
		nvmem-cells = <&speedbin_efuse>;
		opp-shared;

		/* Nominal fmax for now */
		opp-307200000 {
			opp-hz = /bits/ 64 <307200000>;
			opp-supported-hw = <0xf>;
			clock-latency-ns = <200000>;
			opp-peak-kBps = <307200>;
		};
		opp-403200000 {
			opp-hz = /bits/ 64 <403200000>;
			opp-supported-hw = <0xf>;
			clock-latency-ns = <200000>;
			opp-peak-kBps = <307200>;
		};
		opp-480000000 {
			opp-hz = /bits/ 64 <480000000>;
			opp-supported-hw = <0xf>;
			clock-latency-ns = <200000>;
			opp-peak-kBps = <307200>;
		};
		opp-556800000 {
			opp-hz = /bits/ 64 <556800000>;
			opp-supported-hw = <0xf>;
			clock-latency-ns = <200000>;
			opp-peak-kBps = <307200>;
		};
		opp-652800000 {
			opp-hz = /bits/ 64 <652800000>;
			opp-supported-hw = <0xf>;
			clock-latency-ns = <200000>;
			opp-peak-kBps = <307200>;
		};
		opp-729600000 {
			opp-hz = /bits/ 64 <729600000>;
			opp-supported-hw = <0xf>;
			clock-latency-ns = <200000>;
			opp-peak-kBps = <307200>;
		};
		opp-806400000 {
			opp-hz = /bits/ 64 <806400000>;
			opp-supported-hw = <0xf>;
			clock-latency-ns = <200000>;
			opp-peak-kBps = <384000>;
		};
		opp-883200000 {
			opp-hz = /bits/ 64 <883200000>;
			opp-supported-hw = <0xf>;
			clock-latency-ns = <200000>;
			opp-peak-kBps = <460800>;
		};
		opp-940800000 {
			opp-hz = /bits/ 64 <940800000>;
			opp-supported-hw = <0xf>;
			clock-latency-ns = <200000>;
			opp-peak-kBps = <537600>;
		};
		opp-1036800000 {
			opp-hz = /bits/ 64 <1036800000>;
			opp-supported-hw = <0xf>;
			clock-latency-ns = <200000>;
			opp-peak-kBps = <595200>;
		};
		opp-1113600000 {
			opp-hz = /bits/ 64 <1113600000>;
			opp-supported-hw = <0xf>;
			clock-latency-ns = <200000>;
			opp-peak-kBps = <672000>;
		};
		opp-1190400000 {
			opp-hz = /bits/ 64 <1190400000>;
			opp-supported-hw = <0xf>;
			clock-latency-ns = <200000>;
			opp-peak-kBps = <672000>;
		};
		opp-1248000000 {
			opp-hz = /bits/ 64 <1248000000>;
			opp-supported-hw = <0xf>;
			clock-latency-ns = <200000>;
			opp-peak-kBps = <748800>;
		};
		opp-1324800000 {
			opp-hz = /bits/ 64 <1324800000>;
			opp-supported-hw = <0xf>;
			clock-latency-ns = <200000>;
			opp-peak-kBps = <825600>;
		};
		opp-1401600000 {
			opp-hz = /bits/ 64 <1401600000>;
			opp-supported-hw = <0xf>;
			clock-latency-ns = <200000>;
			opp-peak-kBps = <902400>;
		};
		opp-1478400000 {
			opp-hz = /bits/ 64 <1478400000>;
			opp-supported-hw = <0xf>;
			clock-latency-ns = <200000>;
			opp-peak-kBps = <979200>;
		};
		opp-1555200000 {
			opp-hz = /bits/ 64 <1555200000>;
			opp-supported-hw = <0xf>;
			clock-latency-ns = <200000>;
			opp-peak-kBps = <1056000>;
		};
		opp-1632000000 {
			opp-hz = /bits/ 64 <1632000000>;
			opp-supported-hw = <0xf>;
			clock-latency-ns = <200000>;
			opp-peak-kBps = <1190400>;
		};
		opp-1708800000 {
			opp-hz = /bits/ 64 <1708800000>;
			opp-supported-hw = <0xf>;
			clock-latency-ns = <200000>;
			opp-peak-kBps = <1228800>;
		};
		opp-1785600000 {
			opp-hz = /bits/ 64 <1785600000>;
			opp-supported-hw = <0xf>;
			clock-latency-ns = <200000>;
			opp-peak-kBps = <1305600>;
		};
		opp-1804800000 {
			opp-hz = /bits/ 64 <1804800000>;
			opp-supported-hw = <0xe>;
			clock-latency-ns = <200000>;
			opp-peak-kBps = <1305600>;
		};
		opp-1824000000 {
			opp-hz = /bits/ 64 <1824000000>;
			opp-supported-hw = <0x1>;
			clock-latency-ns = <200000>;
			opp-peak-kBps = <1382400>;
		};
		opp-1900800000 {
			opp-hz = /bits/ 64 <1900800000>;
			opp-supported-hw = <0x4>;
			clock-latency-ns = <200000>;
			opp-peak-kBps = <1305600>;
		};
		opp-1920000000 {
			opp-hz = /bits/ 64 <1920000000>;
			opp-supported-hw = <0x1>;
			clock-latency-ns = <200000>;
			opp-peak-kBps = <1459200>;
		};
		opp-1996800000 {
			opp-hz = /bits/ 64 <1996800000>;
			opp-supported-hw = <0x1>;
			clock-latency-ns = <200000>;
			opp-peak-kBps = <1593600>;
		};
		opp-2073600000 {
			opp-hz = /bits/ 64 <2073600000>;
			opp-supported-hw = <0x1>;
			clock-latency-ns = <200000>;
			opp-peak-kBps = <1593600>;
		};
		opp-2150400000 {
			opp-hz = /bits/ 64 <2150400000>;
			opp-supported-hw = <0x1>;
			clock-latency-ns = <200000>;
			opp-peak-kBps = <1593600>;
		};
	};

	firmware {
		scm {
			compatible = "qcom,scm-msm8996", "qcom,scm";
			qcom,dload-mode = <&tcsr_2 0x13000>;
		};
	};

	memory@80000000 {
		device_type = "memory";
		/* We expect the bootloader to fill in the reg */
		reg = <0x0 0x80000000 0x0 0x0>;
	};

	psci {
		compatible = "arm,psci-1.0";
		method = "smc";
	};

	rpm: remoteproc {
		compatible = "qcom,msm8996-rpm-proc", "qcom,rpm-proc";

		glink-edge {
			compatible = "qcom,glink-rpm";
			interrupts = <GIC_SPI 168 IRQ_TYPE_EDGE_RISING>;
			qcom,rpm-msg-ram = <&rpm_msg_ram>;
			mboxes = <&apcs_glb 0>;

			rpm_requests: rpm-requests {
				compatible = "qcom,rpm-msm8996";
				qcom,glink-channels = "rpm_requests";

				rpmcc: clock-controller {
					compatible = "qcom,rpmcc-msm8996", "qcom,rpmcc";
					#clock-cells = <1>;
					clocks = <&xo_board>;
					clock-names = "xo";
				};

				rpmpd: power-controller {
					compatible = "qcom,msm8996-rpmpd";
					#power-domain-cells = <1>;
					operating-points-v2 = <&rpmpd_opp_table>;

					rpmpd_opp_table: opp-table {
						compatible = "operating-points-v2";

						rpmpd_opp1: opp1 {
							opp-level = <1>;
						};

						rpmpd_opp2: opp2 {
							opp-level = <2>;
						};

						rpmpd_opp3: opp3 {
							opp-level = <3>;
						};

						rpmpd_opp4: opp4 {
							opp-level = <4>;
						};

						rpmpd_opp5: opp5 {
							opp-level = <5>;
						};

						rpmpd_opp6: opp6 {
							opp-level = <6>;
						};
					};
				};
			};
		};
	};

	reserved-memory {
		#address-cells = <2>;
		#size-cells = <2>;
		ranges;

		hyp_mem: memory@85800000 {
			reg = <0x0 0x85800000 0x0 0x600000>;
			no-map;
		};

		xbl_mem: memory@85e00000 {
			reg = <0x0 0x85e00000 0x0 0x200000>;
			no-map;
		};

		smem_mem: smem-mem@86000000 {
			reg = <0x0 0x86000000 0x0 0x200000>;
			no-map;
		};

		tz_mem: memory@86200000 {
			reg = <0x0 0x86200000 0x0 0x2600000>;
			no-map;
		};

		rmtfs_mem: rmtfs {
			compatible = "qcom,rmtfs-mem";

			size = <0x0 0x200000>;
			alloc-ranges = <0x0 0xa0000000 0x0 0x2000000>;
			no-map;

			qcom,client-id = <1>;
			qcom,vmid = <15>;
		};

		mpss_mem: mpss@88800000 {
			reg = <0x0 0x88800000 0x0 0x6200000>;
			no-map;
		};

		adsp_mem: adsp@8ea00000 {
			reg = <0x0 0x8ea00000 0x0 0x1b00000>;
			no-map;
		};

		slpi_mem: slpi@90500000 {
			reg = <0x0 0x90500000 0x0 0xa00000>;
			no-map;
		};

		gpu_mem: gpu@90f00000 {
			compatible = "shared-dma-pool";
			reg = <0x0 0x90f00000 0x0 0x100000>;
			no-map;
		};

		venus_mem: venus@91000000 {
			reg = <0x0 0x91000000 0x0 0x500000>;
			no-map;
		};

		mba_mem: mba@91500000 {
			reg = <0x0 0x91500000 0x0 0x200000>;
			no-map;
		};

		mdata_mem: mpss-metadata {
			alloc-ranges = <0x0 0xa0000000 0x0 0x20000000>;
			size = <0x0 0x4000>;
			no-map;
		};
	};

	smem {
		compatible = "qcom,smem";
		memory-region = <&smem_mem>;
		hwlocks = <&tcsr_mutex 3>;
	};

	smp2p-adsp {
		compatible = "qcom,smp2p";
		qcom,smem = <443>, <429>;

		interrupts = <GIC_SPI 158 IRQ_TYPE_EDGE_RISING>;

		mboxes = <&apcs_glb 10>;

		qcom,local-pid = <0>;
		qcom,remote-pid = <2>;

		adsp_smp2p_out: master-kernel {
			qcom,entry-name = "master-kernel";
			#qcom,smem-state-cells = <1>;
		};

		adsp_smp2p_in: slave-kernel {
			qcom,entry-name = "slave-kernel";

			interrupt-controller;
			#interrupt-cells = <2>;
		};
	};

	smp2p-mpss {
		compatible = "qcom,smp2p";
		qcom,smem = <435>, <428>;

		interrupts = <GIC_SPI 451 IRQ_TYPE_EDGE_RISING>;

		mboxes = <&apcs_glb 14>;

		qcom,local-pid = <0>;
		qcom,remote-pid = <1>;

		mpss_smp2p_out: master-kernel {
			qcom,entry-name = "master-kernel";
			#qcom,smem-state-cells = <1>;
		};

		mpss_smp2p_in: slave-kernel {
			qcom,entry-name = "slave-kernel";

			interrupt-controller;
			#interrupt-cells = <2>;
		};
	};

	smp2p-slpi {
		compatible = "qcom,smp2p";
		qcom,smem = <481>, <430>;

		interrupts = <GIC_SPI 178 IRQ_TYPE_EDGE_RISING>;

		mboxes = <&apcs_glb 26>;

		qcom,local-pid = <0>;
		qcom,remote-pid = <3>;

		slpi_smp2p_out: master-kernel {
			qcom,entry-name = "master-kernel";
			#qcom,smem-state-cells = <1>;
		};

		slpi_smp2p_in: slave-kernel {
			qcom,entry-name = "slave-kernel";

			interrupt-controller;
			#interrupt-cells = <2>;
		};
	};

	soc: soc@0 {
		#address-cells = <1>;
		#size-cells = <1>;
		ranges = <0 0 0 0xffffffff>;
		compatible = "simple-bus";

		pcie_phy: phy-wrapper@34000 {
			compatible = "qcom,msm8996-qmp-pcie-phy";
			reg = <0x00034000 0x488>;
			#address-cells = <1>;
			#size-cells = <1>;
			ranges = <0x0 0x00034000 0x4000>;

			clocks = <&gcc GCC_PCIE_PHY_AUX_CLK>,
				<&gcc GCC_PCIE_PHY_CFG_AHB_CLK>,
				<&gcc GCC_PCIE_CLKREF_CLK>;
			clock-names = "aux", "cfg_ahb", "ref";

			resets = <&gcc GCC_PCIE_PHY_BCR>,
				<&gcc GCC_PCIE_PHY_COM_BCR>,
				<&gcc GCC_PCIE_PHY_COM_NOCSR_BCR>;
			reset-names = "phy", "common", "cfg";

			status = "disabled";

			pciephy_0: phy@1000 {
				reg = <0x1000 0x130>,
				      <0x1200 0x200>,
				      <0x1400 0x1dc>;

				clocks = <&gcc GCC_PCIE_0_PIPE_CLK>;
				clock-names = "pipe0";
				resets = <&gcc GCC_PCIE_0_PHY_BCR>;
				reset-names = "lane0";

				#clock-cells = <0>;
				clock-output-names = "pcie_0_pipe_clk_src";

				#phy-cells = <0>;
			};

			pciephy_1: phy@2000 {
				reg = <0x2000 0x130>,
				      <0x2200 0x200>,
				      <0x2400 0x1dc>;

				clocks = <&gcc GCC_PCIE_1_PIPE_CLK>;
				clock-names = "pipe1";
				resets = <&gcc GCC_PCIE_1_PHY_BCR>;
				reset-names = "lane1";

				#clock-cells = <0>;
				clock-output-names = "pcie_1_pipe_clk_src";

				#phy-cells = <0>;
			};

			pciephy_2: phy@3000 {
				reg = <0x3000 0x130>,
				      <0x3200 0x200>,
				      <0x3400 0x1dc>;

				clocks = <&gcc GCC_PCIE_2_PIPE_CLK>;
				clock-names = "pipe2";
				resets = <&gcc GCC_PCIE_2_PHY_BCR>;
				reset-names = "lane2";

				#clock-cells = <0>;
				clock-output-names = "pcie_2_pipe_clk_src";

				#phy-cells = <0>;
			};
		};

		rpm_msg_ram: sram@68000 {
			compatible = "qcom,rpm-msg-ram";
			reg = <0x00068000 0x6000>;
		};

		qfprom@74000 {
			compatible = "qcom,msm8996-qfprom", "qcom,qfprom";
			reg = <0x00074000 0x8ff>;
			#address-cells = <1>;
			#size-cells = <1>;

			qusb2p_hstx_trim: hstx_trim@24e {
				reg = <0x24e 0x2>;
				bits = <5 4>;
			};

			qusb2s_hstx_trim: hstx_trim@24f {
				reg = <0x24f 0x1>;
				bits = <1 4>;
			};

			speedbin_efuse: speedbin@133 {
				reg = <0x133 0x1>;
				bits = <5 3>;
			};
		};

		rng: rng@83000 {
			compatible = "qcom,prng-ee";
			reg = <0x00083000 0x1000>;
			clocks = <&gcc GCC_PRNG_AHB_CLK>;
			clock-names = "core";
		};

		gcc: clock-controller@300000 {
			compatible = "qcom,gcc-msm8996";
			#clock-cells = <1>;
			#reset-cells = <1>;
			#power-domain-cells = <1>;
			reg = <0x00300000 0x90000>;

			clocks = <&rpmcc RPM_SMD_XO_CLK_SRC>,
				 <&rpmcc RPM_SMD_LN_BB_CLK>,
				 <&sleep_clk>,
				 <&pciephy_0>,
				 <&pciephy_1>,
				 <&pciephy_2>,
				 <&ssusb_phy_0>,
				 <&ufsphy_lane 0>,
				 <&ufsphy_lane 1>,
				 <&ufsphy_lane 2>;
			clock-names = "cxo",
				      "cxo2",
				      "sleep_clk",
				      "pcie_0_pipe_clk_src",
				      "pcie_1_pipe_clk_src",
				      "pcie_2_pipe_clk_src",
				      "usb3_phy_pipe_clk_src",
				      "ufs_rx_symbol_0_clk_src",
				      "ufs_rx_symbol_1_clk_src",
				      "ufs_tx_symbol_0_clk_src";
		};

		bimc: interconnect@408000 {
			compatible = "qcom,msm8996-bimc";
			reg = <0x00408000 0x5a000>;
			#interconnect-cells = <1>;
			clock-names = "bus", "bus_a";
			clocks = <&rpmcc RPM_SMD_BIMC_CLK>,
				 <&rpmcc RPM_SMD_BIMC_A_CLK>;
		};

		tsens0: thermal-sensor@4a9000 {
			compatible = "qcom,msm8996-tsens", "qcom,tsens-v2";
			reg = <0x004a9000 0x1000>, /* TM */
			      <0x004a8000 0x1000>; /* SROT */
			#qcom,sensors = <13>;
			interrupts = <GIC_SPI 458 IRQ_TYPE_LEVEL_HIGH>,
				     <GIC_SPI 445 IRQ_TYPE_LEVEL_HIGH>;
			interrupt-names = "uplow", "critical";
			#thermal-sensor-cells = <1>;
		};

		tsens1: thermal-sensor@4ad000 {
			compatible = "qcom,msm8996-tsens", "qcom,tsens-v2";
			reg = <0x004ad000 0x1000>, /* TM */
			      <0x004ac000 0x1000>; /* SROT */
			#qcom,sensors = <8>;
			interrupts = <GIC_SPI 184 IRQ_TYPE_LEVEL_HIGH>,
				     <GIC_SPI 430 IRQ_TYPE_LEVEL_HIGH>;
			interrupt-names = "uplow", "critical";
			#thermal-sensor-cells = <1>;
		};

		cryptobam: dma-controller@644000 {
			compatible = "qcom,bam-v1.7.0";
			reg = <0x00644000 0x24000>;
			interrupts = <GIC_SPI 206 IRQ_TYPE_LEVEL_HIGH>;
			clocks = <&gcc GCC_CE1_CLK>;
			clock-names = "bam_clk";
			#dma-cells = <1>;
			qcom,ee = <0>;
			qcom,controlled-remotely;
		};

		crypto: crypto@67a000 {
			compatible = "qcom,crypto-v5.4";
			reg = <0x0067a000 0x6000>;
			clocks = <&gcc GCC_CE1_AHB_CLK>,
				 <&gcc GCC_CE1_AXI_CLK>,
				 <&gcc GCC_CE1_CLK>;
			clock-names = "iface", "bus", "core";
			dmas = <&cryptobam 6>, <&cryptobam 7>;
			dma-names = "rx", "tx";
		};

		cnoc: interconnect@500000 {
			compatible = "qcom,msm8996-cnoc";
			reg = <0x00500000 0x1000>;
			#interconnect-cells = <1>;
			clock-names = "bus", "bus_a";
			clocks = <&rpmcc RPM_SMD_CNOC_CLK>,
				 <&rpmcc RPM_SMD_CNOC_A_CLK>;
		};

		snoc: interconnect@524000 {
			compatible = "qcom,msm8996-snoc";
			reg = <0x00524000 0x1c000>;
			#interconnect-cells = <1>;
			clock-names = "bus", "bus_a";
			clocks = <&rpmcc RPM_SMD_SNOC_CLK>,
				 <&rpmcc RPM_SMD_SNOC_A_CLK>;
		};

		a0noc: interconnect@543000 {
			compatible = "qcom,msm8996-a0noc";
			reg = <0x00543000 0x6000>;
			#interconnect-cells = <1>;
			clock-names = "aggre0_snoc_axi",
				      "aggre0_cnoc_ahb",
				      "aggre0_noc_mpu_cfg";
			clocks = <&gcc GCC_AGGRE0_SNOC_AXI_CLK>,
				 <&gcc GCC_AGGRE0_CNOC_AHB_CLK>,
				 <&gcc GCC_AGGRE0_NOC_MPU_CFG_AHB_CLK>;
			power-domains = <&gcc AGGRE0_NOC_GDSC>;
		};

		a1noc: interconnect@562000 {
			compatible = "qcom,msm8996-a1noc";
			reg = <0x00562000 0x5000>;
			#interconnect-cells = <1>;
			clock-names = "bus", "bus_a";
			clocks = <&rpmcc RPM_SMD_AGGR1_NOC_CLK>,
				 <&rpmcc RPM_SMD_AGGR1_NOC_A_CLK>;
		};

		a2noc: interconnect@583000 {
			compatible = "qcom,msm8996-a2noc";
			reg = <0x00583000 0x7000>;
			#interconnect-cells = <1>;
			clock-names = "bus", "bus_a", "aggre2_ufs_axi", "ufs_axi";
			clocks = <&rpmcc RPM_SMD_AGGR2_NOC_CLK>,
				 <&rpmcc RPM_SMD_AGGR2_NOC_A_CLK>,
				 <&gcc GCC_AGGRE2_UFS_AXI_CLK>,
				 <&gcc GCC_UFS_AXI_CLK>;
		};

		mnoc: interconnect@5a4000 {
			compatible = "qcom,msm8996-mnoc";
			reg = <0x005a4000 0x1c000>;
			#interconnect-cells = <1>;
			clock-names = "bus", "bus_a", "iface";
			clocks = <&rpmcc RPM_SMD_MMAXI_CLK>,
				 <&rpmcc RPM_SMD_MMAXI_A_CLK>,
				 <&mmcc AHB_CLK_SRC>;
		};

		pnoc: interconnect@5c0000 {
			compatible = "qcom,msm8996-pnoc";
			reg = <0x005c0000 0x3000>;
			#interconnect-cells = <1>;
			clock-names = "bus", "bus_a";
			clocks = <&rpmcc RPM_SMD_PCNOC_CLK>,
				 <&rpmcc RPM_SMD_PCNOC_A_CLK>;
		};

		tcsr_mutex: hwlock@740000 {
			compatible = "qcom,tcsr-mutex";
			reg = <0x00740000 0x20000>;
			#hwlock-cells = <1>;
		};

		tcsr_1: syscon@760000 {
			compatible = "qcom,tcsr-msm8996", "syscon";
			reg = <0x00760000 0x20000>;
		};

		tcsr_2: syscon@7a0000 {
			compatible = "qcom,tcsr-msm8996", "syscon";
			reg = <0x007a0000 0x18000>;
		};

		mmcc: clock-controller@8c0000 {
			compatible = "qcom,mmcc-msm8996";
			#clock-cells = <1>;
			#reset-cells = <1>;
			#power-domain-cells = <1>;
			reg = <0x008c0000 0x40000>;
			clocks = <&xo_board>,
				 <&gcc GPLL0>,
				 <&gcc GCC_MMSS_NOC_CFG_AHB_CLK>,
				 <&mdss_dsi0_phy 1>,
				 <&mdss_dsi0_phy 0>,
				 <&mdss_dsi1_phy 1>,
				 <&mdss_dsi1_phy 0>,
				 <&hdmi_phy>;
			clock-names = "xo",
				      "gpll0",
				      "gcc_mmss_noc_cfg_ahb_clk",
				      "dsi0pll",
				      "dsi0pllbyte",
				      "dsi1pll",
				      "dsi1pllbyte",
				      "hdmipll";
			assigned-clocks = <&mmcc MMPLL9_PLL>,
					  <&mmcc MMPLL1_PLL>,
					  <&mmcc MMPLL3_PLL>,
					  <&mmcc MMPLL4_PLL>,
					  <&mmcc MMPLL5_PLL>;
			assigned-clock-rates = <624000000>,
					       <810000000>,
					       <980000000>,
					       <960000000>,
					       <825000000>;
		};

		mdss: display-subsystem@900000 {
			compatible = "qcom,mdss";

			reg = <0x00900000 0x1000>,
			      <0x009b0000 0x1040>,
			      <0x009b8000 0x1040>;
			reg-names = "mdss_phys",
				    "vbif_phys",
				    "vbif_nrt_phys";

			power-domains = <&mmcc MDSS_GDSC>;
			interrupts = <GIC_SPI 83 IRQ_TYPE_LEVEL_HIGH>;

			interrupt-controller;
			#interrupt-cells = <1>;

			clocks = <&mmcc MDSS_AHB_CLK>,
				 <&mmcc MDSS_MDP_CLK>;
			clock-names = "iface", "core";

			#address-cells = <1>;
			#size-cells = <1>;
			ranges;

			status = "disabled";

			mdp: display-controller@901000 {
				compatible = "qcom,msm8996-mdp5", "qcom,mdp5";
				reg = <0x00901000 0x90000>;
				reg-names = "mdp_phys";

				interrupt-parent = <&mdss>;
				interrupts = <0>;

				clocks = <&mmcc MDSS_AHB_CLK>,
					 <&mmcc MDSS_AXI_CLK>,
					 <&mmcc MDSS_MDP_CLK>,
					 <&mmcc SMMU_MDP_AXI_CLK>,
					 <&mmcc MDSS_VSYNC_CLK>;
				clock-names = "iface",
					      "bus",
					      "core",
					      "iommu",
					      "vsync";

				iommus = <&mdp_smmu 0>;

				assigned-clocks = <&mmcc MDSS_MDP_CLK>,
					 <&mmcc MDSS_VSYNC_CLK>;
				assigned-clock-rates = <300000000>,
					 <19200000>;

				interconnects = <&mnoc MASTER_MDP_PORT0 &bimc SLAVE_EBI_CH0>,
						<&mnoc MASTER_MDP_PORT1 &bimc SLAVE_EBI_CH0>,
						<&mnoc MASTER_ROTATOR &bimc SLAVE_EBI_CH0>;
				interconnect-names = "mdp0-mem", "mdp1-mem", "rotator-mem";

				ports {
					#address-cells = <1>;
					#size-cells = <0>;

					port@0 {
						reg = <0>;
						mdp5_intf3_out: endpoint {
							remote-endpoint = <&hdmi_in>;
						};
					};

					port@1 {
						reg = <1>;
						mdp5_intf1_out: endpoint {
							remote-endpoint = <&mdss_dsi0_in>;
						};
					};

					port@2 {
						reg = <2>;
						mdp5_intf2_out: endpoint {
							remote-endpoint = <&mdss_dsi1_in>;
						};
					};
				};
			};

			mdss_dsi0: dsi@994000 {
				compatible = "qcom,msm8996-dsi-ctrl",
					     "qcom,mdss-dsi-ctrl";
				reg = <0x00994000 0x400>;
				reg-names = "dsi_ctrl";

				interrupt-parent = <&mdss>;
				interrupts = <4>;

				clocks = <&mmcc MDSS_MDP_CLK>,
					 <&mmcc MDSS_BYTE0_CLK>,
					 <&mmcc MDSS_AHB_CLK>,
					 <&mmcc MDSS_AXI_CLK>,
					 <&mmcc MMSS_MISC_AHB_CLK>,
					 <&mmcc MDSS_PCLK0_CLK>,
					 <&mmcc MDSS_ESC0_CLK>;
				clock-names = "mdp_core",
					      "byte",
					      "iface",
					      "bus",
					      "core_mmss",
					      "pixel",
					      "core";
				assigned-clocks = <&mmcc BYTE0_CLK_SRC>, <&mmcc PCLK0_CLK_SRC>;
				assigned-clock-parents = <&mdss_dsi0_phy 0>, <&mdss_dsi0_phy 1>;

				phys = <&mdss_dsi0_phy>;
				status = "disabled";

				#address-cells = <1>;
				#size-cells = <0>;

				ports {
					#address-cells = <1>;
					#size-cells = <0>;

					port@0 {
						reg = <0>;
						mdss_dsi0_in: endpoint {
							remote-endpoint = <&mdp5_intf1_out>;
						};
					};

					port@1 {
						reg = <1>;
						mdss_dsi0_out: endpoint {
						};
					};
				};
			};

			mdss_dsi0_phy: phy@994400 {
				compatible = "qcom,dsi-phy-14nm";
				reg = <0x00994400 0x100>,
				      <0x00994500 0x300>,
				      <0x00994800 0x188>;
				reg-names = "dsi_phy",
					    "dsi_phy_lane",
					    "dsi_pll";

				#clock-cells = <1>;
				#phy-cells = <0>;

				clocks = <&mmcc MDSS_AHB_CLK>, <&rpmcc RPM_SMD_XO_CLK_SRC>;
				clock-names = "iface", "ref";
				status = "disabled";
			};

			mdss_dsi1: dsi@996000 {
				compatible = "qcom,msm8996-dsi-ctrl",
					     "qcom,mdss-dsi-ctrl";
				reg = <0x00996000 0x400>;
				reg-names = "dsi_ctrl";

				interrupt-parent = <&mdss>;
				interrupts = <5>;

				clocks = <&mmcc MDSS_MDP_CLK>,
					 <&mmcc MDSS_BYTE1_CLK>,
					 <&mmcc MDSS_AHB_CLK>,
					 <&mmcc MDSS_AXI_CLK>,
					 <&mmcc MMSS_MISC_AHB_CLK>,
					 <&mmcc MDSS_PCLK1_CLK>,
					 <&mmcc MDSS_ESC1_CLK>;
				clock-names = "mdp_core",
					      "byte",
					      "iface",
					      "bus",
					      "core_mmss",
					      "pixel",
					      "core";
				assigned-clocks = <&mmcc BYTE1_CLK_SRC>, <&mmcc PCLK1_CLK_SRC>;
				assigned-clock-parents = <&mdss_dsi1_phy 0>, <&mdss_dsi1_phy 1>;

				phys = <&mdss_dsi1_phy>;
				status = "disabled";

				#address-cells = <1>;
				#size-cells = <0>;

				ports {
					#address-cells = <1>;
					#size-cells = <0>;

					port@0 {
						reg = <0>;
						mdss_dsi1_in: endpoint {
							remote-endpoint = <&mdp5_intf2_out>;
						};
					};

					port@1 {
						reg = <1>;
						mdss_dsi1_out: endpoint {
						};
					};
				};
			};

			mdss_dsi1_phy: phy@996400 {
				compatible = "qcom,dsi-phy-14nm";
				reg = <0x00996400 0x100>,
				      <0x00996500 0x300>,
				      <0x00996800 0x188>;
				reg-names = "dsi_phy",
					    "dsi_phy_lane",
					    "dsi_pll";

				#clock-cells = <1>;
				#phy-cells = <0>;

				clocks = <&mmcc MDSS_AHB_CLK>, <&rpmcc RPM_SMD_XO_CLK_SRC>;
				clock-names = "iface", "ref";
				status = "disabled";
			};

<<<<<<< HEAD
			hdmi: hdmi-tx@9a0000 {
=======
			mdss_hdmi: hdmi-tx@9a0000 {
>>>>>>> bd3a9e57
				compatible = "qcom,hdmi-tx-8996";
				reg = <0x009a0000 0x50c>,
				      <0x00070000 0x6158>,
				      <0x009e0000 0xfff>;
				reg-names = "core_physical",
					    "qfprom_physical",
					    "hdcp_physical";

				interrupt-parent = <&mdss>;
				interrupts = <8>;

				clocks = <&mmcc MDSS_MDP_CLK>,
					 <&mmcc MDSS_AHB_CLK>,
					 <&mmcc MDSS_HDMI_CLK>,
					 <&mmcc MDSS_HDMI_AHB_CLK>,
					 <&mmcc MDSS_EXTPCLK_CLK>;
				clock-names =
					"mdp_core",
					"iface",
					"core",
					"alt_iface",
					"extp";

				phys = <&hdmi_phy>;
				#sound-dai-cells = <1>;

				status = "disabled";

				ports {
					#address-cells = <1>;
					#size-cells = <0>;

					port@0 {
						reg = <0>;
						hdmi_in: endpoint {
							remote-endpoint = <&mdp5_intf3_out>;
						};
					};
				};
			};

			hdmi_phy: phy@9a0600 {
				#phy-cells = <0>;
				compatible = "qcom,hdmi-phy-8996";
				reg = <0x009a0600 0x1c4>,
				      <0x009a0a00 0x124>,
				      <0x009a0c00 0x124>,
				      <0x009a0e00 0x124>,
				      <0x009a1000 0x124>,
				      <0x009a1200 0x0c8>;
				reg-names = "hdmi_pll",
					    "hdmi_tx_l0",
					    "hdmi_tx_l1",
					    "hdmi_tx_l2",
					    "hdmi_tx_l3",
					    "hdmi_phy";

				clocks = <&mmcc MDSS_AHB_CLK>,
					 <&gcc GCC_HDMI_CLKREF_CLK>,
					 <&xo_board>;
				clock-names = "iface",
					      "ref",
					      "xo";

				#clock-cells = <0>;

				status = "disabled";
			};
		};

		gpu: gpu@b00000 {
			compatible = "qcom,adreno-530.2", "qcom,adreno";

			reg = <0x00b00000 0x3f000>;
			reg-names = "kgsl_3d0_reg_memory";

			interrupts = <GIC_SPI 300 IRQ_TYPE_LEVEL_HIGH>;

			clocks = <&mmcc GPU_GX_GFX3D_CLK>,
				<&mmcc GPU_AHB_CLK>,
				<&mmcc GPU_GX_RBBMTIMER_CLK>,
				<&gcc GCC_BIMC_GFX_CLK>,
				<&gcc GCC_MMSS_BIMC_GFX_CLK>;

			clock-names = "core",
				"iface",
				"rbbmtimer",
				"mem",
				"mem_iface";

			interconnects = <&bimc MASTER_GRAPHICS_3D &bimc SLAVE_EBI_CH0>;
			interconnect-names = "gfx-mem";

			power-domains = <&mmcc GPU_GX_GDSC>;
			iommus = <&adreno_smmu 0>;

			nvmem-cells = <&speedbin_efuse>;
			nvmem-cell-names = "speed_bin";

			operating-points-v2 = <&gpu_opp_table>;

			status = "disabled";

			#cooling-cells = <2>;

			gpu_opp_table: opp-table {
				compatible = "operating-points-v2";

				/*
				 * 624Mhz is only available on speed bins 0 and 3.
				 * 560Mhz is only available on speed bins 0, 2 and 3.
				 * All the rest are available on all bins of the hardware.
				 */
				opp-624000000 {
					opp-hz = /bits/ 64 <624000000>;
					opp-supported-hw = <0x09>;
				};
				opp-560000000 {
					opp-hz = /bits/ 64 <560000000>;
					opp-supported-hw = <0x0d>;
				};
				opp-510000000 {
					opp-hz = /bits/ 64 <510000000>;
					opp-supported-hw = <0xff>;
				};
				opp-401800000 {
					opp-hz = /bits/ 64 <401800000>;
					opp-supported-hw = <0xff>;
				};
				opp-315000000 {
					opp-hz = /bits/ 64 <315000000>;
					opp-supported-hw = <0xff>;
				};
				opp-214000000 {
					opp-hz = /bits/ 64 <214000000>;
					opp-supported-hw = <0xff>;
				};
				opp-133000000 {
					opp-hz = /bits/ 64 <133000000>;
					opp-supported-hw = <0xff>;
				};
			};

			zap-shader {
				memory-region = <&gpu_mem>;
			};
		};

		tlmm: pinctrl@1010000 {
			compatible = "qcom,msm8996-pinctrl";
			reg = <0x01010000 0x300000>;
			interrupts = <GIC_SPI 208 IRQ_TYPE_LEVEL_HIGH>;
			gpio-controller;
			gpio-ranges = <&tlmm 0 0 150>;
			#gpio-cells = <2>;
			interrupt-controller;
			#interrupt-cells = <2>;

			blsp1_spi1_default: blsp1-spi1-default-state {
				spi-pins {
					pins = "gpio0", "gpio1", "gpio3";
					function = "blsp_spi1";
					drive-strength = <12>;
					bias-disable;
				};

				cs-pins {
					pins = "gpio2";
					function = "gpio";
					drive-strength = <16>;
					bias-disable;
					output-high;
				};
			};

			blsp1_spi1_sleep: blsp1-spi1-sleep-state {
				pins = "gpio0", "gpio1", "gpio2", "gpio3";
				function = "gpio";
				drive-strength = <2>;
				bias-pull-down;
			};

			blsp2_uart2_2pins_default: blsp2-uart2-2pins-state {
				pins = "gpio4", "gpio5";
				function = "blsp_uart8";
				drive-strength = <16>;
				bias-disable;
			};

			blsp2_uart2_2pins_sleep: blsp2-uart2-2pins-sleep-state {
				pins = "gpio4", "gpio5";
				function = "gpio";
				drive-strength = <2>;
				bias-disable;
			};

			blsp2_i2c2_default: blsp2-i2c2-state {
				pins = "gpio6", "gpio7";
				function = "blsp_i2c8";
				drive-strength = <16>;
				bias-disable;
			};

			blsp2_i2c2_sleep: blsp2-i2c2-sleep-state {
				pins = "gpio6", "gpio7";
				function = "gpio";
				drive-strength = <2>;
				bias-disable;
			};

			blsp1_i2c6_default: blsp1-i2c6-state {
				pins = "gpio27", "gpio28";
				function = "blsp_i2c6";
				drive-strength = <16>;
				bias-disable;
			};

			blsp1_i2c6_sleep: blsp1-i2c6-sleep-state {
				pins = "gpio27", "gpio28";
				function = "gpio";
				drive-strength = <2>;
				bias-pull-up;
			};

			cci0_default: cci0-default-state {
				pins = "gpio17", "gpio18";
				function = "cci_i2c";
				drive-strength = <16>;
				bias-disable;
			};

			camera0_state_on:
			camera_rear_default: camera-rear-default-state {
				camera0_mclk: mclk0-pins {
					pins = "gpio13";
					function = "cam_mclk";
					drive-strength = <16>;
					bias-disable;
				};

				camera0_rst: rst-pins {
					pins = "gpio25";
					function = "gpio";
					drive-strength = <16>;
					bias-disable;
				};

				camera0_pwdn: pwdn-pins {
					pins = "gpio26";
					function = "gpio";
					drive-strength = <16>;
					bias-disable;
				};
			};

			cci1_default: cci1-default-state {
				pins = "gpio19", "gpio20";
				function = "cci_i2c";
				drive-strength = <16>;
				bias-disable;
			};

			camera1_state_on:
			camera_board_default: camera-board-default-state {
				mclk1-pins {
					pins = "gpio14";
					function = "cam_mclk";
					drive-strength = <16>;
					bias-disable;
				};

				pwdn-pins {
					pins = "gpio98";
					function = "gpio";
					drive-strength = <16>;
					bias-disable;
				};

				rst-pins {
					pins = "gpio104";
					function = "gpio";
					drive-strength = <16>;
					bias-disable;
				};
			};

			camera2_state_on:
			camera_front_default: camera-front-default-state {
				camera2_mclk: mclk2-pins {
					pins = "gpio15";
					function = "cam_mclk";
					drive-strength = <16>;
					bias-disable;
				};

				camera2_rst: rst-pins {
					pins = "gpio23";
					function = "gpio";
					drive-strength = <16>;
					bias-disable;
				};

				pwdn-pins {
					pins = "gpio133";
					function = "gpio";
					drive-strength = <16>;
					bias-disable;
				};
			};

			pcie0_state_on: pcie0-state-on-state {
				perst-pins {
					pins = "gpio35";
					function = "gpio";
					drive-strength = <2>;
					bias-pull-down;
				};

				clkreq-pins {
					pins = "gpio36";
					function = "pci_e0";
					drive-strength = <2>;
					bias-pull-up;
				};

				wake-pins {
					pins = "gpio37";
					function = "gpio";
					drive-strength = <2>;
					bias-pull-up;
				};
			};

			pcie0_state_off: pcie0-state-off-state {
				perst-pins {
					pins = "gpio35";
					function = "gpio";
					drive-strength = <2>;
					bias-pull-down;
				};

				clkreq-pins {
					pins = "gpio36";
					function = "gpio";
					drive-strength = <2>;
					bias-disable;
				};

				wake-pins {
					pins = "gpio37";
					function = "gpio";
					drive-strength = <2>;
					bias-disable;
				};
			};

			blsp1_uart2_default: blsp1-uart2-default-state {
				pins = "gpio41", "gpio42", "gpio43", "gpio44";
				function = "blsp_uart2";
				drive-strength = <16>;
				bias-disable;
			};

			blsp1_uart2_sleep: blsp1-uart2-sleep-state {
				pins = "gpio41", "gpio42", "gpio43", "gpio44";
				function = "gpio";
				drive-strength = <2>;
				bias-disable;
			};

			blsp1_i2c3_default: blsp1-i2c3-default-state {
				pins = "gpio47", "gpio48";
				function = "blsp_i2c3";
				drive-strength = <16>;
				bias-disable;
			};

			blsp1_i2c3_sleep: blsp1-i2c3-sleep-state {
				pins = "gpio47", "gpio48";
				function = "gpio";
				drive-strength = <2>;
				bias-disable;
			};

			blsp2_uart3_4pins_default: blsp2-uart3-4pins-state {
				pins = "gpio49", "gpio50", "gpio51", "gpio52";
				function = "blsp_uart9";
				drive-strength = <16>;
				bias-disable;
			};

			blsp2_uart3_4pins_sleep: blsp2-uart3-4pins-sleep-state {
				pins = "gpio49", "gpio50", "gpio51", "gpio52";
				function = "blsp_uart9";
				drive-strength = <2>;
				bias-disable;
			};

			blsp2_i2c3_default: blsp2-i2c3-state-state {
				pins = "gpio51", "gpio52";
				function = "blsp_i2c9";
				drive-strength = <16>;
				bias-disable;
			};

			blsp2_i2c3_sleep: blsp2-i2c3-sleep-state {
				pins = "gpio51", "gpio52";
				function = "gpio";
				drive-strength = <2>;
				bias-disable;
			};

			wcd_intr_default: wcd-intr-default-state {
				pins = "gpio54";
				function = "gpio";
				drive-strength = <2>;
				bias-pull-down;
			};

			blsp2_i2c1_default: blsp2-i2c1-state {
				pins = "gpio55", "gpio56";
				function = "blsp_i2c7";
				drive-strength = <16>;
				bias-disable;
			};

			blsp2_i2c1_sleep: blsp2-i2c1-sleep-state {
				pins = "gpio55", "gpio56";
				function = "gpio";
				drive-strength = <2>;
				bias-disable;
			};

			blsp2_i2c5_default: blsp2-i2c5-state {
				pins = "gpio60", "gpio61";
				function = "blsp_i2c11";
				drive-strength = <2>;
				bias-disable;
			};

			/* Sleep state for BLSP2_I2C5 is missing.. */

			cdc_reset_active: cdc-reset-active-state {
				pins = "gpio64";
				function = "gpio";
				drive-strength = <16>;
				bias-pull-down;
				output-high;
			};

			cdc_reset_sleep: cdc-reset-sleep-state {
				pins = "gpio64";
				function = "gpio";
				drive-strength = <16>;
				bias-disable;
				output-low;
			};

			blsp2_spi6_default: blsp2-spi6-default-state {
				spi-pins {
					pins = "gpio85", "gpio86", "gpio88";
					function = "blsp_spi12";
					drive-strength = <12>;
					bias-disable;
				};

				cs-pins {
					pins = "gpio87";
					function = "gpio";
					drive-strength = <16>;
					bias-disable;
					output-high;
				};
			};

			blsp2_spi6_sleep: blsp2-spi6-sleep-state {
				pins = "gpio85", "gpio86", "gpio87", "gpio88";
				function = "gpio";
				drive-strength = <2>;
				bias-pull-down;
			};

			blsp2_i2c6_default: blsp2-i2c6-state {
				pins = "gpio87", "gpio88";
				function = "blsp_i2c12";
				drive-strength = <16>;
				bias-disable;
			};

			blsp2_i2c6_sleep: blsp2-i2c6-sleep-state {
				pins = "gpio87", "gpio88";
				function = "gpio";
				drive-strength = <2>;
				bias-disable;
			};

			pcie1_state_on: pcie1-on-state {
				perst-pins {
					pins = "gpio130";
					function = "gpio";
					drive-strength = <2>;
					bias-pull-down;
				};

				clkreq-pins {
					pins = "gpio131";
					function = "pci_e1";
					drive-strength = <2>;
					bias-pull-up;
				};

				wake-pins {
					pins = "gpio132";
					function = "gpio";
					drive-strength = <2>;
					bias-pull-down;
				};
			};

			pcie1_state_off: pcie1-off-state {
				/* Perst is missing? */
				clkreq-pins {
					pins = "gpio131";
					function = "gpio";
					drive-strength = <2>;
					bias-disable;
				};

				wake-pins {
					pins = "gpio132";
					function = "gpio";
					drive-strength = <2>;
					bias-disable;
				};
			};

			pcie2_state_on: pcie2-on-state {
				perst-pins {
					pins = "gpio114";
					function = "gpio";
					drive-strength = <2>;
					bias-pull-down;
				};

				clkreq-pins {
					pins = "gpio115";
					function = "pci_e2";
					drive-strength = <2>;
					bias-pull-up;
				};

				wake-pins {
					pins = "gpio116";
					function = "gpio";
					drive-strength = <2>;
					bias-pull-down;
				};
			};

			pcie2_state_off: pcie2-off-state {
				/* Perst is missing? */
				clkreq-pins {
					pins = "gpio115";
					function = "gpio";
					drive-strength = <2>;
					bias-disable;
				};

				wake-pins {
					pins = "gpio116";
					function = "gpio";
					drive-strength = <2>;
					bias-disable;
				};
			};

			sdc1_state_on: sdc1-on-state {
				clk-pins {
					pins = "sdc1_clk";
					bias-disable;
					drive-strength = <16>;
				};

				cmd-pins {
					pins = "sdc1_cmd";
					bias-pull-up;
					drive-strength = <10>;
				};

				data-pins {
					pins = "sdc1_data";
					bias-pull-up;
					drive-strength = <10>;
				};

				rclk-pins {
					pins = "sdc1_rclk";
					bias-pull-down;
				};
			};

			sdc1_state_off: sdc1-off-state {
				clk-pins {
					pins = "sdc1_clk";
					bias-disable;
					drive-strength = <2>;
				};

				cmd-pins {
					pins = "sdc1_cmd";
					bias-pull-up;
					drive-strength = <2>;
				};

				data-pins {
					pins = "sdc1_data";
					bias-pull-up;
					drive-strength = <2>;
				};

				rclk-pins {
					pins = "sdc1_rclk";
					bias-pull-down;
				};
			};

			sdc2_state_on: sdc2-on-state {
				clk-pins {
					pins = "sdc2_clk";
					bias-disable;
					drive-strength = <16>;
				};

				cmd-pins {
					pins = "sdc2_cmd";
					bias-pull-up;
					drive-strength = <10>;
				};

				data-pins {
					pins = "sdc2_data";
					bias-pull-up;
					drive-strength = <10>;
				};
			};

			sdc2_state_off: sdc2-off-state {
				clk-pins {
					pins = "sdc2_clk";
					bias-disable;
					drive-strength = <2>;
				};

				cmd-pins {
					pins = "sdc2_cmd";
					bias-pull-up;
					drive-strength = <2>;
				};

				data-pins {
					pins = "sdc2_data";
					bias-pull-up;
					drive-strength = <2>;
				};
			};
		};

		sram@290000 {
			compatible = "qcom,rpm-stats";
			reg = <0x00290000 0x10000>;
		};

		spmi_bus: spmi@400f000 {
			compatible = "qcom,spmi-pmic-arb";
			reg = <0x0400f000 0x1000>,
			      <0x04400000 0x800000>,
			      <0x04c00000 0x800000>,
			      <0x05800000 0x200000>,
			      <0x0400a000 0x002100>;
			reg-names = "core", "chnls", "obsrvr", "intr", "cnfg";
			interrupt-names = "periph_irq";
			interrupts = <GIC_SPI 326 IRQ_TYPE_LEVEL_HIGH>;
			qcom,ee = <0>;
			qcom,channel = <0>;
			#address-cells = <2>;
			#size-cells = <0>;
			interrupt-controller;
			#interrupt-cells = <4>;
		};

		bus@0 {
			power-domains = <&gcc AGGRE0_NOC_GDSC>;
			compatible = "simple-pm-bus";
			#address-cells = <1>;
			#size-cells = <1>;
			ranges = <0x0 0x0 0xffffffff>;

			pcie0: pcie@600000 {
				compatible = "qcom,pcie-msm8996";
				status = "disabled";
				power-domains = <&gcc PCIE0_GDSC>;
				bus-range = <0x00 0xff>;
				num-lanes = <1>;

				reg = <0x00600000 0x2000>,
				      <0x0c000000 0xf1d>,
				      <0x0c000f20 0xa8>,
				      <0x0c100000 0x100000>;
				reg-names = "parf", "dbi", "elbi","config";

				phys = <&pciephy_0>;
				phy-names = "pciephy";

				#address-cells = <3>;
				#size-cells = <2>;
				ranges = <0x01000000 0x0 0x00000000 0x0c200000 0x0 0x100000>,
					 <0x02000000 0x0 0x0c300000 0x0c300000 0x0 0xd00000>;

				device_type = "pci";

				interrupts = <GIC_SPI 405 IRQ_TYPE_LEVEL_HIGH>;
				interrupt-names = "msi";
				#interrupt-cells = <1>;
				interrupt-map-mask = <0 0 0 0x7>;
				interrupt-map = <0 0 0 1 &intc 0 244 IRQ_TYPE_LEVEL_HIGH>, /* int_a */
						<0 0 0 2 &intc 0 245 IRQ_TYPE_LEVEL_HIGH>, /* int_b */
						<0 0 0 3 &intc 0 247 IRQ_TYPE_LEVEL_HIGH>, /* int_c */
						<0 0 0 4 &intc 0 248 IRQ_TYPE_LEVEL_HIGH>; /* int_d */

				pinctrl-names = "default", "sleep";
				pinctrl-0 = <&pcie0_state_on>;
				pinctrl-1 = <&pcie0_state_off>;

				linux,pci-domain = <0>;

				clocks = <&gcc GCC_PCIE_0_PIPE_CLK>,
					<&gcc GCC_PCIE_0_AUX_CLK>,
					<&gcc GCC_PCIE_0_CFG_AHB_CLK>,
					<&gcc GCC_PCIE_0_MSTR_AXI_CLK>,
					<&gcc GCC_PCIE_0_SLV_AXI_CLK>;

				clock-names = "pipe",
						"aux",
						"cfg",
						"bus_master",
						"bus_slave";
			};

			pcie1: pcie@608000 {
				compatible = "qcom,pcie-msm8996";
				power-domains = <&gcc PCIE1_GDSC>;
				bus-range = <0x00 0xff>;
				num-lanes = <1>;

				status = "disabled";

				reg = <0x00608000 0x2000>,
				      <0x0d000000 0xf1d>,
				      <0x0d000f20 0xa8>,
				      <0x0d100000 0x100000>;

				reg-names = "parf", "dbi", "elbi","config";

				phys = <&pciephy_1>;
				phy-names = "pciephy";

				#address-cells = <3>;
				#size-cells = <2>;
				ranges = <0x01000000 0x0 0x00000000 0x0d200000 0x0 0x100000>,
					 <0x02000000 0x0 0x0d300000 0x0d300000 0x0 0xd00000>;

				device_type = "pci";

				interrupts = <GIC_SPI 413 IRQ_TYPE_LEVEL_HIGH>;
				interrupt-names = "msi";
				#interrupt-cells = <1>;
				interrupt-map-mask = <0 0 0 0x7>;
				interrupt-map = <0 0 0 1 &intc 0 272 IRQ_TYPE_LEVEL_HIGH>, /* int_a */
						<0 0 0 2 &intc 0 273 IRQ_TYPE_LEVEL_HIGH>, /* int_b */
						<0 0 0 3 &intc 0 274 IRQ_TYPE_LEVEL_HIGH>, /* int_c */
						<0 0 0 4 &intc 0 275 IRQ_TYPE_LEVEL_HIGH>; /* int_d */

				pinctrl-names = "default", "sleep";
				pinctrl-0 = <&pcie1_state_on>;
				pinctrl-1 = <&pcie1_state_off>;

				linux,pci-domain = <1>;

				clocks = <&gcc GCC_PCIE_1_PIPE_CLK>,
					<&gcc GCC_PCIE_1_AUX_CLK>,
					<&gcc GCC_PCIE_1_CFG_AHB_CLK>,
					<&gcc GCC_PCIE_1_MSTR_AXI_CLK>,
					<&gcc GCC_PCIE_1_SLV_AXI_CLK>;

				clock-names = "pipe",
						"aux",
						"cfg",
						"bus_master",
						"bus_slave";
			};

			pcie2: pcie@610000 {
				compatible = "qcom,pcie-msm8996";
				power-domains = <&gcc PCIE2_GDSC>;
				bus-range = <0x00 0xff>;
				num-lanes = <1>;
				status = "disabled";
				reg = <0x00610000 0x2000>,
				      <0x0e000000 0xf1d>,
				      <0x0e000f20 0xa8>,
				      <0x0e100000 0x100000>;

				reg-names = "parf", "dbi", "elbi","config";

				phys = <&pciephy_2>;
				phy-names = "pciephy";

				#address-cells = <3>;
				#size-cells = <2>;
				ranges = <0x01000000 0x0 0x00000000 0x0e200000 0x0 0x100000>,
					 <0x02000000 0x0 0x0e300000 0x0e300000 0x0 0x1d00000>;

				device_type = "pci";

				interrupts = <GIC_SPI 421 IRQ_TYPE_LEVEL_HIGH>;
				interrupt-names = "msi";
				#interrupt-cells = <1>;
				interrupt-map-mask = <0 0 0 0x7>;
				interrupt-map = <0 0 0 1 &intc 0 142 IRQ_TYPE_LEVEL_HIGH>, /* int_a */
						<0 0 0 2 &intc 0 143 IRQ_TYPE_LEVEL_HIGH>, /* int_b */
						<0 0 0 3 &intc 0 144 IRQ_TYPE_LEVEL_HIGH>, /* int_c */
						<0 0 0 4 &intc 0 145 IRQ_TYPE_LEVEL_HIGH>; /* int_d */

				pinctrl-names = "default", "sleep";
				pinctrl-0 = <&pcie2_state_on>;
				pinctrl-1 = <&pcie2_state_off>;

				linux,pci-domain = <2>;
				clocks = <&gcc GCC_PCIE_2_PIPE_CLK>,
					<&gcc GCC_PCIE_2_AUX_CLK>,
					<&gcc GCC_PCIE_2_CFG_AHB_CLK>,
					<&gcc GCC_PCIE_2_MSTR_AXI_CLK>,
					<&gcc GCC_PCIE_2_SLV_AXI_CLK>;

				clock-names = "pipe",
						"aux",
						"cfg",
						"bus_master",
						"bus_slave";
			};
		};

		ufshc: ufshc@624000 {
			compatible = "qcom,msm8996-ufshc", "qcom,ufshc",
				     "jedec,ufs-2.0";
			reg = <0x00624000 0x2500>;
			interrupts = <GIC_SPI 265 IRQ_TYPE_LEVEL_HIGH>;

			phys = <&ufsphy_lane>;
			phy-names = "ufsphy";

			power-domains = <&gcc UFS_GDSC>;

			clock-names =
				"core_clk_src",
				"core_clk",
				"bus_clk",
				"bus_aggr_clk",
				"iface_clk",
				"core_clk_unipro_src",
				"core_clk_unipro",
				"core_clk_ice",
				"ref_clk",
				"tx_lane0_sync_clk",
				"rx_lane0_sync_clk";
			clocks =
				<&gcc UFS_AXI_CLK_SRC>,
				<&gcc GCC_UFS_AXI_CLK>,
				<&gcc GCC_SYS_NOC_UFS_AXI_CLK>,
				<&gcc GCC_AGGRE2_UFS_AXI_CLK>,
				<&gcc GCC_UFS_AHB_CLK>,
				<&gcc UFS_ICE_CORE_CLK_SRC>,
				<&gcc GCC_UFS_UNIPRO_CORE_CLK>,
				<&gcc GCC_UFS_ICE_CORE_CLK>,
				<&rpmcc RPM_SMD_LN_BB_CLK>,
				<&gcc GCC_UFS_TX_SYMBOL_0_CLK>,
				<&gcc GCC_UFS_RX_SYMBOL_0_CLK>;
			freq-table-hz =
				<100000000 200000000>,
				<0 0>,
				<0 0>,
				<0 0>,
				<0 0>,
				<150000000 300000000>,
				<0 0>,
				<0 0>,
				<0 0>,
				<0 0>,
				<0 0>;

			interconnects = <&a2noc MASTER_UFS &bimc SLAVE_EBI_CH0>,
					<&bimc MASTER_AMPSS_M0 &cnoc SLAVE_UFS_CFG>;
			interconnect-names = "ufs-ddr", "cpu-ufs";

			lanes-per-direction = <1>;
			#reset-cells = <1>;
			status = "disabled";
		};

		ufsphy: phy@627000 {
			compatible = "qcom,msm8996-qmp-ufs-phy";
			reg = <0x00627000 0x1c4>;
			#address-cells = <1>;
			#size-cells = <1>;
			ranges;

			clocks = <&gcc GCC_UFS_CLKREF_CLK>;
			clock-names = "ref";

			resets = <&ufshc 0>;
			reset-names = "ufsphy";
			status = "disabled";

			ufsphy_lane: phy@627400 {
				reg = <0x627400 0x12c>,
				      <0x627600 0x200>,
				      <0x627c00 0x1b4>;
				#clock-cells = <1>;
				#phy-cells = <0>;
			};
		};

		camss: camss@a34000 {
			compatible = "qcom,msm8996-camss";
			reg = <0x00a34000 0x1000>,
			      <0x00a00030 0x4>,
			      <0x00a35000 0x1000>,
			      <0x00a00038 0x4>,
			      <0x00a36000 0x1000>,
			      <0x00a00040 0x4>,
			      <0x00a30000 0x100>,
			      <0x00a30400 0x100>,
			      <0x00a30800 0x100>,
			      <0x00a30c00 0x100>,
			      <0x00a31000 0x500>,
			      <0x00a00020 0x10>,
			      <0x00a10000 0x1000>,
			      <0x00a14000 0x1000>;
			reg-names = "csiphy0",
				"csiphy0_clk_mux",
				"csiphy1",
				"csiphy1_clk_mux",
				"csiphy2",
				"csiphy2_clk_mux",
				"csid0",
				"csid1",
				"csid2",
				"csid3",
				"ispif",
				"csi_clk_mux",
				"vfe0",
				"vfe1";
			interrupts = <GIC_SPI 78 IRQ_TYPE_EDGE_RISING>,
				<GIC_SPI 79 IRQ_TYPE_EDGE_RISING>,
				<GIC_SPI 80 IRQ_TYPE_EDGE_RISING>,
				<GIC_SPI 296 IRQ_TYPE_EDGE_RISING>,
				<GIC_SPI 297 IRQ_TYPE_EDGE_RISING>,
				<GIC_SPI 298 IRQ_TYPE_EDGE_RISING>,
				<GIC_SPI 299 IRQ_TYPE_EDGE_RISING>,
				<GIC_SPI 309 IRQ_TYPE_EDGE_RISING>,
				<GIC_SPI 314 IRQ_TYPE_EDGE_RISING>,
				<GIC_SPI 315 IRQ_TYPE_EDGE_RISING>;
			interrupt-names = "csiphy0",
				"csiphy1",
				"csiphy2",
				"csid0",
				"csid1",
				"csid2",
				"csid3",
				"ispif",
				"vfe0",
				"vfe1";
			power-domains = <&mmcc VFE0_GDSC>,
					<&mmcc VFE1_GDSC>;
			clocks = <&mmcc CAMSS_TOP_AHB_CLK>,
				<&mmcc CAMSS_ISPIF_AHB_CLK>,
				<&mmcc CAMSS_CSI0PHYTIMER_CLK>,
				<&mmcc CAMSS_CSI1PHYTIMER_CLK>,
				<&mmcc CAMSS_CSI2PHYTIMER_CLK>,
				<&mmcc CAMSS_CSI0_AHB_CLK>,
				<&mmcc CAMSS_CSI0_CLK>,
				<&mmcc CAMSS_CSI0PHY_CLK>,
				<&mmcc CAMSS_CSI0PIX_CLK>,
				<&mmcc CAMSS_CSI0RDI_CLK>,
				<&mmcc CAMSS_CSI1_AHB_CLK>,
				<&mmcc CAMSS_CSI1_CLK>,
				<&mmcc CAMSS_CSI1PHY_CLK>,
				<&mmcc CAMSS_CSI1PIX_CLK>,
				<&mmcc CAMSS_CSI1RDI_CLK>,
				<&mmcc CAMSS_CSI2_AHB_CLK>,
				<&mmcc CAMSS_CSI2_CLK>,
				<&mmcc CAMSS_CSI2PHY_CLK>,
				<&mmcc CAMSS_CSI2PIX_CLK>,
				<&mmcc CAMSS_CSI2RDI_CLK>,
				<&mmcc CAMSS_CSI3_AHB_CLK>,
				<&mmcc CAMSS_CSI3_CLK>,
				<&mmcc CAMSS_CSI3PHY_CLK>,
				<&mmcc CAMSS_CSI3PIX_CLK>,
				<&mmcc CAMSS_CSI3RDI_CLK>,
				<&mmcc CAMSS_AHB_CLK>,
				<&mmcc CAMSS_VFE0_CLK>,
				<&mmcc CAMSS_CSI_VFE0_CLK>,
				<&mmcc CAMSS_VFE0_AHB_CLK>,
				<&mmcc CAMSS_VFE0_STREAM_CLK>,
				<&mmcc CAMSS_VFE1_CLK>,
				<&mmcc CAMSS_CSI_VFE1_CLK>,
				<&mmcc CAMSS_VFE1_AHB_CLK>,
				<&mmcc CAMSS_VFE1_STREAM_CLK>,
				<&mmcc CAMSS_VFE_AHB_CLK>,
				<&mmcc CAMSS_VFE_AXI_CLK>;
			clock-names = "top_ahb",
				"ispif_ahb",
				"csiphy0_timer",
				"csiphy1_timer",
				"csiphy2_timer",
				"csi0_ahb",
				"csi0",
				"csi0_phy",
				"csi0_pix",
				"csi0_rdi",
				"csi1_ahb",
				"csi1",
				"csi1_phy",
				"csi1_pix",
				"csi1_rdi",
				"csi2_ahb",
				"csi2",
				"csi2_phy",
				"csi2_pix",
				"csi2_rdi",
				"csi3_ahb",
				"csi3",
				"csi3_phy",
				"csi3_pix",
				"csi3_rdi",
				"ahb",
				"vfe0",
				"csi_vfe0",
				"vfe0_ahb",
				"vfe0_stream",
				"vfe1",
				"csi_vfe1",
				"vfe1_ahb",
				"vfe1_stream",
				"vfe_ahb",
				"vfe_axi";
			iommus = <&vfe_smmu 0>,
				 <&vfe_smmu 1>,
				 <&vfe_smmu 2>,
				 <&vfe_smmu 3>;
			status = "disabled";
			ports {
				#address-cells = <1>;
				#size-cells = <0>;
			};
		};

		cci: cci@a0c000 {
			compatible = "qcom,msm8996-cci";
			#address-cells = <1>;
			#size-cells = <0>;
			reg = <0xa0c000 0x1000>;
			interrupts = <GIC_SPI 295 IRQ_TYPE_EDGE_RISING>;
			power-domains = <&mmcc CAMSS_GDSC>;
			clocks = <&mmcc CAMSS_TOP_AHB_CLK>,
				 <&mmcc CAMSS_CCI_AHB_CLK>,
				 <&mmcc CAMSS_CCI_CLK>,
				 <&mmcc CAMSS_AHB_CLK>;
			clock-names = "camss_top_ahb",
				      "cci_ahb",
				      "cci",
				      "camss_ahb";
			assigned-clocks = <&mmcc CAMSS_CCI_AHB_CLK>,
					  <&mmcc CAMSS_CCI_CLK>;
			assigned-clock-rates = <80000000>, <37500000>;
			pinctrl-names = "default";
			pinctrl-0 = <&cci0_default &cci1_default>;
			status = "disabled";

			cci_i2c0: i2c-bus@0 {
				reg = <0>;
				clock-frequency = <400000>;
				#address-cells = <1>;
				#size-cells = <0>;
			};

			cci_i2c1: i2c-bus@1 {
				reg = <1>;
				clock-frequency = <400000>;
				#address-cells = <1>;
				#size-cells = <0>;
			};
		};

		adreno_smmu: iommu@b40000 {
			compatible = "qcom,msm8996-smmu-v2", "qcom,adreno-smmu", "qcom,smmu-v2";
			reg = <0x00b40000 0x10000>;

			#global-interrupts = <1>;
			interrupts = <GIC_SPI 334 IRQ_TYPE_LEVEL_HIGH>,
				     <GIC_SPI 329 IRQ_TYPE_LEVEL_HIGH>,
				     <GIC_SPI 330 IRQ_TYPE_LEVEL_HIGH>;
			#iommu-cells = <1>;

			clocks = <&gcc GCC_MMSS_BIMC_GFX_CLK>,
				 <&mmcc GPU_AHB_CLK>;
			clock-names = "bus", "iface";

			power-domains = <&mmcc GPU_GDSC>;
		};

		venus: video-codec@c00000 {
			compatible = "qcom,msm8996-venus";
			reg = <0x00c00000 0xff000>;
			interrupts = <GIC_SPI 287 IRQ_TYPE_LEVEL_HIGH>;
			power-domains = <&mmcc VENUS_GDSC>;
			clocks = <&mmcc VIDEO_CORE_CLK>,
				 <&mmcc VIDEO_AHB_CLK>,
				 <&mmcc VIDEO_AXI_CLK>,
				 <&mmcc VIDEO_MAXI_CLK>;
			clock-names = "core", "iface", "bus", "mbus";
			interconnects = <&mnoc MASTER_VIDEO_P0 &bimc SLAVE_EBI_CH0>,
					<&bimc MASTER_AMPSS_M0 &mnoc SLAVE_VENUS_CFG>;
			interconnect-names = "video-mem", "cpu-cfg";
			iommus = <&venus_smmu 0x00>,
				 <&venus_smmu 0x01>,
				 <&venus_smmu 0x0a>,
				 <&venus_smmu 0x07>,
				 <&venus_smmu 0x0e>,
				 <&venus_smmu 0x0f>,
				 <&venus_smmu 0x08>,
				 <&venus_smmu 0x09>,
				 <&venus_smmu 0x0b>,
				 <&venus_smmu 0x0c>,
				 <&venus_smmu 0x0d>,
				 <&venus_smmu 0x10>,
				 <&venus_smmu 0x11>,
				 <&venus_smmu 0x21>,
				 <&venus_smmu 0x28>,
				 <&venus_smmu 0x29>,
				 <&venus_smmu 0x2b>,
				 <&venus_smmu 0x2c>,
				 <&venus_smmu 0x2d>,
				 <&venus_smmu 0x31>;
			memory-region = <&venus_mem>;
			status = "disabled";

			video-decoder {
				compatible = "venus-decoder";
				clocks = <&mmcc VIDEO_SUBCORE0_CLK>;
				clock-names = "core";
				power-domains = <&mmcc VENUS_CORE0_GDSC>;
			};

			video-encoder {
				compatible = "venus-encoder";
				clocks = <&mmcc VIDEO_SUBCORE1_CLK>;
				clock-names = "core";
				power-domains = <&mmcc VENUS_CORE1_GDSC>;
			};
		};

		mdp_smmu: iommu@d00000 {
			compatible = "qcom,msm8996-smmu-v2", "qcom,smmu-v2";
			reg = <0x00d00000 0x10000>;

			#global-interrupts = <1>;
			interrupts = <GIC_SPI 73 IRQ_TYPE_LEVEL_HIGH>,
				     <GIC_SPI 320 IRQ_TYPE_LEVEL_HIGH>,
				     <GIC_SPI 321 IRQ_TYPE_LEVEL_HIGH>;
			#iommu-cells = <1>;
			clocks = <&mmcc SMMU_MDP_AXI_CLK>,
				 <&mmcc SMMU_MDP_AHB_CLK>;
			clock-names = "bus", "iface";

			power-domains = <&mmcc MDSS_GDSC>;
		};

		venus_smmu: iommu@d40000 {
			compatible = "qcom,msm8996-smmu-v2", "qcom,smmu-v2";
			reg = <0x00d40000 0x20000>;
			#global-interrupts = <1>;
			interrupts = <GIC_SPI 286 IRQ_TYPE_LEVEL_HIGH>,
				     <GIC_SPI 335 IRQ_TYPE_LEVEL_HIGH>,
				     <GIC_SPI 336 IRQ_TYPE_LEVEL_HIGH>,
				     <GIC_SPI 337 IRQ_TYPE_LEVEL_HIGH>,
				     <GIC_SPI 338 IRQ_TYPE_LEVEL_HIGH>,
				     <GIC_SPI 339 IRQ_TYPE_LEVEL_HIGH>,
				     <GIC_SPI 340 IRQ_TYPE_LEVEL_HIGH>,
				     <GIC_SPI 341 IRQ_TYPE_LEVEL_HIGH>;
			power-domains = <&mmcc MMAGIC_VIDEO_GDSC>;
			clocks = <&mmcc SMMU_VIDEO_AXI_CLK>,
				 <&mmcc SMMU_VIDEO_AHB_CLK>;
			clock-names = "bus", "iface";
			#iommu-cells = <1>;
			status = "okay";
		};

		vfe_smmu: iommu@da0000 {
			compatible = "qcom,msm8996-smmu-v2", "qcom,smmu-v2";
			reg = <0x00da0000 0x10000>;

			#global-interrupts = <1>;
			interrupts = <GIC_SPI 76 IRQ_TYPE_LEVEL_HIGH>,
				     <GIC_SPI 343 IRQ_TYPE_LEVEL_HIGH>,
				     <GIC_SPI 344 IRQ_TYPE_LEVEL_HIGH>;
			power-domains = <&mmcc MMAGIC_CAMSS_GDSC>;
			clocks = <&mmcc SMMU_VFE_AXI_CLK>,
				 <&mmcc SMMU_VFE_AHB_CLK>;
			clock-names = "bus", "iface";
			#iommu-cells = <1>;
		};

		lpass_q6_smmu: iommu@1600000 {
			compatible = "qcom,msm8996-smmu-v2", "qcom,smmu-v2";
			reg = <0x01600000 0x20000>;
			#iommu-cells = <1>;
			power-domains = <&gcc HLOS1_VOTE_LPASS_CORE_GDSC>;

			#global-interrupts = <1>;
			interrupts = <GIC_SPI 404 IRQ_TYPE_LEVEL_HIGH>,
		                <GIC_SPI 226 IRQ_TYPE_LEVEL_HIGH>,
		                <GIC_SPI 393 IRQ_TYPE_LEVEL_HIGH>,
		                <GIC_SPI 394 IRQ_TYPE_LEVEL_HIGH>,
		                <GIC_SPI 395 IRQ_TYPE_LEVEL_HIGH>,
		                <GIC_SPI 396 IRQ_TYPE_LEVEL_HIGH>,
		                <GIC_SPI 397 IRQ_TYPE_LEVEL_HIGH>,
		                <GIC_SPI 398 IRQ_TYPE_LEVEL_HIGH>,
		                <GIC_SPI 399 IRQ_TYPE_LEVEL_HIGH>,
		                <GIC_SPI 400 IRQ_TYPE_LEVEL_HIGH>,
		                <GIC_SPI 401 IRQ_TYPE_LEVEL_HIGH>,
		                <GIC_SPI 402 IRQ_TYPE_LEVEL_HIGH>,
		                <GIC_SPI 403 IRQ_TYPE_LEVEL_HIGH>;

			clocks = <&gcc GCC_HLOS1_VOTE_LPASS_ADSP_SMMU_CLK>,
				 <&gcc GCC_HLOS1_VOTE_LPASS_CORE_SMMU_CLK>;
			clock-names = "bus", "iface";
		};

		slpi_pil: remoteproc@1c00000 {
			compatible = "qcom,msm8996-slpi-pil";
			reg = <0x01c00000 0x4000>;

			interrupts-extended = <&intc 0 390 IRQ_TYPE_EDGE_RISING>,
					      <&slpi_smp2p_in 0 IRQ_TYPE_EDGE_RISING>,
					      <&slpi_smp2p_in 1 IRQ_TYPE_EDGE_RISING>,
					      <&slpi_smp2p_in 2 IRQ_TYPE_EDGE_RISING>,
					      <&slpi_smp2p_in 3 IRQ_TYPE_EDGE_RISING>;
			interrupt-names = "wdog",
					  "fatal",
					  "ready",
					  "handover",
					  "stop-ack";

			clocks = <&xo_board>,
				 <&rpmcc RPM_SMD_AGGR2_NOC_CLK>;
			clock-names = "xo", "aggre2";

			memory-region = <&slpi_mem>;

			qcom,smem-states = <&slpi_smp2p_out 0>;
			qcom,smem-state-names = "stop";

			power-domains = <&rpmpd MSM8996_VDDSSCX>;
			power-domain-names = "ssc_cx";

			status = "disabled";

			smd-edge {
				interrupts = <GIC_SPI 176 IRQ_TYPE_EDGE_RISING>;

				label = "dsps";
				mboxes = <&apcs_glb 25>;
				qcom,smd-edge = <3>;
				qcom,remote-pid = <3>;
			};
		};

		mss_pil: remoteproc@2080000 {
			compatible = "qcom,msm8996-mss-pil";
			reg = <0x2080000 0x100>,
			      <0x2180000 0x020>;
			reg-names = "qdsp6", "rmb";

			interrupts-extended = <&intc 0 448 IRQ_TYPE_EDGE_RISING>,
					      <&mpss_smp2p_in 0 IRQ_TYPE_EDGE_RISING>,
					      <&mpss_smp2p_in 1 IRQ_TYPE_EDGE_RISING>,
					      <&mpss_smp2p_in 2 IRQ_TYPE_EDGE_RISING>,
					      <&mpss_smp2p_in 3 IRQ_TYPE_EDGE_RISING>,
					      <&mpss_smp2p_in 7 IRQ_TYPE_EDGE_RISING>;
			interrupt-names = "wdog", "fatal", "ready",
					  "handover", "stop-ack",
					  "shutdown-ack";

			clocks = <&gcc GCC_MSS_CFG_AHB_CLK>,
				 <&gcc GCC_MSS_Q6_BIMC_AXI_CLK>,
				 <&gcc GCC_BOOT_ROM_AHB_CLK>,
				 <&xo_board>,
				 <&gcc GCC_MSS_GPLL0_DIV_CLK>,
				 <&gcc GCC_MSS_SNOC_AXI_CLK>,
				 <&gcc GCC_MSS_MNOC_BIMC_AXI_CLK>,
				 <&rpmcc RPM_SMD_PCNOC_CLK>,
				 <&rpmcc RPM_SMD_QDSS_CLK>;
			clock-names = "iface", "bus", "mem", "xo", "gpll0_mss",
				      "snoc_axi", "mnoc_axi", "pnoc", "qdss";

			resets = <&gcc GCC_MSS_RESTART>;
			reset-names = "mss_restart";

			power-domains = <&rpmpd MSM8996_VDDCX>,
					<&rpmpd MSM8996_VDDMX>;
			power-domain-names = "cx", "mx";

			qcom,smem-states = <&mpss_smp2p_out 0>;
			qcom,smem-state-names = "stop";

			qcom,halt-regs = <&tcsr_1 0x3000 0x5000 0x4000>;

			status = "disabled";

			mba {
				memory-region = <&mba_mem>;
			};

			mpss {
				memory-region = <&mpss_mem>;
			};

			metadata {
				memory-region = <&mdata_mem>;
			};

			smd-edge {
				interrupts = <GIC_SPI 449 IRQ_TYPE_EDGE_RISING>;

				label = "mpss";
				mboxes = <&apcs_glb 12>;
				qcom,smd-edge = <0>;
				qcom,remote-pid = <1>;
			};
		};

		stm@3002000 {
			compatible = "arm,coresight-stm", "arm,primecell";
			reg = <0x3002000 0x1000>,
			      <0x8280000 0x180000>;
			reg-names = "stm-base", "stm-stimulus-base";

			clocks = <&rpmcc RPM_QDSS_CLK>, <&rpmcc RPM_QDSS_A_CLK>;
			clock-names = "apb_pclk", "atclk";

			out-ports {
				port {
					stm_out: endpoint {
						remote-endpoint =
						  <&funnel0_in>;
					};
				};
			};
		};

		tpiu@3020000 {
			compatible = "arm,coresight-tpiu", "arm,primecell";
			reg = <0x3020000 0x1000>;

			clocks = <&rpmcc RPM_QDSS_CLK>, <&rpmcc RPM_QDSS_A_CLK>;
			clock-names = "apb_pclk", "atclk";

			in-ports {
				port {
					tpiu_in: endpoint {
						remote-endpoint =
						  <&replicator_out1>;
					};
				};
			};
		};

		funnel@3021000 {
			compatible = "arm,coresight-dynamic-funnel", "arm,primecell";
			reg = <0x3021000 0x1000>;

			clocks = <&rpmcc RPM_QDSS_CLK>, <&rpmcc RPM_QDSS_A_CLK>;
			clock-names = "apb_pclk", "atclk";

			in-ports {
				#address-cells = <1>;
				#size-cells = <0>;

				port@7 {
					reg = <7>;
					funnel0_in: endpoint {
						remote-endpoint =
						  <&stm_out>;
					};
				};
			};

			out-ports {
				port {
					funnel0_out: endpoint {
						remote-endpoint =
						  <&merge_funnel_in0>;
					};
				};
			};
		};

		funnel@3022000 {
			compatible = "arm,coresight-dynamic-funnel", "arm,primecell";
			reg = <0x3022000 0x1000>;

			clocks = <&rpmcc RPM_QDSS_CLK>, <&rpmcc RPM_QDSS_A_CLK>;
			clock-names = "apb_pclk", "atclk";

			in-ports {
				#address-cells = <1>;
				#size-cells = <0>;

				port@6 {
					reg = <6>;
					funnel1_in: endpoint {
						remote-endpoint =
						  <&apss_merge_funnel_out>;
					};
				};
			};

			out-ports {
				port {
					funnel1_out: endpoint {
						remote-endpoint =
						  <&merge_funnel_in1>;
					};
				};
			};
		};

		funnel@3023000 {
			compatible = "arm,coresight-dynamic-funnel", "arm,primecell";
			reg = <0x3023000 0x1000>;

			clocks = <&rpmcc RPM_QDSS_CLK>, <&rpmcc RPM_QDSS_A_CLK>;
			clock-names = "apb_pclk", "atclk";


			out-ports {
				port {
					funnel2_out: endpoint {
						remote-endpoint =
						  <&merge_funnel_in2>;
					};
				};
			};
		};

		funnel@3025000 {
			compatible = "arm,coresight-dynamic-funnel", "arm,primecell";
			reg = <0x3025000 0x1000>;

			clocks = <&rpmcc RPM_QDSS_CLK>, <&rpmcc RPM_QDSS_A_CLK>;
			clock-names = "apb_pclk", "atclk";

			in-ports {
				#address-cells = <1>;
				#size-cells = <0>;

				port@0 {
					reg = <0>;
					merge_funnel_in0: endpoint {
						remote-endpoint =
						  <&funnel0_out>;
					};
				};

				port@1 {
					reg = <1>;
					merge_funnel_in1: endpoint {
						remote-endpoint =
						  <&funnel1_out>;
					};
				};

				port@2 {
					reg = <2>;
					merge_funnel_in2: endpoint {
						remote-endpoint =
						  <&funnel2_out>;
					};
				};
			};

			out-ports {
				port {
					merge_funnel_out: endpoint {
						remote-endpoint =
						  <&etf_in>;
					};
				};
			};
		};

		replicator@3026000 {
			compatible = "arm,coresight-dynamic-replicator", "arm,primecell";
			reg = <0x3026000 0x1000>;

			clocks = <&rpmcc RPM_QDSS_CLK>, <&rpmcc RPM_QDSS_A_CLK>;
			clock-names = "apb_pclk", "atclk";

			in-ports {
				port {
					replicator_in: endpoint {
						remote-endpoint =
						  <&etf_out>;
					};
				};
			};

			out-ports {
				#address-cells = <1>;
				#size-cells = <0>;

				port@0 {
					reg = <0>;
					replicator_out0: endpoint {
						remote-endpoint =
						  <&etr_in>;
					};
				};

				port@1 {
					reg = <1>;
					replicator_out1: endpoint {
						remote-endpoint =
						  <&tpiu_in>;
					};
				};
			};
		};

		etf@3027000 {
			compatible = "arm,coresight-tmc", "arm,primecell";
			reg = <0x3027000 0x1000>;

			clocks = <&rpmcc RPM_QDSS_CLK>, <&rpmcc RPM_QDSS_A_CLK>;
			clock-names = "apb_pclk", "atclk";

			in-ports {
				port {
					etf_in: endpoint {
						remote-endpoint =
						  <&merge_funnel_out>;
					};
				};
			};

			out-ports {
				port {
					etf_out: endpoint {
						remote-endpoint =
						  <&replicator_in>;
					};
				};
			};
		};

		etr@3028000 {
			compatible = "arm,coresight-tmc", "arm,primecell";
			reg = <0x3028000 0x1000>;

			clocks = <&rpmcc RPM_QDSS_CLK>, <&rpmcc RPM_QDSS_A_CLK>;
			clock-names = "apb_pclk", "atclk";
			arm,scatter-gather;

			in-ports {
				port {
					etr_in: endpoint {
						remote-endpoint =
						  <&replicator_out0>;
					};
				};
			};
		};

		debug@3810000 {
			compatible = "arm,coresight-cpu-debug", "arm,primecell";
			reg = <0x3810000 0x1000>;

			clocks = <&rpmcc RPM_QDSS_CLK>;
			clock-names = "apb_pclk";

			cpu = <&CPU0>;
		};

		etm@3840000 {
			compatible = "arm,coresight-etm4x", "arm,primecell";
			reg = <0x3840000 0x1000>;

			clocks = <&rpmcc RPM_QDSS_CLK>, <&rpmcc RPM_QDSS_A_CLK>;
			clock-names = "apb_pclk", "atclk";

			cpu = <&CPU0>;

			out-ports {
				port {
					etm0_out: endpoint {
						remote-endpoint =
						  <&apss_funnel0_in0>;
					};
				};
			};
		};

		debug@3910000 {
			compatible = "arm,coresight-cpu-debug", "arm,primecell";
			reg = <0x3910000 0x1000>;

			clocks = <&rpmcc RPM_QDSS_CLK>;
			clock-names = "apb_pclk";

			cpu = <&CPU1>;
		};

		etm@3940000 {
			compatible = "arm,coresight-etm4x", "arm,primecell";
			reg = <0x3940000 0x1000>;

			clocks = <&rpmcc RPM_QDSS_CLK>, <&rpmcc RPM_QDSS_A_CLK>;
			clock-names = "apb_pclk", "atclk";

			cpu = <&CPU1>;

			out-ports {
				port {
					etm1_out: endpoint {
						remote-endpoint =
						  <&apss_funnel0_in1>;
					};
				};
			};
		};

		funnel@39b0000 { /* APSS Funnel 0 */
			compatible = "arm,coresight-dynamic-funnel", "arm,primecell";
			reg = <0x39b0000 0x1000>;

			clocks = <&rpmcc RPM_QDSS_CLK>, <&rpmcc RPM_QDSS_A_CLK>;
			clock-names = "apb_pclk", "atclk";

			in-ports {
				#address-cells = <1>;
				#size-cells = <0>;

				port@0 {
					reg = <0>;
					apss_funnel0_in0: endpoint {
						remote-endpoint = <&etm0_out>;
					};
				};

				port@1 {
					reg = <1>;
					apss_funnel0_in1: endpoint {
						remote-endpoint = <&etm1_out>;
					};
				};
			};

			out-ports {
				port {
					apss_funnel0_out: endpoint {
						remote-endpoint =
						  <&apss_merge_funnel_in0>;
					};
				};
			};
		};

		debug@3a10000 {
			compatible = "arm,coresight-cpu-debug", "arm,primecell";
			reg = <0x3a10000 0x1000>;

			clocks = <&rpmcc RPM_QDSS_CLK>;
			clock-names = "apb_pclk";

			cpu = <&CPU2>;
		};

		etm@3a40000 {
			compatible = "arm,coresight-etm4x", "arm,primecell";
			reg = <0x3a40000 0x1000>;

			clocks = <&rpmcc RPM_QDSS_CLK>, <&rpmcc RPM_QDSS_A_CLK>;
			clock-names = "apb_pclk", "atclk";

			cpu = <&CPU2>;

			out-ports {
				port {
					etm2_out: endpoint {
						remote-endpoint =
						  <&apss_funnel1_in0>;
					};
				};
			};
		};

		debug@3b10000 {
			compatible = "arm,coresight-cpu-debug", "arm,primecell";
			reg = <0x3b10000 0x1000>;

			clocks = <&rpmcc RPM_QDSS_CLK>;
			clock-names = "apb_pclk";

			cpu = <&CPU3>;
		};

		etm@3b40000 {
			compatible = "arm,coresight-etm4x", "arm,primecell";
			reg = <0x3b40000 0x1000>;

			clocks = <&rpmcc RPM_QDSS_CLK>, <&rpmcc RPM_QDSS_A_CLK>;
			clock-names = "apb_pclk", "atclk";

			cpu = <&CPU3>;

			out-ports {
				port {
					etm3_out: endpoint {
						remote-endpoint =
						  <&apss_funnel1_in1>;
					};
				};
			};
		};

		funnel@3bb0000 { /* APSS Funnel 1 */
			compatible = "arm,coresight-dynamic-funnel", "arm,primecell";
			reg = <0x3bb0000 0x1000>;

			clocks = <&rpmcc RPM_QDSS_CLK>, <&rpmcc RPM_QDSS_A_CLK>;
			clock-names = "apb_pclk", "atclk";

			in-ports {
				#address-cells = <1>;
				#size-cells = <0>;

				port@0 {
					reg = <0>;
					apss_funnel1_in0: endpoint {
						remote-endpoint = <&etm2_out>;
					};
				};

				port@1 {
					reg = <1>;
					apss_funnel1_in1: endpoint {
						remote-endpoint = <&etm3_out>;
					};
				};
			};

			out-ports {
				port {
					apss_funnel1_out: endpoint {
						remote-endpoint =
						  <&apss_merge_funnel_in1>;
					};
				};
			};
		};

		funnel@3bc0000 {
			compatible = "arm,coresight-dynamic-funnel", "arm,primecell";
			reg = <0x3bc0000 0x1000>;

			clocks = <&rpmcc RPM_QDSS_CLK>, <&rpmcc RPM_QDSS_A_CLK>;
			clock-names = "apb_pclk", "atclk";

			in-ports {
				#address-cells = <1>;
				#size-cells = <0>;

				port@0 {
					reg = <0>;
					apss_merge_funnel_in0: endpoint {
						remote-endpoint =
						  <&apss_funnel0_out>;
					};
				};

				port@1 {
					reg = <1>;
					apss_merge_funnel_in1: endpoint {
						remote-endpoint =
						  <&apss_funnel1_out>;
					};
				};
			};

			out-ports {
				port {
					apss_merge_funnel_out: endpoint {
						remote-endpoint =
						  <&funnel1_in>;
					};
				};
			};
		};

		kryocc: clock-controller@6400000 {
			compatible = "qcom,msm8996-apcc";
			reg = <0x06400000 0x90000>;

			clock-names = "xo", "sys_apcs_aux";
			clocks = <&rpmcc RPM_SMD_XO_A_CLK_SRC>, <&apcs_glb>;

			#clock-cells = <1>;
		};

		usb3: usb@6af8800 {
			compatible = "qcom,msm8996-dwc3", "qcom,dwc3";
			reg = <0x06af8800 0x400>;
			#address-cells = <1>;
			#size-cells = <1>;
			ranges;

			interrupts = <GIC_SPI 347 IRQ_TYPE_LEVEL_HIGH>,
				     <GIC_SPI 243 IRQ_TYPE_LEVEL_HIGH>;
			interrupt-names = "hs_phy_irq", "ss_phy_irq";

			clocks = <&gcc GCC_SYS_NOC_USB3_AXI_CLK>,
				 <&gcc GCC_USB30_MASTER_CLK>,
				 <&gcc GCC_AGGRE2_USB3_AXI_CLK>,
				 <&gcc GCC_USB30_SLEEP_CLK>,
				 <&gcc GCC_USB30_MOCK_UTMI_CLK>;
			clock-names = "cfg_noc",
				      "core",
				      "iface",
				      "sleep",
				      "mock_utmi";

			assigned-clocks = <&gcc GCC_USB30_MOCK_UTMI_CLK>,
					  <&gcc GCC_USB30_MASTER_CLK>;
			assigned-clock-rates = <19200000>, <120000000>;

			interconnects = <&a2noc MASTER_USB3 &bimc SLAVE_EBI_CH0>,
					<&bimc MASTER_AMPSS_M0 &snoc SLAVE_USB3>;
			interconnect-names = "usb-ddr", "apps-usb";

			power-domains = <&gcc USB30_GDSC>;
			status = "disabled";

			usb3_dwc3: usb@6a00000 {
				compatible = "snps,dwc3";
				reg = <0x06a00000 0xcc00>;
				interrupts = <GIC_SPI 131 IRQ_TYPE_LEVEL_HIGH>;
				phys = <&hsusb_phy1>, <&ssusb_phy_0>;
				phy-names = "usb2-phy", "usb3-phy";
				snps,hird-threshold = /bits/ 8 <0>;
				snps,dis_u2_susphy_quirk;
				snps,dis_enblslpm_quirk;
				snps,is-utmi-l1-suspend;
				tx-fifo-resize;
			};
		};

		usb3phy: phy@7410000 {
			compatible = "qcom,msm8996-qmp-usb3-phy";
			reg = <0x07410000 0x1c4>;
			#address-cells = <1>;
			#size-cells = <1>;
			ranges;

			clocks = <&gcc GCC_USB3_PHY_AUX_CLK>,
				<&gcc GCC_USB_PHY_CFG_AHB2PHY_CLK>,
				<&gcc GCC_USB3_CLKREF_CLK>;
			clock-names = "aux", "cfg_ahb", "ref";

			resets = <&gcc GCC_USB3_PHY_BCR>,
				<&gcc GCC_USB3PHY_PHY_BCR>;
			reset-names = "phy", "common";
			status = "disabled";

			ssusb_phy_0: phy@7410200 {
				reg = <0x07410200 0x200>,
				      <0x07410400 0x130>,
				      <0x07410600 0x1a8>;
				#phy-cells = <0>;

				#clock-cells = <0>;
				clock-output-names = "usb3_phy_pipe_clk_src";
				clocks = <&gcc GCC_USB3_PHY_PIPE_CLK>;
				clock-names = "pipe0";
			};
		};

		hsusb_phy1: phy@7411000 {
			compatible = "qcom,msm8996-qusb2-phy";
			reg = <0x07411000 0x180>;
			#phy-cells = <0>;

			clocks = <&gcc GCC_USB_PHY_CFG_AHB2PHY_CLK>,
				<&gcc GCC_RX1_USB2_CLKREF_CLK>;
			clock-names = "cfg_ahb", "ref";

			resets = <&gcc GCC_QUSB2PHY_PRIM_BCR>;
			nvmem-cells = <&qusb2p_hstx_trim>;
			status = "disabled";
		};

		hsusb_phy2: phy@7412000 {
			compatible = "qcom,msm8996-qusb2-phy";
			reg = <0x07412000 0x180>;
			#phy-cells = <0>;

			clocks = <&gcc GCC_USB_PHY_CFG_AHB2PHY_CLK>,
				<&gcc GCC_RX2_USB2_CLKREF_CLK>;
			clock-names = "cfg_ahb", "ref";

			resets = <&gcc GCC_QUSB2PHY_SEC_BCR>;
			nvmem-cells = <&qusb2s_hstx_trim>;
			status = "disabled";
		};

		sdhc1: mmc@7464900 {
			compatible = "qcom,msm8996-sdhci", "qcom,sdhci-msm-v4";
			reg = <0x07464900 0x11c>, <0x07464000 0x800>;
			reg-names = "hc", "core";

			interrupts = <GIC_SPI 141 IRQ_TYPE_LEVEL_HIGH>,
					<GIC_SPI 134 IRQ_TYPE_LEVEL_HIGH>;
			interrupt-names = "hc_irq", "pwr_irq";

			clock-names = "iface", "core", "xo";
			clocks = <&gcc GCC_SDCC1_AHB_CLK>,
				<&gcc GCC_SDCC1_APPS_CLK>,
				<&rpmcc RPM_SMD_XO_CLK_SRC>;
			resets = <&gcc GCC_SDCC1_BCR>;

			pinctrl-names = "default", "sleep";
			pinctrl-0 = <&sdc1_state_on>;
			pinctrl-1 = <&sdc1_state_off>;

			bus-width = <8>;
			non-removable;
			status = "disabled";
		};

		sdhc2: mmc@74a4900 {
			compatible = "qcom,msm8996-sdhci", "qcom,sdhci-msm-v4";
			reg = <0x074a4900 0x314>, <0x074a4000 0x800>;
			reg-names = "hc", "core";

			interrupts = <GIC_SPI 125 IRQ_TYPE_LEVEL_HIGH>,
				      <GIC_SPI 221 IRQ_TYPE_LEVEL_HIGH>;
			interrupt-names = "hc_irq", "pwr_irq";

			clock-names = "iface", "core", "xo";
			clocks = <&gcc GCC_SDCC2_AHB_CLK>,
				<&gcc GCC_SDCC2_APPS_CLK>,
				<&rpmcc RPM_SMD_XO_CLK_SRC>;
			resets = <&gcc GCC_SDCC2_BCR>;

			pinctrl-names = "default", "sleep";
			pinctrl-0 = <&sdc2_state_on>;
			pinctrl-1 = <&sdc2_state_off>;

			bus-width = <4>;
			status = "disabled";
		 };

		blsp1_dma: dma-controller@7544000 {
			compatible = "qcom,bam-v1.7.0";
			reg = <0x07544000 0x2b000>;
			interrupts = <GIC_SPI 238 IRQ_TYPE_LEVEL_HIGH>;
			clocks = <&gcc GCC_BLSP1_AHB_CLK>;
			clock-names = "bam_clk";
			qcom,controlled-remotely;
			#dma-cells = <1>;
			qcom,ee = <0>;
		};

		blsp1_uart2: serial@7570000 {
			compatible = "qcom,msm-uartdm-v1.4", "qcom,msm-uartdm";
			reg = <0x07570000 0x1000>;
			interrupts = <GIC_SPI 108 IRQ_TYPE_LEVEL_HIGH>;
			clocks = <&gcc GCC_BLSP1_UART2_APPS_CLK>,
				 <&gcc GCC_BLSP1_AHB_CLK>;
			clock-names = "core", "iface";
			pinctrl-names = "default", "sleep";
			pinctrl-0 = <&blsp1_uart2_default>;
			pinctrl-1 = <&blsp1_uart2_sleep>;
			dmas = <&blsp1_dma 2>, <&blsp1_dma 3>;
			dma-names = "tx", "rx";
			status = "disabled";
		};

		blsp1_spi1: spi@7575000 {
			compatible = "qcom,spi-qup-v2.2.1";
			reg = <0x07575000 0x600>;
			interrupts = <GIC_SPI 95 IRQ_TYPE_LEVEL_HIGH>;
			clocks = <&gcc GCC_BLSP1_QUP1_SPI_APPS_CLK>,
				 <&gcc GCC_BLSP1_AHB_CLK>;
			clock-names = "core", "iface";
			pinctrl-names = "default", "sleep";
			pinctrl-0 = <&blsp1_spi1_default>;
			pinctrl-1 = <&blsp1_spi1_sleep>;
			dmas = <&blsp1_dma 12>, <&blsp1_dma 13>;
			dma-names = "tx", "rx";
			#address-cells = <1>;
			#size-cells = <0>;
			status = "disabled";
		};

		blsp1_i2c3: i2c@7577000 {
			compatible = "qcom,i2c-qup-v2.2.1";
			reg = <0x07577000 0x1000>;
			interrupts = <GIC_SPI 97 IRQ_TYPE_LEVEL_HIGH>;
			clocks = <&gcc GCC_BLSP1_QUP3_I2C_APPS_CLK>,
				 <&gcc GCC_BLSP1_AHB_CLK>;
			clock-names = "core", "iface";
			pinctrl-names = "default", "sleep";
			pinctrl-0 = <&blsp1_i2c3_default>;
			pinctrl-1 = <&blsp1_i2c3_sleep>;
			dmas = <&blsp1_dma 16>, <&blsp1_dma 17>;
			dma-names = "tx", "rx";
			#address-cells = <1>;
			#size-cells = <0>;
			status = "disabled";
		};

		blsp1_i2c6: i2c@757a000 {
			compatible = "qcom,i2c-qup-v2.2.1";
			reg = <0x757a000 0x1000>;
			interrupts = <GIC_SPI 100 IRQ_TYPE_LEVEL_HIGH>;
			clocks = <&gcc GCC_BLSP1_QUP6_I2C_APPS_CLK>,
				 <&gcc GCC_BLSP1_AHB_CLK>;
			clock-names = "core", "iface";
			pinctrl-names = "default", "sleep";
			pinctrl-0 = <&blsp1_i2c6_default>;
			pinctrl-1 = <&blsp1_i2c6_sleep>;
			dmas = <&blsp1_dma 22>, <&blsp1_dma 23>;
			dma-names = "tx", "rx";
			#address-cells = <1>;
			#size-cells = <0>;
			status = "disabled";
		};

		blsp2_dma: dma-controller@7584000 {
			compatible = "qcom,bam-v1.7.0";
			reg = <0x07584000 0x2b000>;
			interrupts = <GIC_SPI 239 IRQ_TYPE_LEVEL_HIGH>;
			clocks = <&gcc GCC_BLSP2_AHB_CLK>;
			clock-names = "bam_clk";
			qcom,controlled-remotely;
			#dma-cells = <1>;
			qcom,ee = <0>;
		};

		blsp2_uart2: serial@75b0000 {
			compatible = "qcom,msm-uartdm-v1.4", "qcom,msm-uartdm";
			reg = <0x075b0000 0x1000>;
			interrupts = <GIC_SPI 114 IRQ_TYPE_LEVEL_HIGH>;
			clocks = <&gcc GCC_BLSP2_UART2_APPS_CLK>,
				 <&gcc GCC_BLSP2_AHB_CLK>;
			clock-names = "core", "iface";
			status = "disabled";
		};

		blsp2_uart3: serial@75b1000 {
			compatible = "qcom,msm-uartdm-v1.4", "qcom,msm-uartdm";
			reg = <0x075b1000 0x1000>;
			interrupts = <GIC_SPI 115 IRQ_TYPE_LEVEL_HIGH>;
			clocks = <&gcc GCC_BLSP2_UART3_APPS_CLK>,
				 <&gcc GCC_BLSP2_AHB_CLK>;
			clock-names = "core", "iface";
			status = "disabled";
		};

		blsp2_i2c1: i2c@75b5000 {
			compatible = "qcom,i2c-qup-v2.2.1";
			reg = <0x075b5000 0x1000>;
			interrupts = <GIC_SPI 101 IRQ_TYPE_LEVEL_HIGH>;
			clocks = <&gcc GCC_BLSP2_QUP1_I2C_APPS_CLK>,
				 <&gcc GCC_BLSP2_AHB_CLK>;
			clock-names = "core", "iface";
			pinctrl-names = "default", "sleep";
			pinctrl-0 = <&blsp2_i2c1_default>;
			pinctrl-1 = <&blsp2_i2c1_sleep>;
			dmas = <&blsp2_dma 12>, <&blsp2_dma 13>;
			dma-names = "tx", "rx";
			#address-cells = <1>;
			#size-cells = <0>;
			status = "disabled";
		};

		blsp2_i2c2: i2c@75b6000 {
			compatible = "qcom,i2c-qup-v2.2.1";
			reg = <0x075b6000 0x1000>;
			interrupts = <GIC_SPI 102 IRQ_TYPE_LEVEL_HIGH>;
			clocks = <&gcc GCC_BLSP2_QUP2_I2C_APPS_CLK>,
				 <&gcc GCC_BLSP2_AHB_CLK>;
			clock-names = "core", "iface";
			pinctrl-names = "default", "sleep";
			pinctrl-0 = <&blsp2_i2c2_default>;
			pinctrl-1 = <&blsp2_i2c2_sleep>;
			dmas = <&blsp2_dma 14>, <&blsp2_dma 15>;
			dma-names = "tx", "rx";
			#address-cells = <1>;
			#size-cells = <0>;
			status = "disabled";
		};

		blsp2_i2c3: i2c@75b7000 {
			compatible = "qcom,i2c-qup-v2.2.1";
			reg = <0x075b7000 0x1000>;
			interrupts = <GIC_SPI 103 IRQ_TYPE_LEVEL_HIGH>;
			clocks = <&gcc GCC_BLSP2_QUP3_I2C_APPS_CLK>,
				 <&gcc GCC_BLSP2_AHB_CLK>;
			clock-names = "core", "iface";
			clock-frequency = <400000>;
			pinctrl-names = "default", "sleep";
			pinctrl-0 = <&blsp2_i2c3_default>;
			pinctrl-1 = <&blsp2_i2c3_sleep>;
			dmas = <&blsp2_dma 16>, <&blsp2_dma 17>;
			dma-names = "tx", "rx";
			#address-cells = <1>;
			#size-cells = <0>;
			status = "disabled";
		};

		blsp2_i2c5: i2c@75b9000 {
			compatible = "qcom,i2c-qup-v2.2.1";
			reg = <0x75b9000 0x1000>;
			interrupts = <GIC_SPI 105 IRQ_TYPE_LEVEL_HIGH>;
			clocks = <&gcc GCC_BLSP2_QUP5_I2C_APPS_CLK>,
				 <&gcc GCC_BLSP2_AHB_CLK>;
			clock-names = "core", "iface";
			pinctrl-names = "default";
			pinctrl-0 = <&blsp2_i2c5_default>;
			dmas = <&blsp2_dma 20>, <&blsp2_dma 21>;
			dma-names = "tx", "rx";
			#address-cells = <1>;
			#size-cells = <0>;
			status = "disabled";
		};

		blsp2_i2c6: i2c@75ba000 {
			compatible = "qcom,i2c-qup-v2.2.1";
			reg = <0x75ba000 0x1000>;
			interrupts = <GIC_SPI 106 IRQ_TYPE_LEVEL_HIGH>;
			clocks = <&gcc GCC_BLSP2_QUP6_I2C_APPS_CLK>,
				 <&gcc GCC_BLSP2_AHB_CLK>;
			clock-names = "core", "iface";
			pinctrl-names = "default", "sleep";
			pinctrl-0 = <&blsp2_i2c6_default>;
			pinctrl-1 = <&blsp2_i2c6_sleep>;
			dmas = <&blsp2_dma 22>, <&blsp2_dma 23>;
			dma-names = "tx", "rx";
			#address-cells = <1>;
			#size-cells = <0>;
			status = "disabled";
		};

		blsp2_spi6: spi@75ba000 {
			compatible = "qcom,spi-qup-v2.2.1";
			reg = <0x075ba000 0x600>;
			interrupts = <GIC_SPI 106 IRQ_TYPE_LEVEL_HIGH>;
			clocks = <&gcc GCC_BLSP2_QUP6_SPI_APPS_CLK>,
				 <&gcc GCC_BLSP2_AHB_CLK>;
			clock-names = "core", "iface";
			pinctrl-names = "default", "sleep";
			pinctrl-0 = <&blsp2_spi6_default>;
			pinctrl-1 = <&blsp2_spi6_sleep>;
			dmas = <&blsp2_dma 22>, <&blsp2_dma 23>;
			dma-names = "tx", "rx";
			#address-cells = <1>;
			#size-cells = <0>;
			status = "disabled";
		};

		usb2: usb@76f8800 {
			compatible = "qcom,msm8996-dwc3", "qcom,dwc3";
			reg = <0x076f8800 0x400>;
			#address-cells = <1>;
			#size-cells = <1>;
			ranges;

			interrupts = <GIC_SPI 352 IRQ_TYPE_LEVEL_HIGH>;
			interrupt-names = "hs_phy_irq";

			clocks = <&gcc GCC_PERIPH_NOC_USB20_AHB_CLK>,
				<&gcc GCC_USB20_MASTER_CLK>,
				<&gcc GCC_USB20_MOCK_UTMI_CLK>,
				<&gcc GCC_USB20_SLEEP_CLK>,
				<&gcc GCC_USB_PHY_CFG_AHB2PHY_CLK>;
			clock-names = "cfg_noc",
				      "core",
				      "iface",
				      "sleep",
				      "mock_utmi";

			assigned-clocks = <&gcc GCC_USB20_MOCK_UTMI_CLK>,
					  <&gcc GCC_USB20_MASTER_CLK>;
			assigned-clock-rates = <19200000>, <60000000>;

			power-domains = <&gcc USB30_GDSC>;
			qcom,select-utmi-as-pipe-clk;
			status = "disabled";

			usb2_dwc3: usb@7600000 {
				compatible = "snps,dwc3";
				reg = <0x07600000 0xcc00>;
				interrupts = <GIC_SPI 138 IRQ_TYPE_LEVEL_HIGH>;
				phys = <&hsusb_phy2>;
				phy-names = "usb2-phy";
				maximum-speed = "high-speed";
				snps,dis_u2_susphy_quirk;
				snps,dis_enblslpm_quirk;
			};
		};

		slimbam: dma-controller@9184000 {
			compatible = "qcom,bam-v1.7.0";
			qcom,controlled-remotely;
			reg = <0x09184000 0x32000>;
			num-channels = <31>;
			interrupts = <GIC_SPI 164 IRQ_TYPE_LEVEL_HIGH>;
			#dma-cells = <1>;
			qcom,ee = <1>;
			qcom,num-ees = <2>;
		};

		slim_msm: slim-ngd@91c0000 {
			compatible = "qcom,slim-ngd-v1.5.0";
			reg = <0x091c0000 0x2c000>;
			interrupts = <GIC_SPI 163 IRQ_TYPE_LEVEL_HIGH>;
			dmas = <&slimbam 3>, <&slimbam 4>;
			dma-names = "rx", "tx";
			#address-cells = <1>;
			#size-cells = <0>;

			status = "disabled";
		};

		adsp_pil: remoteproc@9300000 {
			compatible = "qcom,msm8996-adsp-pil";
			reg = <0x09300000 0x80000>;

			interrupts-extended = <&intc 0 162 IRQ_TYPE_EDGE_RISING>,
					      <&adsp_smp2p_in 0 IRQ_TYPE_EDGE_RISING>,
					      <&adsp_smp2p_in 1 IRQ_TYPE_EDGE_RISING>,
					      <&adsp_smp2p_in 2 IRQ_TYPE_EDGE_RISING>,
					      <&adsp_smp2p_in 3 IRQ_TYPE_EDGE_RISING>;
			interrupt-names = "wdog", "fatal", "ready",
					  "handover", "stop-ack";

			clocks = <&rpmcc RPM_SMD_XO_CLK_SRC>;
			clock-names = "xo";

			memory-region = <&adsp_mem>;

			qcom,smem-states = <&adsp_smp2p_out 0>;
			qcom,smem-state-names = "stop";

			power-domains = <&rpmpd MSM8996_VDDCX>;
			power-domain-names = "cx";

			status = "disabled";

			smd-edge {
				interrupts = <GIC_SPI 156 IRQ_TYPE_EDGE_RISING>;

				label = "lpass";
				mboxes = <&apcs_glb 8>;
				qcom,smd-edge = <1>;
				qcom,remote-pid = <2>;

				apr {
					power-domains = <&gcc HLOS1_VOTE_LPASS_ADSP_GDSC>;
					compatible = "qcom,apr-v2";
					qcom,smd-channels = "apr_audio_svc";
					qcom,domain = <APR_DOMAIN_ADSP>;
					#address-cells = <1>;
					#size-cells = <0>;

					service@3 {
						reg = <APR_SVC_ADSP_CORE>;
						compatible = "qcom,q6core";
					};

					q6afe: service@4 {
						compatible = "qcom,q6afe";
						reg = <APR_SVC_AFE>;
						q6afedai: dais {
							compatible = "qcom,q6afe-dais";
							#address-cells = <1>;
							#size-cells = <0>;
							#sound-dai-cells = <1>;
							dai@1 {
								reg = <1>;
							};
						};
					};

					q6asm: service@7 {
						compatible = "qcom,q6asm";
						reg = <APR_SVC_ASM>;
						q6asmdai: dais {
							compatible = "qcom,q6asm-dais";
							#address-cells = <1>;
							#size-cells = <0>;
							#sound-dai-cells = <1>;
							iommus = <&lpass_q6_smmu 1>;
						};
					};

					q6adm: service@8 {
						compatible = "qcom,q6adm";
						reg = <APR_SVC_ADM>;
						q6routing: routing {
							compatible = "qcom,q6adm-routing";
							#sound-dai-cells = <0>;
						};
					};
				};
			};
		};

		apcs_glb: mailbox@9820000 {
			compatible = "qcom,msm8996-apcs-hmss-global";
			reg = <0x09820000 0x1000>;

			#mbox-cells = <1>;
			#clock-cells = <0>;
		};

		timer@9840000 {
			#address-cells = <1>;
			#size-cells = <1>;
			ranges;
			compatible = "arm,armv7-timer-mem";
			reg = <0x09840000 0x1000>;
			clock-frequency = <19200000>;

			frame@9850000 {
				frame-number = <0>;
				interrupts = <GIC_SPI 31 IRQ_TYPE_LEVEL_HIGH>,
					     <GIC_SPI 30 IRQ_TYPE_LEVEL_HIGH>;
				reg = <0x09850000 0x1000>,
				      <0x09860000 0x1000>;
			};

			frame@9870000 {
				frame-number = <1>;
				interrupts = <GIC_SPI 32 IRQ_TYPE_LEVEL_HIGH>;
				reg = <0x09870000 0x1000>;
				status = "disabled";
			};

			frame@9880000 {
				frame-number = <2>;
				interrupts = <GIC_SPI 33 IRQ_TYPE_LEVEL_HIGH>;
				reg = <0x09880000 0x1000>;
				status = "disabled";
			};

			frame@9890000 {
				frame-number = <3>;
				interrupts = <GIC_SPI 34 IRQ_TYPE_LEVEL_HIGH>;
				reg = <0x09890000 0x1000>;
				status = "disabled";
			};

			frame@98a0000 {
				frame-number = <4>;
				interrupts = <GIC_SPI 35 IRQ_TYPE_LEVEL_HIGH>;
				reg = <0x098a0000 0x1000>;
				status = "disabled";
			};

			frame@98b0000 {
				frame-number = <5>;
				interrupts = <GIC_SPI 36 IRQ_TYPE_LEVEL_HIGH>;
				reg = <0x098b0000 0x1000>;
				status = "disabled";
			};

			frame@98c0000 {
				frame-number = <6>;
				interrupts = <GIC_SPI 37 IRQ_TYPE_LEVEL_HIGH>;
				reg = <0x098c0000 0x1000>;
				status = "disabled";
			};
		};

		saw3: syscon@9a10000 {
			compatible = "syscon";
			reg = <0x09a10000 0x1000>;
		};

		cbf: clock-controller@9a11000 {
			compatible = "qcom,msm8996-cbf";
			reg = <0x09a11000 0x10000>;
			clocks = <&rpmcc RPM_SMD_XO_A_CLK_SRC>, <&apcs_glb>;
			#clock-cells = <0>;
			#interconnect-cells = <1>;
		};

		intc: interrupt-controller@9bc0000 {
			compatible = "qcom,msm8996-gic-v3", "arm,gic-v3";
			#interrupt-cells = <3>;
			interrupt-controller;
			#redistributor-regions = <1>;
			redistributor-stride = <0x0 0x40000>;
			reg = <0x09bc0000 0x10000>,
			      <0x09c00000 0x100000>;
			interrupts = <GIC_PPI 9 IRQ_TYPE_LEVEL_HIGH>;
		};
	};

	sound: sound {
	};

	thermal-zones {
		cpu0-thermal {
			polling-delay-passive = <250>;
			polling-delay = <1000>;

			thermal-sensors = <&tsens0 3>;

			trips {
				cpu0_alert0: trip-point0 {
					temperature = <75000>;
					hysteresis = <2000>;
					type = "passive";
				};

				cpu0_crit: cpu-crit {
					temperature = <110000>;
					hysteresis = <2000>;
					type = "critical";
				};
			};
		};

		cpu1-thermal {
			polling-delay-passive = <250>;
			polling-delay = <1000>;

			thermal-sensors = <&tsens0 5>;

			trips {
				cpu1_alert0: trip-point0 {
					temperature = <75000>;
					hysteresis = <2000>;
					type = "passive";
				};

				cpu1_crit: cpu-crit {
					temperature = <110000>;
					hysteresis = <2000>;
					type = "critical";
				};
			};
		};

		cpu2-thermal {
			polling-delay-passive = <250>;
			polling-delay = <1000>;

			thermal-sensors = <&tsens0 8>;

			trips {
				cpu2_alert0: trip-point0 {
					temperature = <75000>;
					hysteresis = <2000>;
					type = "passive";
				};

				cpu2_crit: cpu-crit {
					temperature = <110000>;
					hysteresis = <2000>;
					type = "critical";
				};
			};
		};

		cpu3-thermal {
			polling-delay-passive = <250>;
			polling-delay = <1000>;

			thermal-sensors = <&tsens0 10>;

			trips {
				cpu3_alert0: trip-point0 {
					temperature = <75000>;
					hysteresis = <2000>;
					type = "passive";
				};

				cpu3_crit: cpu-crit {
					temperature = <110000>;
					hysteresis = <2000>;
					type = "critical";
				};
			};
		};

		gpu-top-thermal {
			polling-delay-passive = <250>;
			polling-delay = <1000>;

			thermal-sensors = <&tsens1 6>;

			trips {
				gpu1_alert0: trip-point0 {
					temperature = <90000>;
					hysteresis = <2000>;
					type = "passive";
				};
			};

			cooling-maps {
				map0 {
					trip = <&gpu1_alert0>;
					cooling-device = <&gpu THERMAL_NO_LIMIT THERMAL_NO_LIMIT>;
				};
			};
		};

		gpu-bottom-thermal {
			polling-delay-passive = <250>;
			polling-delay = <1000>;

			thermal-sensors = <&tsens1 7>;

			trips {
				gpu2_alert0: trip-point0 {
					temperature = <90000>;
					hysteresis = <2000>;
					type = "passive";
				};
			};

			cooling-maps {
				map0 {
					trip = <&gpu2_alert0>;
					cooling-device = <&gpu THERMAL_NO_LIMIT THERMAL_NO_LIMIT>;
				};
			};
		};

		m4m-thermal {
			polling-delay-passive = <250>;
			polling-delay = <1000>;

			thermal-sensors = <&tsens0 1>;

			trips {
				m4m_alert0: trip-point0 {
					temperature = <90000>;
					hysteresis = <2000>;
					type = "hot";
				};
			};
		};

		l3-or-venus-thermal {
			polling-delay-passive = <250>;
			polling-delay = <1000>;

			thermal-sensors = <&tsens0 2>;

			trips {
				l3_or_venus_alert0: trip-point0 {
					temperature = <90000>;
					hysteresis = <2000>;
					type = "hot";
				};
			};
		};

		cluster0-l2-thermal {
			polling-delay-passive = <250>;
			polling-delay = <1000>;

			thermal-sensors = <&tsens0 7>;

			trips {
				cluster0_l2_alert0: trip-point0 {
					temperature = <90000>;
					hysteresis = <2000>;
					type = "hot";
				};
			};
		};

		cluster1-l2-thermal {
			polling-delay-passive = <250>;
			polling-delay = <1000>;

			thermal-sensors = <&tsens0 12>;

			trips {
				cluster1_l2_alert0: trip-point0 {
					temperature = <90000>;
					hysteresis = <2000>;
					type = "hot";
				};
			};
		};

		camera-thermal {
			polling-delay-passive = <250>;
			polling-delay = <1000>;

			thermal-sensors = <&tsens1 1>;

			trips {
				camera_alert0: trip-point0 {
					temperature = <90000>;
					hysteresis = <2000>;
					type = "hot";
				};
			};
		};

		q6-dsp-thermal {
			polling-delay-passive = <250>;
			polling-delay = <1000>;

			thermal-sensors = <&tsens1 2>;

			trips {
				q6_dsp_alert0: trip-point0 {
					temperature = <90000>;
					hysteresis = <2000>;
					type = "hot";
				};
			};
		};

		mem-thermal {
			polling-delay-passive = <250>;
			polling-delay = <1000>;

			thermal-sensors = <&tsens1 3>;

			trips {
				mem_alert0: trip-point0 {
					temperature = <90000>;
					hysteresis = <2000>;
					type = "hot";
				};
			};
		};

		modemtx-thermal {
			polling-delay-passive = <250>;
			polling-delay = <1000>;

			thermal-sensors = <&tsens1 4>;

			trips {
				modemtx_alert0: trip-point0 {
					temperature = <90000>;
					hysteresis = <2000>;
					type = "hot";
				};
			};
		};
	};

	timer {
		compatible = "arm,armv8-timer";
		interrupts = <GIC_PPI 13 IRQ_TYPE_LEVEL_LOW>,
			     <GIC_PPI 14 IRQ_TYPE_LEVEL_LOW>,
			     <GIC_PPI 11 IRQ_TYPE_LEVEL_LOW>,
			     <GIC_PPI 10 IRQ_TYPE_LEVEL_LOW>;
	};
};<|MERGE_RESOLUTION|>--- conflicted
+++ resolved
@@ -946,7 +946,7 @@
 				 <&mdss_dsi0_phy 0>,
 				 <&mdss_dsi1_phy 1>,
 				 <&mdss_dsi1_phy 0>,
-				 <&hdmi_phy>;
+				 <&mdss_hdmi_phy>;
 			clock-names = "xo",
 				      "gpll0",
 				      "gcc_mmss_noc_cfg_ahb_clk",
@@ -1031,7 +1031,7 @@
 					port@0 {
 						reg = <0>;
 						mdp5_intf3_out: endpoint {
-							remote-endpoint = <&hdmi_in>;
+							remote-endpoint = <&mdss_hdmi_in>;
 						};
 					};
 
@@ -1187,11 +1187,7 @@
 				status = "disabled";
 			};
 
-<<<<<<< HEAD
-			hdmi: hdmi-tx@9a0000 {
-=======
 			mdss_hdmi: hdmi-tx@9a0000 {
->>>>>>> bd3a9e57
 				compatible = "qcom,hdmi-tx-8996";
 				reg = <0x009a0000 0x50c>,
 				      <0x00070000 0x6158>,
@@ -1215,7 +1211,7 @@
 					"alt_iface",
 					"extp";
 
-				phys = <&hdmi_phy>;
+				phys = <&mdss_hdmi_phy>;
 				#sound-dai-cells = <1>;
 
 				status = "disabled";
@@ -1226,14 +1222,14 @@
 
 					port@0 {
 						reg = <0>;
-						hdmi_in: endpoint {
+						mdss_hdmi_in: endpoint {
 							remote-endpoint = <&mdp5_intf3_out>;
 						};
 					};
 				};
 			};
 
-			hdmi_phy: phy@9a0600 {
+			mdss_hdmi_phy: phy@9a0600 {
 				#phy-cells = <0>;
 				compatible = "qcom,hdmi-phy-8996";
 				reg = <0x009a0600 0x1c4>,
