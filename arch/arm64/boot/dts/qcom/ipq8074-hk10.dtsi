// SPDX-License-Identifier: GPL-2.0-only
/*
 * Copyright (c) 2020, The Linux Foundation. All rights reserved.
 */
/dts-v1/;

#include "ipq8074.dtsi"
#include <dt-bindings/gpio/gpio.h>

/ {
	aliases {
		serial0 = &blsp1_uart5;
	};

	chosen {
		stdout-path = "serial0";
	};

	memory {
		device_type = "memory";
		reg = <0x0 0x40000000 0x0 0x20000000>;
	};
};

&blsp1_spi1 {
	status = "okay";

	flash@0 {
		#address-cells = <1>;
		#size-cells = <1>;
		compatible = "jedec,spi-nor";
		reg = <0>;
		spi-max-frequency = <50000000>;
	};
};

&blsp1_uart5 {
	status = "okay";
};

&pcie0 {
	status = "okay";
<<<<<<< HEAD
	perst-gpios = <&tlmm 58 0x1>;
=======
	perst-gpios = <&tlmm 58 GPIO_ACTIVE_LOW>;
>>>>>>> 98817289
};

&pcie1 {
	status = "okay";
<<<<<<< HEAD
	perst-gpios = <&tlmm 61 0x1>;
=======
	perst-gpios = <&tlmm 61 GPIO_ACTIVE_LOW>;
>>>>>>> 98817289
};

&pcie_qmp0 {
	status = "okay";
};

&pcie_qmp1 {
	status = "okay";
};

&qpic_bam {
	status = "okay";
};

&qpic_nand {
	status = "okay";

	nand@0 {
		reg = <0>;
		nand-ecc-strength = <4>;
		nand-ecc-step-size = <512>;
		nand-bus-width = <8>;
	};
};<|MERGE_RESOLUTION|>--- conflicted
+++ resolved
@@ -40,20 +40,12 @@
 
 &pcie0 {
 	status = "okay";
-<<<<<<< HEAD
-	perst-gpios = <&tlmm 58 0x1>;
-=======
 	perst-gpios = <&tlmm 58 GPIO_ACTIVE_LOW>;
->>>>>>> 98817289
 };
 
 &pcie1 {
 	status = "okay";
-<<<<<<< HEAD
-	perst-gpios = <&tlmm 61 0x1>;
-=======
 	perst-gpios = <&tlmm 61 GPIO_ACTIVE_LOW>;
->>>>>>> 98817289
 };
 
 &pcie_qmp0 {
