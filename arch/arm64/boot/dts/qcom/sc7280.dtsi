--- conflicted
+++ resolved
@@ -2150,11 +2150,6 @@
 			pinctrl-0 = <&pcie1_clkreq_n>;
 
 			dma-coherent;
-<<<<<<< HEAD
-
-			iommus = <&apps_smmu 0x1c80 0x1>;
-=======
->>>>>>> 98817289
 
 			iommu-map = <0x0 &apps_smmu 0x1c80 0x1>,
 				    <0x100 &apps_smmu 0x1c81 0x1>;
@@ -3638,30 +3633,6 @@
 						remote-endpoint = <&usb2_role_switch>;
 					};
 				};
-<<<<<<< HEAD
-				port@1 {
-					reg = <1>;
-					eud_con: endpoint {
-						remote-endpoint = <&con_eud>;
-					};
-				};
-			};
-		};
-
-		eud_typec: connector {
-			compatible = "usb-c-connector";
-			ports {
-				#address-cells = <1>;
-				#size-cells = <0>;
-
-				port@0 {
-					reg = <0>;
-					con_eud: endpoint {
-						remote-endpoint = <&eud_con>;
-					};
-				};
-=======
->>>>>>> 98817289
 			};
 		};
 
@@ -4388,16 +4359,12 @@
 				function = "qspi_data";
 			};
 
-<<<<<<< HEAD
-			qspi_data23: qspi-data23-pins {
-=======
 			qspi_data1: qspi-data1-state {
 				pins = "gpio13";
 				function = "qspi_data";
 			};
 
 			qspi_data23: qspi-data23-state {
->>>>>>> 98817289
 				pins = "gpio16", "gpio17";
 				function = "qspi_data";
 			};
