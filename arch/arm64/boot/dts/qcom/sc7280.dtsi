--- conflicted
+++ resolved
@@ -3129,20 +3129,9 @@
 				function = "qup16";
 			};
 
-<<<<<<< HEAD
-			dp_phy: dp-phy@88ea200 {
-				reg = <0 0x088ea200 0 0x200>,
-				      <0 0x088ea400 0 0x200>,
-				      <0 0x088eaa00 0 0x200>,
-				      <0 0x088ea600 0 0x200>,
-				      <0 0x088ea800 0 0x200>;
-				#phy-cells = <0>;
-				#clock-cells = <1>;
-=======
 			qup_spi14_cs_gpio: qup-spi14-cs-gpio {
 				pins = "gpio59";
 				function = "gpio";
->>>>>>> 92b4b594
 			};
 
 			qup_spi15_data_clk: qup-spi15-data-clk {
