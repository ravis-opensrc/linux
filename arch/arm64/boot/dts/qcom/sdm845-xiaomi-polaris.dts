// SPDX-License-Identifier: BSD-3-Clause
/*
 * Copyright (c) 2020, Xilin Wu <strongtz@yeah.net>
 * Copyright (c) 2022, Molly Sophia <mollysophia379@gmail.com>
 */

/dts-v1/;

#include <dt-bindings/gpio/gpio.h>
#include <dt-bindings/pinctrl/qcom,pmic-gpio.h>
#include <dt-bindings/regulator/qcom,rpmh-regulator.h>
#include <dt-bindings/input/linux-event-codes.h>
#include <dt-bindings/sound/qcom,q6afe.h>
#include <dt-bindings/sound/qcom,q6asm.h>
#include "sdm845.dtsi"
#include "sdm845-wcd9340.dtsi"
#include "pm8998.dtsi"
#include "pmi8998.dtsi"
#include "pm8005.dtsi"

/*
 * Delete following upstream (sdm845.dtsi) reserved
 * memory mappings which are different in this device.
 */
/delete-node/ &rmtfs_mem;
/delete-node/ &adsp_mem;
/delete-node/ &wlan_msa_mem;
/delete-node/ &mpss_region;
/delete-node/ &venus_mem;
/delete-node/ &cdsp_mem;
/delete-node/ &mba_region;
/delete-node/ &slpi_mem;
/delete-node/ &spss_mem;

/ {
	model = "Xiaomi Mi MIX 2S";
	compatible = "xiaomi,polaris", "qcom,sdm845";
	chassis-type = "handset";

	/* required for bootloader to select correct board */
	qcom,msm-id = <0x141 0x20001>;
	qcom,board-id = <0x2a 0x0>;

	aliases {
		serial0 = &uart9;
		serial1 = &uart6;
	};

	gpio-keys {
		compatible = "gpio-keys";
		autorepeat;

		pinctrl-names = "default";
		pinctrl-0 = <&volume_up_gpio>;

		key-vol-up {
			label = "Volume Up";
			linux,code = <KEY_VOLUMEUP>;
			gpios = <&pm8998_gpios 6 GPIO_ACTIVE_LOW>;
			debounce-interval = <15>;
		};
	};

	reserved-memory {
		adsp_mem: memory@8c500000 {
			reg = <0 0x8c500000 0 0x1e00000>;
			no-map;
		};

		wlan_msa_mem: memory@8e300000 {
			reg = <0 0x8e300000 0 0x100000>;
			no-map;
		};

		mpss_region: memory@8e400000 {
			reg = <0 0x8e400000 0 0x7800000>;
			no-map;
		};

		venus_mem: memory@95c00000 {
			reg = <0 0x95c00000 0 0x500000>;
			no-map;
		};

		cdsp_mem: memory@96100000 {
			reg = <0 0x96100000 0 0x800000>;
			no-map;
		};

		mba_region: memory@96900000 {
			reg = <0 0x96900000 0 0x200000>;
			no-map;
		};

		slpi_mem: memory@96b00000 {
			reg = <0 0x96b00000 0 0x1400000>;
			no-map;
		};

		spss_mem: memory@97f00000 {
			reg = <0 0x97f00000 0 0x100000>;
			no-map;
		};

		rmtfs_mem: memory@f6301000 {
			compatible = "qcom,rmtfs-mem";
			reg = <0 0xf6301000 0 0x200000>;
			no-map;

			qcom,client-id = <1>;
			qcom,vmid = <15>;
		};
	};

	battery: battery {
		compatible = "simple-battery";

		charge-full-design-microamp-hours = <3400000>;
		voltage-min-design-microvolt = <3400000>;
		voltage-max-design-microvolt = <4400000>;
	};

	vreg_tp_vddio: vreg-tp-vddio {
		compatible = "regulator-fixed";
		regulator-name = "vreg_tp_vddio";

		regulator-min-microvolt = <1800000>;
		regulator-max-microvolt = <1800000>;

		gpio = <&tlmm 23 GPIO_ACTIVE_HIGH>;
		regulator-always-on;
		regulator-boot-on;
		enable-active-high;
	};

	vreg_s4a_1p8: vreg-s4a-1p8 {
		compatible = "regulator-fixed";
		regulator-name = "vreg_s4a_1p8";

		regulator-min-microvolt = <1800000>;
		regulator-max-microvolt = <1800000>;
		regulator-always-on;
	};
};

&apps_rsc {
	regulators-0 {
		compatible = "qcom,pm8998-rpmh-regulators";
		qcom,pmic-id = "a";

		vreg_s2a_1p1: smps2 {
			regulator-min-microvolt = <1100000>;
			regulator-max-microvolt = <1100000>;
		};

		vreg_s3a_1p35: smps3 {
			regulator-min-microvolt = <1352000>;
			regulator-max-microvolt = <1352000>;
		};

		vreg_s5a_2p04: smps5 {
			regulator-min-microvolt = <1904000>;
			regulator-max-microvolt = <2040000>;
		};

		vreg_s7a_1p025: smps7 {
			regulator-min-microvolt = <900000>;
			regulator-max-microvolt = <1028000>;
		};

		vdda_mipi_dsi0_pll:
		vdda_ufs1_core:
		vreg_l1a_0p875: ldo1 {
			regulator-min-microvolt = <880000>;
			regulator-max-microvolt = <880000>;
			regulator-initial-mode = <RPMH_REGULATOR_MODE_HPM>;
		};

		vreg_l2a_1p2: ldo2 {
			regulator-min-microvolt = <1200000>;
			regulator-max-microvolt = <1200000>;
			regulator-initial-mode = <RPMH_REGULATOR_MODE_HPM>;
			regulator-always-on;
		};

		vreg_l3a_1p0: ldo3 {
			regulator-min-microvolt = <1000000>;
			regulator-max-microvolt = <1000000>;
			regulator-initial-mode = <RPMH_REGULATOR_MODE_HPM>;
		};

		vreg_l5a_0p8: ldo5 {
			regulator-min-microvolt = <800000>;
			regulator-max-microvolt = <800000>;
			regulator-initial-mode = <RPMH_REGULATOR_MODE_HPM>;
		};

		vreg_l6a_1p8: ldo6 {
			regulator-min-microvolt = <1856000>;
			regulator-max-microvolt = <1856000>;
			regulator-initial-mode = <RPMH_REGULATOR_MODE_HPM>;
		};

		vreg_l7a_1p8: ldo7 {
			regulator-min-microvolt = <1800000>;
			regulator-max-microvolt = <1800000>;
			regulator-initial-mode = <RPMH_REGULATOR_MODE_HPM>;
		};

		vreg_l8a_1p2: ldo8 {
			regulator-min-microvolt = <1200000>;
			regulator-max-microvolt = <1248000>;
			regulator-initial-mode = <RPMH_REGULATOR_MODE_HPM>;
		};

		vreg_l9a_1p8: ldo9 {
			regulator-min-microvolt = <1704000>;
			regulator-max-microvolt = <2928000>;
			regulator-initial-mode = <RPMH_REGULATOR_MODE_HPM>;
		};

		vreg_l10a_2p95: ldo10 {
			regulator-min-microvolt = <1704000>;
			regulator-max-microvolt = <2928000>;
			regulator-initial-mode = <RPMH_REGULATOR_MODE_HPM>;
		};

		vreg_l11a_1p05: ldo11 {
			regulator-min-microvolt = <1000000>;
			regulator-max-microvolt = <1048000>;
			regulator-initial-mode = <RPMH_REGULATOR_MODE_HPM>;
		};

		vreg_l12a_1p8: ldo12 {
			regulator-min-microvolt = <1800000>;
			regulator-max-microvolt = <1800000>;
			regulator-initial-mode = <RPMH_REGULATOR_MODE_HPM>;
		};

		vreg_l13a_2p95: ldo13 {
			regulator-min-microvolt = <1800000>;
			regulator-max-microvolt = <2960000>;
			regulator-initial-mode = <RPMH_REGULATOR_MODE_HPM>;
		};

		vreg_l14a_1p8: ldo14 {
			regulator-min-microvolt = <1800000>;
			regulator-max-microvolt = <1880000>;
			regulator-initial-mode = <RPMH_REGULATOR_MODE_HPM>;
			regulator-always-on;
		};

		vreg_l15a_1p8: ldo15 {
			regulator-min-microvolt = <1800000>;
			regulator-max-microvolt = <1800000>;
			regulator-initial-mode = <RPMH_REGULATOR_MODE_HPM>;
		};

		vreg_l16a_2p7: ldo16 {
			regulator-min-microvolt = <2704000>;
			regulator-max-microvolt = <2704000>;
			regulator-initial-mode = <RPMH_REGULATOR_MODE_HPM>;
		};

		vreg_l17a_1p3: ldo17 {
			regulator-min-microvolt = <1304000>;
			regulator-max-microvolt = <1304000>;
			regulator-initial-mode = <RPMH_REGULATOR_MODE_HPM>;
			regulator-always-on;
		};

		vreg_l18a_2p9: ldo18 {
			regulator-min-microvolt = <2704000>;
			regulator-max-microvolt = <2960000>;
			regulator-initial-mode = <RPMH_REGULATOR_MODE_HPM>;
		};

		vreg_l19a_3p1: ldo19 {
			regulator-min-microvolt = <2856000>;
			regulator-max-microvolt = <3104000>;
			regulator-initial-mode = <RPMH_REGULATOR_MODE_HPM>;
		};

		vreg_l20a_2p95: ldo20 {
			regulator-min-microvolt = <2704000>;
			regulator-max-microvolt = <2960000>;
			regulator-initial-mode = <RPMH_REGULATOR_MODE_HPM>;
		};

		vreg_l21a_2p95: ldo21 {
			regulator-min-microvolt = <2704000>;
			regulator-max-microvolt = <2960000>;
			regulator-initial-mode = <RPMH_REGULATOR_MODE_HPM>;
		};

		vreg_l22a_3p3: ldo22 {
			regulator-min-microvolt = <2864000>;
			regulator-max-microvolt = <3312000>;
			regulator-initial-mode = <RPMH_REGULATOR_MODE_HPM>;
		};

		vreg_l23a_3p3: ldo23 {
			regulator-min-microvolt = <3000000>;
			regulator-max-microvolt = <3312000>;
			regulator-initial-mode = <RPMH_REGULATOR_MODE_HPM>;
		};

		vreg_l24a_3p075: ldo24 {
			regulator-min-microvolt = <3088000>;
			regulator-max-microvolt = <3088000>;
			regulator-initial-mode = <RPMH_REGULATOR_MODE_HPM>;
		};

		vreg_l25a_3p3: ldo25 {
			regulator-min-microvolt = <3000000>;
			regulator-max-microvolt = <3312000>;
			regulator-initial-mode = <RPMH_REGULATOR_MODE_HPM>;
			regulator-always-on;
		};

		vdda_mipi_dsi0_1p2:
		vdda_ufs1_1p2:
		vreg_l26a_1p2: ldo26 {
			regulator-min-microvolt = <1200000>;
			regulator-max-microvolt = <1200000>;
			regulator-initial-mode = <RPMH_REGULATOR_MODE_HPM>;
		};

		vreg_l28a_3p0: ldo28 {
			regulator-min-microvolt = <2856000>;
			regulator-max-microvolt = <3008000>;
			regulator-initial-mode = <RPMH_REGULATOR_MODE_HPM>;
			regulator-always-on;
		};

		vreg_lvs1a_1p8: lvs1 {
			regulator-min-microvolt = <1800000>;
			regulator-max-microvolt = <1800000>;
		};

		vreg_lvs2a_1p8: lvs2 {
			regulator-min-microvolt = <1800000>;
			regulator-max-microvolt = <1800000>;
		};
	};

	regulators-1 {
		compatible = "qcom,pmi8998-rpmh-regulators";
		qcom,pmic-id = "b";

		vreg_bob: bob {
			regulator-min-microvolt = <3312000>;
			regulator-max-microvolt = <3600000>;
			regulator-initial-mode = <RPMH_REGULATOR_MODE_AUTO>;
			regulator-allow-bypass;
		};
	};

	regulators-2 {
		compatible = "qcom,pm8005-rpmh-regulators";
		qcom,pmic-id = "c";

		vreg_smp3c_0p6: smps3 {
			regulator-min-microvolt = <600000>;
			regulator-max-microvolt = <600000>;
			regulator-always-on;
		};
	};
};

&cdsp_pas {
	firmware-name = "qcom/sdm845/polaris/cdsp.mbn";
	status = "okay";
};

&gcc {
	protected-clocks = <GCC_QSPI_CORE_CLK>,
				<GCC_QSPI_CORE_CLK_SRC>,
				<GCC_QSPI_CNOC_PERIPH_AHB_CLK>,
				<GCC_LPASS_Q6_AXI_CLK>,
				<GCC_LPASS_SWAY_CLK>;
};

&gmu {
	status = "okay";
};

&gpi_dma0 {
	status = "okay";
};

&gpi_dma1 {
	status = "okay";
};

&gpu {
	status = "okay";

	zap-shader {
		memory-region = <&gpu_mem>;
		firmware-name = "qcom/sdm845/polaris/a630_zap.mbn";
	};
};

&ibb {
	regulator-min-microvolt = <4600000>;
	regulator-max-microvolt = <6000000>;
	regulator-over-current-protection;
	regulator-pull-down;
	regulator-soft-start;
	qcom,discharge-resistor-kohms = <300>;
};

&ipa {
	qcom,gsi-loader = "self";
	memory-region = <&ipa_fw_mem>;
	firmware-name = "qcom/sdm845/polaris/ipa_fws.mbn";
	status = "okay";
};

&i2c14 {
	clock-frequency = <400000>;
	status = "okay";

	touchscreen@20 {
		compatible = "syna,rmi4-i2c";
		reg = <0x20>;
		#address-cells = <1>;
		#size-cells = <0>;
		interrupts-extended = <&tlmm 125 0x2008>;

		pinctrl-names = "default", "sleep";
		pinctrl-0 = <&ts_int_default &ts_reset_default>;
		pinctrl-1 = <&ts_int_sleep &ts_reset_sleep>;

		vdd-supply = <&vreg_l28a_3p0>;
		vio-supply = <&vreg_tp_vddio>;

		syna,startup-delay-ms = <0xc8>;
		syna,reset-delay-ms = <0xc8>;

		rmi4-f01@1 {
			syna,nosleep-mode = <0x1>;
			reg = <0x1>;
		};

		rmi4-f12@12 {
			reg = <0x12>;
			syna,rezero-wait-ms = <0xc8>;
			syna,clip-x-high = <0x438>;
			syna,clip-y-high = <0x870>;
			syna,sensor-type = <0x1>;
			syna,clip-x-low = <0x0>;
			syna,clip-y-low = <0x0>;
		};
	};
};

&lab {
	regulator-min-microvolt = <4600000>;
	regulator-max-microvolt = <6000000>;
	regulator-soft-start;
	regulator-pull-down;
};

&mdss {
	status = "okay";
};

&mdss_dsi0 {
	vdda-supply = <&vdda_mipi_dsi0_1p2>;
	status = "okay";

	display_panel: panel@0 {
		compatible = "jdi,fhd-nt35596s";
		#address-cells = <1>;
		#size-cells = <0>;
		reg = <0>;

		reset-gpios = <&tlmm 6 GPIO_ACTIVE_LOW>;
		vddio-supply = <&vreg_l14a_1p8>;
		backlight = <&pmi8998_wled>;
		vddpos-supply = <&lab>;
		vddneg-supply = <&ibb>;

		pinctrl-names = "default", "sleep";
		pinctrl-0 = <&sde_dsi_active>;
		pinctrl-1 = <&sde_dsi_suspend>;

		port {
			panel_in: endpoint {
				remote-endpoint = <&mdss_dsi0_out>;
			};
		};
	};
};

&mdss_dsi0_out {
	remote-endpoint = <&panel_in>;
	data-lanes = <0 1 2 3>;
};

&mdss_dsi0_phy {
	vdds-supply = <&vdda_mipi_dsi0_pll>;
	status = "okay";
};

&mss_pil {
	firmware-name = "qcom/sdm845/polaris/mba.mbn", "qcom/sdm845/polaris/modem.mbn";
	status = "okay";
};

&pmi8998_wled {
	qcom,current-limit-microamp = <20000>;
	qcom,current-boost-limit = <970>;
	qcom,ovp-millivolt = <19600>;
	qcom,switching-freq = <600>;
	qcom,num-strings = <4>;
	qcom,cabc;

	status = "okay";
};

&pm8998_gpios {
	volume_up_gpio: pm8998-gpio6-state {
		pinconf {
			qcom,drive-strength = <PMIC_GPIO_STRENGTH_NO>;
			function = "normal";
			pins = "gpio6";
			input-enable;
			bias-pull-up;
		};
	};
};

&pm8998_resin {
	linux,code = <KEY_VOLUMEDOWN>;
	status = "okay";
};

&q6afedai {
	dai@22 {
		reg = <QUATERNARY_MI2S_RX>;
		qcom,sd-lines = <0>;
	};
};

&q6asmdai {
	dai@0 {
		reg = <0>;
	};

	dai@1 {
		reg = <1>;
	};

	dai@2 {
		reg = <2>;
	};
};

&qupv3_id_0 {
	status = "okay";
};

&qupv3_id_1 {
	status = "okay";
};

&qup_i2c14_default {
	drive-strength = <2>;
	bias-disable;
};

&tlmm {
	gpio-reserved-ranges = <0 4>, <81 4>;

	ts_reset_default: ts-reset-default-state {
		pins = "gpio99";
		function = "gpio";
		drive-strength = <16>;
		output-high;
	};

	ts_int_default: ts-int-default-state {
		pins = "gpio125";
		function = "gpio";
		bias-pull-down;
		drive-strength = <16>;
	};

	ts_reset_sleep: ts-reset-sleep-state {
		pins = "gpio99";
		function = "gpio";
		bias-disable;
		drive-strength = <2>;
	};

	ts_int_sleep: ts-int-sleep-state {
		pins = "gpio125";
		function = "gpio";
		bias-pull-down;
		drive-strength = <2>;
	};

	sde_dsi_active: sde-dsi-active-state {
		pins = "gpio6", "gpio10";
		function = "gpio";
		drive-strength = <8>;
		bias-disable;
	};

	sde_dsi_suspend: sde-dsi-suspend-state {
		pins = "gpio6", "gpio10";
		function = "gpio";
		drive-strength = <2>;
		bias-pull-down;
	};
<<<<<<< HEAD

	wcd_intr_default: wcd-intr-default {
		pins = "gpio54";
		function = "gpio";
		input-enable;
		bias-pull-down;
		drive-strength = <2>;
	};
=======
>>>>>>> 98817289
};

&uart6 {
	status = "okay";

	pinctrl-0 = <&qup_uart6_4pin>;

	bluetooth {
		compatible = "qcom,wcn3990-bt";

		/* This path is relative to the qca/ subdir under lib/firmware. */
		firmware-name = "polaris/crnv21.bin";

		vddio-supply = <&vreg_s4a_1p8>;
		vddxo-supply = <&vreg_l7a_1p8>;
		vddrf-supply = <&vreg_l17a_1p3>;
		vddch0-supply = <&vreg_l25a_3p3>;
		max-speed = <3200000>;
	};
};

&usb_1 {
	/* We'll use this as USB 2.0 only */
	qcom,select-utmi-as-pipe-clk;
	status = "okay";
};

&usb_1_dwc3 {
	dr_mode = "peripheral";

	/* Fastest mode for USB 2 */
	maximum-speed = "high-speed";

	/* Remove USB3 phy */
	phys = <&usb_1_hsphy>;
	phy-names = "usb2-phy";
};

&usb_1_hsphy {
	vdda-phy-dpdm-supply = <&vreg_l24a_3p075>;
	vdda-pll-supply = <&vreg_l12a_1p8>;
	vdd-supply = <&vreg_l1a_0p875>;

	qcom,preemphasis-width = <QUSB2_V2_PREEMPHASIS_WIDTH_HALF_BIT>;
	qcom,preemphasis-level = <QUSB2_V2_PREEMPHASIS_5_PERCENT>;
	qcom,hstx-trim-value = <QUSB2_V2_HSTX_TRIM_21_6_MA>;
	qcom,imp-res-offset-value = <8>;

	status = "okay";
};

&usb_1_qmpphy {
	vdda-pll-supply = <&vreg_l1a_0p875>;
	vdda-phy-supply = <&vreg_l26a_1p2>;
	status = "okay";
};

&ufs_mem_hc {
	reset-gpios = <&tlmm 150 GPIO_ACTIVE_LOW>;
	vcc-supply = <&vreg_l20a_2p95>;
	vcc-max-microamp = <800000>;
	status = "okay";
};

&ufs_mem_phy {
	vdda-phy-supply = <&vdda_ufs1_core>;
	vdda-pll-supply = <&vdda_ufs1_1p2>;
	status = "okay";
};

&venus {
	firmware-name = "qcom/sdm845/polaris/venus.mbn";
	status = "okay";
};

&wcd9340 {
	reset-gpios = <&tlmm 64 GPIO_ACTIVE_HIGH>;
	vdd-buck-sido-supply = <&vreg_s4a_1p8>;
	vdd-buck-supply = <&vreg_s4a_1p8>;
	vdd-tx-supply = <&vreg_s4a_1p8>;
	vdd-rx-supply = <&vreg_s4a_1p8>;
	vdd-io-supply = <&vreg_s4a_1p8>;

	qcom,micbias1-microvolt = <2700000>;
	qcom,micbias2-microvolt = <1800000>;
	qcom,micbias3-microvolt = <2700000>;
	qcom,micbias4-microvolt = <2700000>;
};

&wifi {
	vdd-0.8-cx-mx-supply = <&vreg_l5a_0p8>;
	vdd-1.8-xo-supply = <&vreg_l7a_1p8>;
	vdd-1.3-rfa-supply = <&vreg_l17a_1p3>;
	vdd-3.3-ch0-supply = <&vreg_l25a_3p3>;
	vdd-3.3-ch1-supply = <&vreg_l23a_3p3>;
	status = "okay";
};<|MERGE_RESOLUTION|>--- conflicted
+++ resolved
@@ -616,17 +616,6 @@
 		drive-strength = <2>;
 		bias-pull-down;
 	};
-<<<<<<< HEAD
-
-	wcd_intr_default: wcd-intr-default {
-		pins = "gpio54";
-		function = "gpio";
-		input-enable;
-		bias-pull-down;
-		drive-strength = <2>;
-	};
-=======
->>>>>>> 98817289
 };
 
 &uart6 {
