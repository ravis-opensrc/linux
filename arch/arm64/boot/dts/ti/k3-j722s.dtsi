// SPDX-License-Identifier: GPL-2.0-only OR MIT
/*
 * Device Tree Source for J722S SoC Family
 *
 * Copyright (C) 2024 Texas Instruments Incorporated - https://www.ti.com/
 */

#include <dt-bindings/gpio/gpio.h>
#include <dt-bindings/interrupt-controller/irq.h>
#include <dt-bindings/interrupt-controller/arm-gic.h>
#include <dt-bindings/soc/ti,sci_pm_domain.h>

#include "k3-pinctrl.h"

/ {
	model = "Texas Instruments K3 J722S SoC";
	compatible = "ti,j722s";
	interrupt-parent = <&gic500>;
	#address-cells = <2>;
	#size-cells = <2>;

	cpus {
		#address-cells = <1>;
		#size-cells = <0>;

		cpu-map {
			cluster0: cluster0 {
				core0 {
					cpu = <&cpu0>;
				};

				core1 {
					cpu = <&cpu1>;
				};

				core2 {
					cpu = <&cpu2>;
				};

				core3 {
					cpu = <&cpu3>;
				};
			};
		};

		cpu0: cpu@0 {
			compatible = "arm,cortex-a53";
			reg = <0x000>;
			device_type = "cpu";
			enable-method = "psci";
			i-cache-size = <0x8000>;
			i-cache-line-size = <64>;
			i-cache-sets = <256>;
			d-cache-size = <0x8000>;
			d-cache-line-size = <64>;
			d-cache-sets = <128>;
			next-level-cache = <&l2_0>;
			clocks = <&k3_clks 135 0>;
		};

		cpu1: cpu@1 {
			compatible = "arm,cortex-a53";
			reg = <0x001>;
			device_type = "cpu";
			enable-method = "psci";
			i-cache-size = <0x8000>;
			i-cache-line-size = <64>;
			i-cache-sets = <256>;
			d-cache-size = <0x8000>;
			d-cache-line-size = <64>;
			d-cache-sets = <128>;
			next-level-cache = <&l2_0>;
			clocks = <&k3_clks 136 0>;
		};

		cpu2: cpu@2 {
			compatible = "arm,cortex-a53";
			reg = <0x002>;
			device_type = "cpu";
			enable-method = "psci";
			i-cache-size = <0x8000>;
			i-cache-line-size = <64>;
			i-cache-sets = <256>;
			d-cache-size = <0x8000>;
			d-cache-line-size = <64>;
			d-cache-sets = <128>;
			next-level-cache = <&l2_0>;
			clocks = <&k3_clks 137 0>;
		};

		cpu3: cpu@3 {
			compatible = "arm,cortex-a53";
			reg = <0x003>;
			device_type = "cpu";
			enable-method = "psci";
			i-cache-size = <0x8000>;
			i-cache-line-size = <64>;
			i-cache-sets = <256>;
			d-cache-size = <0x8000>;
			d-cache-line-size = <64>;
			d-cache-sets = <128>;
			next-level-cache = <&l2_0>;
			clocks = <&k3_clks 138 0>;
		};
	};

	l2_0: l2-cache0 {
		compatible = "cache";
		cache-unified;
		cache-level = <2>;
		cache-size = <0x80000>;
		cache-line-size = <64>;
		cache-sets = <512>;
	};

	firmware {
		optee {
			compatible = "linaro,optee-tz";
			method = "smc";
		};

		psci: psci {
			compatible = "arm,psci-1.0";
			method = "smc";
		};
	};

	a53_timer0: timer-cl0-cpu0 {
		compatible = "arm,armv8-timer";
		interrupts = <GIC_PPI 13 IRQ_TYPE_LEVEL_LOW>, /* cntpsirq */
			     <GIC_PPI 14 IRQ_TYPE_LEVEL_LOW>, /* cntpnsirq */
			     <GIC_PPI 11 IRQ_TYPE_LEVEL_LOW>, /* cntvirq */
			     <GIC_PPI 10 IRQ_TYPE_LEVEL_LOW>; /* cnthpirq */
	};

	pmu: pmu {
		compatible = "arm,cortex-a53-pmu";
		interrupts = <GIC_PPI 7 IRQ_TYPE_LEVEL_HIGH>;
	};

	cbass_main: bus@f0000 {
		compatible = "simple-bus";
		#address-cells = <2>;
		#size-cells = <2>;

		ranges = <0x00 0x000f0000 0x00 0x000f0000 0x00 0x00030000>, /* Main MMRs */
			 <0x00 0x00420000 0x00 0x00420000 0x00 0x00001000>, /* ESM0 */
			 <0x00 0x00600000 0x00 0x00600000 0x00 0x00001100>, /* GPIO */
			 <0x00 0x00703000 0x00 0x00703000 0x00 0x00000200>, /* USB0 debug trace */
			 <0x00 0x0070c000 0x00 0x0070c000 0x00 0x00000200>, /* USB1 debug trace */
			 <0x00 0x00a40000 0x00 0x00a40000 0x00 0x00000800>, /* Timesync router */
			 <0x00 0x01000000 0x00 0x01000000 0x00 0x01b28400>, /* First peripheral window */
			 <0x00 0x08000000 0x00 0x08000000 0x00 0x00200000>, /* Main CPSW */
			 <0x00 0x0d000000 0x00 0x0d000000 0x00 0x00800000>, /* PCIE_0 */
			 <0x00 0x0e000000 0x00 0x0e000000 0x00 0x01d20000>, /* Second peripheral window */
			 <0x00 0x0fd80000 0x00 0x0fd80000 0x00 0x00080000>, /* GPU */
			 <0x00 0x0fd20000 0x00 0x0fd20000 0x00 0x00000100>, /* JPEGENC0_CORE */
			 <0x00 0x0fd20200 0x00 0x0fd20200 0x00 0x00000200>, /* JPEGENC0_CORE_MMU */
			 <0x00 0x20000000 0x00 0x20000000 0x00 0x0a008000>, /* Third peripheral window */
			 <0x00 0x30040000 0x00 0x30040000 0x00 0x00080000>, /* PRUSS-M */
			 <0x00 0x301C0000 0x00 0x301C0000 0x00 0x00001000>, /* DPHY-TX */
			 <0x00 0x30101000 0x00 0x30101000 0x00 0x00080100>, /* CSI window */
			 <0x00 0x30200000 0x00 0x30200000 0x00 0x00010000>, /* DSS */
			 <0x00 0x30210000 0x00 0x30210000 0x00 0x00010000>, /* VPU */
			 <0x00 0x30220000 0x00 0x30220000 0x00 0x00010000>, /* DSS1 */
			 <0x00 0x30270000 0x00 0x30270000 0x00 0x00010000>, /* DSI-base1 */
			 <0x00 0x30500000 0x00 0x30500000 0x00 0x00100000>, /* DSI-base2 */
			 <0x00 0x31000000 0x00 0x31000000 0x00 0x00050000>, /* USB0 DWC3 Core window */
			 <0x00 0x31200000 0x00 0x31200000 0x00 0x00040000>, /* USB1 DWC3 Core window */
			 <0x00 0x40900000 0x00 0x40900000 0x00 0x00030000>, /* SA3UL */
			 <0x00 0x43600000 0x00 0x43600000 0x00 0x00010000>, /* SA3 sproxy data */
			 <0x00 0x44043000 0x00 0x44043000 0x00 0x00000fe0>, /* TI SCI DEBUG */
			 <0x00 0x44860000 0x00 0x44860000 0x00 0x00040000>, /* SA3 sproxy config */
			 <0x00 0x48000000 0x00 0x48000000 0x00 0x06408000>, /* DMSS */
			 <0x00 0x60000000 0x00 0x60000000 0x00 0x08000000>, /* FSS0 DAT1 */
			 <0x00 0x68000000 0x00 0x68000000 0x00 0x08000000>, /* PCIe0 DAT0 */
			 <0x00 0x70000000 0x00 0x70000000 0x00 0x00040000>, /* OCSRAM */
			 <0x00 0x78400000 0x00 0x78400000 0x00 0x00008000>, /* MAIN R5FSS0 ATCM */
			 <0x00 0x78500000 0x00 0x78500000 0x00 0x00008000>, /* MAIN R5FSS0 BTCM */
			 <0x00 0x7e000000 0x00 0x7e000000 0x00 0x00200000>, /* C7X_0 L2SRAM */
			 <0x00 0x7e200000 0x00 0x7e200000 0x00 0x00200000>, /* C7X_1 L2SRAM */
			 <0x01 0x00000000 0x01 0x00000000 0x00 0x00310000>, /* A53 PERIPHBASE */
			 <0x05 0x00000000 0x05 0x00000000 0x01 0x00000000>, /* FSS0 DAT3 */
			 <0x06 0x00000000 0x06 0x00000000 0x01 0x00000000>, /* PCIe0 DAT1 */

			 /* MCU Domain Range */
			 <0x00 0x04000000 0x00 0x04000000 0x00 0x01ff1400>,
			 <0x00 0x79000000 0x00 0x79000000 0x00 0x00008000>,
			 <0x00 0x79020000 0x00 0x79020000 0x00 0x00008000>,
			 <0x00 0x79100000 0x00 0x79100000 0x00 0x00040000>,
			 <0x00 0x79140000 0x00 0x79140000 0x00 0x00040000>,

			 /* Wakeup Domain Range */
			 <0x00 0x00b00000 0x00 0x00b00000 0x00 0x00002400>,
			 <0x00 0x2b000000 0x00 0x2b000000 0x00 0x00300400>,
			 <0x00 0x43000000 0x00 0x43000000 0x00 0x00020000>,
			 <0x00 0x78000000 0x00 0x78000000 0x00 0x00008000>,
			 <0x00 0x78100000 0x00 0x78100000 0x00 0x00008000>;

		cbass_mcu: bus@4000000 {
			compatible = "simple-bus";
			#address-cells = <2>;
			#size-cells = <2>;
			ranges = <0x00 0x04000000 0x00 0x04000000 0x00 0x01ff1400>, /* Peripheral window */
				 <0x00 0x79000000 0x00 0x79000000 0x00 0x00008000>, /* MCU R5 ATCM */
				 <0x00 0x79020000 0x00 0x79020000 0x00 0x00008000>, /* MCU R5 BTCM */
				 <0x00 0x79100000 0x00 0x79100000 0x00 0x00040000>, /* MCU IRAM0 */
				 <0x00 0x79140000 0x00 0x79140000 0x00 0x00040000>; /* MCU IRAM1 */
			bootph-all;
		};

		cbass_wakeup: bus@b00000 {
			compatible = "simple-bus";
			#address-cells = <2>;
			#size-cells = <2>;
			ranges = <0x00 0x00b00000 0x00 0x00b00000 0x00 0x00002400>, /* VTM */
				 <0x00 0x2b000000 0x00 0x2b000000 0x00 0x00300400>, /* Peripheral Window */
				 <0x00 0x43000000 0x00 0x43000000 0x00 0x00020000>, /* WKUP CTRL MMR */
				 <0x00 0x78000000 0x00 0x78000000 0x00 0x00008000>, /* DM R5 ATCM*/
				 <0x00 0x78100000 0x00 0x78100000 0x00 0x00008000>; /* DM R5 BTCM*/
			bootph-all;
		};
	};

	#include "k3-am62p-j722s-common-thermal.dtsi"
};

<<<<<<< HEAD
&main_gpio0 {
	ti,ngpio = <87>;
};

&main_gpio1 {
	ti,ngpio = <73>;
};

&oc_sram {
	reg = <0x00 0x70000000 0x00 0x40000>;
	ranges = <0x00 0x00 0x70000000 0x40000>;
};
=======
/* Include peripherals shared with AM62P */
#include "k3-am62p-j722s-common-main.dtsi"
#include "k3-am62p-j722s-common-mcu.dtsi"
#include "k3-am62p-j722s-common-wakeup.dtsi"

/* Include J722S specific peripherals */
#include "k3-j722s-main.dtsi"
>>>>>>> 7aa21fec
<|MERGE_RESOLUTION|>--- conflicted
+++ resolved
@@ -225,25 +225,10 @@
 	#include "k3-am62p-j722s-common-thermal.dtsi"
 };
 
-<<<<<<< HEAD
-&main_gpio0 {
-	ti,ngpio = <87>;
-};
-
-&main_gpio1 {
-	ti,ngpio = <73>;
-};
-
-&oc_sram {
-	reg = <0x00 0x70000000 0x00 0x40000>;
-	ranges = <0x00 0x00 0x70000000 0x40000>;
-};
-=======
 /* Include peripherals shared with AM62P */
 #include "k3-am62p-j722s-common-main.dtsi"
 #include "k3-am62p-j722s-common-mcu.dtsi"
 #include "k3-am62p-j722s-common-wakeup.dtsi"
 
 /* Include J722S specific peripherals */
-#include "k3-j722s-main.dtsi"
->>>>>>> 7aa21fec
+#include "k3-j722s-main.dtsi"