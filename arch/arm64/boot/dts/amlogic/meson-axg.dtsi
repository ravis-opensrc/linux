--- conflicted
+++ resolved
@@ -280,10 +280,7 @@
 				      "timing-adjustment";
 			rx-fifo-depth = <4096>;
 			tx-fifo-depth = <2048>;
-<<<<<<< HEAD
-=======
 			power-domains = <&pwrc PWRC_AXG_ETHERNET_MEM_ID>;
->>>>>>> 3b17187f
 			status = "disabled";
 		};
 
