--- conflicted
+++ resolved
@@ -50,8 +50,6 @@
 		compatible = "fixed-clock";
 		#clock-cells = <0>;
 		clock-frequency = <100000000>;
-<<<<<<< HEAD
-=======
 	};
 
 	reg_audio_pwr: regulator-audio-pwr {
@@ -63,7 +61,6 @@
 		regulator-max-microvolt = <3300000>;
 		gpio = <&gpio4 29 GPIO_ACTIVE_HIGH>;
 		enable-active-high;
->>>>>>> 98817289
 	};
 
 	reg_can1_stby: regulator-can1-stby {
