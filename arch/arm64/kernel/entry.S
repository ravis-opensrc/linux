/* SPDX-License-Identifier: GPL-2.0-only */
/*
 * Low-level exception handling code
 *
 * Copyright (C) 2012 ARM Ltd.
 * Authors:	Catalin Marinas <catalin.marinas@arm.com>
 *		Will Deacon <will.deacon@arm.com>
 */

#include <linux/arm-smccc.h>
#include <linux/init.h>
#include <linux/linkage.h>

#include <asm/alternative.h>
#include <asm/assembler.h>
#include <asm/asm-offsets.h>
#include <asm/asm_pointer_auth.h>
#include <asm/bug.h>
#include <asm/cpufeature.h>
#include <asm/errno.h>
#include <asm/esr.h>
#include <asm/irq.h>
#include <asm/memory.h>
#include <asm/mmu.h>
#include <asm/processor.h>
#include <asm/ptrace.h>
#include <asm/scs.h>
#include <asm/thread_info.h>
#include <asm/asm-uaccess.h>
#include <asm/unistd.h>

	.macro	clear_gp_regs
	.irp	n,0,1,2,3,4,5,6,7,8,9,10,11,12,13,14,15,16,17,18,19,20,21,22,23,24,25,26,27,28,29
	mov	x\n, xzr
	.endr
	.endm

	.macro kernel_ventry, el:req, ht:req, regsize:req, label:req
	.align 7
.Lventry_start\@:
	.if	\el == 0
	/*
	 * This must be the first instruction of the EL0 vector entries. It is
	 * skipped by the trampoline vectors, to trigger the cleanup.
	 */
	b	.Lskip_tramp_vectors_cleanup\@
	.if	\regsize == 64
	mrs	x30, tpidrro_el0
	msr	tpidrro_el0, xzr
	.else
	mov	x30, xzr
	.endif
.Lskip_tramp_vectors_cleanup\@:
	.endif

	sub	sp, sp, #PT_REGS_SIZE
#ifdef CONFIG_VMAP_STACK
	/*
	 * Test whether the SP has overflowed, without corrupting a GPR.
	 * Task and IRQ stacks are aligned so that SP & (1 << THREAD_SHIFT)
	 * should always be zero.
	 */
	add	sp, sp, x0			// sp' = sp + x0
	sub	x0, sp, x0			// x0' = sp' - x0 = (sp + x0) - x0 = sp
	tbnz	x0, #THREAD_SHIFT, 0f
	sub	x0, sp, x0			// x0'' = sp' - x0' = (sp + x0) - sp = x0
	sub	sp, sp, x0			// sp'' = sp' - x0 = (sp + x0) - x0 = sp
	b	el\el\ht\()_\regsize\()_\label

0:
	/*
	 * Either we've just detected an overflow, or we've taken an exception
	 * while on the overflow stack. Either way, we won't return to
	 * userspace, and can clobber EL0 registers to free up GPRs.
	 */

	/* Stash the original SP (minus PT_REGS_SIZE) in tpidr_el0. */
	msr	tpidr_el0, x0

	/* Recover the original x0 value and stash it in tpidrro_el0 */
	sub	x0, sp, x0
	msr	tpidrro_el0, x0

	/* Switch to the overflow stack */
	adr_this_cpu sp, overflow_stack + OVERFLOW_STACK_SIZE, x0

	/*
	 * Check whether we were already on the overflow stack. This may happen
	 * after panic() re-enables interrupts.
	 */
	mrs	x0, tpidr_el0			// sp of interrupted context
	sub	x0, sp, x0			// delta with top of overflow stack
	tst	x0, #~(OVERFLOW_STACK_SIZE - 1)	// within range?
	b.ne	__bad_stack			// no? -> bad stack pointer

	/* We were already on the overflow stack. Restore sp/x0 and carry on. */
	sub	sp, sp, x0
	mrs	x0, tpidrro_el0
#endif
	b	el\el\ht\()_\regsize\()_\label
.org .Lventry_start\@ + 128	// Did we overflow the ventry slot?
	.endm

	.macro	tramp_alias, dst, sym
	.set	.Lalias\@, TRAMP_VALIAS + \sym - .entry.tramp.text
	movz	\dst, :abs_g2_s:.Lalias\@
	movk	\dst, :abs_g1_nc:.Lalias\@
	movk	\dst, :abs_g0_nc:.Lalias\@
	.endm

	/*
	 * This macro corrupts x0-x3. It is the caller's duty  to save/restore
	 * them if required.
	 */
	.macro	apply_ssbd, state, tmp1, tmp2
alternative_cb	ARM64_ALWAYS_SYSTEM, spectre_v4_patch_fw_mitigation_enable
	b	.L__asm_ssbd_skip\@		// Patched to NOP
alternative_cb_end
	ldr_this_cpu	\tmp2, arm64_ssbd_callback_required, \tmp1
	cbz	\tmp2,	.L__asm_ssbd_skip\@
	ldr	\tmp2, [tsk, #TSK_TI_FLAGS]
	tbnz	\tmp2, #TIF_SSBD, .L__asm_ssbd_skip\@
	mov	w0, #ARM_SMCCC_ARCH_WORKAROUND_2
	mov	w1, #\state
alternative_cb	ARM64_ALWAYS_SYSTEM, smccc_patch_fw_mitigation_conduit
	nop					// Patched to SMC/HVC #0
alternative_cb_end
.L__asm_ssbd_skip\@:
	.endm

	/* Check for MTE asynchronous tag check faults */
	.macro check_mte_async_tcf, tmp, ti_flags, thread_sctlr
#ifdef CONFIG_ARM64_MTE
	.arch_extension lse
alternative_if_not ARM64_MTE
	b	1f
alternative_else_nop_endif
	/*
	 * Asynchronous tag check faults are only possible in ASYNC (2) or
	 * ASYM (3) modes. In each of these modes bit 1 of SCTLR_EL1.TCF0 is
	 * set, so skip the check if it is unset.
	 */
	tbz	\thread_sctlr, #(SCTLR_EL1_TCF0_SHIFT + 1), 1f
	mrs_s	\tmp, SYS_TFSRE0_EL1
	tbz	\tmp, #SYS_TFSR_EL1_TF0_SHIFT, 1f
	/* Asynchronous TCF occurred for TTBR0 access, set the TI flag */
	mov	\tmp, #_TIF_MTE_ASYNC_FAULT
	add	\ti_flags, tsk, #TSK_TI_FLAGS
	stset	\tmp, [\ti_flags]
1:
#endif
	.endm

	/* Clear the MTE asynchronous tag check faults */
	.macro clear_mte_async_tcf thread_sctlr
#ifdef CONFIG_ARM64_MTE
alternative_if ARM64_MTE
	/* See comment in check_mte_async_tcf above. */
	tbz	\thread_sctlr, #(SCTLR_EL1_TCF0_SHIFT + 1), 1f
	dsb	ish
	msr_s	SYS_TFSRE0_EL1, xzr
1:
alternative_else_nop_endif
#endif
	.endm

	.macro mte_set_gcr, mte_ctrl, tmp
#ifdef CONFIG_ARM64_MTE
	ubfx	\tmp, \mte_ctrl, #MTE_CTRL_GCR_USER_EXCL_SHIFT, #16
	orr	\tmp, \tmp, #SYS_GCR_EL1_RRND
	msr_s	SYS_GCR_EL1, \tmp
#endif
	.endm

	.macro mte_set_kernel_gcr, tmp, tmp2
#ifdef CONFIG_KASAN_HW_TAGS
alternative_cb	ARM64_ALWAYS_SYSTEM, kasan_hw_tags_enable
	b	1f
alternative_cb_end
	mov	\tmp, KERNEL_GCR_EL1
	msr_s	SYS_GCR_EL1, \tmp
1:
#endif
	.endm

	.macro mte_set_user_gcr, tsk, tmp, tmp2
#ifdef CONFIG_KASAN_HW_TAGS
alternative_cb	ARM64_ALWAYS_SYSTEM, kasan_hw_tags_enable
	b	1f
alternative_cb_end
	ldr	\tmp, [\tsk, #THREAD_MTE_CTRL]

	mte_set_gcr \tmp, \tmp2
1:
#endif
	.endm

	.macro	kernel_entry, el, regsize = 64
	.if	\el == 0
	alternative_insn nop, SET_PSTATE_DIT(1), ARM64_HAS_DIT
	.endif
	.if	\regsize == 32
	mov	w0, w0				// zero upper 32 bits of x0
	.endif
	stp	x0, x1, [sp, #16 * 0]
	stp	x2, x3, [sp, #16 * 1]
	stp	x4, x5, [sp, #16 * 2]
	stp	x6, x7, [sp, #16 * 3]
	stp	x8, x9, [sp, #16 * 4]
	stp	x10, x11, [sp, #16 * 5]
	stp	x12, x13, [sp, #16 * 6]
	stp	x14, x15, [sp, #16 * 7]
	stp	x16, x17, [sp, #16 * 8]
	stp	x18, x19, [sp, #16 * 9]
	stp	x20, x21, [sp, #16 * 10]
	stp	x22, x23, [sp, #16 * 11]
	stp	x24, x25, [sp, #16 * 12]
	stp	x26, x27, [sp, #16 * 13]
	stp	x28, x29, [sp, #16 * 14]

	.if	\el == 0
	clear_gp_regs
	mrs	x21, sp_el0
	ldr_this_cpu	tsk, __entry_task, x20
	msr	sp_el0, tsk

	/*
	 * Ensure MDSCR_EL1.SS is clear, since we can unmask debug exceptions
	 * when scheduling.
	 */
	ldr	x19, [tsk, #TSK_TI_FLAGS]
	disable_step_tsk x19, x20

	/* Check for asynchronous tag check faults in user space */
	ldr	x0, [tsk, THREAD_SCTLR_USER]
	check_mte_async_tcf x22, x23, x0

#ifdef CONFIG_ARM64_PTR_AUTH
alternative_if ARM64_HAS_ADDRESS_AUTH
	/*
	 * Enable IA for in-kernel PAC if the task had it disabled. Although
	 * this could be implemented with an unconditional MRS which would avoid
	 * a load, this was measured to be slower on Cortex-A75 and Cortex-A76.
	 *
	 * Install the kernel IA key only if IA was enabled in the task. If IA
	 * was disabled on kernel exit then we would have left the kernel IA
	 * installed so there is no need to install it again.
	 */
	tbz	x0, SCTLR_ELx_ENIA_SHIFT, 1f
	__ptrauth_keys_install_kernel_nosync tsk, x20, x22, x23
	b	2f
1:
	mrs	x0, sctlr_el1
	orr	x0, x0, SCTLR_ELx_ENIA
	msr	sctlr_el1, x0
2:
alternative_else_nop_endif
#endif

	apply_ssbd 1, x22, x23

	mte_set_kernel_gcr x22, x23

	/*
	 * Any non-self-synchronizing system register updates required for
	 * kernel entry should be placed before this point.
	 */
alternative_if ARM64_MTE
	isb
	b	1f
alternative_else_nop_endif
alternative_if ARM64_HAS_ADDRESS_AUTH
	isb
alternative_else_nop_endif
1:

	scs_load_current
	.else
	add	x21, sp, #PT_REGS_SIZE
	get_current_task tsk
	.endif /* \el == 0 */
	mrs	x22, elr_el1
	mrs	x23, spsr_el1
	stp	lr, x21, [sp, #S_LR]

	/*
	 * For exceptions from EL0, create a final frame record.
	 * For exceptions from EL1, create a synthetic frame record so the
	 * interrupted code shows up in the backtrace.
	 */
	.if \el == 0
	stp	xzr, xzr, [sp, #S_STACKFRAME]
	.else
	stp	x29, x22, [sp, #S_STACKFRAME]
	.endif
	add	x29, sp, #S_STACKFRAME

#ifdef CONFIG_ARM64_SW_TTBR0_PAN
alternative_if_not ARM64_HAS_PAN
	bl	__swpan_entry_el\el
alternative_else_nop_endif
#endif

	stp	x22, x23, [sp, #S_PC]

	/* Not in a syscall by default (el0_svc overwrites for real syscall) */
	.if	\el == 0
	mov	w21, #NO_SYSCALL
	str	w21, [sp, #S_SYSCALLNO]
	.endif

#ifdef CONFIG_ARM64_PSEUDO_NMI
alternative_if_not ARM64_HAS_GIC_PRIO_MASKING
	b	.Lskip_pmr_save\@
alternative_else_nop_endif

	mrs_s	x20, SYS_ICC_PMR_EL1
	str	x20, [sp, #S_PMR_SAVE]
	mov	x20, #GIC_PRIO_IRQON | GIC_PRIO_PSR_I_SET
	msr_s	SYS_ICC_PMR_EL1, x20

.Lskip_pmr_save\@:
#endif

	/*
	 * Registers that may be useful after this macro is invoked:
	 *
	 * x20 - ICC_PMR_EL1
	 * x21 - aborted SP
	 * x22 - aborted PC
	 * x23 - aborted PSTATE
	*/
	.endm

	.macro	kernel_exit, el
	.if	\el != 0
	disable_daif
	.endif

#ifdef CONFIG_ARM64_PSEUDO_NMI
alternative_if_not ARM64_HAS_GIC_PRIO_MASKING
	b	.Lskip_pmr_restore\@
alternative_else_nop_endif

	ldr	x20, [sp, #S_PMR_SAVE]
	msr_s	SYS_ICC_PMR_EL1, x20

	/* Ensure priority change is seen by redistributor */
alternative_if_not ARM64_HAS_GIC_PRIO_RELAXED_SYNC
	dsb	sy
alternative_else_nop_endif

.Lskip_pmr_restore\@:
#endif

	ldp	x21, x22, [sp, #S_PC]		// load ELR, SPSR

#ifdef CONFIG_ARM64_SW_TTBR0_PAN
alternative_if_not ARM64_HAS_PAN
	bl	__swpan_exit_el\el
alternative_else_nop_endif
#endif

	.if	\el == 0
	ldr	x23, [sp, #S_SP]		// load return stack pointer
	msr	sp_el0, x23
	tst	x22, #PSR_MODE32_BIT		// native task?
	b.eq	3f

#ifdef CONFIG_ARM64_ERRATUM_845719
alternative_if ARM64_WORKAROUND_845719
#ifdef CONFIG_PID_IN_CONTEXTIDR
	mrs	x29, contextidr_el1
	msr	contextidr_el1, x29
#else
	msr contextidr_el1, xzr
#endif
alternative_else_nop_endif
#endif
3:
	scs_save tsk

	/* Ignore asynchronous tag check faults in the uaccess routines */
	ldr	x0, [tsk, THREAD_SCTLR_USER]
	clear_mte_async_tcf x0

#ifdef CONFIG_ARM64_PTR_AUTH
alternative_if ARM64_HAS_ADDRESS_AUTH
	/*
	 * IA was enabled for in-kernel PAC. Disable it now if needed, or
	 * alternatively install the user's IA. All other per-task keys and
	 * SCTLR bits were updated on task switch.
	 *
	 * No kernel C function calls after this.
	 */
	tbz	x0, SCTLR_ELx_ENIA_SHIFT, 1f
	__ptrauth_keys_install_user tsk, x0, x1, x2
	b	2f
1:
	mrs	x0, sctlr_el1
	bic	x0, x0, SCTLR_ELx_ENIA
	msr	sctlr_el1, x0
2:
alternative_else_nop_endif
#endif

	mte_set_user_gcr tsk, x0, x1

	apply_ssbd 0, x0, x1
	.endif

	msr	elr_el1, x21			// set up the return data
	msr	spsr_el1, x22
	ldp	x0, x1, [sp, #16 * 0]
	ldp	x2, x3, [sp, #16 * 1]
	ldp	x4, x5, [sp, #16 * 2]
	ldp	x6, x7, [sp, #16 * 3]
	ldp	x8, x9, [sp, #16 * 4]
	ldp	x10, x11, [sp, #16 * 5]
	ldp	x12, x13, [sp, #16 * 6]
	ldp	x14, x15, [sp, #16 * 7]
	ldp	x16, x17, [sp, #16 * 8]
	ldp	x18, x19, [sp, #16 * 9]
	ldp	x20, x21, [sp, #16 * 10]
	ldp	x22, x23, [sp, #16 * 11]
	ldp	x24, x25, [sp, #16 * 12]
	ldp	x26, x27, [sp, #16 * 13]
	ldp	x28, x29, [sp, #16 * 14]

	.if	\el == 0
#ifdef CONFIG_UNMAP_KERNEL_AT_EL0
	alternative_insn "b .L_skip_tramp_exit_\@", nop, ARM64_UNMAP_KERNEL_AT_EL0

	msr	far_el1, x29

	ldr_this_cpu	x30, this_cpu_vector, x29
	tramp_alias	x29, tramp_exit
	msr		vbar_el1, x30		// install vector table
	ldr		lr, [sp, #S_LR]		// restore x30
	add		sp, sp, #PT_REGS_SIZE	// restore sp
	br		x29

.L_skip_tramp_exit_\@:
#endif
<<<<<<< HEAD
	ldr	lr, [sp, #S_LR]
	add	sp, sp, #PT_REGS_SIZE		// restore sp

	/* This must be after the last explicit memory access */
alternative_if ARM64_WORKAROUND_SPECULATIVE_UNPRIV_LOAD
	tlbi	vale1, xzr
	dsb	nsh
alternative_else_nop_endif
	eret
	.else
=======
	.endif

>>>>>>> 03a22b59
	ldr	lr, [sp, #S_LR]
	add	sp, sp, #PT_REGS_SIZE		// restore sp

	.if \el == 0
	/* This must be after the last explicit memory access */
alternative_if ARM64_WORKAROUND_SPECULATIVE_UNPRIV_LOAD
	tlbi	vale1, xzr
	dsb	nsh
alternative_else_nop_endif
	.else
	/* Ensure any device/NC reads complete */
	alternative_insn nop, "dmb sy", ARM64_WORKAROUND_1508412
	.endif

	eret
	sb
	.endm

#ifdef CONFIG_ARM64_SW_TTBR0_PAN
	/*
	 * Set the TTBR0 PAN bit in SPSR. When the exception is taken from
	 * EL0, there is no need to check the state of TTBR0_EL1 since
	 * accesses are always enabled.
	 * Note that the meaning of this bit differs from the ARMv8.1 PAN
	 * feature as all TTBR0_EL1 accesses are disabled, not just those to
	 * user mappings.
	 */
SYM_CODE_START_LOCAL(__swpan_entry_el1)
	mrs	x21, ttbr0_el1
	tst	x21, #TTBR_ASID_MASK		// Check for the reserved ASID
	orr	x23, x23, #PSR_PAN_BIT		// Set the emulated PAN in the saved SPSR
	b.eq	1f				// TTBR0 access already disabled
	and	x23, x23, #~PSR_PAN_BIT		// Clear the emulated PAN in the saved SPSR
SYM_INNER_LABEL(__swpan_entry_el0, SYM_L_LOCAL)
	__uaccess_ttbr0_disable x21
1:	ret
SYM_CODE_END(__swpan_entry_el1)

	/*
	 * Restore access to TTBR0_EL1. If returning to EL0, no need for SPSR
	 * PAN bit checking.
	 */
SYM_CODE_START_LOCAL(__swpan_exit_el1)
	tbnz	x22, #22, 1f			// Skip re-enabling TTBR0 access if the PSR_PAN_BIT is set
	__uaccess_ttbr0_enable x0, x1
1:	and	x22, x22, #~PSR_PAN_BIT		// ARMv8.0 CPUs do not understand this bit
	ret
SYM_CODE_END(__swpan_exit_el1)

SYM_CODE_START_LOCAL(__swpan_exit_el0)
	__uaccess_ttbr0_enable x0, x1
	/*
	 * Enable errata workarounds only if returning to user. The only
	 * workaround currently required for TTBR0_EL1 changes are for the
	 * Cavium erratum 27456 (broadcast TLBI instructions may cause I-cache
	 * corruption).
	 */
	b	post_ttbr_update_workaround
SYM_CODE_END(__swpan_exit_el0)
#endif

/* GPRs used by entry code */
tsk	.req	x28		// current thread_info

	.text

/*
 * Exception vectors.
 */
	.pushsection ".entry.text", "ax"

	.align	11
SYM_CODE_START(vectors)
	kernel_ventry	1, t, 64, sync		// Synchronous EL1t
	kernel_ventry	1, t, 64, irq		// IRQ EL1t
	kernel_ventry	1, t, 64, fiq		// FIQ EL1t
	kernel_ventry	1, t, 64, error		// Error EL1t

	kernel_ventry	1, h, 64, sync		// Synchronous EL1h
	kernel_ventry	1, h, 64, irq		// IRQ EL1h
	kernel_ventry	1, h, 64, fiq		// FIQ EL1h
	kernel_ventry	1, h, 64, error		// Error EL1h

	kernel_ventry	0, t, 64, sync		// Synchronous 64-bit EL0
	kernel_ventry	0, t, 64, irq		// IRQ 64-bit EL0
	kernel_ventry	0, t, 64, fiq		// FIQ 64-bit EL0
	kernel_ventry	0, t, 64, error		// Error 64-bit EL0

	kernel_ventry	0, t, 32, sync		// Synchronous 32-bit EL0
	kernel_ventry	0, t, 32, irq		// IRQ 32-bit EL0
	kernel_ventry	0, t, 32, fiq		// FIQ 32-bit EL0
	kernel_ventry	0, t, 32, error		// Error 32-bit EL0
SYM_CODE_END(vectors)

#ifdef CONFIG_VMAP_STACK
SYM_CODE_START_LOCAL(__bad_stack)
	/*
	 * We detected an overflow in kernel_ventry, which switched to the
	 * overflow stack. Stash the exception regs, and head to our overflow
	 * handler.
	 */

	/* Restore the original x0 value */
	mrs	x0, tpidrro_el0

	/*
	 * Store the original GPRs to the new stack. The orginal SP (minus
	 * PT_REGS_SIZE) was stashed in tpidr_el0 by kernel_ventry.
	 */
	sub	sp, sp, #PT_REGS_SIZE
	kernel_entry 1
	mrs	x0, tpidr_el0
	add	x0, x0, #PT_REGS_SIZE
	str	x0, [sp, #S_SP]

	/* Stash the regs for handle_bad_stack */
	mov	x0, sp

	/* Time to die */
	bl	handle_bad_stack
	ASM_BUG()
SYM_CODE_END(__bad_stack)
#endif /* CONFIG_VMAP_STACK */


	.macro entry_handler el:req, ht:req, regsize:req, label:req
SYM_CODE_START_LOCAL(el\el\ht\()_\regsize\()_\label)
	kernel_entry \el, \regsize
	mov	x0, sp
	bl	el\el\ht\()_\regsize\()_\label\()_handler
	.if \el == 0
	b	ret_to_user
	.else
	b	ret_to_kernel
	.endif
SYM_CODE_END(el\el\ht\()_\regsize\()_\label)
	.endm

/*
 * Early exception handlers
 */
	entry_handler	1, t, 64, sync
	entry_handler	1, t, 64, irq
	entry_handler	1, t, 64, fiq
	entry_handler	1, t, 64, error

	entry_handler	1, h, 64, sync
	entry_handler	1, h, 64, irq
	entry_handler	1, h, 64, fiq
	entry_handler	1, h, 64, error

	entry_handler	0, t, 64, sync
	entry_handler	0, t, 64, irq
	entry_handler	0, t, 64, fiq
	entry_handler	0, t, 64, error

	entry_handler	0, t, 32, sync
	entry_handler	0, t, 32, irq
	entry_handler	0, t, 32, fiq
	entry_handler	0, t, 32, error

SYM_CODE_START_LOCAL(ret_to_kernel)
	kernel_exit 1
SYM_CODE_END(ret_to_kernel)

SYM_CODE_START_LOCAL(ret_to_user)
	ldr	x19, [tsk, #TSK_TI_FLAGS]	// re-check for single-step
	enable_step_tsk x19, x2
#ifdef CONFIG_GCC_PLUGIN_STACKLEAK
	bl	stackleak_erase_on_task_stack
#endif
	kernel_exit 0
SYM_CODE_END(ret_to_user)

	.popsection				// .entry.text

	// Move from tramp_pg_dir to swapper_pg_dir
	.macro tramp_map_kernel, tmp
	mrs	\tmp, ttbr1_el1
	add	\tmp, \tmp, #TRAMP_SWAPPER_OFFSET
	bic	\tmp, \tmp, #USER_ASID_FLAG
	msr	ttbr1_el1, \tmp
#ifdef CONFIG_QCOM_FALKOR_ERRATUM_1003
alternative_if ARM64_WORKAROUND_QCOM_FALKOR_E1003
	/* ASID already in \tmp[63:48] */
	movk	\tmp, #:abs_g2_nc:(TRAMP_VALIAS >> 12)
	movk	\tmp, #:abs_g1_nc:(TRAMP_VALIAS >> 12)
	/* 2MB boundary containing the vectors, so we nobble the walk cache */
	movk	\tmp, #:abs_g0_nc:((TRAMP_VALIAS & ~(SZ_2M - 1)) >> 12)
	isb
	tlbi	vae1, \tmp
	dsb	nsh
alternative_else_nop_endif
#endif /* CONFIG_QCOM_FALKOR_ERRATUM_1003 */
	.endm

	// Move from swapper_pg_dir to tramp_pg_dir
	.macro tramp_unmap_kernel, tmp
	mrs	\tmp, ttbr1_el1
	sub	\tmp, \tmp, #TRAMP_SWAPPER_OFFSET
	orr	\tmp, \tmp, #USER_ASID_FLAG
	msr	ttbr1_el1, \tmp
	/*
	 * We avoid running the post_ttbr_update_workaround here because
	 * it's only needed by Cavium ThunderX, which requires KPTI to be
	 * disabled.
	 */
	.endm

	.macro		tramp_data_read_var	dst, var
#ifdef CONFIG_RELOCATABLE
	ldr		\dst, .L__tramp_data_\var
	.ifndef		.L__tramp_data_\var
	.pushsection	".entry.tramp.rodata", "a", %progbits
	.align		3
.L__tramp_data_\var:
	.quad		\var
	.popsection
	.endif
#else
	/*
	 * As !RELOCATABLE implies !RANDOMIZE_BASE the address is always a
	 * compile time constant (and hence not secret and not worth hiding).
	 *
	 * As statically allocated kernel code and data always live in the top
	 * 47 bits of the address space we can sign-extend bit 47 and avoid an
	 * instruction to load the upper 16 bits (which must be 0xFFFF).
	 */
	movz		\dst, :abs_g2_s:\var
	movk		\dst, :abs_g1_nc:\var
	movk		\dst, :abs_g0_nc:\var
#endif
	.endm

#define BHB_MITIGATION_NONE	0
#define BHB_MITIGATION_LOOP	1
#define BHB_MITIGATION_FW	2
#define BHB_MITIGATION_INSN	3

	.macro tramp_ventry, vector_start, regsize, kpti, bhb
	.align	7
1:
	.if	\regsize == 64
	msr	tpidrro_el0, x30	// Restored in kernel_ventry
	.endif

	.if	\bhb == BHB_MITIGATION_LOOP
	/*
	 * This sequence must appear before the first indirect branch. i.e. the
	 * ret out of tramp_ventry. It appears here because x30 is free.
	 */
	__mitigate_spectre_bhb_loop	x30
	.endif // \bhb == BHB_MITIGATION_LOOP

	.if	\bhb == BHB_MITIGATION_INSN
	clearbhb
	isb
	.endif // \bhb == BHB_MITIGATION_INSN

	.if	\kpti == 1
	/*
	 * Defend against branch aliasing attacks by pushing a dummy
	 * entry onto the return stack and using a RET instruction to
	 * enter the full-fat kernel vectors.
	 */
	bl	2f
	b	.
2:
	tramp_map_kernel	x30
alternative_insn isb, nop, ARM64_WORKAROUND_QCOM_FALKOR_E1003
	tramp_data_read_var	x30, vectors
alternative_if_not ARM64_WORKAROUND_CAVIUM_TX2_219_PRFM
	prfm	plil1strm, [x30, #(1b - \vector_start)]
alternative_else_nop_endif

	msr	vbar_el1, x30
	isb
	.else
	adr_l	x30, vectors
	.endif // \kpti == 1

	.if	\bhb == BHB_MITIGATION_FW
	/*
	 * The firmware sequence must appear before the first indirect branch.
	 * i.e. the ret out of tramp_ventry. But it also needs the stack to be
	 * mapped to save/restore the registers the SMC clobbers.
	 */
	__mitigate_spectre_bhb_fw
	.endif // \bhb == BHB_MITIGATION_FW

	add	x30, x30, #(1b - \vector_start + 4)
	ret
.org 1b + 128	// Did we overflow the ventry slot?
	.endm

	.macro	generate_tramp_vector,	kpti, bhb
.Lvector_start\@:
	.space	0x400

	.rept	4
	tramp_ventry	.Lvector_start\@, 64, \kpti, \bhb
	.endr
	.rept	4
	tramp_ventry	.Lvector_start\@, 32, \kpti, \bhb
	.endr
	.endm

#ifdef CONFIG_UNMAP_KERNEL_AT_EL0
/*
 * Exception vectors trampoline.
 * The order must match __bp_harden_el1_vectors and the
 * arm64_bp_harden_el1_vectors enum.
 */
	.pushsection ".entry.tramp.text", "ax"
	.align	11
SYM_CODE_START_LOCAL_NOALIGN(tramp_vectors)
#ifdef CONFIG_MITIGATE_SPECTRE_BRANCH_HISTORY
	generate_tramp_vector	kpti=1, bhb=BHB_MITIGATION_LOOP
	generate_tramp_vector	kpti=1, bhb=BHB_MITIGATION_FW
	generate_tramp_vector	kpti=1, bhb=BHB_MITIGATION_INSN
#endif /* CONFIG_MITIGATE_SPECTRE_BRANCH_HISTORY */
	generate_tramp_vector	kpti=1, bhb=BHB_MITIGATION_NONE
SYM_CODE_END(tramp_vectors)

SYM_CODE_START_LOCAL(tramp_exit)
	tramp_unmap_kernel	x29
	mrs		x29, far_el1		// restore x29
	eret
	sb
SYM_CODE_END(tramp_exit)
	.popsection				// .entry.tramp.text
#endif /* CONFIG_UNMAP_KERNEL_AT_EL0 */

/*
 * Exception vectors for spectre mitigations on entry from EL1 when
 * kpti is not in use.
 */
	.macro generate_el1_vector, bhb
.Lvector_start\@:
	kernel_ventry	1, t, 64, sync		// Synchronous EL1t
	kernel_ventry	1, t, 64, irq		// IRQ EL1t
	kernel_ventry	1, t, 64, fiq		// FIQ EL1h
	kernel_ventry	1, t, 64, error		// Error EL1t

	kernel_ventry	1, h, 64, sync		// Synchronous EL1h
	kernel_ventry	1, h, 64, irq		// IRQ EL1h
	kernel_ventry	1, h, 64, fiq		// FIQ EL1h
	kernel_ventry	1, h, 64, error		// Error EL1h

	.rept	4
	tramp_ventry	.Lvector_start\@, 64, 0, \bhb
	.endr
	.rept 4
	tramp_ventry	.Lvector_start\@, 32, 0, \bhb
	.endr
	.endm

/* The order must match tramp_vecs and the arm64_bp_harden_el1_vectors enum. */
	.pushsection ".entry.text", "ax"
	.align	11
SYM_CODE_START(__bp_harden_el1_vectors)
#ifdef CONFIG_MITIGATE_SPECTRE_BRANCH_HISTORY
	generate_el1_vector	bhb=BHB_MITIGATION_LOOP
	generate_el1_vector	bhb=BHB_MITIGATION_FW
	generate_el1_vector	bhb=BHB_MITIGATION_INSN
#endif /* CONFIG_MITIGATE_SPECTRE_BRANCH_HISTORY */
SYM_CODE_END(__bp_harden_el1_vectors)
	.popsection


/*
 * Register switch for AArch64. The callee-saved registers need to be saved
 * and restored. On entry:
 *   x0 = previous task_struct (must be preserved across the switch)
 *   x1 = next task_struct
 * Previous and next are guaranteed not to be the same.
 *
 */
SYM_FUNC_START(cpu_switch_to)
	mov	x10, #THREAD_CPU_CONTEXT
	add	x8, x0, x10
	mov	x9, sp
	stp	x19, x20, [x8], #16		// store callee-saved registers
	stp	x21, x22, [x8], #16
	stp	x23, x24, [x8], #16
	stp	x25, x26, [x8], #16
	stp	x27, x28, [x8], #16
	stp	x29, x9, [x8], #16
	str	lr, [x8]
	add	x8, x1, x10
	ldp	x19, x20, [x8], #16		// restore callee-saved registers
	ldp	x21, x22, [x8], #16
	ldp	x23, x24, [x8], #16
	ldp	x25, x26, [x8], #16
	ldp	x27, x28, [x8], #16
	ldp	x29, x9, [x8], #16
	ldr	lr, [x8]
	mov	sp, x9
	msr	sp_el0, x1
	ptrauth_keys_install_kernel x1, x8, x9, x10
	scs_save x0
	scs_load_current
	ret
SYM_FUNC_END(cpu_switch_to)
NOKPROBE(cpu_switch_to)

/*
 * This is how we return from a fork.
 */
SYM_CODE_START(ret_from_fork)
	bl	schedule_tail
	cbz	x19, 1f				// not a kernel thread
	mov	x0, x20
	blr	x19
1:	get_current_task tsk
	mov	x0, sp
	bl	asm_exit_to_user_mode
	b	ret_to_user
SYM_CODE_END(ret_from_fork)
NOKPROBE(ret_from_fork)

/*
 * void call_on_irq_stack(struct pt_regs *regs,
 * 		          void (*func)(struct pt_regs *));
 *
 * Calls func(regs) using this CPU's irq stack and shadow irq stack.
 */
SYM_FUNC_START(call_on_irq_stack)
#ifdef CONFIG_SHADOW_CALL_STACK
	get_current_task x16
	scs_save x16
	ldr_this_cpu scs_sp, irq_shadow_call_stack_ptr, x17
#endif

	/* Create a frame record to save our LR and SP (implicit in FP) */
	stp	x29, x30, [sp, #-16]!
	mov	x29, sp

	ldr_this_cpu x16, irq_stack_ptr, x17

	/* Move to the new stack and call the function there */
	add	sp, x16, #IRQ_STACK_SIZE
	blr	x1

	/*
	 * Restore the SP from the FP, and restore the FP and LR from the frame
	 * record.
	 */
	mov	sp, x29
	ldp	x29, x30, [sp], #16
	scs_load_current
	ret
SYM_FUNC_END(call_on_irq_stack)
NOKPROBE(call_on_irq_stack)

#ifdef CONFIG_ARM_SDE_INTERFACE

#include <asm/sdei.h>
#include <uapi/linux/arm_sdei.h>

.macro sdei_handler_exit exit_mode
	/* On success, this call never returns... */
	cmp	\exit_mode, #SDEI_EXIT_SMC
	b.ne	99f
	smc	#0
	b	.
99:	hvc	#0
	b	.
.endm

#ifdef CONFIG_UNMAP_KERNEL_AT_EL0
/*
 * The regular SDEI entry point may have been unmapped along with the rest of
 * the kernel. This trampoline restores the kernel mapping to make the x1 memory
 * argument accessible.
 *
 * This clobbers x4, __sdei_handler() will restore this from firmware's
 * copy.
 */
.pushsection ".entry.tramp.text", "ax"
SYM_CODE_START(__sdei_asm_entry_trampoline)
	mrs	x4, ttbr1_el1
	tbz	x4, #USER_ASID_BIT, 1f

	tramp_map_kernel tmp=x4
	isb
	mov	x4, xzr

	/*
	 * Remember whether to unmap the kernel on exit.
	 */
1:	str	x4, [x1, #(SDEI_EVENT_INTREGS + S_SDEI_TTBR1)]
	tramp_data_read_var     x4, __sdei_asm_handler
	br	x4
SYM_CODE_END(__sdei_asm_entry_trampoline)
NOKPROBE(__sdei_asm_entry_trampoline)

/*
 * Make the exit call and restore the original ttbr1_el1
 *
 * x0 & x1: setup for the exit API call
 * x2: exit_mode
 * x4: struct sdei_registered_event argument from registration time.
 */
SYM_CODE_START(__sdei_asm_exit_trampoline)
	ldr	x4, [x4, #(SDEI_EVENT_INTREGS + S_SDEI_TTBR1)]
	cbnz	x4, 1f

	tramp_unmap_kernel	tmp=x4

1:	sdei_handler_exit exit_mode=x2
SYM_CODE_END(__sdei_asm_exit_trampoline)
NOKPROBE(__sdei_asm_exit_trampoline)
.popsection		// .entry.tramp.text
#endif /* CONFIG_UNMAP_KERNEL_AT_EL0 */

/*
 * Software Delegated Exception entry point.
 *
 * x0: Event number
 * x1: struct sdei_registered_event argument from registration time.
 * x2: interrupted PC
 * x3: interrupted PSTATE
 * x4: maybe clobbered by the trampoline
 *
 * Firmware has preserved x0->x17 for us, we must save/restore the rest to
 * follow SMC-CC. We save (or retrieve) all the registers as the handler may
 * want them.
 */
SYM_CODE_START(__sdei_asm_handler)
	stp     x2, x3, [x1, #SDEI_EVENT_INTREGS + S_PC]
	stp     x4, x5, [x1, #SDEI_EVENT_INTREGS + 16 * 2]
	stp     x6, x7, [x1, #SDEI_EVENT_INTREGS + 16 * 3]
	stp     x8, x9, [x1, #SDEI_EVENT_INTREGS + 16 * 4]
	stp     x10, x11, [x1, #SDEI_EVENT_INTREGS + 16 * 5]
	stp     x12, x13, [x1, #SDEI_EVENT_INTREGS + 16 * 6]
	stp     x14, x15, [x1, #SDEI_EVENT_INTREGS + 16 * 7]
	stp     x16, x17, [x1, #SDEI_EVENT_INTREGS + 16 * 8]
	stp     x18, x19, [x1, #SDEI_EVENT_INTREGS + 16 * 9]
	stp     x20, x21, [x1, #SDEI_EVENT_INTREGS + 16 * 10]
	stp     x22, x23, [x1, #SDEI_EVENT_INTREGS + 16 * 11]
	stp     x24, x25, [x1, #SDEI_EVENT_INTREGS + 16 * 12]
	stp     x26, x27, [x1, #SDEI_EVENT_INTREGS + 16 * 13]
	stp     x28, x29, [x1, #SDEI_EVENT_INTREGS + 16 * 14]
	mov	x4, sp
	stp     lr, x4, [x1, #SDEI_EVENT_INTREGS + S_LR]

	mov	x19, x1

	/* Store the registered-event for crash_smp_send_stop() */
	ldrb	w4, [x19, #SDEI_EVENT_PRIORITY]
	cbnz	w4, 1f
	adr_this_cpu dst=x5, sym=sdei_active_normal_event, tmp=x6
	b	2f
1:	adr_this_cpu dst=x5, sym=sdei_active_critical_event, tmp=x6
2:	str	x19, [x5]

#ifdef CONFIG_VMAP_STACK
	/*
	 * entry.S may have been using sp as a scratch register, find whether
	 * this is a normal or critical event and switch to the appropriate
	 * stack for this CPU.
	 */
	cbnz	w4, 1f
	ldr_this_cpu dst=x5, sym=sdei_stack_normal_ptr, tmp=x6
	b	2f
1:	ldr_this_cpu dst=x5, sym=sdei_stack_critical_ptr, tmp=x6
2:	mov	x6, #SDEI_STACK_SIZE
	add	x5, x5, x6
	mov	sp, x5
#endif

#ifdef CONFIG_SHADOW_CALL_STACK
	/* Use a separate shadow call stack for normal and critical events */
	cbnz	w4, 3f
	ldr_this_cpu dst=scs_sp, sym=sdei_shadow_call_stack_normal_ptr, tmp=x6
	b	4f
3:	ldr_this_cpu dst=scs_sp, sym=sdei_shadow_call_stack_critical_ptr, tmp=x6
4:
#endif

	/*
	 * We may have interrupted userspace, or a guest, or exit-from or
	 * return-to either of these. We can't trust sp_el0, restore it.
	 */
	mrs	x28, sp_el0
	ldr_this_cpu	dst=x0, sym=__entry_task, tmp=x1
	msr	sp_el0, x0

	/* If we interrupted the kernel point to the previous stack/frame. */
	and     x0, x3, #0xc
	mrs     x1, CurrentEL
	cmp     x0, x1
	csel	x29, x29, xzr, eq	// fp, or zero
	csel	x4, x2, xzr, eq		// elr, or zero

	stp	x29, x4, [sp, #-16]!
	mov	x29, sp

	add	x0, x19, #SDEI_EVENT_INTREGS
	mov	x1, x19
	bl	__sdei_handler

	msr	sp_el0, x28
	/* restore regs >x17 that we clobbered */
	mov	x4, x19         // keep x4 for __sdei_asm_exit_trampoline
	ldp	x28, x29, [x4, #SDEI_EVENT_INTREGS + 16 * 14]
	ldp	x18, x19, [x4, #SDEI_EVENT_INTREGS + 16 * 9]
	ldp	lr, x1, [x4, #SDEI_EVENT_INTREGS + S_LR]
	mov	sp, x1

	mov	x1, x0			// address to complete_and_resume
	/* x0 = (x0 <= SDEI_EV_FAILED) ?
	 * EVENT_COMPLETE:EVENT_COMPLETE_AND_RESUME
	 */
	cmp	x0, #SDEI_EV_FAILED
	mov_q	x2, SDEI_1_0_FN_SDEI_EVENT_COMPLETE
	mov_q	x3, SDEI_1_0_FN_SDEI_EVENT_COMPLETE_AND_RESUME
	csel	x0, x2, x3, ls

	ldr_l	x2, sdei_exit_mode

	/* Clear the registered-event seen by crash_smp_send_stop() */
	ldrb	w3, [x4, #SDEI_EVENT_PRIORITY]
	cbnz	w3, 1f
	adr_this_cpu dst=x5, sym=sdei_active_normal_event, tmp=x6
	b	2f
1:	adr_this_cpu dst=x5, sym=sdei_active_critical_event, tmp=x6
2:	str	xzr, [x5]

alternative_if_not ARM64_UNMAP_KERNEL_AT_EL0
	sdei_handler_exit exit_mode=x2
alternative_else_nop_endif

#ifdef CONFIG_UNMAP_KERNEL_AT_EL0
	tramp_alias	dst=x5, sym=__sdei_asm_exit_trampoline
	br	x5
#endif
SYM_CODE_END(__sdei_asm_handler)
NOKPROBE(__sdei_asm_handler)

SYM_CODE_START(__sdei_handler_abort)
	mov_q	x0, SDEI_1_0_FN_SDEI_EVENT_COMPLETE_AND_RESUME
	adr	x1, 1f
	ldr_l	x2, sdei_exit_mode
	sdei_handler_exit exit_mode=x2
	// exit the handler and jump to the next instruction.
	// Exit will stomp x0-x17, PSTATE, ELR_ELx, and SPSR_ELx.
1:	ret
SYM_CODE_END(__sdei_handler_abort)
NOKPROBE(__sdei_handler_abort)
#endif /* CONFIG_ARM_SDE_INTERFACE */<|MERGE_RESOLUTION|>--- conflicted
+++ resolved
@@ -442,21 +442,8 @@
 
 .L_skip_tramp_exit_\@:
 #endif
-<<<<<<< HEAD
-	ldr	lr, [sp, #S_LR]
-	add	sp, sp, #PT_REGS_SIZE		// restore sp
-
-	/* This must be after the last explicit memory access */
-alternative_if ARM64_WORKAROUND_SPECULATIVE_UNPRIV_LOAD
-	tlbi	vale1, xzr
-	dsb	nsh
-alternative_else_nop_endif
-	eret
-	.else
-=======
-	.endif
-
->>>>>>> 03a22b59
+	.endif
+
 	ldr	lr, [sp, #S_LR]
 	add	sp, sp, #PT_REGS_SIZE		// restore sp
 
