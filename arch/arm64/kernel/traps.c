--- conflicted
+++ resolved
@@ -162,19 +162,9 @@
 		return ret;
 
 	print_modules();
-<<<<<<< HEAD
-	pr_emerg("Process %.*s (pid: %d, stack limit = 0x%p)\n",
-		 TASK_COMM_LEN, tsk->comm, task_pid_nr(tsk),
-		 end_of_stack(tsk));
 	show_regs(regs);
 
-	if (!user_mode(regs))
-		dump_instr(KERN_EMERG, regs);
-=======
-	show_regs(regs);
-
 	dump_kernel_instr(KERN_EMERG, regs);
->>>>>>> f7688b48
 
 	return ret;
 }
@@ -414,7 +404,6 @@
 
 	BUG_ON(!user_mode(regs));
 	force_signal_inject(SIGILL, ILL_ILLOPC, regs->pc);
-	BUG_ON(!user_mode(regs));
 }
 
 #define __user_cache_maint(insn, address, res)			\
