--- conflicted
+++ resolved
@@ -234,15 +234,6 @@
 	{
 		ERRATA_MIDR_ALL_VERSIONS(MIDR_CORTEX_A55),
 	},
-<<<<<<< HEAD
-#endif
-#ifdef CONFIG_ARM64_ERRATUM_2441009
-	{
-		/* Cortex-A510 r0p0 -> r1p1. Fixed in r1p2 */
-		ERRATA_MIDR_RANGE(MIDR_CORTEX_A510, 0, 0, 1, 1),
-	},
-=======
->>>>>>> d60c95ef
 #endif
 #ifdef CONFIG_ARM64_ERRATUM_2441009
 	{
@@ -395,8 +386,6 @@
 };
 #endif
 
-<<<<<<< HEAD
-=======
 #ifdef CONFIG_ARM64_WORKAROUND_TRBE_OVERWRITE_FILL_MODE
 static const struct midr_range trbe_overwrite_fill_mode_cpus[] = {
 #ifdef CONFIG_ARM64_ERRATUM_2139208
@@ -435,18 +424,13 @@
 };
 #endif /* CONFIG_ARM64_WORKAROUND_TRBE_WRITE_OUT_OF_RANGE */
 
->>>>>>> d60c95ef
 #ifdef CONFIG_ARM64_ERRATUM_1742098
 static struct midr_range broken_aarch32_aes[] = {
 	MIDR_RANGE(MIDR_CORTEX_A57, 0, 1, 0xf, 0xf),
 	MIDR_ALL_VERSIONS(MIDR_CORTEX_A72),
 	{},
 };
-<<<<<<< HEAD
-#endif
-=======
 #endif /* CONFIG_ARM64_WORKAROUND_TRBE_WRITE_OUT_OF_RANGE */
->>>>>>> d60c95ef
 
 const struct arm64_cpu_capabilities arm64_errata[] = {
 #ifdef CONFIG_ARM64_WORKAROUND_CLEAN_CACHE
@@ -649,8 +633,6 @@
 		ERRATA_MIDR_ALL_VERSIONS(MIDR_NVIDIA_CARMEL),
 	},
 #endif
-<<<<<<< HEAD
-=======
 #ifdef CONFIG_ARM64_WORKAROUND_TRBE_OVERWRITE_FILL_MODE
 	{
 		/*
@@ -695,22 +677,16 @@
 		ERRATA_MIDR_REV_RANGE(MIDR_CORTEX_A510, 0, 0, 2)
 	},
 #endif
->>>>>>> d60c95ef
 #ifdef CONFIG_ARM64_ERRATUM_2457168
 	{
 		.desc = "ARM erratum 2457168",
 		.capability = ARM64_WORKAROUND_2457168,
 		.type = ARM64_CPUCAP_WEAK_LOCAL_CPU_FEATURE,
-<<<<<<< HEAD
-=======
-
->>>>>>> d60c95ef
+
 		/* Cortex-A510 r0p0-r1p1 */
 		CAP_MIDR_RANGE(MIDR_CORTEX_A510, 0, 0, 1, 1)
 	},
 #endif
-<<<<<<< HEAD
-=======
 #ifdef CONFIG_ARM64_ERRATUM_2038923
 	{
 		.desc = "ARM erratum 2038923",
@@ -729,7 +705,6 @@
 		ERRATA_MIDR_REV_RANGE(MIDR_CORTEX_A510, 0, 0, 1)
 	},
 #endif
->>>>>>> d60c95ef
 #ifdef CONFIG_ARM64_ERRATUM_1742098
 	{
 		.desc = "ARM erratum 1742098",
@@ -738,8 +713,6 @@
 		.type = ARM64_CPUCAP_LOCAL_CPU_ERRATUM,
 	},
 #endif
-<<<<<<< HEAD
-=======
 #ifdef CONFIG_ARM64_ERRATUM_2658417
 	{
 		.desc = "ARM erratum 2658417",
@@ -750,7 +723,6 @@
 		.cpu_enable = cpu_clear_bf16_from_user_emulation,
 	},
 #endif
->>>>>>> d60c95ef
 	{
 	}
 };