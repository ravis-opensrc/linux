--- conflicted
+++ resolved
@@ -1120,11 +1120,7 @@
 
 /* Macro to expand the PMEVCNTRn_EL0 register */
 #define PMU_PMEVCNTR_EL0(n)						\
-<<<<<<< HEAD
-	{ PMU_SYS_REG(SYS_PMEVCNTRn_EL0(n)),				\
-=======
 	{ PMU_SYS_REG(PMEVCNTRn_EL0(n)),				\
->>>>>>> 98817289
 	  .reset = reset_pmevcntr, .get_user = get_pmu_evcntr,		\
 	  .access = access_pmu_evcntr, .reg = (PMEVCNTR0_EL0 + n), }
 
@@ -2191,17 +2187,10 @@
 	  .access = access_pmceid, .reset = NULL },
 	{ PMU_SYS_REG(PMCEID1_EL0),
 	  .access = access_pmceid, .reset = NULL },
-<<<<<<< HEAD
-	{ PMU_SYS_REG(SYS_PMCCNTR_EL0),
-	  .access = access_pmu_evcntr, .reset = reset_unknown,
-	  .reg = PMCCNTR_EL0, .get_user = get_pmu_evcntr},
-	{ PMU_SYS_REG(SYS_PMXEVTYPER_EL0),
-=======
 	{ PMU_SYS_REG(PMCCNTR_EL0),
 	  .access = access_pmu_evcntr, .reset = reset_unknown,
 	  .reg = PMCCNTR_EL0, .get_user = get_pmu_evcntr},
 	{ PMU_SYS_REG(PMXEVTYPER_EL0),
->>>>>>> 98817289
 	  .access = access_pmu_evtyper, .reset = NULL },
 	{ PMU_SYS_REG(PMXEVCNTR_EL0),
 	  .access = access_pmu_evcntr, .reset = NULL },
