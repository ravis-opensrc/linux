--- conflicted
+++ resolved
@@ -969,12 +969,6 @@
 			isb();
 			local_irq_disable();
 		}
-
-		guest_timing_exit_irqoff();
-
-		local_irq_enable();
-		isb();
-		local_irq_disable();
 
 		guest_timing_exit_irqoff();
 
@@ -2105,28 +2099,10 @@
 	 * once the host stage 2 is installed.
 	 */
 	static_branch_enable(&kvm_protected_mode_initialized);
-<<<<<<< HEAD
-
-	/*
-	 * Fixup the boot mode so that we don't take spurious round
-	 * trips via EL2 on cpu_resume. Flush to the PoC for a good
-	 * measure, so that it can be observed by a CPU coming out of
-	 * suspend with the MMU off.
-	 */
-	__boot_cpu_mode[0] = __boot_cpu_mode[1] = BOOT_CPU_MODE_EL1;
-	dcache_clean_poc((unsigned long)__boot_cpu_mode,
-			 (unsigned long)(__boot_cpu_mode + 2));
-
 	on_each_cpu(_kvm_host_prot_finalize, &ret, 1);
 	return ret;
 }
 
-=======
-	on_each_cpu(_kvm_host_prot_finalize, &ret, 1);
-	return ret;
-}
-
->>>>>>> d60c95ef
 static int finalize_hyp_mode(void)
 {
 	if (!is_protected_kvm_enabled())
@@ -2137,11 +2113,7 @@
 	 * at, which would end badly once inaccessible.
 	 */
 	kmemleak_free_part(__hyp_bss_start, __hyp_bss_end - __hyp_bss_start);
-<<<<<<< HEAD
-	kmemleak_free_part(__va(hyp_mem_base), hyp_mem_size);
-=======
 	kmemleak_free_part_phys(hyp_mem_base, hyp_mem_size);
->>>>>>> d60c95ef
 	return pkvm_drop_host_privileges();
 }
 
