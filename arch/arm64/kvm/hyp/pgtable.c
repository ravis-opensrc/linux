--- conflicted
+++ resolved
@@ -58,11 +58,7 @@
 struct kvm_pgtable_walk_data {
 	struct kvm_pgtable_walker	*walker;
 
-<<<<<<< HEAD
-	u64				start;
-=======
 	const u64			start;
->>>>>>> 160f4124
 	u64				addr;
 	const u64			end;
 };
