--- conflicted
+++ resolved
@@ -123,8 +123,6 @@
 #define SYS_DC_CISW			sys_insn(1, 0, 7, 14, 2)
 #define SYS_DC_CIGSW			sys_insn(1, 0, 7, 14, 4)
 #define SYS_DC_CIGDSW			sys_insn(1, 0, 7, 14, 6)
-<<<<<<< HEAD
-=======
 
 #define SYS_IC_IALLUIS			sys_insn(1, 0, 7, 1, 0)
 #define SYS_IC_IALLU			sys_insn(1, 0, 7, 5, 0)
@@ -156,7 +154,6 @@
 #define SYS_DC_ZVA			sys_insn(1, 3, 7, 4, 1)
 #define SYS_DC_GVA			sys_insn(1, 3, 7, 4, 3)
 #define SYS_DC_GZVA			sys_insn(1, 3, 7, 4, 4)
->>>>>>> 98817289
 
 /*
  * Automatically generated definitions for system registers, the
