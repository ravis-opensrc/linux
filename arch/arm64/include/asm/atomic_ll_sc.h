/* SPDX-License-Identifier: GPL-2.0-only */
/*
 * Based on arch/arm/include/asm/atomic.h
 *
 * Copyright (C) 1996 Russell King.
 * Copyright (C) 2002 Deep Blue Solutions Ltd.
 * Copyright (C) 2012 ARM Ltd.
 */

#ifndef __ASM_ATOMIC_LL_SC_H
#define __ASM_ATOMIC_LL_SC_H

#include <linux/stringify.h>

#ifndef CONFIG_CC_HAS_K_CONSTRAINT
#define K
#endif

/*
 * AArch64 UP and SMP safe atomic ops.  We use load exclusive and
 * store exclusive to ensure that these are atomic.  We may loop
 * to ensure that the update happens.
 */

#define ATOMIC_OP(op, asm_op, constraint)				\
static __always_inline void						\
__ll_sc_atomic_##op(int i, atomic_t *v)					\
{									\
	unsigned long tmp;						\
	int result;							\
									\
	asm volatile("// atomic_" #op "\n"				\
	"	prfm	pstl1strm, %2\n"				\
	"1:	ldxr	%w0, %2\n"					\
	"	" #asm_op "	%w0, %w0, %w3\n"			\
	"	stxr	%w1, %w0, %2\n"					\
	"	cbnz	%w1, 1b\n"					\
	: "=&r" (result), "=&r" (tmp), "+Q" (v->counter)		\
	: __stringify(constraint) "r" (i));				\
}

#define ATOMIC_OP_RETURN(name, mb, acq, rel, cl, op, asm_op, constraint)\
static __always_inline int						\
__ll_sc_atomic_##op##_return##name(int i, atomic_t *v)			\
{									\
	unsigned long tmp;						\
	int result;							\
									\
	asm volatile("// atomic_" #op "_return" #name "\n"		\
	"	prfm	pstl1strm, %2\n"				\
	"1:	ld" #acq "xr	%w0, %2\n"				\
	"	" #asm_op "	%w0, %w0, %w3\n"			\
	"	st" #rel "xr	%w1, %w0, %2\n"				\
	"	cbnz	%w1, 1b\n"					\
	"	" #mb							\
	: "=&r" (result), "=&r" (tmp), "+Q" (v->counter)		\
	: __stringify(constraint) "r" (i)				\
	: cl);								\
									\
	return result;							\
}

#define ATOMIC_FETCH_OP(name, mb, acq, rel, cl, op, asm_op, constraint) \
static __always_inline int						\
__ll_sc_atomic_fetch_##op##name(int i, atomic_t *v)			\
{									\
	unsigned long tmp;						\
	int val, result;						\
									\
	asm volatile("// atomic_fetch_" #op #name "\n"			\
	"	prfm	pstl1strm, %3\n"				\
	"1:	ld" #acq "xr	%w0, %3\n"				\
	"	" #asm_op "	%w1, %w0, %w4\n"			\
	"	st" #rel "xr	%w2, %w1, %3\n"				\
	"	cbnz	%w2, 1b\n"					\
	"	" #mb							\
	: "=&r" (result), "=&r" (val), "=&r" (tmp), "+Q" (v->counter)	\
	: __stringify(constraint) "r" (i)				\
	: cl);								\
									\
	return result;							\
}

#define ATOMIC_OPS(...)							\
	ATOMIC_OP(__VA_ARGS__)						\
	ATOMIC_OP_RETURN(        , dmb ish,  , l, "memory", __VA_ARGS__)\
	ATOMIC_OP_RETURN(_relaxed,        ,  ,  ,         , __VA_ARGS__)\
	ATOMIC_OP_RETURN(_acquire,        , a,  , "memory", __VA_ARGS__)\
	ATOMIC_OP_RETURN(_release,        ,  , l, "memory", __VA_ARGS__)\
	ATOMIC_FETCH_OP (        , dmb ish,  , l, "memory", __VA_ARGS__)\
	ATOMIC_FETCH_OP (_relaxed,        ,  ,  ,         , __VA_ARGS__)\
	ATOMIC_FETCH_OP (_acquire,        , a,  , "memory", __VA_ARGS__)\
	ATOMIC_FETCH_OP (_release,        ,  , l, "memory", __VA_ARGS__)

ATOMIC_OPS(add, add, I)
ATOMIC_OPS(sub, sub, J)

#undef ATOMIC_OPS
#define ATOMIC_OPS(...)							\
	ATOMIC_OP(__VA_ARGS__)						\
	ATOMIC_FETCH_OP (        , dmb ish,  , l, "memory", __VA_ARGS__)\
	ATOMIC_FETCH_OP (_relaxed,        ,  ,  ,         , __VA_ARGS__)\
	ATOMIC_FETCH_OP (_acquire,        , a,  , "memory", __VA_ARGS__)\
	ATOMIC_FETCH_OP (_release,        ,  , l, "memory", __VA_ARGS__)

ATOMIC_OPS(and, and, K)
ATOMIC_OPS(or, orr, K)
ATOMIC_OPS(xor, eor, K)
/*
 * GAS converts the mysterious and undocumented BIC (immediate) alias to
 * an AND (immediate) instruction with the immediate inverted. We don't
 * have a constraint for this, so fall back to register.
 */
ATOMIC_OPS(andnot, bic, )

#undef ATOMIC_OPS
#undef ATOMIC_FETCH_OP
#undef ATOMIC_OP_RETURN
#undef ATOMIC_OP

#define ATOMIC64_OP(op, asm_op, constraint)				\
static __always_inline void						\
__ll_sc_atomic64_##op(s64 i, atomic64_t *v)				\
{									\
	s64 result;							\
	unsigned long tmp;						\
									\
	asm volatile("// atomic64_" #op "\n"				\
	"	prfm	pstl1strm, %2\n"				\
	"1:	ldxr	%0, %2\n"					\
	"	" #asm_op "	%0, %0, %3\n"				\
	"	stxr	%w1, %0, %2\n"					\
	"	cbnz	%w1, 1b"					\
	: "=&r" (result), "=&r" (tmp), "+Q" (v->counter)		\
	: __stringify(constraint) "r" (i));				\
}

#define ATOMIC64_OP_RETURN(name, mb, acq, rel, cl, op, asm_op, constraint)\
static __always_inline long						\
__ll_sc_atomic64_##op##_return##name(s64 i, atomic64_t *v)		\
{									\
	s64 result;							\
	unsigned long tmp;						\
									\
	asm volatile("// atomic64_" #op "_return" #name "\n"		\
	"	prfm	pstl1strm, %2\n"				\
	"1:	ld" #acq "xr	%0, %2\n"				\
	"	" #asm_op "	%0, %0, %3\n"				\
	"	st" #rel "xr	%w1, %0, %2\n"				\
	"	cbnz	%w1, 1b\n"					\
	"	" #mb							\
	: "=&r" (result), "=&r" (tmp), "+Q" (v->counter)		\
	: __stringify(constraint) "r" (i)				\
	: cl);								\
									\
	return result;							\
}

#define ATOMIC64_FETCH_OP(name, mb, acq, rel, cl, op, asm_op, constraint)\
static __always_inline long						\
__ll_sc_atomic64_fetch_##op##name(s64 i, atomic64_t *v)			\
{									\
	s64 result, val;						\
	unsigned long tmp;						\
									\
	asm volatile("// atomic64_fetch_" #op #name "\n"		\
	"	prfm	pstl1strm, %3\n"				\
	"1:	ld" #acq "xr	%0, %3\n"				\
	"	" #asm_op "	%1, %0, %4\n"				\
	"	st" #rel "xr	%w2, %1, %3\n"				\
	"	cbnz	%w2, 1b\n"					\
	"	" #mb							\
	: "=&r" (result), "=&r" (val), "=&r" (tmp), "+Q" (v->counter)	\
	: __stringify(constraint) "r" (i)				\
	: cl);								\
									\
	return result;							\
}

#define ATOMIC64_OPS(...)						\
	ATOMIC64_OP(__VA_ARGS__)					\
	ATOMIC64_OP_RETURN(, dmb ish,  , l, "memory", __VA_ARGS__)	\
	ATOMIC64_OP_RETURN(_relaxed,,  ,  ,         , __VA_ARGS__)	\
	ATOMIC64_OP_RETURN(_acquire,, a,  , "memory", __VA_ARGS__)	\
	ATOMIC64_OP_RETURN(_release,,  , l, "memory", __VA_ARGS__)	\
	ATOMIC64_FETCH_OP (, dmb ish,  , l, "memory", __VA_ARGS__)	\
	ATOMIC64_FETCH_OP (_relaxed,,  ,  ,         , __VA_ARGS__)	\
	ATOMIC64_FETCH_OP (_acquire,, a,  , "memory", __VA_ARGS__)	\
	ATOMIC64_FETCH_OP (_release,,  , l, "memory", __VA_ARGS__)

ATOMIC64_OPS(add, add, I)
ATOMIC64_OPS(sub, sub, J)

#undef ATOMIC64_OPS
#define ATOMIC64_OPS(...)						\
	ATOMIC64_OP(__VA_ARGS__)					\
	ATOMIC64_FETCH_OP (, dmb ish,  , l, "memory", __VA_ARGS__)	\
	ATOMIC64_FETCH_OP (_relaxed,,  ,  ,         , __VA_ARGS__)	\
	ATOMIC64_FETCH_OP (_acquire,, a,  , "memory", __VA_ARGS__)	\
	ATOMIC64_FETCH_OP (_release,,  , l, "memory", __VA_ARGS__)

ATOMIC64_OPS(and, and, L)
ATOMIC64_OPS(or, orr, L)
ATOMIC64_OPS(xor, eor, L)
/*
 * GAS converts the mysterious and undocumented BIC (immediate) alias to
 * an AND (immediate) instruction with the immediate inverted. We don't
 * have a constraint for this, so fall back to register.
 */
ATOMIC64_OPS(andnot, bic, )

#undef ATOMIC64_OPS
#undef ATOMIC64_FETCH_OP
#undef ATOMIC64_OP_RETURN
#undef ATOMIC64_OP

static __always_inline s64
__ll_sc_atomic64_dec_if_positive(atomic64_t *v)
{
	s64 result;
	unsigned long tmp;

	asm volatile("// atomic64_dec_if_positive\n"
	"	prfm	pstl1strm, %2\n"
	"1:	ldxr	%0, %2\n"
	"	subs	%0, %0, #1\n"
	"	b.lt	2f\n"
	"	stlxr	%w1, %0, %2\n"
	"	cbnz	%w1, 1b\n"
	"	dmb	ish\n"
	"2:"
	: "=&r" (result), "=&r" (tmp), "+Q" (v->counter)
	:
	: "cc", "memory");

	return result;
}

#define __CMPXCHG_CASE(w, sfx, name, sz, mb, acq, rel, cl, constraint)	\
static __always_inline u##sz						\
__ll_sc__cmpxchg_case_##name##sz(volatile void *ptr,			\
					 unsigned long old,		\
					 u##sz new)			\
{									\
	unsigned long tmp;						\
	u##sz oldval;							\
									\
	/*								\
	 * Sub-word sizes require explicit casting so that the compare  \
	 * part of the cmpxchg doesn't end up interpreting non-zero	\
	 * upper bits of the register containing "old".			\
	 */								\
	if (sz < 32)							\
		old = (u##sz)old;					\
									\
	asm volatile(							\
	"	prfm	pstl1strm, %[v]\n"				\
	"1:	ld" #acq "xr" #sfx "\t%" #w "[oldval], %[v]\n"		\
	"	eor	%" #w "[tmp], %" #w "[oldval], %" #w "[old]\n"	\
	"	cbnz	%" #w "[tmp], 2f\n"				\
	"	st" #rel "xr" #sfx "\t%w[tmp], %" #w "[new], %[v]\n"	\
	"	cbnz	%w[tmp], 1b\n"					\
	"	" #mb "\n"						\
	"2:"								\
	: [tmp] "=&r" (tmp), [oldval] "=&r" (oldval),			\
	  [v] "+Q" (*(u##sz *)ptr)					\
	: [old] __stringify(constraint) "r" (old), [new] "r" (new)	\
	: cl);								\
									\
	return oldval;							\
}

/*
 * Earlier versions of GCC (no later than 8.1.0) appear to incorrectly
 * handle the 'K' constraint for the value 4294967295 - thus we use no
 * constraint for 32 bit operations.
 */
__CMPXCHG_CASE(w, b,     ,  8,        ,  ,  ,         , K)
__CMPXCHG_CASE(w, h,     , 16,        ,  ,  ,         , K)
__CMPXCHG_CASE(w,  ,     , 32,        ,  ,  ,         , K)
__CMPXCHG_CASE( ,  ,     , 64,        ,  ,  ,         , L)
__CMPXCHG_CASE(w, b, acq_,  8,        , a,  , "memory", K)
__CMPXCHG_CASE(w, h, acq_, 16,        , a,  , "memory", K)
__CMPXCHG_CASE(w,  , acq_, 32,        , a,  , "memory", K)
__CMPXCHG_CASE( ,  , acq_, 64,        , a,  , "memory", L)
__CMPXCHG_CASE(w, b, rel_,  8,        ,  , l, "memory", K)
__CMPXCHG_CASE(w, h, rel_, 16,        ,  , l, "memory", K)
__CMPXCHG_CASE(w,  , rel_, 32,        ,  , l, "memory", K)
__CMPXCHG_CASE( ,  , rel_, 64,        ,  , l, "memory", L)
__CMPXCHG_CASE(w, b,  mb_,  8, dmb ish,  , l, "memory", K)
__CMPXCHG_CASE(w, h,  mb_, 16, dmb ish,  , l, "memory", K)
__CMPXCHG_CASE(w,  ,  mb_, 32, dmb ish,  , l, "memory", K)
__CMPXCHG_CASE( ,  ,  mb_, 64, dmb ish,  , l, "memory", L)

#undef __CMPXCHG_CASE

union __u128_halves {
	u128 full;
	struct {
		u64 low, high;
	};
};

#define __CMPXCHG128(name, mb, rel, cl...)                             \
static __always_inline u128						\
__ll_sc__cmpxchg128##name(volatile u128 *ptr, u128 old, u128 new)	\
{									\
	union __u128_halves r, o = { .full = (old) },			\
			       n = { .full = (new) };			\
       unsigned int tmp;                                               \
									\
	asm volatile("// __cmpxchg128" #name "\n"			\
       "       prfm    pstl1strm, %[v]\n"                              \
       "1:     ldxp    %[rl], %[rh], %[v]\n"                           \
       "       cmp     %[rl], %[ol]\n"                                 \
       "       ccmp    %[rh], %[oh], 0, eq\n"                          \
       "       b.ne    2f\n"                                           \
       "       st" #rel "xp    %w[tmp], %[nl], %[nh], %[v]\n"          \
       "       cbnz    %w[tmp], 1b\n"                                  \
	"	" #mb "\n"						\
	"2:"								\
<<<<<<< HEAD
	: "=&r" (tmp), "=&r" (ret), "+Q" (*(__uint128_t *)ptr)		\
	: "r" (old1), "r" (old2), "r" (new1), "r" (new2)		\
	: cl);								\
=======
       : [v] "+Q" (*(u128 *)ptr),                                      \
         [rl] "=&r" (r.low), [rh] "=&r" (r.high),                      \
         [tmp] "=&r" (tmp)                                             \
       : [ol] "r" (o.low), [oh] "r" (o.high),                          \
         [nl] "r" (n.low), [nh] "r" (n.high)                           \
       : "cc", ##cl);                                                  \
>>>>>>> 98817289
									\
	return r.full;							\
}

__CMPXCHG128(   ,        ,  )
__CMPXCHG128(_mb, dmb ish, l, "memory")

#undef __CMPXCHG128

#undef K

#endif	/* __ASM_ATOMIC_LL_SC_H */<|MERGE_RESOLUTION|>--- conflicted
+++ resolved
@@ -319,18 +319,12 @@
        "       cbnz    %w[tmp], 1b\n"                                  \
 	"	" #mb "\n"						\
 	"2:"								\
-<<<<<<< HEAD
-	: "=&r" (tmp), "=&r" (ret), "+Q" (*(__uint128_t *)ptr)		\
-	: "r" (old1), "r" (old2), "r" (new1), "r" (new2)		\
-	: cl);								\
-=======
        : [v] "+Q" (*(u128 *)ptr),                                      \
          [rl] "=&r" (r.low), [rh] "=&r" (r.high),                      \
          [tmp] "=&r" (tmp)                                             \
        : [ol] "r" (o.low), [oh] "r" (o.high),                          \
          [nl] "r" (n.low), [nh] "r" (n.high)                           \
        : "cc", ##cl);                                                  \
->>>>>>> 98817289
 									\
 	return r.full;							\
 }
