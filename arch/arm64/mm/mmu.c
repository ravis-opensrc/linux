// SPDX-License-Identifier: GPL-2.0-only
/*
 * Based on arch/arm/mm/mmu.c
 *
 * Copyright (C) 1995-2005 Russell King
 * Copyright (C) 2012 ARM Ltd.
 */

#include <linux/cache.h>
#include <linux/export.h>
#include <linux/kernel.h>
#include <linux/errno.h>
#include <linux/init.h>
#include <linux/ioport.h>
#include <linux/kexec.h>
#include <linux/libfdt.h>
#include <linux/mman.h>
#include <linux/nodemask.h>
#include <linux/memblock.h>
#include <linux/memremap.h>
#include <linux/memory.h>
#include <linux/fs.h>
#include <linux/io.h>
#include <linux/mm.h>
#include <linux/vmalloc.h>
#include <linux/set_memory.h>

#include <asm/barrier.h>
#include <asm/cputype.h>
#include <asm/fixmap.h>
#include <asm/kasan.h>
#include <asm/kernel-pgtable.h>
#include <asm/sections.h>
#include <asm/setup.h>
#include <linux/sizes.h>
#include <asm/tlb.h>
#include <asm/mmu_context.h>
#include <asm/ptdump.h>
#include <asm/tlbflush.h>
#include <asm/pgalloc.h>

#define NO_BLOCK_MAPPINGS	BIT(0)
#define NO_CONT_MAPPINGS	BIT(1)
#define NO_EXEC_MAPPINGS	BIT(2)	/* assumes FEAT_HPDS is not used */

int idmap_t0sz __ro_after_init;

#if VA_BITS > 48
u64 vabits_actual __ro_after_init = VA_BITS_MIN;
EXPORT_SYMBOL(vabits_actual);
#endif

u64 kimage_vaddr __ro_after_init = (u64)&_text;
EXPORT_SYMBOL(kimage_vaddr);

u64 kimage_voffset __ro_after_init;
EXPORT_SYMBOL(kimage_voffset);

u32 __boot_cpu_mode[] = { BOOT_CPU_MODE_EL2, BOOT_CPU_MODE_EL1 };

/*
 * The booting CPU updates the failed status @__early_cpu_boot_status,
 * with MMU turned off.
 */
long __section(".mmuoff.data.write") __early_cpu_boot_status;

/*
 * Empty_zero_page is a special page that is used for zero-initialized data
 * and COW.
 */
unsigned long empty_zero_page[PAGE_SIZE / sizeof(unsigned long)] __page_aligned_bss;
EXPORT_SYMBOL(empty_zero_page);

static pte_t bm_pte[PTRS_PER_PTE] __page_aligned_bss;
static pmd_t bm_pmd[PTRS_PER_PMD] __page_aligned_bss __maybe_unused;
static pud_t bm_pud[PTRS_PER_PUD] __page_aligned_bss __maybe_unused;

static DEFINE_SPINLOCK(swapper_pgdir_lock);
static DEFINE_MUTEX(fixmap_lock);

void set_swapper_pgd(pgd_t *pgdp, pgd_t pgd)
{
	pgd_t *fixmap_pgdp;

	spin_lock(&swapper_pgdir_lock);
	fixmap_pgdp = pgd_set_fixmap(__pa_symbol(pgdp));
	WRITE_ONCE(*fixmap_pgdp, pgd);
	/*
	 * We need dsb(ishst) here to ensure the page-table-walker sees
	 * our new entry before set_p?d() returns. The fixmap's
	 * flush_tlb_kernel_range() via clear_fixmap() does this for us.
	 */
	pgd_clear_fixmap();
	spin_unlock(&swapper_pgdir_lock);
}

pgprot_t phys_mem_access_prot(struct file *file, unsigned long pfn,
			      unsigned long size, pgprot_t vma_prot)
{
	if (!pfn_is_map_memory(pfn))
		return pgprot_noncached(vma_prot);
	else if (file->f_flags & O_SYNC)
		return pgprot_writecombine(vma_prot);
	return vma_prot;
}
EXPORT_SYMBOL(phys_mem_access_prot);

static phys_addr_t __init early_pgtable_alloc(int shift)
{
	phys_addr_t phys;
	void *ptr;

	phys = memblock_phys_alloc_range(PAGE_SIZE, PAGE_SIZE, 0,
					 MEMBLOCK_ALLOC_NOLEAKTRACE);
	if (!phys)
		panic("Failed to allocate page table page\n");

	/*
	 * The FIX_{PGD,PUD,PMD} slots may be in active use, but the FIX_PTE
	 * slot will be free, so we can (ab)use the FIX_PTE slot to initialise
	 * any level of table.
	 */
	ptr = pte_set_fixmap(phys);

	memset(ptr, 0, PAGE_SIZE);

	/*
	 * Implicit barriers also ensure the zeroed page is visible to the page
	 * table walker
	 */
	pte_clear_fixmap();

	return phys;
}

static bool pgattr_change_is_safe(u64 old, u64 new)
{
	/*
	 * The following mapping attributes may be updated in live
	 * kernel mappings without the need for break-before-make.
	 */
	pteval_t mask = PTE_PXN | PTE_RDONLY | PTE_WRITE | PTE_NG;

	/* creating or taking down mappings is always safe */
	if (old == 0 || new == 0)
		return true;

	/* live contiguous mappings may not be manipulated at all */
	if ((old | new) & PTE_CONT)
		return false;

	/* Transitioning from Non-Global to Global is unsafe */
	if (old & ~new & PTE_NG)
		return false;

	/*
	 * Changing the memory type between Normal and Normal-Tagged is safe
	 * since Tagged is considered a permission attribute from the
	 * mismatched attribute aliases perspective.
	 */
	if (((old & PTE_ATTRINDX_MASK) == PTE_ATTRINDX(MT_NORMAL) ||
	     (old & PTE_ATTRINDX_MASK) == PTE_ATTRINDX(MT_NORMAL_TAGGED)) &&
	    ((new & PTE_ATTRINDX_MASK) == PTE_ATTRINDX(MT_NORMAL) ||
	     (new & PTE_ATTRINDX_MASK) == PTE_ATTRINDX(MT_NORMAL_TAGGED)))
		mask |= PTE_ATTRINDX_MASK;

	return ((old ^ new) & ~mask) == 0;
}

static void init_pte(pmd_t *pmdp, unsigned long addr, unsigned long end,
		     phys_addr_t phys, pgprot_t prot)
{
	pte_t *ptep;

	ptep = pte_set_fixmap_offset(pmdp, addr);
	do {
		pte_t old_pte = READ_ONCE(*ptep);

		set_pte(ptep, pfn_pte(__phys_to_pfn(phys), prot));

		/*
		 * After the PTE entry has been populated once, we
		 * only allow updates to the permission attributes.
		 */
		BUG_ON(!pgattr_change_is_safe(pte_val(old_pte),
					      READ_ONCE(pte_val(*ptep))));

		phys += PAGE_SIZE;
	} while (ptep++, addr += PAGE_SIZE, addr != end);

	pte_clear_fixmap();
}

static void alloc_init_cont_pte(pmd_t *pmdp, unsigned long addr,
				unsigned long end, phys_addr_t phys,
				pgprot_t prot,
				phys_addr_t (*pgtable_alloc)(int),
				int flags)
{
	unsigned long next;
	pmd_t pmd = READ_ONCE(*pmdp);

	BUG_ON(pmd_sect(pmd));
	if (pmd_none(pmd)) {
		pmdval_t pmdval = PMD_TYPE_TABLE | PMD_TABLE_UXN;
		phys_addr_t pte_phys;

		if (flags & NO_EXEC_MAPPINGS)
			pmdval |= PMD_TABLE_PXN;
		BUG_ON(!pgtable_alloc);
		pte_phys = pgtable_alloc(PAGE_SHIFT);
		__pmd_populate(pmdp, pte_phys, pmdval);
		pmd = READ_ONCE(*pmdp);
	}
	BUG_ON(pmd_bad(pmd));

	do {
		pgprot_t __prot = prot;

		next = pte_cont_addr_end(addr, end);

		/* use a contiguous mapping if the range is suitably aligned */
		if ((((addr | next | phys) & ~CONT_PTE_MASK) == 0) &&
		    (flags & NO_CONT_MAPPINGS) == 0)
			__prot = __pgprot(pgprot_val(prot) | PTE_CONT);

		init_pte(pmdp, addr, next, phys, __prot);

		phys += next - addr;
	} while (addr = next, addr != end);
}

static void init_pmd(pud_t *pudp, unsigned long addr, unsigned long end,
		     phys_addr_t phys, pgprot_t prot,
		     phys_addr_t (*pgtable_alloc)(int), int flags)
{
	unsigned long next;
	pmd_t *pmdp;

	pmdp = pmd_set_fixmap_offset(pudp, addr);
	do {
		pmd_t old_pmd = READ_ONCE(*pmdp);

		next = pmd_addr_end(addr, end);

		/* try section mapping first */
		if (((addr | next | phys) & ~PMD_MASK) == 0 &&
		    (flags & NO_BLOCK_MAPPINGS) == 0) {
			pmd_set_huge(pmdp, phys, prot);

			/*
			 * After the PMD entry has been populated once, we
			 * only allow updates to the permission attributes.
			 */
			BUG_ON(!pgattr_change_is_safe(pmd_val(old_pmd),
						      READ_ONCE(pmd_val(*pmdp))));
		} else {
			alloc_init_cont_pte(pmdp, addr, next, phys, prot,
					    pgtable_alloc, flags);

			BUG_ON(pmd_val(old_pmd) != 0 &&
			       pmd_val(old_pmd) != READ_ONCE(pmd_val(*pmdp)));
		}
		phys += next - addr;
	} while (pmdp++, addr = next, addr != end);

	pmd_clear_fixmap();
}

static void alloc_init_cont_pmd(pud_t *pudp, unsigned long addr,
				unsigned long end, phys_addr_t phys,
				pgprot_t prot,
				phys_addr_t (*pgtable_alloc)(int), int flags)
{
	unsigned long next;
	pud_t pud = READ_ONCE(*pudp);

	/*
	 * Check for initial section mappings in the pgd/pud.
	 */
	BUG_ON(pud_sect(pud));
	if (pud_none(pud)) {
		pudval_t pudval = PUD_TYPE_TABLE | PUD_TABLE_UXN;
		phys_addr_t pmd_phys;

		if (flags & NO_EXEC_MAPPINGS)
			pudval |= PUD_TABLE_PXN;
		BUG_ON(!pgtable_alloc);
		pmd_phys = pgtable_alloc(PMD_SHIFT);
		__pud_populate(pudp, pmd_phys, pudval);
		pud = READ_ONCE(*pudp);
	}
	BUG_ON(pud_bad(pud));

	do {
		pgprot_t __prot = prot;

		next = pmd_cont_addr_end(addr, end);

		/* use a contiguous mapping if the range is suitably aligned */
		if ((((addr | next | phys) & ~CONT_PMD_MASK) == 0) &&
		    (flags & NO_CONT_MAPPINGS) == 0)
			__prot = __pgprot(pgprot_val(prot) | PTE_CONT);

		init_pmd(pudp, addr, next, phys, __prot, pgtable_alloc, flags);

		phys += next - addr;
	} while (addr = next, addr != end);
}

static void alloc_init_pud(pgd_t *pgdp, unsigned long addr, unsigned long end,
			   phys_addr_t phys, pgprot_t prot,
			   phys_addr_t (*pgtable_alloc)(int),
			   int flags)
{
	unsigned long next;
	pud_t *pudp;
	p4d_t *p4dp = p4d_offset(pgdp, addr);
	p4d_t p4d = READ_ONCE(*p4dp);

	if (p4d_none(p4d)) {
		p4dval_t p4dval = P4D_TYPE_TABLE | P4D_TABLE_UXN;
		phys_addr_t pud_phys;

		if (flags & NO_EXEC_MAPPINGS)
			p4dval |= P4D_TABLE_PXN;
		BUG_ON(!pgtable_alloc);
		pud_phys = pgtable_alloc(PUD_SHIFT);
		__p4d_populate(p4dp, pud_phys, p4dval);
		p4d = READ_ONCE(*p4dp);
	}
	BUG_ON(p4d_bad(p4d));

	/*
	 * No need for locking during early boot. And it doesn't work as
	 * expected with KASLR enabled.
	 */
	if (system_state != SYSTEM_BOOTING)
		mutex_lock(&fixmap_lock);
	pudp = pud_set_fixmap_offset(p4dp, addr);
	do {
		pud_t old_pud = READ_ONCE(*pudp);

		next = pud_addr_end(addr, end);

		/*
		 * For 4K granule only, attempt to put down a 1GB block
		 */
		if (pud_sect_supported() &&
		   ((addr | next | phys) & ~PUD_MASK) == 0 &&
		    (flags & NO_BLOCK_MAPPINGS) == 0) {
			pud_set_huge(pudp, phys, prot);

			/*
			 * After the PUD entry has been populated once, we
			 * only allow updates to the permission attributes.
			 */
			BUG_ON(!pgattr_change_is_safe(pud_val(old_pud),
						      READ_ONCE(pud_val(*pudp))));
		} else {
			alloc_init_cont_pmd(pudp, addr, next, phys, prot,
					    pgtable_alloc, flags);

			BUG_ON(pud_val(old_pud) != 0 &&
			       pud_val(old_pud) != READ_ONCE(pud_val(*pudp)));
		}
		phys += next - addr;
	} while (pudp++, addr = next, addr != end);

	pud_clear_fixmap();
	if (system_state != SYSTEM_BOOTING)
		mutex_unlock(&fixmap_lock);
}

static void __create_pgd_mapping_locked(pgd_t *pgdir, phys_addr_t phys,
					unsigned long virt, phys_addr_t size,
					pgprot_t prot,
					phys_addr_t (*pgtable_alloc)(int),
					int flags)
{
	unsigned long addr, end, next;
	pgd_t *pgdp = pgd_offset_pgd(pgdir, virt);

	/*
	 * If the virtual and physical address don't have the same offset
	 * within a page, we cannot map the region as the caller expects.
	 */
	if (WARN_ON((phys ^ virt) & ~PAGE_MASK))
		return;

	phys &= PAGE_MASK;
	addr = virt & PAGE_MASK;
	end = PAGE_ALIGN(virt + size);

	do {
		next = pgd_addr_end(addr, end);
		alloc_init_pud(pgdp, addr, next, phys, prot, pgtable_alloc,
			       flags);
		phys += next - addr;
	} while (pgdp++, addr = next, addr != end);
}

static void __create_pgd_mapping(pgd_t *pgdir, phys_addr_t phys,
				 unsigned long virt, phys_addr_t size,
				 pgprot_t prot,
				 phys_addr_t (*pgtable_alloc)(int),
				 int flags)
{
	mutex_lock(&fixmap_lock);
	__create_pgd_mapping_locked(pgdir, phys, virt, size, prot,
				    pgtable_alloc, flags);
	mutex_unlock(&fixmap_lock);
}

#ifdef CONFIG_UNMAP_KERNEL_AT_EL0
extern __alias(__create_pgd_mapping_locked)
void create_kpti_ng_temp_pgd(pgd_t *pgdir, phys_addr_t phys, unsigned long virt,
			     phys_addr_t size, pgprot_t prot,
			     phys_addr_t (*pgtable_alloc)(int), int flags);
#endif

static phys_addr_t __pgd_pgtable_alloc(int shift)
{
	void *ptr = (void *)__get_free_page(GFP_PGTABLE_KERNEL);
	BUG_ON(!ptr);

	/* Ensure the zeroed page is visible to the page table walker */
	dsb(ishst);
	return __pa(ptr);
}

static phys_addr_t pgd_pgtable_alloc(int shift)
{
	phys_addr_t pa = __pgd_pgtable_alloc(shift);

	/*
	 * Call proper page table ctor in case later we need to
	 * call core mm functions like apply_to_page_range() on
	 * this pre-allocated page table.
	 *
	 * We don't select ARCH_ENABLE_SPLIT_PMD_PTLOCK if pmd is
	 * folded, and if so pgtable_pmd_page_ctor() becomes nop.
	 */
	if (shift == PAGE_SHIFT)
		BUG_ON(!pgtable_pte_page_ctor(phys_to_page(pa)));
	else if (shift == PMD_SHIFT)
		BUG_ON(!pgtable_pmd_page_ctor(phys_to_page(pa)));

	return pa;
}

/*
 * This function can only be used to modify existing table entries,
 * without allocating new levels of table. Note that this permits the
 * creation of new section or page entries.
 */
static void __init create_mapping_noalloc(phys_addr_t phys, unsigned long virt,
				  phys_addr_t size, pgprot_t prot)
{
	if ((virt >= PAGE_END) && (virt < VMALLOC_START)) {
		pr_warn("BUG: not creating mapping for %pa at 0x%016lx - outside kernel range\n",
			&phys, virt);
		return;
	}
	__create_pgd_mapping(init_mm.pgd, phys, virt, size, prot, NULL,
			     NO_CONT_MAPPINGS);
}

void __init create_pgd_mapping(struct mm_struct *mm, phys_addr_t phys,
			       unsigned long virt, phys_addr_t size,
			       pgprot_t prot, bool page_mappings_only)
{
	int flags = 0;

	BUG_ON(mm == &init_mm);

	if (page_mappings_only)
		flags = NO_BLOCK_MAPPINGS | NO_CONT_MAPPINGS;

	__create_pgd_mapping(mm->pgd, phys, virt, size, prot,
			     pgd_pgtable_alloc, flags);
}

static void update_mapping_prot(phys_addr_t phys, unsigned long virt,
				phys_addr_t size, pgprot_t prot)
{
	if ((virt >= PAGE_END) && (virt < VMALLOC_START)) {
		pr_warn("BUG: not updating mapping for %pa at 0x%016lx - outside kernel range\n",
			&phys, virt);
		return;
	}

	__create_pgd_mapping(init_mm.pgd, phys, virt, size, prot, NULL,
			     NO_CONT_MAPPINGS);

	/* flush the TLBs after updating live kernel mappings */
	flush_tlb_kernel_range(virt, virt + size);
}

static void __init __map_memblock(pgd_t *pgdp, phys_addr_t start,
				  phys_addr_t end, pgprot_t prot, int flags)
{
	__create_pgd_mapping(pgdp, start, __phys_to_virt(start), end - start,
			     prot, early_pgtable_alloc, flags);
}

void __init mark_linear_text_alias_ro(void)
{
	/*
	 * Remove the write permissions from the linear alias of .text/.rodata
	 */
	update_mapping_prot(__pa_symbol(_stext), (unsigned long)lm_alias(_stext),
			    (unsigned long)__init_begin - (unsigned long)_stext,
			    PAGE_KERNEL_RO);
}

static bool crash_mem_map __initdata;

static int __init enable_crash_mem_map(char *arg)
{
	/*
	 * Proper parameter parsing is done by reserve_crashkernel(). We only
	 * need to know if the linear map has to avoid block mappings so that
	 * the crashkernel reservations can be unmapped later.
	 */
	crash_mem_map = true;

	return 0;
}
early_param("crashkernel", enable_crash_mem_map);

static void __init map_mem(pgd_t *pgdp)
{
	static const u64 direct_map_end = _PAGE_END(VA_BITS_MIN);
	phys_addr_t kernel_start = __pa_symbol(_stext);
	phys_addr_t kernel_end = __pa_symbol(__init_begin);
	phys_addr_t start, end;
	int flags = NO_EXEC_MAPPINGS;
	u64 i;

	/*
	 * Setting hierarchical PXNTable attributes on table entries covering
	 * the linear region is only possible if it is guaranteed that no table
	 * entries at any level are being shared between the linear region and
	 * the vmalloc region. Check whether this is true for the PGD level, in
	 * which case it is guaranteed to be true for all other levels as well.
	 */
	BUILD_BUG_ON(pgd_index(direct_map_end - 1) == pgd_index(direct_map_end));

<<<<<<< HEAD
	if (can_set_direct_map() || IS_ENABLED(CONFIG_KFENCE))
=======
	if (can_set_direct_map())
>>>>>>> d60c95ef
		flags |= NO_BLOCK_MAPPINGS | NO_CONT_MAPPINGS;

	/*
	 * Take care not to create a writable alias for the
	 * read-only text and rodata sections of the kernel image.
	 * So temporarily mark them as NOMAP to skip mappings in
	 * the following for-loop
	 */
	memblock_mark_nomap(kernel_start, kernel_end - kernel_start);

#ifdef CONFIG_KEXEC_CORE
	if (crash_mem_map) {
<<<<<<< HEAD
		if (IS_ENABLED(CONFIG_ZONE_DMA) ||
		    IS_ENABLED(CONFIG_ZONE_DMA32))
=======
		if (defer_reserve_crashkernel())
>>>>>>> d60c95ef
			flags |= NO_BLOCK_MAPPINGS | NO_CONT_MAPPINGS;
		else if (crashk_res.end)
			memblock_mark_nomap(crashk_res.start,
			    resource_size(&crashk_res));
	}
#endif

	/* map all the memory banks */
	for_each_mem_range(i, &start, &end) {
		if (start >= end)
			break;
		/*
		 * The linear map must allow allocation tags reading/writing
		 * if MTE is present. Otherwise, it has the same attributes as
		 * PAGE_KERNEL.
		 */
		__map_memblock(pgdp, start, end, pgprot_tagged(PAGE_KERNEL),
			       flags);
	}

	/*
	 * Map the linear alias of the [_stext, __init_begin) interval
	 * as non-executable now, and remove the write permission in
	 * mark_linear_text_alias_ro() below (which will be called after
	 * alternative patching has completed). This makes the contents
	 * of the region accessible to subsystems such as hibernate,
	 * but protects it from inadvertent modification or execution.
	 * Note that contiguous mappings cannot be remapped in this way,
	 * so we should avoid them here.
	 */
	__map_memblock(pgdp, kernel_start, kernel_end,
		       PAGE_KERNEL, NO_CONT_MAPPINGS);
	memblock_clear_nomap(kernel_start, kernel_end - kernel_start);

	/*
	 * Use page-level mappings here so that we can shrink the region
	 * in page granularity and put back unused memory to buddy system
	 * through /sys/kernel/kexec_crash_size interface.
	 */
#ifdef CONFIG_KEXEC_CORE
<<<<<<< HEAD
	if (crash_mem_map &&
	    !IS_ENABLED(CONFIG_ZONE_DMA) && !IS_ENABLED(CONFIG_ZONE_DMA32)) {
=======
	if (crash_mem_map && !defer_reserve_crashkernel()) {
>>>>>>> d60c95ef
		if (crashk_res.end) {
			__map_memblock(pgdp, crashk_res.start,
				       crashk_res.end + 1,
				       PAGE_KERNEL,
				       NO_BLOCK_MAPPINGS | NO_CONT_MAPPINGS);
			memblock_clear_nomap(crashk_res.start,
					     resource_size(&crashk_res));
		}
	}
#endif
}

void mark_rodata_ro(void)
{
	unsigned long section_size;

	/*
	 * mark .rodata as read only. Use __init_begin rather than __end_rodata
	 * to cover NOTES and EXCEPTION_TABLE.
	 */
	section_size = (unsigned long)__init_begin - (unsigned long)__start_rodata;
	update_mapping_prot(__pa_symbol(__start_rodata), (unsigned long)__start_rodata,
			    section_size, PAGE_KERNEL_RO);

	debug_checkwx();
}

static void __init map_kernel_segment(pgd_t *pgdp, void *va_start, void *va_end,
				      pgprot_t prot, struct vm_struct *vma,
				      int flags, unsigned long vm_flags)
{
	phys_addr_t pa_start = __pa_symbol(va_start);
	unsigned long size = va_end - va_start;

	BUG_ON(!PAGE_ALIGNED(pa_start));
	BUG_ON(!PAGE_ALIGNED(size));

	__create_pgd_mapping(pgdp, pa_start, (unsigned long)va_start, size, prot,
			     early_pgtable_alloc, flags);

	if (!(vm_flags & VM_NO_GUARD))
		size += PAGE_SIZE;

	vma->addr	= va_start;
	vma->phys_addr	= pa_start;
	vma->size	= size;
	vma->flags	= VM_MAP | vm_flags;
	vma->caller	= __builtin_return_address(0);

	vm_area_add_early(vma);
}

#ifdef CONFIG_UNMAP_KERNEL_AT_EL0
static int __init map_entry_trampoline(void)
{
	int i;

	pgprot_t prot = rodata_enabled ? PAGE_KERNEL_ROX : PAGE_KERNEL_EXEC;
	phys_addr_t pa_start = __pa_symbol(__entry_tramp_text_start);

	/* The trampoline is always mapped and can therefore be global */
	pgprot_val(prot) &= ~PTE_NG;

	/* Map only the text into the trampoline page table */
	memset(tramp_pg_dir, 0, PGD_SIZE);
	__create_pgd_mapping(tramp_pg_dir, pa_start, TRAMP_VALIAS,
			     entry_tramp_text_size(), prot,
			     __pgd_pgtable_alloc, NO_BLOCK_MAPPINGS);

	/* Map both the text and data into the kernel page table */
	for (i = 0; i < DIV_ROUND_UP(entry_tramp_text_size(), PAGE_SIZE); i++)
		__set_fixmap(FIX_ENTRY_TRAMP_TEXT1 - i,
			     pa_start + i * PAGE_SIZE, prot);
<<<<<<< HEAD

	if (IS_ENABLED(CONFIG_RANDOMIZE_BASE)) {
		extern char __entry_tramp_data_start[];
=======
>>>>>>> d60c95ef

	if (IS_ENABLED(CONFIG_RELOCATABLE))
		__set_fixmap(FIX_ENTRY_TRAMP_TEXT1 - i,
			     pa_start + i * PAGE_SIZE, PAGE_KERNEL_RO);

	return 0;
}
core_initcall(map_entry_trampoline);
#endif

/*
 * Open coded check for BTI, only for use to determine configuration
 * for early mappings for before the cpufeature code has run.
 */
static bool arm64_early_this_cpu_has_bti(void)
{
	u64 pfr1;

	if (!IS_ENABLED(CONFIG_ARM64_BTI_KERNEL))
		return false;

	pfr1 = __read_sysreg_by_encoding(SYS_ID_AA64PFR1_EL1);
	return cpuid_feature_extract_unsigned_field(pfr1,
						    ID_AA64PFR1_EL1_BT_SHIFT);
}

/*
 * Create fine-grained mappings for the kernel.
 */
static void __init map_kernel(pgd_t *pgdp)
{
	static struct vm_struct vmlinux_text, vmlinux_rodata, vmlinux_inittext,
				vmlinux_initdata, vmlinux_data;

	/*
	 * External debuggers may need to write directly to the text
	 * mapping to install SW breakpoints. Allow this (only) when
	 * explicitly requested with rodata=off.
	 */
	pgprot_t text_prot = rodata_enabled ? PAGE_KERNEL_ROX : PAGE_KERNEL_EXEC;

	/*
	 * If we have a CPU that supports BTI and a kernel built for
	 * BTI then mark the kernel executable text as guarded pages
	 * now so we don't have to rewrite the page tables later.
	 */
	if (arm64_early_this_cpu_has_bti())
		text_prot = __pgprot_modify(text_prot, PTE_GP, PTE_GP);

	/*
	 * Only rodata will be remapped with different permissions later on,
	 * all other segments are allowed to use contiguous mappings.
	 */
	map_kernel_segment(pgdp, _stext, _etext, text_prot, &vmlinux_text, 0,
			   VM_NO_GUARD);
	map_kernel_segment(pgdp, __start_rodata, __inittext_begin, PAGE_KERNEL,
			   &vmlinux_rodata, NO_CONT_MAPPINGS, VM_NO_GUARD);
	map_kernel_segment(pgdp, __inittext_begin, __inittext_end, text_prot,
			   &vmlinux_inittext, 0, VM_NO_GUARD);
	map_kernel_segment(pgdp, __initdata_begin, __initdata_end, PAGE_KERNEL,
			   &vmlinux_initdata, 0, VM_NO_GUARD);
	map_kernel_segment(pgdp, _data, _end, PAGE_KERNEL, &vmlinux_data, 0, 0);

	if (!READ_ONCE(pgd_val(*pgd_offset_pgd(pgdp, FIXADDR_START)))) {
		/*
		 * The fixmap falls in a separate pgd to the kernel, and doesn't
		 * live in the carveout for the swapper_pg_dir. We can simply
		 * re-use the existing dir for the fixmap.
		 */
		set_pgd(pgd_offset_pgd(pgdp, FIXADDR_START),
			READ_ONCE(*pgd_offset_k(FIXADDR_START)));
	} else if (CONFIG_PGTABLE_LEVELS > 3) {
		pgd_t *bm_pgdp;
		p4d_t *bm_p4dp;
		pud_t *bm_pudp;
		/*
		 * The fixmap shares its top level pgd entry with the kernel
		 * mapping. This can really only occur when we are running
		 * with 16k/4 levels, so we can simply reuse the pud level
		 * entry instead.
		 */
		BUG_ON(!IS_ENABLED(CONFIG_ARM64_16K_PAGES));
		bm_pgdp = pgd_offset_pgd(pgdp, FIXADDR_START);
		bm_p4dp = p4d_offset(bm_pgdp, FIXADDR_START);
		bm_pudp = pud_set_fixmap_offset(bm_p4dp, FIXADDR_START);
		pud_populate(&init_mm, bm_pudp, lm_alias(bm_pmd));
		pud_clear_fixmap();
	} else {
		BUG();
	}

	kasan_copy_shadow(pgdp);
}

static void __init create_idmap(void)
{
	u64 start = __pa_symbol(__idmap_text_start);
	u64 size = __pa_symbol(__idmap_text_end) - start;
	pgd_t *pgd = idmap_pg_dir;
	u64 pgd_phys;

	/* check if we need an additional level of translation */
	if (VA_BITS < 48 && idmap_t0sz < (64 - VA_BITS_MIN)) {
		pgd_phys = early_pgtable_alloc(PAGE_SHIFT);
		set_pgd(&idmap_pg_dir[start >> VA_BITS],
			__pgd(pgd_phys | P4D_TYPE_TABLE));
		pgd = __va(pgd_phys);
	}
	__create_pgd_mapping(pgd, start, start, size, PAGE_KERNEL_ROX,
			     early_pgtable_alloc, 0);

	if (IS_ENABLED(CONFIG_UNMAP_KERNEL_AT_EL0)) {
		extern u32 __idmap_kpti_flag;
		u64 pa = __pa_symbol(&__idmap_kpti_flag);

		/*
		 * The KPTI G-to-nG conversion code needs a read-write mapping
		 * of its synchronization flag in the ID map.
		 */
		__create_pgd_mapping(pgd, pa, pa, sizeof(u32), PAGE_KERNEL,
				     early_pgtable_alloc, 0);
	}
}

void __init paging_init(void)
{
	pgd_t *pgdp = pgd_set_fixmap(__pa_symbol(swapper_pg_dir));
	extern pgd_t init_idmap_pg_dir[];

	idmap_t0sz = 63UL - __fls(__pa_symbol(_end) | GENMASK(VA_BITS_MIN - 1, 0));

	map_kernel(pgdp);
	map_mem(pgdp);

	pgd_clear_fixmap();

	cpu_replace_ttbr1(lm_alias(swapper_pg_dir), init_idmap_pg_dir);
	init_mm.pgd = swapper_pg_dir;

	memblock_phys_free(__pa_symbol(init_pg_dir),
			   __pa_symbol(init_pg_end) - __pa_symbol(init_pg_dir));

	memblock_allow_resize();

	create_idmap();
}

/*
 * Check whether a kernel address is valid (derived from arch/x86/).
 */
int kern_addr_valid(unsigned long addr)
{
	pgd_t *pgdp;
	p4d_t *p4dp;
	pud_t *pudp, pud;
	pmd_t *pmdp, pmd;
	pte_t *ptep, pte;

	addr = arch_kasan_reset_tag(addr);
	if ((((long)addr) >> VA_BITS) != -1UL)
		return 0;

	pgdp = pgd_offset_k(addr);
	if (pgd_none(READ_ONCE(*pgdp)))
		return 0;

	p4dp = p4d_offset(pgdp, addr);
	if (p4d_none(READ_ONCE(*p4dp)))
		return 0;

	pudp = pud_offset(p4dp, addr);
	pud = READ_ONCE(*pudp);
	if (pud_none(pud))
		return 0;

	if (pud_sect(pud))
		return pfn_valid(pud_pfn(pud));

	pmdp = pmd_offset(pudp, addr);
	pmd = READ_ONCE(*pmdp);
	if (pmd_none(pmd))
		return 0;

	if (pmd_sect(pmd))
		return pfn_valid(pmd_pfn(pmd));

	ptep = pte_offset_kernel(pmdp, addr);
	pte = READ_ONCE(*ptep);
	if (pte_none(pte))
		return 0;

	return pfn_valid(pte_pfn(pte));
}

#ifdef CONFIG_MEMORY_HOTPLUG
static void free_hotplug_page_range(struct page *page, size_t size,
				    struct vmem_altmap *altmap)
{
	if (altmap) {
		vmem_altmap_free(altmap, size >> PAGE_SHIFT);
	} else {
		WARN_ON(PageReserved(page));
		free_pages((unsigned long)page_address(page), get_order(size));
	}
}

static void free_hotplug_pgtable_page(struct page *page)
{
	free_hotplug_page_range(page, PAGE_SIZE, NULL);
}

static bool pgtable_range_aligned(unsigned long start, unsigned long end,
				  unsigned long floor, unsigned long ceiling,
				  unsigned long mask)
{
	start &= mask;
	if (start < floor)
		return false;

	if (ceiling) {
		ceiling &= mask;
		if (!ceiling)
			return false;
	}

	if (end - 1 > ceiling - 1)
		return false;
	return true;
}

static void unmap_hotplug_pte_range(pmd_t *pmdp, unsigned long addr,
				    unsigned long end, bool free_mapped,
				    struct vmem_altmap *altmap)
{
	pte_t *ptep, pte;

	do {
		ptep = pte_offset_kernel(pmdp, addr);
		pte = READ_ONCE(*ptep);
		if (pte_none(pte))
			continue;

		WARN_ON(!pte_present(pte));
		pte_clear(&init_mm, addr, ptep);
		flush_tlb_kernel_range(addr, addr + PAGE_SIZE);
		if (free_mapped)
			free_hotplug_page_range(pte_page(pte),
						PAGE_SIZE, altmap);
	} while (addr += PAGE_SIZE, addr < end);
}

static void unmap_hotplug_pmd_range(pud_t *pudp, unsigned long addr,
				    unsigned long end, bool free_mapped,
				    struct vmem_altmap *altmap)
{
	unsigned long next;
	pmd_t *pmdp, pmd;

	do {
		next = pmd_addr_end(addr, end);
		pmdp = pmd_offset(pudp, addr);
		pmd = READ_ONCE(*pmdp);
		if (pmd_none(pmd))
			continue;

		WARN_ON(!pmd_present(pmd));
		if (pmd_sect(pmd)) {
			pmd_clear(pmdp);

			/*
			 * One TLBI should be sufficient here as the PMD_SIZE
			 * range is mapped with a single block entry.
			 */
			flush_tlb_kernel_range(addr, addr + PAGE_SIZE);
			if (free_mapped)
				free_hotplug_page_range(pmd_page(pmd),
							PMD_SIZE, altmap);
			continue;
		}
		WARN_ON(!pmd_table(pmd));
		unmap_hotplug_pte_range(pmdp, addr, next, free_mapped, altmap);
	} while (addr = next, addr < end);
}

static void unmap_hotplug_pud_range(p4d_t *p4dp, unsigned long addr,
				    unsigned long end, bool free_mapped,
				    struct vmem_altmap *altmap)
{
	unsigned long next;
	pud_t *pudp, pud;

	do {
		next = pud_addr_end(addr, end);
		pudp = pud_offset(p4dp, addr);
		pud = READ_ONCE(*pudp);
		if (pud_none(pud))
			continue;

		WARN_ON(!pud_present(pud));
		if (pud_sect(pud)) {
			pud_clear(pudp);

			/*
			 * One TLBI should be sufficient here as the PUD_SIZE
			 * range is mapped with a single block entry.
			 */
			flush_tlb_kernel_range(addr, addr + PAGE_SIZE);
			if (free_mapped)
				free_hotplug_page_range(pud_page(pud),
							PUD_SIZE, altmap);
			continue;
		}
		WARN_ON(!pud_table(pud));
		unmap_hotplug_pmd_range(pudp, addr, next, free_mapped, altmap);
	} while (addr = next, addr < end);
}

static void unmap_hotplug_p4d_range(pgd_t *pgdp, unsigned long addr,
				    unsigned long end, bool free_mapped,
				    struct vmem_altmap *altmap)
{
	unsigned long next;
	p4d_t *p4dp, p4d;

	do {
		next = p4d_addr_end(addr, end);
		p4dp = p4d_offset(pgdp, addr);
		p4d = READ_ONCE(*p4dp);
		if (p4d_none(p4d))
			continue;

		WARN_ON(!p4d_present(p4d));
		unmap_hotplug_pud_range(p4dp, addr, next, free_mapped, altmap);
	} while (addr = next, addr < end);
}

static void unmap_hotplug_range(unsigned long addr, unsigned long end,
				bool free_mapped, struct vmem_altmap *altmap)
{
	unsigned long next;
	pgd_t *pgdp, pgd;

	/*
	 * altmap can only be used as vmemmap mapping backing memory.
	 * In case the backing memory itself is not being freed, then
	 * altmap is irrelevant. Warn about this inconsistency when
	 * encountered.
	 */
	WARN_ON(!free_mapped && altmap);

	do {
		next = pgd_addr_end(addr, end);
		pgdp = pgd_offset_k(addr);
		pgd = READ_ONCE(*pgdp);
		if (pgd_none(pgd))
			continue;

		WARN_ON(!pgd_present(pgd));
		unmap_hotplug_p4d_range(pgdp, addr, next, free_mapped, altmap);
	} while (addr = next, addr < end);
}

static void free_empty_pte_table(pmd_t *pmdp, unsigned long addr,
				 unsigned long end, unsigned long floor,
				 unsigned long ceiling)
{
	pte_t *ptep, pte;
	unsigned long i, start = addr;

	do {
		ptep = pte_offset_kernel(pmdp, addr);
		pte = READ_ONCE(*ptep);

		/*
		 * This is just a sanity check here which verifies that
		 * pte clearing has been done by earlier unmap loops.
		 */
		WARN_ON(!pte_none(pte));
	} while (addr += PAGE_SIZE, addr < end);

	if (!pgtable_range_aligned(start, end, floor, ceiling, PMD_MASK))
		return;

	/*
	 * Check whether we can free the pte page if the rest of the
	 * entries are empty. Overlap with other regions have been
	 * handled by the floor/ceiling check.
	 */
	ptep = pte_offset_kernel(pmdp, 0UL);
	for (i = 0; i < PTRS_PER_PTE; i++) {
		if (!pte_none(READ_ONCE(ptep[i])))
			return;
	}

	pmd_clear(pmdp);
	__flush_tlb_kernel_pgtable(start);
	free_hotplug_pgtable_page(virt_to_page(ptep));
}

static void free_empty_pmd_table(pud_t *pudp, unsigned long addr,
				 unsigned long end, unsigned long floor,
				 unsigned long ceiling)
{
	pmd_t *pmdp, pmd;
	unsigned long i, next, start = addr;

	do {
		next = pmd_addr_end(addr, end);
		pmdp = pmd_offset(pudp, addr);
		pmd = READ_ONCE(*pmdp);
		if (pmd_none(pmd))
			continue;

		WARN_ON(!pmd_present(pmd) || !pmd_table(pmd) || pmd_sect(pmd));
		free_empty_pte_table(pmdp, addr, next, floor, ceiling);
	} while (addr = next, addr < end);

	if (CONFIG_PGTABLE_LEVELS <= 2)
		return;

	if (!pgtable_range_aligned(start, end, floor, ceiling, PUD_MASK))
		return;

	/*
	 * Check whether we can free the pmd page if the rest of the
	 * entries are empty. Overlap with other regions have been
	 * handled by the floor/ceiling check.
	 */
	pmdp = pmd_offset(pudp, 0UL);
	for (i = 0; i < PTRS_PER_PMD; i++) {
		if (!pmd_none(READ_ONCE(pmdp[i])))
			return;
	}

	pud_clear(pudp);
	__flush_tlb_kernel_pgtable(start);
	free_hotplug_pgtable_page(virt_to_page(pmdp));
}

static void free_empty_pud_table(p4d_t *p4dp, unsigned long addr,
				 unsigned long end, unsigned long floor,
				 unsigned long ceiling)
{
	pud_t *pudp, pud;
	unsigned long i, next, start = addr;

	do {
		next = pud_addr_end(addr, end);
		pudp = pud_offset(p4dp, addr);
		pud = READ_ONCE(*pudp);
		if (pud_none(pud))
			continue;

		WARN_ON(!pud_present(pud) || !pud_table(pud) || pud_sect(pud));
		free_empty_pmd_table(pudp, addr, next, floor, ceiling);
	} while (addr = next, addr < end);

	if (CONFIG_PGTABLE_LEVELS <= 3)
		return;

	if (!pgtable_range_aligned(start, end, floor, ceiling, PGDIR_MASK))
		return;

	/*
	 * Check whether we can free the pud page if the rest of the
	 * entries are empty. Overlap with other regions have been
	 * handled by the floor/ceiling check.
	 */
	pudp = pud_offset(p4dp, 0UL);
	for (i = 0; i < PTRS_PER_PUD; i++) {
		if (!pud_none(READ_ONCE(pudp[i])))
			return;
	}

	p4d_clear(p4dp);
	__flush_tlb_kernel_pgtable(start);
	free_hotplug_pgtable_page(virt_to_page(pudp));
}

static void free_empty_p4d_table(pgd_t *pgdp, unsigned long addr,
				 unsigned long end, unsigned long floor,
				 unsigned long ceiling)
{
	unsigned long next;
	p4d_t *p4dp, p4d;

	do {
		next = p4d_addr_end(addr, end);
		p4dp = p4d_offset(pgdp, addr);
		p4d = READ_ONCE(*p4dp);
		if (p4d_none(p4d))
			continue;

		WARN_ON(!p4d_present(p4d));
		free_empty_pud_table(p4dp, addr, next, floor, ceiling);
	} while (addr = next, addr < end);
}

static void free_empty_tables(unsigned long addr, unsigned long end,
			      unsigned long floor, unsigned long ceiling)
{
	unsigned long next;
	pgd_t *pgdp, pgd;

	do {
		next = pgd_addr_end(addr, end);
		pgdp = pgd_offset_k(addr);
		pgd = READ_ONCE(*pgdp);
		if (pgd_none(pgd))
			continue;

		WARN_ON(!pgd_present(pgd));
		free_empty_p4d_table(pgdp, addr, next, floor, ceiling);
	} while (addr = next, addr < end);
}
#endif

int __meminit vmemmap_populate(unsigned long start, unsigned long end, int node,
		struct vmem_altmap *altmap)
{
	unsigned long addr = start;
	unsigned long next;
	pgd_t *pgdp;
	p4d_t *p4dp;
	pud_t *pudp;
	pmd_t *pmdp;

	WARN_ON((start < VMEMMAP_START) || (end > VMEMMAP_END));

	if (!ARM64_KERNEL_USES_PMD_MAPS)
		return vmemmap_populate_basepages(start, end, node, altmap);

	do {
		next = pmd_addr_end(addr, end);

		pgdp = vmemmap_pgd_populate(addr, node);
		if (!pgdp)
			return -ENOMEM;

		p4dp = vmemmap_p4d_populate(pgdp, addr, node);
		if (!p4dp)
			return -ENOMEM;

		pudp = vmemmap_pud_populate(p4dp, addr, node);
		if (!pudp)
			return -ENOMEM;

		pmdp = pmd_offset(pudp, addr);
		if (pmd_none(READ_ONCE(*pmdp))) {
			void *p = NULL;

			p = vmemmap_alloc_block_buf(PMD_SIZE, node, altmap);
			if (!p) {
				if (vmemmap_populate_basepages(addr, next, node, altmap))
					return -ENOMEM;
				continue;
			}

			pmd_set_huge(pmdp, __pa(p), __pgprot(PROT_SECT_NORMAL));
		} else
			vmemmap_verify((pte_t *)pmdp, node, addr, next);
	} while (addr = next, addr != end);

	return 0;
}

#ifdef CONFIG_MEMORY_HOTPLUG
void vmemmap_free(unsigned long start, unsigned long end,
		struct vmem_altmap *altmap)
{
	WARN_ON((start < VMEMMAP_START) || (end > VMEMMAP_END));

	unmap_hotplug_range(start, end, true, altmap);
	free_empty_tables(start, end, VMEMMAP_START, VMEMMAP_END);
}
#endif /* CONFIG_MEMORY_HOTPLUG */

static inline pud_t *fixmap_pud(unsigned long addr)
{
	pgd_t *pgdp = pgd_offset_k(addr);
	p4d_t *p4dp = p4d_offset(pgdp, addr);
	p4d_t p4d = READ_ONCE(*p4dp);

	BUG_ON(p4d_none(p4d) || p4d_bad(p4d));

	return pud_offset_kimg(p4dp, addr);
}

static inline pmd_t *fixmap_pmd(unsigned long addr)
{
	pud_t *pudp = fixmap_pud(addr);
	pud_t pud = READ_ONCE(*pudp);

	BUG_ON(pud_none(pud) || pud_bad(pud));

	return pmd_offset_kimg(pudp, addr);
}

static inline pte_t *fixmap_pte(unsigned long addr)
{
	return &bm_pte[pte_index(addr)];
}

/*
 * The p*d_populate functions call virt_to_phys implicitly so they can't be used
 * directly on kernel symbols (bm_p*d). This function is called too early to use
 * lm_alias so __p*d_populate functions must be used to populate with the
 * physical address from __pa_symbol.
 */
void __init early_fixmap_init(void)
{
	pgd_t *pgdp;
	p4d_t *p4dp, p4d;
	pud_t *pudp;
	pmd_t *pmdp;
	unsigned long addr = FIXADDR_START;

	pgdp = pgd_offset_k(addr);
	p4dp = p4d_offset(pgdp, addr);
	p4d = READ_ONCE(*p4dp);
	if (CONFIG_PGTABLE_LEVELS > 3 &&
	    !(p4d_none(p4d) || p4d_page_paddr(p4d) == __pa_symbol(bm_pud))) {
		/*
		 * We only end up here if the kernel mapping and the fixmap
		 * share the top level pgd entry, which should only happen on
		 * 16k/4 levels configurations.
		 */
		BUG_ON(!IS_ENABLED(CONFIG_ARM64_16K_PAGES));
		pudp = pud_offset_kimg(p4dp, addr);
	} else {
		if (p4d_none(p4d))
			__p4d_populate(p4dp, __pa_symbol(bm_pud), P4D_TYPE_TABLE);
		pudp = fixmap_pud(addr);
	}
	if (pud_none(READ_ONCE(*pudp)))
		__pud_populate(pudp, __pa_symbol(bm_pmd), PUD_TYPE_TABLE);
	pmdp = fixmap_pmd(addr);
	__pmd_populate(pmdp, __pa_symbol(bm_pte), PMD_TYPE_TABLE);

	/*
	 * The boot-ioremap range spans multiple pmds, for which
	 * we are not prepared:
	 */
	BUILD_BUG_ON((__fix_to_virt(FIX_BTMAP_BEGIN) >> PMD_SHIFT)
		     != (__fix_to_virt(FIX_BTMAP_END) >> PMD_SHIFT));

	if ((pmdp != fixmap_pmd(fix_to_virt(FIX_BTMAP_BEGIN)))
	     || pmdp != fixmap_pmd(fix_to_virt(FIX_BTMAP_END))) {
		WARN_ON(1);
		pr_warn("pmdp %p != %p, %p\n",
			pmdp, fixmap_pmd(fix_to_virt(FIX_BTMAP_BEGIN)),
			fixmap_pmd(fix_to_virt(FIX_BTMAP_END)));
		pr_warn("fix_to_virt(FIX_BTMAP_BEGIN): %08lx\n",
			fix_to_virt(FIX_BTMAP_BEGIN));
		pr_warn("fix_to_virt(FIX_BTMAP_END):   %08lx\n",
			fix_to_virt(FIX_BTMAP_END));

		pr_warn("FIX_BTMAP_END:       %d\n", FIX_BTMAP_END);
		pr_warn("FIX_BTMAP_BEGIN:     %d\n", FIX_BTMAP_BEGIN);
	}
}

/*
 * Unusually, this is also called in IRQ context (ghes_iounmap_irq) so if we
 * ever need to use IPIs for TLB broadcasting, then we're in trouble here.
 */
void __set_fixmap(enum fixed_addresses idx,
			       phys_addr_t phys, pgprot_t flags)
{
	unsigned long addr = __fix_to_virt(idx);
	pte_t *ptep;

	BUG_ON(idx <= FIX_HOLE || idx >= __end_of_fixed_addresses);

	ptep = fixmap_pte(addr);

	if (pgprot_val(flags)) {
		set_pte(ptep, pfn_pte(phys >> PAGE_SHIFT, flags));
	} else {
		pte_clear(&init_mm, addr, ptep);
		flush_tlb_kernel_range(addr, addr+PAGE_SIZE);
	}
}

void *__init fixmap_remap_fdt(phys_addr_t dt_phys, int *size, pgprot_t prot)
{
	const u64 dt_virt_base = __fix_to_virt(FIX_FDT);
	int offset;
	void *dt_virt;

	/*
	 * Check whether the physical FDT address is set and meets the minimum
	 * alignment requirement. Since we are relying on MIN_FDT_ALIGN to be
	 * at least 8 bytes so that we can always access the magic and size
	 * fields of the FDT header after mapping the first chunk, double check
	 * here if that is indeed the case.
	 */
	BUILD_BUG_ON(MIN_FDT_ALIGN < 8);
	if (!dt_phys || dt_phys % MIN_FDT_ALIGN)
		return NULL;

	/*
	 * Make sure that the FDT region can be mapped without the need to
	 * allocate additional translation table pages, so that it is safe
	 * to call create_mapping_noalloc() this early.
	 *
	 * On 64k pages, the FDT will be mapped using PTEs, so we need to
	 * be in the same PMD as the rest of the fixmap.
	 * On 4k pages, we'll use section mappings for the FDT so we only
	 * have to be in the same PUD.
	 */
	BUILD_BUG_ON(dt_virt_base % SZ_2M);

	BUILD_BUG_ON(__fix_to_virt(FIX_FDT_END) >> SWAPPER_TABLE_SHIFT !=
		     __fix_to_virt(FIX_BTMAP_BEGIN) >> SWAPPER_TABLE_SHIFT);

	offset = dt_phys % SWAPPER_BLOCK_SIZE;
	dt_virt = (void *)dt_virt_base + offset;

	/* map the first chunk so we can read the size from the header */
	create_mapping_noalloc(round_down(dt_phys, SWAPPER_BLOCK_SIZE),
			dt_virt_base, SWAPPER_BLOCK_SIZE, prot);

	if (fdt_magic(dt_virt) != FDT_MAGIC)
		return NULL;

	*size = fdt_totalsize(dt_virt);
	if (*size > MAX_FDT_SIZE)
		return NULL;

	if (offset + *size > SWAPPER_BLOCK_SIZE)
		create_mapping_noalloc(round_down(dt_phys, SWAPPER_BLOCK_SIZE), dt_virt_base,
			       round_up(offset + *size, SWAPPER_BLOCK_SIZE), prot);

	return dt_virt;
}

int pud_set_huge(pud_t *pudp, phys_addr_t phys, pgprot_t prot)
{
	pud_t new_pud = pfn_pud(__phys_to_pfn(phys), mk_pud_sect_prot(prot));

	/* Only allow permission changes for now */
	if (!pgattr_change_is_safe(READ_ONCE(pud_val(*pudp)),
				   pud_val(new_pud)))
		return 0;

	VM_BUG_ON(phys & ~PUD_MASK);
	set_pud(pudp, new_pud);
	return 1;
}

int pmd_set_huge(pmd_t *pmdp, phys_addr_t phys, pgprot_t prot)
{
	pmd_t new_pmd = pfn_pmd(__phys_to_pfn(phys), mk_pmd_sect_prot(prot));

	/* Only allow permission changes for now */
	if (!pgattr_change_is_safe(READ_ONCE(pmd_val(*pmdp)),
				   pmd_val(new_pmd)))
		return 0;

	VM_BUG_ON(phys & ~PMD_MASK);
	set_pmd(pmdp, new_pmd);
	return 1;
}

int pud_clear_huge(pud_t *pudp)
{
	if (!pud_sect(READ_ONCE(*pudp)))
		return 0;
	pud_clear(pudp);
	return 1;
}

int pmd_clear_huge(pmd_t *pmdp)
{
	if (!pmd_sect(READ_ONCE(*pmdp)))
		return 0;
	pmd_clear(pmdp);
	return 1;
}

int pmd_free_pte_page(pmd_t *pmdp, unsigned long addr)
{
	pte_t *table;
	pmd_t pmd;

	pmd = READ_ONCE(*pmdp);

	if (!pmd_table(pmd)) {
		VM_WARN_ON(1);
		return 1;
	}

	table = pte_offset_kernel(pmdp, addr);
	pmd_clear(pmdp);
	__flush_tlb_kernel_pgtable(addr);
	pte_free_kernel(NULL, table);
	return 1;
}

int pud_free_pmd_page(pud_t *pudp, unsigned long addr)
{
	pmd_t *table;
	pmd_t *pmdp;
	pud_t pud;
	unsigned long next, end;

	pud = READ_ONCE(*pudp);

	if (!pud_table(pud)) {
		VM_WARN_ON(1);
		return 1;
	}

	table = pmd_offset(pudp, addr);
	pmdp = table;
	next = addr;
	end = addr + PUD_SIZE;
	do {
		pmd_free_pte_page(pmdp, next);
	} while (pmdp++, next += PMD_SIZE, next != end);

	pud_clear(pudp);
	__flush_tlb_kernel_pgtable(addr);
	pmd_free(NULL, table);
	return 1;
}

#ifdef CONFIG_MEMORY_HOTPLUG
static void __remove_pgd_mapping(pgd_t *pgdir, unsigned long start, u64 size)
{
	unsigned long end = start + size;

	WARN_ON(pgdir != init_mm.pgd);
	WARN_ON((start < PAGE_OFFSET) || (end > PAGE_END));

	unmap_hotplug_range(start, end, false, NULL);
	free_empty_tables(start, end, PAGE_OFFSET, PAGE_END);
}

struct range arch_get_mappable_range(void)
{
	struct range mhp_range;
	u64 start_linear_pa = __pa(_PAGE_OFFSET(vabits_actual));
	u64 end_linear_pa = __pa(PAGE_END - 1);

	if (IS_ENABLED(CONFIG_RANDOMIZE_BASE)) {
		/*
		 * Check for a wrap, it is possible because of randomized linear
		 * mapping the start physical address is actually bigger than
		 * the end physical address. In this case set start to zero
		 * because [0, end_linear_pa] range must still be able to cover
		 * all addressable physical addresses.
		 */
		if (start_linear_pa > end_linear_pa)
			start_linear_pa = 0;
	}

	WARN_ON(start_linear_pa > end_linear_pa);

	/*
	 * Linear mapping region is the range [PAGE_OFFSET..(PAGE_END - 1)]
	 * accommodating both its ends but excluding PAGE_END. Max physical
	 * range which can be mapped inside this linear mapping range, must
	 * also be derived from its end points.
	 */
	mhp_range.start = start_linear_pa;
	mhp_range.end =  end_linear_pa;

	return mhp_range;
}

int arch_add_memory(int nid, u64 start, u64 size,
		    struct mhp_params *params)
{
	int ret, flags = NO_EXEC_MAPPINGS;

	VM_BUG_ON(!mhp_range_allowed(start, size, true));

	if (can_set_direct_map())
		flags |= NO_BLOCK_MAPPINGS | NO_CONT_MAPPINGS;

	__create_pgd_mapping(swapper_pg_dir, start, __phys_to_virt(start),
			     size, params->pgprot, __pgd_pgtable_alloc,
			     flags);

	memblock_clear_nomap(start, size);

	ret = __add_pages(nid, start >> PAGE_SHIFT, size >> PAGE_SHIFT,
			   params);
	if (ret)
		__remove_pgd_mapping(swapper_pg_dir,
				     __phys_to_virt(start), size);
	else {
		max_pfn = PFN_UP(start + size);
		max_low_pfn = max_pfn;
	}

	return ret;
}

void arch_remove_memory(u64 start, u64 size, struct vmem_altmap *altmap)
{
	unsigned long start_pfn = start >> PAGE_SHIFT;
	unsigned long nr_pages = size >> PAGE_SHIFT;

	__remove_pages(start_pfn, nr_pages, altmap);
	__remove_pgd_mapping(swapper_pg_dir, __phys_to_virt(start), size);
}

/*
 * This memory hotplug notifier helps prevent boot memory from being
 * inadvertently removed as it blocks pfn range offlining process in
 * __offline_pages(). Hence this prevents both offlining as well as
 * removal process for boot memory which is initially always online.
 * In future if and when boot memory could be removed, this notifier
 * should be dropped and free_hotplug_page_range() should handle any
 * reserved pages allocated during boot.
 */
static int prevent_bootmem_remove_notifier(struct notifier_block *nb,
					   unsigned long action, void *data)
{
	struct mem_section *ms;
	struct memory_notify *arg = data;
	unsigned long end_pfn = arg->start_pfn + arg->nr_pages;
	unsigned long pfn = arg->start_pfn;

	if ((action != MEM_GOING_OFFLINE) && (action != MEM_OFFLINE))
		return NOTIFY_OK;

	for (; pfn < end_pfn; pfn += PAGES_PER_SECTION) {
		unsigned long start = PFN_PHYS(pfn);
		unsigned long end = start + (1UL << PA_SECTION_SHIFT);

		ms = __pfn_to_section(pfn);
		if (!early_section(ms))
			continue;

		if (action == MEM_GOING_OFFLINE) {
			/*
			 * Boot memory removal is not supported. Prevent
			 * it via blocking any attempted offline request
			 * for the boot memory and just report it.
			 */
			pr_warn("Boot memory [%lx %lx] offlining attempted\n", start, end);
			return NOTIFY_BAD;
		} else if (action == MEM_OFFLINE) {
			/*
			 * This should have never happened. Boot memory
			 * offlining should have been prevented by this
			 * very notifier. Probably some memory removal
			 * procedure might have changed which would then
			 * require further debug.
			 */
			pr_err("Boot memory [%lx %lx] offlined\n", start, end);

			/*
			 * Core memory hotplug does not process a return
			 * code from the notifier for MEM_OFFLINE events.
			 * The error condition has been reported. Return
			 * from here as if ignored.
			 */
			return NOTIFY_DONE;
		}
	}
	return NOTIFY_OK;
}

static struct notifier_block prevent_bootmem_remove_nb = {
	.notifier_call = prevent_bootmem_remove_notifier,
};

/*
 * This ensures that boot memory sections on the platform are online
 * from early boot. Memory sections could not be prevented from being
 * offlined, unless for some reason they are not online to begin with.
 * This helps validate the basic assumption on which the above memory
 * event notifier works to prevent boot memory section offlining and
 * its possible removal.
 */
static void validate_bootmem_online(void)
{
	phys_addr_t start, end, addr;
	struct mem_section *ms;
	u64 i;

	/*
	 * Scanning across all memblock might be expensive
	 * on some big memory systems. Hence enable this
	 * validation only with DEBUG_VM.
	 */
	if (!IS_ENABLED(CONFIG_DEBUG_VM))
		return;

	for_each_mem_range(i, &start, &end) {
		for (addr = start; addr < end; addr += (1UL << PA_SECTION_SHIFT)) {
			ms = __pfn_to_section(PHYS_PFN(addr));

			/*
			 * All memory ranges in the system at this point
			 * should have been marked as early sections.
			 */
			WARN_ON(!early_section(ms));

			/*
			 * Memory notifier mechanism here to prevent boot
			 * memory offlining depends on the fact that each
			 * early section memory on the system is initially
			 * online. Otherwise a given memory section which
			 * is already offline will be overlooked and can
			 * be removed completely. Call out such sections.
			 */
			if (!online_section(ms))
				pr_err("Boot memory [%llx %llx] is offline, can be removed\n",
					addr, addr + (1UL << PA_SECTION_SHIFT));
		}
	}
}

static int __init prevent_bootmem_remove_init(void)
{
	int ret = 0;

	if (!IS_ENABLED(CONFIG_MEMORY_HOTREMOVE))
		return ret;

	validate_bootmem_online();
	ret = register_memory_notifier(&prevent_bootmem_remove_nb);
	if (ret)
		pr_err("%s: Notifier registration failed %d\n", __func__, ret);

	return ret;
}
early_initcall(prevent_bootmem_remove_init);
#endif<|MERGE_RESOLUTION|>--- conflicted
+++ resolved
@@ -331,12 +331,6 @@
 	}
 	BUG_ON(p4d_bad(p4d));
 
-	/*
-	 * No need for locking during early boot. And it doesn't work as
-	 * expected with KASLR enabled.
-	 */
-	if (system_state != SYSTEM_BOOTING)
-		mutex_lock(&fixmap_lock);
 	pudp = pud_set_fixmap_offset(p4dp, addr);
 	do {
 		pud_t old_pud = READ_ONCE(*pudp);
@@ -368,8 +362,6 @@
 	} while (pudp++, addr = next, addr != end);
 
 	pud_clear_fixmap();
-	if (system_state != SYSTEM_BOOTING)
-		mutex_unlock(&fixmap_lock);
 }
 
 static void __create_pgd_mapping_locked(pgd_t *pgdir, phys_addr_t phys,
@@ -547,11 +539,7 @@
 	 */
 	BUILD_BUG_ON(pgd_index(direct_map_end - 1) == pgd_index(direct_map_end));
 
-<<<<<<< HEAD
-	if (can_set_direct_map() || IS_ENABLED(CONFIG_KFENCE))
-=======
 	if (can_set_direct_map())
->>>>>>> d60c95ef
 		flags |= NO_BLOCK_MAPPINGS | NO_CONT_MAPPINGS;
 
 	/*
@@ -564,12 +552,7 @@
 
 #ifdef CONFIG_KEXEC_CORE
 	if (crash_mem_map) {
-<<<<<<< HEAD
-		if (IS_ENABLED(CONFIG_ZONE_DMA) ||
-		    IS_ENABLED(CONFIG_ZONE_DMA32))
-=======
 		if (defer_reserve_crashkernel())
->>>>>>> d60c95ef
 			flags |= NO_BLOCK_MAPPINGS | NO_CONT_MAPPINGS;
 		else if (crashk_res.end)
 			memblock_mark_nomap(crashk_res.start,
@@ -610,12 +593,7 @@
 	 * through /sys/kernel/kexec_crash_size interface.
 	 */
 #ifdef CONFIG_KEXEC_CORE
-<<<<<<< HEAD
-	if (crash_mem_map &&
-	    !IS_ENABLED(CONFIG_ZONE_DMA) && !IS_ENABLED(CONFIG_ZONE_DMA32)) {
-=======
 	if (crash_mem_map && !defer_reserve_crashkernel()) {
->>>>>>> d60c95ef
 		if (crashk_res.end) {
 			__map_memblock(pgdp, crashk_res.start,
 				       crashk_res.end + 1,
@@ -689,12 +667,6 @@
 	for (i = 0; i < DIV_ROUND_UP(entry_tramp_text_size(), PAGE_SIZE); i++)
 		__set_fixmap(FIX_ENTRY_TRAMP_TEXT1 - i,
 			     pa_start + i * PAGE_SIZE, prot);
-<<<<<<< HEAD
-
-	if (IS_ENABLED(CONFIG_RANDOMIZE_BASE)) {
-		extern char __entry_tramp_data_start[];
-=======
->>>>>>> d60c95ef
 
 	if (IS_ENABLED(CONFIG_RELOCATABLE))
 		__set_fixmap(FIX_ENTRY_TRAMP_TEXT1 - i,
