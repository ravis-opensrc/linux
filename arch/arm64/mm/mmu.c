--- conflicted
+++ resolved
@@ -563,60 +563,6 @@
 
 #endif /* CONFIG_KFENCE */
 
-#ifdef CONFIG_KFENCE
-
-bool __ro_after_init kfence_early_init = !!CONFIG_KFENCE_SAMPLE_INTERVAL;
-
-/* early_param() will be parsed before map_mem() below. */
-static int __init parse_kfence_early_init(char *arg)
-{
-	int val;
-
-	if (get_option(&arg, &val))
-		kfence_early_init = !!val;
-	return 0;
-}
-early_param("kfence.sample_interval", parse_kfence_early_init);
-
-static phys_addr_t __init arm64_kfence_alloc_pool(void)
-{
-	phys_addr_t kfence_pool;
-
-	if (!kfence_early_init)
-		return 0;
-
-	kfence_pool = memblock_phys_alloc(KFENCE_POOL_SIZE, PAGE_SIZE);
-	if (!kfence_pool) {
-		pr_err("failed to allocate kfence pool\n");
-		kfence_early_init = false;
-		return 0;
-	}
-
-	/* Temporarily mark as NOMAP. */
-	memblock_mark_nomap(kfence_pool, KFENCE_POOL_SIZE);
-
-	return kfence_pool;
-}
-
-static void __init arm64_kfence_map_pool(phys_addr_t kfence_pool, pgd_t *pgdp)
-{
-	if (!kfence_pool)
-		return;
-
-	/* KFENCE pool needs page-level mapping. */
-	__map_memblock(pgdp, kfence_pool, kfence_pool + KFENCE_POOL_SIZE,
-			pgprot_tagged(PAGE_KERNEL),
-			NO_BLOCK_MAPPINGS | NO_CONT_MAPPINGS);
-	memblock_clear_nomap(kfence_pool, KFENCE_POOL_SIZE);
-	__kfence_pool = phys_to_virt(kfence_pool);
-}
-#else /* CONFIG_KFENCE */
-
-static inline phys_addr_t arm64_kfence_alloc_pool(void) { return 0; }
-static inline void arm64_kfence_map_pool(phys_addr_t kfence_pool, pgd_t *pgdp) { }
-
-#endif /* CONFIG_KFENCE */
-
 static void __init map_mem(pgd_t *pgdp)
 {
 	static const u64 direct_map_end = _PAGE_END(VA_BITS_MIN);
@@ -675,28 +621,6 @@
 	__map_memblock(pgdp, kernel_start, kernel_end,
 		       PAGE_KERNEL, NO_CONT_MAPPINGS);
 	memblock_clear_nomap(kernel_start, kernel_end - kernel_start);
-<<<<<<< HEAD
-
-	/*
-	 * Use page-level mappings here so that we can shrink the region
-	 * in page granularity and put back unused memory to buddy system
-	 * through /sys/kernel/kexec_crash_size interface.
-	 */
-#ifdef CONFIG_KEXEC_CORE
-	if (crash_mem_map && !defer_reserve_crashkernel()) {
-		if (crashk_res.end) {
-			__map_memblock(pgdp, crashk_res.start,
-				       crashk_res.end + 1,
-				       PAGE_KERNEL,
-				       NO_BLOCK_MAPPINGS | NO_CONT_MAPPINGS);
-			memblock_clear_nomap(crashk_res.start,
-					     resource_size(&crashk_res));
-		}
-	}
-#endif
-
-=======
->>>>>>> 98817289
 	arm64_kfence_map_pool(early_kfence_pool, pgdp);
 }
 
