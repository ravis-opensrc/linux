--- conflicted
+++ resolved
@@ -10,13 +10,9 @@
 
 typedef struct {
 	volatile unsigned int lock[4];
-<<<<<<< HEAD
-# define __ARCH_SPIN_LOCK_UNLOCKED	{ { 1, 1, 1, 1 } }
-=======
 # define __ARCH_SPIN_LOCK_UNLOCKED	\
 	{ { __ARCH_SPIN_LOCK_UNLOCKED_VAL, __ARCH_SPIN_LOCK_UNLOCKED_VAL, \
 	    __ARCH_SPIN_LOCK_UNLOCKED_VAL, __ARCH_SPIN_LOCK_UNLOCKED_VAL } }
->>>>>>> 98817289
 } arch_spinlock_t;
 
 
