/* SPDX-License-Identifier: GPL-2.0 */

#ifndef __ASM_CSKY_UACCESS_H
#define __ASM_CSKY_UACCESS_H

<<<<<<< HEAD
#define user_addr_max() (current_thread_info()->addr_limit.seg)

static inline int __access_ok(unsigned long addr, unsigned long size)
{
	unsigned long limit = user_addr_max();

	return (size <= limit) && (addr <= (limit - size));
}
#define __access_ok __access_ok

=======
>>>>>>> 3a82f341
/*
 * __put_user_fn
 */
extern int __put_user_bad(void);

#define __put_user_asm_b(x, ptr, err)			\
do {							\
	int errcode;					\
	__asm__ __volatile__(				\
	"1:     stb   %1, (%2,0)	\n"		\
	"       br    3f		\n"		\
	"2:     mov   %0, %3		\n"		\
	"       br    3f		\n"		\
	".section __ex_table, \"a\"	\n"		\
	".align   2			\n"		\
	".long    1b,2b			\n"		\
	".previous			\n"		\
	"3:				\n"		\
	: "=r"(err), "=r"(x), "=r"(ptr), "=r"(errcode)	\
	: "0"(err), "1"(x), "2"(ptr), "3"(-EFAULT)	\
	: "memory");					\
} while (0)

#define __put_user_asm_h(x, ptr, err)			\
do {							\
	int errcode;					\
	__asm__ __volatile__(				\
	"1:     sth   %1, (%2,0)	\n"		\
	"       br    3f		\n"		\
	"2:     mov   %0, %3		\n"		\
	"       br    3f		\n"		\
	".section __ex_table, \"a\"	\n"		\
	".align   2			\n"		\
	".long    1b,2b			\n"		\
	".previous			\n"		\
	"3:				\n"		\
	: "=r"(err), "=r"(x), "=r"(ptr), "=r"(errcode)	\
	: "0"(err), "1"(x), "2"(ptr), "3"(-EFAULT)	\
	: "memory");					\
} while (0)

#define __put_user_asm_w(x, ptr, err)			\
do {							\
	int errcode;					\
	__asm__ __volatile__(				\
	"1:     stw   %1, (%2,0)	\n"		\
	"       br    3f		\n"		\
	"2:     mov   %0, %3		\n"		\
	"       br    3f		\n"		\
	".section __ex_table,\"a\"	\n"		\
	".align   2			\n"		\
	".long    1b, 2b		\n"		\
	".previous			\n"		\
	"3:				\n"		\
	: "=r"(err), "=r"(x), "=r"(ptr), "=r"(errcode)	\
	: "0"(err), "1"(x), "2"(ptr), "3"(-EFAULT)	\
	: "memory");					\
} while (0)

#define __put_user_asm_64(x, ptr, err)			\
do {							\
	int tmp;					\
	int errcode;					\
							\
	__asm__ __volatile__(				\
	"     ldw     %3, (%1, 0)     \n"		\
	"1:   stw     %3, (%2, 0)     \n"		\
	"     ldw     %3, (%1, 4)     \n"		\
	"2:   stw     %3, (%2, 4)     \n"		\
	"     br      4f              \n"		\
	"3:   mov     %0, %4          \n"		\
	"     br      4f              \n"		\
	".section __ex_table, \"a\"   \n"		\
	".align   2                   \n"		\
	".long    1b, 3b              \n"		\
	".long    2b, 3b              \n"		\
	".previous                    \n"		\
	"4:                           \n"		\
	: "=r"(err), "=r"(x), "=r"(ptr),		\
	  "=r"(tmp), "=r"(errcode)			\
	: "0"(err), "1"(x), "2"(ptr), "3"(0),		\
	  "4"(-EFAULT)					\
	: "memory");					\
} while (0)

static inline int __put_user_fn(size_t size, void __user *ptr, void *x)
{
	int retval = 0;
	u32 tmp;

	switch (size) {
	case 1:
		tmp = *(u8 *)x;
		__put_user_asm_b(tmp, ptr, retval);
		break;
	case 2:
		tmp = *(u16 *)x;
		__put_user_asm_h(tmp, ptr, retval);
		break;
	case 4:
		tmp = *(u32 *)x;
		__put_user_asm_w(tmp, ptr, retval);
		break;
	case 8:
		__put_user_asm_64(x, (u64 *)ptr, retval);
		break;
	}

	return retval;
}
#define __put_user_fn __put_user_fn

/*
 * __get_user_fn
 */
extern int __get_user_bad(void);

#define __get_user_asm_common(x, ptr, ins, err)		\
do {							\
	int errcode;					\
	__asm__ __volatile__(				\
	"1:   " ins " %1, (%4, 0)	\n"		\
	"       br    3f		\n"		\
	"2:     mov   %0, %2		\n"		\
	"       movi  %1, 0		\n"		\
	"       br    3f		\n"		\
	".section __ex_table,\"a\"      \n"		\
	".align   2			\n"		\
	".long    1b, 2b		\n"		\
	".previous			\n"		\
	"3:				\n" 		\
	: "=r"(err), "=r"(x), "=r"(errcode)		\
	: "0"(0), "r"(ptr), "2"(-EFAULT)		\
	: "memory");					\
} while (0)

#define __get_user_asm_64(x, ptr, err)			\
do {							\
	int tmp;					\
	int errcode;					\
							\
	__asm__ __volatile__(				\
	"1:   ldw     %3, (%2, 0)     \n"		\
	"     stw     %3, (%1, 0)     \n"		\
	"2:   ldw     %3, (%2, 4)     \n"		\
	"     stw     %3, (%1, 4)     \n"		\
	"     br      4f              \n"		\
	"3:   mov     %0, %4          \n"		\
	"     br      4f              \n"		\
	".section __ex_table, \"a\"   \n"		\
	".align   2                   \n"		\
	".long    1b, 3b              \n"		\
	".long    2b, 3b              \n"		\
	".previous                    \n"		\
	"4:                           \n"		\
	: "=r"(err), "=r"(x), "=r"(ptr),		\
	  "=r"(tmp), "=r"(errcode)			\
	: "0"(err), "1"(x), "2"(ptr), "3"(0),		\
	  "4"(-EFAULT)					\
	: "memory");					\
} while (0)

static inline int __get_user_fn(size_t size, const void __user *ptr, void *x)
{
	int retval;
	u32 tmp;

	switch (size) {
	case 1:
		__get_user_asm_common(tmp, ptr, "ldb", retval);
		*(u8 *)x = (u8)tmp;
		break;
	case 2:
		__get_user_asm_common(tmp, ptr, "ldh", retval);
		*(u16 *)x = (u16)tmp;
		break;
	case 4:
		__get_user_asm_common(tmp, ptr, "ldw", retval);
		*(u32 *)x = (u32)tmp;
		break;
	case 8:
		__get_user_asm_64(x, ptr, retval);
		break;
	}

	return retval;
}
#define __get_user_fn __get_user_fn

unsigned long raw_copy_from_user(void *to, const void *from, unsigned long n);
unsigned long raw_copy_to_user(void *to, const void *from, unsigned long n);

unsigned long __clear_user(void __user *to, unsigned long n);
#define __clear_user __clear_user

#include <asm-generic/uaccess.h>

#endif /* __ASM_CSKY_UACCESS_H */<|MERGE_RESOLUTION|>--- conflicted
+++ resolved
@@ -3,19 +3,6 @@
 #ifndef __ASM_CSKY_UACCESS_H
 #define __ASM_CSKY_UACCESS_H
 
-<<<<<<< HEAD
-#define user_addr_max() (current_thread_info()->addr_limit.seg)
-
-static inline int __access_ok(unsigned long addr, unsigned long size)
-{
-	unsigned long limit = user_addr_max();
-
-	return (size <= limit) && (addr <= (limit - size));
-}
-#define __access_ok __access_ok
-
-=======
->>>>>>> 3a82f341
 /*
  * __put_user_fn
  */
