--- conflicted
+++ resolved
@@ -537,11 +537,7 @@
 	if (map_start < map_end)
 		memmap_init_zone((unsigned long)(map_end - map_start),
 				 args->nid, args->zone, page_to_pfn(map_start),
-<<<<<<< HEAD
-				 MEMINIT_EARLY, NULL);
-=======
 				 MEMINIT_EARLY, NULL, MIGRATE_MOVABLE);
->>>>>>> d1988041
 	return 0;
 }
 
@@ -551,11 +547,7 @@
 {
 	if (!vmem_map) {
 		memmap_init_zone(size, nid, zone, start_pfn,
-<<<<<<< HEAD
-				 MEMINIT_EARLY, NULL);
-=======
 				 MEMINIT_EARLY, NULL, MIGRATE_MOVABLE);
->>>>>>> d1988041
 	} else {
 		struct page *start;
 		struct memmap_init_callback_data args;
