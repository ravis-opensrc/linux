/* SPDX-License-Identifier: GPL-2.0 */
/*
 *  Copyright (C) 1991,1992  Linus Torvalds
 *
 * entry_32.S contains the system-call and low-level fault and trap handling routines.
 *
 * Stack layout while running C code:
 *	ptrace needs to have all registers on the stack.
 *	If the order here is changed, it needs to be
 *	updated in fork.c:copy_process(), signal.c:do_signal(),
 *	ptrace.c and ptrace.h
 *
 *	 0(%esp) - %ebx
 *	 4(%esp) - %ecx
 *	 8(%esp) - %edx
 *	 C(%esp) - %esi
 *	10(%esp) - %edi
 *	14(%esp) - %ebp
 *	18(%esp) - %eax
 *	1C(%esp) - %ds
 *	20(%esp) - %es
 *	24(%esp) - %fs
 *	28(%esp) - %gs		saved iff !CONFIG_X86_32_LAZY_GS
 *	2C(%esp) - orig_eax
 *	30(%esp) - %eip
 *	34(%esp) - %cs
 *	38(%esp) - %eflags
 *	3C(%esp) - %oldesp
 *	40(%esp) - %oldss
 */

#include <linux/linkage.h>
#include <linux/err.h>
#include <asm/thread_info.h>
#include <asm/irqflags.h>
#include <asm/errno.h>
#include <asm/segment.h>
#include <asm/smp.h>
#include <asm/percpu.h>
#include <asm/processor-flags.h>
#include <asm/irq_vectors.h>
#include <asm/cpufeatures.h>
#include <asm/alternative-asm.h>
#include <asm/asm.h>
#include <asm/smap.h>
#include <asm/frame.h>
#include <asm/trapnr.h>
#include <asm/nospec-branch.h>

#include "calling.h"

	.section .entry.text, "ax"

#define PTI_SWITCH_MASK         (1 << PAGE_SHIFT)

/*
 * User gs save/restore
 *
 * %gs is used for userland TLS and kernel only uses it for stack
 * canary which is required to be at %gs:20 by gcc.  Read the comment
 * at the top of stackprotector.h for more info.
 *
 * Local labels 98 and 99 are used.
 */
#ifdef CONFIG_X86_32_LAZY_GS

 /* unfortunately push/pop can't be no-op */
.macro PUSH_GS
	pushl	$0
.endm
.macro POP_GS pop=0
	addl	$(4 + \pop), %esp
.endm
.macro POP_GS_EX
.endm

 /* all the rest are no-op */
.macro PTGS_TO_GS
.endm
.macro PTGS_TO_GS_EX
.endm
.macro GS_TO_REG reg
.endm
.macro REG_TO_PTGS reg
.endm
.macro SET_KERNEL_GS reg
.endm

#else	/* CONFIG_X86_32_LAZY_GS */

.macro PUSH_GS
	pushl	%gs
.endm

.macro POP_GS pop=0
98:	popl	%gs
  .if \pop <> 0
	add	$\pop, %esp
  .endif
.endm
.macro POP_GS_EX
.pushsection .fixup, "ax"
99:	movl	$0, (%esp)
	jmp	98b
.popsection
	_ASM_EXTABLE(98b, 99b)
.endm

.macro PTGS_TO_GS
98:	mov	PT_GS(%esp), %gs
.endm
.macro PTGS_TO_GS_EX
.pushsection .fixup, "ax"
99:	movl	$0, PT_GS(%esp)
	jmp	98b
.popsection
	_ASM_EXTABLE(98b, 99b)
.endm

.macro GS_TO_REG reg
	movl	%gs, \reg
.endm
.macro REG_TO_PTGS reg
	movl	\reg, PT_GS(%esp)
.endm
.macro SET_KERNEL_GS reg
	movl	$(__KERNEL_STACK_CANARY), \reg
	movl	\reg, %gs
.endm

#endif /* CONFIG_X86_32_LAZY_GS */

/* Unconditionally switch to user cr3 */
.macro SWITCH_TO_USER_CR3 scratch_reg:req
	ALTERNATIVE "jmp .Lend_\@", "", X86_FEATURE_PTI

	movl	%cr3, \scratch_reg
	orl	$PTI_SWITCH_MASK, \scratch_reg
	movl	\scratch_reg, %cr3
.Lend_\@:
.endm

.macro BUG_IF_WRONG_CR3 no_user_check=0
#ifdef CONFIG_DEBUG_ENTRY
	ALTERNATIVE "jmp .Lend_\@", "", X86_FEATURE_PTI
	.if \no_user_check == 0
	/* coming from usermode? */
	testl	$USER_SEGMENT_RPL_MASK, PT_CS(%esp)
	jz	.Lend_\@
	.endif
	/* On user-cr3? */
	movl	%cr3, %eax
	testl	$PTI_SWITCH_MASK, %eax
	jnz	.Lend_\@
	/* From userspace with kernel cr3 - BUG */
	ud2
.Lend_\@:
#endif
.endm

/*
 * Switch to kernel cr3 if not already loaded and return current cr3 in
 * \scratch_reg
 */
.macro SWITCH_TO_KERNEL_CR3 scratch_reg:req
	ALTERNATIVE "jmp .Lend_\@", "", X86_FEATURE_PTI
	movl	%cr3, \scratch_reg
	/* Test if we are already on kernel CR3 */
	testl	$PTI_SWITCH_MASK, \scratch_reg
	jz	.Lend_\@
	andl	$(~PTI_SWITCH_MASK), \scratch_reg
	movl	\scratch_reg, %cr3
	/* Return original CR3 in \scratch_reg */
	orl	$PTI_SWITCH_MASK, \scratch_reg
.Lend_\@:
.endm

#define CS_FROM_ENTRY_STACK	(1 << 31)
#define CS_FROM_USER_CR3	(1 << 30)
#define CS_FROM_KERNEL		(1 << 29)
#define CS_FROM_ESPFIX		(1 << 28)

.macro FIXUP_FRAME
	/*
	 * The high bits of the CS dword (__csh) are used for CS_FROM_*.
	 * Clear them in case hardware didn't do this for us.
	 */
	andl	$0x0000ffff, 4*4(%esp)

#ifdef CONFIG_VM86
	testl	$X86_EFLAGS_VM, 5*4(%esp)
	jnz	.Lfrom_usermode_no_fixup_\@
#endif
	testl	$USER_SEGMENT_RPL_MASK, 4*4(%esp)
	jnz	.Lfrom_usermode_no_fixup_\@

	orl	$CS_FROM_KERNEL, 4*4(%esp)

	/*
	 * When we're here from kernel mode; the (exception) stack looks like:
	 *
	 *  6*4(%esp) - <previous context>
	 *  5*4(%esp) - flags
	 *  4*4(%esp) - cs
	 *  3*4(%esp) - ip
	 *  2*4(%esp) - orig_eax
	 *  1*4(%esp) - gs / function
	 *  0*4(%esp) - fs
	 *
	 * Lets build a 5 entry IRET frame after that, such that struct pt_regs
	 * is complete and in particular regs->sp is correct. This gives us
	 * the original 6 enties as gap:
	 *
	 * 14*4(%esp) - <previous context>
	 * 13*4(%esp) - gap / flags
	 * 12*4(%esp) - gap / cs
	 * 11*4(%esp) - gap / ip
	 * 10*4(%esp) - gap / orig_eax
	 *  9*4(%esp) - gap / gs / function
	 *  8*4(%esp) - gap / fs
	 *  7*4(%esp) - ss
	 *  6*4(%esp) - sp
	 *  5*4(%esp) - flags
	 *  4*4(%esp) - cs
	 *  3*4(%esp) - ip
	 *  2*4(%esp) - orig_eax
	 *  1*4(%esp) - gs / function
	 *  0*4(%esp) - fs
	 */

	pushl	%ss		# ss
	pushl	%esp		# sp (points at ss)
	addl	$7*4, (%esp)	# point sp back at the previous context
	pushl	7*4(%esp)	# flags
	pushl	7*4(%esp)	# cs
	pushl	7*4(%esp)	# ip
	pushl	7*4(%esp)	# orig_eax
	pushl	7*4(%esp)	# gs / function
	pushl	7*4(%esp)	# fs
.Lfrom_usermode_no_fixup_\@:
.endm

.macro IRET_FRAME
	/*
	 * We're called with %ds, %es, %fs, and %gs from the interrupted
	 * frame, so we shouldn't use them.  Also, we may be in ESPFIX
	 * mode and therefore have a nonzero SS base and an offset ESP,
	 * so any attempt to access the stack needs to use SS.  (except for
	 * accesses through %esp, which automatically use SS.)
	 */
	testl $CS_FROM_KERNEL, 1*4(%esp)
	jz .Lfinished_frame_\@

	/*
	 * Reconstruct the 3 entry IRET frame right after the (modified)
	 * regs->sp without lowering %esp in between, such that an NMI in the
	 * middle doesn't scribble our stack.
	 */
	pushl	%eax
	pushl	%ecx
	movl	5*4(%esp), %eax		# (modified) regs->sp

	movl	4*4(%esp), %ecx		# flags
	movl	%ecx, %ss:-1*4(%eax)

	movl	3*4(%esp), %ecx		# cs
	andl	$0x0000ffff, %ecx
	movl	%ecx, %ss:-2*4(%eax)

	movl	2*4(%esp), %ecx		# ip
	movl	%ecx, %ss:-3*4(%eax)

	movl	1*4(%esp), %ecx		# eax
	movl	%ecx, %ss:-4*4(%eax)

	popl	%ecx
	lea	-4*4(%eax), %esp
	popl	%eax
.Lfinished_frame_\@:
.endm

.macro SAVE_ALL pt_regs_ax=%eax switch_stacks=0 skip_gs=0 unwind_espfix=0
	cld
.if \skip_gs == 0
	PUSH_GS
.endif
	pushl	%fs

	pushl	%eax
	movl	$(__KERNEL_PERCPU), %eax
	movl	%eax, %fs
.if \unwind_espfix > 0
	UNWIND_ESPFIX_STACK
.endif
	popl	%eax

	FIXUP_FRAME
	pushl	%es
	pushl	%ds
	pushl	\pt_regs_ax
	pushl	%ebp
	pushl	%edi
	pushl	%esi
	pushl	%edx
	pushl	%ecx
	pushl	%ebx
	movl	$(__USER_DS), %edx
	movl	%edx, %ds
	movl	%edx, %es
.if \skip_gs == 0
	SET_KERNEL_GS %edx
.endif
	/* Switch to kernel stack if necessary */
.if \switch_stacks > 0
	SWITCH_TO_KERNEL_STACK
.endif
.endm

.macro SAVE_ALL_NMI cr3_reg:req unwind_espfix=0
	SAVE_ALL unwind_espfix=\unwind_espfix

	BUG_IF_WRONG_CR3

	/*
	 * Now switch the CR3 when PTI is enabled.
	 *
	 * We can enter with either user or kernel cr3, the code will
	 * store the old cr3 in \cr3_reg and switches to the kernel cr3
	 * if necessary.
	 */
	SWITCH_TO_KERNEL_CR3 scratch_reg=\cr3_reg

.Lend_\@:
.endm

.macro RESTORE_INT_REGS
	popl	%ebx
	popl	%ecx
	popl	%edx
	popl	%esi
	popl	%edi
	popl	%ebp
	popl	%eax
.endm

.macro RESTORE_REGS pop=0
	RESTORE_INT_REGS
1:	popl	%ds
2:	popl	%es
3:	popl	%fs
	POP_GS \pop
	IRET_FRAME
.pushsection .fixup, "ax"
4:	movl	$0, (%esp)
	jmp	1b
5:	movl	$0, (%esp)
	jmp	2b
6:	movl	$0, (%esp)
	jmp	3b
.popsection
	_ASM_EXTABLE(1b, 4b)
	_ASM_EXTABLE(2b, 5b)
	_ASM_EXTABLE(3b, 6b)
	POP_GS_EX
.endm

.macro RESTORE_ALL_NMI cr3_reg:req pop=0
	/*
	 * Now switch the CR3 when PTI is enabled.
	 *
	 * We enter with kernel cr3 and switch the cr3 to the value
	 * stored on \cr3_reg, which is either a user or a kernel cr3.
	 */
	ALTERNATIVE "jmp .Lswitched_\@", "", X86_FEATURE_PTI

	testl	$PTI_SWITCH_MASK, \cr3_reg
	jz	.Lswitched_\@

	/* User cr3 in \cr3_reg - write it to hardware cr3 */
	movl	\cr3_reg, %cr3

.Lswitched_\@:

	BUG_IF_WRONG_CR3

	RESTORE_REGS pop=\pop
.endm

.macro CHECK_AND_APPLY_ESPFIX
#ifdef CONFIG_X86_ESPFIX32
#define GDT_ESPFIX_OFFSET (GDT_ENTRY_ESPFIX_SS * 8)
#define GDT_ESPFIX_SS PER_CPU_VAR(gdt_page) + GDT_ESPFIX_OFFSET

	ALTERNATIVE	"jmp .Lend_\@", "", X86_BUG_ESPFIX

	movl	PT_EFLAGS(%esp), %eax		# mix EFLAGS, SS and CS
	/*
	 * Warning: PT_OLDSS(%esp) contains the wrong/random values if we
	 * are returning to the kernel.
	 * See comments in process.c:copy_thread() for details.
	 */
	movb	PT_OLDSS(%esp), %ah
	movb	PT_CS(%esp), %al
	andl	$(X86_EFLAGS_VM | (SEGMENT_TI_MASK << 8) | SEGMENT_RPL_MASK), %eax
	cmpl	$((SEGMENT_LDT << 8) | USER_RPL), %eax
	jne	.Lend_\@	# returning to user-space with LDT SS

	/*
	 * Setup and switch to ESPFIX stack
	 *
	 * We're returning to userspace with a 16 bit stack. The CPU will not
	 * restore the high word of ESP for us on executing iret... This is an
	 * "official" bug of all the x86-compatible CPUs, which we can work
	 * around to make dosemu and wine happy. We do this by preloading the
	 * high word of ESP with the high word of the userspace ESP while
	 * compensating for the offset by changing to the ESPFIX segment with
	 * a base address that matches for the difference.
	 */
	mov	%esp, %edx			/* load kernel esp */
	mov	PT_OLDESP(%esp), %eax		/* load userspace esp */
	mov	%dx, %ax			/* eax: new kernel esp */
	sub	%eax, %edx			/* offset (low word is 0) */
	shr	$16, %edx
	mov	%dl, GDT_ESPFIX_SS + 4		/* bits 16..23 */
	mov	%dh, GDT_ESPFIX_SS + 7		/* bits 24..31 */
	pushl	$__ESPFIX_SS
	pushl	%eax				/* new kernel esp */
	/*
	 * Disable interrupts, but do not irqtrace this section: we
	 * will soon execute iret and the tracer was already set to
	 * the irqstate after the IRET:
	 */
	DISABLE_INTERRUPTS(CLBR_ANY)
	lss	(%esp), %esp			/* switch to espfix segment */
.Lend_\@:
#endif /* CONFIG_X86_ESPFIX32 */
.endm

/*
 * Called with pt_regs fully populated and kernel segments loaded,
 * so we can access PER_CPU and use the integer registers.
 *
 * We need to be very careful here with the %esp switch, because an NMI
 * can happen everywhere. If the NMI handler finds itself on the
 * entry-stack, it will overwrite the task-stack and everything we
 * copied there. So allocate the stack-frame on the task-stack and
 * switch to it before we do any copying.
 */

.macro SWITCH_TO_KERNEL_STACK

	BUG_IF_WRONG_CR3

	SWITCH_TO_KERNEL_CR3 scratch_reg=%eax

	/*
	 * %eax now contains the entry cr3 and we carry it forward in
	 * that register for the time this macro runs
	 */

	/* Are we on the entry stack? Bail out if not! */
	movl	PER_CPU_VAR(cpu_entry_area), %ecx
	addl	$CPU_ENTRY_AREA_entry_stack + SIZEOF_entry_stack, %ecx
	subl	%esp, %ecx	/* ecx = (end of entry_stack) - esp */
	cmpl	$SIZEOF_entry_stack, %ecx
	jae	.Lend_\@

	/* Load stack pointer into %esi and %edi */
	movl	%esp, %esi
	movl	%esi, %edi

	/* Move %edi to the top of the entry stack */
	andl	$(MASK_entry_stack), %edi
	addl	$(SIZEOF_entry_stack), %edi

	/* Load top of task-stack into %edi */
	movl	TSS_entry2task_stack(%edi), %edi

	/* Special case - entry from kernel mode via entry stack */
#ifdef CONFIG_VM86
	movl	PT_EFLAGS(%esp), %ecx		# mix EFLAGS and CS
	movb	PT_CS(%esp), %cl
	andl	$(X86_EFLAGS_VM | SEGMENT_RPL_MASK), %ecx
#else
	movl	PT_CS(%esp), %ecx
	andl	$SEGMENT_RPL_MASK, %ecx
#endif
	cmpl	$USER_RPL, %ecx
	jb	.Lentry_from_kernel_\@

	/* Bytes to copy */
	movl	$PTREGS_SIZE, %ecx

#ifdef CONFIG_VM86
	testl	$X86_EFLAGS_VM, PT_EFLAGS(%esi)
	jz	.Lcopy_pt_regs_\@

	/*
	 * Stack-frame contains 4 additional segment registers when
	 * coming from VM86 mode
	 */
	addl	$(4 * 4), %ecx

#endif
.Lcopy_pt_regs_\@:

	/* Allocate frame on task-stack */
	subl	%ecx, %edi

	/* Switch to task-stack */
	movl	%edi, %esp

	/*
	 * We are now on the task-stack and can safely copy over the
	 * stack-frame
	 */
	shrl	$2, %ecx
	cld
	rep movsl

	jmp .Lend_\@

.Lentry_from_kernel_\@:

	/*
	 * This handles the case when we enter the kernel from
	 * kernel-mode and %esp points to the entry-stack. When this
	 * happens we need to switch to the task-stack to run C code,
	 * but switch back to the entry-stack again when we approach
	 * iret and return to the interrupted code-path. This usually
	 * happens when we hit an exception while restoring user-space
	 * segment registers on the way back to user-space or when the
	 * sysenter handler runs with eflags.tf set.
	 *
	 * When we switch to the task-stack here, we can't trust the
	 * contents of the entry-stack anymore, as the exception handler
	 * might be scheduled out or moved to another CPU. Therefore we
	 * copy the complete entry-stack to the task-stack and set a
	 * marker in the iret-frame (bit 31 of the CS dword) to detect
	 * what we've done on the iret path.
	 *
	 * On the iret path we copy everything back and switch to the
	 * entry-stack, so that the interrupted kernel code-path
	 * continues on the same stack it was interrupted with.
	 *
	 * Be aware that an NMI can happen anytime in this code.
	 *
	 * %esi: Entry-Stack pointer (same as %esp)
	 * %edi: Top of the task stack
	 * %eax: CR3 on kernel entry
	 */

	/* Calculate number of bytes on the entry stack in %ecx */
	movl	%esi, %ecx

	/* %ecx to the top of entry-stack */
	andl	$(MASK_entry_stack), %ecx
	addl	$(SIZEOF_entry_stack), %ecx

	/* Number of bytes on the entry stack to %ecx */
	sub	%esi, %ecx

	/* Mark stackframe as coming from entry stack */
	orl	$CS_FROM_ENTRY_STACK, PT_CS(%esp)

	/*
	 * Test the cr3 used to enter the kernel and add a marker
	 * so that we can switch back to it before iret.
	 */
	testl	$PTI_SWITCH_MASK, %eax
	jz	.Lcopy_pt_regs_\@
	orl	$CS_FROM_USER_CR3, PT_CS(%esp)

	/*
	 * %esi and %edi are unchanged, %ecx contains the number of
	 * bytes to copy. The code at .Lcopy_pt_regs_\@ will allocate
	 * the stack-frame on task-stack and copy everything over
	 */
	jmp .Lcopy_pt_regs_\@

.Lend_\@:
.endm

/*
 * Switch back from the kernel stack to the entry stack.
 *
 * The %esp register must point to pt_regs on the task stack. It will
 * first calculate the size of the stack-frame to copy, depending on
 * whether we return to VM86 mode or not. With that it uses 'rep movsl'
 * to copy the contents of the stack over to the entry stack.
 *
 * We must be very careful here, as we can't trust the contents of the
 * task-stack once we switched to the entry-stack. When an NMI happens
 * while on the entry-stack, the NMI handler will switch back to the top
 * of the task stack, overwriting our stack-frame we are about to copy.
 * Therefore we switch the stack only after everything is copied over.
 */
.macro SWITCH_TO_ENTRY_STACK

	/* Bytes to copy */
	movl	$PTREGS_SIZE, %ecx

#ifdef CONFIG_VM86
	testl	$(X86_EFLAGS_VM), PT_EFLAGS(%esp)
	jz	.Lcopy_pt_regs_\@

	/* Additional 4 registers to copy when returning to VM86 mode */
	addl    $(4 * 4), %ecx

.Lcopy_pt_regs_\@:
#endif

	/* Initialize source and destination for movsl */
	movl	PER_CPU_VAR(cpu_tss_rw + TSS_sp0), %edi
	subl	%ecx, %edi
	movl	%esp, %esi

	/* Save future stack pointer in %ebx */
	movl	%edi, %ebx

	/* Copy over the stack-frame */
	shrl	$2, %ecx
	cld
	rep movsl

	/*
	 * Switch to entry-stack - needs to happen after everything is
	 * copied because the NMI handler will overwrite the task-stack
	 * when on entry-stack
	 */
	movl	%ebx, %esp

.Lend_\@:
.endm

/*
 * This macro handles the case when we return to kernel-mode on the iret
 * path and have to switch back to the entry stack and/or user-cr3
 *
 * See the comments below the .Lentry_from_kernel_\@ label in the
 * SWITCH_TO_KERNEL_STACK macro for more details.
 */
.macro PARANOID_EXIT_TO_KERNEL_MODE

	/*
	 * Test if we entered the kernel with the entry-stack. Most
	 * likely we did not, because this code only runs on the
	 * return-to-kernel path.
	 */
	testl	$CS_FROM_ENTRY_STACK, PT_CS(%esp)
	jz	.Lend_\@

	/* Unlikely slow-path */

	/* Clear marker from stack-frame */
	andl	$(~CS_FROM_ENTRY_STACK), PT_CS(%esp)

	/* Copy the remaining task-stack contents to entry-stack */
	movl	%esp, %esi
	movl	PER_CPU_VAR(cpu_tss_rw + TSS_sp0), %edi

	/* Bytes on the task-stack to ecx */
	movl	PER_CPU_VAR(cpu_tss_rw + TSS_sp1), %ecx
	subl	%esi, %ecx

	/* Allocate stack-frame on entry-stack */
	subl	%ecx, %edi

	/*
	 * Save future stack-pointer, we must not switch until the
	 * copy is done, otherwise the NMI handler could destroy the
	 * contents of the task-stack we are about to copy.
	 */
	movl	%edi, %ebx

	/* Do the copy */
	shrl	$2, %ecx
	cld
	rep movsl

	/* Safe to switch to entry-stack now */
	movl	%ebx, %esp

	/*
	 * We came from entry-stack and need to check if we also need to
	 * switch back to user cr3.
	 */
	testl	$CS_FROM_USER_CR3, PT_CS(%esp)
	jz	.Lend_\@

	/* Clear marker from stack-frame */
	andl	$(~CS_FROM_USER_CR3), PT_CS(%esp)

	SWITCH_TO_USER_CR3 scratch_reg=%eax

.Lend_\@:
.endm

/**
 * idtentry - Macro to generate entry stubs for simple IDT entries
 * @vector:		Vector number
 * @asmsym:		ASM symbol for the entry point
 * @cfunc:		C function to be called
 * @has_error_code:	Hardware pushed error code on stack
 */
.macro idtentry vector asmsym cfunc has_error_code:req
SYM_CODE_START(\asmsym)
	ASM_CLAC
	cld

	.if \has_error_code == 0
		pushl	$0		/* Clear the error code */
	.endif

	/* Push the C-function address into the GS slot */
	pushl	$\cfunc
	/* Invoke the common exception entry */
	jmp	handle_exception
SYM_CODE_END(\asmsym)
.endm

.macro idtentry_irq vector cfunc
	.p2align CONFIG_X86_L1_CACHE_SHIFT
SYM_CODE_START_LOCAL(asm_\cfunc)
	ASM_CLAC
	SAVE_ALL switch_stacks=1
	ENCODE_FRAME_POINTER
	movl	%esp, %eax
	movl	PT_ORIG_EAX(%esp), %edx		/* get the vector from stack */
	movl	$-1, PT_ORIG_EAX(%esp)		/* no syscall to restart */
	call	\cfunc
	jmp	handle_exception_return
SYM_CODE_END(asm_\cfunc)
.endm

.macro idtentry_sysvec vector cfunc
	idtentry \vector asm_\cfunc \cfunc has_error_code=0
.endm

/*
 * Include the defines which emit the idt entries which are shared
 * shared between 32 and 64 bit and emit the __irqentry_text_* markers
 * so the stacktrace boundary checks work.
 */
	.align 16
	.globl __irqentry_text_start
__irqentry_text_start:

#include <asm/idtentry.h>

	.align 16
	.globl __irqentry_text_end
__irqentry_text_end:

/*
 * %eax: prev task
 * %edx: next task
 */
.pushsection .text, "ax"
SYM_CODE_START(__switch_to_asm)
	/*
	 * Save callee-saved registers
	 * This must match the order in struct inactive_task_frame
	 */
	pushl	%ebp
	pushl	%ebx
	pushl	%edi
	pushl	%esi
	/*
	 * Flags are saved to prevent AC leakage. This could go
	 * away if objtool would have 32bit support to verify
	 * the STAC/CLAC correctness.
	 */
	pushfl

	/* switch stack */
	movl	%esp, TASK_threadsp(%eax)
	movl	TASK_threadsp(%edx), %esp

#ifdef CONFIG_STACKPROTECTOR
	movl	TASK_stack_canary(%edx), %ebx
	movl	%ebx, PER_CPU_VAR(stack_canary)+stack_canary_offset
#endif

#ifdef CONFIG_RETPOLINE
	/*
	 * When switching from a shallower to a deeper call stack
	 * the RSB may either underflow or use entries populated
	 * with userspace addresses. On CPUs where those concerns
	 * exist, overwrite the RSB with entries which capture
	 * speculative execution to prevent attack.
	 */
	FILL_RETURN_BUFFER %ebx, RSB_CLEAR_LOOPS, X86_FEATURE_RSB_CTXSW
#endif

	/* Restore flags or the incoming task to restore AC state. */
	popfl
	/* restore callee-saved registers */
	popl	%esi
	popl	%edi
	popl	%ebx
	popl	%ebp

	jmp	__switch_to
SYM_CODE_END(__switch_to_asm)
.popsection

/*
 * The unwinder expects the last frame on the stack to always be at the same
 * offset from the end of the page, which allows it to validate the stack.
 * Calling schedule_tail() directly would break that convention because its an
 * asmlinkage function so its argument has to be pushed on the stack.  This
 * wrapper creates a proper "end of stack" frame header before the call.
 */
.pushsection .text, "ax"
SYM_FUNC_START(schedule_tail_wrapper)
	FRAME_BEGIN

	pushl	%eax
	call	schedule_tail
	popl	%eax

	FRAME_END
	ret
SYM_FUNC_END(schedule_tail_wrapper)
.popsection

/*
 * A newly forked process directly context switches into this address.
 *
 * eax: prev task we switched from
 * ebx: kernel thread func (NULL for user thread)
 * edi: kernel thread arg
 */
.pushsection .text, "ax"
SYM_CODE_START(ret_from_fork)
	call	schedule_tail_wrapper

	testl	%ebx, %ebx
	jnz	1f		/* kernel threads are uncommon */

2:
	/* When we fork, we trace the syscall return in the child, too. */
	movl    %esp, %eax
	call    syscall_exit_to_user_mode
	jmp     .Lsyscall_32_done

	/* kernel thread */
1:	movl	%edi, %eax
	CALL_NOSPEC ebx
	/*
	 * A kernel thread is allowed to return here after successfully
	 * calling kernel_execve().  Exit to userspace to complete the execve()
	 * syscall.
	 */
	movl	$0, PT_EAX(%esp)
	jmp	2b
SYM_CODE_END(ret_from_fork)
.popsection

SYM_ENTRY(__begin_SYSENTER_singlestep_region, SYM_L_GLOBAL, SYM_A_NONE)
/*
 * All code from here through __end_SYSENTER_singlestep_region is subject
 * to being single-stepped if a user program sets TF and executes SYSENTER.
 * There is absolutely nothing that we can do to prevent this from happening
 * (thanks Intel!).  To keep our handling of this situation as simple as
 * possible, we handle TF just like AC and NT, except that our #DB handler
 * will ignore all of the single-step traps generated in this range.
 */

/*
 * 32-bit SYSENTER entry.
 *
 * 32-bit system calls through the vDSO's __kernel_vsyscall enter here
 * if X86_FEATURE_SEP is available.  This is the preferred system call
 * entry on 32-bit systems.
 *
 * The SYSENTER instruction, in principle, should *only* occur in the
 * vDSO.  In practice, a small number of Android devices were shipped
 * with a copy of Bionic that inlined a SYSENTER instruction.  This
 * never happened in any of Google's Bionic versions -- it only happened
 * in a narrow range of Intel-provided versions.
 *
 * SYSENTER loads SS, ESP, CS, and EIP from previously programmed MSRs.
 * IF and VM in RFLAGS are cleared (IOW: interrupts are off).
 * SYSENTER does not save anything on the stack,
 * and does not save old EIP (!!!), ESP, or EFLAGS.
 *
 * To avoid losing track of EFLAGS.VM (and thus potentially corrupting
 * user and/or vm86 state), we explicitly disable the SYSENTER
 * instruction in vm86 mode by reprogramming the MSRs.
 *
 * Arguments:
 * eax  system call number
 * ebx  arg1
 * ecx  arg2
 * edx  arg3
 * esi  arg4
 * edi  arg5
 * ebp  user stack
 * 0(%ebp) arg6
 */
SYM_FUNC_START(entry_SYSENTER_32)
	/*
	 * On entry-stack with all userspace-regs live - save and
	 * restore eflags and %eax to use it as scratch-reg for the cr3
	 * switch.
	 */
	pushfl
	pushl	%eax
	BUG_IF_WRONG_CR3 no_user_check=1
	SWITCH_TO_KERNEL_CR3 scratch_reg=%eax
	popl	%eax
	popfl

	/* Stack empty again, switch to task stack */
	movl	TSS_entry2task_stack(%esp), %esp

.Lsysenter_past_esp:
	pushl	$__USER_DS		/* pt_regs->ss */
	pushl	$0			/* pt_regs->sp (placeholder) */
	pushfl				/* pt_regs->flags (except IF = 0) */
	pushl	$__USER_CS		/* pt_regs->cs */
	pushl	$0			/* pt_regs->ip = 0 (placeholder) */
	pushl	%eax			/* pt_regs->orig_ax */
	SAVE_ALL pt_regs_ax=$-ENOSYS	/* save rest, stack already switched */

	/*
	 * SYSENTER doesn't filter flags, so we need to clear NT, AC
	 * and TF ourselves.  To save a few cycles, we can check whether
	 * either was set instead of doing an unconditional popfq.
	 * This needs to happen before enabling interrupts so that
	 * we don't get preempted with NT set.
	 *
	 * If TF is set, we will single-step all the way to here -- do_debug
	 * will ignore all the traps.  (Yes, this is slow, but so is
	 * single-stepping in general.  This allows us to avoid having
	 * a more complicated code to handle the case where a user program
	 * forces us to single-step through the SYSENTER entry code.)
	 *
	 * NB.: .Lsysenter_fix_flags is a label with the code under it moved
	 * out-of-line as an optimization: NT is unlikely to be set in the
	 * majority of the cases and instead of polluting the I$ unnecessarily,
	 * we're keeping that code behind a branch which will predict as
	 * not-taken and therefore its instructions won't be fetched.
	 */
	testl	$X86_EFLAGS_NT|X86_EFLAGS_AC|X86_EFLAGS_TF, PT_EFLAGS(%esp)
	jnz	.Lsysenter_fix_flags
.Lsysenter_flags_fixed:

	movl	%esp, %eax
	call	do_SYSENTER_32
	testl	%eax, %eax
	jz	.Lsyscall_32_done

	STACKLEAK_ERASE

	/* Opportunistic SYSEXIT */

	/*
	 * Setup entry stack - we keep the pointer in %eax and do the
	 * switch after almost all user-state is restored.
	 */

	/* Load entry stack pointer and allocate frame for eflags/eax */
	movl	PER_CPU_VAR(cpu_tss_rw + TSS_sp0), %eax
	subl	$(2*4), %eax

	/* Copy eflags and eax to entry stack */
	movl	PT_EFLAGS(%esp), %edi
	movl	PT_EAX(%esp), %esi
	movl	%edi, (%eax)
	movl	%esi, 4(%eax)

	/* Restore user registers and segments */
	movl	PT_EIP(%esp), %edx	/* pt_regs->ip */
	movl	PT_OLDESP(%esp), %ecx	/* pt_regs->sp */
1:	mov	PT_FS(%esp), %fs
	PTGS_TO_GS

	popl	%ebx			/* pt_regs->bx */
	addl	$2*4, %esp		/* skip pt_regs->cx and pt_regs->dx */
	popl	%esi			/* pt_regs->si */
	popl	%edi			/* pt_regs->di */
	popl	%ebp			/* pt_regs->bp */

	/* Switch to entry stack */
	movl	%eax, %esp

	/* Now ready to switch the cr3 */
	SWITCH_TO_USER_CR3 scratch_reg=%eax

	/*
	 * Restore all flags except IF. (We restore IF separately because
	 * STI gives a one-instruction window in which we won't be interrupted,
	 * whereas POPF does not.)
	 */
	btrl	$X86_EFLAGS_IF_BIT, (%esp)
	BUG_IF_WRONG_CR3 no_user_check=1
	popfl
	popl	%eax

	/*
	 * Return back to the vDSO, which will pop ecx and edx.
	 * Don't bother with DS and ES (they already contain __USER_DS).
	 */
	sti
	sysexit

.pushsection .fixup, "ax"
2:	movl	$0, PT_FS(%esp)
	jmp	1b
.popsection
	_ASM_EXTABLE(1b, 2b)
	PTGS_TO_GS_EX

.Lsysenter_fix_flags:
	pushl	$X86_EFLAGS_FIXED
	popfl
	jmp	.Lsysenter_flags_fixed
SYM_ENTRY(__end_SYSENTER_singlestep_region, SYM_L_GLOBAL, SYM_A_NONE)
SYM_FUNC_END(entry_SYSENTER_32)

/*
 * 32-bit legacy system call entry.
 *
 * 32-bit x86 Linux system calls traditionally used the INT $0x80
 * instruction.  INT $0x80 lands here.
 *
 * This entry point can be used by any 32-bit perform system calls.
 * Instances of INT $0x80 can be found inline in various programs and
 * libraries.  It is also used by the vDSO's __kernel_vsyscall
 * fallback for hardware that doesn't support a faster entry method.
 * Restarted 32-bit system calls also fall back to INT $0x80
 * regardless of what instruction was originally used to do the system
 * call.  (64-bit programs can use INT $0x80 as well, but they can
 * only run on 64-bit kernels and therefore land in
 * entry_INT80_compat.)
 *
 * This is considered a slow path.  It is not used by most libc
 * implementations on modern hardware except during process startup.
 *
 * Arguments:
 * eax  system call number
 * ebx  arg1
 * ecx  arg2
 * edx  arg3
 * esi  arg4
 * edi  arg5
 * ebp  arg6
 */
SYM_FUNC_START(entry_INT80_32)
	ASM_CLAC
	pushl	%eax			/* pt_regs->orig_ax */

	SAVE_ALL pt_regs_ax=$-ENOSYS switch_stacks=1	/* save rest */

	movl	%esp, %eax
	call	do_int80_syscall_32
.Lsyscall_32_done:
	STACKLEAK_ERASE

restore_all_switch_stack:
	SWITCH_TO_ENTRY_STACK
	CHECK_AND_APPLY_ESPFIX

	/* Switch back to user CR3 */
	SWITCH_TO_USER_CR3 scratch_reg=%eax

	BUG_IF_WRONG_CR3

	/* Restore user state */
	RESTORE_REGS pop=4			# skip orig_eax/error_code
.Lirq_return:
	/*
	 * ARCH_HAS_MEMBARRIER_SYNC_CORE rely on IRET core serialization
	 * when returning from IPI handler and when returning from
	 * scheduler to user-space.
	 */
	INTERRUPT_RETURN

.section .fixup, "ax"
SYM_CODE_START(asm_iret_error)
	pushl	$0				# no error code
	pushl	$iret_error

#ifdef CONFIG_DEBUG_ENTRY
	/*
	 * The stack-frame here is the one that iret faulted on, so its a
	 * return-to-user frame. We are on kernel-cr3 because we come here from
	 * the fixup code. This confuses the CR3 checker, so switch to user-cr3
	 * as the checker expects it.
	 */
	pushl	%eax
	SWITCH_TO_USER_CR3 scratch_reg=%eax
	popl	%eax
#endif

	jmp	handle_exception
SYM_CODE_END(asm_iret_error)
.previous
	_ASM_EXTABLE(.Lirq_return, asm_iret_error)
SYM_FUNC_END(entry_INT80_32)

.macro FIXUP_ESPFIX_STACK
/*
 * Switch back for ESPFIX stack to the normal zerobased stack
 *
 * We can't call C functions using the ESPFIX stack. This code reads
 * the high word of the segment base from the GDT and swiches to the
 * normal stack and adjusts ESP with the matching offset.
 *
 * We might be on user CR3 here, so percpu data is not mapped and we can't
 * access the GDT through the percpu segment.  Instead, use SGDT to find
 * the cpu_entry_area alias of the GDT.
 */
#ifdef CONFIG_X86_ESPFIX32
	/* fixup the stack */
	pushl	%ecx
	subl	$2*4, %esp
	sgdt	(%esp)
	movl	2(%esp), %ecx				/* GDT address */
	/*
	 * Careful: ECX is a linear pointer, so we need to force base
	 * zero.  %cs is the only known-linear segment we have right now.
	 */
	mov	%cs:GDT_ESPFIX_OFFSET + 4(%ecx), %al	/* bits 16..23 */
	mov	%cs:GDT_ESPFIX_OFFSET + 7(%ecx), %ah	/* bits 24..31 */
	shl	$16, %eax
	addl	$2*4, %esp
	popl	%ecx
	addl	%esp, %eax			/* the adjusted stack pointer */
	pushl	$__KERNEL_DS
	pushl	%eax
	lss	(%esp), %esp			/* switch to the normal stack segment */
#endif
.endm

.macro UNWIND_ESPFIX_STACK
	/* It's safe to clobber %eax, all other regs need to be preserved */
#ifdef CONFIG_X86_ESPFIX32
	movl	%ss, %eax
	/* see if on espfix stack */
	cmpw	$__ESPFIX_SS, %ax
	jne	.Lno_fixup_\@
	/* switch to normal stack */
	FIXUP_ESPFIX_STACK
.Lno_fixup_\@:
#endif
.endm

<<<<<<< HEAD
/*
 * Build the entry stubs with some assembler magic.
 * We pack 1 stub into every 8-byte block.
 */
	.align 8
ENTRY(irq_entries_start)
    vector=FIRST_EXTERNAL_VECTOR
    .rept (FIRST_SYSTEM_VECTOR - FIRST_EXTERNAL_VECTOR)
	pushl	$(~vector+0x80)			/* Note: always in signed byte range */
    vector=vector+1
	jmp	common_interrupt
	.align	8
    .endr
END(irq_entries_start)

#ifdef CONFIG_X86_LOCAL_APIC
	.align 8
ENTRY(spurious_entries_start)
    vector=FIRST_SYSTEM_VECTOR
    .rept (NR_VECTORS - FIRST_SYSTEM_VECTOR)
	pushl	$(~vector+0x80)			/* Note: always in signed byte range */
    vector=vector+1
	jmp	common_spurious
	.align	8
    .endr
END(spurious_entries_start)

common_spurious:
	ASM_CLAC
	addl	$-0x80, (%esp)			/* Adjust vector into the [-256, -1] range */
	SAVE_ALL switch_stacks=1
	ENCODE_FRAME_POINTER
	TRACE_IRQS_OFF
	movl	%esp, %eax
	call	smp_spurious_interrupt
	jmp	ret_from_intr
ENDPROC(common_spurious)
#endif

/*
 * the CPU automatically disables interrupts when executing an IRQ vector,
 * so IRQ-flags tracing has to follow that:
 */
	.p2align CONFIG_X86_L1_CACHE_SHIFT
common_interrupt:
	ASM_CLAC
	addl	$-0x80, (%esp)			/* Adjust vector into the [-256, -1] range */

	SAVE_ALL switch_stacks=1
	ENCODE_FRAME_POINTER
	TRACE_IRQS_OFF
	movl	%esp, %eax
	call	do_IRQ
	jmp	ret_from_intr
ENDPROC(common_interrupt)

#define BUILD_INTERRUPT3(name, nr, fn)			\
ENTRY(name)						\
	ASM_CLAC;					\
	pushl	$~(nr);					\
	SAVE_ALL switch_stacks=1;			\
	ENCODE_FRAME_POINTER;				\
	TRACE_IRQS_OFF					\
	movl	%esp, %eax;				\
	call	fn;					\
	jmp	ret_from_intr;				\
ENDPROC(name)

#define BUILD_INTERRUPT(name, nr)		\
	BUILD_INTERRUPT3(name, nr, smp_##name);	\

/* The include is where all of the SMP etc. interrupts come from */
#include <asm/entry_arch.h>

ENTRY(coprocessor_error)
	ASM_CLAC
	pushl	$0
	pushl	$do_coprocessor_error
	jmp	common_exception
END(coprocessor_error)

ENTRY(simd_coprocessor_error)
	ASM_CLAC
	pushl	$0
#ifdef CONFIG_X86_INVD_BUG
	/* AMD 486 bug: invd from userspace calls exception 19 instead of #GP */
	ALTERNATIVE "pushl	$do_general_protection",	\
		    "pushl	$do_simd_coprocessor_error",	\
		    X86_FEATURE_XMM
#else
	pushl	$do_simd_coprocessor_error
#endif
	jmp	common_exception
END(simd_coprocessor_error)

ENTRY(device_not_available)
	ASM_CLAC
	pushl	$-1				# mark this as an int
	pushl	$do_device_not_available
	jmp	common_exception
END(device_not_available)

#ifdef CONFIG_PARAVIRT
ENTRY(native_iret)
	iret
	_ASM_EXTABLE(native_iret, iret_exc)
END(native_iret)
#endif

ENTRY(overflow)
	ASM_CLAC
	pushl	$0
	pushl	$do_overflow
	jmp	common_exception
END(overflow)

ENTRY(bounds)
	ASM_CLAC
	pushl	$0
	pushl	$do_bounds
	jmp	common_exception
END(bounds)

ENTRY(invalid_op)
	ASM_CLAC
	pushl	$0
	pushl	$do_invalid_op
	jmp	common_exception
END(invalid_op)

ENTRY(coprocessor_segment_overrun)
	ASM_CLAC
	pushl	$0
	pushl	$do_coprocessor_segment_overrun
	jmp	common_exception
END(coprocessor_segment_overrun)

ENTRY(invalid_TSS)
	ASM_CLAC
	pushl	$do_invalid_TSS
	jmp	common_exception
END(invalid_TSS)

ENTRY(segment_not_present)
	ASM_CLAC
	pushl	$do_segment_not_present
	jmp	common_exception
END(segment_not_present)

ENTRY(stack_segment)
	ASM_CLAC
	pushl	$do_stack_segment
	jmp	common_exception
END(stack_segment)

ENTRY(alignment_check)
	ASM_CLAC
	pushl	$do_alignment_check
	jmp	common_exception
END(alignment_check)

ENTRY(divide_error)
	ASM_CLAC
	pushl	$0				# no error code
	pushl	$do_divide_error
	jmp	common_exception
END(divide_error)

#ifdef CONFIG_X86_MCE
ENTRY(machine_check)
	ASM_CLAC
	pushl	$0
	pushl	machine_check_vector
	jmp	common_exception
END(machine_check)
#endif

ENTRY(spurious_interrupt_bug)
	ASM_CLAC
	pushl	$0
	pushl	$do_spurious_interrupt_bug
	jmp	common_exception
END(spurious_interrupt_bug)

#ifdef CONFIG_XEN_PV
ENTRY(xen_hypervisor_callback)
	/*
	 * Check to see if we got the event in the critical
	 * region in xen_iret_direct, after we've reenabled
	 * events and checked for pending events.  This simulates
	 * iret instruction's behaviour where it delivers a
	 * pending interrupt when enabling interrupts:
	 */
	cmpl	$xen_iret_start_crit, (%esp)
	jb	1f
	cmpl	$xen_iret_end_crit, (%esp)
	jae	1f
	call	xen_iret_crit_fixup
1:
	pushl	$-1				/* orig_ax = -1 => not a system call */
	SAVE_ALL
	ENCODE_FRAME_POINTER
	TRACE_IRQS_OFF
	mov	%esp, %eax
	call	xen_evtchn_do_upcall
#ifndef CONFIG_PREEMPTION
	call	xen_maybe_preempt_hcall
#endif
	jmp	ret_from_intr
ENDPROC(xen_hypervisor_callback)

/*
 * Hypervisor uses this for application faults while it executes.
 * We get here for two reasons:
 *  1. Fault while reloading DS, ES, FS or GS
 *  2. Fault while executing IRET
 * Category 1 we fix up by reattempting the load, and zeroing the segment
 * register if the load fails.
 * Category 2 we fix up by jumping to do_iret_error. We cannot use the
 * normal Linux return path in this case because if we use the IRET hypercall
 * to pop the stack frame we end up in an infinite loop of failsafe callbacks.
 * We distinguish between categories by maintaining a status value in EAX.
 */
ENTRY(xen_failsafe_callback)
	pushl	%eax
	movl	$1, %eax
1:	mov	4(%esp), %ds
2:	mov	8(%esp), %es
3:	mov	12(%esp), %fs
4:	mov	16(%esp), %gs
	/* EAX == 0 => Category 1 (Bad segment)
	   EAX != 0 => Category 2 (Bad IRET) */
	testl	%eax, %eax
	popl	%eax
	lea	16(%esp), %esp
	jz	5f
	jmp	iret_exc
5:	pushl	$-1				/* orig_ax = -1 => not a system call */
	SAVE_ALL
	ENCODE_FRAME_POINTER
	jmp	ret_from_exception

.section .fixup, "ax"
6:	xorl	%eax, %eax
	movl	%eax, 4(%esp)
	jmp	1b
7:	xorl	%eax, %eax
	movl	%eax, 8(%esp)
	jmp	2b
8:	xorl	%eax, %eax
	movl	%eax, 12(%esp)
	jmp	3b
9:	xorl	%eax, %eax
	movl	%eax, 16(%esp)
	jmp	4b
.previous
	_ASM_EXTABLE(1b, 6b)
	_ASM_EXTABLE(2b, 7b)
	_ASM_EXTABLE(3b, 8b)
	_ASM_EXTABLE(4b, 9b)
ENDPROC(xen_failsafe_callback)
#endif /* CONFIG_XEN_PV */

#ifdef CONFIG_XEN_PVHVM
BUILD_INTERRUPT3(xen_hvm_callback_vector, HYPERVISOR_CALLBACK_VECTOR,
		 xen_evtchn_do_upcall)
#endif


#if IS_ENABLED(CONFIG_HYPERV)

BUILD_INTERRUPT3(hyperv_callback_vector, HYPERVISOR_CALLBACK_VECTOR,
		 hyperv_vector_handler)

BUILD_INTERRUPT3(hyperv_reenlightenment_vector, HYPERV_REENLIGHTENMENT_VECTOR,
		 hyperv_reenlightenment_intr)

BUILD_INTERRUPT3(hv_stimer0_callback_vector, HYPERV_STIMER0_VECTOR,
		 hv_stimer0_vector_handler)

#endif /* CONFIG_HYPERV */

ENTRY(page_fault)
	ASM_CLAC
	pushl	$do_page_fault
	jmp	common_exception_read_cr2
END(page_fault)

common_exception_read_cr2:
	/* the function address is in %gs's slot on the stack */
	SAVE_ALL switch_stacks=1 skip_gs=1 unwind_espfix=1

=======
SYM_CODE_START_LOCAL_NOALIGN(handle_exception)
	/* the function address is in %gs's slot on the stack */
	SAVE_ALL switch_stacks=1 skip_gs=1 unwind_espfix=1
>>>>>>> d1988041
	ENCODE_FRAME_POINTER

	/* fixup %gs */
	GS_TO_REG %ecx
	movl	PT_GS(%esp), %edi		# get the function address
	REG_TO_PTGS %ecx
	SET_KERNEL_GS %ecx

	/* fixup orig %eax */
	movl	PT_ORIG_EAX(%esp), %edx		# get the error code
	movl	$-1, PT_ORIG_EAX(%esp)		# no syscall to restart

	movl	%esp, %eax			# pt_regs pointer
<<<<<<< HEAD
	CALL_NOSPEC %edi
	jmp	ret_from_exception
END(common_exception_read_cr2)

common_exception:
	/* the function address is in %gs's slot on the stack */
	SAVE_ALL switch_stacks=1 skip_gs=1 unwind_espfix=1
	ENCODE_FRAME_POINTER
=======
	CALL_NOSPEC edi
>>>>>>> d1988041

handle_exception_return:
#ifdef CONFIG_VM86
	movl	PT_EFLAGS(%esp), %eax		# mix EFLAGS and CS
	movb	PT_CS(%esp), %al
	andl	$(X86_EFLAGS_VM | SEGMENT_RPL_MASK), %eax
#else
	/*
	 * We can be coming here from child spawned by kernel_thread().
	 */
	movl	PT_CS(%esp), %eax
	andl	$SEGMENT_RPL_MASK, %eax
#endif
	cmpl	$USER_RPL, %eax			# returning to v8086 or userspace ?
	jnb	ret_to_user

	PARANOID_EXIT_TO_KERNEL_MODE
	BUG_IF_WRONG_CR3
	RESTORE_REGS 4
	jmp	.Lirq_return

ret_to_user:
	movl	%esp, %eax
	jmp	restore_all_switch_stack
SYM_CODE_END(handle_exception)

SYM_CODE_START(asm_exc_double_fault)
1:
	/*
	 * This is a task gate handler, not an interrupt gate handler.
	 * The error code is on the stack, but the stack is otherwise
	 * empty.  Interrupts are off.  Our state is sane with the following
	 * exceptions:
	 *
	 *  - CR0.TS is set.  "TS" literally means "task switched".
	 *  - EFLAGS.NT is set because we're a "nested task".
	 *  - The doublefault TSS has back_link set and has been marked busy.
	 *  - TR points to the doublefault TSS and the normal TSS is busy.
	 *  - CR3 is the normal kernel PGD.  This would be delightful, except
	 *    that the CPU didn't bother to save the old CR3 anywhere.  This
	 *    would make it very awkward to return back to the context we came
	 *    from.
	 *
	 * The rest of EFLAGS is sanitized for us, so we don't need to
	 * worry about AC or DF.
	 *
	 * Don't even bother popping the error code.  It's always zero,
	 * and ignoring it makes us a bit more robust against buggy
	 * hypervisor task gate implementations.
	 *
	 * We will manually undo the task switch instead of doing a
	 * task-switching IRET.
	 */

	clts				/* clear CR0.TS */
	pushl	$X86_EFLAGS_FIXED
	popfl				/* clear EFLAGS.NT */

	call	doublefault_shim

	/* We don't support returning, so we have no IRET here. */
1:
	hlt
	jmp 1b
SYM_CODE_END(asm_exc_double_fault)

/*
 * NMI is doubly nasty.  It can happen on the first instruction of
 * entry_SYSENTER_32 (just like #DB), but it can also interrupt the beginning
 * of the #DB handler even if that #DB in turn hit before entry_SYSENTER_32
 * switched stacks.  We handle both conditions by simply checking whether we
 * interrupted kernel code running on the SYSENTER stack.
 */
SYM_CODE_START(asm_exc_nmi)
	ASM_CLAC

#ifdef CONFIG_X86_ESPFIX32
	/*
	 * ESPFIX_SS is only ever set on the return to user path
	 * after we've switched to the entry stack.
	 */
	pushl	%eax
	movl	%ss, %eax
	cmpw	$__ESPFIX_SS, %ax
	popl	%eax
	je	.Lnmi_espfix_stack
#endif

	pushl	%eax				# pt_regs->orig_ax
	SAVE_ALL_NMI cr3_reg=%edi
	ENCODE_FRAME_POINTER
	xorl	%edx, %edx			# zero error code
	movl	%esp, %eax			# pt_regs pointer

	/* Are we currently on the SYSENTER stack? */
	movl	PER_CPU_VAR(cpu_entry_area), %ecx
	addl	$CPU_ENTRY_AREA_entry_stack + SIZEOF_entry_stack, %ecx
	subl	%eax, %ecx	/* ecx = (end of entry_stack) - esp */
	cmpl	$SIZEOF_entry_stack, %ecx
	jb	.Lnmi_from_sysenter_stack

	/* Not on SYSENTER stack. */
	call	exc_nmi
	jmp	.Lnmi_return

.Lnmi_from_sysenter_stack:
	/*
	 * We're on the SYSENTER stack.  Switch off.  No one (not even debug)
	 * is using the thread stack right now, so it's safe for us to use it.
	 */
	movl	%esp, %ebx
	movl	PER_CPU_VAR(cpu_current_top_of_stack), %esp
	call	exc_nmi
	movl	%ebx, %esp

.Lnmi_return:
#ifdef CONFIG_X86_ESPFIX32
	testl	$CS_FROM_ESPFIX, PT_CS(%esp)
	jnz	.Lnmi_from_espfix
#endif

	CHECK_AND_APPLY_ESPFIX
	RESTORE_ALL_NMI cr3_reg=%edi pop=4
	jmp	.Lirq_return

#ifdef CONFIG_X86_ESPFIX32
.Lnmi_espfix_stack:
	/*
	 * Create the pointer to LSS back
	 */
	pushl	%ss
	pushl	%esp
	addl	$4, (%esp)
<<<<<<< HEAD

	/* Copy the (short) IRET frame */
	pushl	4*4(%esp)	# flags
	pushl	4*4(%esp)	# cs
	pushl	4*4(%esp)	# ip

	pushl	%eax		# orig_ax

	SAVE_ALL_NMI cr3_reg=%edi unwind_espfix=1
	ENCODE_FRAME_POINTER

	/* clear CS_FROM_KERNEL, set CS_FROM_ESPFIX */
	xorl	$(CS_FROM_ESPFIX | CS_FROM_KERNEL), PT_CS(%esp)

	xorl	%edx, %edx			# zero error code
	movl	%esp, %eax			# pt_regs pointer
	jmp	.Lnmi_from_sysenter_stack

.Lnmi_from_espfix:
	RESTORE_ALL_NMI cr3_reg=%edi
	/*
	 * Because we cleared CS_FROM_KERNEL, IRET_FRAME 'forgot' to
	 * fix up the gap and long frame:
	 *
	 *  3 - original frame	(exception)
	 *  2 - ESPFIX block	(above)
	 *  6 - gap		(FIXUP_FRAME)
	 *  5 - long frame	(FIXUP_FRAME)
	 *  1 - orig_ax
	 */
	lss	(1+5+6)*4(%esp), %esp			# back to espfix stack
	jmp	.Lirq_return
#endif
END(nmi)
=======
>>>>>>> d1988041

	/* Copy the (short) IRET frame */
	pushl	4*4(%esp)	# flags
	pushl	4*4(%esp)	# cs
	pushl	4*4(%esp)	# ip

	pushl	%eax		# orig_ax

	SAVE_ALL_NMI cr3_reg=%edi unwind_espfix=1
	ENCODE_FRAME_POINTER

	/* clear CS_FROM_KERNEL, set CS_FROM_ESPFIX */
	xorl	$(CS_FROM_ESPFIX | CS_FROM_KERNEL), PT_CS(%esp)

	xorl	%edx, %edx			# zero error code
	movl	%esp, %eax			# pt_regs pointer
	jmp	.Lnmi_from_sysenter_stack

<<<<<<< HEAD
ENTRY(general_protection)
	ASM_CLAC
	pushl	$do_general_protection
	jmp	common_exception
END(general_protection)

#ifdef CONFIG_KVM_GUEST
ENTRY(async_page_fault)
	ASM_CLAC
	pushl	$do_async_page_fault
	jmp	common_exception_read_cr2
END(async_page_fault)
=======
.Lnmi_from_espfix:
	RESTORE_ALL_NMI cr3_reg=%edi
	/*
	 * Because we cleared CS_FROM_KERNEL, IRET_FRAME 'forgot' to
	 * fix up the gap and long frame:
	 *
	 *  3 - original frame	(exception)
	 *  2 - ESPFIX block	(above)
	 *  6 - gap		(FIXUP_FRAME)
	 *  5 - long frame	(FIXUP_FRAME)
	 *  1 - orig_ax
	 */
	lss	(1+5+6)*4(%esp), %esp			# back to espfix stack
	jmp	.Lirq_return
>>>>>>> d1988041
#endif
SYM_CODE_END(asm_exc_nmi)

.pushsection .text, "ax"
SYM_CODE_START(rewind_stack_do_exit)
	/* Prevent any naive code from trying to unwind to our caller. */
	xorl	%ebp, %ebp

	movl	PER_CPU_VAR(cpu_current_top_of_stack), %esi
	leal	-TOP_OF_KERNEL_STACK_PADDING-PTREGS_SIZE(%esi), %esp

	call	do_exit
1:	jmp 1b
SYM_CODE_END(rewind_stack_do_exit)
.popsection<|MERGE_RESOLUTION|>--- conflicted
+++ resolved
@@ -1149,304 +1149,9 @@
 #endif
 .endm
 
-<<<<<<< HEAD
-/*
- * Build the entry stubs with some assembler magic.
- * We pack 1 stub into every 8-byte block.
- */
-	.align 8
-ENTRY(irq_entries_start)
-    vector=FIRST_EXTERNAL_VECTOR
-    .rept (FIRST_SYSTEM_VECTOR - FIRST_EXTERNAL_VECTOR)
-	pushl	$(~vector+0x80)			/* Note: always in signed byte range */
-    vector=vector+1
-	jmp	common_interrupt
-	.align	8
-    .endr
-END(irq_entries_start)
-
-#ifdef CONFIG_X86_LOCAL_APIC
-	.align 8
-ENTRY(spurious_entries_start)
-    vector=FIRST_SYSTEM_VECTOR
-    .rept (NR_VECTORS - FIRST_SYSTEM_VECTOR)
-	pushl	$(~vector+0x80)			/* Note: always in signed byte range */
-    vector=vector+1
-	jmp	common_spurious
-	.align	8
-    .endr
-END(spurious_entries_start)
-
-common_spurious:
-	ASM_CLAC
-	addl	$-0x80, (%esp)			/* Adjust vector into the [-256, -1] range */
-	SAVE_ALL switch_stacks=1
-	ENCODE_FRAME_POINTER
-	TRACE_IRQS_OFF
-	movl	%esp, %eax
-	call	smp_spurious_interrupt
-	jmp	ret_from_intr
-ENDPROC(common_spurious)
-#endif
-
-/*
- * the CPU automatically disables interrupts when executing an IRQ vector,
- * so IRQ-flags tracing has to follow that:
- */
-	.p2align CONFIG_X86_L1_CACHE_SHIFT
-common_interrupt:
-	ASM_CLAC
-	addl	$-0x80, (%esp)			/* Adjust vector into the [-256, -1] range */
-
-	SAVE_ALL switch_stacks=1
-	ENCODE_FRAME_POINTER
-	TRACE_IRQS_OFF
-	movl	%esp, %eax
-	call	do_IRQ
-	jmp	ret_from_intr
-ENDPROC(common_interrupt)
-
-#define BUILD_INTERRUPT3(name, nr, fn)			\
-ENTRY(name)						\
-	ASM_CLAC;					\
-	pushl	$~(nr);					\
-	SAVE_ALL switch_stacks=1;			\
-	ENCODE_FRAME_POINTER;				\
-	TRACE_IRQS_OFF					\
-	movl	%esp, %eax;				\
-	call	fn;					\
-	jmp	ret_from_intr;				\
-ENDPROC(name)
-
-#define BUILD_INTERRUPT(name, nr)		\
-	BUILD_INTERRUPT3(name, nr, smp_##name);	\
-
-/* The include is where all of the SMP etc. interrupts come from */
-#include <asm/entry_arch.h>
-
-ENTRY(coprocessor_error)
-	ASM_CLAC
-	pushl	$0
-	pushl	$do_coprocessor_error
-	jmp	common_exception
-END(coprocessor_error)
-
-ENTRY(simd_coprocessor_error)
-	ASM_CLAC
-	pushl	$0
-#ifdef CONFIG_X86_INVD_BUG
-	/* AMD 486 bug: invd from userspace calls exception 19 instead of #GP */
-	ALTERNATIVE "pushl	$do_general_protection",	\
-		    "pushl	$do_simd_coprocessor_error",	\
-		    X86_FEATURE_XMM
-#else
-	pushl	$do_simd_coprocessor_error
-#endif
-	jmp	common_exception
-END(simd_coprocessor_error)
-
-ENTRY(device_not_available)
-	ASM_CLAC
-	pushl	$-1				# mark this as an int
-	pushl	$do_device_not_available
-	jmp	common_exception
-END(device_not_available)
-
-#ifdef CONFIG_PARAVIRT
-ENTRY(native_iret)
-	iret
-	_ASM_EXTABLE(native_iret, iret_exc)
-END(native_iret)
-#endif
-
-ENTRY(overflow)
-	ASM_CLAC
-	pushl	$0
-	pushl	$do_overflow
-	jmp	common_exception
-END(overflow)
-
-ENTRY(bounds)
-	ASM_CLAC
-	pushl	$0
-	pushl	$do_bounds
-	jmp	common_exception
-END(bounds)
-
-ENTRY(invalid_op)
-	ASM_CLAC
-	pushl	$0
-	pushl	$do_invalid_op
-	jmp	common_exception
-END(invalid_op)
-
-ENTRY(coprocessor_segment_overrun)
-	ASM_CLAC
-	pushl	$0
-	pushl	$do_coprocessor_segment_overrun
-	jmp	common_exception
-END(coprocessor_segment_overrun)
-
-ENTRY(invalid_TSS)
-	ASM_CLAC
-	pushl	$do_invalid_TSS
-	jmp	common_exception
-END(invalid_TSS)
-
-ENTRY(segment_not_present)
-	ASM_CLAC
-	pushl	$do_segment_not_present
-	jmp	common_exception
-END(segment_not_present)
-
-ENTRY(stack_segment)
-	ASM_CLAC
-	pushl	$do_stack_segment
-	jmp	common_exception
-END(stack_segment)
-
-ENTRY(alignment_check)
-	ASM_CLAC
-	pushl	$do_alignment_check
-	jmp	common_exception
-END(alignment_check)
-
-ENTRY(divide_error)
-	ASM_CLAC
-	pushl	$0				# no error code
-	pushl	$do_divide_error
-	jmp	common_exception
-END(divide_error)
-
-#ifdef CONFIG_X86_MCE
-ENTRY(machine_check)
-	ASM_CLAC
-	pushl	$0
-	pushl	machine_check_vector
-	jmp	common_exception
-END(machine_check)
-#endif
-
-ENTRY(spurious_interrupt_bug)
-	ASM_CLAC
-	pushl	$0
-	pushl	$do_spurious_interrupt_bug
-	jmp	common_exception
-END(spurious_interrupt_bug)
-
-#ifdef CONFIG_XEN_PV
-ENTRY(xen_hypervisor_callback)
-	/*
-	 * Check to see if we got the event in the critical
-	 * region in xen_iret_direct, after we've reenabled
-	 * events and checked for pending events.  This simulates
-	 * iret instruction's behaviour where it delivers a
-	 * pending interrupt when enabling interrupts:
-	 */
-	cmpl	$xen_iret_start_crit, (%esp)
-	jb	1f
-	cmpl	$xen_iret_end_crit, (%esp)
-	jae	1f
-	call	xen_iret_crit_fixup
-1:
-	pushl	$-1				/* orig_ax = -1 => not a system call */
-	SAVE_ALL
-	ENCODE_FRAME_POINTER
-	TRACE_IRQS_OFF
-	mov	%esp, %eax
-	call	xen_evtchn_do_upcall
-#ifndef CONFIG_PREEMPTION
-	call	xen_maybe_preempt_hcall
-#endif
-	jmp	ret_from_intr
-ENDPROC(xen_hypervisor_callback)
-
-/*
- * Hypervisor uses this for application faults while it executes.
- * We get here for two reasons:
- *  1. Fault while reloading DS, ES, FS or GS
- *  2. Fault while executing IRET
- * Category 1 we fix up by reattempting the load, and zeroing the segment
- * register if the load fails.
- * Category 2 we fix up by jumping to do_iret_error. We cannot use the
- * normal Linux return path in this case because if we use the IRET hypercall
- * to pop the stack frame we end up in an infinite loop of failsafe callbacks.
- * We distinguish between categories by maintaining a status value in EAX.
- */
-ENTRY(xen_failsafe_callback)
-	pushl	%eax
-	movl	$1, %eax
-1:	mov	4(%esp), %ds
-2:	mov	8(%esp), %es
-3:	mov	12(%esp), %fs
-4:	mov	16(%esp), %gs
-	/* EAX == 0 => Category 1 (Bad segment)
-	   EAX != 0 => Category 2 (Bad IRET) */
-	testl	%eax, %eax
-	popl	%eax
-	lea	16(%esp), %esp
-	jz	5f
-	jmp	iret_exc
-5:	pushl	$-1				/* orig_ax = -1 => not a system call */
-	SAVE_ALL
-	ENCODE_FRAME_POINTER
-	jmp	ret_from_exception
-
-.section .fixup, "ax"
-6:	xorl	%eax, %eax
-	movl	%eax, 4(%esp)
-	jmp	1b
-7:	xorl	%eax, %eax
-	movl	%eax, 8(%esp)
-	jmp	2b
-8:	xorl	%eax, %eax
-	movl	%eax, 12(%esp)
-	jmp	3b
-9:	xorl	%eax, %eax
-	movl	%eax, 16(%esp)
-	jmp	4b
-.previous
-	_ASM_EXTABLE(1b, 6b)
-	_ASM_EXTABLE(2b, 7b)
-	_ASM_EXTABLE(3b, 8b)
-	_ASM_EXTABLE(4b, 9b)
-ENDPROC(xen_failsafe_callback)
-#endif /* CONFIG_XEN_PV */
-
-#ifdef CONFIG_XEN_PVHVM
-BUILD_INTERRUPT3(xen_hvm_callback_vector, HYPERVISOR_CALLBACK_VECTOR,
-		 xen_evtchn_do_upcall)
-#endif
-
-
-#if IS_ENABLED(CONFIG_HYPERV)
-
-BUILD_INTERRUPT3(hyperv_callback_vector, HYPERVISOR_CALLBACK_VECTOR,
-		 hyperv_vector_handler)
-
-BUILD_INTERRUPT3(hyperv_reenlightenment_vector, HYPERV_REENLIGHTENMENT_VECTOR,
-		 hyperv_reenlightenment_intr)
-
-BUILD_INTERRUPT3(hv_stimer0_callback_vector, HYPERV_STIMER0_VECTOR,
-		 hv_stimer0_vector_handler)
-
-#endif /* CONFIG_HYPERV */
-
-ENTRY(page_fault)
-	ASM_CLAC
-	pushl	$do_page_fault
-	jmp	common_exception_read_cr2
-END(page_fault)
-
-common_exception_read_cr2:
-	/* the function address is in %gs's slot on the stack */
-	SAVE_ALL switch_stacks=1 skip_gs=1 unwind_espfix=1
-
-=======
 SYM_CODE_START_LOCAL_NOALIGN(handle_exception)
 	/* the function address is in %gs's slot on the stack */
 	SAVE_ALL switch_stacks=1 skip_gs=1 unwind_espfix=1
->>>>>>> d1988041
 	ENCODE_FRAME_POINTER
 
 	/* fixup %gs */
@@ -1460,18 +1165,7 @@
 	movl	$-1, PT_ORIG_EAX(%esp)		# no syscall to restart
 
 	movl	%esp, %eax			# pt_regs pointer
-<<<<<<< HEAD
-	CALL_NOSPEC %edi
-	jmp	ret_from_exception
-END(common_exception_read_cr2)
-
-common_exception:
-	/* the function address is in %gs's slot on the stack */
-	SAVE_ALL switch_stacks=1 skip_gs=1 unwind_espfix=1
-	ENCODE_FRAME_POINTER
-=======
 	CALL_NOSPEC edi
->>>>>>> d1988041
 
 handle_exception_return:
 #ifdef CONFIG_VM86
@@ -1605,7 +1299,6 @@
 	pushl	%ss
 	pushl	%esp
 	addl	$4, (%esp)
-<<<<<<< HEAD
 
 	/* Copy the (short) IRET frame */
 	pushl	4*4(%esp)	# flags
@@ -1639,57 +1332,6 @@
 	lss	(1+5+6)*4(%esp), %esp			# back to espfix stack
 	jmp	.Lirq_return
 #endif
-END(nmi)
-=======
->>>>>>> d1988041
-
-	/* Copy the (short) IRET frame */
-	pushl	4*4(%esp)	# flags
-	pushl	4*4(%esp)	# cs
-	pushl	4*4(%esp)	# ip
-
-	pushl	%eax		# orig_ax
-
-	SAVE_ALL_NMI cr3_reg=%edi unwind_espfix=1
-	ENCODE_FRAME_POINTER
-
-	/* clear CS_FROM_KERNEL, set CS_FROM_ESPFIX */
-	xorl	$(CS_FROM_ESPFIX | CS_FROM_KERNEL), PT_CS(%esp)
-
-	xorl	%edx, %edx			# zero error code
-	movl	%esp, %eax			# pt_regs pointer
-	jmp	.Lnmi_from_sysenter_stack
-
-<<<<<<< HEAD
-ENTRY(general_protection)
-	ASM_CLAC
-	pushl	$do_general_protection
-	jmp	common_exception
-END(general_protection)
-
-#ifdef CONFIG_KVM_GUEST
-ENTRY(async_page_fault)
-	ASM_CLAC
-	pushl	$do_async_page_fault
-	jmp	common_exception_read_cr2
-END(async_page_fault)
-=======
-.Lnmi_from_espfix:
-	RESTORE_ALL_NMI cr3_reg=%edi
-	/*
-	 * Because we cleared CS_FROM_KERNEL, IRET_FRAME 'forgot' to
-	 * fix up the gap and long frame:
-	 *
-	 *  3 - original frame	(exception)
-	 *  2 - ESPFIX block	(above)
-	 *  6 - gap		(FIXUP_FRAME)
-	 *  5 - long frame	(FIXUP_FRAME)
-	 *  1 - orig_ax
-	 */
-	lss	(1+5+6)*4(%esp), %esp			# back to espfix stack
-	jmp	.Lirq_return
->>>>>>> d1988041
-#endif
 SYM_CODE_END(asm_exc_nmi)
 
 .pushsection .text, "ax"
