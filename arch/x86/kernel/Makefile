--- conflicted
+++ resolved
@@ -42,11 +42,6 @@
 # non-deterministic coverage.
 KCOV_INSTRUMENT		:= n
 
-<<<<<<< HEAD
-CFLAGS_head$(BITS).o	+= -fno-stack-protector
-
-=======
->>>>>>> 88084a3d
 CFLAGS_irq.o := -I $(srctree)/$(src)/../include/asm/trace
 
 obj-y			:= process_$(BITS).o signal.o
