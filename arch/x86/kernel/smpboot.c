--- conflicted
+++ resolved
@@ -104,15 +104,12 @@
 DEFINE_PER_CPU_READ_MOSTLY(struct cpuinfo_x86, cpu_info);
 EXPORT_PER_CPU_SYMBOL(cpu_info);
 
-<<<<<<< HEAD
-=======
 /* CPUs which are the primary SMT threads */
 struct cpumask __cpu_primary_thread_mask __read_mostly;
 
 /* Representing CPUs for which sibling maps can be computed */
 static cpumask_var_t cpu_sibling_setup_mask;
 
->>>>>>> 98817289
 struct mwait_cpu_dead {
 	unsigned int	control;
 	unsigned int	status;
@@ -187,17 +184,6 @@
 	/* Mop up eventual mwait_play_dead() wreckage */
 	this_cpu_write(mwait_cpu_dead.status, 0);
 	this_cpu_write(mwait_cpu_dead.control, 0);
-<<<<<<< HEAD
-
-	/*
-	 * If waken up by an INIT in an 82489DX configuration
-	 * cpu_callout_mask guarantees we don't get here before
-	 * an INIT_deassert IPI reaches our local APIC, so it is
-	 * now safe to touch our local APIC.
-	 */
-	cpuid = smp_processor_id();
-=======
->>>>>>> 98817289
 
 	/*
 	 * If woken up by an INIT in an 82489DX configuration the alive
@@ -1569,11 +1555,6 @@
 			while(1)
 				native_halt();
 		}
-<<<<<<< HEAD
-
-		cond_wakeup_cpu0();
-=======
->>>>>>> 98817289
 	}
 }
 
@@ -1606,11 +1587,7 @@
 	}
 }
 
-<<<<<<< HEAD
-void hlt_play_dead(void)
-=======
 void __noreturn hlt_play_dead(void)
->>>>>>> 98817289
 {
 	if (__this_cpu_read(cpu_info.x86) >= 4)
 		wbinvd();
