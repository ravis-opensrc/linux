// SPDX-License-Identifier: GPL-2.0-or-later
 /*
 *	x86 SMP booting functions
 *
 *	(c) 1995 Alan Cox, Building #3 <alan@lxorguk.ukuu.org.uk>
 *	(c) 1998, 1999, 2000, 2009 Ingo Molnar <mingo@redhat.com>
 *	Copyright 2001 Andi Kleen, SuSE Labs.
 *
 *	Much of the core SMP work is based on previous work by Thomas Radke, to
 *	whom a great many thanks are extended.
 *
 *	Thanks to Intel for making available several different Pentium,
 *	Pentium Pro and Pentium-II/Xeon MP machines.
 *	Original development of Linux SMP code supported by Caldera.
 *
 *	Fixes
 *		Felix Koop	:	NR_CPUS used properly
 *		Jose Renau	:	Handle single CPU case.
 *		Alan Cox	:	By repeated request 8) - Total BogoMIPS report.
 *		Greg Wright	:	Fix for kernel stacks panic.
 *		Erich Boleyn	:	MP v1.4 and additional changes.
 *	Matthias Sattler	:	Changes for 2.1 kernel map.
 *	Michel Lespinasse	:	Changes for 2.1 kernel map.
 *	Michael Chastain	:	Change trampoline.S to gnu as.
 *		Alan Cox	:	Dumb bug: 'B' step PPro's are fine
 *		Ingo Molnar	:	Added APIC timers, based on code
 *					from Jose Renau
 *		Ingo Molnar	:	various cleanups and rewrites
 *		Tigran Aivazian	:	fixed "0.00 in /proc/uptime on SMP" bug.
 *	Maciej W. Rozycki	:	Bits for genuine 82489DX APICs
 *	Andi Kleen		:	Changed for SMP boot into long mode.
 *		Martin J. Bligh	: 	Added support for multi-quad systems
 *		Dave Jones	:	Report invalid combinations of Athlon CPUs.
 *		Rusty Russell	:	Hacked into shape for new "hotplug" boot process.
 *      Andi Kleen              :       Converted to new state machine.
 *	Ashok Raj		: 	CPU hotplug support
 *	Glauber Costa		:	i386 and x86_64 integration
 */

#define pr_fmt(fmt) KBUILD_MODNAME ": " fmt

#include <linux/init.h>
#include <linux/smp.h>
#include <linux/export.h>
#include <linux/sched.h>
#include <linux/sched/topology.h>
#include <linux/sched/hotplug.h>
#include <linux/sched/task_stack.h>
#include <linux/percpu.h>
#include <linux/memblock.h>
#include <linux/err.h>
#include <linux/nmi.h>
#include <linux/tboot.h>
#include <linux/gfp.h>
#include <linux/cpuidle.h>
#include <linux/kexec.h>
#include <linux/numa.h>
#include <linux/pgtable.h>
#include <linux/overflow.h>
#include <linux/stackprotector.h>

#include <asm/acpi.h>
#include <asm/cacheinfo.h>
#include <asm/desc.h>
#include <asm/nmi.h>
#include <asm/irq.h>
#include <asm/realmode.h>
#include <asm/cpu.h>
#include <asm/numa.h>
#include <asm/tlbflush.h>
#include <asm/mtrr.h>
#include <asm/mwait.h>
#include <asm/apic.h>
#include <asm/io_apic.h>
#include <asm/fpu/api.h>
#include <asm/setup.h>
#include <asm/uv/uv.h>
#include <linux/mc146818rtc.h>
#include <asm/i8259.h>
#include <asm/misc.h>
#include <asm/qspinlock.h>
#include <asm/intel-family.h>
#include <asm/cpu_device_id.h>
#include <asm/spec-ctrl.h>
#include <asm/hw_irq.h>
#include <asm/stackprotector.h>
#include <asm/sev.h>

/* representing HT siblings of each logical CPU */
DEFINE_PER_CPU_READ_MOSTLY(cpumask_var_t, cpu_sibling_map);
EXPORT_PER_CPU_SYMBOL(cpu_sibling_map);

/* representing HT and core siblings of each logical CPU */
DEFINE_PER_CPU_READ_MOSTLY(cpumask_var_t, cpu_core_map);
EXPORT_PER_CPU_SYMBOL(cpu_core_map);

/* representing HT, core, and die siblings of each logical CPU */
DEFINE_PER_CPU_READ_MOSTLY(cpumask_var_t, cpu_die_map);
EXPORT_PER_CPU_SYMBOL(cpu_die_map);

/* Per CPU bogomips and other parameters */
DEFINE_PER_CPU_READ_MOSTLY(struct cpuinfo_x86, cpu_info);
EXPORT_PER_CPU_SYMBOL(cpu_info);

struct mwait_cpu_dead {
	unsigned int	control;
	unsigned int	status;
};

#define CPUDEAD_MWAIT_WAIT	0xDEADBEEF
#define CPUDEAD_MWAIT_KEXEC_HLT	0x4A17DEAD

/*
 * Cache line aligned data for mwait_play_dead(). Separate on purpose so
 * that it's unlikely to be touched by other CPUs.
 */
static DEFINE_PER_CPU_ALIGNED(struct mwait_cpu_dead, mwait_cpu_dead);

/* Logical package management. We might want to allocate that dynamically */
unsigned int __max_logical_packages __read_mostly;
EXPORT_SYMBOL(__max_logical_packages);
static unsigned int logical_packages __read_mostly;
static unsigned int logical_die __read_mostly;

/* Maximum number of SMT threads on any online core */
int __read_mostly __max_smt_threads = 1;

/* Flag to indicate if a complete sched domain rebuild is required */
bool x86_topology_update;

int arch_update_cpu_topology(void)
{
	int retval = x86_topology_update;

	x86_topology_update = false;
	return retval;
}


static unsigned int smpboot_warm_reset_vector_count;

static inline void smpboot_setup_warm_reset_vector(unsigned long start_eip)
{
	unsigned long flags;

	spin_lock_irqsave(&rtc_lock, flags);
	if (!smpboot_warm_reset_vector_count++) {
		CMOS_WRITE(0xa, 0xf);
		*((volatile unsigned short *)phys_to_virt(TRAMPOLINE_PHYS_HIGH)) = start_eip >> 4;
		*((volatile unsigned short *)phys_to_virt(TRAMPOLINE_PHYS_LOW)) = start_eip & 0xf;
	}
	spin_unlock_irqrestore(&rtc_lock, flags);
}

static inline void smpboot_restore_warm_reset_vector(void)
{
	unsigned long flags;

	/*
	 * Paranoid:  Set warm reset code and vector here back
	 * to default values.
	 */
	spin_lock_irqsave(&rtc_lock, flags);
	if (!--smpboot_warm_reset_vector_count) {
		CMOS_WRITE(0, 0xf);
		*((volatile u32 *)phys_to_virt(TRAMPOLINE_PHYS_LOW)) = 0;
	}
	spin_unlock_irqrestore(&rtc_lock, flags);

}

/*
 * Report back to the Boot Processor during boot time or to the caller processor
 * during CPU online.
 */
static void smp_callin(void)
{
	int cpuid;

	/* Mop up eventual mwait_play_dead() wreckage */
	this_cpu_write(mwait_cpu_dead.status, 0);
	this_cpu_write(mwait_cpu_dead.control, 0);

	/*
	 * If waken up by an INIT in an 82489DX configuration
	 * cpu_callout_mask guarantees we don't get here before
	 * an INIT_deassert IPI reaches our local APIC, so it is
	 * now safe to touch our local APIC.
	 */
	cpuid = smp_processor_id();

	/*
	 * the boot CPU has finished the init stage and is spinning
	 * on callin_map until we finish. We are free to set up this
	 * CPU, first the APIC. (this is probably redundant on most
	 * boards)
	 */
	apic_ap_setup();

	/*
	 * Save our processor parameters. Note: this information
	 * is needed for clock calibration.
	 */
	smp_store_cpu_info(cpuid);

	/*
	 * The topology information must be up to date before
	 * calibrate_delay() and notify_cpu_starting().
	 */
	set_cpu_sibling_map(raw_smp_processor_id());

	ap_init_aperfmperf();

	/*
	 * Get our bogomips.
	 * Update loops_per_jiffy in cpu_data. Previous call to
	 * smp_store_cpu_info() stored a value that is close but not as
	 * accurate as the value just calculated.
	 */
	calibrate_delay();
	cpu_data(cpuid).loops_per_jiffy = loops_per_jiffy;
	pr_debug("Stack at about %p\n", &cpuid);

	wmb();

	notify_cpu_starting(cpuid);

	/*
	 * Allow the master to continue.
	 */
	cpumask_set_cpu(cpuid, cpu_callin_mask);
}

static int cpu0_logical_apicid;
static int enable_start_cpu0;
/*
 * Activate a secondary processor.
 */
static void notrace start_secondary(void *unused)
{
	/*
	 * Don't put *anything* except direct CPU state initialization
	 * before cpu_init(), SMP booting is too fragile that we want to
	 * limit the things done here to the most necessary things.
	 */
	cr4_init();

#ifdef CONFIG_X86_32
	/* switch away from the initial page table */
	load_cr3(swapper_pg_dir);
	__flush_tlb_all();
#endif
	cpu_init_secondary();
	rcu_cpu_starting(raw_smp_processor_id());
	x86_cpuinit.early_percpu_clock_init();
	smp_callin();

	enable_start_cpu0 = 0;

	/* otherwise gcc will move up smp_processor_id before the cpu_init */
	barrier();
	/*
	 * Check TSC synchronization with the boot CPU:
	 */
	check_tsc_sync_target();

	speculative_store_bypass_ht_init();

	/*
	 * Lock vector_lock, set CPU online and bring the vector
	 * allocator online. Online must be set with vector_lock held
	 * to prevent a concurrent irq setup/teardown from seeing a
	 * half valid vector space.
	 */
	lock_vector_lock();
	set_cpu_online(smp_processor_id(), true);
	lapic_online();
	unlock_vector_lock();
	cpu_set_state_online(smp_processor_id());
	x86_platform.nmi_init();

	/* enable local interrupts */
	local_irq_enable();

	x86_cpuinit.setup_percpu_clockev();

	wmb();
	cpu_startup_entry(CPUHP_AP_ONLINE_IDLE);
}

/**
 * topology_is_primary_thread - Check whether CPU is the primary SMT thread
 * @cpu:	CPU to check
 */
bool topology_is_primary_thread(unsigned int cpu)
{
	return apic_id_is_primary_thread(per_cpu(x86_cpu_to_apicid, cpu));
}

/**
 * topology_smt_supported - Check whether SMT is supported by the CPUs
 */
bool topology_smt_supported(void)
{
	return smp_num_siblings > 1;
}

/**
 * topology_phys_to_logical_pkg - Map a physical package id to a logical
 *
 * Returns logical package id or -1 if not found
 */
int topology_phys_to_logical_pkg(unsigned int phys_pkg)
{
	int cpu;

	for_each_possible_cpu(cpu) {
		struct cpuinfo_x86 *c = &cpu_data(cpu);

		if (c->initialized && c->phys_proc_id == phys_pkg)
			return c->logical_proc_id;
	}
	return -1;
}
EXPORT_SYMBOL(topology_phys_to_logical_pkg);
/**
 * topology_phys_to_logical_die - Map a physical die id to logical
 *
 * Returns logical die id or -1 if not found
 */
int topology_phys_to_logical_die(unsigned int die_id, unsigned int cur_cpu)
{
	int cpu;
	int proc_id = cpu_data(cur_cpu).phys_proc_id;

	for_each_possible_cpu(cpu) {
		struct cpuinfo_x86 *c = &cpu_data(cpu);

		if (c->initialized && c->cpu_die_id == die_id &&
		    c->phys_proc_id == proc_id)
			return c->logical_die_id;
	}
	return -1;
}
EXPORT_SYMBOL(topology_phys_to_logical_die);

/**
 * topology_update_package_map - Update the physical to logical package map
 * @pkg:	The physical package id as retrieved via CPUID
 * @cpu:	The cpu for which this is updated
 */
int topology_update_package_map(unsigned int pkg, unsigned int cpu)
{
	int new;

	/* Already available somewhere? */
	new = topology_phys_to_logical_pkg(pkg);
	if (new >= 0)
		goto found;

	new = logical_packages++;
	if (new != pkg) {
		pr_info("CPU %u Converting physical %u to logical package %u\n",
			cpu, pkg, new);
	}
found:
	cpu_data(cpu).logical_proc_id = new;
	return 0;
}
/**
 * topology_update_die_map - Update the physical to logical die map
 * @die:	The die id as retrieved via CPUID
 * @cpu:	The cpu for which this is updated
 */
int topology_update_die_map(unsigned int die, unsigned int cpu)
{
	int new;

	/* Already available somewhere? */
	new = topology_phys_to_logical_die(die, cpu);
	if (new >= 0)
		goto found;

	new = logical_die++;
	if (new != die) {
		pr_info("CPU %u Converting physical %u to logical die %u\n",
			cpu, die, new);
	}
found:
	cpu_data(cpu).logical_die_id = new;
	return 0;
}

void __init smp_store_boot_cpu_info(void)
{
	int id = 0; /* CPU 0 */
	struct cpuinfo_x86 *c = &cpu_data(id);

	*c = boot_cpu_data;
	c->cpu_index = id;
	topology_update_package_map(c->phys_proc_id, id);
	topology_update_die_map(c->cpu_die_id, id);
	c->initialized = true;
}

/*
 * The bootstrap kernel entry code has set these up. Save them for
 * a given CPU
 */
void smp_store_cpu_info(int id)
{
	struct cpuinfo_x86 *c = &cpu_data(id);

	/* Copy boot_cpu_data only on the first bringup */
	if (!c->initialized)
		*c = boot_cpu_data;
	c->cpu_index = id;
	/*
	 * During boot time, CPU0 has this setup already. Save the info when
	 * bringing up AP or offlined CPU0.
	 */
	identify_secondary_cpu(c);
	c->initialized = true;
}

static bool
topology_same_node(struct cpuinfo_x86 *c, struct cpuinfo_x86 *o)
{
	int cpu1 = c->cpu_index, cpu2 = o->cpu_index;

	return (cpu_to_node(cpu1) == cpu_to_node(cpu2));
}

static bool
topology_sane(struct cpuinfo_x86 *c, struct cpuinfo_x86 *o, const char *name)
{
	int cpu1 = c->cpu_index, cpu2 = o->cpu_index;

	return !WARN_ONCE(!topology_same_node(c, o),
		"sched: CPU #%d's %s-sibling CPU #%d is not on the same node! "
		"[node: %d != %d]. Ignoring dependency.\n",
		cpu1, name, cpu2, cpu_to_node(cpu1), cpu_to_node(cpu2));
}

#define link_mask(mfunc, c1, c2)					\
do {									\
	cpumask_set_cpu((c1), mfunc(c2));				\
	cpumask_set_cpu((c2), mfunc(c1));				\
} while (0)

static bool match_smt(struct cpuinfo_x86 *c, struct cpuinfo_x86 *o)
{
	if (boot_cpu_has(X86_FEATURE_TOPOEXT)) {
		int cpu1 = c->cpu_index, cpu2 = o->cpu_index;

		if (c->phys_proc_id == o->phys_proc_id &&
		    c->cpu_die_id == o->cpu_die_id &&
		    per_cpu(cpu_llc_id, cpu1) == per_cpu(cpu_llc_id, cpu2)) {
			if (c->cpu_core_id == o->cpu_core_id)
				return topology_sane(c, o, "smt");

			if ((c->cu_id != 0xff) &&
			    (o->cu_id != 0xff) &&
			    (c->cu_id == o->cu_id))
				return topology_sane(c, o, "smt");
		}

	} else if (c->phys_proc_id == o->phys_proc_id &&
		   c->cpu_die_id == o->cpu_die_id &&
		   c->cpu_core_id == o->cpu_core_id) {
		return topology_sane(c, o, "smt");
	}

	return false;
}

static bool match_die(struct cpuinfo_x86 *c, struct cpuinfo_x86 *o)
{
	if (c->phys_proc_id == o->phys_proc_id &&
	    c->cpu_die_id == o->cpu_die_id)
		return true;
	return false;
}

static bool match_l2c(struct cpuinfo_x86 *c, struct cpuinfo_x86 *o)
{
	int cpu1 = c->cpu_index, cpu2 = o->cpu_index;

	/* If the arch didn't set up l2c_id, fall back to SMT */
	if (per_cpu(cpu_l2c_id, cpu1) == BAD_APICID)
		return match_smt(c, o);

	/* Do not match if L2 cache id does not match: */
	if (per_cpu(cpu_l2c_id, cpu1) != per_cpu(cpu_l2c_id, cpu2))
		return false;

	return topology_sane(c, o, "l2c");
}

/*
 * Unlike the other levels, we do not enforce keeping a
 * multicore group inside a NUMA node.  If this happens, we will
 * discard the MC level of the topology later.
 */
static bool match_pkg(struct cpuinfo_x86 *c, struct cpuinfo_x86 *o)
{
	if (c->phys_proc_id == o->phys_proc_id)
		return true;
	return false;
}

/*
 * Define intel_cod_cpu[] for Intel COD (Cluster-on-Die) CPUs.
 *
 * Any Intel CPU that has multiple nodes per package and does not
 * match intel_cod_cpu[] has the SNC (Sub-NUMA Cluster) topology.
 *
 * When in SNC mode, these CPUs enumerate an LLC that is shared
 * by multiple NUMA nodes. The LLC is shared for off-package data
 * access but private to the NUMA node (half of the package) for
 * on-package access. CPUID (the source of the information about
 * the LLC) can only enumerate the cache as shared or unshared,
 * but not this particular configuration.
 */

static const struct x86_cpu_id intel_cod_cpu[] = {
	X86_MATCH_INTEL_FAM6_MODEL(HASWELL_X, 0),	/* COD */
	X86_MATCH_INTEL_FAM6_MODEL(BROADWELL_X, 0),	/* COD */
	X86_MATCH_INTEL_FAM6_MODEL(ANY, 1),		/* SNC */
	{}
};

static bool match_llc(struct cpuinfo_x86 *c, struct cpuinfo_x86 *o)
{
	const struct x86_cpu_id *id = x86_match_cpu(intel_cod_cpu);
	int cpu1 = c->cpu_index, cpu2 = o->cpu_index;
	bool intel_snc = id && id->driver_data;

	/* Do not match if we do not have a valid APICID for cpu: */
	if (per_cpu(cpu_llc_id, cpu1) == BAD_APICID)
		return false;

	/* Do not match if LLC id does not match: */
	if (per_cpu(cpu_llc_id, cpu1) != per_cpu(cpu_llc_id, cpu2))
		return false;

	/*
	 * Allow the SNC topology without warning. Return of false
	 * means 'c' does not share the LLC of 'o'. This will be
	 * reflected to userspace.
	 */
	if (match_pkg(c, o) && !topology_same_node(c, o) && intel_snc)
		return false;

	return topology_sane(c, o, "llc");
}


#if defined(CONFIG_SCHED_SMT) || defined(CONFIG_SCHED_CLUSTER) || defined(CONFIG_SCHED_MC)
static inline int x86_sched_itmt_flags(void)
{
	return sysctl_sched_itmt_enabled ? SD_ASYM_PACKING : 0;
}

#ifdef CONFIG_SCHED_MC
static int x86_core_flags(void)
{
	return cpu_core_flags() | x86_sched_itmt_flags();
}
#endif
#ifdef CONFIG_SCHED_SMT
static int x86_smt_flags(void)
{
	return cpu_smt_flags() | x86_sched_itmt_flags();
}
#endif
#ifdef CONFIG_SCHED_CLUSTER
static int x86_cluster_flags(void)
{
	return cpu_cluster_flags() | x86_sched_itmt_flags();
}
#endif
#endif

static struct sched_domain_topology_level x86_numa_in_package_topology[] = {
#ifdef CONFIG_SCHED_SMT
	{ cpu_smt_mask, x86_smt_flags, SD_INIT_NAME(SMT) },
#endif
#ifdef CONFIG_SCHED_CLUSTER
	{ cpu_clustergroup_mask, x86_cluster_flags, SD_INIT_NAME(CLS) },
#endif
#ifdef CONFIG_SCHED_MC
	{ cpu_coregroup_mask, x86_core_flags, SD_INIT_NAME(MC) },
#endif
	{ NULL, },
};

static struct sched_domain_topology_level x86_hybrid_topology[] = {
#ifdef CONFIG_SCHED_SMT
	{ cpu_smt_mask, x86_smt_flags, SD_INIT_NAME(SMT) },
#endif
#ifdef CONFIG_SCHED_MC
	{ cpu_coregroup_mask, x86_core_flags, SD_INIT_NAME(MC) },
#endif
	{ cpu_cpu_mask, SD_INIT_NAME(DIE) },
	{ NULL, },
};

static struct sched_domain_topology_level x86_topology[] = {
#ifdef CONFIG_SCHED_SMT
	{ cpu_smt_mask, x86_smt_flags, SD_INIT_NAME(SMT) },
#endif
#ifdef CONFIG_SCHED_CLUSTER
	{ cpu_clustergroup_mask, x86_cluster_flags, SD_INIT_NAME(CLS) },
#endif
#ifdef CONFIG_SCHED_MC
	{ cpu_coregroup_mask, x86_core_flags, SD_INIT_NAME(MC) },
#endif
	{ cpu_cpu_mask, SD_INIT_NAME(DIE) },
	{ NULL, },
};

/*
 * Set if a package/die has multiple NUMA nodes inside.
 * AMD Magny-Cours, Intel Cluster-on-Die, and Intel
 * Sub-NUMA Clustering have this.
 */
static bool x86_has_numa_in_package;

void set_cpu_sibling_map(int cpu)
{
	bool has_smt = smp_num_siblings > 1;
	bool has_mp = has_smt || boot_cpu_data.x86_max_cores > 1;
	struct cpuinfo_x86 *c = &cpu_data(cpu);
	struct cpuinfo_x86 *o;
	int i, threads;

	cpumask_set_cpu(cpu, cpu_sibling_setup_mask);

	if (!has_mp) {
		cpumask_set_cpu(cpu, topology_sibling_cpumask(cpu));
		cpumask_set_cpu(cpu, cpu_llc_shared_mask(cpu));
		cpumask_set_cpu(cpu, cpu_l2c_shared_mask(cpu));
		cpumask_set_cpu(cpu, topology_core_cpumask(cpu));
		cpumask_set_cpu(cpu, topology_die_cpumask(cpu));
		c->booted_cores = 1;
		return;
	}

	for_each_cpu(i, cpu_sibling_setup_mask) {
		o = &cpu_data(i);

		if (match_pkg(c, o) && !topology_same_node(c, o))
			x86_has_numa_in_package = true;

		if ((i == cpu) || (has_smt && match_smt(c, o)))
			link_mask(topology_sibling_cpumask, cpu, i);

		if ((i == cpu) || (has_mp && match_llc(c, o)))
			link_mask(cpu_llc_shared_mask, cpu, i);

		if ((i == cpu) || (has_mp && match_l2c(c, o)))
			link_mask(cpu_l2c_shared_mask, cpu, i);

		if ((i == cpu) || (has_mp && match_die(c, o)))
			link_mask(topology_die_cpumask, cpu, i);
	}

	threads = cpumask_weight(topology_sibling_cpumask(cpu));
	if (threads > __max_smt_threads)
		__max_smt_threads = threads;

	for_each_cpu(i, topology_sibling_cpumask(cpu))
		cpu_data(i).smt_active = threads > 1;

	/*
	 * This needs a separate iteration over the cpus because we rely on all
	 * topology_sibling_cpumask links to be set-up.
	 */
	for_each_cpu(i, cpu_sibling_setup_mask) {
		o = &cpu_data(i);

		if ((i == cpu) || (has_mp && match_pkg(c, o))) {
			link_mask(topology_core_cpumask, cpu, i);

			/*
			 *  Does this new cpu bringup a new core?
			 */
			if (threads == 1) {
				/*
				 * for each core in package, increment
				 * the booted_cores for this new cpu
				 */
				if (cpumask_first(
				    topology_sibling_cpumask(i)) == i)
					c->booted_cores++;
				/*
				 * increment the core count for all
				 * the other cpus in this package
				 */
				if (i != cpu)
					cpu_data(i).booted_cores++;
			} else if (i != cpu && !c->booted_cores)
				c->booted_cores = cpu_data(i).booted_cores;
		}
	}
}

/* maps the cpu to the sched domain representing multi-core */
const struct cpumask *cpu_coregroup_mask(int cpu)
{
	return cpu_llc_shared_mask(cpu);
}

const struct cpumask *cpu_clustergroup_mask(int cpu)
{
	return cpu_l2c_shared_mask(cpu);
}

static void impress_friends(void)
{
	int cpu;
	unsigned long bogosum = 0;
	/*
	 * Allow the user to impress friends.
	 */
	pr_debug("Before bogomips\n");
	for_each_possible_cpu(cpu)
		if (cpumask_test_cpu(cpu, cpu_callout_mask))
			bogosum += cpu_data(cpu).loops_per_jiffy;
	pr_info("Total of %d processors activated (%lu.%02lu BogoMIPS)\n",
		num_online_cpus(),
		bogosum/(500000/HZ),
		(bogosum/(5000/HZ))%100);

	pr_debug("Before bogocount - setting activated=1\n");
}

void __inquire_remote_apic(int apicid)
{
	unsigned i, regs[] = { APIC_ID >> 4, APIC_LVR >> 4, APIC_SPIV >> 4 };
	const char * const names[] = { "ID", "VERSION", "SPIV" };
	int timeout;
	u32 status;

	pr_info("Inquiring remote APIC 0x%x...\n", apicid);

	for (i = 0; i < ARRAY_SIZE(regs); i++) {
		pr_info("... APIC 0x%x %s: ", apicid, names[i]);

		/*
		 * Wait for idle.
		 */
		status = safe_apic_wait_icr_idle();
		if (status)
			pr_cont("a previous APIC delivery may have failed\n");

		apic_icr_write(APIC_DM_REMRD | regs[i], apicid);

		timeout = 0;
		do {
			udelay(100);
			status = apic_read(APIC_ICR) & APIC_ICR_RR_MASK;
		} while (status == APIC_ICR_RR_INPROG && timeout++ < 1000);

		switch (status) {
		case APIC_ICR_RR_VALID:
			status = apic_read(APIC_RRR);
			pr_cont("%08x\n", status);
			break;
		default:
			pr_cont("failed\n");
		}
	}
}

/*
 * The Multiprocessor Specification 1.4 (1997) example code suggests
 * that there should be a 10ms delay between the BSP asserting INIT
 * and de-asserting INIT, when starting a remote processor.
 * But that slows boot and resume on modern processors, which include
 * many cores and don't require that delay.
 *
 * Cmdline "init_cpu_udelay=" is available to over-ride this delay.
 * Modern processor families are quirked to remove the delay entirely.
 */
#define UDELAY_10MS_DEFAULT 10000

static unsigned int init_udelay = UINT_MAX;

static int __init cpu_init_udelay(char *str)
{
	get_option(&str, &init_udelay);

	return 0;
}
early_param("cpu_init_udelay", cpu_init_udelay);

static void __init smp_quirk_init_udelay(void)
{
	/* if cmdline changed it from default, leave it alone */
	if (init_udelay != UINT_MAX)
		return;

	/* if modern processor, use no delay */
	if (((boot_cpu_data.x86_vendor == X86_VENDOR_INTEL) && (boot_cpu_data.x86 == 6)) ||
	    ((boot_cpu_data.x86_vendor == X86_VENDOR_HYGON) && (boot_cpu_data.x86 >= 0x18)) ||
	    ((boot_cpu_data.x86_vendor == X86_VENDOR_AMD) && (boot_cpu_data.x86 >= 0xF))) {
		init_udelay = 0;
		return;
	}
	/* else, use legacy delay */
	init_udelay = UDELAY_10MS_DEFAULT;
}

/*
 * Poke the other CPU in the eye via NMI to wake it up. Remember that the normal
 * INIT, INIT, STARTUP sequence will reset the chip hard for us, and this
 * won't ... remember to clear down the APIC, etc later.
 */
int
wakeup_secondary_cpu_via_nmi(int apicid, unsigned long start_eip)
{
	u32 dm = apic->dest_mode_logical ? APIC_DEST_LOGICAL : APIC_DEST_PHYSICAL;
	unsigned long send_status, accept_status = 0;
	int maxlvt;

	/* Target chip */
	/* Boot on the stack */
	/* Kick the second */
	apic_icr_write(APIC_DM_NMI | dm, apicid);

	pr_debug("Waiting for send to finish...\n");
	send_status = safe_apic_wait_icr_idle();

	/*
	 * Give the other CPU some time to accept the IPI.
	 */
	udelay(200);
	if (APIC_INTEGRATED(boot_cpu_apic_version)) {
		maxlvt = lapic_get_maxlvt();
		if (maxlvt > 3)			/* Due to the Pentium erratum 3AP.  */
			apic_write(APIC_ESR, 0);
		accept_status = (apic_read(APIC_ESR) & 0xEF);
	}
	pr_debug("NMI sent\n");

	if (send_status)
		pr_err("APIC never delivered???\n");
	if (accept_status)
		pr_err("APIC delivery error (%lx)\n", accept_status);

	return (send_status | accept_status);
}

static int
wakeup_secondary_cpu_via_init(int phys_apicid, unsigned long start_eip)
{
	unsigned long send_status = 0, accept_status = 0;
	int maxlvt, num_starts, j;

	maxlvt = lapic_get_maxlvt();

	/*
	 * Be paranoid about clearing APIC errors.
	 */
	if (APIC_INTEGRATED(boot_cpu_apic_version)) {
		if (maxlvt > 3)		/* Due to the Pentium erratum 3AP.  */
			apic_write(APIC_ESR, 0);
		apic_read(APIC_ESR);
	}

	pr_debug("Asserting INIT\n");

	/*
	 * Turn INIT on target chip
	 */
	/*
	 * Send IPI
	 */
	apic_icr_write(APIC_INT_LEVELTRIG | APIC_INT_ASSERT | APIC_DM_INIT,
		       phys_apicid);

	pr_debug("Waiting for send to finish...\n");
	send_status = safe_apic_wait_icr_idle();

	udelay(init_udelay);

	pr_debug("Deasserting INIT\n");

	/* Target chip */
	/* Send IPI */
	apic_icr_write(APIC_INT_LEVELTRIG | APIC_DM_INIT, phys_apicid);

	pr_debug("Waiting for send to finish...\n");
	send_status = safe_apic_wait_icr_idle();

	mb();

	/*
	 * Should we send STARTUP IPIs ?
	 *
	 * Determine this based on the APIC version.
	 * If we don't have an integrated APIC, don't send the STARTUP IPIs.
	 */
	if (APIC_INTEGRATED(boot_cpu_apic_version))
		num_starts = 2;
	else
		num_starts = 0;

	/*
	 * Run STARTUP IPI loop.
	 */
	pr_debug("#startup loops: %d\n", num_starts);

	for (j = 1; j <= num_starts; j++) {
		pr_debug("Sending STARTUP #%d\n", j);
		if (maxlvt > 3)		/* Due to the Pentium erratum 3AP.  */
			apic_write(APIC_ESR, 0);
		apic_read(APIC_ESR);
		pr_debug("After apic_write\n");

		/*
		 * STARTUP IPI
		 */

		/* Target chip */
		/* Boot on the stack */
		/* Kick the second */
		apic_icr_write(APIC_DM_STARTUP | (start_eip >> 12),
			       phys_apicid);

		/*
		 * Give the other CPU some time to accept the IPI.
		 */
		if (init_udelay == 0)
			udelay(10);
		else
			udelay(300);

		pr_debug("Startup point 1\n");

		pr_debug("Waiting for send to finish...\n");
		send_status = safe_apic_wait_icr_idle();

		/*
		 * Give the other CPU some time to accept the IPI.
		 */
		if (init_udelay == 0)
			udelay(10);
		else
			udelay(200);

		if (maxlvt > 3)		/* Due to the Pentium erratum 3AP.  */
			apic_write(APIC_ESR, 0);
		accept_status = (apic_read(APIC_ESR) & 0xEF);
		if (send_status || accept_status)
			break;
	}
	pr_debug("After Startup\n");

	if (send_status)
		pr_err("APIC never delivered???\n");
	if (accept_status)
		pr_err("APIC delivery error (%lx)\n", accept_status);

	return (send_status | accept_status);
}

/* reduce the number of lines printed when booting a large cpu count system */
static void announce_cpu(int cpu, int apicid)
{
	static int current_node = NUMA_NO_NODE;
	int node = early_cpu_to_node(cpu);
	static int width, node_width;

	if (!width)
		width = num_digits(num_possible_cpus()) + 1; /* + '#' sign */

	if (!node_width)
		node_width = num_digits(num_possible_nodes()) + 1; /* + '#' */

	if (cpu == 1)
		printk(KERN_INFO "x86: Booting SMP configuration:\n");

	if (system_state < SYSTEM_RUNNING) {
		if (node != current_node) {
			if (current_node > (-1))
				pr_cont("\n");
			current_node = node;

			printk(KERN_INFO ".... node %*s#%d, CPUs:  ",
			       node_width - num_digits(node), " ", node);
		}

		/* Add padding for the BSP */
		if (cpu == 1)
			pr_cont("%*s", width + 1, " ");

		pr_cont("%*s#%d", width - num_digits(cpu), " ", cpu);

	} else
		pr_info("Booting Node %d Processor %d APIC 0x%x\n",
			node, cpu, apicid);
}

static int wakeup_cpu0_nmi(unsigned int cmd, struct pt_regs *regs)
{
	int cpu;

	cpu = smp_processor_id();
	if (cpu == 0 && !cpu_online(cpu) && enable_start_cpu0)
		return NMI_HANDLED;

	return NMI_DONE;
}

/*
 * Wake up AP by INIT, INIT, STARTUP sequence.
 *
 * Instead of waiting for STARTUP after INITs, BSP will execute the BIOS
 * boot-strap code which is not a desired behavior for waking up BSP. To
 * void the boot-strap code, wake up CPU0 by NMI instead.
 *
 * This works to wake up soft offlined CPU0 only. If CPU0 is hard offlined
 * (i.e. physically hot removed and then hot added), NMI won't wake it up.
 * We'll change this code in the future to wake up hard offlined CPU0 if
 * real platform and request are available.
 */
static int
wakeup_cpu_via_init_nmi(int cpu, unsigned long start_ip, int apicid,
	       int *cpu0_nmi_registered)
{
	int id;
	int boot_error;

	preempt_disable();

	/*
	 * Wake up AP by INIT, INIT, STARTUP sequence.
	 */
	if (cpu) {
		boot_error = wakeup_secondary_cpu_via_init(apicid, start_ip);
		goto out;
	}

	/*
	 * Wake up BSP by nmi.
	 *
	 * Register a NMI handler to help wake up CPU0.
	 */
	boot_error = register_nmi_handler(NMI_LOCAL,
					  wakeup_cpu0_nmi, 0, "wake_cpu0");

	if (!boot_error) {
		enable_start_cpu0 = 1;
		*cpu0_nmi_registered = 1;
		id = apic->dest_mode_logical ? cpu0_logical_apicid : apicid;
		boot_error = wakeup_secondary_cpu_via_nmi(id, start_ip);
	}

out:
	preempt_enable();

	return boot_error;
}

int common_cpu_up(unsigned int cpu, struct task_struct *idle)
{
	int ret;

	/* Just in case we booted with a single CPU. */
	alternatives_enable_smp();

	per_cpu(pcpu_hot.current_task, cpu) = idle;
	cpu_init_stack_canary(cpu, idle);

	/* Initialize the interrupt stack(s) */
	ret = irq_init_percpu_irqstack(cpu);
	if (ret)
		return ret;

#ifdef CONFIG_X86_32
	/* Stack for startup_32 can be just as for start_secondary onwards */
	per_cpu(pcpu_hot.top_of_stack, cpu) = task_top_of_stack(idle);
#endif
	return 0;
}

/*
 * NOTE - on most systems this is a PHYSICAL apic ID, but on multiquad
 * (ie clustered apic addressing mode), this is a LOGICAL apic ID.
 * Returns zero if CPU booted OK, else error code from
 * ->wakeup_secondary_cpu.
 */
static int do_boot_cpu(int apicid, int cpu, struct task_struct *idle,
		       int *cpu0_nmi_registered)
{
	/* start_ip had better be page-aligned! */
	unsigned long start_ip = real_mode_header->trampoline_start;

	unsigned long boot_error = 0;
	unsigned long timeout;

#ifdef CONFIG_X86_64
	/* If 64-bit wakeup method exists, use the 64-bit mode trampoline IP */
	if (apic->wakeup_secondary_cpu_64)
		start_ip = real_mode_header->trampoline_start64;
#endif
	idle->thread.sp = (unsigned long)task_pt_regs(idle);
	initial_code = (unsigned long)start_secondary;

	if (IS_ENABLED(CONFIG_X86_32)) {
		early_gdt_descr.address = (unsigned long)get_cpu_gdt_rw(cpu);
		initial_stack  = idle->thread.sp;
	} else {
		smpboot_control = cpu;
	}

	/* Enable the espfix hack for this CPU */
	init_espfix_ap(cpu);

	/* So we see what's up */
	announce_cpu(cpu, apicid);

	/*
	 * This grunge runs the startup process for
	 * the targeted processor.
	 */

	if (x86_platform.legacy.warm_reset) {

		pr_debug("Setting warm reset code and vector.\n");

		smpboot_setup_warm_reset_vector(start_ip);
		/*
		 * Be paranoid about clearing APIC errors.
		*/
		if (APIC_INTEGRATED(boot_cpu_apic_version)) {
			apic_write(APIC_ESR, 0);
			apic_read(APIC_ESR);
		}
	}

	/*
	 * AP might wait on cpu_callout_mask in cpu_init() with
	 * cpu_initialized_mask set if previous attempt to online
	 * it timed-out. Clear cpu_initialized_mask so that after
	 * INIT/SIPI it could start with a clean state.
	 */
	cpumask_clear_cpu(cpu, cpu_initialized_mask);
	smp_mb();

	/*
	 * Wake up a CPU in difference cases:
	 * - Use a method from the APIC driver if one defined, with wakeup
	 *   straight to 64-bit mode preferred over wakeup to RM.
	 * Otherwise,
	 * - Use an INIT boot APIC message for APs or NMI for BSP.
	 */
	if (apic->wakeup_secondary_cpu_64)
		boot_error = apic->wakeup_secondary_cpu_64(apicid, start_ip);
	else if (apic->wakeup_secondary_cpu)
		boot_error = apic->wakeup_secondary_cpu(apicid, start_ip);
	else
		boot_error = wakeup_cpu_via_init_nmi(cpu, start_ip, apicid,
						     cpu0_nmi_registered);

	if (!boot_error) {
		/*
		 * Wait 10s total for first sign of life from AP
		 */
		boot_error = -1;
		timeout = jiffies + 10*HZ;
		while (time_before(jiffies, timeout)) {
			if (cpumask_test_cpu(cpu, cpu_initialized_mask)) {
				/*
				 * Tell AP to proceed with initialization
				 */
				cpumask_set_cpu(cpu, cpu_callout_mask);
				boot_error = 0;
				break;
			}
			schedule();
		}
	}

	if (!boot_error) {
		/*
		 * Wait till AP completes initial initialization
		 */
		while (!cpumask_test_cpu(cpu, cpu_callin_mask)) {
			/*
			 * Allow other tasks to run while we wait for the
			 * AP to come online. This also gives a chance
			 * for the MTRR work(triggered by the AP coming online)
			 * to be completed in the stop machine context.
			 */
			schedule();
		}
	}

	if (x86_platform.legacy.warm_reset) {
		/*
		 * Cleanup possible dangling ends...
		 */
		smpboot_restore_warm_reset_vector();
	}

	return boot_error;
}

int native_cpu_up(unsigned int cpu, struct task_struct *tidle)
{
	int apicid = apic->cpu_present_to_apicid(cpu);
	int cpu0_nmi_registered = 0;
	unsigned long flags;
	int err, ret = 0;

	lockdep_assert_irqs_enabled();

	pr_debug("++++++++++++++++++++=_---CPU UP  %u\n", cpu);

	if (apicid == BAD_APICID ||
	    !physid_isset(apicid, phys_cpu_present_map) ||
	    !apic->apic_id_valid(apicid)) {
		pr_err("%s: bad cpu %d\n", __func__, cpu);
		return -EINVAL;
	}

	/*
	 * Already booted CPU?
	 */
	if (cpumask_test_cpu(cpu, cpu_callin_mask)) {
		pr_debug("do_boot_cpu %d Already started\n", cpu);
		return -ENOSYS;
	}

	/*
	 * Save current MTRR state in case it was changed since early boot
	 * (e.g. by the ACPI SMI) to initialize new CPUs with MTRRs in sync:
	 */
	mtrr_save_state();

	/* x86 CPUs take themselves offline, so delayed offline is OK. */
	err = cpu_check_up_prepare(cpu);
	if (err && err != -EBUSY)
		return err;

	/* the FPU context is blank, nobody can own it */
	per_cpu(fpu_fpregs_owner_ctx, cpu) = NULL;

	err = common_cpu_up(cpu, tidle);
	if (err)
		return err;

	err = do_boot_cpu(apicid, cpu, tidle, &cpu0_nmi_registered);
	if (err) {
		pr_err("do_boot_cpu failed(%d) to wakeup CPU#%u\n", err, cpu);
		ret = -EIO;
		goto unreg_nmi;
	}

	/*
	 * Check TSC synchronization with the AP (keep irqs disabled
	 * while doing so):
	 */
	local_irq_save(flags);
	check_tsc_sync_source(cpu);
	local_irq_restore(flags);

	while (!cpu_online(cpu)) {
		cpu_relax();
		touch_nmi_watchdog();
	}

unreg_nmi:
	/*
	 * Clean up the nmi handler. Do this after the callin and callout sync
	 * to avoid impact of possible long unregister time.
	 */
	if (cpu0_nmi_registered)
		unregister_nmi_handler(NMI_LOCAL, "wake_cpu0");

	return ret;
}

/**
 * arch_disable_smp_support() - disables SMP support for x86 at runtime
 */
void arch_disable_smp_support(void)
{
	disable_ioapic_support();
}

/*
 * Fall back to non SMP mode after errors.
 *
 * RED-PEN audit/test this more. I bet there is more state messed up here.
 */
static __init void disable_smp(void)
{
	pr_info("SMP disabled\n");

	disable_ioapic_support();

	init_cpu_present(cpumask_of(0));
	init_cpu_possible(cpumask_of(0));

	if (smp_found_config)
		physid_set_mask_of_physid(boot_cpu_physical_apicid, &phys_cpu_present_map);
	else
		physid_set_mask_of_physid(0, &phys_cpu_present_map);
	cpumask_set_cpu(0, topology_sibling_cpumask(0));
	cpumask_set_cpu(0, topology_core_cpumask(0));
	cpumask_set_cpu(0, topology_die_cpumask(0));
}

/*
 * Various sanity checks.
 */
static void __init smp_sanity_check(void)
{
	preempt_disable();

#if !defined(CONFIG_X86_BIGSMP) && defined(CONFIG_X86_32)
	if (def_to_bigsmp && nr_cpu_ids > 8) {
		unsigned int cpu;
		unsigned nr;

		pr_warn("More than 8 CPUs detected - skipping them\n"
			"Use CONFIG_X86_BIGSMP\n");

		nr = 0;
		for_each_present_cpu(cpu) {
			if (nr >= 8)
				set_cpu_present(cpu, false);
			nr++;
		}

		nr = 0;
		for_each_possible_cpu(cpu) {
			if (nr >= 8)
				set_cpu_possible(cpu, false);
			nr++;
		}

		set_nr_cpu_ids(8);
	}
#endif

	if (!physid_isset(hard_smp_processor_id(), phys_cpu_present_map)) {
		pr_warn("weird, boot CPU (#%d) not listed by the BIOS\n",
			hard_smp_processor_id());

		physid_set(hard_smp_processor_id(), phys_cpu_present_map);
	}

	/*
	 * Should not be necessary because the MP table should list the boot
	 * CPU too, but we do it for the sake of robustness anyway.
	 */
	if (!apic->check_phys_apicid_present(boot_cpu_physical_apicid)) {
		pr_notice("weird, boot CPU (#%d) not listed by the BIOS\n",
			  boot_cpu_physical_apicid);
		physid_set(hard_smp_processor_id(), phys_cpu_present_map);
	}
	preempt_enable();
}

static void __init smp_cpu_index_default(void)
{
	int i;
	struct cpuinfo_x86 *c;

	for_each_possible_cpu(i) {
		c = &cpu_data(i);
		/* mark all to hotplug */
		c->cpu_index = nr_cpu_ids;
	}
}

static void __init smp_get_logical_apicid(void)
{
	if (x2apic_mode)
		cpu0_logical_apicid = apic_read(APIC_LDR);
	else
		cpu0_logical_apicid = GET_APIC_LOGICAL_ID(apic_read(APIC_LDR));
}

void __init smp_prepare_cpus_common(void)
{
	unsigned int i;

	smp_cpu_index_default();

	/*
	 * Setup boot CPU information
	 */
	smp_store_boot_cpu_info(); /* Final full version of the data */
	cpumask_copy(cpu_callin_mask, cpumask_of(0));
	mb();

	for_each_possible_cpu(i) {
		zalloc_cpumask_var(&per_cpu(cpu_sibling_map, i), GFP_KERNEL);
		zalloc_cpumask_var(&per_cpu(cpu_core_map, i), GFP_KERNEL);
		zalloc_cpumask_var(&per_cpu(cpu_die_map, i), GFP_KERNEL);
		zalloc_cpumask_var(&per_cpu(cpu_llc_shared_map, i), GFP_KERNEL);
		zalloc_cpumask_var(&per_cpu(cpu_l2c_shared_map, i), GFP_KERNEL);
	}

	/*
	 * Set 'default' x86 topology, this matches default_topology() in that
	 * it has NUMA nodes as a topology level. See also
	 * native_smp_cpus_done().
	 *
	 * Must be done before set_cpus_sibling_map() is ran.
	 */
	set_sched_topology(x86_topology);

	set_cpu_sibling_map(0);
}

/*
 * Prepare for SMP bootup.
 * @max_cpus: configured maximum number of CPUs, It is a legacy parameter
 *            for common interface support.
 */
void __init native_smp_prepare_cpus(unsigned int max_cpus)
{
	smp_prepare_cpus_common();

	smp_sanity_check();

	switch (apic_intr_mode) {
	case APIC_PIC:
	case APIC_VIRTUAL_WIRE_NO_CONFIG:
		disable_smp();
		return;
	case APIC_SYMMETRIC_IO_NO_ROUTING:
		disable_smp();
		/* Setup local timer */
		x86_init.timers.setup_percpu_clockev();
		return;
	case APIC_VIRTUAL_WIRE:
	case APIC_SYMMETRIC_IO:
		break;
	}

	/* Setup local timer */
	x86_init.timers.setup_percpu_clockev();

	smp_get_logical_apicid();

	pr_info("CPU0: ");
	print_cpu_info(&cpu_data(0));

	uv_system_init();

	smp_quirk_init_udelay();

	speculative_store_bypass_ht_init();

	snp_set_wakeup_secondary_cpu();
}

void arch_thaw_secondary_cpus_begin(void)
{
	set_cache_aps_delayed_init(true);
}

void arch_thaw_secondary_cpus_end(void)
{
	cache_aps_init();
}

/*
 * Early setup to make printk work.
 */
void __init native_smp_prepare_boot_cpu(void)
{
	int me = smp_processor_id();

	/* SMP handles this from setup_per_cpu_areas() */
	if (!IS_ENABLED(CONFIG_SMP))
		switch_gdt_and_percpu_base(me);

	/* already set me in cpu_online_mask in boot_cpu_init() */
	cpumask_set_cpu(me, cpu_callout_mask);
	cpu_set_state_online(me);
	native_pv_lock_init();
}

void __init calculate_max_logical_packages(void)
{
	int ncpus;

	/*
	 * Today neither Intel nor AMD support heterogeneous systems so
	 * extrapolate the boot cpu's data to all packages.
	 */
	ncpus = cpu_data(0).booted_cores * topology_max_smt_threads();
	__max_logical_packages = DIV_ROUND_UP(total_cpus, ncpus);
	pr_info("Max logical packages: %u\n", __max_logical_packages);
}

void __init native_smp_cpus_done(unsigned int max_cpus)
{
	pr_debug("Boot done\n");

	calculate_max_logical_packages();

	/* XXX for now assume numa-in-package and hybrid don't overlap */
	if (x86_has_numa_in_package)
		set_sched_topology(x86_numa_in_package_topology);
	if (cpu_feature_enabled(X86_FEATURE_HYBRID_CPU))
		set_sched_topology(x86_hybrid_topology);

	nmi_selftest();
	impress_friends();
	cache_aps_init();
}

static int __initdata setup_possible_cpus = -1;
static int __init _setup_possible_cpus(char *str)
{
	get_option(&str, &setup_possible_cpus);
	return 0;
}
early_param("possible_cpus", _setup_possible_cpus);


/*
 * cpu_possible_mask should be static, it cannot change as cpu's
 * are onlined, or offlined. The reason is per-cpu data-structures
 * are allocated by some modules at init time, and don't expect to
 * do this dynamically on cpu arrival/departure.
 * cpu_present_mask on the other hand can change dynamically.
 * In case when cpu_hotplug is not compiled, then we resort to current
 * behaviour, which is cpu_possible == cpu_present.
 * - Ashok Raj
 *
 * Three ways to find out the number of additional hotplug CPUs:
 * - If the BIOS specified disabled CPUs in ACPI/mptables use that.
 * - The user can overwrite it with possible_cpus=NUM
 * - Otherwise don't reserve additional CPUs.
 * We do this because additional CPUs waste a lot of memory.
 * -AK
 */
__init void prefill_possible_map(void)
{
	int i, possible;

	/* No boot processor was found in mptable or ACPI MADT */
	if (!num_processors) {
		if (boot_cpu_has(X86_FEATURE_APIC)) {
			int apicid = boot_cpu_physical_apicid;
			int cpu = hard_smp_processor_id();

			pr_warn("Boot CPU (id %d) not listed by BIOS\n", cpu);

			/* Make sure boot cpu is enumerated */
			if (apic->cpu_present_to_apicid(0) == BAD_APICID &&
			    apic->apic_id_valid(apicid))
				generic_processor_info(apicid, boot_cpu_apic_version);
		}

		if (!num_processors)
			num_processors = 1;
	}

	i = setup_max_cpus ?: 1;
	if (setup_possible_cpus == -1) {
		possible = num_processors;
#ifdef CONFIG_HOTPLUG_CPU
		if (setup_max_cpus)
			possible += disabled_cpus;
#else
		if (possible > i)
			possible = i;
#endif
	} else
		possible = setup_possible_cpus;

	total_cpus = max_t(int, possible, num_processors + disabled_cpus);

	/* nr_cpu_ids could be reduced via nr_cpus= */
	if (possible > nr_cpu_ids) {
		pr_warn("%d Processors exceeds NR_CPUS limit of %u\n",
			possible, nr_cpu_ids);
		possible = nr_cpu_ids;
	}

#ifdef CONFIG_HOTPLUG_CPU
	if (!setup_max_cpus)
#endif
	if (possible > i) {
		pr_warn("%d Processors exceeds max_cpus limit of %u\n",
			possible, setup_max_cpus);
		possible = i;
	}

	set_nr_cpu_ids(possible);

	pr_info("Allowing %d CPUs, %d hotplug CPUs\n",
		possible, max_t(int, possible - num_processors, 0));

	reset_cpu_possible_mask();

	for (i = 0; i < possible; i++)
		set_cpu_possible(i, true);
}

#ifdef CONFIG_HOTPLUG_CPU

/* Recompute SMT state for all CPUs on offline */
static void recompute_smt_state(void)
{
	int max_threads, cpu;

	max_threads = 0;
	for_each_online_cpu (cpu) {
		int threads = cpumask_weight(topology_sibling_cpumask(cpu));

		if (threads > max_threads)
			max_threads = threads;
	}
	__max_smt_threads = max_threads;
}

static void remove_siblinginfo(int cpu)
{
	int sibling;
	struct cpuinfo_x86 *c = &cpu_data(cpu);

	for_each_cpu(sibling, topology_core_cpumask(cpu)) {
		cpumask_clear_cpu(cpu, topology_core_cpumask(sibling));
		/*/
		 * last thread sibling in this cpu core going down
		 */
		if (cpumask_weight(topology_sibling_cpumask(cpu)) == 1)
			cpu_data(sibling).booted_cores--;
	}

	for_each_cpu(sibling, topology_die_cpumask(cpu))
		cpumask_clear_cpu(cpu, topology_die_cpumask(sibling));

	for_each_cpu(sibling, topology_sibling_cpumask(cpu)) {
		cpumask_clear_cpu(cpu, topology_sibling_cpumask(sibling));
		if (cpumask_weight(topology_sibling_cpumask(sibling)) == 1)
			cpu_data(sibling).smt_active = false;
	}

	for_each_cpu(sibling, cpu_llc_shared_mask(cpu))
		cpumask_clear_cpu(cpu, cpu_llc_shared_mask(sibling));
	for_each_cpu(sibling, cpu_l2c_shared_mask(cpu))
		cpumask_clear_cpu(cpu, cpu_l2c_shared_mask(sibling));
	cpumask_clear(cpu_llc_shared_mask(cpu));
	cpumask_clear(cpu_l2c_shared_mask(cpu));
	cpumask_clear(topology_sibling_cpumask(cpu));
	cpumask_clear(topology_core_cpumask(cpu));
	cpumask_clear(topology_die_cpumask(cpu));
	c->cpu_core_id = 0;
	c->booted_cores = 0;
	cpumask_clear_cpu(cpu, cpu_sibling_setup_mask);
	recompute_smt_state();
}

static void remove_cpu_from_maps(int cpu)
{
	set_cpu_online(cpu, false);
	cpumask_clear_cpu(cpu, cpu_callout_mask);
	cpumask_clear_cpu(cpu, cpu_callin_mask);
	/* was set by cpu_init() */
	cpumask_clear_cpu(cpu, cpu_initialized_mask);
	numa_remove_cpu(cpu);
}

void cpu_disable_common(void)
{
	int cpu = smp_processor_id();

	remove_siblinginfo(cpu);

	/* It's now safe to remove this processor from the online map */
	lock_vector_lock();
	remove_cpu_from_maps(cpu);
	unlock_vector_lock();
	fixup_irqs();
	lapic_offline();
}

int native_cpu_disable(void)
{
	int ret;

	ret = lapic_can_unplug_cpu();
	if (ret)
		return ret;

	cpu_disable_common();

        /*
         * Disable the local APIC. Otherwise IPI broadcasts will reach
         * it. It still responds normally to INIT, NMI, SMI, and SIPI
         * messages.
         *
         * Disabling the APIC must happen after cpu_disable_common()
         * which invokes fixup_irqs().
         *
         * Disabling the APIC preserves already set bits in IRR, but
         * an interrupt arriving after disabling the local APIC does not
         * set the corresponding IRR bit.
         *
         * fixup_irqs() scans IRR for set bits so it can raise a not
         * yet handled interrupt on the new destination CPU via an IPI
         * but obviously it can't do so for IRR bits which are not set.
         * IOW, interrupts arriving after disabling the local APIC will
         * be lost.
         */
	apic_soft_disable();

	return 0;
}

int common_cpu_die(unsigned int cpu)
{
	int ret = 0;

	/* We don't do anything here: idle task is faking death itself. */

	/* They ack this in play_dead() by setting CPU_DEAD */
	if (cpu_wait_death(cpu, 5)) {
		if (system_state == SYSTEM_RUNNING)
			pr_info("CPU %u is now offline\n", cpu);
	} else {
		pr_err("CPU %u didn't die...\n", cpu);
		ret = -1;
	}

	return ret;
}

void native_cpu_die(unsigned int cpu)
{
	common_cpu_die(cpu);
}

void play_dead_common(void)
{
	idle_task_exit();

	/* Ack it */
	(void)cpu_report_death();

	/*
	 * With physical CPU hotplug, we should halt the cpu
	 */
	local_irq_disable();
}

/**
 * cond_wakeup_cpu0 - Wake up CPU0 if needed.
 *
 * If NMI wants to wake up CPU0, start CPU0.
 */
void cond_wakeup_cpu0(void)
{
	if (smp_processor_id() == 0 && enable_start_cpu0)
		start_cpu0();
}
EXPORT_SYMBOL_GPL(cond_wakeup_cpu0);

/*
 * We need to flush the caches before going to sleep, lest we have
 * dirty data in our caches when we come back up.
 */
static inline void mwait_play_dead(void)
{
	struct mwait_cpu_dead *md = this_cpu_ptr(&mwait_cpu_dead);
	unsigned int eax, ebx, ecx, edx;
	unsigned int highest_cstate = 0;
	unsigned int highest_subcstate = 0;
	int i;

	if (boot_cpu_data.x86_vendor == X86_VENDOR_AMD ||
	    boot_cpu_data.x86_vendor == X86_VENDOR_HYGON)
		return;
	if (!this_cpu_has(X86_FEATURE_MWAIT))
		return;
	if (!this_cpu_has(X86_FEATURE_CLFLUSH))
		return;
	if (__this_cpu_read(cpu_info.cpuid_level) < CPUID_MWAIT_LEAF)
		return;

	eax = CPUID_MWAIT_LEAF;
	ecx = 0;
	native_cpuid(&eax, &ebx, &ecx, &edx);

	/*
	 * eax will be 0 if EDX enumeration is not valid.
	 * Initialized below to cstate, sub_cstate value when EDX is valid.
	 */
	if (!(ecx & CPUID5_ECX_EXTENSIONS_SUPPORTED)) {
		eax = 0;
	} else {
		edx >>= MWAIT_SUBSTATE_SIZE;
		for (i = 0; i < 7 && edx; i++, edx >>= MWAIT_SUBSTATE_SIZE) {
			if (edx & MWAIT_SUBSTATE_MASK) {
				highest_cstate = i;
				highest_subcstate = edx & MWAIT_SUBSTATE_MASK;
			}
		}
		eax = (highest_cstate << MWAIT_SUBSTATE_SIZE) |
			(highest_subcstate - 1);
	}

	/* Set up state for the kexec() hack below */
	md->status = CPUDEAD_MWAIT_WAIT;
	md->control = CPUDEAD_MWAIT_WAIT;

	wbinvd();

	while (1) {
		/*
		 * The CLFLUSH is a workaround for erratum AAI65 for
		 * the Xeon 7400 series.  It's not clear it is actually
		 * needed, but it should be harmless in either case.
		 * The WBINVD is insufficient due to the spurious-wakeup
		 * case where we return around the loop.
		 */
		mb();
		clflush(md);
		mb();
		__monitor(md, 0, 0);
		mb();
		__mwait(eax, 0);

		if (READ_ONCE(md->control) == CPUDEAD_MWAIT_KEXEC_HLT) {
			/*
			 * Kexec is about to happen. Don't go back into mwait() as
			 * the kexec kernel might overwrite text and data including
			 * page tables and stack. So mwait() would resume when the
			 * monitor cache line is written to and then the CPU goes
			 * south due to overwritten text, page tables and stack.
			 *
			 * Note: This does _NOT_ protect against a stray MCE, NMI,
			 * SMI. They will resume execution at the instruction
			 * following the HLT instruction and run into the problem
			 * which this is trying to prevent.
			 */
			WRITE_ONCE(md->status, CPUDEAD_MWAIT_KEXEC_HLT);
			while(1)
				native_halt();
		}

		cond_wakeup_cpu0();
	}
}

/*
 * Kick all "offline" CPUs out of mwait on kexec(). See comment in
 * mwait_play_dead().
 */
void smp_kick_mwait_play_dead(void)
{
	u32 newstate = CPUDEAD_MWAIT_KEXEC_HLT;
	struct mwait_cpu_dead *md;
	unsigned int cpu, i;

	for_each_cpu_andnot(cpu, cpu_present_mask, cpu_online_mask) {
		md = per_cpu_ptr(&mwait_cpu_dead, cpu);

		/* Does it sit in mwait_play_dead() ? */
		if (READ_ONCE(md->status) != CPUDEAD_MWAIT_WAIT)
			continue;

		/* Wait up to 5ms */
		for (i = 0; READ_ONCE(md->status) != newstate && i < 1000; i++) {
			/* Bring it out of mwait */
			WRITE_ONCE(md->control, newstate);
			udelay(5);
		}

		if (READ_ONCE(md->status) != newstate)
			pr_err_once("CPU%u is stuck in mwait_play_dead()\n", cpu);
	}
}

<<<<<<< HEAD
void hlt_play_dead(void)
=======
void __noreturn hlt_play_dead(void)
>>>>>>> 160f4124
{
	if (__this_cpu_read(cpu_info.x86) >= 4)
		wbinvd();

	while (1) {
		native_halt();

		cond_wakeup_cpu0();
	}
}

void native_play_dead(void)
{
	play_dead_common();
	tboot_shutdown(TB_SHUTDOWN_WFS);

	mwait_play_dead();
	if (cpuidle_play_dead())
		hlt_play_dead();
}

#else /* ... !CONFIG_HOTPLUG_CPU */
int native_cpu_disable(void)
{
	return -ENOSYS;
}

void native_cpu_die(unsigned int cpu)
{
	/* We said "no" in __cpu_disable */
	BUG();
}

void native_play_dead(void)
{
	BUG();
}

#endif<|MERGE_RESOLUTION|>--- conflicted
+++ resolved
@@ -1887,11 +1887,7 @@
 	}
 }
 
-<<<<<<< HEAD
-void hlt_play_dead(void)
-=======
 void __noreturn hlt_play_dead(void)
->>>>>>> 160f4124
 {
 	if (__this_cpu_read(cpu_info.x86) >= 4)
 		wbinvd();
