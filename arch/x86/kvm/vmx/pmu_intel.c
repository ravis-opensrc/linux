--- conflicted
+++ resolved
@@ -80,11 +80,7 @@
 	}
 }
 
-<<<<<<< HEAD
-static unsigned int intel_pmc_perf_hw_id(struct kvm_pmc *pmc)
-=======
 static bool intel_hw_event_available(struct kvm_pmc *pmc)
->>>>>>> d60c95ef
 {
 	struct kvm_pmu *pmu = pmc_to_pmu(pmc);
 	u8 event_select = pmc->eventsel & ARCH_PERFMON_EVENTSEL_EVENT;
@@ -113,20 +109,6 @@
 
 	if (!intel_pmu_has_perf_global_ctrl(pmu))
 		return true;
-<<<<<<< HEAD
-
-	return test_bit(pmc->idx, (unsigned long *)&pmu->global_ctrl);
-}
-
-static struct kvm_pmc *intel_pmc_idx_to_pmc(struct kvm_pmu *pmu, int pmc_idx)
-{
-	if (pmc_idx < INTEL_PMC_IDX_FIXED)
-		return get_gp_pmc(pmu, MSR_P6_EVNTSEL0 + pmc_idx,
-				  MSR_P6_EVNTSEL0);
-	else {
-		u32 idx = pmc_idx - INTEL_PMC_IDX_FIXED;
-=======
->>>>>>> d60c95ef
 
 	return test_bit(pmc->idx, (unsigned long *)&pmu->global_ctrl);
 }
@@ -215,8 +197,6 @@
 	case MSR_CORE_PERF_GLOBAL_CTRL:
 	case MSR_CORE_PERF_GLOBAL_OVF_CTRL:
 		return intel_pmu_has_perf_global_ctrl(pmu);
-<<<<<<< HEAD
-=======
 		break;
 	case MSR_IA32_PEBS_ENABLE:
 		ret = vcpu_get_perf_capabilities(vcpu) & PERF_CAP_PEBS_FORMAT;
@@ -228,7 +208,6 @@
 		perf_capabilities = vcpu_get_perf_capabilities(vcpu);
 		ret = (perf_capabilities & PERF_CAP_PEBS_BASELINE) &&
 			((perf_capabilities & PERF_CAP_PEBS_FORMAT) > 3);
->>>>>>> d60c95ef
 		break;
 	default:
 		ret = get_gp_pmc(pmu, msr, MSR_IA32_PERFCTR0) ||
@@ -414,11 +393,7 @@
 	struct kvm_pmc *pmc;
 	u32 msr = msr_info->index;
 	u64 data = msr_info->data;
-<<<<<<< HEAD
-	u64 reserved_bits;
-=======
 	u64 reserved_bits, diff;
->>>>>>> d60c95ef
 
 	switch (msr) {
 	case MSR_CORE_PERF_FIXED_CTR_CTRL:
@@ -501,12 +476,8 @@
 			    (pmu->raw_event_mask & HSW_IN_TX_CHECKPOINTED))
 				reserved_bits ^= HSW_IN_TX_CHECKPOINTED;
 			if (!(data & reserved_bits)) {
-<<<<<<< HEAD
-				reprogram_gp_counter(pmc, data);
-=======
 				pmc->eventsel = data;
 				reprogram_counter(pmc);
->>>>>>> d60c95ef
 				return 0;
 			}
 		} else if (intel_pmu_handle_lbr_msrs_access(vcpu, msr_info, false))
@@ -538,11 +509,8 @@
 	struct kvm_cpuid_entry2 *entry;
 	union cpuid10_eax eax;
 	union cpuid10_edx edx;
-<<<<<<< HEAD
-=======
 	u64 perf_capabilities;
 	u64 counter_mask;
->>>>>>> d60c95ef
 	int i;
 
 	pmu->nr_arch_gp_counters = 0;
@@ -555,17 +523,11 @@
 	pmu->global_ctrl_mask = ~0ull;
 	pmu->global_ovf_ctrl_mask = ~0ull;
 	pmu->fixed_ctr_ctrl_mask = ~0ull;
-<<<<<<< HEAD
-
-	entry = kvm_find_cpuid_entry(vcpu, 0xa, 0);
-	if (!entry)
-=======
 	pmu->pebs_enable_mask = ~0ull;
 	pmu->pebs_data_cfg_mask = ~0ull;
 
 	entry = kvm_find_cpuid_entry(vcpu, 0xa);
 	if (!entry || !vcpu->kvm->arch.enable_pmu)
->>>>>>> d60c95ef
 		return;
 	eax.full = entry->eax;
 	edx.full = entry->edx;
@@ -600,15 +562,9 @@
 
 	for (i = 0; i < pmu->nr_arch_fixed_counters; i++)
 		pmu->fixed_ctr_ctrl_mask &= ~(0xbull << (i * 4));
-<<<<<<< HEAD
-	pmu->global_ctrl = ((1ull << pmu->nr_arch_gp_counters) - 1) |
-		(((1ull << pmu->nr_arch_fixed_counters) - 1) << INTEL_PMC_IDX_FIXED);
-	pmu->global_ctrl_mask = ~pmu->global_ctrl;
-=======
 	counter_mask = ~(((1ull << pmu->nr_arch_gp_counters) - 1) |
 		(((1ull << pmu->nr_arch_fixed_counters) - 1) << INTEL_PMC_IDX_FIXED));
 	pmu->global_ctrl_mask = counter_mask;
->>>>>>> d60c95ef
 	pmu->global_ovf_ctrl_mask = pmu->global_ctrl_mask
 			& ~(MSR_CORE_PERF_GLOBAL_OVF_CTRL_OVF_BUF |
 			    MSR_CORE_PERF_GLOBAL_OVF_CTRL_COND_CHGD);
@@ -817,11 +773,6 @@
 		intel_pmu_release_guest_lbr_event(vcpu);
 }
 
-<<<<<<< HEAD
-struct kvm_pmu_ops intel_pmu_ops = {
-	.pmc_perf_hw_id = intel_pmc_perf_hw_id,
-	.find_fixed_event = intel_find_fixed_event,
-=======
 void intel_pmu_cross_mapped_check(struct kvm_pmu *pmu)
 {
 	struct kvm_pmc *pmc = NULL;
@@ -847,7 +798,6 @@
 
 struct kvm_pmu_ops intel_pmu_ops __initdata = {
 	.hw_event_available = intel_hw_event_available,
->>>>>>> d60c95ef
 	.pmc_is_enabled = intel_pmc_is_enabled,
 	.pmc_idx_to_pmc = intel_pmc_idx_to_pmc,
 	.rdpmc_ecx_to_pmc = intel_rdpmc_ecx_to_pmc,
