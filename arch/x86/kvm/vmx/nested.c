// SPDX-License-Identifier: GPL-2.0

#include <linux/objtool.h>
#include <linux/percpu.h>

#include <asm/debugreg.h>
#include <asm/mmu_context.h>

#include "cpuid.h"
#include "evmcs.h"
#include "hyperv.h"
#include "mmu.h"
#include "nested.h"
#include "pmu.h"
#include "sgx.h"
#include "trace.h"
#include "vmx.h"
#include "x86.h"

static bool __read_mostly enable_shadow_vmcs = 1;
module_param_named(enable_shadow_vmcs, enable_shadow_vmcs, bool, S_IRUGO);

static bool __read_mostly nested_early_check = 0;
module_param(nested_early_check, bool, S_IRUGO);

#define CC KVM_NESTED_VMENTER_CONSISTENCY_CHECK

/*
 * Hyper-V requires all of these, so mark them as supported even though
 * they are just treated the same as all-context.
 */
#define VMX_VPID_EXTENT_SUPPORTED_MASK		\
	(VMX_VPID_EXTENT_INDIVIDUAL_ADDR_BIT |	\
	VMX_VPID_EXTENT_SINGLE_CONTEXT_BIT |	\
	VMX_VPID_EXTENT_GLOBAL_CONTEXT_BIT |	\
	VMX_VPID_EXTENT_SINGLE_NON_GLOBAL_BIT)

#define VMX_MISC_EMULATED_PREEMPTION_TIMER_RATE 5

enum {
	VMX_VMREAD_BITMAP,
	VMX_VMWRITE_BITMAP,
	VMX_BITMAP_NR
};
static unsigned long *vmx_bitmap[VMX_BITMAP_NR];

#define vmx_vmread_bitmap                    (vmx_bitmap[VMX_VMREAD_BITMAP])
#define vmx_vmwrite_bitmap                   (vmx_bitmap[VMX_VMWRITE_BITMAP])

struct shadow_vmcs_field {
	u16	encoding;
	u16	offset;
};
static struct shadow_vmcs_field shadow_read_only_fields[] = {
#define SHADOW_FIELD_RO(x, y) { x, offsetof(struct vmcs12, y) },
#include "vmcs_shadow_fields.h"
};
static int max_shadow_read_only_fields =
	ARRAY_SIZE(shadow_read_only_fields);

static struct shadow_vmcs_field shadow_read_write_fields[] = {
#define SHADOW_FIELD_RW(x, y) { x, offsetof(struct vmcs12, y) },
#include "vmcs_shadow_fields.h"
};
static int max_shadow_read_write_fields =
	ARRAY_SIZE(shadow_read_write_fields);

static void init_vmcs_shadow_fields(void)
{
	int i, j;

	memset(vmx_vmread_bitmap, 0xff, PAGE_SIZE);
	memset(vmx_vmwrite_bitmap, 0xff, PAGE_SIZE);

	for (i = j = 0; i < max_shadow_read_only_fields; i++) {
		struct shadow_vmcs_field entry = shadow_read_only_fields[i];
		u16 field = entry.encoding;

		if (vmcs_field_width(field) == VMCS_FIELD_WIDTH_U64 &&
		    (i + 1 == max_shadow_read_only_fields ||
		     shadow_read_only_fields[i + 1].encoding != field + 1))
			pr_err("Missing field from shadow_read_only_field %x\n",
			       field + 1);

		clear_bit(field, vmx_vmread_bitmap);
		if (field & 1)
#ifdef CONFIG_X86_64
			continue;
#else
			entry.offset += sizeof(u32);
#endif
		shadow_read_only_fields[j++] = entry;
	}
	max_shadow_read_only_fields = j;

	for (i = j = 0; i < max_shadow_read_write_fields; i++) {
		struct shadow_vmcs_field entry = shadow_read_write_fields[i];
		u16 field = entry.encoding;

		if (vmcs_field_width(field) == VMCS_FIELD_WIDTH_U64 &&
		    (i + 1 == max_shadow_read_write_fields ||
		     shadow_read_write_fields[i + 1].encoding != field + 1))
			pr_err("Missing field from shadow_read_write_field %x\n",
			       field + 1);

		WARN_ONCE(field >= GUEST_ES_AR_BYTES &&
			  field <= GUEST_TR_AR_BYTES,
			  "Update vmcs12_write_any() to drop reserved bits from AR_BYTES");

		/*
		 * PML and the preemption timer can be emulated, but the
		 * processor cannot vmwrite to fields that don't exist
		 * on bare metal.
		 */
		switch (field) {
		case GUEST_PML_INDEX:
			if (!cpu_has_vmx_pml())
				continue;
			break;
		case VMX_PREEMPTION_TIMER_VALUE:
			if (!cpu_has_vmx_preemption_timer())
				continue;
			break;
		case GUEST_INTR_STATUS:
			if (!cpu_has_vmx_apicv())
				continue;
			break;
		default:
			break;
		}

		clear_bit(field, vmx_vmwrite_bitmap);
		clear_bit(field, vmx_vmread_bitmap);
		if (field & 1)
#ifdef CONFIG_X86_64
			continue;
#else
			entry.offset += sizeof(u32);
#endif
		shadow_read_write_fields[j++] = entry;
	}
	max_shadow_read_write_fields = j;
}

/*
 * The following 3 functions, nested_vmx_succeed()/failValid()/failInvalid(),
 * set the success or error code of an emulated VMX instruction (as specified
 * by Vol 2B, VMX Instruction Reference, "Conventions"), and skip the emulated
 * instruction.
 */
static int nested_vmx_succeed(struct kvm_vcpu *vcpu)
{
	vmx_set_rflags(vcpu, vmx_get_rflags(vcpu)
			& ~(X86_EFLAGS_CF | X86_EFLAGS_PF | X86_EFLAGS_AF |
			    X86_EFLAGS_ZF | X86_EFLAGS_SF | X86_EFLAGS_OF));
	return kvm_skip_emulated_instruction(vcpu);
}

static int nested_vmx_failInvalid(struct kvm_vcpu *vcpu)
{
	vmx_set_rflags(vcpu, (vmx_get_rflags(vcpu)
			& ~(X86_EFLAGS_PF | X86_EFLAGS_AF | X86_EFLAGS_ZF |
			    X86_EFLAGS_SF | X86_EFLAGS_OF))
			| X86_EFLAGS_CF);
	return kvm_skip_emulated_instruction(vcpu);
}

static int nested_vmx_failValid(struct kvm_vcpu *vcpu,
				u32 vm_instruction_error)
{
	vmx_set_rflags(vcpu, (vmx_get_rflags(vcpu)
			& ~(X86_EFLAGS_CF | X86_EFLAGS_PF | X86_EFLAGS_AF |
			    X86_EFLAGS_SF | X86_EFLAGS_OF))
			| X86_EFLAGS_ZF);
	get_vmcs12(vcpu)->vm_instruction_error = vm_instruction_error;
	/*
	 * We don't need to force sync to shadow VMCS because
	 * VM_INSTRUCTION_ERROR is not shadowed. Enlightened VMCS 'shadows' all
	 * fields and thus must be synced.
	 */
	if (to_vmx(vcpu)->nested.hv_evmcs_vmptr != EVMPTR_INVALID)
		to_vmx(vcpu)->nested.need_vmcs12_to_shadow_sync = true;

	return kvm_skip_emulated_instruction(vcpu);
}

static int nested_vmx_fail(struct kvm_vcpu *vcpu, u32 vm_instruction_error)
{
	struct vcpu_vmx *vmx = to_vmx(vcpu);

	/*
	 * failValid writes the error number to the current VMCS, which
	 * can't be done if there isn't a current VMCS.
	 */
	if (vmx->nested.current_vmptr == INVALID_GPA &&
	    !evmptr_is_valid(vmx->nested.hv_evmcs_vmptr))
		return nested_vmx_failInvalid(vcpu);

	return nested_vmx_failValid(vcpu, vm_instruction_error);
}

static void nested_vmx_abort(struct kvm_vcpu *vcpu, u32 indicator)
{
	/* TODO: not to reset guest simply here. */
	kvm_make_request(KVM_REQ_TRIPLE_FAULT, vcpu);
	pr_debug_ratelimited("kvm: nested vmx abort, indicator %d\n", indicator);
}

static inline bool vmx_control_verify(u32 control, u32 low, u32 high)
{
	return fixed_bits_valid(control, low, high);
}

static inline u64 vmx_control_msr(u32 low, u32 high)
{
	return low | ((u64)high << 32);
}

static void vmx_disable_shadow_vmcs(struct vcpu_vmx *vmx)
{
	secondary_exec_controls_clearbit(vmx, SECONDARY_EXEC_SHADOW_VMCS);
	vmcs_write64(VMCS_LINK_POINTER, INVALID_GPA);
	vmx->nested.need_vmcs12_to_shadow_sync = false;
}

static inline void nested_release_evmcs(struct kvm_vcpu *vcpu)
{
	struct vcpu_vmx *vmx = to_vmx(vcpu);

	if (evmptr_is_valid(vmx->nested.hv_evmcs_vmptr)) {
		kvm_vcpu_unmap(vcpu, &vmx->nested.hv_evmcs_map, true);
		vmx->nested.hv_evmcs = NULL;
	}

	vmx->nested.hv_evmcs_vmptr = EVMPTR_INVALID;
}

static void vmx_sync_vmcs_host_state(struct vcpu_vmx *vmx,
				     struct loaded_vmcs *prev)
{
	struct vmcs_host_state *dest, *src;

	if (unlikely(!vmx->guest_state_loaded))
		return;

	src = &prev->host_state;
	dest = &vmx->loaded_vmcs->host_state;

	vmx_set_host_fs_gs(dest, src->fs_sel, src->gs_sel, src->fs_base, src->gs_base);
	dest->ldt_sel = src->ldt_sel;
#ifdef CONFIG_X86_64
	dest->ds_sel = src->ds_sel;
	dest->es_sel = src->es_sel;
#endif
}

static void vmx_switch_vmcs(struct kvm_vcpu *vcpu, struct loaded_vmcs *vmcs)
{
	struct vcpu_vmx *vmx = to_vmx(vcpu);
	struct loaded_vmcs *prev;
	int cpu;

	if (WARN_ON_ONCE(vmx->loaded_vmcs == vmcs))
		return;

	cpu = get_cpu();
	prev = vmx->loaded_vmcs;
	vmx->loaded_vmcs = vmcs;
	vmx_vcpu_load_vmcs(vcpu, cpu, prev);
	vmx_sync_vmcs_host_state(vmx, prev);
	put_cpu();

	vcpu->arch.regs_avail = ~VMX_REGS_LAZY_LOAD_SET;

	/*
	 * All lazily updated registers will be reloaded from VMCS12 on both
	 * vmentry and vmexit.
	 */
	vcpu->arch.regs_dirty = 0;
}

/*
 * Free whatever needs to be freed from vmx->nested when L1 goes down, or
 * just stops using VMX.
 */
static void free_nested(struct kvm_vcpu *vcpu)
{
	struct vcpu_vmx *vmx = to_vmx(vcpu);

	if (WARN_ON_ONCE(vmx->loaded_vmcs != &vmx->vmcs01))
		vmx_switch_vmcs(vcpu, &vmx->vmcs01);

	if (!vmx->nested.vmxon && !vmx->nested.smm.vmxon)
		return;

	kvm_clear_request(KVM_REQ_GET_NESTED_STATE_PAGES, vcpu);

	vmx->nested.vmxon = false;
	vmx->nested.smm.vmxon = false;
	vmx->nested.vmxon_ptr = INVALID_GPA;
	free_vpid(vmx->nested.vpid02);
	vmx->nested.posted_intr_nv = -1;
	vmx->nested.current_vmptr = INVALID_GPA;
	if (enable_shadow_vmcs) {
		vmx_disable_shadow_vmcs(vmx);
		vmcs_clear(vmx->vmcs01.shadow_vmcs);
		free_vmcs(vmx->vmcs01.shadow_vmcs);
		vmx->vmcs01.shadow_vmcs = NULL;
	}
	kfree(vmx->nested.cached_vmcs12);
	vmx->nested.cached_vmcs12 = NULL;
	kfree(vmx->nested.cached_shadow_vmcs12);
	vmx->nested.cached_shadow_vmcs12 = NULL;
	/*
	 * Unpin physical memory we referred to in the vmcs02.  The APIC access
	 * page's backing page (yeah, confusing) shouldn't actually be accessed,
	 * and if it is written, the contents are irrelevant.
	 */
	kvm_vcpu_unmap(vcpu, &vmx->nested.apic_access_page_map, false);
	kvm_vcpu_unmap(vcpu, &vmx->nested.virtual_apic_map, true);
	kvm_vcpu_unmap(vcpu, &vmx->nested.pi_desc_map, true);
	vmx->nested.pi_desc = NULL;

	kvm_mmu_free_roots(vcpu->kvm, &vcpu->arch.guest_mmu, KVM_MMU_ROOTS_ALL);

	nested_release_evmcs(vcpu);

	free_loaded_vmcs(&vmx->nested.vmcs02);
}

/*
 * Ensure that the current vmcs of the logical processor is the
 * vmcs01 of the vcpu before calling free_nested().
 */
void nested_vmx_free_vcpu(struct kvm_vcpu *vcpu)
{
	vcpu_load(vcpu);
	vmx_leave_nested(vcpu);
	vcpu_put(vcpu);
}

#define EPTP_PA_MASK   GENMASK_ULL(51, 12)

static bool nested_ept_root_matches(hpa_t root_hpa, u64 root_eptp, u64 eptp)
{
	return VALID_PAGE(root_hpa) &&
	       ((root_eptp & EPTP_PA_MASK) == (eptp & EPTP_PA_MASK));
}

static void nested_ept_invalidate_addr(struct kvm_vcpu *vcpu, gpa_t eptp,
				       gpa_t addr)
{
	uint i;
	struct kvm_mmu_root_info *cached_root;

	WARN_ON_ONCE(!mmu_is_nested(vcpu));

	for (i = 0; i < KVM_MMU_NUM_PREV_ROOTS; i++) {
		cached_root = &vcpu->arch.mmu->prev_roots[i];

		if (nested_ept_root_matches(cached_root->hpa, cached_root->pgd,
					    eptp))
			vcpu->arch.mmu->invlpg(vcpu, addr, cached_root->hpa);
	}
}

static void nested_ept_inject_page_fault(struct kvm_vcpu *vcpu,
		struct x86_exception *fault)
{
	struct vmcs12 *vmcs12 = get_vmcs12(vcpu);
	struct vcpu_vmx *vmx = to_vmx(vcpu);
	u32 vm_exit_reason;
	unsigned long exit_qualification = vcpu->arch.exit_qualification;

	if (vmx->nested.pml_full) {
		vm_exit_reason = EXIT_REASON_PML_FULL;
		vmx->nested.pml_full = false;
		exit_qualification &= INTR_INFO_UNBLOCK_NMI;
	} else {
		if (fault->error_code & PFERR_RSVD_MASK)
			vm_exit_reason = EXIT_REASON_EPT_MISCONFIG;
		else
			vm_exit_reason = EXIT_REASON_EPT_VIOLATION;

		/*
		 * Although the caller (kvm_inject_emulated_page_fault) would
		 * have already synced the faulting address in the shadow EPT
		 * tables for the current EPTP12, we also need to sync it for
		 * any other cached EPTP02s based on the same EP4TA, since the
		 * TLB associates mappings to the EP4TA rather than the full EPTP.
		 */
		nested_ept_invalidate_addr(vcpu, vmcs12->ept_pointer,
					   fault->address);
	}

	nested_vmx_vmexit(vcpu, vm_exit_reason, 0, exit_qualification);
	vmcs12->guest_physical_address = fault->address;
}

static void nested_ept_new_eptp(struct kvm_vcpu *vcpu)
{
	struct vcpu_vmx *vmx = to_vmx(vcpu);
	bool execonly = vmx->nested.msrs.ept_caps & VMX_EPT_EXECUTE_ONLY_BIT;
	int ept_lpage_level = ept_caps_to_lpage_level(vmx->nested.msrs.ept_caps);

	kvm_init_shadow_ept_mmu(vcpu, execonly, ept_lpage_level,
				nested_ept_ad_enabled(vcpu),
				nested_ept_get_eptp(vcpu));
}

static void nested_ept_init_mmu_context(struct kvm_vcpu *vcpu)
{
	WARN_ON(mmu_is_nested(vcpu));

	vcpu->arch.mmu = &vcpu->arch.guest_mmu;
	nested_ept_new_eptp(vcpu);
	vcpu->arch.mmu->get_guest_pgd     = nested_ept_get_eptp;
	vcpu->arch.mmu->inject_page_fault = nested_ept_inject_page_fault;
	vcpu->arch.mmu->get_pdptr         = kvm_pdptr_read;

	vcpu->arch.walk_mmu              = &vcpu->arch.nested_mmu;
}

static void nested_ept_uninit_mmu_context(struct kvm_vcpu *vcpu)
{
	vcpu->arch.mmu = &vcpu->arch.root_mmu;
	vcpu->arch.walk_mmu = &vcpu->arch.root_mmu;
}

static bool nested_vmx_is_page_fault_vmexit(struct vmcs12 *vmcs12,
					    u16 error_code)
{
	bool inequality, bit;

	bit = (vmcs12->exception_bitmap & (1u << PF_VECTOR)) != 0;
	inequality =
		(error_code & vmcs12->page_fault_error_code_mask) !=
		 vmcs12->page_fault_error_code_match;
	return inequality ^ bit;
}

static bool nested_vmx_is_exception_vmexit(struct kvm_vcpu *vcpu, u8 vector,
					   u32 error_code)
{
	struct vmcs12 *vmcs12 = get_vmcs12(vcpu);

	/*
	 * Drop bits 31:16 of the error code when performing the #PF mask+match
	 * check.  All VMCS fields involved are 32 bits, but Intel CPUs never
	 * set bits 31:16 and VMX disallows setting bits 31:16 in the injected
	 * error code.  Including the to-be-dropped bits in the check might
	 * result in an "impossible" or missed exit from L1's perspective.
	 */
	if (vector == PF_VECTOR)
		return nested_vmx_is_page_fault_vmexit(vmcs12, (u16)error_code);

	return (vmcs12->exception_bitmap & (1u << vector));
}

static int nested_vmx_check_io_bitmap_controls(struct kvm_vcpu *vcpu,
					       struct vmcs12 *vmcs12)
{
	if (!nested_cpu_has(vmcs12, CPU_BASED_USE_IO_BITMAPS))
		return 0;

	if (CC(!page_address_valid(vcpu, vmcs12->io_bitmap_a)) ||
	    CC(!page_address_valid(vcpu, vmcs12->io_bitmap_b)))
		return -EINVAL;

	return 0;
}

static int nested_vmx_check_msr_bitmap_controls(struct kvm_vcpu *vcpu,
						struct vmcs12 *vmcs12)
{
	if (!nested_cpu_has(vmcs12, CPU_BASED_USE_MSR_BITMAPS))
		return 0;

	if (CC(!page_address_valid(vcpu, vmcs12->msr_bitmap)))
		return -EINVAL;

	return 0;
}

static int nested_vmx_check_tpr_shadow_controls(struct kvm_vcpu *vcpu,
						struct vmcs12 *vmcs12)
{
	if (!nested_cpu_has(vmcs12, CPU_BASED_TPR_SHADOW))
		return 0;

	if (CC(!page_address_valid(vcpu, vmcs12->virtual_apic_page_addr)))
		return -EINVAL;

	return 0;
}

/*
<<<<<<< HEAD
 * If a msr is allowed by L0, we should check whether it is allowed by L1.
 * The corresponding bit will be cleared unless both of L0 and L1 allow it.
 */
static void nested_vmx_disable_intercept_for_msr(unsigned long *msr_bitmap_l1,
					       unsigned long *msr_bitmap_nested,
					       u32 msr, int type)
{
	int f = sizeof(unsigned long);

	/*
	 * See Intel PRM Vol. 3, 20.6.9 (MSR-Bitmap Address). Early manuals
	 * have the write-low and read-high bitmap offsets the wrong way round.
	 * We can control MSRs 0x00000000-0x00001fff and 0xc0000000-0xc0001fff.
	 */
	if (msr <= 0x1fff) {
		if (type & MSR_TYPE_R &&
		   !test_bit(msr, msr_bitmap_l1 + 0x000 / f))
			/* read-low */
			__clear_bit(msr, msr_bitmap_nested + 0x000 / f);

		if (type & MSR_TYPE_W &&
		   !test_bit(msr, msr_bitmap_l1 + 0x800 / f))
			/* write-low */
			__clear_bit(msr, msr_bitmap_nested + 0x800 / f);

	} else if ((msr >= 0xc0000000) && (msr <= 0xc0001fff)) {
		msr &= 0x1fff;
		if (type & MSR_TYPE_R &&
		   !test_bit(msr, msr_bitmap_l1 + 0x400 / f))
			/* read-high */
			__clear_bit(msr, msr_bitmap_nested + 0x400 / f);

		if (type & MSR_TYPE_W &&
		   !test_bit(msr, msr_bitmap_l1 + 0xc00 / f))
			/* write-high */
			__clear_bit(msr, msr_bitmap_nested + 0xc00 / f);

	}
=======
 * For x2APIC MSRs, ignore the vmcs01 bitmap.  L1 can enable x2APIC without L1
 * itself utilizing x2APIC.  All MSRs were previously set to be intercepted,
 * only the "disable intercept" case needs to be handled.
 */
static void nested_vmx_disable_intercept_for_x2apic_msr(unsigned long *msr_bitmap_l1,
							unsigned long *msr_bitmap_l0,
							u32 msr, int type)
{
	if (type & MSR_TYPE_R && !vmx_test_msr_bitmap_read(msr_bitmap_l1, msr))
		vmx_clear_msr_bitmap_read(msr_bitmap_l0, msr);

	if (type & MSR_TYPE_W && !vmx_test_msr_bitmap_write(msr_bitmap_l1, msr))
		vmx_clear_msr_bitmap_write(msr_bitmap_l0, msr);
>>>>>>> d60c95ef
}

static inline void enable_x2apic_msr_intercepts(unsigned long *msr_bitmap)
{
	int msr;

	for (msr = 0x800; msr <= 0x8ff; msr += BITS_PER_LONG) {
		unsigned word = msr / BITS_PER_LONG;

		msr_bitmap[word] = ~0;
		msr_bitmap[word + (0x800 / sizeof(long))] = ~0;
	}
}

#define BUILD_NVMX_MSR_INTERCEPT_HELPER(rw)					\
static inline									\
void nested_vmx_set_msr_##rw##_intercept(struct vcpu_vmx *vmx,			\
					 unsigned long *msr_bitmap_l1,		\
					 unsigned long *msr_bitmap_l0, u32 msr)	\
{										\
	if (vmx_test_msr_bitmap_##rw(vmx->vmcs01.msr_bitmap, msr) ||		\
	    vmx_test_msr_bitmap_##rw(msr_bitmap_l1, msr))			\
		vmx_set_msr_bitmap_##rw(msr_bitmap_l0, msr);			\
	else									\
		vmx_clear_msr_bitmap_##rw(msr_bitmap_l0, msr);			\
}
BUILD_NVMX_MSR_INTERCEPT_HELPER(read)
BUILD_NVMX_MSR_INTERCEPT_HELPER(write)

static inline void nested_vmx_set_intercept_for_msr(struct vcpu_vmx *vmx,
						    unsigned long *msr_bitmap_l1,
						    unsigned long *msr_bitmap_l0,
						    u32 msr, int types)
{
	if (types & MSR_TYPE_R)
		nested_vmx_set_msr_read_intercept(vmx, msr_bitmap_l1,
						  msr_bitmap_l0, msr);
	if (types & MSR_TYPE_W)
		nested_vmx_set_msr_write_intercept(vmx, msr_bitmap_l1,
						   msr_bitmap_l0, msr);
}

/*
 * Merge L0's and L1's MSR bitmap, return false to indicate that
 * we do not use the hardware.
 */
static inline bool nested_vmx_prepare_msr_bitmap(struct kvm_vcpu *vcpu,
						 struct vmcs12 *vmcs12)
{
	struct vcpu_vmx *vmx = to_vmx(vcpu);
	int msr;
	unsigned long *msr_bitmap_l1;
	unsigned long *msr_bitmap_l0 = vmx->nested.vmcs02.msr_bitmap;
<<<<<<< HEAD
=======
	struct hv_enlightened_vmcs *evmcs = vmx->nested.hv_evmcs;
>>>>>>> d60c95ef
	struct kvm_host_map *map = &vmx->nested.msr_bitmap_map;

	/* Nothing to do if the MSR bitmap is not in use.  */
	if (!cpu_has_vmx_msr_bitmap() ||
	    !nested_cpu_has(vmcs12, CPU_BASED_USE_MSR_BITMAPS))
		return false;

	/*
	 * MSR bitmap update can be skipped when:
	 * - MSR bitmap for L1 hasn't changed.
	 * - Nested hypervisor (L1) is attempting to launch the same L2 as
	 *   before.
	 * - Nested hypervisor (L1) has enabled 'Enlightened MSR Bitmap' feature
	 *   and tells KVM (L0) there were no changes in MSR bitmap for L2.
	 */
	if (!vmx->nested.force_msr_bitmap_recalc && evmcs &&
	    evmcs->hv_enlightenments_control.msr_bitmap &&
	    evmcs->hv_clean_fields & HV_VMX_ENLIGHTENED_CLEAN_FIELD_MSR_BITMAP)
		return true;

	if (kvm_vcpu_map(vcpu, gpa_to_gfn(vmcs12->msr_bitmap), map))
		return false;

	msr_bitmap_l1 = (unsigned long *)map->hva;

	/*
	 * To keep the control flow simple, pay eight 8-byte writes (sixteen
	 * 4-byte writes on 32-bit systems) up front to enable intercepts for
	 * the x2APIC MSR range and selectively toggle those relevant to L2.
	 */
	enable_x2apic_msr_intercepts(msr_bitmap_l0);

	if (nested_cpu_has_virt_x2apic_mode(vmcs12)) {
		if (nested_cpu_has_apic_reg_virt(vmcs12)) {
			/*
			 * L0 need not intercept reads for MSRs between 0x800
			 * and 0x8ff, it just lets the processor take the value
			 * from the virtual-APIC page; take those 256 bits
			 * directly from the L1 bitmap.
			 */
			for (msr = 0x800; msr <= 0x8ff; msr += BITS_PER_LONG) {
				unsigned word = msr / BITS_PER_LONG;

				msr_bitmap_l0[word] = msr_bitmap_l1[word];
			}
		}

		nested_vmx_disable_intercept_for_x2apic_msr(
			msr_bitmap_l1, msr_bitmap_l0,
			X2APIC_MSR(APIC_TASKPRI),
			MSR_TYPE_R | MSR_TYPE_W);

		if (nested_cpu_has_vid(vmcs12)) {
			nested_vmx_disable_intercept_for_x2apic_msr(
				msr_bitmap_l1, msr_bitmap_l0,
				X2APIC_MSR(APIC_EOI),
				MSR_TYPE_W);
			nested_vmx_disable_intercept_for_x2apic_msr(
				msr_bitmap_l1, msr_bitmap_l0,
				X2APIC_MSR(APIC_SELF_IPI),
				MSR_TYPE_W);
		}
	}

	/*
	 * Always check vmcs01's bitmap to honor userspace MSR filters and any
	 * other runtime changes to vmcs01's bitmap, e.g. dynamic pass-through.
	 */
#ifdef CONFIG_X86_64
	nested_vmx_set_intercept_for_msr(vmx, msr_bitmap_l1, msr_bitmap_l0,
					 MSR_FS_BASE, MSR_TYPE_RW);

	nested_vmx_set_intercept_for_msr(vmx, msr_bitmap_l1, msr_bitmap_l0,
					 MSR_GS_BASE, MSR_TYPE_RW);

	nested_vmx_set_intercept_for_msr(vmx, msr_bitmap_l1, msr_bitmap_l0,
					 MSR_KERNEL_GS_BASE, MSR_TYPE_RW);
#endif
	nested_vmx_set_intercept_for_msr(vmx, msr_bitmap_l1, msr_bitmap_l0,
					 MSR_IA32_SPEC_CTRL, MSR_TYPE_RW);

	nested_vmx_set_intercept_for_msr(vmx, msr_bitmap_l1, msr_bitmap_l0,
					 MSR_IA32_PRED_CMD, MSR_TYPE_W);
<<<<<<< HEAD

	kvm_vcpu_unmap(vcpu, &vmx->nested.msr_bitmap_map, false);
=======

	kvm_vcpu_unmap(vcpu, &vmx->nested.msr_bitmap_map, false);

	vmx->nested.force_msr_bitmap_recalc = false;
>>>>>>> d60c95ef

	return true;
}

static void nested_cache_shadow_vmcs12(struct kvm_vcpu *vcpu,
				       struct vmcs12 *vmcs12)
{
	struct vcpu_vmx *vmx = to_vmx(vcpu);
	struct gfn_to_hva_cache *ghc = &vmx->nested.shadow_vmcs12_cache;

	if (!nested_cpu_has_shadow_vmcs(vmcs12) ||
	    vmcs12->vmcs_link_pointer == INVALID_GPA)
		return;

	if (ghc->gpa != vmcs12->vmcs_link_pointer &&
	    kvm_gfn_to_hva_cache_init(vcpu->kvm, ghc,
				      vmcs12->vmcs_link_pointer, VMCS12_SIZE))
		return;

	kvm_read_guest_cached(vmx->vcpu.kvm, ghc, get_shadow_vmcs12(vcpu),
			      VMCS12_SIZE);
}

static void nested_flush_cached_shadow_vmcs12(struct kvm_vcpu *vcpu,
					      struct vmcs12 *vmcs12)
{
	struct vcpu_vmx *vmx = to_vmx(vcpu);
	struct gfn_to_hva_cache *ghc = &vmx->nested.shadow_vmcs12_cache;

	if (!nested_cpu_has_shadow_vmcs(vmcs12) ||
	    vmcs12->vmcs_link_pointer == INVALID_GPA)
		return;

	if (ghc->gpa != vmcs12->vmcs_link_pointer &&
	    kvm_gfn_to_hva_cache_init(vcpu->kvm, ghc,
				      vmcs12->vmcs_link_pointer, VMCS12_SIZE))
		return;

	kvm_write_guest_cached(vmx->vcpu.kvm, ghc, get_shadow_vmcs12(vcpu),
			       VMCS12_SIZE);
}

/*
 * In nested virtualization, check if L1 has set
 * VM_EXIT_ACK_INTR_ON_EXIT
 */
static bool nested_exit_intr_ack_set(struct kvm_vcpu *vcpu)
{
	return get_vmcs12(vcpu)->vm_exit_controls &
		VM_EXIT_ACK_INTR_ON_EXIT;
}

static int nested_vmx_check_apic_access_controls(struct kvm_vcpu *vcpu,
					  struct vmcs12 *vmcs12)
{
	if (nested_cpu_has2(vmcs12, SECONDARY_EXEC_VIRTUALIZE_APIC_ACCESSES) &&
	    CC(!page_address_valid(vcpu, vmcs12->apic_access_addr)))
		return -EINVAL;
	else
		return 0;
}

static int nested_vmx_check_apicv_controls(struct kvm_vcpu *vcpu,
					   struct vmcs12 *vmcs12)
{
	if (!nested_cpu_has_virt_x2apic_mode(vmcs12) &&
	    !nested_cpu_has_apic_reg_virt(vmcs12) &&
	    !nested_cpu_has_vid(vmcs12) &&
	    !nested_cpu_has_posted_intr(vmcs12))
		return 0;

	/*
	 * If virtualize x2apic mode is enabled,
	 * virtualize apic access must be disabled.
	 */
	if (CC(nested_cpu_has_virt_x2apic_mode(vmcs12) &&
	       nested_cpu_has2(vmcs12, SECONDARY_EXEC_VIRTUALIZE_APIC_ACCESSES)))
		return -EINVAL;

	/*
	 * If virtual interrupt delivery is enabled,
	 * we must exit on external interrupts.
	 */
	if (CC(nested_cpu_has_vid(vmcs12) && !nested_exit_on_intr(vcpu)))
		return -EINVAL;

	/*
	 * bits 15:8 should be zero in posted_intr_nv,
	 * the descriptor address has been already checked
	 * in nested_get_vmcs12_pages.
	 *
	 * bits 5:0 of posted_intr_desc_addr should be zero.
	 */
	if (nested_cpu_has_posted_intr(vmcs12) &&
	   (CC(!nested_cpu_has_vid(vmcs12)) ||
	    CC(!nested_exit_intr_ack_set(vcpu)) ||
	    CC((vmcs12->posted_intr_nv & 0xff00)) ||
	    CC(!kvm_vcpu_is_legal_aligned_gpa(vcpu, vmcs12->posted_intr_desc_addr, 64))))
		return -EINVAL;

	/* tpr shadow is needed by all apicv features. */
	if (CC(!nested_cpu_has(vmcs12, CPU_BASED_TPR_SHADOW)))
		return -EINVAL;

	return 0;
}

static int nested_vmx_check_msr_switch(struct kvm_vcpu *vcpu,
				       u32 count, u64 addr)
{
	if (count == 0)
		return 0;

	if (!kvm_vcpu_is_legal_aligned_gpa(vcpu, addr, 16) ||
	    !kvm_vcpu_is_legal_gpa(vcpu, (addr + count * sizeof(struct vmx_msr_entry) - 1)))
		return -EINVAL;

	return 0;
}

static int nested_vmx_check_exit_msr_switch_controls(struct kvm_vcpu *vcpu,
						     struct vmcs12 *vmcs12)
{
	if (CC(nested_vmx_check_msr_switch(vcpu,
					   vmcs12->vm_exit_msr_load_count,
					   vmcs12->vm_exit_msr_load_addr)) ||
	    CC(nested_vmx_check_msr_switch(vcpu,
					   vmcs12->vm_exit_msr_store_count,
					   vmcs12->vm_exit_msr_store_addr)))
		return -EINVAL;

	return 0;
}

static int nested_vmx_check_entry_msr_switch_controls(struct kvm_vcpu *vcpu,
                                                      struct vmcs12 *vmcs12)
{
	if (CC(nested_vmx_check_msr_switch(vcpu,
					   vmcs12->vm_entry_msr_load_count,
					   vmcs12->vm_entry_msr_load_addr)))
                return -EINVAL;

	return 0;
}

static int nested_vmx_check_pml_controls(struct kvm_vcpu *vcpu,
					 struct vmcs12 *vmcs12)
{
	if (!nested_cpu_has_pml(vmcs12))
		return 0;

	if (CC(!nested_cpu_has_ept(vmcs12)) ||
	    CC(!page_address_valid(vcpu, vmcs12->pml_address)))
		return -EINVAL;

	return 0;
}

static int nested_vmx_check_unrestricted_guest_controls(struct kvm_vcpu *vcpu,
							struct vmcs12 *vmcs12)
{
	if (CC(nested_cpu_has2(vmcs12, SECONDARY_EXEC_UNRESTRICTED_GUEST) &&
	       !nested_cpu_has_ept(vmcs12)))
		return -EINVAL;
	return 0;
}

static int nested_vmx_check_mode_based_ept_exec_controls(struct kvm_vcpu *vcpu,
							 struct vmcs12 *vmcs12)
{
	if (CC(nested_cpu_has2(vmcs12, SECONDARY_EXEC_MODE_BASED_EPT_EXEC) &&
	       !nested_cpu_has_ept(vmcs12)))
		return -EINVAL;
	return 0;
}

static int nested_vmx_check_shadow_vmcs_controls(struct kvm_vcpu *vcpu,
						 struct vmcs12 *vmcs12)
{
	if (!nested_cpu_has_shadow_vmcs(vmcs12))
		return 0;

	if (CC(!page_address_valid(vcpu, vmcs12->vmread_bitmap)) ||
	    CC(!page_address_valid(vcpu, vmcs12->vmwrite_bitmap)))
		return -EINVAL;

	return 0;
}

static int nested_vmx_msr_check_common(struct kvm_vcpu *vcpu,
				       struct vmx_msr_entry *e)
{
	/* x2APIC MSR accesses are not allowed */
	if (CC(vcpu->arch.apic_base & X2APIC_ENABLE && e->index >> 8 == 0x8))
		return -EINVAL;
	if (CC(e->index == MSR_IA32_UCODE_WRITE) || /* SDM Table 35-2 */
	    CC(e->index == MSR_IA32_UCODE_REV))
		return -EINVAL;
	if (CC(e->reserved != 0))
		return -EINVAL;
	return 0;
}

static int nested_vmx_load_msr_check(struct kvm_vcpu *vcpu,
				     struct vmx_msr_entry *e)
{
	if (CC(e->index == MSR_FS_BASE) ||
	    CC(e->index == MSR_GS_BASE) ||
	    CC(e->index == MSR_IA32_SMM_MONITOR_CTL) || /* SMM is not supported */
	    nested_vmx_msr_check_common(vcpu, e))
		return -EINVAL;
	return 0;
}

static int nested_vmx_store_msr_check(struct kvm_vcpu *vcpu,
				      struct vmx_msr_entry *e)
{
	if (CC(e->index == MSR_IA32_SMBASE) || /* SMM is not supported */
	    nested_vmx_msr_check_common(vcpu, e))
		return -EINVAL;
	return 0;
}

static u32 nested_vmx_max_atomic_switch_msrs(struct kvm_vcpu *vcpu)
{
	struct vcpu_vmx *vmx = to_vmx(vcpu);
	u64 vmx_misc = vmx_control_msr(vmx->nested.msrs.misc_low,
				       vmx->nested.msrs.misc_high);

	return (vmx_misc_max_msr(vmx_misc) + 1) * VMX_MISC_MSR_LIST_MULTIPLIER;
}

/*
 * Load guest's/host's msr at nested entry/exit.
 * return 0 for success, entry index for failure.
 *
 * One of the failure modes for MSR load/store is when a list exceeds the
 * virtual hardware's capacity. To maintain compatibility with hardware inasmuch
 * as possible, process all valid entries before failing rather than precheck
 * for a capacity violation.
 */
static u32 nested_vmx_load_msr(struct kvm_vcpu *vcpu, u64 gpa, u32 count)
{
	u32 i;
	struct vmx_msr_entry e;
	u32 max_msr_list_size = nested_vmx_max_atomic_switch_msrs(vcpu);

	for (i = 0; i < count; i++) {
		if (unlikely(i >= max_msr_list_size))
			goto fail;

		if (kvm_vcpu_read_guest(vcpu, gpa + i * sizeof(e),
					&e, sizeof(e))) {
			pr_debug_ratelimited(
				"%s cannot read MSR entry (%u, 0x%08llx)\n",
				__func__, i, gpa + i * sizeof(e));
			goto fail;
		}
		if (nested_vmx_load_msr_check(vcpu, &e)) {
			pr_debug_ratelimited(
				"%s check failed (%u, 0x%x, 0x%x)\n",
				__func__, i, e.index, e.reserved);
			goto fail;
		}
		if (kvm_set_msr(vcpu, e.index, e.value)) {
			pr_debug_ratelimited(
				"%s cannot write MSR (%u, 0x%x, 0x%llx)\n",
				__func__, i, e.index, e.value);
			goto fail;
		}
	}
	return 0;
fail:
	/* Note, max_msr_list_size is at most 4096, i.e. this can't wrap. */
	return i + 1;
}

static bool nested_vmx_get_vmexit_msr_value(struct kvm_vcpu *vcpu,
					    u32 msr_index,
					    u64 *data)
{
	struct vcpu_vmx *vmx = to_vmx(vcpu);

	/*
	 * If the L0 hypervisor stored a more accurate value for the TSC that
	 * does not include the time taken for emulation of the L2->L1
	 * VM-exit in L0, use the more accurate value.
	 */
	if (msr_index == MSR_IA32_TSC) {
		int i = vmx_find_loadstore_msr_slot(&vmx->msr_autostore.guest,
						    MSR_IA32_TSC);

		if (i >= 0) {
			u64 val = vmx->msr_autostore.guest.val[i].value;

			*data = kvm_read_l1_tsc(vcpu, val);
			return true;
		}
	}

	if (kvm_get_msr(vcpu, msr_index, data)) {
		pr_debug_ratelimited("%s cannot read MSR (0x%x)\n", __func__,
			msr_index);
		return false;
	}
	return true;
}

static bool read_and_check_msr_entry(struct kvm_vcpu *vcpu, u64 gpa, int i,
				     struct vmx_msr_entry *e)
{
	if (kvm_vcpu_read_guest(vcpu,
				gpa + i * sizeof(*e),
				e, 2 * sizeof(u32))) {
		pr_debug_ratelimited(
			"%s cannot read MSR entry (%u, 0x%08llx)\n",
			__func__, i, gpa + i * sizeof(*e));
		return false;
	}
	if (nested_vmx_store_msr_check(vcpu, e)) {
		pr_debug_ratelimited(
			"%s check failed (%u, 0x%x, 0x%x)\n",
			__func__, i, e->index, e->reserved);
		return false;
	}
	return true;
}

static int nested_vmx_store_msr(struct kvm_vcpu *vcpu, u64 gpa, u32 count)
{
	u64 data;
	u32 i;
	struct vmx_msr_entry e;
	u32 max_msr_list_size = nested_vmx_max_atomic_switch_msrs(vcpu);

	for (i = 0; i < count; i++) {
		if (unlikely(i >= max_msr_list_size))
			return -EINVAL;

		if (!read_and_check_msr_entry(vcpu, gpa, i, &e))
			return -EINVAL;

		if (!nested_vmx_get_vmexit_msr_value(vcpu, e.index, &data))
			return -EINVAL;

		if (kvm_vcpu_write_guest(vcpu,
					 gpa + i * sizeof(e) +
					     offsetof(struct vmx_msr_entry, value),
					 &data, sizeof(data))) {
			pr_debug_ratelimited(
				"%s cannot write MSR (%u, 0x%x, 0x%llx)\n",
				__func__, i, e.index, data);
			return -EINVAL;
		}
	}
	return 0;
}

static bool nested_msr_store_list_has_msr(struct kvm_vcpu *vcpu, u32 msr_index)
{
	struct vmcs12 *vmcs12 = get_vmcs12(vcpu);
	u32 count = vmcs12->vm_exit_msr_store_count;
	u64 gpa = vmcs12->vm_exit_msr_store_addr;
	struct vmx_msr_entry e;
	u32 i;

	for (i = 0; i < count; i++) {
		if (!read_and_check_msr_entry(vcpu, gpa, i, &e))
			return false;

		if (e.index == msr_index)
			return true;
	}
	return false;
}

static void prepare_vmx_msr_autostore_list(struct kvm_vcpu *vcpu,
					   u32 msr_index)
{
	struct vcpu_vmx *vmx = to_vmx(vcpu);
	struct vmx_msrs *autostore = &vmx->msr_autostore.guest;
	bool in_vmcs12_store_list;
	int msr_autostore_slot;
	bool in_autostore_list;
	int last;

	msr_autostore_slot = vmx_find_loadstore_msr_slot(autostore, msr_index);
	in_autostore_list = msr_autostore_slot >= 0;
	in_vmcs12_store_list = nested_msr_store_list_has_msr(vcpu, msr_index);

	if (in_vmcs12_store_list && !in_autostore_list) {
		if (autostore->nr == MAX_NR_LOADSTORE_MSRS) {
			/*
			 * Emulated VMEntry does not fail here.  Instead a less
			 * accurate value will be returned by
			 * nested_vmx_get_vmexit_msr_value() using kvm_get_msr()
			 * instead of reading the value from the vmcs02 VMExit
			 * MSR-store area.
			 */
			pr_warn_ratelimited(
				"Not enough msr entries in msr_autostore.  Can't add msr %x\n",
				msr_index);
			return;
		}
		last = autostore->nr++;
		autostore->val[last].index = msr_index;
	} else if (!in_vmcs12_store_list && in_autostore_list) {
		last = --autostore->nr;
		autostore->val[msr_autostore_slot] = autostore->val[last];
	}
}

/*
 * Load guest's/host's cr3 at nested entry/exit.  @nested_ept is true if we are
 * emulating VM-Entry into a guest with EPT enabled.  On failure, the expected
 * Exit Qualification (for a VM-Entry consistency check VM-Exit) is assigned to
 * @entry_failure_code.
 */
static int nested_vmx_load_cr3(struct kvm_vcpu *vcpu, unsigned long cr3,
			       bool nested_ept, bool reload_pdptrs,
			       enum vm_entry_failure_code *entry_failure_code)
{
	if (CC(kvm_vcpu_is_illegal_gpa(vcpu, cr3))) {
		*entry_failure_code = ENTRY_FAIL_DEFAULT;
		return -EINVAL;
	}

	/*
	 * If PAE paging and EPT are both on, CR3 is not used by the CPU and
	 * must not be dereferenced.
	 */
	if (reload_pdptrs && !nested_ept && is_pae_paging(vcpu) &&
	    CC(!load_pdptrs(vcpu, cr3))) {
		*entry_failure_code = ENTRY_FAIL_PDPTE;
		return -EINVAL;
	}

	vcpu->arch.cr3 = cr3;
	kvm_register_mark_dirty(vcpu, VCPU_EXREG_CR3);

	/* Re-initialize the MMU, e.g. to pick up CR4 MMU role changes. */
	kvm_init_mmu(vcpu);

	if (!nested_ept)
		kvm_mmu_new_pgd(vcpu, cr3);

	return 0;
}

/*
 * Returns if KVM is able to config CPU to tag TLB entries
 * populated by L2 differently than TLB entries populated
 * by L1.
 *
 * If L0 uses EPT, L1 and L2 run with different EPTP because
 * guest_mode is part of kvm_mmu_page_role. Thus, TLB entries
 * are tagged with different EPTP.
 *
 * If L1 uses VPID and we allocated a vpid02, TLB entries are tagged
 * with different VPID (L1 entries are tagged with vmx->vpid
 * while L2 entries are tagged with vmx->nested.vpid02).
 */
static bool nested_has_guest_tlb_tag(struct kvm_vcpu *vcpu)
{
	struct vmcs12 *vmcs12 = get_vmcs12(vcpu);

	return enable_ept ||
	       (nested_cpu_has_vpid(vmcs12) && to_vmx(vcpu)->nested.vpid02);
}

static void nested_vmx_transition_tlb_flush(struct kvm_vcpu *vcpu,
					    struct vmcs12 *vmcs12,
					    bool is_vmenter)
{
	struct vcpu_vmx *vmx = to_vmx(vcpu);

	/*
	 * If vmcs12 doesn't use VPID, L1 expects linear and combined mappings
	 * for *all* contexts to be flushed on VM-Enter/VM-Exit, i.e. it's a
	 * full TLB flush from the guest's perspective.  This is required even
	 * if VPID is disabled in the host as KVM may need to synchronize the
	 * MMU in response to the guest TLB flush.
	 *
	 * Note, using TLB_FLUSH_GUEST is correct even if nested EPT is in use.
	 * EPT is a special snowflake, as guest-physical mappings aren't
	 * flushed on VPID invalidations, including VM-Enter or VM-Exit with
	 * VPID disabled.  As a result, KVM _never_ needs to sync nEPT
	 * entries on VM-Enter because L1 can't rely on VM-Enter to flush
	 * those mappings.
	 */
	if (!nested_cpu_has_vpid(vmcs12)) {
		kvm_make_request(KVM_REQ_TLB_FLUSH_GUEST, vcpu);
		return;
	}

	/* L2 should never have a VPID if VPID is disabled. */
	WARN_ON(!enable_vpid);

	/*
	 * VPID is enabled and in use by vmcs12.  If vpid12 is changing, then
	 * emulate a guest TLB flush as KVM does not track vpid12 history nor
	 * is the VPID incorporated into the MMU context.  I.e. KVM must assume
	 * that the new vpid12 has never been used and thus represents a new
	 * guest ASID that cannot have entries in the TLB.
	 */
	if (is_vmenter && vmcs12->virtual_processor_id != vmx->nested.last_vpid) {
		vmx->nested.last_vpid = vmcs12->virtual_processor_id;
		kvm_make_request(KVM_REQ_TLB_FLUSH_GUEST, vcpu);
		return;
	}

	/*
	 * If VPID is enabled, used by vmc12, and vpid12 is not changing but
	 * does not have a unique TLB tag (ASID), i.e. EPT is disabled and
	 * KVM was unable to allocate a VPID for L2, flush the current context
	 * as the effective ASID is common to both L1 and L2.
	 */
	if (!nested_has_guest_tlb_tag(vcpu))
		kvm_make_request(KVM_REQ_TLB_FLUSH_CURRENT, vcpu);
}

static bool is_bitwise_subset(u64 superset, u64 subset, u64 mask)
{
	superset &= mask;
	subset &= mask;

	return (superset | subset) == superset;
}

static int vmx_restore_vmx_basic(struct vcpu_vmx *vmx, u64 data)
{
	const u64 feature_and_reserved =
		/* feature (except bit 48; see below) */
		BIT_ULL(49) | BIT_ULL(54) | BIT_ULL(55) |
		/* reserved */
		BIT_ULL(31) | GENMASK_ULL(47, 45) | GENMASK_ULL(63, 56);
	u64 vmx_basic = vmcs_config.nested.basic;

	if (!is_bitwise_subset(vmx_basic, data, feature_and_reserved))
		return -EINVAL;

	/*
	 * KVM does not emulate a version of VMX that constrains physical
	 * addresses of VMX structures (e.g. VMCS) to 32-bits.
	 */
	if (data & BIT_ULL(48))
		return -EINVAL;

	if (vmx_basic_vmcs_revision_id(vmx_basic) !=
	    vmx_basic_vmcs_revision_id(data))
		return -EINVAL;

	if (vmx_basic_vmcs_size(vmx_basic) > vmx_basic_vmcs_size(data))
		return -EINVAL;

	vmx->nested.msrs.basic = data;
	return 0;
}

static void vmx_get_control_msr(struct nested_vmx_msrs *msrs, u32 msr_index,
				u32 **low, u32 **high)
{
	switch (msr_index) {
	case MSR_IA32_VMX_TRUE_PINBASED_CTLS:
		*low = &msrs->pinbased_ctls_low;
		*high = &msrs->pinbased_ctls_high;
		break;
	case MSR_IA32_VMX_TRUE_PROCBASED_CTLS:
		*low = &msrs->procbased_ctls_low;
		*high = &msrs->procbased_ctls_high;
		break;
	case MSR_IA32_VMX_TRUE_EXIT_CTLS:
		*low = &msrs->exit_ctls_low;
		*high = &msrs->exit_ctls_high;
		break;
	case MSR_IA32_VMX_TRUE_ENTRY_CTLS:
		*low = &msrs->entry_ctls_low;
		*high = &msrs->entry_ctls_high;
		break;
	case MSR_IA32_VMX_PROCBASED_CTLS2:
		*low = &msrs->secondary_ctls_low;
		*high = &msrs->secondary_ctls_high;
		break;
	default:
		BUG();
	}
}

static int
vmx_restore_control_msr(struct vcpu_vmx *vmx, u32 msr_index, u64 data)
{
	u32 *lowp, *highp;
	u64 supported;

	vmx_get_control_msr(&vmcs_config.nested, msr_index, &lowp, &highp);

	supported = vmx_control_msr(*lowp, *highp);

	/* Check must-be-1 bits are still 1. */
	if (!is_bitwise_subset(data, supported, GENMASK_ULL(31, 0)))
		return -EINVAL;

	/* Check must-be-0 bits are still 0. */
	if (!is_bitwise_subset(supported, data, GENMASK_ULL(63, 32)))
		return -EINVAL;

	vmx_get_control_msr(&vmx->nested.msrs, msr_index, &lowp, &highp);
	*lowp = data;
	*highp = data >> 32;
	return 0;
}

static int vmx_restore_vmx_misc(struct vcpu_vmx *vmx, u64 data)
{
	const u64 feature_and_reserved_bits =
		/* feature */
		BIT_ULL(5) | GENMASK_ULL(8, 6) | BIT_ULL(14) | BIT_ULL(15) |
		BIT_ULL(28) | BIT_ULL(29) | BIT_ULL(30) |
		/* reserved */
		GENMASK_ULL(13, 9) | BIT_ULL(31);
	u64 vmx_misc = vmx_control_msr(vmcs_config.nested.misc_low,
				       vmcs_config.nested.misc_high);

	if (!is_bitwise_subset(vmx_misc, data, feature_and_reserved_bits))
		return -EINVAL;

	if ((vmx->nested.msrs.pinbased_ctls_high &
	     PIN_BASED_VMX_PREEMPTION_TIMER) &&
	    vmx_misc_preemption_timer_rate(data) !=
	    vmx_misc_preemption_timer_rate(vmx_misc))
		return -EINVAL;

	if (vmx_misc_cr3_count(data) > vmx_misc_cr3_count(vmx_misc))
		return -EINVAL;

	if (vmx_misc_max_msr(data) > vmx_misc_max_msr(vmx_misc))
		return -EINVAL;

	if (vmx_misc_mseg_revid(data) != vmx_misc_mseg_revid(vmx_misc))
		return -EINVAL;

	vmx->nested.msrs.misc_low = data;
	vmx->nested.msrs.misc_high = data >> 32;

	return 0;
}

static int vmx_restore_vmx_ept_vpid_cap(struct vcpu_vmx *vmx, u64 data)
{
	u64 vmx_ept_vpid_cap = vmx_control_msr(vmcs_config.nested.ept_caps,
					       vmcs_config.nested.vpid_caps);

	/* Every bit is either reserved or a feature bit. */
	if (!is_bitwise_subset(vmx_ept_vpid_cap, data, -1ULL))
		return -EINVAL;

	vmx->nested.msrs.ept_caps = data;
	vmx->nested.msrs.vpid_caps = data >> 32;
	return 0;
}

static u64 *vmx_get_fixed0_msr(struct nested_vmx_msrs *msrs, u32 msr_index)
{
	switch (msr_index) {
	case MSR_IA32_VMX_CR0_FIXED0:
		return &msrs->cr0_fixed0;
	case MSR_IA32_VMX_CR4_FIXED0:
		return &msrs->cr4_fixed0;
	default:
		BUG();
	}
}

static int vmx_restore_fixed0_msr(struct vcpu_vmx *vmx, u32 msr_index, u64 data)
{
	const u64 *msr = vmx_get_fixed0_msr(&vmcs_config.nested, msr_index);

	/*
	 * 1 bits (which indicates bits which "must-be-1" during VMX operation)
	 * must be 1 in the restored value.
	 */
	if (!is_bitwise_subset(data, *msr, -1ULL))
		return -EINVAL;

	*vmx_get_fixed0_msr(&vmx->nested.msrs, msr_index) = data;
	return 0;
}

/*
 * Called when userspace is restoring VMX MSRs.
 *
 * Returns 0 on success, non-0 otherwise.
 */
int vmx_set_vmx_msr(struct kvm_vcpu *vcpu, u32 msr_index, u64 data)
{
	struct vcpu_vmx *vmx = to_vmx(vcpu);

	/*
	 * Don't allow changes to the VMX capability MSRs while the vCPU
	 * is in VMX operation.
	 */
	if (vmx->nested.vmxon)
		return -EBUSY;

	switch (msr_index) {
	case MSR_IA32_VMX_BASIC:
		return vmx_restore_vmx_basic(vmx, data);
	case MSR_IA32_VMX_PINBASED_CTLS:
	case MSR_IA32_VMX_PROCBASED_CTLS:
	case MSR_IA32_VMX_EXIT_CTLS:
	case MSR_IA32_VMX_ENTRY_CTLS:
		/*
		 * The "non-true" VMX capability MSRs are generated from the
		 * "true" MSRs, so we do not support restoring them directly.
		 *
		 * If userspace wants to emulate VMX_BASIC[55]=0, userspace
		 * should restore the "true" MSRs with the must-be-1 bits
		 * set according to the SDM Vol 3. A.2 "RESERVED CONTROLS AND
		 * DEFAULT SETTINGS".
		 */
		return -EINVAL;
	case MSR_IA32_VMX_TRUE_PINBASED_CTLS:
	case MSR_IA32_VMX_TRUE_PROCBASED_CTLS:
	case MSR_IA32_VMX_TRUE_EXIT_CTLS:
	case MSR_IA32_VMX_TRUE_ENTRY_CTLS:
	case MSR_IA32_VMX_PROCBASED_CTLS2:
		return vmx_restore_control_msr(vmx, msr_index, data);
	case MSR_IA32_VMX_MISC:
		return vmx_restore_vmx_misc(vmx, data);
	case MSR_IA32_VMX_CR0_FIXED0:
	case MSR_IA32_VMX_CR4_FIXED0:
		return vmx_restore_fixed0_msr(vmx, msr_index, data);
	case MSR_IA32_VMX_CR0_FIXED1:
	case MSR_IA32_VMX_CR4_FIXED1:
		/*
		 * These MSRs are generated based on the vCPU's CPUID, so we
		 * do not support restoring them directly.
		 */
		return -EINVAL;
	case MSR_IA32_VMX_EPT_VPID_CAP:
		return vmx_restore_vmx_ept_vpid_cap(vmx, data);
	case MSR_IA32_VMX_VMCS_ENUM:
		vmx->nested.msrs.vmcs_enum = data;
		return 0;
	case MSR_IA32_VMX_VMFUNC:
		if (data & ~vmcs_config.nested.vmfunc_controls)
			return -EINVAL;
		vmx->nested.msrs.vmfunc_controls = data;
		return 0;
	default:
		/*
		 * The rest of the VMX capability MSRs do not support restore.
		 */
		return -EINVAL;
	}
}

/* Returns 0 on success, non-0 otherwise. */
int vmx_get_vmx_msr(struct nested_vmx_msrs *msrs, u32 msr_index, u64 *pdata)
{
	switch (msr_index) {
	case MSR_IA32_VMX_BASIC:
		*pdata = msrs->basic;
		break;
	case MSR_IA32_VMX_TRUE_PINBASED_CTLS:
	case MSR_IA32_VMX_PINBASED_CTLS:
		*pdata = vmx_control_msr(
			msrs->pinbased_ctls_low,
			msrs->pinbased_ctls_high);
		if (msr_index == MSR_IA32_VMX_PINBASED_CTLS)
			*pdata |= PIN_BASED_ALWAYSON_WITHOUT_TRUE_MSR;
		break;
	case MSR_IA32_VMX_TRUE_PROCBASED_CTLS:
	case MSR_IA32_VMX_PROCBASED_CTLS:
		*pdata = vmx_control_msr(
			msrs->procbased_ctls_low,
			msrs->procbased_ctls_high);
		if (msr_index == MSR_IA32_VMX_PROCBASED_CTLS)
			*pdata |= CPU_BASED_ALWAYSON_WITHOUT_TRUE_MSR;
		break;
	case MSR_IA32_VMX_TRUE_EXIT_CTLS:
	case MSR_IA32_VMX_EXIT_CTLS:
		*pdata = vmx_control_msr(
			msrs->exit_ctls_low,
			msrs->exit_ctls_high);
		if (msr_index == MSR_IA32_VMX_EXIT_CTLS)
			*pdata |= VM_EXIT_ALWAYSON_WITHOUT_TRUE_MSR;
		break;
	case MSR_IA32_VMX_TRUE_ENTRY_CTLS:
	case MSR_IA32_VMX_ENTRY_CTLS:
		*pdata = vmx_control_msr(
			msrs->entry_ctls_low,
			msrs->entry_ctls_high);
		if (msr_index == MSR_IA32_VMX_ENTRY_CTLS)
			*pdata |= VM_ENTRY_ALWAYSON_WITHOUT_TRUE_MSR;
		break;
	case MSR_IA32_VMX_MISC:
		*pdata = vmx_control_msr(
			msrs->misc_low,
			msrs->misc_high);
		break;
	case MSR_IA32_VMX_CR0_FIXED0:
		*pdata = msrs->cr0_fixed0;
		break;
	case MSR_IA32_VMX_CR0_FIXED1:
		*pdata = msrs->cr0_fixed1;
		break;
	case MSR_IA32_VMX_CR4_FIXED0:
		*pdata = msrs->cr4_fixed0;
		break;
	case MSR_IA32_VMX_CR4_FIXED1:
		*pdata = msrs->cr4_fixed1;
		break;
	case MSR_IA32_VMX_VMCS_ENUM:
		*pdata = msrs->vmcs_enum;
		break;
	case MSR_IA32_VMX_PROCBASED_CTLS2:
		*pdata = vmx_control_msr(
			msrs->secondary_ctls_low,
			msrs->secondary_ctls_high);
		break;
	case MSR_IA32_VMX_EPT_VPID_CAP:
		*pdata = msrs->ept_caps |
			((u64)msrs->vpid_caps << 32);
		break;
	case MSR_IA32_VMX_VMFUNC:
		*pdata = msrs->vmfunc_controls;
		break;
	default:
		return 1;
	}

	return 0;
}

/*
 * Copy the writable VMCS shadow fields back to the VMCS12, in case they have
 * been modified by the L1 guest.  Note, "writable" in this context means
 * "writable by the guest", i.e. tagged SHADOW_FIELD_RW; the set of
 * fields tagged SHADOW_FIELD_RO may or may not align with the "read-only"
 * VM-exit information fields (which are actually writable if the vCPU is
 * configured to support "VMWRITE to any supported field in the VMCS").
 */
static void copy_shadow_to_vmcs12(struct vcpu_vmx *vmx)
{
	struct vmcs *shadow_vmcs = vmx->vmcs01.shadow_vmcs;
	struct vmcs12 *vmcs12 = get_vmcs12(&vmx->vcpu);
	struct shadow_vmcs_field field;
	unsigned long val;
	int i;

	if (WARN_ON(!shadow_vmcs))
		return;

	preempt_disable();

	vmcs_load(shadow_vmcs);

	for (i = 0; i < max_shadow_read_write_fields; i++) {
		field = shadow_read_write_fields[i];
		val = __vmcs_readl(field.encoding);
		vmcs12_write_any(vmcs12, field.encoding, field.offset, val);
	}

	vmcs_clear(shadow_vmcs);
	vmcs_load(vmx->loaded_vmcs->vmcs);

	preempt_enable();
}

static void copy_vmcs12_to_shadow(struct vcpu_vmx *vmx)
{
	const struct shadow_vmcs_field *fields[] = {
		shadow_read_write_fields,
		shadow_read_only_fields
	};
	const int max_fields[] = {
		max_shadow_read_write_fields,
		max_shadow_read_only_fields
	};
	struct vmcs *shadow_vmcs = vmx->vmcs01.shadow_vmcs;
	struct vmcs12 *vmcs12 = get_vmcs12(&vmx->vcpu);
	struct shadow_vmcs_field field;
	unsigned long val;
	int i, q;

	if (WARN_ON(!shadow_vmcs))
		return;

	vmcs_load(shadow_vmcs);

	for (q = 0; q < ARRAY_SIZE(fields); q++) {
		for (i = 0; i < max_fields[q]; i++) {
			field = fields[q][i];
			val = vmcs12_read_any(vmcs12, field.encoding,
					      field.offset);
			__vmcs_writel(field.encoding, val);
		}
	}

	vmcs_clear(shadow_vmcs);
	vmcs_load(vmx->loaded_vmcs->vmcs);
}

static void copy_enlightened_to_vmcs12(struct vcpu_vmx *vmx, u32 hv_clean_fields)
{
	struct vmcs12 *vmcs12 = vmx->nested.cached_vmcs12;
	struct hv_enlightened_vmcs *evmcs = vmx->nested.hv_evmcs;

	/* HV_VMX_ENLIGHTENED_CLEAN_FIELD_NONE */
	vmcs12->tpr_threshold = evmcs->tpr_threshold;
	vmcs12->guest_rip = evmcs->guest_rip;

	if (unlikely(!(hv_clean_fields &
		       HV_VMX_ENLIGHTENED_CLEAN_FIELD_GUEST_BASIC))) {
		vmcs12->guest_rsp = evmcs->guest_rsp;
		vmcs12->guest_rflags = evmcs->guest_rflags;
		vmcs12->guest_interruptibility_info =
			evmcs->guest_interruptibility_info;
		/*
		 * Not present in struct vmcs12:
		 * vmcs12->guest_ssp = evmcs->guest_ssp;
		 */
	}

	if (unlikely(!(hv_clean_fields &
		       HV_VMX_ENLIGHTENED_CLEAN_FIELD_CONTROL_PROC))) {
		vmcs12->cpu_based_vm_exec_control =
			evmcs->cpu_based_vm_exec_control;
	}

	if (unlikely(!(hv_clean_fields &
		       HV_VMX_ENLIGHTENED_CLEAN_FIELD_CONTROL_EXCPN))) {
		vmcs12->exception_bitmap = evmcs->exception_bitmap;
	}

	if (unlikely(!(hv_clean_fields &
		       HV_VMX_ENLIGHTENED_CLEAN_FIELD_CONTROL_ENTRY))) {
		vmcs12->vm_entry_controls = evmcs->vm_entry_controls;
	}

	if (unlikely(!(hv_clean_fields &
		       HV_VMX_ENLIGHTENED_CLEAN_FIELD_CONTROL_EVENT))) {
		vmcs12->vm_entry_intr_info_field =
			evmcs->vm_entry_intr_info_field;
		vmcs12->vm_entry_exception_error_code =
			evmcs->vm_entry_exception_error_code;
		vmcs12->vm_entry_instruction_len =
			evmcs->vm_entry_instruction_len;
	}

	if (unlikely(!(hv_clean_fields &
		       HV_VMX_ENLIGHTENED_CLEAN_FIELD_HOST_GRP1))) {
		vmcs12->host_ia32_pat = evmcs->host_ia32_pat;
		vmcs12->host_ia32_efer = evmcs->host_ia32_efer;
		vmcs12->host_cr0 = evmcs->host_cr0;
		vmcs12->host_cr3 = evmcs->host_cr3;
		vmcs12->host_cr4 = evmcs->host_cr4;
		vmcs12->host_ia32_sysenter_esp = evmcs->host_ia32_sysenter_esp;
		vmcs12->host_ia32_sysenter_eip = evmcs->host_ia32_sysenter_eip;
		vmcs12->host_rip = evmcs->host_rip;
		vmcs12->host_ia32_sysenter_cs = evmcs->host_ia32_sysenter_cs;
		vmcs12->host_es_selector = evmcs->host_es_selector;
		vmcs12->host_cs_selector = evmcs->host_cs_selector;
		vmcs12->host_ss_selector = evmcs->host_ss_selector;
		vmcs12->host_ds_selector = evmcs->host_ds_selector;
		vmcs12->host_fs_selector = evmcs->host_fs_selector;
		vmcs12->host_gs_selector = evmcs->host_gs_selector;
		vmcs12->host_tr_selector = evmcs->host_tr_selector;
		vmcs12->host_ia32_perf_global_ctrl = evmcs->host_ia32_perf_global_ctrl;
		/*
		 * Not present in struct vmcs12:
		 * vmcs12->host_ia32_s_cet = evmcs->host_ia32_s_cet;
		 * vmcs12->host_ssp = evmcs->host_ssp;
		 * vmcs12->host_ia32_int_ssp_table_addr = evmcs->host_ia32_int_ssp_table_addr;
		 */
	}

	if (unlikely(!(hv_clean_fields &
		       HV_VMX_ENLIGHTENED_CLEAN_FIELD_CONTROL_GRP1))) {
		vmcs12->pin_based_vm_exec_control =
			evmcs->pin_based_vm_exec_control;
		vmcs12->vm_exit_controls = evmcs->vm_exit_controls;
		vmcs12->secondary_vm_exec_control =
			evmcs->secondary_vm_exec_control;
	}

	if (unlikely(!(hv_clean_fields &
		       HV_VMX_ENLIGHTENED_CLEAN_FIELD_IO_BITMAP))) {
		vmcs12->io_bitmap_a = evmcs->io_bitmap_a;
		vmcs12->io_bitmap_b = evmcs->io_bitmap_b;
	}

	if (unlikely(!(hv_clean_fields &
		       HV_VMX_ENLIGHTENED_CLEAN_FIELD_MSR_BITMAP))) {
		vmcs12->msr_bitmap = evmcs->msr_bitmap;
	}

	if (unlikely(!(hv_clean_fields &
		       HV_VMX_ENLIGHTENED_CLEAN_FIELD_GUEST_GRP2))) {
		vmcs12->guest_es_base = evmcs->guest_es_base;
		vmcs12->guest_cs_base = evmcs->guest_cs_base;
		vmcs12->guest_ss_base = evmcs->guest_ss_base;
		vmcs12->guest_ds_base = evmcs->guest_ds_base;
		vmcs12->guest_fs_base = evmcs->guest_fs_base;
		vmcs12->guest_gs_base = evmcs->guest_gs_base;
		vmcs12->guest_ldtr_base = evmcs->guest_ldtr_base;
		vmcs12->guest_tr_base = evmcs->guest_tr_base;
		vmcs12->guest_gdtr_base = evmcs->guest_gdtr_base;
		vmcs12->guest_idtr_base = evmcs->guest_idtr_base;
		vmcs12->guest_es_limit = evmcs->guest_es_limit;
		vmcs12->guest_cs_limit = evmcs->guest_cs_limit;
		vmcs12->guest_ss_limit = evmcs->guest_ss_limit;
		vmcs12->guest_ds_limit = evmcs->guest_ds_limit;
		vmcs12->guest_fs_limit = evmcs->guest_fs_limit;
		vmcs12->guest_gs_limit = evmcs->guest_gs_limit;
		vmcs12->guest_ldtr_limit = evmcs->guest_ldtr_limit;
		vmcs12->guest_tr_limit = evmcs->guest_tr_limit;
		vmcs12->guest_gdtr_limit = evmcs->guest_gdtr_limit;
		vmcs12->guest_idtr_limit = evmcs->guest_idtr_limit;
		vmcs12->guest_es_ar_bytes = evmcs->guest_es_ar_bytes;
		vmcs12->guest_cs_ar_bytes = evmcs->guest_cs_ar_bytes;
		vmcs12->guest_ss_ar_bytes = evmcs->guest_ss_ar_bytes;
		vmcs12->guest_ds_ar_bytes = evmcs->guest_ds_ar_bytes;
		vmcs12->guest_fs_ar_bytes = evmcs->guest_fs_ar_bytes;
		vmcs12->guest_gs_ar_bytes = evmcs->guest_gs_ar_bytes;
		vmcs12->guest_ldtr_ar_bytes = evmcs->guest_ldtr_ar_bytes;
		vmcs12->guest_tr_ar_bytes = evmcs->guest_tr_ar_bytes;
		vmcs12->guest_es_selector = evmcs->guest_es_selector;
		vmcs12->guest_cs_selector = evmcs->guest_cs_selector;
		vmcs12->guest_ss_selector = evmcs->guest_ss_selector;
		vmcs12->guest_ds_selector = evmcs->guest_ds_selector;
		vmcs12->guest_fs_selector = evmcs->guest_fs_selector;
		vmcs12->guest_gs_selector = evmcs->guest_gs_selector;
		vmcs12->guest_ldtr_selector = evmcs->guest_ldtr_selector;
		vmcs12->guest_tr_selector = evmcs->guest_tr_selector;
	}

	if (unlikely(!(hv_clean_fields &
		       HV_VMX_ENLIGHTENED_CLEAN_FIELD_CONTROL_GRP2))) {
		vmcs12->tsc_offset = evmcs->tsc_offset;
		vmcs12->virtual_apic_page_addr = evmcs->virtual_apic_page_addr;
		vmcs12->xss_exit_bitmap = evmcs->xss_exit_bitmap;
		vmcs12->encls_exiting_bitmap = evmcs->encls_exiting_bitmap;
		vmcs12->tsc_multiplier = evmcs->tsc_multiplier;
	}

	if (unlikely(!(hv_clean_fields &
		       HV_VMX_ENLIGHTENED_CLEAN_FIELD_CRDR))) {
		vmcs12->cr0_guest_host_mask = evmcs->cr0_guest_host_mask;
		vmcs12->cr4_guest_host_mask = evmcs->cr4_guest_host_mask;
		vmcs12->cr0_read_shadow = evmcs->cr0_read_shadow;
		vmcs12->cr4_read_shadow = evmcs->cr4_read_shadow;
		vmcs12->guest_cr0 = evmcs->guest_cr0;
		vmcs12->guest_cr3 = evmcs->guest_cr3;
		vmcs12->guest_cr4 = evmcs->guest_cr4;
		vmcs12->guest_dr7 = evmcs->guest_dr7;
	}

	if (unlikely(!(hv_clean_fields &
		       HV_VMX_ENLIGHTENED_CLEAN_FIELD_HOST_POINTER))) {
		vmcs12->host_fs_base = evmcs->host_fs_base;
		vmcs12->host_gs_base = evmcs->host_gs_base;
		vmcs12->host_tr_base = evmcs->host_tr_base;
		vmcs12->host_gdtr_base = evmcs->host_gdtr_base;
		vmcs12->host_idtr_base = evmcs->host_idtr_base;
		vmcs12->host_rsp = evmcs->host_rsp;
	}

	if (unlikely(!(hv_clean_fields &
		       HV_VMX_ENLIGHTENED_CLEAN_FIELD_CONTROL_XLAT))) {
		vmcs12->ept_pointer = evmcs->ept_pointer;
		vmcs12->virtual_processor_id = evmcs->virtual_processor_id;
	}

	if (unlikely(!(hv_clean_fields &
		       HV_VMX_ENLIGHTENED_CLEAN_FIELD_GUEST_GRP1))) {
		vmcs12->vmcs_link_pointer = evmcs->vmcs_link_pointer;
		vmcs12->guest_ia32_debugctl = evmcs->guest_ia32_debugctl;
		vmcs12->guest_ia32_pat = evmcs->guest_ia32_pat;
		vmcs12->guest_ia32_efer = evmcs->guest_ia32_efer;
		vmcs12->guest_pdptr0 = evmcs->guest_pdptr0;
		vmcs12->guest_pdptr1 = evmcs->guest_pdptr1;
		vmcs12->guest_pdptr2 = evmcs->guest_pdptr2;
		vmcs12->guest_pdptr3 = evmcs->guest_pdptr3;
		vmcs12->guest_pending_dbg_exceptions =
			evmcs->guest_pending_dbg_exceptions;
		vmcs12->guest_sysenter_esp = evmcs->guest_sysenter_esp;
		vmcs12->guest_sysenter_eip = evmcs->guest_sysenter_eip;
		vmcs12->guest_bndcfgs = evmcs->guest_bndcfgs;
		vmcs12->guest_activity_state = evmcs->guest_activity_state;
		vmcs12->guest_sysenter_cs = evmcs->guest_sysenter_cs;
		vmcs12->guest_ia32_perf_global_ctrl = evmcs->guest_ia32_perf_global_ctrl;
		/*
		 * Not present in struct vmcs12:
		 * vmcs12->guest_ia32_s_cet = evmcs->guest_ia32_s_cet;
		 * vmcs12->guest_ia32_lbr_ctl = evmcs->guest_ia32_lbr_ctl;
		 * vmcs12->guest_ia32_int_ssp_table_addr = evmcs->guest_ia32_int_ssp_table_addr;
		 */
	}

	/*
	 * Not used?
	 * vmcs12->vm_exit_msr_store_addr = evmcs->vm_exit_msr_store_addr;
	 * vmcs12->vm_exit_msr_load_addr = evmcs->vm_exit_msr_load_addr;
	 * vmcs12->vm_entry_msr_load_addr = evmcs->vm_entry_msr_load_addr;
	 * vmcs12->page_fault_error_code_mask =
	 *		evmcs->page_fault_error_code_mask;
	 * vmcs12->page_fault_error_code_match =
	 *		evmcs->page_fault_error_code_match;
	 * vmcs12->cr3_target_count = evmcs->cr3_target_count;
	 * vmcs12->vm_exit_msr_store_count = evmcs->vm_exit_msr_store_count;
	 * vmcs12->vm_exit_msr_load_count = evmcs->vm_exit_msr_load_count;
	 * vmcs12->vm_entry_msr_load_count = evmcs->vm_entry_msr_load_count;
	 */

	/*
	 * Read only fields:
	 * vmcs12->guest_physical_address = evmcs->guest_physical_address;
	 * vmcs12->vm_instruction_error = evmcs->vm_instruction_error;
	 * vmcs12->vm_exit_reason = evmcs->vm_exit_reason;
	 * vmcs12->vm_exit_intr_info = evmcs->vm_exit_intr_info;
	 * vmcs12->vm_exit_intr_error_code = evmcs->vm_exit_intr_error_code;
	 * vmcs12->idt_vectoring_info_field = evmcs->idt_vectoring_info_field;
	 * vmcs12->idt_vectoring_error_code = evmcs->idt_vectoring_error_code;
	 * vmcs12->vm_exit_instruction_len = evmcs->vm_exit_instruction_len;
	 * vmcs12->vmx_instruction_info = evmcs->vmx_instruction_info;
	 * vmcs12->exit_qualification = evmcs->exit_qualification;
	 * vmcs12->guest_linear_address = evmcs->guest_linear_address;
	 *
	 * Not present in struct vmcs12:
	 * vmcs12->exit_io_instruction_ecx = evmcs->exit_io_instruction_ecx;
	 * vmcs12->exit_io_instruction_esi = evmcs->exit_io_instruction_esi;
	 * vmcs12->exit_io_instruction_edi = evmcs->exit_io_instruction_edi;
	 * vmcs12->exit_io_instruction_eip = evmcs->exit_io_instruction_eip;
	 */

	return;
}

static void copy_vmcs12_to_enlightened(struct vcpu_vmx *vmx)
{
	struct vmcs12 *vmcs12 = vmx->nested.cached_vmcs12;
	struct hv_enlightened_vmcs *evmcs = vmx->nested.hv_evmcs;

	/*
	 * Should not be changed by KVM:
	 *
	 * evmcs->host_es_selector = vmcs12->host_es_selector;
	 * evmcs->host_cs_selector = vmcs12->host_cs_selector;
	 * evmcs->host_ss_selector = vmcs12->host_ss_selector;
	 * evmcs->host_ds_selector = vmcs12->host_ds_selector;
	 * evmcs->host_fs_selector = vmcs12->host_fs_selector;
	 * evmcs->host_gs_selector = vmcs12->host_gs_selector;
	 * evmcs->host_tr_selector = vmcs12->host_tr_selector;
	 * evmcs->host_ia32_pat = vmcs12->host_ia32_pat;
	 * evmcs->host_ia32_efer = vmcs12->host_ia32_efer;
	 * evmcs->host_cr0 = vmcs12->host_cr0;
	 * evmcs->host_cr3 = vmcs12->host_cr3;
	 * evmcs->host_cr4 = vmcs12->host_cr4;
	 * evmcs->host_ia32_sysenter_esp = vmcs12->host_ia32_sysenter_esp;
	 * evmcs->host_ia32_sysenter_eip = vmcs12->host_ia32_sysenter_eip;
	 * evmcs->host_rip = vmcs12->host_rip;
	 * evmcs->host_ia32_sysenter_cs = vmcs12->host_ia32_sysenter_cs;
	 * evmcs->host_fs_base = vmcs12->host_fs_base;
	 * evmcs->host_gs_base = vmcs12->host_gs_base;
	 * evmcs->host_tr_base = vmcs12->host_tr_base;
	 * evmcs->host_gdtr_base = vmcs12->host_gdtr_base;
	 * evmcs->host_idtr_base = vmcs12->host_idtr_base;
	 * evmcs->host_rsp = vmcs12->host_rsp;
	 * sync_vmcs02_to_vmcs12() doesn't read these:
	 * evmcs->io_bitmap_a = vmcs12->io_bitmap_a;
	 * evmcs->io_bitmap_b = vmcs12->io_bitmap_b;
	 * evmcs->msr_bitmap = vmcs12->msr_bitmap;
	 * evmcs->ept_pointer = vmcs12->ept_pointer;
	 * evmcs->xss_exit_bitmap = vmcs12->xss_exit_bitmap;
	 * evmcs->vm_exit_msr_store_addr = vmcs12->vm_exit_msr_store_addr;
	 * evmcs->vm_exit_msr_load_addr = vmcs12->vm_exit_msr_load_addr;
	 * evmcs->vm_entry_msr_load_addr = vmcs12->vm_entry_msr_load_addr;
	 * evmcs->tpr_threshold = vmcs12->tpr_threshold;
	 * evmcs->virtual_processor_id = vmcs12->virtual_processor_id;
	 * evmcs->exception_bitmap = vmcs12->exception_bitmap;
	 * evmcs->vmcs_link_pointer = vmcs12->vmcs_link_pointer;
	 * evmcs->pin_based_vm_exec_control = vmcs12->pin_based_vm_exec_control;
	 * evmcs->vm_exit_controls = vmcs12->vm_exit_controls;
	 * evmcs->secondary_vm_exec_control = vmcs12->secondary_vm_exec_control;
	 * evmcs->page_fault_error_code_mask =
	 *		vmcs12->page_fault_error_code_mask;
	 * evmcs->page_fault_error_code_match =
	 *		vmcs12->page_fault_error_code_match;
	 * evmcs->cr3_target_count = vmcs12->cr3_target_count;
	 * evmcs->virtual_apic_page_addr = vmcs12->virtual_apic_page_addr;
	 * evmcs->tsc_offset = vmcs12->tsc_offset;
	 * evmcs->guest_ia32_debugctl = vmcs12->guest_ia32_debugctl;
	 * evmcs->cr0_guest_host_mask = vmcs12->cr0_guest_host_mask;
	 * evmcs->cr4_guest_host_mask = vmcs12->cr4_guest_host_mask;
	 * evmcs->cr0_read_shadow = vmcs12->cr0_read_shadow;
	 * evmcs->cr4_read_shadow = vmcs12->cr4_read_shadow;
	 * evmcs->vm_exit_msr_store_count = vmcs12->vm_exit_msr_store_count;
	 * evmcs->vm_exit_msr_load_count = vmcs12->vm_exit_msr_load_count;
	 * evmcs->vm_entry_msr_load_count = vmcs12->vm_entry_msr_load_count;
	 * evmcs->guest_ia32_perf_global_ctrl = vmcs12->guest_ia32_perf_global_ctrl;
	 * evmcs->host_ia32_perf_global_ctrl = vmcs12->host_ia32_perf_global_ctrl;
	 * evmcs->encls_exiting_bitmap = vmcs12->encls_exiting_bitmap;
	 * evmcs->tsc_multiplier = vmcs12->tsc_multiplier;
	 *
	 * Not present in struct vmcs12:
	 * evmcs->exit_io_instruction_ecx = vmcs12->exit_io_instruction_ecx;
	 * evmcs->exit_io_instruction_esi = vmcs12->exit_io_instruction_esi;
	 * evmcs->exit_io_instruction_edi = vmcs12->exit_io_instruction_edi;
	 * evmcs->exit_io_instruction_eip = vmcs12->exit_io_instruction_eip;
	 * evmcs->host_ia32_s_cet = vmcs12->host_ia32_s_cet;
	 * evmcs->host_ssp = vmcs12->host_ssp;
	 * evmcs->host_ia32_int_ssp_table_addr = vmcs12->host_ia32_int_ssp_table_addr;
	 * evmcs->guest_ia32_s_cet = vmcs12->guest_ia32_s_cet;
	 * evmcs->guest_ia32_lbr_ctl = vmcs12->guest_ia32_lbr_ctl;
	 * evmcs->guest_ia32_int_ssp_table_addr = vmcs12->guest_ia32_int_ssp_table_addr;
	 * evmcs->guest_ssp = vmcs12->guest_ssp;
	 */

	evmcs->guest_es_selector = vmcs12->guest_es_selector;
	evmcs->guest_cs_selector = vmcs12->guest_cs_selector;
	evmcs->guest_ss_selector = vmcs12->guest_ss_selector;
	evmcs->guest_ds_selector = vmcs12->guest_ds_selector;
	evmcs->guest_fs_selector = vmcs12->guest_fs_selector;
	evmcs->guest_gs_selector = vmcs12->guest_gs_selector;
	evmcs->guest_ldtr_selector = vmcs12->guest_ldtr_selector;
	evmcs->guest_tr_selector = vmcs12->guest_tr_selector;

	evmcs->guest_es_limit = vmcs12->guest_es_limit;
	evmcs->guest_cs_limit = vmcs12->guest_cs_limit;
	evmcs->guest_ss_limit = vmcs12->guest_ss_limit;
	evmcs->guest_ds_limit = vmcs12->guest_ds_limit;
	evmcs->guest_fs_limit = vmcs12->guest_fs_limit;
	evmcs->guest_gs_limit = vmcs12->guest_gs_limit;
	evmcs->guest_ldtr_limit = vmcs12->guest_ldtr_limit;
	evmcs->guest_tr_limit = vmcs12->guest_tr_limit;
	evmcs->guest_gdtr_limit = vmcs12->guest_gdtr_limit;
	evmcs->guest_idtr_limit = vmcs12->guest_idtr_limit;

	evmcs->guest_es_ar_bytes = vmcs12->guest_es_ar_bytes;
	evmcs->guest_cs_ar_bytes = vmcs12->guest_cs_ar_bytes;
	evmcs->guest_ss_ar_bytes = vmcs12->guest_ss_ar_bytes;
	evmcs->guest_ds_ar_bytes = vmcs12->guest_ds_ar_bytes;
	evmcs->guest_fs_ar_bytes = vmcs12->guest_fs_ar_bytes;
	evmcs->guest_gs_ar_bytes = vmcs12->guest_gs_ar_bytes;
	evmcs->guest_ldtr_ar_bytes = vmcs12->guest_ldtr_ar_bytes;
	evmcs->guest_tr_ar_bytes = vmcs12->guest_tr_ar_bytes;

	evmcs->guest_es_base = vmcs12->guest_es_base;
	evmcs->guest_cs_base = vmcs12->guest_cs_base;
	evmcs->guest_ss_base = vmcs12->guest_ss_base;
	evmcs->guest_ds_base = vmcs12->guest_ds_base;
	evmcs->guest_fs_base = vmcs12->guest_fs_base;
	evmcs->guest_gs_base = vmcs12->guest_gs_base;
	evmcs->guest_ldtr_base = vmcs12->guest_ldtr_base;
	evmcs->guest_tr_base = vmcs12->guest_tr_base;
	evmcs->guest_gdtr_base = vmcs12->guest_gdtr_base;
	evmcs->guest_idtr_base = vmcs12->guest_idtr_base;

	evmcs->guest_ia32_pat = vmcs12->guest_ia32_pat;
	evmcs->guest_ia32_efer = vmcs12->guest_ia32_efer;

	evmcs->guest_pdptr0 = vmcs12->guest_pdptr0;
	evmcs->guest_pdptr1 = vmcs12->guest_pdptr1;
	evmcs->guest_pdptr2 = vmcs12->guest_pdptr2;
	evmcs->guest_pdptr3 = vmcs12->guest_pdptr3;

	evmcs->guest_pending_dbg_exceptions =
		vmcs12->guest_pending_dbg_exceptions;
	evmcs->guest_sysenter_esp = vmcs12->guest_sysenter_esp;
	evmcs->guest_sysenter_eip = vmcs12->guest_sysenter_eip;

	evmcs->guest_activity_state = vmcs12->guest_activity_state;
	evmcs->guest_sysenter_cs = vmcs12->guest_sysenter_cs;

	evmcs->guest_cr0 = vmcs12->guest_cr0;
	evmcs->guest_cr3 = vmcs12->guest_cr3;
	evmcs->guest_cr4 = vmcs12->guest_cr4;
	evmcs->guest_dr7 = vmcs12->guest_dr7;

	evmcs->guest_physical_address = vmcs12->guest_physical_address;

	evmcs->vm_instruction_error = vmcs12->vm_instruction_error;
	evmcs->vm_exit_reason = vmcs12->vm_exit_reason;
	evmcs->vm_exit_intr_info = vmcs12->vm_exit_intr_info;
	evmcs->vm_exit_intr_error_code = vmcs12->vm_exit_intr_error_code;
	evmcs->idt_vectoring_info_field = vmcs12->idt_vectoring_info_field;
	evmcs->idt_vectoring_error_code = vmcs12->idt_vectoring_error_code;
	evmcs->vm_exit_instruction_len = vmcs12->vm_exit_instruction_len;
	evmcs->vmx_instruction_info = vmcs12->vmx_instruction_info;

	evmcs->exit_qualification = vmcs12->exit_qualification;

	evmcs->guest_linear_address = vmcs12->guest_linear_address;
	evmcs->guest_rsp = vmcs12->guest_rsp;
	evmcs->guest_rflags = vmcs12->guest_rflags;

	evmcs->guest_interruptibility_info =
		vmcs12->guest_interruptibility_info;
	evmcs->cpu_based_vm_exec_control = vmcs12->cpu_based_vm_exec_control;
	evmcs->vm_entry_controls = vmcs12->vm_entry_controls;
	evmcs->vm_entry_intr_info_field = vmcs12->vm_entry_intr_info_field;
	evmcs->vm_entry_exception_error_code =
		vmcs12->vm_entry_exception_error_code;
	evmcs->vm_entry_instruction_len = vmcs12->vm_entry_instruction_len;

	evmcs->guest_rip = vmcs12->guest_rip;

	evmcs->guest_bndcfgs = vmcs12->guest_bndcfgs;

	return;
}

/*
 * This is an equivalent of the nested hypervisor executing the vmptrld
 * instruction.
 */
static enum nested_evmptrld_status nested_vmx_handle_enlightened_vmptrld(
	struct kvm_vcpu *vcpu, bool from_launch)
{
	struct vcpu_vmx *vmx = to_vmx(vcpu);
	bool evmcs_gpa_changed = false;
	u64 evmcs_gpa;

	if (likely(!guest_cpuid_has_evmcs(vcpu)))
		return EVMPTRLD_DISABLED;

	if (!nested_enlightened_vmentry(vcpu, &evmcs_gpa)) {
		nested_release_evmcs(vcpu);
		return EVMPTRLD_DISABLED;
	}

	if (unlikely(evmcs_gpa != vmx->nested.hv_evmcs_vmptr)) {
		vmx->nested.current_vmptr = INVALID_GPA;

		nested_release_evmcs(vcpu);

		if (kvm_vcpu_map(vcpu, gpa_to_gfn(evmcs_gpa),
				 &vmx->nested.hv_evmcs_map))
			return EVMPTRLD_ERROR;

		vmx->nested.hv_evmcs = vmx->nested.hv_evmcs_map.hva;

		/*
		 * Currently, KVM only supports eVMCS version 1
		 * (== KVM_EVMCS_VERSION) and thus we expect guest to set this
		 * value to first u32 field of eVMCS which should specify eVMCS
		 * VersionNumber.
		 *
		 * Guest should be aware of supported eVMCS versions by host by
		 * examining CPUID.0x4000000A.EAX[0:15]. Host userspace VMM is
		 * expected to set this CPUID leaf according to the value
		 * returned in vmcs_version from nested_enable_evmcs().
		 *
		 * However, it turns out that Microsoft Hyper-V fails to comply
		 * to their own invented interface: When Hyper-V use eVMCS, it
		 * just sets first u32 field of eVMCS to revision_id specified
		 * in MSR_IA32_VMX_BASIC. Instead of used eVMCS version number
		 * which is one of the supported versions specified in
		 * CPUID.0x4000000A.EAX[0:15].
		 *
		 * To overcome Hyper-V bug, we accept here either a supported
		 * eVMCS version or VMCS12 revision_id as valid values for first
		 * u32 field of eVMCS.
		 */
		if ((vmx->nested.hv_evmcs->revision_id != KVM_EVMCS_VERSION) &&
		    (vmx->nested.hv_evmcs->revision_id != VMCS12_REVISION)) {
			nested_release_evmcs(vcpu);
			return EVMPTRLD_VMFAIL;
		}

		vmx->nested.hv_evmcs_vmptr = evmcs_gpa;

		evmcs_gpa_changed = true;
		/*
		 * Unlike normal vmcs12, enlightened vmcs12 is not fully
		 * reloaded from guest's memory (read only fields, fields not
		 * present in struct hv_enlightened_vmcs, ...). Make sure there
		 * are no leftovers.
		 */
		if (from_launch) {
			struct vmcs12 *vmcs12 = get_vmcs12(vcpu);
			memset(vmcs12, 0, sizeof(*vmcs12));
			vmcs12->hdr.revision_id = VMCS12_REVISION;
		}

	}

	/*
	 * Clean fields data can't be used on VMLAUNCH and when we switch
	 * between different L2 guests as KVM keeps a single VMCS12 per L1.
	 */
	if (from_launch || evmcs_gpa_changed) {
		vmx->nested.hv_evmcs->hv_clean_fields &=
			~HV_VMX_ENLIGHTENED_CLEAN_FIELD_ALL;

		vmx->nested.force_msr_bitmap_recalc = true;
	}

	return EVMPTRLD_SUCCEEDED;
}

void nested_sync_vmcs12_to_shadow(struct kvm_vcpu *vcpu)
{
	struct vcpu_vmx *vmx = to_vmx(vcpu);

	if (evmptr_is_valid(vmx->nested.hv_evmcs_vmptr))
		copy_vmcs12_to_enlightened(vmx);
	else
		copy_vmcs12_to_shadow(vmx);

	vmx->nested.need_vmcs12_to_shadow_sync = false;
}

static enum hrtimer_restart vmx_preemption_timer_fn(struct hrtimer *timer)
{
	struct vcpu_vmx *vmx =
		container_of(timer, struct vcpu_vmx, nested.preemption_timer);

	vmx->nested.preemption_timer_expired = true;
	kvm_make_request(KVM_REQ_EVENT, &vmx->vcpu);
	kvm_vcpu_kick(&vmx->vcpu);

	return HRTIMER_NORESTART;
}

static u64 vmx_calc_preemption_timer_value(struct kvm_vcpu *vcpu)
{
	struct vcpu_vmx *vmx = to_vmx(vcpu);
	struct vmcs12 *vmcs12 = get_vmcs12(vcpu);

	u64 l1_scaled_tsc = kvm_read_l1_tsc(vcpu, rdtsc()) >>
			    VMX_MISC_EMULATED_PREEMPTION_TIMER_RATE;

	if (!vmx->nested.has_preemption_timer_deadline) {
		vmx->nested.preemption_timer_deadline =
			vmcs12->vmx_preemption_timer_value + l1_scaled_tsc;
		vmx->nested.has_preemption_timer_deadline = true;
	}
	return vmx->nested.preemption_timer_deadline - l1_scaled_tsc;
}

static void vmx_start_preemption_timer(struct kvm_vcpu *vcpu,
					u64 preemption_timeout)
{
	struct vcpu_vmx *vmx = to_vmx(vcpu);

	/*
	 * A timer value of zero is architecturally guaranteed to cause
	 * a VMExit prior to executing any instructions in the guest.
	 */
	if (preemption_timeout == 0) {
		vmx_preemption_timer_fn(&vmx->nested.preemption_timer);
		return;
	}

	if (vcpu->arch.virtual_tsc_khz == 0)
		return;

	preemption_timeout <<= VMX_MISC_EMULATED_PREEMPTION_TIMER_RATE;
	preemption_timeout *= 1000000;
	do_div(preemption_timeout, vcpu->arch.virtual_tsc_khz);
	hrtimer_start(&vmx->nested.preemption_timer,
		      ktime_add_ns(ktime_get(), preemption_timeout),
		      HRTIMER_MODE_ABS_PINNED);
}

static u64 nested_vmx_calc_efer(struct vcpu_vmx *vmx, struct vmcs12 *vmcs12)
{
	if (vmx->nested.nested_run_pending &&
	    (vmcs12->vm_entry_controls & VM_ENTRY_LOAD_IA32_EFER))
		return vmcs12->guest_ia32_efer;
	else if (vmcs12->vm_entry_controls & VM_ENTRY_IA32E_MODE)
		return vmx->vcpu.arch.efer | (EFER_LMA | EFER_LME);
	else
		return vmx->vcpu.arch.efer & ~(EFER_LMA | EFER_LME);
}

static void prepare_vmcs02_constant_state(struct vcpu_vmx *vmx)
{
	struct kvm *kvm = vmx->vcpu.kvm;

	/*
	 * If vmcs02 hasn't been initialized, set the constant vmcs02 state
	 * according to L0's settings (vmcs12 is irrelevant here).  Host
	 * fields that come from L0 and are not constant, e.g. HOST_CR3,
	 * will be set as needed prior to VMLAUNCH/VMRESUME.
	 */
	if (vmx->nested.vmcs02_initialized)
		return;
	vmx->nested.vmcs02_initialized = true;

	/*
	 * We don't care what the EPTP value is we just need to guarantee
	 * it's valid so we don't get a false positive when doing early
	 * consistency checks.
	 */
	if (enable_ept && nested_early_check)
		vmcs_write64(EPT_POINTER,
			     construct_eptp(&vmx->vcpu, 0, PT64_ROOT_4LEVEL));

	/* All VMFUNCs are currently emulated through L0 vmexits.  */
	if (cpu_has_vmx_vmfunc())
		vmcs_write64(VM_FUNCTION_CONTROL, 0);

	if (cpu_has_vmx_posted_intr())
		vmcs_write16(POSTED_INTR_NV, POSTED_INTR_NESTED_VECTOR);

	if (cpu_has_vmx_msr_bitmap())
		vmcs_write64(MSR_BITMAP, __pa(vmx->nested.vmcs02.msr_bitmap));

	/*
	 * PML is emulated for L2, but never enabled in hardware as the MMU
	 * handles A/D emulation.  Disabling PML for L2 also avoids having to
	 * deal with filtering out L2 GPAs from the buffer.
	 */
	if (enable_pml) {
		vmcs_write64(PML_ADDRESS, 0);
		vmcs_write16(GUEST_PML_INDEX, -1);
	}

	if (cpu_has_vmx_encls_vmexit())
		vmcs_write64(ENCLS_EXITING_BITMAP, INVALID_GPA);

	if (kvm_notify_vmexit_enabled(kvm))
		vmcs_write32(NOTIFY_WINDOW, kvm->arch.notify_window);

	/*
	 * Set the MSR load/store lists to match L0's settings.  Only the
	 * addresses are constant (for vmcs02), the counts can change based
	 * on L2's behavior, e.g. switching to/from long mode.
	 */
	vmcs_write64(VM_EXIT_MSR_STORE_ADDR, __pa(vmx->msr_autostore.guest.val));
	vmcs_write64(VM_EXIT_MSR_LOAD_ADDR, __pa(vmx->msr_autoload.host.val));
	vmcs_write64(VM_ENTRY_MSR_LOAD_ADDR, __pa(vmx->msr_autoload.guest.val));

	vmx_set_constant_host_state(vmx);
}

static void prepare_vmcs02_early_rare(struct vcpu_vmx *vmx,
				      struct vmcs12 *vmcs12)
{
	prepare_vmcs02_constant_state(vmx);

	vmcs_write64(VMCS_LINK_POINTER, INVALID_GPA);

	if (enable_vpid) {
		if (nested_cpu_has_vpid(vmcs12) && vmx->nested.vpid02)
			vmcs_write16(VIRTUAL_PROCESSOR_ID, vmx->nested.vpid02);
		else
			vmcs_write16(VIRTUAL_PROCESSOR_ID, vmx->vpid);
	}
}

static void prepare_vmcs02_early(struct vcpu_vmx *vmx, struct loaded_vmcs *vmcs01,
				 struct vmcs12 *vmcs12)
{
	u32 exec_control;
	u64 guest_efer = nested_vmx_calc_efer(vmx, vmcs12);

	if (vmx->nested.dirty_vmcs12 || evmptr_is_valid(vmx->nested.hv_evmcs_vmptr))
		prepare_vmcs02_early_rare(vmx, vmcs12);

	/*
	 * PIN CONTROLS
	 */
	exec_control = __pin_controls_get(vmcs01);
	exec_control |= (vmcs12->pin_based_vm_exec_control &
			 ~PIN_BASED_VMX_PREEMPTION_TIMER);

	/* Posted interrupts setting is only taken from vmcs12.  */
	vmx->nested.pi_pending = false;
	if (nested_cpu_has_posted_intr(vmcs12))
		vmx->nested.posted_intr_nv = vmcs12->posted_intr_nv;
	else
		exec_control &= ~PIN_BASED_POSTED_INTR;
	pin_controls_set(vmx, exec_control);

	/*
	 * EXEC CONTROLS
	 */
	exec_control = __exec_controls_get(vmcs01); /* L0's desires */
	exec_control &= ~CPU_BASED_INTR_WINDOW_EXITING;
	exec_control &= ~CPU_BASED_NMI_WINDOW_EXITING;
	exec_control &= ~CPU_BASED_TPR_SHADOW;
	exec_control |= vmcs12->cpu_based_vm_exec_control;

	vmx->nested.l1_tpr_threshold = -1;
	if (exec_control & CPU_BASED_TPR_SHADOW)
		vmcs_write32(TPR_THRESHOLD, vmcs12->tpr_threshold);
#ifdef CONFIG_X86_64
	else
		exec_control |= CPU_BASED_CR8_LOAD_EXITING |
				CPU_BASED_CR8_STORE_EXITING;
#endif

	/*
	 * A vmexit (to either L1 hypervisor or L0 userspace) is always needed
	 * for I/O port accesses.
	 */
	exec_control |= CPU_BASED_UNCOND_IO_EXITING;
	exec_control &= ~CPU_BASED_USE_IO_BITMAPS;

	/*
	 * This bit will be computed in nested_get_vmcs12_pages, because
	 * we do not have access to L1's MSR bitmap yet.  For now, keep
	 * the same bit as before, hoping to avoid multiple VMWRITEs that
	 * only set/clear this bit.
	 */
	exec_control &= ~CPU_BASED_USE_MSR_BITMAPS;
	exec_control |= exec_controls_get(vmx) & CPU_BASED_USE_MSR_BITMAPS;

	exec_controls_set(vmx, exec_control);

	/*
	 * SECONDARY EXEC CONTROLS
	 */
	if (cpu_has_secondary_exec_ctrls()) {
		exec_control = __secondary_exec_controls_get(vmcs01);

		/* Take the following fields only from vmcs12 */
		exec_control &= ~(SECONDARY_EXEC_VIRTUALIZE_APIC_ACCESSES |
				  SECONDARY_EXEC_VIRTUALIZE_X2APIC_MODE |
				  SECONDARY_EXEC_ENABLE_INVPCID |
				  SECONDARY_EXEC_ENABLE_RDTSCP |
				  SECONDARY_EXEC_XSAVES |
				  SECONDARY_EXEC_ENABLE_USR_WAIT_PAUSE |
				  SECONDARY_EXEC_VIRTUAL_INTR_DELIVERY |
				  SECONDARY_EXEC_APIC_REGISTER_VIRT |
				  SECONDARY_EXEC_ENABLE_VMFUNC |
				  SECONDARY_EXEC_DESC);

		if (nested_cpu_has(vmcs12,
				   CPU_BASED_ACTIVATE_SECONDARY_CONTROLS))
			exec_control |= vmcs12->secondary_vm_exec_control;

		/* PML is emulated and never enabled in hardware for L2. */
		exec_control &= ~SECONDARY_EXEC_ENABLE_PML;

		/* VMCS shadowing for L2 is emulated for now */
		exec_control &= ~SECONDARY_EXEC_SHADOW_VMCS;

		/*
		 * Preset *DT exiting when emulating UMIP, so that vmx_set_cr4()
		 * will not have to rewrite the controls just for this bit.
		 */
		if (!boot_cpu_has(X86_FEATURE_UMIP) && vmx_umip_emulated() &&
		    (vmcs12->guest_cr4 & X86_CR4_UMIP))
			exec_control |= SECONDARY_EXEC_DESC;

		if (exec_control & SECONDARY_EXEC_VIRTUAL_INTR_DELIVERY)
			vmcs_write16(GUEST_INTR_STATUS,
				vmcs12->guest_intr_status);

		if (!nested_cpu_has2(vmcs12, SECONDARY_EXEC_UNRESTRICTED_GUEST))
		    exec_control &= ~SECONDARY_EXEC_UNRESTRICTED_GUEST;

		if (exec_control & SECONDARY_EXEC_ENCLS_EXITING)
			vmx_write_encls_bitmap(&vmx->vcpu, vmcs12);

		secondary_exec_controls_set(vmx, exec_control);
	}

	/*
	 * ENTRY CONTROLS
	 *
	 * vmcs12's VM_{ENTRY,EXIT}_LOAD_IA32_EFER and VM_ENTRY_IA32E_MODE
	 * are emulated by vmx_set_efer() in prepare_vmcs02(), but speculate
	 * on the related bits (if supported by the CPU) in the hope that
	 * we can avoid VMWrites during vmx_set_efer().
	 *
	 * Similarly, take vmcs01's PERF_GLOBAL_CTRL in the hope that if KVM is
	 * loading PERF_GLOBAL_CTRL via the VMCS for L1, then KVM will want to
	 * do the same for L2.
	 */
	exec_control = __vm_entry_controls_get(vmcs01);
	exec_control |= (vmcs12->vm_entry_controls &
			 ~VM_ENTRY_LOAD_IA32_PERF_GLOBAL_CTRL);
	exec_control &= ~(VM_ENTRY_IA32E_MODE | VM_ENTRY_LOAD_IA32_EFER);
	if (cpu_has_load_ia32_efer()) {
		if (guest_efer & EFER_LMA)
			exec_control |= VM_ENTRY_IA32E_MODE;
		if (guest_efer != host_efer)
			exec_control |= VM_ENTRY_LOAD_IA32_EFER;
	}
	vm_entry_controls_set(vmx, exec_control);

	/*
	 * EXIT CONTROLS
	 *
	 * L2->L1 exit controls are emulated - the hardware exit is to L0 so
	 * we should use its exit controls. Note that VM_EXIT_LOAD_IA32_EFER
	 * bits may be modified by vmx_set_efer() in prepare_vmcs02().
	 */
	exec_control = __vm_exit_controls_get(vmcs01);
	if (cpu_has_load_ia32_efer() && guest_efer != host_efer)
		exec_control |= VM_EXIT_LOAD_IA32_EFER;
	else
		exec_control &= ~VM_EXIT_LOAD_IA32_EFER;
	vm_exit_controls_set(vmx, exec_control);

	/*
	 * Interrupt/Exception Fields
	 */
	if (vmx->nested.nested_run_pending) {
		vmcs_write32(VM_ENTRY_INTR_INFO_FIELD,
			     vmcs12->vm_entry_intr_info_field);
		vmcs_write32(VM_ENTRY_EXCEPTION_ERROR_CODE,
			     vmcs12->vm_entry_exception_error_code);
		vmcs_write32(VM_ENTRY_INSTRUCTION_LEN,
			     vmcs12->vm_entry_instruction_len);
		vmcs_write32(GUEST_INTERRUPTIBILITY_INFO,
			     vmcs12->guest_interruptibility_info);
		vmx->loaded_vmcs->nmi_known_unmasked =
			!(vmcs12->guest_interruptibility_info & GUEST_INTR_STATE_NMI);
	} else {
		vmcs_write32(VM_ENTRY_INTR_INFO_FIELD, 0);
	}
}

static void prepare_vmcs02_rare(struct vcpu_vmx *vmx, struct vmcs12 *vmcs12)
{
	struct hv_enlightened_vmcs *hv_evmcs = vmx->nested.hv_evmcs;

	if (!hv_evmcs || !(hv_evmcs->hv_clean_fields &
			   HV_VMX_ENLIGHTENED_CLEAN_FIELD_GUEST_GRP2)) {
		vmcs_write16(GUEST_ES_SELECTOR, vmcs12->guest_es_selector);
		vmcs_write16(GUEST_CS_SELECTOR, vmcs12->guest_cs_selector);
		vmcs_write16(GUEST_SS_SELECTOR, vmcs12->guest_ss_selector);
		vmcs_write16(GUEST_DS_SELECTOR, vmcs12->guest_ds_selector);
		vmcs_write16(GUEST_FS_SELECTOR, vmcs12->guest_fs_selector);
		vmcs_write16(GUEST_GS_SELECTOR, vmcs12->guest_gs_selector);
		vmcs_write16(GUEST_LDTR_SELECTOR, vmcs12->guest_ldtr_selector);
		vmcs_write16(GUEST_TR_SELECTOR, vmcs12->guest_tr_selector);
		vmcs_write32(GUEST_ES_LIMIT, vmcs12->guest_es_limit);
		vmcs_write32(GUEST_CS_LIMIT, vmcs12->guest_cs_limit);
		vmcs_write32(GUEST_SS_LIMIT, vmcs12->guest_ss_limit);
		vmcs_write32(GUEST_DS_LIMIT, vmcs12->guest_ds_limit);
		vmcs_write32(GUEST_FS_LIMIT, vmcs12->guest_fs_limit);
		vmcs_write32(GUEST_GS_LIMIT, vmcs12->guest_gs_limit);
		vmcs_write32(GUEST_LDTR_LIMIT, vmcs12->guest_ldtr_limit);
		vmcs_write32(GUEST_TR_LIMIT, vmcs12->guest_tr_limit);
		vmcs_write32(GUEST_GDTR_LIMIT, vmcs12->guest_gdtr_limit);
		vmcs_write32(GUEST_IDTR_LIMIT, vmcs12->guest_idtr_limit);
		vmcs_write32(GUEST_CS_AR_BYTES, vmcs12->guest_cs_ar_bytes);
		vmcs_write32(GUEST_SS_AR_BYTES, vmcs12->guest_ss_ar_bytes);
		vmcs_write32(GUEST_ES_AR_BYTES, vmcs12->guest_es_ar_bytes);
		vmcs_write32(GUEST_DS_AR_BYTES, vmcs12->guest_ds_ar_bytes);
		vmcs_write32(GUEST_FS_AR_BYTES, vmcs12->guest_fs_ar_bytes);
		vmcs_write32(GUEST_GS_AR_BYTES, vmcs12->guest_gs_ar_bytes);
		vmcs_write32(GUEST_LDTR_AR_BYTES, vmcs12->guest_ldtr_ar_bytes);
		vmcs_write32(GUEST_TR_AR_BYTES, vmcs12->guest_tr_ar_bytes);
		vmcs_writel(GUEST_ES_BASE, vmcs12->guest_es_base);
		vmcs_writel(GUEST_CS_BASE, vmcs12->guest_cs_base);
		vmcs_writel(GUEST_SS_BASE, vmcs12->guest_ss_base);
		vmcs_writel(GUEST_DS_BASE, vmcs12->guest_ds_base);
		vmcs_writel(GUEST_FS_BASE, vmcs12->guest_fs_base);
		vmcs_writel(GUEST_GS_BASE, vmcs12->guest_gs_base);
		vmcs_writel(GUEST_LDTR_BASE, vmcs12->guest_ldtr_base);
		vmcs_writel(GUEST_TR_BASE, vmcs12->guest_tr_base);
		vmcs_writel(GUEST_GDTR_BASE, vmcs12->guest_gdtr_base);
		vmcs_writel(GUEST_IDTR_BASE, vmcs12->guest_idtr_base);

		vmx->segment_cache.bitmask = 0;
	}

	if (!hv_evmcs || !(hv_evmcs->hv_clean_fields &
			   HV_VMX_ENLIGHTENED_CLEAN_FIELD_GUEST_GRP1)) {
		vmcs_write32(GUEST_SYSENTER_CS, vmcs12->guest_sysenter_cs);
		vmcs_writel(GUEST_PENDING_DBG_EXCEPTIONS,
			    vmcs12->guest_pending_dbg_exceptions);
		vmcs_writel(GUEST_SYSENTER_ESP, vmcs12->guest_sysenter_esp);
		vmcs_writel(GUEST_SYSENTER_EIP, vmcs12->guest_sysenter_eip);

		/*
		 * L1 may access the L2's PDPTR, so save them to construct
		 * vmcs12
		 */
		if (enable_ept) {
			vmcs_write64(GUEST_PDPTR0, vmcs12->guest_pdptr0);
			vmcs_write64(GUEST_PDPTR1, vmcs12->guest_pdptr1);
			vmcs_write64(GUEST_PDPTR2, vmcs12->guest_pdptr2);
			vmcs_write64(GUEST_PDPTR3, vmcs12->guest_pdptr3);
		}

		if (kvm_mpx_supported() && vmx->nested.nested_run_pending &&
		    (vmcs12->vm_entry_controls & VM_ENTRY_LOAD_BNDCFGS))
			vmcs_write64(GUEST_BNDCFGS, vmcs12->guest_bndcfgs);
	}

	if (nested_cpu_has_xsaves(vmcs12))
		vmcs_write64(XSS_EXIT_BITMAP, vmcs12->xss_exit_bitmap);

	/*
	 * Whether page-faults are trapped is determined by a combination of
	 * 3 settings: PFEC_MASK, PFEC_MATCH and EXCEPTION_BITMAP.PF.  If L0
	 * doesn't care about page faults then we should set all of these to
	 * L1's desires. However, if L0 does care about (some) page faults, it
	 * is not easy (if at all possible?) to merge L0 and L1's desires, we
	 * simply ask to exit on each and every L2 page fault. This is done by
	 * setting MASK=MATCH=0 and (see below) EB.PF=1.
	 * Note that below we don't need special code to set EB.PF beyond the
	 * "or"ing of the EB of vmcs01 and vmcs12, because when enable_ept,
	 * vmcs01's EB.PF is 0 so the "or" will take vmcs12's value, and when
	 * !enable_ept, EB.PF is 1, so the "or" will always be 1.
	 */
	if (vmx_need_pf_intercept(&vmx->vcpu)) {
		/*
		 * TODO: if both L0 and L1 need the same MASK and MATCH,
		 * go ahead and use it?
		 */
		vmcs_write32(PAGE_FAULT_ERROR_CODE_MASK, 0);
		vmcs_write32(PAGE_FAULT_ERROR_CODE_MATCH, 0);
	} else {
		vmcs_write32(PAGE_FAULT_ERROR_CODE_MASK, vmcs12->page_fault_error_code_mask);
		vmcs_write32(PAGE_FAULT_ERROR_CODE_MATCH, vmcs12->page_fault_error_code_match);
	}

	if (cpu_has_vmx_apicv()) {
		vmcs_write64(EOI_EXIT_BITMAP0, vmcs12->eoi_exit_bitmap0);
		vmcs_write64(EOI_EXIT_BITMAP1, vmcs12->eoi_exit_bitmap1);
		vmcs_write64(EOI_EXIT_BITMAP2, vmcs12->eoi_exit_bitmap2);
		vmcs_write64(EOI_EXIT_BITMAP3, vmcs12->eoi_exit_bitmap3);
	}

	/*
	 * Make sure the msr_autostore list is up to date before we set the
	 * count in the vmcs02.
	 */
	prepare_vmx_msr_autostore_list(&vmx->vcpu, MSR_IA32_TSC);

	vmcs_write32(VM_EXIT_MSR_STORE_COUNT, vmx->msr_autostore.guest.nr);
	vmcs_write32(VM_EXIT_MSR_LOAD_COUNT, vmx->msr_autoload.host.nr);
	vmcs_write32(VM_ENTRY_MSR_LOAD_COUNT, vmx->msr_autoload.guest.nr);

	set_cr4_guest_host_mask(vmx);
}

/*
 * prepare_vmcs02 is called when the L1 guest hypervisor runs its nested
 * L2 guest. L1 has a vmcs for L2 (vmcs12), and this function "merges" it
 * with L0's requirements for its guest (a.k.a. vmcs01), so we can run the L2
 * guest in a way that will both be appropriate to L1's requests, and our
 * needs. In addition to modifying the active vmcs (which is vmcs02), this
 * function also has additional necessary side-effects, like setting various
 * vcpu->arch fields.
 * Returns 0 on success, 1 on failure. Invalid state exit qualification code
 * is assigned to entry_failure_code on failure.
 */
static int prepare_vmcs02(struct kvm_vcpu *vcpu, struct vmcs12 *vmcs12,
			  bool from_vmentry,
			  enum vm_entry_failure_code *entry_failure_code)
{
	struct vcpu_vmx *vmx = to_vmx(vcpu);
	bool load_guest_pdptrs_vmcs12 = false;

	if (vmx->nested.dirty_vmcs12 || evmptr_is_valid(vmx->nested.hv_evmcs_vmptr)) {
		prepare_vmcs02_rare(vmx, vmcs12);
		vmx->nested.dirty_vmcs12 = false;

		load_guest_pdptrs_vmcs12 = !evmptr_is_valid(vmx->nested.hv_evmcs_vmptr) ||
			!(vmx->nested.hv_evmcs->hv_clean_fields &
			  HV_VMX_ENLIGHTENED_CLEAN_FIELD_GUEST_GRP1);
	}

	if (vmx->nested.nested_run_pending &&
	    (vmcs12->vm_entry_controls & VM_ENTRY_LOAD_DEBUG_CONTROLS)) {
		kvm_set_dr(vcpu, 7, vmcs12->guest_dr7);
		vmcs_write64(GUEST_IA32_DEBUGCTL, vmcs12->guest_ia32_debugctl);
	} else {
		kvm_set_dr(vcpu, 7, vcpu->arch.dr7);
		vmcs_write64(GUEST_IA32_DEBUGCTL, vmx->nested.pre_vmenter_debugctl);
	}
	if (kvm_mpx_supported() && (!vmx->nested.nested_run_pending ||
	    !(vmcs12->vm_entry_controls & VM_ENTRY_LOAD_BNDCFGS)))
		vmcs_write64(GUEST_BNDCFGS, vmx->nested.pre_vmenter_bndcfgs);
	vmx_set_rflags(vcpu, vmcs12->guest_rflags);

	/* EXCEPTION_BITMAP and CR0_GUEST_HOST_MASK should basically be the
	 * bitwise-or of what L1 wants to trap for L2, and what we want to
	 * trap. Note that CR0.TS also needs updating - we do this later.
	 */
	vmx_update_exception_bitmap(vcpu);
	vcpu->arch.cr0_guest_owned_bits &= ~vmcs12->cr0_guest_host_mask;
	vmcs_writel(CR0_GUEST_HOST_MASK, ~vcpu->arch.cr0_guest_owned_bits);

	if (vmx->nested.nested_run_pending &&
	    (vmcs12->vm_entry_controls & VM_ENTRY_LOAD_IA32_PAT)) {
		vmcs_write64(GUEST_IA32_PAT, vmcs12->guest_ia32_pat);
		vcpu->arch.pat = vmcs12->guest_ia32_pat;
	} else if (vmcs_config.vmentry_ctrl & VM_ENTRY_LOAD_IA32_PAT) {
		vmcs_write64(GUEST_IA32_PAT, vmx->vcpu.arch.pat);
	}

	vcpu->arch.tsc_offset = kvm_calc_nested_tsc_offset(
			vcpu->arch.l1_tsc_offset,
			vmx_get_l2_tsc_offset(vcpu),
			vmx_get_l2_tsc_multiplier(vcpu));

	vcpu->arch.tsc_scaling_ratio = kvm_calc_nested_tsc_multiplier(
			vcpu->arch.l1_tsc_scaling_ratio,
			vmx_get_l2_tsc_multiplier(vcpu));

	vmcs_write64(TSC_OFFSET, vcpu->arch.tsc_offset);
	if (kvm_caps.has_tsc_control)
		vmcs_write64(TSC_MULTIPLIER, vcpu->arch.tsc_scaling_ratio);

	nested_vmx_transition_tlb_flush(vcpu, vmcs12, true);

	if (nested_cpu_has_ept(vmcs12))
		nested_ept_init_mmu_context(vcpu);

	/*
	 * This sets GUEST_CR0 to vmcs12->guest_cr0, possibly modifying those
	 * bits which we consider mandatory enabled.
	 * The CR0_READ_SHADOW is what L2 should have expected to read given
	 * the specifications by L1; It's not enough to take
	 * vmcs12->cr0_read_shadow because on our cr0_guest_host_mask we
	 * have more bits than L1 expected.
	 */
	vmx_set_cr0(vcpu, vmcs12->guest_cr0);
	vmcs_writel(CR0_READ_SHADOW, nested_read_cr0(vmcs12));

	vmx_set_cr4(vcpu, vmcs12->guest_cr4);
	vmcs_writel(CR4_READ_SHADOW, nested_read_cr4(vmcs12));

	vcpu->arch.efer = nested_vmx_calc_efer(vmx, vmcs12);
	/* Note: may modify VM_ENTRY/EXIT_CONTROLS and GUEST/HOST_IA32_EFER */
	vmx_set_efer(vcpu, vcpu->arch.efer);

	/*
	 * Guest state is invalid and unrestricted guest is disabled,
	 * which means L1 attempted VMEntry to L2 with invalid state.
	 * Fail the VMEntry.
	 *
	 * However when force loading the guest state (SMM exit or
	 * loading nested state after migration, it is possible to
	 * have invalid guest state now, which will be later fixed by
	 * restoring L2 register state
	 */
	if (CC(from_vmentry && !vmx_guest_state_valid(vcpu))) {
		*entry_failure_code = ENTRY_FAIL_DEFAULT;
		return -EINVAL;
	}

	/* Shadow page tables on either EPT or shadow page tables. */
	if (nested_vmx_load_cr3(vcpu, vmcs12->guest_cr3, nested_cpu_has_ept(vmcs12),
				from_vmentry, entry_failure_code))
		return -EINVAL;

	/*
	 * Immediately write vmcs02.GUEST_CR3.  It will be propagated to vmcs12
	 * on nested VM-Exit, which can occur without actually running L2 and
	 * thus without hitting vmx_load_mmu_pgd(), e.g. if L1 is entering L2 with
	 * vmcs12.GUEST_ACTIVITYSTATE=HLT, in which case KVM will intercept the
	 * transition to HLT instead of running L2.
	 */
	if (enable_ept)
		vmcs_writel(GUEST_CR3, vmcs12->guest_cr3);

	/* Late preparation of GUEST_PDPTRs now that EFER and CRs are set. */
	if (load_guest_pdptrs_vmcs12 && nested_cpu_has_ept(vmcs12) &&
	    is_pae_paging(vcpu)) {
		vmcs_write64(GUEST_PDPTR0, vmcs12->guest_pdptr0);
		vmcs_write64(GUEST_PDPTR1, vmcs12->guest_pdptr1);
		vmcs_write64(GUEST_PDPTR2, vmcs12->guest_pdptr2);
		vmcs_write64(GUEST_PDPTR3, vmcs12->guest_pdptr3);
	}

	if ((vmcs12->vm_entry_controls & VM_ENTRY_LOAD_IA32_PERF_GLOBAL_CTRL) &&
	    intel_pmu_has_perf_global_ctrl(vcpu_to_pmu(vcpu)) &&
	    WARN_ON_ONCE(kvm_set_msr(vcpu, MSR_CORE_PERF_GLOBAL_CTRL,
				     vmcs12->guest_ia32_perf_global_ctrl))) {
		*entry_failure_code = ENTRY_FAIL_DEFAULT;
		return -EINVAL;
	}

	kvm_rsp_write(vcpu, vmcs12->guest_rsp);
	kvm_rip_write(vcpu, vmcs12->guest_rip);

	/*
	 * It was observed that genuine Hyper-V running in L1 doesn't reset
	 * 'hv_clean_fields' by itself, it only sets the corresponding dirty
	 * bits when it changes a field in eVMCS. Mark all fields as clean
	 * here.
	 */
	if (evmptr_is_valid(vmx->nested.hv_evmcs_vmptr))
		vmx->nested.hv_evmcs->hv_clean_fields |=
			HV_VMX_ENLIGHTENED_CLEAN_FIELD_ALL;

	return 0;
}

static int nested_vmx_check_nmi_controls(struct vmcs12 *vmcs12)
{
	if (CC(!nested_cpu_has_nmi_exiting(vmcs12) &&
	       nested_cpu_has_virtual_nmis(vmcs12)))
		return -EINVAL;

	if (CC(!nested_cpu_has_virtual_nmis(vmcs12) &&
	       nested_cpu_has(vmcs12, CPU_BASED_NMI_WINDOW_EXITING)))
		return -EINVAL;

	return 0;
}

static bool nested_vmx_check_eptp(struct kvm_vcpu *vcpu, u64 new_eptp)
{
	struct vcpu_vmx *vmx = to_vmx(vcpu);

	/* Check for memory type validity */
	switch (new_eptp & VMX_EPTP_MT_MASK) {
	case VMX_EPTP_MT_UC:
		if (CC(!(vmx->nested.msrs.ept_caps & VMX_EPTP_UC_BIT)))
			return false;
		break;
	case VMX_EPTP_MT_WB:
		if (CC(!(vmx->nested.msrs.ept_caps & VMX_EPTP_WB_BIT)))
			return false;
		break;
	default:
		return false;
	}

	/* Page-walk levels validity. */
	switch (new_eptp & VMX_EPTP_PWL_MASK) {
	case VMX_EPTP_PWL_5:
		if (CC(!(vmx->nested.msrs.ept_caps & VMX_EPT_PAGE_WALK_5_BIT)))
			return false;
		break;
	case VMX_EPTP_PWL_4:
		if (CC(!(vmx->nested.msrs.ept_caps & VMX_EPT_PAGE_WALK_4_BIT)))
			return false;
		break;
	default:
		return false;
	}

	/* Reserved bits should not be set */
	if (CC(kvm_vcpu_is_illegal_gpa(vcpu, new_eptp) || ((new_eptp >> 7) & 0x1f)))
		return false;

	/* AD, if set, should be supported */
	if (new_eptp & VMX_EPTP_AD_ENABLE_BIT) {
		if (CC(!(vmx->nested.msrs.ept_caps & VMX_EPT_AD_BIT)))
			return false;
	}

	return true;
}

/*
 * Checks related to VM-Execution Control Fields
 */
static int nested_check_vm_execution_controls(struct kvm_vcpu *vcpu,
                                              struct vmcs12 *vmcs12)
{
	struct vcpu_vmx *vmx = to_vmx(vcpu);

	if (CC(!vmx_control_verify(vmcs12->pin_based_vm_exec_control,
				   vmx->nested.msrs.pinbased_ctls_low,
				   vmx->nested.msrs.pinbased_ctls_high)) ||
	    CC(!vmx_control_verify(vmcs12->cpu_based_vm_exec_control,
				   vmx->nested.msrs.procbased_ctls_low,
				   vmx->nested.msrs.procbased_ctls_high)))
		return -EINVAL;

	if (nested_cpu_has(vmcs12, CPU_BASED_ACTIVATE_SECONDARY_CONTROLS) &&
	    CC(!vmx_control_verify(vmcs12->secondary_vm_exec_control,
				   vmx->nested.msrs.secondary_ctls_low,
				   vmx->nested.msrs.secondary_ctls_high)))
		return -EINVAL;

	if (CC(vmcs12->cr3_target_count > nested_cpu_vmx_misc_cr3_count(vcpu)) ||
	    nested_vmx_check_io_bitmap_controls(vcpu, vmcs12) ||
	    nested_vmx_check_msr_bitmap_controls(vcpu, vmcs12) ||
	    nested_vmx_check_tpr_shadow_controls(vcpu, vmcs12) ||
	    nested_vmx_check_apic_access_controls(vcpu, vmcs12) ||
	    nested_vmx_check_apicv_controls(vcpu, vmcs12) ||
	    nested_vmx_check_nmi_controls(vmcs12) ||
	    nested_vmx_check_pml_controls(vcpu, vmcs12) ||
	    nested_vmx_check_unrestricted_guest_controls(vcpu, vmcs12) ||
	    nested_vmx_check_mode_based_ept_exec_controls(vcpu, vmcs12) ||
	    nested_vmx_check_shadow_vmcs_controls(vcpu, vmcs12) ||
	    CC(nested_cpu_has_vpid(vmcs12) && !vmcs12->virtual_processor_id))
		return -EINVAL;

	if (!nested_cpu_has_preemption_timer(vmcs12) &&
	    nested_cpu_has_save_preemption_timer(vmcs12))
		return -EINVAL;

	if (nested_cpu_has_ept(vmcs12) &&
	    CC(!nested_vmx_check_eptp(vcpu, vmcs12->ept_pointer)))
		return -EINVAL;

	if (nested_cpu_has_vmfunc(vmcs12)) {
		if (CC(vmcs12->vm_function_control &
		       ~vmx->nested.msrs.vmfunc_controls))
			return -EINVAL;

		if (nested_cpu_has_eptp_switching(vmcs12)) {
			if (CC(!nested_cpu_has_ept(vmcs12)) ||
			    CC(!page_address_valid(vcpu, vmcs12->eptp_list_address)))
				return -EINVAL;
		}
	}

	return 0;
}

/*
 * Checks related to VM-Exit Control Fields
 */
static int nested_check_vm_exit_controls(struct kvm_vcpu *vcpu,
                                         struct vmcs12 *vmcs12)
{
	struct vcpu_vmx *vmx = to_vmx(vcpu);

	if (CC(!vmx_control_verify(vmcs12->vm_exit_controls,
				    vmx->nested.msrs.exit_ctls_low,
				    vmx->nested.msrs.exit_ctls_high)) ||
	    CC(nested_vmx_check_exit_msr_switch_controls(vcpu, vmcs12)))
		return -EINVAL;

	return 0;
}

/*
 * Checks related to VM-Entry Control Fields
 */
static int nested_check_vm_entry_controls(struct kvm_vcpu *vcpu,
					  struct vmcs12 *vmcs12)
{
	struct vcpu_vmx *vmx = to_vmx(vcpu);

	if (CC(!vmx_control_verify(vmcs12->vm_entry_controls,
				    vmx->nested.msrs.entry_ctls_low,
				    vmx->nested.msrs.entry_ctls_high)))
		return -EINVAL;

	/*
	 * From the Intel SDM, volume 3:
	 * Fields relevant to VM-entry event injection must be set properly.
	 * These fields are the VM-entry interruption-information field, the
	 * VM-entry exception error code, and the VM-entry instruction length.
	 */
	if (vmcs12->vm_entry_intr_info_field & INTR_INFO_VALID_MASK) {
		u32 intr_info = vmcs12->vm_entry_intr_info_field;
		u8 vector = intr_info & INTR_INFO_VECTOR_MASK;
		u32 intr_type = intr_info & INTR_INFO_INTR_TYPE_MASK;
		bool has_error_code = intr_info & INTR_INFO_DELIVER_CODE_MASK;
		bool should_have_error_code;
		bool urg = nested_cpu_has2(vmcs12,
					   SECONDARY_EXEC_UNRESTRICTED_GUEST);
		bool prot_mode = !urg || vmcs12->guest_cr0 & X86_CR0_PE;

		/* VM-entry interruption-info field: interruption type */
		if (CC(intr_type == INTR_TYPE_RESERVED) ||
		    CC(intr_type == INTR_TYPE_OTHER_EVENT &&
		       !nested_cpu_supports_monitor_trap_flag(vcpu)))
			return -EINVAL;

		/* VM-entry interruption-info field: vector */
		if (CC(intr_type == INTR_TYPE_NMI_INTR && vector != NMI_VECTOR) ||
		    CC(intr_type == INTR_TYPE_HARD_EXCEPTION && vector > 31) ||
		    CC(intr_type == INTR_TYPE_OTHER_EVENT && vector != 0))
			return -EINVAL;

		/* VM-entry interruption-info field: deliver error code */
		should_have_error_code =
			intr_type == INTR_TYPE_HARD_EXCEPTION && prot_mode &&
			x86_exception_has_error_code(vector);
		if (CC(has_error_code != should_have_error_code))
			return -EINVAL;

		/* VM-entry exception error code */
		if (CC(has_error_code &&
		       vmcs12->vm_entry_exception_error_code & GENMASK(31, 16)))
			return -EINVAL;

		/* VM-entry interruption-info field: reserved bits */
		if (CC(intr_info & INTR_INFO_RESVD_BITS_MASK))
			return -EINVAL;

		/* VM-entry instruction length */
		switch (intr_type) {
		case INTR_TYPE_SOFT_EXCEPTION:
		case INTR_TYPE_SOFT_INTR:
		case INTR_TYPE_PRIV_SW_EXCEPTION:
			if (CC(vmcs12->vm_entry_instruction_len > 15) ||
			    CC(vmcs12->vm_entry_instruction_len == 0 &&
			    CC(!nested_cpu_has_zero_length_injection(vcpu))))
				return -EINVAL;
		}
	}

	if (nested_vmx_check_entry_msr_switch_controls(vcpu, vmcs12))
		return -EINVAL;

	return 0;
}

static int nested_vmx_check_controls(struct kvm_vcpu *vcpu,
				     struct vmcs12 *vmcs12)
{
	if (nested_check_vm_execution_controls(vcpu, vmcs12) ||
	    nested_check_vm_exit_controls(vcpu, vmcs12) ||
	    nested_check_vm_entry_controls(vcpu, vmcs12))
		return -EINVAL;

	if (guest_cpuid_has_evmcs(vcpu))
		return nested_evmcs_check_controls(vmcs12);

	return 0;
}

static int nested_vmx_check_address_space_size(struct kvm_vcpu *vcpu,
				       struct vmcs12 *vmcs12)
{
#ifdef CONFIG_X86_64
	if (CC(!!(vmcs12->vm_exit_controls & VM_EXIT_HOST_ADDR_SPACE_SIZE) !=
		!!(vcpu->arch.efer & EFER_LMA)))
		return -EINVAL;
#endif
	return 0;
}

static int nested_vmx_check_host_state(struct kvm_vcpu *vcpu,
				       struct vmcs12 *vmcs12)
{
	bool ia32e;

	if (CC(!nested_host_cr0_valid(vcpu, vmcs12->host_cr0)) ||
	    CC(!nested_host_cr4_valid(vcpu, vmcs12->host_cr4)) ||
	    CC(kvm_vcpu_is_illegal_gpa(vcpu, vmcs12->host_cr3)))
		return -EINVAL;

	if (CC(is_noncanonical_address(vmcs12->host_ia32_sysenter_esp, vcpu)) ||
	    CC(is_noncanonical_address(vmcs12->host_ia32_sysenter_eip, vcpu)))
		return -EINVAL;

	if ((vmcs12->vm_exit_controls & VM_EXIT_LOAD_IA32_PAT) &&
	    CC(!kvm_pat_valid(vmcs12->host_ia32_pat)))
		return -EINVAL;

	if ((vmcs12->vm_exit_controls & VM_EXIT_LOAD_IA32_PERF_GLOBAL_CTRL) &&
	    CC(!kvm_valid_perf_global_ctrl(vcpu_to_pmu(vcpu),
					   vmcs12->host_ia32_perf_global_ctrl)))
		return -EINVAL;

#ifdef CONFIG_X86_64
	ia32e = !!(vmcs12->vm_exit_controls & VM_EXIT_HOST_ADDR_SPACE_SIZE);
#else
	ia32e = false;
#endif

	if (ia32e) {
		if (CC(!(vmcs12->host_cr4 & X86_CR4_PAE)))
			return -EINVAL;
	} else {
		if (CC(vmcs12->vm_entry_controls & VM_ENTRY_IA32E_MODE) ||
		    CC(vmcs12->host_cr4 & X86_CR4_PCIDE) ||
		    CC((vmcs12->host_rip) >> 32))
			return -EINVAL;
	}

	if (CC(vmcs12->host_cs_selector & (SEGMENT_RPL_MASK | SEGMENT_TI_MASK)) ||
	    CC(vmcs12->host_ss_selector & (SEGMENT_RPL_MASK | SEGMENT_TI_MASK)) ||
	    CC(vmcs12->host_ds_selector & (SEGMENT_RPL_MASK | SEGMENT_TI_MASK)) ||
	    CC(vmcs12->host_es_selector & (SEGMENT_RPL_MASK | SEGMENT_TI_MASK)) ||
	    CC(vmcs12->host_fs_selector & (SEGMENT_RPL_MASK | SEGMENT_TI_MASK)) ||
	    CC(vmcs12->host_gs_selector & (SEGMENT_RPL_MASK | SEGMENT_TI_MASK)) ||
	    CC(vmcs12->host_tr_selector & (SEGMENT_RPL_MASK | SEGMENT_TI_MASK)) ||
	    CC(vmcs12->host_cs_selector == 0) ||
	    CC(vmcs12->host_tr_selector == 0) ||
	    CC(vmcs12->host_ss_selector == 0 && !ia32e))
		return -EINVAL;

	if (CC(is_noncanonical_address(vmcs12->host_fs_base, vcpu)) ||
	    CC(is_noncanonical_address(vmcs12->host_gs_base, vcpu)) ||
	    CC(is_noncanonical_address(vmcs12->host_gdtr_base, vcpu)) ||
	    CC(is_noncanonical_address(vmcs12->host_idtr_base, vcpu)) ||
	    CC(is_noncanonical_address(vmcs12->host_tr_base, vcpu)) ||
	    CC(is_noncanonical_address(vmcs12->host_rip, vcpu)))
		return -EINVAL;

	/*
	 * If the load IA32_EFER VM-exit control is 1, bits reserved in the
	 * IA32_EFER MSR must be 0 in the field for that register. In addition,
	 * the values of the LMA and LME bits in the field must each be that of
	 * the host address-space size VM-exit control.
	 */
	if (vmcs12->vm_exit_controls & VM_EXIT_LOAD_IA32_EFER) {
		if (CC(!kvm_valid_efer(vcpu, vmcs12->host_ia32_efer)) ||
		    CC(ia32e != !!(vmcs12->host_ia32_efer & EFER_LMA)) ||
		    CC(ia32e != !!(vmcs12->host_ia32_efer & EFER_LME)))
			return -EINVAL;
	}

	return 0;
}

static int nested_vmx_check_vmcs_link_ptr(struct kvm_vcpu *vcpu,
					  struct vmcs12 *vmcs12)
{
	struct vcpu_vmx *vmx = to_vmx(vcpu);
	struct gfn_to_hva_cache *ghc = &vmx->nested.shadow_vmcs12_cache;
	struct vmcs_hdr hdr;

	if (vmcs12->vmcs_link_pointer == INVALID_GPA)
		return 0;

	if (CC(!page_address_valid(vcpu, vmcs12->vmcs_link_pointer)))
		return -EINVAL;

	if (ghc->gpa != vmcs12->vmcs_link_pointer &&
	    CC(kvm_gfn_to_hva_cache_init(vcpu->kvm, ghc,
					 vmcs12->vmcs_link_pointer, VMCS12_SIZE)))
                return -EINVAL;

	if (CC(kvm_read_guest_offset_cached(vcpu->kvm, ghc, &hdr,
					    offsetof(struct vmcs12, hdr),
					    sizeof(hdr))))
		return -EINVAL;

	if (CC(hdr.revision_id != VMCS12_REVISION) ||
	    CC(hdr.shadow_vmcs != nested_cpu_has_shadow_vmcs(vmcs12)))
		return -EINVAL;

	return 0;
}

/*
 * Checks related to Guest Non-register State
 */
static int nested_check_guest_non_reg_state(struct vmcs12 *vmcs12)
{
	if (CC(vmcs12->guest_activity_state != GUEST_ACTIVITY_ACTIVE &&
	       vmcs12->guest_activity_state != GUEST_ACTIVITY_HLT &&
	       vmcs12->guest_activity_state != GUEST_ACTIVITY_WAIT_SIPI))
		return -EINVAL;

	return 0;
}

static int nested_vmx_check_guest_state(struct kvm_vcpu *vcpu,
					struct vmcs12 *vmcs12,
					enum vm_entry_failure_code *entry_failure_code)
{
	bool ia32e;

	*entry_failure_code = ENTRY_FAIL_DEFAULT;

	if (CC(!nested_guest_cr0_valid(vcpu, vmcs12->guest_cr0)) ||
	    CC(!nested_guest_cr4_valid(vcpu, vmcs12->guest_cr4)))
		return -EINVAL;

	if ((vmcs12->vm_entry_controls & VM_ENTRY_LOAD_DEBUG_CONTROLS) &&
	    CC(!kvm_dr7_valid(vmcs12->guest_dr7)))
		return -EINVAL;

	if ((vmcs12->vm_entry_controls & VM_ENTRY_LOAD_IA32_PAT) &&
	    CC(!kvm_pat_valid(vmcs12->guest_ia32_pat)))
		return -EINVAL;

	if (nested_vmx_check_vmcs_link_ptr(vcpu, vmcs12)) {
		*entry_failure_code = ENTRY_FAIL_VMCS_LINK_PTR;
		return -EINVAL;
	}

	if ((vmcs12->vm_entry_controls & VM_ENTRY_LOAD_IA32_PERF_GLOBAL_CTRL) &&
	    CC(!kvm_valid_perf_global_ctrl(vcpu_to_pmu(vcpu),
					   vmcs12->guest_ia32_perf_global_ctrl)))
		return -EINVAL;

	/*
	 * If the load IA32_EFER VM-entry control is 1, the following checks
	 * are performed on the field for the IA32_EFER MSR:
	 * - Bits reserved in the IA32_EFER MSR must be 0.
	 * - Bit 10 (corresponding to IA32_EFER.LMA) must equal the value of
	 *   the IA-32e mode guest VM-exit control. It must also be identical
	 *   to bit 8 (LME) if bit 31 in the CR0 field (corresponding to
	 *   CR0.PG) is 1.
	 */
	if (to_vmx(vcpu)->nested.nested_run_pending &&
	    (vmcs12->vm_entry_controls & VM_ENTRY_LOAD_IA32_EFER)) {
		ia32e = (vmcs12->vm_entry_controls & VM_ENTRY_IA32E_MODE) != 0;
		if (CC(!kvm_valid_efer(vcpu, vmcs12->guest_ia32_efer)) ||
		    CC(ia32e != !!(vmcs12->guest_ia32_efer & EFER_LMA)) ||
		    CC(((vmcs12->guest_cr0 & X86_CR0_PG) &&
		     ia32e != !!(vmcs12->guest_ia32_efer & EFER_LME))))
			return -EINVAL;
	}

	if ((vmcs12->vm_entry_controls & VM_ENTRY_LOAD_BNDCFGS) &&
	    (CC(is_noncanonical_address(vmcs12->guest_bndcfgs & PAGE_MASK, vcpu)) ||
	     CC((vmcs12->guest_bndcfgs & MSR_IA32_BNDCFGS_RSVD))))
		return -EINVAL;

	if (nested_check_guest_non_reg_state(vmcs12))
		return -EINVAL;

	return 0;
}

static int nested_vmx_check_vmentry_hw(struct kvm_vcpu *vcpu)
{
	struct vcpu_vmx *vmx = to_vmx(vcpu);
	unsigned long cr3, cr4;
	bool vm_fail;

	if (!nested_early_check)
		return 0;

	if (vmx->msr_autoload.host.nr)
		vmcs_write32(VM_EXIT_MSR_LOAD_COUNT, 0);
	if (vmx->msr_autoload.guest.nr)
		vmcs_write32(VM_ENTRY_MSR_LOAD_COUNT, 0);

	preempt_disable();

	vmx_prepare_switch_to_guest(vcpu);

	/*
	 * Induce a consistency check VMExit by clearing bit 1 in GUEST_RFLAGS,
	 * which is reserved to '1' by hardware.  GUEST_RFLAGS is guaranteed to
	 * be written (by prepare_vmcs02()) before the "real" VMEnter, i.e.
	 * there is no need to preserve other bits or save/restore the field.
	 */
	vmcs_writel(GUEST_RFLAGS, 0);

	cr3 = __get_current_cr3_fast();
	if (unlikely(cr3 != vmx->loaded_vmcs->host_state.cr3)) {
		vmcs_writel(HOST_CR3, cr3);
		vmx->loaded_vmcs->host_state.cr3 = cr3;
	}

	cr4 = cr4_read_shadow();
	if (unlikely(cr4 != vmx->loaded_vmcs->host_state.cr4)) {
		vmcs_writel(HOST_CR4, cr4);
		vmx->loaded_vmcs->host_state.cr4 = cr4;
	}

	vm_fail = __vmx_vcpu_run(vmx, (unsigned long *)&vcpu->arch.regs,
				 __vmx_vcpu_run_flags(vmx));

	if (vmx->msr_autoload.host.nr)
		vmcs_write32(VM_EXIT_MSR_LOAD_COUNT, vmx->msr_autoload.host.nr);
	if (vmx->msr_autoload.guest.nr)
		vmcs_write32(VM_ENTRY_MSR_LOAD_COUNT, vmx->msr_autoload.guest.nr);

	if (vm_fail) {
		u32 error = vmcs_read32(VM_INSTRUCTION_ERROR);

		preempt_enable();

		trace_kvm_nested_vmenter_failed(
			"early hardware check VM-instruction error: ", error);
		WARN_ON_ONCE(error != VMXERR_ENTRY_INVALID_CONTROL_FIELD);
		return 1;
	}

	/*
	 * VMExit clears RFLAGS.IF and DR7, even on a consistency check.
	 */
	if (hw_breakpoint_active())
		set_debugreg(__this_cpu_read(cpu_dr7), 7);
	local_irq_enable();
	preempt_enable();

	/*
	 * A non-failing VMEntry means we somehow entered guest mode with
	 * an illegal RIP, and that's just the tip of the iceberg.  There
	 * is no telling what memory has been modified or what state has
	 * been exposed to unknown code.  Hitting this all but guarantees
	 * a (very critical) hardware issue.
	 */
	WARN_ON(!(vmcs_read32(VM_EXIT_REASON) &
		VMX_EXIT_REASONS_FAILED_VMENTRY));

	return 0;
}

static bool nested_get_evmcs_page(struct kvm_vcpu *vcpu)
{
	struct vcpu_vmx *vmx = to_vmx(vcpu);

	/*
	 * hv_evmcs may end up being not mapped after migration (when
	 * L2 was running), map it here to make sure vmcs12 changes are
	 * properly reflected.
	 */
	if (guest_cpuid_has_evmcs(vcpu) &&
	    vmx->nested.hv_evmcs_vmptr == EVMPTR_MAP_PENDING) {
		enum nested_evmptrld_status evmptrld_status =
			nested_vmx_handle_enlightened_vmptrld(vcpu, false);

		if (evmptrld_status == EVMPTRLD_VMFAIL ||
		    evmptrld_status == EVMPTRLD_ERROR)
			return false;

		/*
		 * Post migration VMCS12 always provides the most actual
		 * information, copy it to eVMCS upon entry.
		 */
		vmx->nested.need_vmcs12_to_shadow_sync = true;
	}

	return true;
}

static bool nested_get_vmcs12_pages(struct kvm_vcpu *vcpu)
{
	struct vmcs12 *vmcs12 = get_vmcs12(vcpu);
	struct vcpu_vmx *vmx = to_vmx(vcpu);
	struct kvm_host_map *map;

	if (!vcpu->arch.pdptrs_from_userspace &&
	    !nested_cpu_has_ept(vmcs12) && is_pae_paging(vcpu)) {
		/*
		 * Reload the guest's PDPTRs since after a migration
		 * the guest CR3 might be restored prior to setting the nested
		 * state which can lead to a load of wrong PDPTRs.
		 */
		if (CC(!load_pdptrs(vcpu, vcpu->arch.cr3)))
			return false;
	}


	if (nested_cpu_has2(vmcs12, SECONDARY_EXEC_VIRTUALIZE_APIC_ACCESSES)) {
		map = &vmx->nested.apic_access_page_map;

		if (!kvm_vcpu_map(vcpu, gpa_to_gfn(vmcs12->apic_access_addr), map)) {
			vmcs_write64(APIC_ACCESS_ADDR, pfn_to_hpa(map->pfn));
		} else {
			pr_debug_ratelimited("%s: no backing for APIC-access address in vmcs12\n",
					     __func__);
			vcpu->run->exit_reason = KVM_EXIT_INTERNAL_ERROR;
			vcpu->run->internal.suberror =
				KVM_INTERNAL_ERROR_EMULATION;
			vcpu->run->internal.ndata = 0;
			return false;
		}
	}

	if (nested_cpu_has(vmcs12, CPU_BASED_TPR_SHADOW)) {
		map = &vmx->nested.virtual_apic_map;

		if (!kvm_vcpu_map(vcpu, gpa_to_gfn(vmcs12->virtual_apic_page_addr), map)) {
			vmcs_write64(VIRTUAL_APIC_PAGE_ADDR, pfn_to_hpa(map->pfn));
		} else if (nested_cpu_has(vmcs12, CPU_BASED_CR8_LOAD_EXITING) &&
		           nested_cpu_has(vmcs12, CPU_BASED_CR8_STORE_EXITING) &&
			   !nested_cpu_has2(vmcs12, SECONDARY_EXEC_VIRTUALIZE_APIC_ACCESSES)) {
			/*
			 * The processor will never use the TPR shadow, simply
			 * clear the bit from the execution control.  Such a
			 * configuration is useless, but it happens in tests.
			 * For any other configuration, failing the vm entry is
			 * _not_ what the processor does but it's basically the
			 * only possibility we have.
			 */
			exec_controls_clearbit(vmx, CPU_BASED_TPR_SHADOW);
		} else {
			/*
			 * Write an illegal value to VIRTUAL_APIC_PAGE_ADDR to
			 * force VM-Entry to fail.
			 */
			vmcs_write64(VIRTUAL_APIC_PAGE_ADDR, INVALID_GPA);
		}
	}

	if (nested_cpu_has_posted_intr(vmcs12)) {
		map = &vmx->nested.pi_desc_map;

		if (!kvm_vcpu_map(vcpu, gpa_to_gfn(vmcs12->posted_intr_desc_addr), map)) {
			vmx->nested.pi_desc =
				(struct pi_desc *)(((void *)map->hva) +
				offset_in_page(vmcs12->posted_intr_desc_addr));
			vmcs_write64(POSTED_INTR_DESC_ADDR,
				     pfn_to_hpa(map->pfn) + offset_in_page(vmcs12->posted_intr_desc_addr));
		} else {
			/*
			 * Defer the KVM_INTERNAL_EXIT until KVM tries to
			 * access the contents of the VMCS12 posted interrupt
			 * descriptor. (Note that KVM may do this when it
			 * should not, per the architectural specification.)
			 */
			vmx->nested.pi_desc = NULL;
			pin_controls_clearbit(vmx, PIN_BASED_POSTED_INTR);
		}
	}
	if (nested_vmx_prepare_msr_bitmap(vcpu, vmcs12))
		exec_controls_setbit(vmx, CPU_BASED_USE_MSR_BITMAPS);
	else
		exec_controls_clearbit(vmx, CPU_BASED_USE_MSR_BITMAPS);

	return true;
}

static bool vmx_get_nested_state_pages(struct kvm_vcpu *vcpu)
{
	if (!nested_get_evmcs_page(vcpu)) {
		pr_debug_ratelimited("%s: enlightened vmptrld failed\n",
				     __func__);
		vcpu->run->exit_reason = KVM_EXIT_INTERNAL_ERROR;
		vcpu->run->internal.suberror =
			KVM_INTERNAL_ERROR_EMULATION;
		vcpu->run->internal.ndata = 0;

		return false;
	}

	if (is_guest_mode(vcpu) && !nested_get_vmcs12_pages(vcpu))
		return false;

	return true;
}

static int nested_vmx_write_pml_buffer(struct kvm_vcpu *vcpu, gpa_t gpa)
{
	struct vmcs12 *vmcs12;
	struct vcpu_vmx *vmx = to_vmx(vcpu);
	gpa_t dst;

	if (WARN_ON_ONCE(!is_guest_mode(vcpu)))
		return 0;

	if (WARN_ON_ONCE(vmx->nested.pml_full))
		return 1;

	/*
	 * Check if PML is enabled for the nested guest. Whether eptp bit 6 is
	 * set is already checked as part of A/D emulation.
	 */
	vmcs12 = get_vmcs12(vcpu);
	if (!nested_cpu_has_pml(vmcs12))
		return 0;

	if (vmcs12->guest_pml_index >= PML_ENTITY_NUM) {
		vmx->nested.pml_full = true;
		return 1;
	}

	gpa &= ~0xFFFull;
	dst = vmcs12->pml_address + sizeof(u64) * vmcs12->guest_pml_index;

	if (kvm_write_guest_page(vcpu->kvm, gpa_to_gfn(dst), &gpa,
				 offset_in_page(dst), sizeof(gpa)))
		return 0;

	vmcs12->guest_pml_index--;

	return 0;
}

/*
 * Intel's VMX Instruction Reference specifies a common set of prerequisites
 * for running VMX instructions (except VMXON, whose prerequisites are
 * slightly different). It also specifies what exception to inject otherwise.
 * Note that many of these exceptions have priority over VM exits, so they
 * don't have to be checked again here.
 */
static int nested_vmx_check_permission(struct kvm_vcpu *vcpu)
{
	if (!to_vmx(vcpu)->nested.vmxon) {
		kvm_queue_exception(vcpu, UD_VECTOR);
		return 0;
	}

	if (vmx_get_cpl(vcpu)) {
		kvm_inject_gp(vcpu, 0);
		return 0;
	}

	return 1;
}

static u8 vmx_has_apicv_interrupt(struct kvm_vcpu *vcpu)
{
	u8 rvi = vmx_get_rvi();
	u8 vppr = kvm_lapic_get_reg(vcpu->arch.apic, APIC_PROCPRI);

	return ((rvi & 0xf0) > (vppr & 0xf0));
}

static void load_vmcs12_host_state(struct kvm_vcpu *vcpu,
				   struct vmcs12 *vmcs12);

/*
 * If from_vmentry is false, this is being called from state restore (either RSM
 * or KVM_SET_NESTED_STATE).  Otherwise it's called from vmlaunch/vmresume.
 *
 * Returns:
 *	NVMX_VMENTRY_SUCCESS: Entered VMX non-root mode
 *	NVMX_VMENTRY_VMFAIL:  Consistency check VMFail
 *	NVMX_VMENTRY_VMEXIT:  Consistency check VMExit
 *	NVMX_VMENTRY_KVM_INTERNAL_ERROR: KVM internal error
 */
enum nvmx_vmentry_status nested_vmx_enter_non_root_mode(struct kvm_vcpu *vcpu,
							bool from_vmentry)
{
	struct vcpu_vmx *vmx = to_vmx(vcpu);
	struct vmcs12 *vmcs12 = get_vmcs12(vcpu);
	enum vm_entry_failure_code entry_failure_code;
	bool evaluate_pending_interrupts;
	union vmx_exit_reason exit_reason = {
		.basic = EXIT_REASON_INVALID_STATE,
		.failed_vmentry = 1,
	};
	u32 failed_index;

<<<<<<< HEAD
=======
	trace_kvm_nested_vmenter(kvm_rip_read(vcpu),
				 vmx->nested.current_vmptr,
				 vmcs12->guest_rip,
				 vmcs12->guest_intr_status,
				 vmcs12->vm_entry_intr_info_field,
				 vmcs12->secondary_vm_exec_control & SECONDARY_EXEC_ENABLE_EPT,
				 vmcs12->ept_pointer,
				 vmcs12->guest_cr3,
				 KVM_ISA_VMX);

>>>>>>> d60c95ef
	kvm_service_local_tlb_flush_requests(vcpu);

	evaluate_pending_interrupts = exec_controls_get(vmx) &
		(CPU_BASED_INTR_WINDOW_EXITING | CPU_BASED_NMI_WINDOW_EXITING);
	if (likely(!evaluate_pending_interrupts) && kvm_vcpu_apicv_active(vcpu))
		evaluate_pending_interrupts |= vmx_has_apicv_interrupt(vcpu);
	if (!evaluate_pending_interrupts)
		evaluate_pending_interrupts |= kvm_apic_has_pending_init_or_sipi(vcpu);

	if (!vmx->nested.nested_run_pending ||
	    !(vmcs12->vm_entry_controls & VM_ENTRY_LOAD_DEBUG_CONTROLS))
<<<<<<< HEAD
		vmx->nested.vmcs01_debugctl = vmcs_read64(GUEST_IA32_DEBUGCTL);
	if (kvm_mpx_supported() &&
	    (!vmx->nested.nested_run_pending ||
	     !(vmcs12->vm_entry_controls & VM_ENTRY_LOAD_BNDCFGS)))
		vmx->nested.vmcs01_guest_bndcfgs = vmcs_read64(GUEST_BNDCFGS);
=======
		vmx->nested.pre_vmenter_debugctl = vmcs_read64(GUEST_IA32_DEBUGCTL);
	if (kvm_mpx_supported() &&
	    (!vmx->nested.nested_run_pending ||
	     !(vmcs12->vm_entry_controls & VM_ENTRY_LOAD_BNDCFGS)))
		vmx->nested.pre_vmenter_bndcfgs = vmcs_read64(GUEST_BNDCFGS);
>>>>>>> d60c95ef

	/*
	 * Overwrite vmcs01.GUEST_CR3 with L1's CR3 if EPT is disabled *and*
	 * nested early checks are disabled.  In the event of a "late" VM-Fail,
	 * i.e. a VM-Fail detected by hardware but not KVM, KVM must unwind its
	 * software model to the pre-VMEntry host state.  When EPT is disabled,
	 * GUEST_CR3 holds KVM's shadow CR3, not L1's "real" CR3, which causes
	 * nested_vmx_restore_host_state() to corrupt vcpu->arch.cr3.  Stuffing
	 * vmcs01.GUEST_CR3 results in the unwind naturally setting arch.cr3 to
	 * the correct value.  Smashing vmcs01.GUEST_CR3 is safe because nested
	 * VM-Exits, and the unwind, reset KVM's MMU, i.e. vmcs01.GUEST_CR3 is
	 * guaranteed to be overwritten with a shadow CR3 prior to re-entering
	 * L1.  Don't stuff vmcs01.GUEST_CR3 when using nested early checks as
	 * KVM modifies vcpu->arch.cr3 if and only if the early hardware checks
	 * pass, and early VM-Fails do not reset KVM's MMU, i.e. the VM-Fail
	 * path would need to manually save/restore vmcs01.GUEST_CR3.
	 */
	if (!enable_ept && !nested_early_check)
		vmcs_writel(GUEST_CR3, vcpu->arch.cr3);

	vmx_switch_vmcs(vcpu, &vmx->nested.vmcs02);

	prepare_vmcs02_early(vmx, &vmx->vmcs01, vmcs12);

	if (from_vmentry) {
		if (unlikely(!nested_get_vmcs12_pages(vcpu))) {
			vmx_switch_vmcs(vcpu, &vmx->vmcs01);
			return NVMX_VMENTRY_KVM_INTERNAL_ERROR;
		}

		if (nested_vmx_check_vmentry_hw(vcpu)) {
			vmx_switch_vmcs(vcpu, &vmx->vmcs01);
			return NVMX_VMENTRY_VMFAIL;
		}

		if (nested_vmx_check_guest_state(vcpu, vmcs12,
						 &entry_failure_code)) {
			exit_reason.basic = EXIT_REASON_INVALID_STATE;
			vmcs12->exit_qualification = entry_failure_code;
			goto vmentry_fail_vmexit;
		}
	}

	enter_guest_mode(vcpu);

	if (prepare_vmcs02(vcpu, vmcs12, from_vmentry, &entry_failure_code)) {
		exit_reason.basic = EXIT_REASON_INVALID_STATE;
		vmcs12->exit_qualification = entry_failure_code;
		goto vmentry_fail_vmexit_guest_mode;
	}

	if (from_vmentry) {
		failed_index = nested_vmx_load_msr(vcpu,
						   vmcs12->vm_entry_msr_load_addr,
						   vmcs12->vm_entry_msr_load_count);
		if (failed_index) {
			exit_reason.basic = EXIT_REASON_MSR_LOAD_FAIL;
			vmcs12->exit_qualification = failed_index;
			goto vmentry_fail_vmexit_guest_mode;
		}
	} else {
		/*
		 * The MMU is not initialized to point at the right entities yet and
		 * "get pages" would need to read data from the guest (i.e. we will
		 * need to perform gpa to hpa translation). Request a call
		 * to nested_get_vmcs12_pages before the next VM-entry.  The MSRs
		 * have already been set at vmentry time and should not be reset.
		 */
		kvm_make_request(KVM_REQ_GET_NESTED_STATE_PAGES, vcpu);
	}

	/*
	 * Re-evaluate pending events if L1 had a pending IRQ/NMI/INIT/SIPI
	 * when it executed VMLAUNCH/VMRESUME, as entering non-root mode can
	 * effectively unblock various events, e.g. INIT/SIPI cause VM-Exit
	 * unconditionally.
	 */
	if (unlikely(evaluate_pending_interrupts))
		kvm_make_request(KVM_REQ_EVENT, vcpu);

	/*
	 * Do not start the preemption timer hrtimer until after we know
	 * we are successful, so that only nested_vmx_vmexit needs to cancel
	 * the timer.
	 */
	vmx->nested.preemption_timer_expired = false;
	if (nested_cpu_has_preemption_timer(vmcs12)) {
		u64 timer_value = vmx_calc_preemption_timer_value(vcpu);
		vmx_start_preemption_timer(vcpu, timer_value);
	}

	/*
	 * Note no nested_vmx_succeed or nested_vmx_fail here. At this point
	 * we are no longer running L1, and VMLAUNCH/VMRESUME has not yet
	 * returned as far as L1 is concerned. It will only return (and set
	 * the success flag) when L2 exits (see nested_vmx_vmexit()).
	 */
	return NVMX_VMENTRY_SUCCESS;

	/*
	 * A failed consistency check that leads to a VMExit during L1's
	 * VMEnter to L2 is a variation of a normal VMexit, as explained in
	 * 26.7 "VM-entry failures during or after loading guest state".
	 */
vmentry_fail_vmexit_guest_mode:
	if (vmcs12->cpu_based_vm_exec_control & CPU_BASED_USE_TSC_OFFSETTING)
		vcpu->arch.tsc_offset -= vmcs12->tsc_offset;
	leave_guest_mode(vcpu);

vmentry_fail_vmexit:
	vmx_switch_vmcs(vcpu, &vmx->vmcs01);

	if (!from_vmentry)
		return NVMX_VMENTRY_VMEXIT;

	load_vmcs12_host_state(vcpu, vmcs12);
	vmcs12->vm_exit_reason = exit_reason.full;
	if (enable_shadow_vmcs || evmptr_is_valid(vmx->nested.hv_evmcs_vmptr))
		vmx->nested.need_vmcs12_to_shadow_sync = true;
	return NVMX_VMENTRY_VMEXIT;
}

/*
 * nested_vmx_run() handles a nested entry, i.e., a VMLAUNCH or VMRESUME on L1
 * for running an L2 nested guest.
 */
static int nested_vmx_run(struct kvm_vcpu *vcpu, bool launch)
{
	struct vmcs12 *vmcs12;
	enum nvmx_vmentry_status status;
	struct vcpu_vmx *vmx = to_vmx(vcpu);
	u32 interrupt_shadow = vmx_get_interrupt_shadow(vcpu);
	enum nested_evmptrld_status evmptrld_status;

	if (!nested_vmx_check_permission(vcpu))
		return 1;

	evmptrld_status = nested_vmx_handle_enlightened_vmptrld(vcpu, launch);
	if (evmptrld_status == EVMPTRLD_ERROR) {
		kvm_queue_exception(vcpu, UD_VECTOR);
		return 1;
	}

	kvm_pmu_trigger_event(vcpu, PERF_COUNT_HW_BRANCH_INSTRUCTIONS);

	if (CC(evmptrld_status == EVMPTRLD_VMFAIL))
		return nested_vmx_failInvalid(vcpu);

	if (CC(!evmptr_is_valid(vmx->nested.hv_evmcs_vmptr) &&
	       vmx->nested.current_vmptr == INVALID_GPA))
		return nested_vmx_failInvalid(vcpu);

	vmcs12 = get_vmcs12(vcpu);

	/*
	 * Can't VMLAUNCH or VMRESUME a shadow VMCS. Despite the fact
	 * that there *is* a valid VMCS pointer, RFLAGS.CF is set
	 * rather than RFLAGS.ZF, and no error number is stored to the
	 * VM-instruction error field.
	 */
	if (CC(vmcs12->hdr.shadow_vmcs))
		return nested_vmx_failInvalid(vcpu);

	if (evmptr_is_valid(vmx->nested.hv_evmcs_vmptr)) {
		copy_enlightened_to_vmcs12(vmx, vmx->nested.hv_evmcs->hv_clean_fields);
		/* Enlightened VMCS doesn't have launch state */
		vmcs12->launch_state = !launch;
	} else if (enable_shadow_vmcs) {
		copy_shadow_to_vmcs12(vmx);
	}

	/*
	 * The nested entry process starts with enforcing various prerequisites
	 * on vmcs12 as required by the Intel SDM, and act appropriately when
	 * they fail: As the SDM explains, some conditions should cause the
	 * instruction to fail, while others will cause the instruction to seem
	 * to succeed, but return an EXIT_REASON_INVALID_STATE.
	 * To speed up the normal (success) code path, we should avoid checking
	 * for misconfigurations which will anyway be caught by the processor
	 * when using the merged vmcs02.
	 */
	if (CC(interrupt_shadow & KVM_X86_SHADOW_INT_MOV_SS))
		return nested_vmx_fail(vcpu, VMXERR_ENTRY_EVENTS_BLOCKED_BY_MOV_SS);

	if (CC(vmcs12->launch_state == launch))
		return nested_vmx_fail(vcpu,
			launch ? VMXERR_VMLAUNCH_NONCLEAR_VMCS
			       : VMXERR_VMRESUME_NONLAUNCHED_VMCS);

	if (nested_vmx_check_controls(vcpu, vmcs12))
		return nested_vmx_fail(vcpu, VMXERR_ENTRY_INVALID_CONTROL_FIELD);

	if (nested_vmx_check_address_space_size(vcpu, vmcs12))
		return nested_vmx_fail(vcpu, VMXERR_ENTRY_INVALID_HOST_STATE_FIELD);

	if (nested_vmx_check_host_state(vcpu, vmcs12))
		return nested_vmx_fail(vcpu, VMXERR_ENTRY_INVALID_HOST_STATE_FIELD);

	/*
	 * We're finally done with prerequisite checking, and can start with
	 * the nested entry.
	 */
	vmx->nested.nested_run_pending = 1;
	vmx->nested.has_preemption_timer_deadline = false;
	status = nested_vmx_enter_non_root_mode(vcpu, true);
	if (unlikely(status != NVMX_VMENTRY_SUCCESS))
		goto vmentry_failed;

	/* Emulate processing of posted interrupts on VM-Enter. */
	if (nested_cpu_has_posted_intr(vmcs12) &&
	    kvm_apic_has_interrupt(vcpu) == vmx->nested.posted_intr_nv) {
		vmx->nested.pi_pending = true;
		kvm_make_request(KVM_REQ_EVENT, vcpu);
		kvm_apic_clear_irr(vcpu, vmx->nested.posted_intr_nv);
	}

	/* Hide L1D cache contents from the nested guest.  */
	vmx->vcpu.arch.l1tf_flush_l1d = true;

	/*
	 * Must happen outside of nested_vmx_enter_non_root_mode() as it will
	 * also be used as part of restoring nVMX state for
	 * snapshot restore (migration).
	 *
	 * In this flow, it is assumed that vmcs12 cache was
	 * transferred as part of captured nVMX state and should
	 * therefore not be read from guest memory (which may not
	 * exist on destination host yet).
	 */
	nested_cache_shadow_vmcs12(vcpu, vmcs12);

	switch (vmcs12->guest_activity_state) {
	case GUEST_ACTIVITY_HLT:
		/*
		 * If we're entering a halted L2 vcpu and the L2 vcpu won't be
		 * awakened by event injection or by an NMI-window VM-exit or
		 * by an interrupt-window VM-exit, halt the vcpu.
		 */
		if (!(vmcs12->vm_entry_intr_info_field & INTR_INFO_VALID_MASK) &&
		    !nested_cpu_has(vmcs12, CPU_BASED_NMI_WINDOW_EXITING) &&
		    !(nested_cpu_has(vmcs12, CPU_BASED_INTR_WINDOW_EXITING) &&
		      (vmcs12->guest_rflags & X86_EFLAGS_IF))) {
			vmx->nested.nested_run_pending = 0;
			return kvm_emulate_halt_noskip(vcpu);
		}
		break;
	case GUEST_ACTIVITY_WAIT_SIPI:
		vmx->nested.nested_run_pending = 0;
		vcpu->arch.mp_state = KVM_MP_STATE_INIT_RECEIVED;
		break;
	default:
		break;
	}

	return 1;

vmentry_failed:
	vmx->nested.nested_run_pending = 0;
	if (status == NVMX_VMENTRY_KVM_INTERNAL_ERROR)
		return 0;
	if (status == NVMX_VMENTRY_VMEXIT)
		return 1;
	WARN_ON_ONCE(status != NVMX_VMENTRY_VMFAIL);
	return nested_vmx_fail(vcpu, VMXERR_ENTRY_INVALID_CONTROL_FIELD);
}

/*
 * On a nested exit from L2 to L1, vmcs12.guest_cr0 might not be up-to-date
 * because L2 may have changed some cr0 bits directly (CR0_GUEST_HOST_MASK).
 * This function returns the new value we should put in vmcs12.guest_cr0.
 * It's not enough to just return the vmcs02 GUEST_CR0. Rather,
 *  1. Bits that neither L0 nor L1 trapped, were set directly by L2 and are now
 *     available in vmcs02 GUEST_CR0. (Note: It's enough to check that L0
 *     didn't trap the bit, because if L1 did, so would L0).
 *  2. Bits that L1 asked to trap (and therefore L0 also did) could not have
 *     been modified by L2, and L1 knows it. So just leave the old value of
 *     the bit from vmcs12.guest_cr0. Note that the bit from vmcs02 GUEST_CR0
 *     isn't relevant, because if L0 traps this bit it can set it to anything.
 *  3. Bits that L1 didn't trap, but L0 did. L1 believes the guest could have
 *     changed these bits, and therefore they need to be updated, but L0
 *     didn't necessarily allow them to be changed in GUEST_CR0 - and rather
 *     put them in vmcs02 CR0_READ_SHADOW. So take these bits from there.
 */
static inline unsigned long
vmcs12_guest_cr0(struct kvm_vcpu *vcpu, struct vmcs12 *vmcs12)
{
	return
	/*1*/	(vmcs_readl(GUEST_CR0) & vcpu->arch.cr0_guest_owned_bits) |
	/*2*/	(vmcs12->guest_cr0 & vmcs12->cr0_guest_host_mask) |
	/*3*/	(vmcs_readl(CR0_READ_SHADOW) & ~(vmcs12->cr0_guest_host_mask |
			vcpu->arch.cr0_guest_owned_bits));
}

static inline unsigned long
vmcs12_guest_cr4(struct kvm_vcpu *vcpu, struct vmcs12 *vmcs12)
{
	return
	/*1*/	(vmcs_readl(GUEST_CR4) & vcpu->arch.cr4_guest_owned_bits) |
	/*2*/	(vmcs12->guest_cr4 & vmcs12->cr4_guest_host_mask) |
	/*3*/	(vmcs_readl(CR4_READ_SHADOW) & ~(vmcs12->cr4_guest_host_mask |
			vcpu->arch.cr4_guest_owned_bits));
}

static void vmcs12_save_pending_event(struct kvm_vcpu *vcpu,
				      struct vmcs12 *vmcs12,
				      u32 vm_exit_reason, u32 exit_intr_info)
{
	u32 idt_vectoring;
	unsigned int nr;

	/*
	 * Per the SDM, VM-Exits due to double and triple faults are never
	 * considered to occur during event delivery, even if the double/triple
	 * fault is the result of an escalating vectoring issue.
	 *
	 * Note, the SDM qualifies the double fault behavior with "The original
	 * event results in a double-fault exception".  It's unclear why the
	 * qualification exists since exits due to double fault can occur only
	 * while vectoring a different exception (injected events are never
	 * subject to interception), i.e. there's _always_ an original event.
	 *
	 * The SDM also uses NMI as a confusing example for the "original event
	 * causes the VM exit directly" clause.  NMI isn't special in any way,
	 * the same rule applies to all events that cause an exit directly.
	 * NMI is an odd choice for the example because NMIs can only occur on
	 * instruction boundaries, i.e. they _can't_ occur during vectoring.
	 */
	if ((u16)vm_exit_reason == EXIT_REASON_TRIPLE_FAULT ||
	    ((u16)vm_exit_reason == EXIT_REASON_EXCEPTION_NMI &&
	     is_double_fault(exit_intr_info))) {
		vmcs12->idt_vectoring_info_field = 0;
	} else if (vcpu->arch.exception.injected) {
<<<<<<< HEAD
		nr = vcpu->arch.exception.nr;
=======
		nr = vcpu->arch.exception.vector;
>>>>>>> d60c95ef
		idt_vectoring = nr | VECTORING_INFO_VALID_MASK;

		if (kvm_exception_is_soft(nr)) {
			vmcs12->vm_exit_instruction_len =
				vcpu->arch.event_exit_inst_len;
			idt_vectoring |= INTR_TYPE_SOFT_EXCEPTION;
		} else
			idt_vectoring |= INTR_TYPE_HARD_EXCEPTION;

		if (vcpu->arch.exception.has_error_code) {
			idt_vectoring |= VECTORING_INFO_DELIVER_CODE_MASK;
			vmcs12->idt_vectoring_error_code =
				vcpu->arch.exception.error_code;
		}

		vmcs12->idt_vectoring_info_field = idt_vectoring;
	} else if (vcpu->arch.nmi_injected) {
		vmcs12->idt_vectoring_info_field =
			INTR_TYPE_NMI_INTR | INTR_INFO_VALID_MASK | NMI_VECTOR;
	} else if (vcpu->arch.interrupt.injected) {
		nr = vcpu->arch.interrupt.nr;
		idt_vectoring = nr | VECTORING_INFO_VALID_MASK;

		if (vcpu->arch.interrupt.soft) {
			idt_vectoring |= INTR_TYPE_SOFT_INTR;
			vmcs12->vm_entry_instruction_len =
				vcpu->arch.event_exit_inst_len;
		} else
			idt_vectoring |= INTR_TYPE_EXT_INTR;

		vmcs12->idt_vectoring_info_field = idt_vectoring;
	} else {
		vmcs12->idt_vectoring_info_field = 0;
	}
}


void nested_mark_vmcs12_pages_dirty(struct kvm_vcpu *vcpu)
{
	struct vmcs12 *vmcs12 = get_vmcs12(vcpu);
	gfn_t gfn;

	/*
	 * Don't need to mark the APIC access page dirty; it is never
	 * written to by the CPU during APIC virtualization.
	 */

	if (nested_cpu_has(vmcs12, CPU_BASED_TPR_SHADOW)) {
		gfn = vmcs12->virtual_apic_page_addr >> PAGE_SHIFT;
		kvm_vcpu_mark_page_dirty(vcpu, gfn);
	}

	if (nested_cpu_has_posted_intr(vmcs12)) {
		gfn = vmcs12->posted_intr_desc_addr >> PAGE_SHIFT;
		kvm_vcpu_mark_page_dirty(vcpu, gfn);
	}
}

static int vmx_complete_nested_posted_interrupt(struct kvm_vcpu *vcpu)
{
	struct vcpu_vmx *vmx = to_vmx(vcpu);
	int max_irr;
	void *vapic_page;
	u16 status;

	if (!vmx->nested.pi_pending)
		return 0;

	if (!vmx->nested.pi_desc)
		goto mmio_needed;

	vmx->nested.pi_pending = false;

	if (!pi_test_and_clear_on(vmx->nested.pi_desc))
		return 0;

	max_irr = find_last_bit((unsigned long *)vmx->nested.pi_desc->pir, 256);
	if (max_irr != 256) {
		vapic_page = vmx->nested.virtual_apic_map.hva;
		if (!vapic_page)
			goto mmio_needed;

		__kvm_apic_update_irr(vmx->nested.pi_desc->pir,
			vapic_page, &max_irr);
		status = vmcs_read16(GUEST_INTR_STATUS);
		if ((u8)max_irr > ((u8)status & 0xff)) {
			status &= ~0xff;
			status |= (u8)max_irr;
			vmcs_write16(GUEST_INTR_STATUS, status);
		}
	}

	nested_mark_vmcs12_pages_dirty(vcpu);
	return 0;

mmio_needed:
	kvm_handle_memory_failure(vcpu, X86EMUL_IO_NEEDED, NULL);
	return -ENXIO;
}

static void nested_vmx_inject_exception_vmexit(struct kvm_vcpu *vcpu)
{
	struct kvm_queued_exception *ex = &vcpu->arch.exception_vmexit;
	u32 intr_info = ex->vector | INTR_INFO_VALID_MASK;
	struct vmcs12 *vmcs12 = get_vmcs12(vcpu);
	unsigned long exit_qual;

	if (ex->has_payload) {
		exit_qual = ex->payload;
	} else if (ex->vector == PF_VECTOR) {
		exit_qual = vcpu->arch.cr2;
	} else if (ex->vector == DB_VECTOR) {
		exit_qual = vcpu->arch.dr6;
		exit_qual &= ~DR6_BT;
		exit_qual ^= DR6_ACTIVE_LOW;
	} else {
		exit_qual = 0;
	}

<<<<<<< HEAD
	if (vcpu->arch.exception.has_error_code) {
=======
	if (ex->has_error_code) {
>>>>>>> d60c95ef
		/*
		 * Intel CPUs do not generate error codes with bits 31:16 set,
		 * and more importantly VMX disallows setting bits 31:16 in the
		 * injected error code for VM-Entry.  Drop the bits to mimic
		 * hardware and avoid inducing failure on nested VM-Entry if L1
		 * chooses to inject the exception back to L2.  AMD CPUs _do_
		 * generate "full" 32-bit error codes, so KVM allows userspace
		 * to inject exception error codes with bits 31:16 set.
		 */
<<<<<<< HEAD
		vmcs12->vm_exit_intr_error_code = (u16)vcpu->arch.exception.error_code;
=======
		vmcs12->vm_exit_intr_error_code = (u16)ex->error_code;
>>>>>>> d60c95ef
		intr_info |= INTR_INFO_DELIVER_CODE_MASK;
	}

	if (kvm_exception_is_soft(ex->vector))
		intr_info |= INTR_TYPE_SOFT_EXCEPTION;
	else
		intr_info |= INTR_TYPE_HARD_EXCEPTION;

	if (!(vmcs12->idt_vectoring_info_field & VECTORING_INFO_VALID_MASK) &&
	    vmx_get_nmi_mask(vcpu))
		intr_info |= INTR_INFO_UNBLOCK_NMI;

	nested_vmx_vmexit(vcpu, EXIT_REASON_EXCEPTION_NMI, intr_info, exit_qual);
}

/*
 * Returns true if a debug trap is (likely) pending delivery.  Infer the class
 * of a #DB (trap-like vs. fault-like) from the exception payload (to-be-DR6).
 * Using the payload is flawed because code breakpoints (fault-like) and data
 * breakpoints (trap-like) set the same bits in DR6 (breakpoint detected), i.e.
 * this will return false positives if a to-be-injected code breakpoint #DB is
 * pending (from KVM's perspective, but not "pending" across an instruction
 * boundary).  ICEBP, a.k.a. INT1, is also not reflected here even though it
 * too is trap-like.
 *
 * KVM "works" despite these flaws as ICEBP isn't currently supported by the
 * emulator, Monitor Trap Flag is not marked pending on intercepted #DBs (the
 * #DB has already happened), and MTF isn't marked pending on code breakpoints
 * from the emulator (because such #DBs are fault-like and thus don't trigger
 * actions that fire on instruction retire).
 */
static unsigned long vmx_get_pending_dbg_trap(struct kvm_queued_exception *ex)
{
	if (!ex->pending || ex->vector != DB_VECTOR)
		return 0;

	/* General Detect #DBs are always fault-like. */
	return ex->payload & ~DR6_BD;
}

/*
 * Returns true if there's a pending #DB exception that is lower priority than
 * a pending Monitor Trap Flag VM-Exit.  TSS T-flag #DBs are not emulated by
 * KVM, but could theoretically be injected by userspace.  Note, this code is
 * imperfect, see above.
 */
static bool vmx_is_low_priority_db_trap(struct kvm_queued_exception *ex)
{
	return vmx_get_pending_dbg_trap(ex) & ~DR6_BT;
}

/*
 * Certain VM-exits set the 'pending debug exceptions' field to indicate a
 * recognized #DB (data or single-step) that has yet to be delivered. Since KVM
 * represents these debug traps with a payload that is said to be compatible
 * with the 'pending debug exceptions' field, write the payload to the VMCS
 * field if a VM-exit is delivered before the debug trap.
 */
static void nested_vmx_update_pending_dbg(struct kvm_vcpu *vcpu)
{
	unsigned long pending_dbg;

	pending_dbg = vmx_get_pending_dbg_trap(&vcpu->arch.exception);
	if (pending_dbg)
		vmcs_writel(GUEST_PENDING_DBG_EXCEPTIONS, pending_dbg);
}

static bool nested_vmx_preemption_timer_pending(struct kvm_vcpu *vcpu)
{
	return nested_cpu_has_preemption_timer(get_vmcs12(vcpu)) &&
	       to_vmx(vcpu)->nested.preemption_timer_expired;
}

static bool vmx_has_nested_events(struct kvm_vcpu *vcpu)
{
	return nested_vmx_preemption_timer_pending(vcpu) ||
	       to_vmx(vcpu)->nested.mtf_pending;
}

/*
 * Per the Intel SDM's table "Priority Among Concurrent Events", with minor
 * edits to fill in missing examples, e.g. #DB due to split-lock accesses,
 * and less minor edits to splice in the priority of VMX Non-Root specific
 * events, e.g. MTF and NMI/INTR-window exiting.
 *
 * 1 Hardware Reset and Machine Checks
 *	- RESET
 *	- Machine Check
 *
 * 2 Trap on Task Switch
 *	- T flag in TSS is set (on task switch)
 *
 * 3 External Hardware Interventions
 *	- FLUSH
 *	- STOPCLK
 *	- SMI
 *	- INIT
 *
 * 3.5 Monitor Trap Flag (MTF) VM-exit[1]
 *
 * 4 Traps on Previous Instruction
 *	- Breakpoints
 *	- Trap-class Debug Exceptions (#DB due to TF flag set, data/I-O
 *	  breakpoint, or #DB due to a split-lock access)
 *
 * 4.3	VMX-preemption timer expired VM-exit
 *
 * 4.6	NMI-window exiting VM-exit[2]
 *
 * 5 Nonmaskable Interrupts (NMI)
 *
 * 5.5 Interrupt-window exiting VM-exit and Virtual-interrupt delivery
 *
 * 6 Maskable Hardware Interrupts
 *
 * 7 Code Breakpoint Fault
 *
 * 8 Faults from Fetching Next Instruction
 *	- Code-Segment Limit Violation
 *	- Code Page Fault
 *	- Control protection exception (missing ENDBRANCH at target of indirect
 *					call or jump)
 *
 * 9 Faults from Decoding Next Instruction
 *	- Instruction length > 15 bytes
 *	- Invalid Opcode
 *	- Coprocessor Not Available
 *
 *10 Faults on Executing Instruction
 *	- Overflow
 *	- Bound error
 *	- Invalid TSS
 *	- Segment Not Present
 *	- Stack fault
 *	- General Protection
 *	- Data Page Fault
 *	- Alignment Check
 *	- x86 FPU Floating-point exception
 *	- SIMD floating-point exception
 *	- Virtualization exception
 *	- Control protection exception
 *
 * [1] Per the "Monitor Trap Flag" section: System-management interrupts (SMIs),
 *     INIT signals, and higher priority events take priority over MTF VM exits.
 *     MTF VM exits take priority over debug-trap exceptions and lower priority
 *     events.
 *
 * [2] Debug-trap exceptions and higher priority events take priority over VM exits
 *     caused by the VMX-preemption timer.  VM exits caused by the VMX-preemption
 *     timer take priority over VM exits caused by the "NMI-window exiting"
 *     VM-execution control and lower priority events.
 *
 * [3] Debug-trap exceptions and higher priority events take priority over VM exits
 *     caused by "NMI-window exiting".  VM exits caused by this control take
 *     priority over non-maskable interrupts (NMIs) and lower priority events.
 *
 * [4] Virtual-interrupt delivery has the same priority as that of VM exits due to
 *     the 1-setting of the "interrupt-window exiting" VM-execution control.  Thus,
 *     non-maskable interrupts (NMIs) and higher priority events take priority over
 *     delivery of a virtual interrupt; delivery of a virtual interrupt takes
 *     priority over external interrupts and lower priority events.
 */
static int vmx_check_nested_events(struct kvm_vcpu *vcpu)
{
	struct kvm_lapic *apic = vcpu->arch.apic;
	struct vcpu_vmx *vmx = to_vmx(vcpu);
	/*
	 * Only a pending nested run blocks a pending exception.  If there is a
	 * previously injected event, the pending exception occurred while said
	 * event was being delivered and thus needs to be handled.
	 */
	bool block_nested_exceptions = vmx->nested.nested_run_pending;
	/*
	 * New events (not exceptions) are only recognized at instruction
	 * boundaries.  If an event needs reinjection, then KVM is handling a
	 * VM-Exit that occurred _during_ instruction execution; new events are
	 * blocked until the instruction completes.
	 */
	bool block_nested_events = block_nested_exceptions ||
				   kvm_event_needs_reinjection(vcpu);

	if (lapic_in_kernel(vcpu) &&
		test_bit(KVM_APIC_INIT, &apic->pending_events)) {
		if (block_nested_events)
			return -EBUSY;
		nested_vmx_update_pending_dbg(vcpu);
		clear_bit(KVM_APIC_INIT, &apic->pending_events);
		if (vcpu->arch.mp_state != KVM_MP_STATE_INIT_RECEIVED)
			nested_vmx_vmexit(vcpu, EXIT_REASON_INIT_SIGNAL, 0, 0);

		/* MTF is discarded if the vCPU is in WFS. */
		vmx->nested.mtf_pending = false;
		return 0;
	}

	if (lapic_in_kernel(vcpu) &&
	    test_bit(KVM_APIC_SIPI, &apic->pending_events)) {
		if (block_nested_events)
			return -EBUSY;

		clear_bit(KVM_APIC_SIPI, &apic->pending_events);
		if (vcpu->arch.mp_state == KVM_MP_STATE_INIT_RECEIVED) {
			nested_vmx_vmexit(vcpu, EXIT_REASON_SIPI_SIGNAL, 0,
						apic->sipi_vector & 0xFFUL);
			return 0;
		}
		/* Fallthrough, the SIPI is completely ignored. */
	}

	/*
	 * Process exceptions that are higher priority than Monitor Trap Flag:
	 * fault-like exceptions, TSS T flag #DB (not emulated by KVM, but
	 * could theoretically come in from userspace), and ICEBP (INT1).
	 *
	 * TODO: SMIs have higher priority than MTF and trap-like #DBs (except
	 * for TSS T flag #DBs).  KVM also doesn't save/restore pending MTF
	 * across SMI/RSM as it should; that needs to be addressed in order to
	 * prioritize SMI over MTF and trap-like #DBs.
	 */
	if (vcpu->arch.exception_vmexit.pending &&
	    !vmx_is_low_priority_db_trap(&vcpu->arch.exception_vmexit)) {
		if (block_nested_exceptions)
			return -EBUSY;

		nested_vmx_inject_exception_vmexit(vcpu);
		return 0;
	}

	if (vcpu->arch.exception.pending &&
	    !vmx_is_low_priority_db_trap(&vcpu->arch.exception)) {
		if (block_nested_exceptions)
			return -EBUSY;
		goto no_vmexit;
	}

	if (vmx->nested.mtf_pending) {
		if (block_nested_events)
			return -EBUSY;
		nested_vmx_update_pending_dbg(vcpu);
		nested_vmx_vmexit(vcpu, EXIT_REASON_MONITOR_TRAP_FLAG, 0, 0);
		return 0;
	}

	if (vcpu->arch.exception_vmexit.pending) {
		if (block_nested_exceptions)
			return -EBUSY;

		nested_vmx_inject_exception_vmexit(vcpu);
		return 0;
	}

	if (vcpu->arch.exception.pending) {
		if (block_nested_exceptions)
			return -EBUSY;
		goto no_vmexit;
	}

	if (nested_vmx_preemption_timer_pending(vcpu)) {
		if (block_nested_events)
			return -EBUSY;
		nested_vmx_vmexit(vcpu, EXIT_REASON_PREEMPTION_TIMER, 0, 0);
		return 0;
	}

	if (vcpu->arch.smi_pending && !is_smm(vcpu)) {
		if (block_nested_events)
			return -EBUSY;
		goto no_vmexit;
	}

	if (vcpu->arch.nmi_pending && !vmx_nmi_blocked(vcpu)) {
		if (block_nested_events)
			return -EBUSY;
		if (!nested_exit_on_nmi(vcpu))
			goto no_vmexit;

		nested_vmx_vmexit(vcpu, EXIT_REASON_EXCEPTION_NMI,
				  NMI_VECTOR | INTR_TYPE_NMI_INTR |
				  INTR_INFO_VALID_MASK, 0);
		/*
		 * The NMI-triggered VM exit counts as injection:
		 * clear this one and block further NMIs.
		 */
		vcpu->arch.nmi_pending = 0;
		vmx_set_nmi_mask(vcpu, true);
		return 0;
	}

	if (kvm_cpu_has_interrupt(vcpu) && !vmx_interrupt_blocked(vcpu)) {
		if (block_nested_events)
			return -EBUSY;
		if (!nested_exit_on_intr(vcpu))
			goto no_vmexit;
		nested_vmx_vmexit(vcpu, EXIT_REASON_EXTERNAL_INTERRUPT, 0, 0);
		return 0;
	}

no_vmexit:
	return vmx_complete_nested_posted_interrupt(vcpu);
}

static u32 vmx_get_preemption_timer_value(struct kvm_vcpu *vcpu)
{
	ktime_t remaining =
		hrtimer_get_remaining(&to_vmx(vcpu)->nested.preemption_timer);
	u64 value;

	if (ktime_to_ns(remaining) <= 0)
		return 0;

	value = ktime_to_ns(remaining) * vcpu->arch.virtual_tsc_khz;
	do_div(value, 1000000);
	return value >> VMX_MISC_EMULATED_PREEMPTION_TIMER_RATE;
}

static bool is_vmcs12_ext_field(unsigned long field)
{
	switch (field) {
	case GUEST_ES_SELECTOR:
	case GUEST_CS_SELECTOR:
	case GUEST_SS_SELECTOR:
	case GUEST_DS_SELECTOR:
	case GUEST_FS_SELECTOR:
	case GUEST_GS_SELECTOR:
	case GUEST_LDTR_SELECTOR:
	case GUEST_TR_SELECTOR:
	case GUEST_ES_LIMIT:
	case GUEST_CS_LIMIT:
	case GUEST_SS_LIMIT:
	case GUEST_DS_LIMIT:
	case GUEST_FS_LIMIT:
	case GUEST_GS_LIMIT:
	case GUEST_LDTR_LIMIT:
	case GUEST_TR_LIMIT:
	case GUEST_GDTR_LIMIT:
	case GUEST_IDTR_LIMIT:
	case GUEST_ES_AR_BYTES:
	case GUEST_DS_AR_BYTES:
	case GUEST_FS_AR_BYTES:
	case GUEST_GS_AR_BYTES:
	case GUEST_LDTR_AR_BYTES:
	case GUEST_TR_AR_BYTES:
	case GUEST_ES_BASE:
	case GUEST_CS_BASE:
	case GUEST_SS_BASE:
	case GUEST_DS_BASE:
	case GUEST_FS_BASE:
	case GUEST_GS_BASE:
	case GUEST_LDTR_BASE:
	case GUEST_TR_BASE:
	case GUEST_GDTR_BASE:
	case GUEST_IDTR_BASE:
	case GUEST_PENDING_DBG_EXCEPTIONS:
	case GUEST_BNDCFGS:
		return true;
	default:
		break;
	}

	return false;
}

static void sync_vmcs02_to_vmcs12_rare(struct kvm_vcpu *vcpu,
				       struct vmcs12 *vmcs12)
{
	struct vcpu_vmx *vmx = to_vmx(vcpu);

	vmcs12->guest_es_selector = vmcs_read16(GUEST_ES_SELECTOR);
	vmcs12->guest_cs_selector = vmcs_read16(GUEST_CS_SELECTOR);
	vmcs12->guest_ss_selector = vmcs_read16(GUEST_SS_SELECTOR);
	vmcs12->guest_ds_selector = vmcs_read16(GUEST_DS_SELECTOR);
	vmcs12->guest_fs_selector = vmcs_read16(GUEST_FS_SELECTOR);
	vmcs12->guest_gs_selector = vmcs_read16(GUEST_GS_SELECTOR);
	vmcs12->guest_ldtr_selector = vmcs_read16(GUEST_LDTR_SELECTOR);
	vmcs12->guest_tr_selector = vmcs_read16(GUEST_TR_SELECTOR);
	vmcs12->guest_es_limit = vmcs_read32(GUEST_ES_LIMIT);
	vmcs12->guest_cs_limit = vmcs_read32(GUEST_CS_LIMIT);
	vmcs12->guest_ss_limit = vmcs_read32(GUEST_SS_LIMIT);
	vmcs12->guest_ds_limit = vmcs_read32(GUEST_DS_LIMIT);
	vmcs12->guest_fs_limit = vmcs_read32(GUEST_FS_LIMIT);
	vmcs12->guest_gs_limit = vmcs_read32(GUEST_GS_LIMIT);
	vmcs12->guest_ldtr_limit = vmcs_read32(GUEST_LDTR_LIMIT);
	vmcs12->guest_tr_limit = vmcs_read32(GUEST_TR_LIMIT);
	vmcs12->guest_gdtr_limit = vmcs_read32(GUEST_GDTR_LIMIT);
	vmcs12->guest_idtr_limit = vmcs_read32(GUEST_IDTR_LIMIT);
	vmcs12->guest_es_ar_bytes = vmcs_read32(GUEST_ES_AR_BYTES);
	vmcs12->guest_ds_ar_bytes = vmcs_read32(GUEST_DS_AR_BYTES);
	vmcs12->guest_fs_ar_bytes = vmcs_read32(GUEST_FS_AR_BYTES);
	vmcs12->guest_gs_ar_bytes = vmcs_read32(GUEST_GS_AR_BYTES);
	vmcs12->guest_ldtr_ar_bytes = vmcs_read32(GUEST_LDTR_AR_BYTES);
	vmcs12->guest_tr_ar_bytes = vmcs_read32(GUEST_TR_AR_BYTES);
	vmcs12->guest_es_base = vmcs_readl(GUEST_ES_BASE);
	vmcs12->guest_cs_base = vmcs_readl(GUEST_CS_BASE);
	vmcs12->guest_ss_base = vmcs_readl(GUEST_SS_BASE);
	vmcs12->guest_ds_base = vmcs_readl(GUEST_DS_BASE);
	vmcs12->guest_fs_base = vmcs_readl(GUEST_FS_BASE);
	vmcs12->guest_gs_base = vmcs_readl(GUEST_GS_BASE);
	vmcs12->guest_ldtr_base = vmcs_readl(GUEST_LDTR_BASE);
	vmcs12->guest_tr_base = vmcs_readl(GUEST_TR_BASE);
	vmcs12->guest_gdtr_base = vmcs_readl(GUEST_GDTR_BASE);
	vmcs12->guest_idtr_base = vmcs_readl(GUEST_IDTR_BASE);
	vmcs12->guest_pending_dbg_exceptions =
		vmcs_readl(GUEST_PENDING_DBG_EXCEPTIONS);

	vmx->nested.need_sync_vmcs02_to_vmcs12_rare = false;
}

static void copy_vmcs02_to_vmcs12_rare(struct kvm_vcpu *vcpu,
				       struct vmcs12 *vmcs12)
{
	struct vcpu_vmx *vmx = to_vmx(vcpu);
	int cpu;

	if (!vmx->nested.need_sync_vmcs02_to_vmcs12_rare)
		return;


	WARN_ON_ONCE(vmx->loaded_vmcs != &vmx->vmcs01);

	cpu = get_cpu();
	vmx->loaded_vmcs = &vmx->nested.vmcs02;
	vmx_vcpu_load_vmcs(vcpu, cpu, &vmx->vmcs01);

	sync_vmcs02_to_vmcs12_rare(vcpu, vmcs12);

	vmx->loaded_vmcs = &vmx->vmcs01;
	vmx_vcpu_load_vmcs(vcpu, cpu, &vmx->nested.vmcs02);
	put_cpu();
}

/*
 * Update the guest state fields of vmcs12 to reflect changes that
 * occurred while L2 was running. (The "IA-32e mode guest" bit of the
 * VM-entry controls is also updated, since this is really a guest
 * state bit.)
 */
static void sync_vmcs02_to_vmcs12(struct kvm_vcpu *vcpu, struct vmcs12 *vmcs12)
{
	struct vcpu_vmx *vmx = to_vmx(vcpu);

	if (evmptr_is_valid(vmx->nested.hv_evmcs_vmptr))
		sync_vmcs02_to_vmcs12_rare(vcpu, vmcs12);

	vmx->nested.need_sync_vmcs02_to_vmcs12_rare =
		!evmptr_is_valid(vmx->nested.hv_evmcs_vmptr);

	vmcs12->guest_cr0 = vmcs12_guest_cr0(vcpu, vmcs12);
	vmcs12->guest_cr4 = vmcs12_guest_cr4(vcpu, vmcs12);

	vmcs12->guest_rsp = kvm_rsp_read(vcpu);
	vmcs12->guest_rip = kvm_rip_read(vcpu);
	vmcs12->guest_rflags = vmcs_readl(GUEST_RFLAGS);

	vmcs12->guest_cs_ar_bytes = vmcs_read32(GUEST_CS_AR_BYTES);
	vmcs12->guest_ss_ar_bytes = vmcs_read32(GUEST_SS_AR_BYTES);

	vmcs12->guest_interruptibility_info =
		vmcs_read32(GUEST_INTERRUPTIBILITY_INFO);

	if (vcpu->arch.mp_state == KVM_MP_STATE_HALTED)
		vmcs12->guest_activity_state = GUEST_ACTIVITY_HLT;
	else if (vcpu->arch.mp_state == KVM_MP_STATE_INIT_RECEIVED)
		vmcs12->guest_activity_state = GUEST_ACTIVITY_WAIT_SIPI;
	else
		vmcs12->guest_activity_state = GUEST_ACTIVITY_ACTIVE;

	if (nested_cpu_has_preemption_timer(vmcs12) &&
	    vmcs12->vm_exit_controls & VM_EXIT_SAVE_VMX_PREEMPTION_TIMER &&
	    !vmx->nested.nested_run_pending)
		vmcs12->vmx_preemption_timer_value =
			vmx_get_preemption_timer_value(vcpu);

	/*
	 * In some cases (usually, nested EPT), L2 is allowed to change its
	 * own CR3 without exiting. If it has changed it, we must keep it.
	 * Of course, if L0 is using shadow page tables, GUEST_CR3 was defined
	 * by L0, not L1 or L2, so we mustn't unconditionally copy it to vmcs12.
	 *
	 * Additionally, restore L2's PDPTR to vmcs12.
	 */
	if (enable_ept) {
		vmcs12->guest_cr3 = vmcs_readl(GUEST_CR3);
		if (nested_cpu_has_ept(vmcs12) && is_pae_paging(vcpu)) {
			vmcs12->guest_pdptr0 = vmcs_read64(GUEST_PDPTR0);
			vmcs12->guest_pdptr1 = vmcs_read64(GUEST_PDPTR1);
			vmcs12->guest_pdptr2 = vmcs_read64(GUEST_PDPTR2);
			vmcs12->guest_pdptr3 = vmcs_read64(GUEST_PDPTR3);
		}
	}

	vmcs12->guest_linear_address = vmcs_readl(GUEST_LINEAR_ADDRESS);

	if (nested_cpu_has_vid(vmcs12))
		vmcs12->guest_intr_status = vmcs_read16(GUEST_INTR_STATUS);

	vmcs12->vm_entry_controls =
		(vmcs12->vm_entry_controls & ~VM_ENTRY_IA32E_MODE) |
		(vm_entry_controls_get(to_vmx(vcpu)) & VM_ENTRY_IA32E_MODE);

	if (vmcs12->vm_exit_controls & VM_EXIT_SAVE_DEBUG_CONTROLS)
		kvm_get_dr(vcpu, 7, (unsigned long *)&vmcs12->guest_dr7);

	if (vmcs12->vm_exit_controls & VM_EXIT_SAVE_IA32_EFER)
		vmcs12->guest_ia32_efer = vcpu->arch.efer;
}

/*
 * prepare_vmcs12 is part of what we need to do when the nested L2 guest exits
 * and we want to prepare to run its L1 parent. L1 keeps a vmcs for L2 (vmcs12),
 * and this function updates it to reflect the changes to the guest state while
 * L2 was running (and perhaps made some exits which were handled directly by L0
 * without going back to L1), and to reflect the exit reason.
 * Note that we do not have to copy here all VMCS fields, just those that
 * could have changed by the L2 guest or the exit - i.e., the guest-state and
 * exit-information fields only. Other fields are modified by L1 with VMWRITE,
 * which already writes to vmcs12 directly.
 */
static void prepare_vmcs12(struct kvm_vcpu *vcpu, struct vmcs12 *vmcs12,
			   u32 vm_exit_reason, u32 exit_intr_info,
			   unsigned long exit_qualification)
{
	/* update exit information fields: */
	vmcs12->vm_exit_reason = vm_exit_reason;
	if (to_vmx(vcpu)->exit_reason.enclave_mode)
		vmcs12->vm_exit_reason |= VMX_EXIT_REASONS_SGX_ENCLAVE_MODE;
	vmcs12->exit_qualification = exit_qualification;

	/*
	 * On VM-Exit due to a failed VM-Entry, the VMCS isn't marked launched
	 * and only EXIT_REASON and EXIT_QUALIFICATION are updated, all other
	 * exit info fields are unmodified.
	 */
	if (!(vmcs12->vm_exit_reason & VMX_EXIT_REASONS_FAILED_VMENTRY)) {
		vmcs12->launch_state = 1;

		/* vm_entry_intr_info_field is cleared on exit. Emulate this
		 * instead of reading the real value. */
		vmcs12->vm_entry_intr_info_field &= ~INTR_INFO_VALID_MASK;

		/*
		 * Transfer the event that L0 or L1 may wanted to inject into
		 * L2 to IDT_VECTORING_INFO_FIELD.
		 */
		vmcs12_save_pending_event(vcpu, vmcs12,
					  vm_exit_reason, exit_intr_info);

		vmcs12->vm_exit_intr_info = exit_intr_info;
		vmcs12->vm_exit_instruction_len = vmcs_read32(VM_EXIT_INSTRUCTION_LEN);
		vmcs12->vmx_instruction_info = vmcs_read32(VMX_INSTRUCTION_INFO);

		/*
		 * According to spec, there's no need to store the guest's
		 * MSRs if the exit is due to a VM-entry failure that occurs
		 * during or after loading the guest state. Since this exit
		 * does not fall in that category, we need to save the MSRs.
		 */
		if (nested_vmx_store_msr(vcpu,
					 vmcs12->vm_exit_msr_store_addr,
					 vmcs12->vm_exit_msr_store_count))
			nested_vmx_abort(vcpu,
					 VMX_ABORT_SAVE_GUEST_MSR_FAIL);
	}
}

/*
 * A part of what we need to when the nested L2 guest exits and we want to
 * run its L1 parent, is to reset L1's guest state to the host state specified
 * in vmcs12.
 * This function is to be called not only on normal nested exit, but also on
 * a nested entry failure, as explained in Intel's spec, 3B.23.7 ("VM-Entry
 * Failures During or After Loading Guest State").
 * This function should be called when the active VMCS is L1's (vmcs01).
 */
static void load_vmcs12_host_state(struct kvm_vcpu *vcpu,
				   struct vmcs12 *vmcs12)
{
	enum vm_entry_failure_code ignored;
	struct kvm_segment seg;

	if (vmcs12->vm_exit_controls & VM_EXIT_LOAD_IA32_EFER)
		vcpu->arch.efer = vmcs12->host_ia32_efer;
	else if (vmcs12->vm_exit_controls & VM_EXIT_HOST_ADDR_SPACE_SIZE)
		vcpu->arch.efer |= (EFER_LMA | EFER_LME);
	else
		vcpu->arch.efer &= ~(EFER_LMA | EFER_LME);
	vmx_set_efer(vcpu, vcpu->arch.efer);

	kvm_rsp_write(vcpu, vmcs12->host_rsp);
	kvm_rip_write(vcpu, vmcs12->host_rip);
	vmx_set_rflags(vcpu, X86_EFLAGS_FIXED);
	vmx_set_interrupt_shadow(vcpu, 0);

	/*
	 * Note that calling vmx_set_cr0 is important, even if cr0 hasn't
	 * actually changed, because vmx_set_cr0 refers to efer set above.
	 *
	 * CR0_GUEST_HOST_MASK is already set in the original vmcs01
	 * (KVM doesn't change it);
	 */
	vcpu->arch.cr0_guest_owned_bits = KVM_POSSIBLE_CR0_GUEST_BITS;
	vmx_set_cr0(vcpu, vmcs12->host_cr0);

	/* Same as above - no reason to call set_cr4_guest_host_mask().  */
	vcpu->arch.cr4_guest_owned_bits = ~vmcs_readl(CR4_GUEST_HOST_MASK);
	vmx_set_cr4(vcpu, vmcs12->host_cr4);

	nested_ept_uninit_mmu_context(vcpu);

	/*
	 * Only PDPTE load can fail as the value of cr3 was checked on entry and
	 * couldn't have changed.
	 */
	if (nested_vmx_load_cr3(vcpu, vmcs12->host_cr3, false, true, &ignored))
		nested_vmx_abort(vcpu, VMX_ABORT_LOAD_HOST_PDPTE_FAIL);

	nested_vmx_transition_tlb_flush(vcpu, vmcs12, false);

	vmcs_write32(GUEST_SYSENTER_CS, vmcs12->host_ia32_sysenter_cs);
	vmcs_writel(GUEST_SYSENTER_ESP, vmcs12->host_ia32_sysenter_esp);
	vmcs_writel(GUEST_SYSENTER_EIP, vmcs12->host_ia32_sysenter_eip);
	vmcs_writel(GUEST_IDTR_BASE, vmcs12->host_idtr_base);
	vmcs_writel(GUEST_GDTR_BASE, vmcs12->host_gdtr_base);
	vmcs_write32(GUEST_IDTR_LIMIT, 0xFFFF);
	vmcs_write32(GUEST_GDTR_LIMIT, 0xFFFF);

	/* If not VM_EXIT_CLEAR_BNDCFGS, the L2 value propagates to L1.  */
	if (vmcs12->vm_exit_controls & VM_EXIT_CLEAR_BNDCFGS)
		vmcs_write64(GUEST_BNDCFGS, 0);

	if (vmcs12->vm_exit_controls & VM_EXIT_LOAD_IA32_PAT) {
		vmcs_write64(GUEST_IA32_PAT, vmcs12->host_ia32_pat);
		vcpu->arch.pat = vmcs12->host_ia32_pat;
	}
	if ((vmcs12->vm_exit_controls & VM_EXIT_LOAD_IA32_PERF_GLOBAL_CTRL) &&
	    intel_pmu_has_perf_global_ctrl(vcpu_to_pmu(vcpu)))
		WARN_ON_ONCE(kvm_set_msr(vcpu, MSR_CORE_PERF_GLOBAL_CTRL,
					 vmcs12->host_ia32_perf_global_ctrl));

	/* Set L1 segment info according to Intel SDM
	    27.5.2 Loading Host Segment and Descriptor-Table Registers */
	seg = (struct kvm_segment) {
		.base = 0,
		.limit = 0xFFFFFFFF,
		.selector = vmcs12->host_cs_selector,
		.type = 11,
		.present = 1,
		.s = 1,
		.g = 1
	};
	if (vmcs12->vm_exit_controls & VM_EXIT_HOST_ADDR_SPACE_SIZE)
		seg.l = 1;
	else
		seg.db = 1;
	__vmx_set_segment(vcpu, &seg, VCPU_SREG_CS);
	seg = (struct kvm_segment) {
		.base = 0,
		.limit = 0xFFFFFFFF,
		.type = 3,
		.present = 1,
		.s = 1,
		.db = 1,
		.g = 1
	};
	seg.selector = vmcs12->host_ds_selector;
	__vmx_set_segment(vcpu, &seg, VCPU_SREG_DS);
	seg.selector = vmcs12->host_es_selector;
	__vmx_set_segment(vcpu, &seg, VCPU_SREG_ES);
	seg.selector = vmcs12->host_ss_selector;
	__vmx_set_segment(vcpu, &seg, VCPU_SREG_SS);
	seg.selector = vmcs12->host_fs_selector;
	seg.base = vmcs12->host_fs_base;
	__vmx_set_segment(vcpu, &seg, VCPU_SREG_FS);
	seg.selector = vmcs12->host_gs_selector;
	seg.base = vmcs12->host_gs_base;
	__vmx_set_segment(vcpu, &seg, VCPU_SREG_GS);
	seg = (struct kvm_segment) {
		.base = vmcs12->host_tr_base,
		.limit = 0x67,
		.selector = vmcs12->host_tr_selector,
		.type = 11,
		.present = 1
	};
	__vmx_set_segment(vcpu, &seg, VCPU_SREG_TR);

	memset(&seg, 0, sizeof(seg));
	seg.unusable = 1;
	__vmx_set_segment(vcpu, &seg, VCPU_SREG_LDTR);

	kvm_set_dr(vcpu, 7, 0x400);
	vmcs_write64(GUEST_IA32_DEBUGCTL, 0);

	if (nested_vmx_load_msr(vcpu, vmcs12->vm_exit_msr_load_addr,
				vmcs12->vm_exit_msr_load_count))
		nested_vmx_abort(vcpu, VMX_ABORT_LOAD_HOST_MSR_FAIL);

	to_vmx(vcpu)->emulation_required = vmx_emulation_required(vcpu);
}

static inline u64 nested_vmx_get_vmcs01_guest_efer(struct vcpu_vmx *vmx)
{
	struct vmx_uret_msr *efer_msr;
	unsigned int i;

	if (vm_entry_controls_get(vmx) & VM_ENTRY_LOAD_IA32_EFER)
		return vmcs_read64(GUEST_IA32_EFER);

	if (cpu_has_load_ia32_efer())
		return host_efer;

	for (i = 0; i < vmx->msr_autoload.guest.nr; ++i) {
		if (vmx->msr_autoload.guest.val[i].index == MSR_EFER)
			return vmx->msr_autoload.guest.val[i].value;
	}

	efer_msr = vmx_find_uret_msr(vmx, MSR_EFER);
	if (efer_msr)
		return efer_msr->data;

	return host_efer;
}

static void nested_vmx_restore_host_state(struct kvm_vcpu *vcpu)
{
	struct vmcs12 *vmcs12 = get_vmcs12(vcpu);
	struct vcpu_vmx *vmx = to_vmx(vcpu);
	struct vmx_msr_entry g, h;
	gpa_t gpa;
	u32 i, j;

	vcpu->arch.pat = vmcs_read64(GUEST_IA32_PAT);

	if (vmcs12->vm_entry_controls & VM_ENTRY_LOAD_DEBUG_CONTROLS) {
		/*
		 * L1's host DR7 is lost if KVM_GUESTDBG_USE_HW_BP is set
		 * as vmcs01.GUEST_DR7 contains a userspace defined value
		 * and vcpu->arch.dr7 is not squirreled away before the
		 * nested VMENTER (not worth adding a variable in nested_vmx).
		 */
		if (vcpu->guest_debug & KVM_GUESTDBG_USE_HW_BP)
			kvm_set_dr(vcpu, 7, DR7_FIXED_1);
		else
			WARN_ON(kvm_set_dr(vcpu, 7, vmcs_readl(GUEST_DR7)));
	}

	/*
	 * Note that calling vmx_set_{efer,cr0,cr4} is important as they
	 * handle a variety of side effects to KVM's software model.
	 */
	vmx_set_efer(vcpu, nested_vmx_get_vmcs01_guest_efer(vmx));

	vcpu->arch.cr0_guest_owned_bits = KVM_POSSIBLE_CR0_GUEST_BITS;
	vmx_set_cr0(vcpu, vmcs_readl(CR0_READ_SHADOW));

	vcpu->arch.cr4_guest_owned_bits = ~vmcs_readl(CR4_GUEST_HOST_MASK);
	vmx_set_cr4(vcpu, vmcs_readl(CR4_READ_SHADOW));

	nested_ept_uninit_mmu_context(vcpu);
	vcpu->arch.cr3 = vmcs_readl(GUEST_CR3);
	kvm_register_mark_available(vcpu, VCPU_EXREG_CR3);

	/*
	 * Use ept_save_pdptrs(vcpu) to load the MMU's cached PDPTRs
	 * from vmcs01 (if necessary).  The PDPTRs are not loaded on
	 * VMFail, like everything else we just need to ensure our
	 * software model is up-to-date.
	 */
	if (enable_ept && is_pae_paging(vcpu))
		ept_save_pdptrs(vcpu);

	kvm_mmu_reset_context(vcpu);

	/*
	 * This nasty bit of open coding is a compromise between blindly
	 * loading L1's MSRs using the exit load lists (incorrect emulation
	 * of VMFail), leaving the nested VM's MSRs in the software model
	 * (incorrect behavior) and snapshotting the modified MSRs (too
	 * expensive since the lists are unbound by hardware).  For each
	 * MSR that was (prematurely) loaded from the nested VMEntry load
	 * list, reload it from the exit load list if it exists and differs
	 * from the guest value.  The intent is to stuff host state as
	 * silently as possible, not to fully process the exit load list.
	 */
	for (i = 0; i < vmcs12->vm_entry_msr_load_count; i++) {
		gpa = vmcs12->vm_entry_msr_load_addr + (i * sizeof(g));
		if (kvm_vcpu_read_guest(vcpu, gpa, &g, sizeof(g))) {
			pr_debug_ratelimited(
				"%s read MSR index failed (%u, 0x%08llx)\n",
				__func__, i, gpa);
			goto vmabort;
		}

		for (j = 0; j < vmcs12->vm_exit_msr_load_count; j++) {
			gpa = vmcs12->vm_exit_msr_load_addr + (j * sizeof(h));
			if (kvm_vcpu_read_guest(vcpu, gpa, &h, sizeof(h))) {
				pr_debug_ratelimited(
					"%s read MSR failed (%u, 0x%08llx)\n",
					__func__, j, gpa);
				goto vmabort;
			}
			if (h.index != g.index)
				continue;
			if (h.value == g.value)
				break;

			if (nested_vmx_load_msr_check(vcpu, &h)) {
				pr_debug_ratelimited(
					"%s check failed (%u, 0x%x, 0x%x)\n",
					__func__, j, h.index, h.reserved);
				goto vmabort;
			}

			if (kvm_set_msr(vcpu, h.index, h.value)) {
				pr_debug_ratelimited(
					"%s WRMSR failed (%u, 0x%x, 0x%llx)\n",
					__func__, j, h.index, h.value);
				goto vmabort;
			}
		}
	}

	return;

vmabort:
	nested_vmx_abort(vcpu, VMX_ABORT_LOAD_HOST_MSR_FAIL);
}

/*
 * Emulate an exit from nested guest (L2) to L1, i.e., prepare to run L1
 * and modify vmcs12 to make it see what it would expect to see there if
 * L2 was its real guest. Must only be called when in L2 (is_guest_mode())
 */
void nested_vmx_vmexit(struct kvm_vcpu *vcpu, u32 vm_exit_reason,
		       u32 exit_intr_info, unsigned long exit_qualification)
{
	struct vcpu_vmx *vmx = to_vmx(vcpu);
	struct vmcs12 *vmcs12 = get_vmcs12(vcpu);

	/* Pending MTF traps are discarded on VM-Exit. */
	vmx->nested.mtf_pending = false;

	/* trying to cancel vmlaunch/vmresume is a bug */
	WARN_ON_ONCE(vmx->nested.nested_run_pending);

	if (kvm_check_request(KVM_REQ_GET_NESTED_STATE_PAGES, vcpu)) {
		/*
		 * KVM_REQ_GET_NESTED_STATE_PAGES is also used to map
		 * Enlightened VMCS after migration and we still need to
		 * do that when something is forcing L2->L1 exit prior to
		 * the first L2 run.
		 */
		(void)nested_get_evmcs_page(vcpu);
	}

	/* Service pending TLB flush requests for L2 before switching to L1. */
	kvm_service_local_tlb_flush_requests(vcpu);

	/*
	 * VCPU_EXREG_PDPTR will be clobbered in arch/x86/kvm/vmx/vmx.h between
	 * now and the new vmentry.  Ensure that the VMCS02 PDPTR fields are
	 * up-to-date before switching to L1.
	 */
	if (enable_ept && is_pae_paging(vcpu))
		vmx_ept_load_pdptrs(vcpu);

	leave_guest_mode(vcpu);

	if (nested_cpu_has_preemption_timer(vmcs12))
		hrtimer_cancel(&to_vmx(vcpu)->nested.preemption_timer);

	if (nested_cpu_has(vmcs12, CPU_BASED_USE_TSC_OFFSETTING)) {
		vcpu->arch.tsc_offset = vcpu->arch.l1_tsc_offset;
		if (nested_cpu_has2(vmcs12, SECONDARY_EXEC_TSC_SCALING))
			vcpu->arch.tsc_scaling_ratio = vcpu->arch.l1_tsc_scaling_ratio;
	}

	if (likely(!vmx->fail)) {
		sync_vmcs02_to_vmcs12(vcpu, vmcs12);

		if (vm_exit_reason != -1)
			prepare_vmcs12(vcpu, vmcs12, vm_exit_reason,
				       exit_intr_info, exit_qualification);

		/*
		 * Must happen outside of sync_vmcs02_to_vmcs12() as it will
		 * also be used to capture vmcs12 cache as part of
		 * capturing nVMX state for snapshot (migration).
		 *
		 * Otherwise, this flush will dirty guest memory at a
		 * point it is already assumed by user-space to be
		 * immutable.
		 */
		nested_flush_cached_shadow_vmcs12(vcpu, vmcs12);
	} else {
		/*
		 * The only expected VM-instruction error is "VM entry with
		 * invalid control field(s)." Anything else indicates a
		 * problem with L0.  And we should never get here with a
		 * VMFail of any type if early consistency checks are enabled.
		 */
		WARN_ON_ONCE(vmcs_read32(VM_INSTRUCTION_ERROR) !=
			     VMXERR_ENTRY_INVALID_CONTROL_FIELD);
		WARN_ON_ONCE(nested_early_check);
	}

	/*
	 * Drop events/exceptions that were queued for re-injection to L2
	 * (picked up via vmx_complete_interrupts()), as well as exceptions
	 * that were pending for L2.  Note, this must NOT be hoisted above
	 * prepare_vmcs12(), events/exceptions queued for re-injection need to
	 * be captured in vmcs12 (see vmcs12_save_pending_event()).
	 */
	vcpu->arch.nmi_injected = false;
	kvm_clear_exception_queue(vcpu);
	kvm_clear_interrupt_queue(vcpu);

	vmx_switch_vmcs(vcpu, &vmx->vmcs01);

	/* Update any VMCS fields that might have changed while L2 ran */
	vmcs_write32(VM_EXIT_MSR_LOAD_COUNT, vmx->msr_autoload.host.nr);
	vmcs_write32(VM_ENTRY_MSR_LOAD_COUNT, vmx->msr_autoload.guest.nr);
	vmcs_write64(TSC_OFFSET, vcpu->arch.tsc_offset);
	if (kvm_caps.has_tsc_control)
		vmcs_write64(TSC_MULTIPLIER, vcpu->arch.tsc_scaling_ratio);

	if (vmx->nested.l1_tpr_threshold != -1)
		vmcs_write32(TPR_THRESHOLD, vmx->nested.l1_tpr_threshold);

	if (vmx->nested.change_vmcs01_virtual_apic_mode) {
		vmx->nested.change_vmcs01_virtual_apic_mode = false;
		vmx_set_virtual_apic_mode(vcpu);
	}

	if (vmx->nested.update_vmcs01_cpu_dirty_logging) {
		vmx->nested.update_vmcs01_cpu_dirty_logging = false;
		vmx_update_cpu_dirty_logging(vcpu);
	}

	/* Unpin physical memory we referred to in vmcs02 */
	kvm_vcpu_unmap(vcpu, &vmx->nested.apic_access_page_map, false);
	kvm_vcpu_unmap(vcpu, &vmx->nested.virtual_apic_map, true);
	kvm_vcpu_unmap(vcpu, &vmx->nested.pi_desc_map, true);
	vmx->nested.pi_desc = NULL;

	if (vmx->nested.reload_vmcs01_apic_access_page) {
		vmx->nested.reload_vmcs01_apic_access_page = false;
		kvm_make_request(KVM_REQ_APIC_PAGE_RELOAD, vcpu);
	}

	if (vmx->nested.update_vmcs01_apicv_status) {
		vmx->nested.update_vmcs01_apicv_status = false;
		kvm_make_request(KVM_REQ_APICV_UPDATE, vcpu);
	}

	if ((vm_exit_reason != -1) &&
	    (enable_shadow_vmcs || evmptr_is_valid(vmx->nested.hv_evmcs_vmptr)))
		vmx->nested.need_vmcs12_to_shadow_sync = true;

	/* in case we halted in L2 */
	vcpu->arch.mp_state = KVM_MP_STATE_RUNNABLE;

	if (likely(!vmx->fail)) {
		if ((u16)vm_exit_reason == EXIT_REASON_EXTERNAL_INTERRUPT &&
		    nested_exit_intr_ack_set(vcpu)) {
			int irq = kvm_cpu_get_interrupt(vcpu);
			WARN_ON(irq < 0);
			vmcs12->vm_exit_intr_info = irq |
				INTR_INFO_VALID_MASK | INTR_TYPE_EXT_INTR;
		}

		if (vm_exit_reason != -1)
			trace_kvm_nested_vmexit_inject(vmcs12->vm_exit_reason,
						       vmcs12->exit_qualification,
						       vmcs12->idt_vectoring_info_field,
						       vmcs12->vm_exit_intr_info,
						       vmcs12->vm_exit_intr_error_code,
						       KVM_ISA_VMX);

		load_vmcs12_host_state(vcpu, vmcs12);

		return;
	}

	/*
	 * After an early L2 VM-entry failure, we're now back
	 * in L1 which thinks it just finished a VMLAUNCH or
	 * VMRESUME instruction, so we need to set the failure
	 * flag and the VM-instruction error field of the VMCS
	 * accordingly, and skip the emulated instruction.
	 */
	(void)nested_vmx_fail(vcpu, VMXERR_ENTRY_INVALID_CONTROL_FIELD);

	/*
	 * Restore L1's host state to KVM's software model.  We're here
	 * because a consistency check was caught by hardware, which
	 * means some amount of guest state has been propagated to KVM's
	 * model and needs to be unwound to the host's state.
	 */
	nested_vmx_restore_host_state(vcpu);

	vmx->fail = 0;
}

static void nested_vmx_triple_fault(struct kvm_vcpu *vcpu)
{
	kvm_clear_request(KVM_REQ_TRIPLE_FAULT, vcpu);
	nested_vmx_vmexit(vcpu, EXIT_REASON_TRIPLE_FAULT, 0, 0);
}

/*
 * Decode the memory-address operand of a vmx instruction, as recorded on an
 * exit caused by such an instruction (run by a guest hypervisor).
 * On success, returns 0. When the operand is invalid, returns 1 and throws
 * #UD, #GP, or #SS.
 */
int get_vmx_mem_address(struct kvm_vcpu *vcpu, unsigned long exit_qualification,
			u32 vmx_instruction_info, bool wr, int len, gva_t *ret)
{
	gva_t off;
	bool exn;
	struct kvm_segment s;

	/*
	 * According to Vol. 3B, "Information for VM Exits Due to Instruction
	 * Execution", on an exit, vmx_instruction_info holds most of the
	 * addressing components of the operand. Only the displacement part
	 * is put in exit_qualification (see 3B, "Basic VM-Exit Information").
	 * For how an actual address is calculated from all these components,
	 * refer to Vol. 1, "Operand Addressing".
	 */
	int  scaling = vmx_instruction_info & 3;
	int  addr_size = (vmx_instruction_info >> 7) & 7;
	bool is_reg = vmx_instruction_info & (1u << 10);
	int  seg_reg = (vmx_instruction_info >> 15) & 7;
	int  index_reg = (vmx_instruction_info >> 18) & 0xf;
	bool index_is_valid = !(vmx_instruction_info & (1u << 22));
	int  base_reg       = (vmx_instruction_info >> 23) & 0xf;
	bool base_is_valid  = !(vmx_instruction_info & (1u << 27));

	if (is_reg) {
		kvm_queue_exception(vcpu, UD_VECTOR);
		return 1;
	}

	/* Addr = segment_base + offset */
	/* offset = base + [index * scale] + displacement */
	off = exit_qualification; /* holds the displacement */
	if (addr_size == 1)
		off = (gva_t)sign_extend64(off, 31);
	else if (addr_size == 0)
		off = (gva_t)sign_extend64(off, 15);
	if (base_is_valid)
		off += kvm_register_read(vcpu, base_reg);
	if (index_is_valid)
		off += kvm_register_read(vcpu, index_reg) << scaling;
	vmx_get_segment(vcpu, &s, seg_reg);

	/*
	 * The effective address, i.e. @off, of a memory operand is truncated
	 * based on the address size of the instruction.  Note that this is
	 * the *effective address*, i.e. the address prior to accounting for
	 * the segment's base.
	 */
	if (addr_size == 1) /* 32 bit */
		off &= 0xffffffff;
	else if (addr_size == 0) /* 16 bit */
		off &= 0xffff;

	/* Checks for #GP/#SS exceptions. */
	exn = false;
	if (is_long_mode(vcpu)) {
		/*
		 * The virtual/linear address is never truncated in 64-bit
		 * mode, e.g. a 32-bit address size can yield a 64-bit virtual
		 * address when using FS/GS with a non-zero base.
		 */
		if (seg_reg == VCPU_SREG_FS || seg_reg == VCPU_SREG_GS)
			*ret = s.base + off;
		else
			*ret = off;

		/* Long mode: #GP(0)/#SS(0) if the memory address is in a
		 * non-canonical form. This is the only check on the memory
		 * destination for long mode!
		 */
		exn = is_noncanonical_address(*ret, vcpu);
	} else {
		/*
		 * When not in long mode, the virtual/linear address is
		 * unconditionally truncated to 32 bits regardless of the
		 * address size.
		 */
		*ret = (s.base + off) & 0xffffffff;

		/* Protected mode: apply checks for segment validity in the
		 * following order:
		 * - segment type check (#GP(0) may be thrown)
		 * - usability check (#GP(0)/#SS(0))
		 * - limit check (#GP(0)/#SS(0))
		 */
		if (wr)
			/* #GP(0) if the destination operand is located in a
			 * read-only data segment or any code segment.
			 */
			exn = ((s.type & 0xa) == 0 || (s.type & 8));
		else
			/* #GP(0) if the source operand is located in an
			 * execute-only code segment
			 */
			exn = ((s.type & 0xa) == 8);
		if (exn) {
			kvm_queue_exception_e(vcpu, GP_VECTOR, 0);
			return 1;
		}
		/* Protected mode: #GP(0)/#SS(0) if the segment is unusable.
		 */
		exn = (s.unusable != 0);

		/*
		 * Protected mode: #GP(0)/#SS(0) if the memory operand is
		 * outside the segment limit.  All CPUs that support VMX ignore
		 * limit checks for flat segments, i.e. segments with base==0,
		 * limit==0xffffffff and of type expand-up data or code.
		 */
		if (!(s.base == 0 && s.limit == 0xffffffff &&
		     ((s.type & 8) || !(s.type & 4))))
			exn = exn || ((u64)off + len - 1 > s.limit);
	}
	if (exn) {
		kvm_queue_exception_e(vcpu,
				      seg_reg == VCPU_SREG_SS ?
						SS_VECTOR : GP_VECTOR,
				      0);
		return 1;
	}

	return 0;
}

static int nested_vmx_get_vmptr(struct kvm_vcpu *vcpu, gpa_t *vmpointer,
				int *ret)
{
	gva_t gva;
	struct x86_exception e;
	int r;

	if (get_vmx_mem_address(vcpu, vmx_get_exit_qual(vcpu),
				vmcs_read32(VMX_INSTRUCTION_INFO), false,
				sizeof(*vmpointer), &gva)) {
		*ret = 1;
		return -EINVAL;
	}

	r = kvm_read_guest_virt(vcpu, gva, vmpointer, sizeof(*vmpointer), &e);
	if (r != X86EMUL_CONTINUE) {
		*ret = kvm_handle_memory_failure(vcpu, r, &e);
		return -EINVAL;
	}

	return 0;
}

/*
 * Allocate a shadow VMCS and associate it with the currently loaded
 * VMCS, unless such a shadow VMCS already exists. The newly allocated
 * VMCS is also VMCLEARed, so that it is ready for use.
 */
static struct vmcs *alloc_shadow_vmcs(struct kvm_vcpu *vcpu)
{
	struct vcpu_vmx *vmx = to_vmx(vcpu);
	struct loaded_vmcs *loaded_vmcs = vmx->loaded_vmcs;

	/*
	 * KVM allocates a shadow VMCS only when L1 executes VMXON and frees it
	 * when L1 executes VMXOFF or the vCPU is forced out of nested
	 * operation.  VMXON faults if the CPU is already post-VMXON, so it
	 * should be impossible to already have an allocated shadow VMCS.  KVM
	 * doesn't support virtualization of VMCS shadowing, so vmcs01 should
	 * always be the loaded VMCS.
	 */
	if (WARN_ON(loaded_vmcs != &vmx->vmcs01 || loaded_vmcs->shadow_vmcs))
		return loaded_vmcs->shadow_vmcs;

	loaded_vmcs->shadow_vmcs = alloc_vmcs(true);
	if (loaded_vmcs->shadow_vmcs)
		vmcs_clear(loaded_vmcs->shadow_vmcs);

	return loaded_vmcs->shadow_vmcs;
}

static int enter_vmx_operation(struct kvm_vcpu *vcpu)
{
	struct vcpu_vmx *vmx = to_vmx(vcpu);
	int r;

	r = alloc_loaded_vmcs(&vmx->nested.vmcs02);
	if (r < 0)
		goto out_vmcs02;

	vmx->nested.cached_vmcs12 = kzalloc(VMCS12_SIZE, GFP_KERNEL_ACCOUNT);
	if (!vmx->nested.cached_vmcs12)
		goto out_cached_vmcs12;

	vmx->nested.shadow_vmcs12_cache.gpa = INVALID_GPA;
	vmx->nested.cached_shadow_vmcs12 = kzalloc(VMCS12_SIZE, GFP_KERNEL_ACCOUNT);
	if (!vmx->nested.cached_shadow_vmcs12)
		goto out_cached_shadow_vmcs12;

	if (enable_shadow_vmcs && !alloc_shadow_vmcs(vcpu))
		goto out_shadow_vmcs;

	hrtimer_init(&vmx->nested.preemption_timer, CLOCK_MONOTONIC,
		     HRTIMER_MODE_ABS_PINNED);
	vmx->nested.preemption_timer.function = vmx_preemption_timer_fn;

	vmx->nested.vpid02 = allocate_vpid();

	vmx->nested.vmcs02_initialized = false;
	vmx->nested.vmxon = true;

	if (vmx_pt_mode_is_host_guest()) {
		vmx->pt_desc.guest.ctl = 0;
		pt_update_intercept_for_msr(vcpu);
	}

	return 0;

out_shadow_vmcs:
	kfree(vmx->nested.cached_shadow_vmcs12);

out_cached_shadow_vmcs12:
	kfree(vmx->nested.cached_vmcs12);

out_cached_vmcs12:
	free_loaded_vmcs(&vmx->nested.vmcs02);

out_vmcs02:
	return -ENOMEM;
}

/* Emulate the VMXON instruction. */
static int handle_vmxon(struct kvm_vcpu *vcpu)
{
	int ret;
	gpa_t vmptr;
	uint32_t revision;
	struct vcpu_vmx *vmx = to_vmx(vcpu);
	const u64 VMXON_NEEDED_FEATURES = FEAT_CTL_LOCKED
		| FEAT_CTL_VMX_ENABLED_OUTSIDE_SMX;

	/*
	 * Manually check CR4.VMXE checks, KVM must force CR4.VMXE=1 to enter
	 * the guest and so cannot rely on hardware to perform the check,
	 * which has higher priority than VM-Exit (see Intel SDM's pseudocode
	 * for VMXON).
	 *
	 * Rely on hardware for the other pre-VM-Exit checks, CR0.PE=1, !VM86
	 * and !COMPATIBILITY modes.  For an unrestricted guest, KVM doesn't
	 * force any of the relevant guest state.  For a restricted guest, KVM
	 * does force CR0.PE=1, but only to also force VM86 in order to emulate
	 * Real Mode, and so there's no need to check CR0.PE manually.
	 */
	if (!kvm_read_cr4_bits(vcpu, X86_CR4_VMXE)) {
		kvm_queue_exception(vcpu, UD_VECTOR);
		return 1;
	}

	/*
	 * The CPL is checked for "not in VMX operation" and for "in VMX root",
	 * and has higher priority than the VM-Fail due to being post-VMXON,
	 * i.e. VMXON #GPs outside of VMX non-root if CPL!=0.  In VMX non-root,
	 * VMXON causes VM-Exit and KVM unconditionally forwards VMXON VM-Exits
	 * from L2 to L1, i.e. there's no need to check for the vCPU being in
	 * VMX non-root.
	 *
	 * Forwarding the VM-Exit unconditionally, i.e. without performing the
	 * #UD checks (see above), is functionally ok because KVM doesn't allow
	 * L1 to run L2 without CR4.VMXE=0, and because KVM never modifies L2's
	 * CR0 or CR4, i.e. it's L2's responsibility to emulate #UDs that are
	 * missed by hardware due to shadowing CR0 and/or CR4.
	 */
	if (vmx_get_cpl(vcpu)) {
		kvm_inject_gp(vcpu, 0);
		return 1;
	}

	if (vmx->nested.vmxon)
		return nested_vmx_fail(vcpu, VMXERR_VMXON_IN_VMX_ROOT_OPERATION);

	/*
	 * Invalid CR0/CR4 generates #GP.  These checks are performed if and
	 * only if the vCPU isn't already in VMX operation, i.e. effectively
	 * have lower priority than the VM-Fail above.
	 */
	if (!nested_host_cr0_valid(vcpu, kvm_read_cr0(vcpu)) ||
	    !nested_host_cr4_valid(vcpu, kvm_read_cr4(vcpu))) {
		kvm_inject_gp(vcpu, 0);
		return 1;
	}

	if ((vmx->msr_ia32_feature_control & VMXON_NEEDED_FEATURES)
			!= VMXON_NEEDED_FEATURES) {
		kvm_inject_gp(vcpu, 0);
		return 1;
	}

	if (nested_vmx_get_vmptr(vcpu, &vmptr, &ret))
		return ret;

	/*
	 * SDM 3: 24.11.5
	 * The first 4 bytes of VMXON region contain the supported
	 * VMCS revision identifier
	 *
	 * Note - IA32_VMX_BASIC[48] will never be 1 for the nested case;
	 * which replaces physical address width with 32
	 */
	if (!page_address_valid(vcpu, vmptr))
		return nested_vmx_failInvalid(vcpu);

	if (kvm_read_guest(vcpu->kvm, vmptr, &revision, sizeof(revision)) ||
	    revision != VMCS12_REVISION)
		return nested_vmx_failInvalid(vcpu);

	vmx->nested.vmxon_ptr = vmptr;
	ret = enter_vmx_operation(vcpu);
	if (ret)
		return ret;

	return nested_vmx_succeed(vcpu);
}

static inline void nested_release_vmcs12(struct kvm_vcpu *vcpu)
{
	struct vcpu_vmx *vmx = to_vmx(vcpu);

	if (vmx->nested.current_vmptr == INVALID_GPA)
		return;

	copy_vmcs02_to_vmcs12_rare(vcpu, get_vmcs12(vcpu));

	if (enable_shadow_vmcs) {
		/* copy to memory all shadowed fields in case
		   they were modified */
		copy_shadow_to_vmcs12(vmx);
		vmx_disable_shadow_vmcs(vmx);
	}
	vmx->nested.posted_intr_nv = -1;

	/* Flush VMCS12 to guest memory */
	kvm_vcpu_write_guest_page(vcpu,
				  vmx->nested.current_vmptr >> PAGE_SHIFT,
				  vmx->nested.cached_vmcs12, 0, VMCS12_SIZE);

	kvm_mmu_free_roots(vcpu->kvm, &vcpu->arch.guest_mmu, KVM_MMU_ROOTS_ALL);

	vmx->nested.current_vmptr = INVALID_GPA;
}

/* Emulate the VMXOFF instruction */
static int handle_vmxoff(struct kvm_vcpu *vcpu)
{
	if (!nested_vmx_check_permission(vcpu))
		return 1;

	free_nested(vcpu);

	if (kvm_apic_has_pending_init_or_sipi(vcpu))
		kvm_make_request(KVM_REQ_EVENT, vcpu);

	return nested_vmx_succeed(vcpu);
}

/* Emulate the VMCLEAR instruction */
static int handle_vmclear(struct kvm_vcpu *vcpu)
{
	struct vcpu_vmx *vmx = to_vmx(vcpu);
	u32 zero = 0;
	gpa_t vmptr;
	u64 evmcs_gpa;
	int r;

	if (!nested_vmx_check_permission(vcpu))
		return 1;

	if (nested_vmx_get_vmptr(vcpu, &vmptr, &r))
		return r;

	if (!page_address_valid(vcpu, vmptr))
		return nested_vmx_fail(vcpu, VMXERR_VMCLEAR_INVALID_ADDRESS);

	if (vmptr == vmx->nested.vmxon_ptr)
		return nested_vmx_fail(vcpu, VMXERR_VMCLEAR_VMXON_POINTER);

	/*
	 * When Enlightened VMEntry is enabled on the calling CPU we treat
	 * memory area pointer by vmptr as Enlightened VMCS (as there's no good
	 * way to distinguish it from VMCS12) and we must not corrupt it by
	 * writing to the non-existent 'launch_state' field. The area doesn't
	 * have to be the currently active EVMCS on the calling CPU and there's
	 * nothing KVM has to do to transition it from 'active' to 'non-active'
	 * state. It is possible that the area will stay mapped as
	 * vmx->nested.hv_evmcs but this shouldn't be a problem.
	 */
	if (likely(!guest_cpuid_has_evmcs(vcpu) ||
		   !nested_enlightened_vmentry(vcpu, &evmcs_gpa))) {
		if (vmptr == vmx->nested.current_vmptr)
			nested_release_vmcs12(vcpu);

		kvm_vcpu_write_guest(vcpu,
				     vmptr + offsetof(struct vmcs12,
						      launch_state),
				     &zero, sizeof(zero));
	} else if (vmx->nested.hv_evmcs && vmptr == vmx->nested.hv_evmcs_vmptr) {
		nested_release_evmcs(vcpu);
	}

	return nested_vmx_succeed(vcpu);
}

/* Emulate the VMLAUNCH instruction */
static int handle_vmlaunch(struct kvm_vcpu *vcpu)
{
	return nested_vmx_run(vcpu, true);
}

/* Emulate the VMRESUME instruction */
static int handle_vmresume(struct kvm_vcpu *vcpu)
{

	return nested_vmx_run(vcpu, false);
}

static int handle_vmread(struct kvm_vcpu *vcpu)
{
	struct vmcs12 *vmcs12 = is_guest_mode(vcpu) ? get_shadow_vmcs12(vcpu)
						    : get_vmcs12(vcpu);
	unsigned long exit_qualification = vmx_get_exit_qual(vcpu);
	u32 instr_info = vmcs_read32(VMX_INSTRUCTION_INFO);
	struct vcpu_vmx *vmx = to_vmx(vcpu);
	struct x86_exception e;
	unsigned long field;
	u64 value;
	gva_t gva = 0;
	short offset;
	int len, r;

	if (!nested_vmx_check_permission(vcpu))
		return 1;

	/* Decode instruction info and find the field to read */
	field = kvm_register_read(vcpu, (((instr_info) >> 28) & 0xf));

	if (!evmptr_is_valid(vmx->nested.hv_evmcs_vmptr)) {
		/*
		 * In VMX non-root operation, when the VMCS-link pointer is INVALID_GPA,
		 * any VMREAD sets the ALU flags for VMfailInvalid.
		 */
		if (vmx->nested.current_vmptr == INVALID_GPA ||
		    (is_guest_mode(vcpu) &&
		     get_vmcs12(vcpu)->vmcs_link_pointer == INVALID_GPA))
			return nested_vmx_failInvalid(vcpu);

		offset = get_vmcs12_field_offset(field);
		if (offset < 0)
			return nested_vmx_fail(vcpu, VMXERR_UNSUPPORTED_VMCS_COMPONENT);

		if (!is_guest_mode(vcpu) && is_vmcs12_ext_field(field))
			copy_vmcs02_to_vmcs12_rare(vcpu, vmcs12);

		/* Read the field, zero-extended to a u64 value */
		value = vmcs12_read_any(vmcs12, field, offset);
	} else {
		/*
		 * Hyper-V TLFS (as of 6.0b) explicitly states, that while an
		 * enlightened VMCS is active VMREAD/VMWRITE instructions are
		 * unsupported. Unfortunately, certain versions of Windows 11
		 * don't comply with this requirement which is not enforced in
		 * genuine Hyper-V. Allow VMREAD from an enlightened VMCS as a
		 * workaround, as misbehaving guests will panic on VM-Fail.
		 * Note, enlightened VMCS is incompatible with shadow VMCS so
		 * all VMREADs from L2 should go to L1.
		 */
		if (WARN_ON_ONCE(is_guest_mode(vcpu)))
			return nested_vmx_failInvalid(vcpu);

		offset = evmcs_field_offset(field, NULL);
		if (offset < 0)
			return nested_vmx_fail(vcpu, VMXERR_UNSUPPORTED_VMCS_COMPONENT);

		/* Read the field, zero-extended to a u64 value */
		value = evmcs_read_any(vmx->nested.hv_evmcs, field, offset);
	}

	/*
	 * Now copy part of this value to register or memory, as requested.
	 * Note that the number of bits actually copied is 32 or 64 depending
	 * on the guest's mode (32 or 64 bit), not on the given field's length.
	 */
	if (instr_info & BIT(10)) {
		kvm_register_write(vcpu, (((instr_info) >> 3) & 0xf), value);
	} else {
		len = is_64_bit_mode(vcpu) ? 8 : 4;
		if (get_vmx_mem_address(vcpu, exit_qualification,
					instr_info, true, len, &gva))
			return 1;
		/* _system ok, nested_vmx_check_permission has verified cpl=0 */
		r = kvm_write_guest_virt_system(vcpu, gva, &value, len, &e);
		if (r != X86EMUL_CONTINUE)
			return kvm_handle_memory_failure(vcpu, r, &e);
	}

	return nested_vmx_succeed(vcpu);
}

static bool is_shadow_field_rw(unsigned long field)
{
	switch (field) {
#define SHADOW_FIELD_RW(x, y) case x:
#include "vmcs_shadow_fields.h"
		return true;
	default:
		break;
	}
	return false;
}

static bool is_shadow_field_ro(unsigned long field)
{
	switch (field) {
#define SHADOW_FIELD_RO(x, y) case x:
#include "vmcs_shadow_fields.h"
		return true;
	default:
		break;
	}
	return false;
}

static int handle_vmwrite(struct kvm_vcpu *vcpu)
{
	struct vmcs12 *vmcs12 = is_guest_mode(vcpu) ? get_shadow_vmcs12(vcpu)
						    : get_vmcs12(vcpu);
	unsigned long exit_qualification = vmx_get_exit_qual(vcpu);
	u32 instr_info = vmcs_read32(VMX_INSTRUCTION_INFO);
	struct vcpu_vmx *vmx = to_vmx(vcpu);
	struct x86_exception e;
	unsigned long field;
	short offset;
	gva_t gva;
	int len, r;

	/*
	 * The value to write might be 32 or 64 bits, depending on L1's long
	 * mode, and eventually we need to write that into a field of several
	 * possible lengths. The code below first zero-extends the value to 64
	 * bit (value), and then copies only the appropriate number of
	 * bits into the vmcs12 field.
	 */
	u64 value = 0;

	if (!nested_vmx_check_permission(vcpu))
		return 1;

	/*
	 * In VMX non-root operation, when the VMCS-link pointer is INVALID_GPA,
	 * any VMWRITE sets the ALU flags for VMfailInvalid.
	 */
	if (vmx->nested.current_vmptr == INVALID_GPA ||
	    (is_guest_mode(vcpu) &&
	     get_vmcs12(vcpu)->vmcs_link_pointer == INVALID_GPA))
		return nested_vmx_failInvalid(vcpu);

	if (instr_info & BIT(10))
		value = kvm_register_read(vcpu, (((instr_info) >> 3) & 0xf));
	else {
		len = is_64_bit_mode(vcpu) ? 8 : 4;
		if (get_vmx_mem_address(vcpu, exit_qualification,
					instr_info, false, len, &gva))
			return 1;
		r = kvm_read_guest_virt(vcpu, gva, &value, len, &e);
		if (r != X86EMUL_CONTINUE)
			return kvm_handle_memory_failure(vcpu, r, &e);
	}

	field = kvm_register_read(vcpu, (((instr_info) >> 28) & 0xf));

	offset = get_vmcs12_field_offset(field);
	if (offset < 0)
		return nested_vmx_fail(vcpu, VMXERR_UNSUPPORTED_VMCS_COMPONENT);

	/*
	 * If the vCPU supports "VMWRITE to any supported field in the
	 * VMCS," then the "read-only" fields are actually read/write.
	 */
	if (vmcs_field_readonly(field) &&
	    !nested_cpu_has_vmwrite_any_field(vcpu))
		return nested_vmx_fail(vcpu, VMXERR_VMWRITE_READ_ONLY_VMCS_COMPONENT);

	/*
	 * Ensure vmcs12 is up-to-date before any VMWRITE that dirties
	 * vmcs12, else we may crush a field or consume a stale value.
	 */
	if (!is_guest_mode(vcpu) && !is_shadow_field_rw(field))
		copy_vmcs02_to_vmcs12_rare(vcpu, vmcs12);

	/*
	 * Some Intel CPUs intentionally drop the reserved bits of the AR byte
	 * fields on VMWRITE.  Emulate this behavior to ensure consistent KVM
	 * behavior regardless of the underlying hardware, e.g. if an AR_BYTE
	 * field is intercepted for VMWRITE but not VMREAD (in L1), then VMREAD
	 * from L1 will return a different value than VMREAD from L2 (L1 sees
	 * the stripped down value, L2 sees the full value as stored by KVM).
	 */
	if (field >= GUEST_ES_AR_BYTES && field <= GUEST_TR_AR_BYTES)
		value &= 0x1f0ff;

	vmcs12_write_any(vmcs12, field, offset, value);

	/*
	 * Do not track vmcs12 dirty-state if in guest-mode as we actually
	 * dirty shadow vmcs12 instead of vmcs12.  Fields that can be updated
	 * by L1 without a vmexit are always updated in the vmcs02, i.e. don't
	 * "dirty" vmcs12, all others go down the prepare_vmcs02() slow path.
	 */
	if (!is_guest_mode(vcpu) && !is_shadow_field_rw(field)) {
		/*
		 * L1 can read these fields without exiting, ensure the
		 * shadow VMCS is up-to-date.
		 */
		if (enable_shadow_vmcs && is_shadow_field_ro(field)) {
			preempt_disable();
			vmcs_load(vmx->vmcs01.shadow_vmcs);

			__vmcs_writel(field, value);

			vmcs_clear(vmx->vmcs01.shadow_vmcs);
			vmcs_load(vmx->loaded_vmcs->vmcs);
			preempt_enable();
		}
		vmx->nested.dirty_vmcs12 = true;
	}

	return nested_vmx_succeed(vcpu);
}

static void set_current_vmptr(struct vcpu_vmx *vmx, gpa_t vmptr)
{
	vmx->nested.current_vmptr = vmptr;
	if (enable_shadow_vmcs) {
		secondary_exec_controls_setbit(vmx, SECONDARY_EXEC_SHADOW_VMCS);
		vmcs_write64(VMCS_LINK_POINTER,
			     __pa(vmx->vmcs01.shadow_vmcs));
		vmx->nested.need_vmcs12_to_shadow_sync = true;
	}
	vmx->nested.dirty_vmcs12 = true;
	vmx->nested.force_msr_bitmap_recalc = true;
}

/* Emulate the VMPTRLD instruction */
static int handle_vmptrld(struct kvm_vcpu *vcpu)
{
	struct vcpu_vmx *vmx = to_vmx(vcpu);
	gpa_t vmptr;
	int r;

	if (!nested_vmx_check_permission(vcpu))
		return 1;

	if (nested_vmx_get_vmptr(vcpu, &vmptr, &r))
		return r;

	if (!page_address_valid(vcpu, vmptr))
		return nested_vmx_fail(vcpu, VMXERR_VMPTRLD_INVALID_ADDRESS);

	if (vmptr == vmx->nested.vmxon_ptr)
		return nested_vmx_fail(vcpu, VMXERR_VMPTRLD_VMXON_POINTER);

	/* Forbid normal VMPTRLD if Enlightened version was used */
	if (evmptr_is_valid(vmx->nested.hv_evmcs_vmptr))
		return 1;

	if (vmx->nested.current_vmptr != vmptr) {
		struct gfn_to_hva_cache *ghc = &vmx->nested.vmcs12_cache;
		struct vmcs_hdr hdr;

		if (kvm_gfn_to_hva_cache_init(vcpu->kvm, ghc, vmptr, VMCS12_SIZE)) {
			/*
			 * Reads from an unbacked page return all 1s,
			 * which means that the 32 bits located at the
			 * given physical address won't match the required
			 * VMCS12_REVISION identifier.
			 */
			return nested_vmx_fail(vcpu,
				VMXERR_VMPTRLD_INCORRECT_VMCS_REVISION_ID);
		}

		if (kvm_read_guest_offset_cached(vcpu->kvm, ghc, &hdr,
						 offsetof(struct vmcs12, hdr),
						 sizeof(hdr))) {
			return nested_vmx_fail(vcpu,
				VMXERR_VMPTRLD_INCORRECT_VMCS_REVISION_ID);
		}

		if (hdr.revision_id != VMCS12_REVISION ||
		    (hdr.shadow_vmcs &&
		     !nested_cpu_has_vmx_shadow_vmcs(vcpu))) {
			return nested_vmx_fail(vcpu,
				VMXERR_VMPTRLD_INCORRECT_VMCS_REVISION_ID);
		}

		nested_release_vmcs12(vcpu);

		/*
		 * Load VMCS12 from guest memory since it is not already
		 * cached.
		 */
		if (kvm_read_guest_cached(vcpu->kvm, ghc, vmx->nested.cached_vmcs12,
					  VMCS12_SIZE)) {
			return nested_vmx_fail(vcpu,
				VMXERR_VMPTRLD_INCORRECT_VMCS_REVISION_ID);
		}

		set_current_vmptr(vmx, vmptr);
	}

	return nested_vmx_succeed(vcpu);
}

/* Emulate the VMPTRST instruction */
static int handle_vmptrst(struct kvm_vcpu *vcpu)
{
	unsigned long exit_qual = vmx_get_exit_qual(vcpu);
	u32 instr_info = vmcs_read32(VMX_INSTRUCTION_INFO);
	gpa_t current_vmptr = to_vmx(vcpu)->nested.current_vmptr;
	struct x86_exception e;
	gva_t gva;
	int r;

	if (!nested_vmx_check_permission(vcpu))
		return 1;

	if (unlikely(evmptr_is_valid(to_vmx(vcpu)->nested.hv_evmcs_vmptr)))
		return 1;

	if (get_vmx_mem_address(vcpu, exit_qual, instr_info,
				true, sizeof(gpa_t), &gva))
		return 1;
	/* *_system ok, nested_vmx_check_permission has verified cpl=0 */
	r = kvm_write_guest_virt_system(vcpu, gva, (void *)&current_vmptr,
					sizeof(gpa_t), &e);
	if (r != X86EMUL_CONTINUE)
		return kvm_handle_memory_failure(vcpu, r, &e);

	return nested_vmx_succeed(vcpu);
}

/* Emulate the INVEPT instruction */
static int handle_invept(struct kvm_vcpu *vcpu)
{
	struct vcpu_vmx *vmx = to_vmx(vcpu);
	u32 vmx_instruction_info, types;
	unsigned long type, roots_to_free;
	struct kvm_mmu *mmu;
	gva_t gva;
	struct x86_exception e;
	struct {
		u64 eptp, gpa;
	} operand;
	int i, r, gpr_index;

	if (!(vmx->nested.msrs.secondary_ctls_high &
	      SECONDARY_EXEC_ENABLE_EPT) ||
	    !(vmx->nested.msrs.ept_caps & VMX_EPT_INVEPT_BIT)) {
		kvm_queue_exception(vcpu, UD_VECTOR);
		return 1;
	}

	if (!nested_vmx_check_permission(vcpu))
		return 1;

	vmx_instruction_info = vmcs_read32(VMX_INSTRUCTION_INFO);
	gpr_index = vmx_get_instr_info_reg2(vmx_instruction_info);
	type = kvm_register_read(vcpu, gpr_index);

	types = (vmx->nested.msrs.ept_caps >> VMX_EPT_EXTENT_SHIFT) & 6;

	if (type >= 32 || !(types & (1 << type)))
		return nested_vmx_fail(vcpu, VMXERR_INVALID_OPERAND_TO_INVEPT_INVVPID);

	/* According to the Intel VMX instruction reference, the memory
	 * operand is read even if it isn't needed (e.g., for type==global)
	 */
	if (get_vmx_mem_address(vcpu, vmx_get_exit_qual(vcpu),
			vmx_instruction_info, false, sizeof(operand), &gva))
		return 1;
	r = kvm_read_guest_virt(vcpu, gva, &operand, sizeof(operand), &e);
	if (r != X86EMUL_CONTINUE)
		return kvm_handle_memory_failure(vcpu, r, &e);

	/*
	 * Nested EPT roots are always held through guest_mmu,
	 * not root_mmu.
	 */
	mmu = &vcpu->arch.guest_mmu;

	switch (type) {
	case VMX_EPT_EXTENT_CONTEXT:
		if (!nested_vmx_check_eptp(vcpu, operand.eptp))
			return nested_vmx_fail(vcpu,
				VMXERR_INVALID_OPERAND_TO_INVEPT_INVVPID);

		roots_to_free = 0;
		if (nested_ept_root_matches(mmu->root.hpa, mmu->root.pgd,
					    operand.eptp))
			roots_to_free |= KVM_MMU_ROOT_CURRENT;

		for (i = 0; i < KVM_MMU_NUM_PREV_ROOTS; i++) {
			if (nested_ept_root_matches(mmu->prev_roots[i].hpa,
						    mmu->prev_roots[i].pgd,
						    operand.eptp))
				roots_to_free |= KVM_MMU_ROOT_PREVIOUS(i);
		}
		break;
	case VMX_EPT_EXTENT_GLOBAL:
		roots_to_free = KVM_MMU_ROOTS_ALL;
		break;
	default:
		BUG();
		break;
	}

	if (roots_to_free)
		kvm_mmu_free_roots(vcpu->kvm, mmu, roots_to_free);

	return nested_vmx_succeed(vcpu);
}

static int handle_invvpid(struct kvm_vcpu *vcpu)
{
	struct vcpu_vmx *vmx = to_vmx(vcpu);
	u32 vmx_instruction_info;
	unsigned long type, types;
	gva_t gva;
	struct x86_exception e;
	struct {
		u64 vpid;
		u64 gla;
	} operand;
	u16 vpid02;
	int r, gpr_index;

	if (!(vmx->nested.msrs.secondary_ctls_high &
	      SECONDARY_EXEC_ENABLE_VPID) ||
			!(vmx->nested.msrs.vpid_caps & VMX_VPID_INVVPID_BIT)) {
		kvm_queue_exception(vcpu, UD_VECTOR);
		return 1;
	}

	if (!nested_vmx_check_permission(vcpu))
		return 1;

	vmx_instruction_info = vmcs_read32(VMX_INSTRUCTION_INFO);
	gpr_index = vmx_get_instr_info_reg2(vmx_instruction_info);
	type = kvm_register_read(vcpu, gpr_index);

	types = (vmx->nested.msrs.vpid_caps &
			VMX_VPID_EXTENT_SUPPORTED_MASK) >> 8;

	if (type >= 32 || !(types & (1 << type)))
		return nested_vmx_fail(vcpu,
			VMXERR_INVALID_OPERAND_TO_INVEPT_INVVPID);

	/* according to the intel vmx instruction reference, the memory
	 * operand is read even if it isn't needed (e.g., for type==global)
	 */
	if (get_vmx_mem_address(vcpu, vmx_get_exit_qual(vcpu),
			vmx_instruction_info, false, sizeof(operand), &gva))
		return 1;
	r = kvm_read_guest_virt(vcpu, gva, &operand, sizeof(operand), &e);
	if (r != X86EMUL_CONTINUE)
		return kvm_handle_memory_failure(vcpu, r, &e);

	if (operand.vpid >> 16)
		return nested_vmx_fail(vcpu,
			VMXERR_INVALID_OPERAND_TO_INVEPT_INVVPID);

	vpid02 = nested_get_vpid02(vcpu);
	switch (type) {
	case VMX_VPID_EXTENT_INDIVIDUAL_ADDR:
		if (!operand.vpid ||
		    is_noncanonical_address(operand.gla, vcpu))
			return nested_vmx_fail(vcpu,
				VMXERR_INVALID_OPERAND_TO_INVEPT_INVVPID);
		vpid_sync_vcpu_addr(vpid02, operand.gla);
		break;
	case VMX_VPID_EXTENT_SINGLE_CONTEXT:
	case VMX_VPID_EXTENT_SINGLE_NON_GLOBAL:
		if (!operand.vpid)
			return nested_vmx_fail(vcpu,
				VMXERR_INVALID_OPERAND_TO_INVEPT_INVVPID);
		vpid_sync_context(vpid02);
		break;
	case VMX_VPID_EXTENT_ALL_CONTEXT:
		vpid_sync_context(vpid02);
		break;
	default:
		WARN_ON_ONCE(1);
		return kvm_skip_emulated_instruction(vcpu);
	}

	/*
	 * Sync the shadow page tables if EPT is disabled, L1 is invalidating
	 * linear mappings for L2 (tagged with L2's VPID).  Free all guest
	 * roots as VPIDs are not tracked in the MMU role.
	 *
	 * Note, this operates on root_mmu, not guest_mmu, as L1 and L2 share
	 * an MMU when EPT is disabled.
	 *
	 * TODO: sync only the affected SPTEs for INVDIVIDUAL_ADDR.
	 */
	if (!enable_ept)
		kvm_mmu_free_guest_mode_roots(vcpu->kvm, &vcpu->arch.root_mmu);

	return nested_vmx_succeed(vcpu);
}

static int nested_vmx_eptp_switching(struct kvm_vcpu *vcpu,
				     struct vmcs12 *vmcs12)
{
	u32 index = kvm_rcx_read(vcpu);
	u64 new_eptp;

	if (WARN_ON_ONCE(!nested_cpu_has_ept(vmcs12)))
		return 1;
	if (index >= VMFUNC_EPTP_ENTRIES)
		return 1;

	if (kvm_vcpu_read_guest_page(vcpu, vmcs12->eptp_list_address >> PAGE_SHIFT,
				     &new_eptp, index * 8, 8))
		return 1;

	/*
	 * If the (L2) guest does a vmfunc to the currently
	 * active ept pointer, we don't have to do anything else
	 */
	if (vmcs12->ept_pointer != new_eptp) {
		if (!nested_vmx_check_eptp(vcpu, new_eptp))
			return 1;

		vmcs12->ept_pointer = new_eptp;
		nested_ept_new_eptp(vcpu);

		if (!nested_cpu_has_vpid(vmcs12))
			kvm_make_request(KVM_REQ_TLB_FLUSH_GUEST, vcpu);
	}

	return 0;
}

static int handle_vmfunc(struct kvm_vcpu *vcpu)
{
	struct vcpu_vmx *vmx = to_vmx(vcpu);
	struct vmcs12 *vmcs12;
	u32 function = kvm_rax_read(vcpu);

	/*
	 * VMFUNC is only supported for nested guests, but we always enable the
	 * secondary control for simplicity; for non-nested mode, fake that we
	 * didn't by injecting #UD.
	 */
	if (!is_guest_mode(vcpu)) {
		kvm_queue_exception(vcpu, UD_VECTOR);
		return 1;
	}

	vmcs12 = get_vmcs12(vcpu);

	/*
	 * #UD on out-of-bounds function has priority over VM-Exit, and VMFUNC
	 * is enabled in vmcs02 if and only if it's enabled in vmcs12.
	 */
	if (WARN_ON_ONCE((function > 63) || !nested_cpu_has_vmfunc(vmcs12))) {
		kvm_queue_exception(vcpu, UD_VECTOR);
		return 1;
	}

	if (!(vmcs12->vm_function_control & BIT_ULL(function)))
		goto fail;

	switch (function) {
	case 0:
		if (nested_vmx_eptp_switching(vcpu, vmcs12))
			goto fail;
		break;
	default:
		goto fail;
	}
	return kvm_skip_emulated_instruction(vcpu);

fail:
	/*
	 * This is effectively a reflected VM-Exit, as opposed to a synthesized
	 * nested VM-Exit.  Pass the original exit reason, i.e. don't hardcode
	 * EXIT_REASON_VMFUNC as the exit reason.
	 */
	nested_vmx_vmexit(vcpu, vmx->exit_reason.full,
			  vmx_get_intr_info(vcpu),
			  vmx_get_exit_qual(vcpu));
	return 1;
}

/*
 * Return true if an IO instruction with the specified port and size should cause
 * a VM-exit into L1.
 */
bool nested_vmx_check_io_bitmaps(struct kvm_vcpu *vcpu, unsigned int port,
				 int size)
{
	struct vmcs12 *vmcs12 = get_vmcs12(vcpu);
	gpa_t bitmap, last_bitmap;
	u8 b;

	last_bitmap = INVALID_GPA;
	b = -1;

	while (size > 0) {
		if (port < 0x8000)
			bitmap = vmcs12->io_bitmap_a;
		else if (port < 0x10000)
			bitmap = vmcs12->io_bitmap_b;
		else
			return true;
		bitmap += (port & 0x7fff) / 8;

		if (last_bitmap != bitmap)
			if (kvm_vcpu_read_guest(vcpu, bitmap, &b, 1))
				return true;
		if (b & (1 << (port & 7)))
			return true;

		port++;
		size--;
		last_bitmap = bitmap;
	}

	return false;
}

static bool nested_vmx_exit_handled_io(struct kvm_vcpu *vcpu,
				       struct vmcs12 *vmcs12)
{
	unsigned long exit_qualification;
	unsigned short port;
	int size;

	if (!nested_cpu_has(vmcs12, CPU_BASED_USE_IO_BITMAPS))
		return nested_cpu_has(vmcs12, CPU_BASED_UNCOND_IO_EXITING);

	exit_qualification = vmx_get_exit_qual(vcpu);

	port = exit_qualification >> 16;
	size = (exit_qualification & 7) + 1;

	return nested_vmx_check_io_bitmaps(vcpu, port, size);
}

/*
 * Return 1 if we should exit from L2 to L1 to handle an MSR access,
 * rather than handle it ourselves in L0. I.e., check whether L1 expressed
 * disinterest in the current event (read or write a specific MSR) by using an
 * MSR bitmap. This may be the case even when L0 doesn't use MSR bitmaps.
 */
static bool nested_vmx_exit_handled_msr(struct kvm_vcpu *vcpu,
					struct vmcs12 *vmcs12,
					union vmx_exit_reason exit_reason)
{
	u32 msr_index = kvm_rcx_read(vcpu);
	gpa_t bitmap;

	if (!nested_cpu_has(vmcs12, CPU_BASED_USE_MSR_BITMAPS))
		return true;

	/*
	 * The MSR_BITMAP page is divided into four 1024-byte bitmaps,
	 * for the four combinations of read/write and low/high MSR numbers.
	 * First we need to figure out which of the four to use:
	 */
	bitmap = vmcs12->msr_bitmap;
	if (exit_reason.basic == EXIT_REASON_MSR_WRITE)
		bitmap += 2048;
	if (msr_index >= 0xc0000000) {
		msr_index -= 0xc0000000;
		bitmap += 1024;
	}

	/* Then read the msr_index'th bit from this bitmap: */
	if (msr_index < 1024*8) {
		unsigned char b;
		if (kvm_vcpu_read_guest(vcpu, bitmap + msr_index/8, &b, 1))
			return true;
		return 1 & (b >> (msr_index & 7));
	} else
		return true; /* let L1 handle the wrong parameter */
}

/*
 * Return 1 if we should exit from L2 to L1 to handle a CR access exit,
 * rather than handle it ourselves in L0. I.e., check if L1 wanted to
 * intercept (via guest_host_mask etc.) the current event.
 */
static bool nested_vmx_exit_handled_cr(struct kvm_vcpu *vcpu,
	struct vmcs12 *vmcs12)
{
	unsigned long exit_qualification = vmx_get_exit_qual(vcpu);
	int cr = exit_qualification & 15;
	int reg;
	unsigned long val;

	switch ((exit_qualification >> 4) & 3) {
	case 0: /* mov to cr */
		reg = (exit_qualification >> 8) & 15;
		val = kvm_register_read(vcpu, reg);
		switch (cr) {
		case 0:
			if (vmcs12->cr0_guest_host_mask &
			    (val ^ vmcs12->cr0_read_shadow))
				return true;
			break;
		case 3:
			if (nested_cpu_has(vmcs12, CPU_BASED_CR3_LOAD_EXITING))
				return true;
			break;
		case 4:
			if (vmcs12->cr4_guest_host_mask &
			    (vmcs12->cr4_read_shadow ^ val))
				return true;
			break;
		case 8:
			if (nested_cpu_has(vmcs12, CPU_BASED_CR8_LOAD_EXITING))
				return true;
			break;
		}
		break;
	case 2: /* clts */
		if ((vmcs12->cr0_guest_host_mask & X86_CR0_TS) &&
		    (vmcs12->cr0_read_shadow & X86_CR0_TS))
			return true;
		break;
	case 1: /* mov from cr */
		switch (cr) {
		case 3:
			if (vmcs12->cpu_based_vm_exec_control &
			    CPU_BASED_CR3_STORE_EXITING)
				return true;
			break;
		case 8:
			if (vmcs12->cpu_based_vm_exec_control &
			    CPU_BASED_CR8_STORE_EXITING)
				return true;
			break;
		}
		break;
	case 3: /* lmsw */
		/*
		 * lmsw can change bits 1..3 of cr0, and only set bit 0 of
		 * cr0. Other attempted changes are ignored, with no exit.
		 */
		val = (exit_qualification >> LMSW_SOURCE_DATA_SHIFT) & 0x0f;
		if (vmcs12->cr0_guest_host_mask & 0xe &
		    (val ^ vmcs12->cr0_read_shadow))
			return true;
		if ((vmcs12->cr0_guest_host_mask & 0x1) &&
		    !(vmcs12->cr0_read_shadow & 0x1) &&
		    (val & 0x1))
			return true;
		break;
	}
	return false;
}

static bool nested_vmx_exit_handled_encls(struct kvm_vcpu *vcpu,
					  struct vmcs12 *vmcs12)
{
	u32 encls_leaf;

	if (!guest_cpuid_has(vcpu, X86_FEATURE_SGX) ||
	    !nested_cpu_has2(vmcs12, SECONDARY_EXEC_ENCLS_EXITING))
		return false;

	encls_leaf = kvm_rax_read(vcpu);
	if (encls_leaf > 62)
		encls_leaf = 63;
	return vmcs12->encls_exiting_bitmap & BIT_ULL(encls_leaf);
}

static bool nested_vmx_exit_handled_vmcs_access(struct kvm_vcpu *vcpu,
	struct vmcs12 *vmcs12, gpa_t bitmap)
{
	u32 vmx_instruction_info;
	unsigned long field;
	u8 b;

	if (!nested_cpu_has_shadow_vmcs(vmcs12))
		return true;

	/* Decode instruction info and find the field to access */
	vmx_instruction_info = vmcs_read32(VMX_INSTRUCTION_INFO);
	field = kvm_register_read(vcpu, (((vmx_instruction_info) >> 28) & 0xf));

	/* Out-of-range fields always cause a VM exit from L2 to L1 */
	if (field >> 15)
		return true;

	if (kvm_vcpu_read_guest(vcpu, bitmap + field/8, &b, 1))
		return true;

	return 1 & (b >> (field & 7));
}

static bool nested_vmx_exit_handled_mtf(struct vmcs12 *vmcs12)
{
	u32 entry_intr_info = vmcs12->vm_entry_intr_info_field;

	if (nested_cpu_has_mtf(vmcs12))
		return true;

	/*
	 * An MTF VM-exit may be injected into the guest by setting the
	 * interruption-type to 7 (other event) and the vector field to 0. Such
	 * is the case regardless of the 'monitor trap flag' VM-execution
	 * control.
	 */
	return entry_intr_info == (INTR_INFO_VALID_MASK
				   | INTR_TYPE_OTHER_EVENT);
}

/*
 * Return true if L0 wants to handle an exit from L2 regardless of whether or not
 * L1 wants the exit.  Only call this when in is_guest_mode (L2).
 */
static bool nested_vmx_l0_wants_exit(struct kvm_vcpu *vcpu,
				     union vmx_exit_reason exit_reason)
{
	u32 intr_info;

	switch ((u16)exit_reason.basic) {
	case EXIT_REASON_EXCEPTION_NMI:
		intr_info = vmx_get_intr_info(vcpu);
		if (is_nmi(intr_info))
			return true;
		else if (is_page_fault(intr_info))
			return vcpu->arch.apf.host_apf_flags ||
			       vmx_need_pf_intercept(vcpu);
		else if (is_debug(intr_info) &&
			 vcpu->guest_debug &
			 (KVM_GUESTDBG_SINGLESTEP | KVM_GUESTDBG_USE_HW_BP))
			return true;
		else if (is_breakpoint(intr_info) &&
			 vcpu->guest_debug & KVM_GUESTDBG_USE_SW_BP)
			return true;
		else if (is_alignment_check(intr_info) &&
			 !vmx_guest_inject_ac(vcpu))
			return true;
		return false;
	case EXIT_REASON_EXTERNAL_INTERRUPT:
		return true;
	case EXIT_REASON_MCE_DURING_VMENTRY:
		return true;
	case EXIT_REASON_EPT_VIOLATION:
		/*
		 * L0 always deals with the EPT violation. If nested EPT is
		 * used, and the nested mmu code discovers that the address is
		 * missing in the guest EPT table (EPT12), the EPT violation
		 * will be injected with nested_ept_inject_page_fault()
		 */
		return true;
	case EXIT_REASON_EPT_MISCONFIG:
		/*
		 * L2 never uses directly L1's EPT, but rather L0's own EPT
		 * table (shadow on EPT) or a merged EPT table that L0 built
		 * (EPT on EPT). So any problems with the structure of the
		 * table is L0's fault.
		 */
		return true;
	case EXIT_REASON_PREEMPTION_TIMER:
		return true;
	case EXIT_REASON_PML_FULL:
		/*
		 * PML is emulated for an L1 VMM and should never be enabled in
		 * vmcs02, always "handle" PML_FULL by exiting to userspace.
		 */
		return true;
	case EXIT_REASON_VMFUNC:
		/* VM functions are emulated through L2->L0 vmexits. */
		return true;
	case EXIT_REASON_BUS_LOCK:
		/*
		 * At present, bus lock VM exit is never exposed to L1.
		 * Handle L2's bus locks in L0 directly.
		 */
		return true;
	default:
		break;
	}
	return false;
}

/*
 * Return 1 if L1 wants to intercept an exit from L2.  Only call this when in
 * is_guest_mode (L2).
 */
static bool nested_vmx_l1_wants_exit(struct kvm_vcpu *vcpu,
				     union vmx_exit_reason exit_reason)
{
	struct vmcs12 *vmcs12 = get_vmcs12(vcpu);
	u32 intr_info;

	switch ((u16)exit_reason.basic) {
	case EXIT_REASON_EXCEPTION_NMI:
		intr_info = vmx_get_intr_info(vcpu);
		if (is_nmi(intr_info))
			return true;
		else if (is_page_fault(intr_info))
			return true;
		return vmcs12->exception_bitmap &
				(1u << (intr_info & INTR_INFO_VECTOR_MASK));
	case EXIT_REASON_EXTERNAL_INTERRUPT:
		return nested_exit_on_intr(vcpu);
	case EXIT_REASON_TRIPLE_FAULT:
		return true;
	case EXIT_REASON_INTERRUPT_WINDOW:
		return nested_cpu_has(vmcs12, CPU_BASED_INTR_WINDOW_EXITING);
	case EXIT_REASON_NMI_WINDOW:
		return nested_cpu_has(vmcs12, CPU_BASED_NMI_WINDOW_EXITING);
	case EXIT_REASON_TASK_SWITCH:
		return true;
	case EXIT_REASON_CPUID:
		return true;
	case EXIT_REASON_HLT:
		return nested_cpu_has(vmcs12, CPU_BASED_HLT_EXITING);
	case EXIT_REASON_INVD:
		return true;
	case EXIT_REASON_INVLPG:
		return nested_cpu_has(vmcs12, CPU_BASED_INVLPG_EXITING);
	case EXIT_REASON_RDPMC:
		return nested_cpu_has(vmcs12, CPU_BASED_RDPMC_EXITING);
	case EXIT_REASON_RDRAND:
		return nested_cpu_has2(vmcs12, SECONDARY_EXEC_RDRAND_EXITING);
	case EXIT_REASON_RDSEED:
		return nested_cpu_has2(vmcs12, SECONDARY_EXEC_RDSEED_EXITING);
	case EXIT_REASON_RDTSC: case EXIT_REASON_RDTSCP:
		return nested_cpu_has(vmcs12, CPU_BASED_RDTSC_EXITING);
	case EXIT_REASON_VMREAD:
		return nested_vmx_exit_handled_vmcs_access(vcpu, vmcs12,
			vmcs12->vmread_bitmap);
	case EXIT_REASON_VMWRITE:
		return nested_vmx_exit_handled_vmcs_access(vcpu, vmcs12,
			vmcs12->vmwrite_bitmap);
	case EXIT_REASON_VMCALL: case EXIT_REASON_VMCLEAR:
	case EXIT_REASON_VMLAUNCH: case EXIT_REASON_VMPTRLD:
	case EXIT_REASON_VMPTRST: case EXIT_REASON_VMRESUME:
	case EXIT_REASON_VMOFF: case EXIT_REASON_VMON:
	case EXIT_REASON_INVEPT: case EXIT_REASON_INVVPID:
		/*
		 * VMX instructions trap unconditionally. This allows L1 to
		 * emulate them for its L2 guest, i.e., allows 3-level nesting!
		 */
		return true;
	case EXIT_REASON_CR_ACCESS:
		return nested_vmx_exit_handled_cr(vcpu, vmcs12);
	case EXIT_REASON_DR_ACCESS:
		return nested_cpu_has(vmcs12, CPU_BASED_MOV_DR_EXITING);
	case EXIT_REASON_IO_INSTRUCTION:
		return nested_vmx_exit_handled_io(vcpu, vmcs12);
	case EXIT_REASON_GDTR_IDTR: case EXIT_REASON_LDTR_TR:
		return nested_cpu_has2(vmcs12, SECONDARY_EXEC_DESC);
	case EXIT_REASON_MSR_READ:
	case EXIT_REASON_MSR_WRITE:
		return nested_vmx_exit_handled_msr(vcpu, vmcs12, exit_reason);
	case EXIT_REASON_INVALID_STATE:
		return true;
	case EXIT_REASON_MWAIT_INSTRUCTION:
		return nested_cpu_has(vmcs12, CPU_BASED_MWAIT_EXITING);
	case EXIT_REASON_MONITOR_TRAP_FLAG:
		return nested_vmx_exit_handled_mtf(vmcs12);
	case EXIT_REASON_MONITOR_INSTRUCTION:
		return nested_cpu_has(vmcs12, CPU_BASED_MONITOR_EXITING);
	case EXIT_REASON_PAUSE_INSTRUCTION:
		return nested_cpu_has(vmcs12, CPU_BASED_PAUSE_EXITING) ||
			nested_cpu_has2(vmcs12,
				SECONDARY_EXEC_PAUSE_LOOP_EXITING);
	case EXIT_REASON_MCE_DURING_VMENTRY:
		return true;
	case EXIT_REASON_TPR_BELOW_THRESHOLD:
		return nested_cpu_has(vmcs12, CPU_BASED_TPR_SHADOW);
	case EXIT_REASON_APIC_ACCESS:
	case EXIT_REASON_APIC_WRITE:
	case EXIT_REASON_EOI_INDUCED:
		/*
		 * The controls for "virtualize APIC accesses," "APIC-
		 * register virtualization," and "virtual-interrupt
		 * delivery" only come from vmcs12.
		 */
		return true;
	case EXIT_REASON_INVPCID:
		return
			nested_cpu_has2(vmcs12, SECONDARY_EXEC_ENABLE_INVPCID) &&
			nested_cpu_has(vmcs12, CPU_BASED_INVLPG_EXITING);
	case EXIT_REASON_WBINVD:
		return nested_cpu_has2(vmcs12, SECONDARY_EXEC_WBINVD_EXITING);
	case EXIT_REASON_XSETBV:
		return true;
	case EXIT_REASON_XSAVES: case EXIT_REASON_XRSTORS:
		/*
		 * This should never happen, since it is not possible to
		 * set XSS to a non-zero value---neither in L1 nor in L2.
		 * If if it were, XSS would have to be checked against
		 * the XSS exit bitmap in vmcs12.
		 */
		return nested_cpu_has2(vmcs12, SECONDARY_EXEC_XSAVES);
	case EXIT_REASON_UMWAIT:
	case EXIT_REASON_TPAUSE:
		return nested_cpu_has2(vmcs12,
			SECONDARY_EXEC_ENABLE_USR_WAIT_PAUSE);
	case EXIT_REASON_ENCLS:
		return nested_vmx_exit_handled_encls(vcpu, vmcs12);
	case EXIT_REASON_NOTIFY:
		/* Notify VM exit is not exposed to L1 */
		return false;
	default:
		return true;
	}
}

/*
 * Conditionally reflect a VM-Exit into L1.  Returns %true if the VM-Exit was
 * reflected into L1.
 */
bool nested_vmx_reflect_vmexit(struct kvm_vcpu *vcpu)
{
	struct vcpu_vmx *vmx = to_vmx(vcpu);
	union vmx_exit_reason exit_reason = vmx->exit_reason;
	unsigned long exit_qual;
	u32 exit_intr_info;

	WARN_ON_ONCE(vmx->nested.nested_run_pending);

	/*
	 * Late nested VM-Fail shares the same flow as nested VM-Exit since KVM
	 * has already loaded L2's state.
	 */
	if (unlikely(vmx->fail)) {
		trace_kvm_nested_vmenter_failed(
			"hardware VM-instruction error: ",
			vmcs_read32(VM_INSTRUCTION_ERROR));
		exit_intr_info = 0;
		exit_qual = 0;
		goto reflect_vmexit;
	}

	trace_kvm_nested_vmexit(vcpu, KVM_ISA_VMX);

	/* If L0 (KVM) wants the exit, it trumps L1's desires. */
	if (nested_vmx_l0_wants_exit(vcpu, exit_reason))
		return false;

	/* If L1 doesn't want the exit, handle it in L0. */
	if (!nested_vmx_l1_wants_exit(vcpu, exit_reason))
		return false;

	/*
	 * vmcs.VM_EXIT_INTR_INFO is only valid for EXCEPTION_NMI exits.  For
	 * EXTERNAL_INTERRUPT, the value for vmcs12->vm_exit_intr_info would
	 * need to be synthesized by querying the in-kernel LAPIC, but external
	 * interrupts are never reflected to L1 so it's a non-issue.
	 */
	exit_intr_info = vmx_get_intr_info(vcpu);
	if (is_exception_with_error_code(exit_intr_info)) {
		struct vmcs12 *vmcs12 = get_vmcs12(vcpu);

		vmcs12->vm_exit_intr_error_code =
			vmcs_read32(VM_EXIT_INTR_ERROR_CODE);
	}
	exit_qual = vmx_get_exit_qual(vcpu);

reflect_vmexit:
	nested_vmx_vmexit(vcpu, exit_reason.full, exit_intr_info, exit_qual);
	return true;
}

static int vmx_get_nested_state(struct kvm_vcpu *vcpu,
				struct kvm_nested_state __user *user_kvm_nested_state,
				u32 user_data_size)
{
	struct vcpu_vmx *vmx;
	struct vmcs12 *vmcs12;
	struct kvm_nested_state kvm_state = {
		.flags = 0,
		.format = KVM_STATE_NESTED_FORMAT_VMX,
		.size = sizeof(kvm_state),
		.hdr.vmx.flags = 0,
		.hdr.vmx.vmxon_pa = INVALID_GPA,
		.hdr.vmx.vmcs12_pa = INVALID_GPA,
		.hdr.vmx.preemption_timer_deadline = 0,
	};
	struct kvm_vmx_nested_state_data __user *user_vmx_nested_state =
		&user_kvm_nested_state->data.vmx[0];

	if (!vcpu)
		return kvm_state.size + sizeof(*user_vmx_nested_state);

	vmx = to_vmx(vcpu);
	vmcs12 = get_vmcs12(vcpu);

	if (nested_vmx_allowed(vcpu) &&
	    (vmx->nested.vmxon || vmx->nested.smm.vmxon)) {
		kvm_state.hdr.vmx.vmxon_pa = vmx->nested.vmxon_ptr;
		kvm_state.hdr.vmx.vmcs12_pa = vmx->nested.current_vmptr;

		if (vmx_has_valid_vmcs12(vcpu)) {
			kvm_state.size += sizeof(user_vmx_nested_state->vmcs12);

			/* 'hv_evmcs_vmptr' can also be EVMPTR_MAP_PENDING here */
			if (vmx->nested.hv_evmcs_vmptr != EVMPTR_INVALID)
				kvm_state.flags |= KVM_STATE_NESTED_EVMCS;

			if (is_guest_mode(vcpu) &&
			    nested_cpu_has_shadow_vmcs(vmcs12) &&
			    vmcs12->vmcs_link_pointer != INVALID_GPA)
				kvm_state.size += sizeof(user_vmx_nested_state->shadow_vmcs12);
		}

		if (vmx->nested.smm.vmxon)
			kvm_state.hdr.vmx.smm.flags |= KVM_STATE_NESTED_SMM_VMXON;

		if (vmx->nested.smm.guest_mode)
			kvm_state.hdr.vmx.smm.flags |= KVM_STATE_NESTED_SMM_GUEST_MODE;

		if (is_guest_mode(vcpu)) {
			kvm_state.flags |= KVM_STATE_NESTED_GUEST_MODE;

			if (vmx->nested.nested_run_pending)
				kvm_state.flags |= KVM_STATE_NESTED_RUN_PENDING;

			if (vmx->nested.mtf_pending)
				kvm_state.flags |= KVM_STATE_NESTED_MTF_PENDING;

			if (nested_cpu_has_preemption_timer(vmcs12) &&
			    vmx->nested.has_preemption_timer_deadline) {
				kvm_state.hdr.vmx.flags |=
					KVM_STATE_VMX_PREEMPTION_TIMER_DEADLINE;
				kvm_state.hdr.vmx.preemption_timer_deadline =
					vmx->nested.preemption_timer_deadline;
			}
		}
	}

	if (user_data_size < kvm_state.size)
		goto out;

	if (copy_to_user(user_kvm_nested_state, &kvm_state, sizeof(kvm_state)))
		return -EFAULT;

	if (!vmx_has_valid_vmcs12(vcpu))
		goto out;

	/*
	 * When running L2, the authoritative vmcs12 state is in the
	 * vmcs02. When running L1, the authoritative vmcs12 state is
	 * in the shadow or enlightened vmcs linked to vmcs01, unless
	 * need_vmcs12_to_shadow_sync is set, in which case, the authoritative
	 * vmcs12 state is in the vmcs12 already.
	 */
	if (is_guest_mode(vcpu)) {
		sync_vmcs02_to_vmcs12(vcpu, vmcs12);
		sync_vmcs02_to_vmcs12_rare(vcpu, vmcs12);
	} else  {
		copy_vmcs02_to_vmcs12_rare(vcpu, get_vmcs12(vcpu));
		if (!vmx->nested.need_vmcs12_to_shadow_sync) {
			if (evmptr_is_valid(vmx->nested.hv_evmcs_vmptr))
				/*
				 * L1 hypervisor is not obliged to keep eVMCS
				 * clean fields data always up-to-date while
				 * not in guest mode, 'hv_clean_fields' is only
				 * supposed to be actual upon vmentry so we need
				 * to ignore it here and do full copy.
				 */
				copy_enlightened_to_vmcs12(vmx, 0);
			else if (enable_shadow_vmcs)
				copy_shadow_to_vmcs12(vmx);
		}
	}

	BUILD_BUG_ON(sizeof(user_vmx_nested_state->vmcs12) < VMCS12_SIZE);
	BUILD_BUG_ON(sizeof(user_vmx_nested_state->shadow_vmcs12) < VMCS12_SIZE);

	/*
	 * Copy over the full allocated size of vmcs12 rather than just the size
	 * of the struct.
	 */
	if (copy_to_user(user_vmx_nested_state->vmcs12, vmcs12, VMCS12_SIZE))
		return -EFAULT;

	if (nested_cpu_has_shadow_vmcs(vmcs12) &&
	    vmcs12->vmcs_link_pointer != INVALID_GPA) {
		if (copy_to_user(user_vmx_nested_state->shadow_vmcs12,
				 get_shadow_vmcs12(vcpu), VMCS12_SIZE))
			return -EFAULT;
	}
out:
	return kvm_state.size;
}

void vmx_leave_nested(struct kvm_vcpu *vcpu)
{
	if (is_guest_mode(vcpu)) {
		to_vmx(vcpu)->nested.nested_run_pending = 0;
		nested_vmx_vmexit(vcpu, -1, 0, 0);
	}
	free_nested(vcpu);
}

static int vmx_set_nested_state(struct kvm_vcpu *vcpu,
				struct kvm_nested_state __user *user_kvm_nested_state,
				struct kvm_nested_state *kvm_state)
{
	struct vcpu_vmx *vmx = to_vmx(vcpu);
	struct vmcs12 *vmcs12;
	enum vm_entry_failure_code ignored;
	struct kvm_vmx_nested_state_data __user *user_vmx_nested_state =
		&user_kvm_nested_state->data.vmx[0];
	int ret;

	if (kvm_state->format != KVM_STATE_NESTED_FORMAT_VMX)
		return -EINVAL;

	if (kvm_state->hdr.vmx.vmxon_pa == INVALID_GPA) {
		if (kvm_state->hdr.vmx.smm.flags)
			return -EINVAL;

		if (kvm_state->hdr.vmx.vmcs12_pa != INVALID_GPA)
			return -EINVAL;

		/*
		 * KVM_STATE_NESTED_EVMCS used to signal that KVM should
		 * enable eVMCS capability on vCPU. However, since then
		 * code was changed such that flag signals vmcs12 should
		 * be copied into eVMCS in guest memory.
		 *
		 * To preserve backwards compatability, allow user
		 * to set this flag even when there is no VMXON region.
		 */
		if (kvm_state->flags & ~KVM_STATE_NESTED_EVMCS)
			return -EINVAL;
	} else {
		if (!nested_vmx_allowed(vcpu))
			return -EINVAL;

		if (!page_address_valid(vcpu, kvm_state->hdr.vmx.vmxon_pa))
			return -EINVAL;
	}

	if ((kvm_state->hdr.vmx.smm.flags & KVM_STATE_NESTED_SMM_GUEST_MODE) &&
	    (kvm_state->flags & KVM_STATE_NESTED_GUEST_MODE))
		return -EINVAL;

	if (kvm_state->hdr.vmx.smm.flags &
	    ~(KVM_STATE_NESTED_SMM_GUEST_MODE | KVM_STATE_NESTED_SMM_VMXON))
		return -EINVAL;

	if (kvm_state->hdr.vmx.flags & ~KVM_STATE_VMX_PREEMPTION_TIMER_DEADLINE)
		return -EINVAL;

	/*
	 * SMM temporarily disables VMX, so we cannot be in guest mode,
	 * nor can VMLAUNCH/VMRESUME be pending.  Outside SMM, SMM flags
	 * must be zero.
	 */
	if (is_smm(vcpu) ?
		(kvm_state->flags &
		 (KVM_STATE_NESTED_GUEST_MODE | KVM_STATE_NESTED_RUN_PENDING))
		: kvm_state->hdr.vmx.smm.flags)
		return -EINVAL;

	if ((kvm_state->hdr.vmx.smm.flags & KVM_STATE_NESTED_SMM_GUEST_MODE) &&
	    !(kvm_state->hdr.vmx.smm.flags & KVM_STATE_NESTED_SMM_VMXON))
		return -EINVAL;

	if ((kvm_state->flags & KVM_STATE_NESTED_EVMCS) &&
		(!nested_vmx_allowed(vcpu) || !vmx->nested.enlightened_vmcs_enabled))
			return -EINVAL;

	vmx_leave_nested(vcpu);

	if (kvm_state->hdr.vmx.vmxon_pa == INVALID_GPA)
		return 0;

	vmx->nested.vmxon_ptr = kvm_state->hdr.vmx.vmxon_pa;
	ret = enter_vmx_operation(vcpu);
	if (ret)
		return ret;

	/* Empty 'VMXON' state is permitted if no VMCS loaded */
	if (kvm_state->size < sizeof(*kvm_state) + sizeof(*vmcs12)) {
		/* See vmx_has_valid_vmcs12.  */
		if ((kvm_state->flags & KVM_STATE_NESTED_GUEST_MODE) ||
		    (kvm_state->flags & KVM_STATE_NESTED_EVMCS) ||
		    (kvm_state->hdr.vmx.vmcs12_pa != INVALID_GPA))
			return -EINVAL;
		else
			return 0;
	}

	if (kvm_state->hdr.vmx.vmcs12_pa != INVALID_GPA) {
		if (kvm_state->hdr.vmx.vmcs12_pa == kvm_state->hdr.vmx.vmxon_pa ||
		    !page_address_valid(vcpu, kvm_state->hdr.vmx.vmcs12_pa))
			return -EINVAL;

		set_current_vmptr(vmx, kvm_state->hdr.vmx.vmcs12_pa);
	} else if (kvm_state->flags & KVM_STATE_NESTED_EVMCS) {
		/*
		 * nested_vmx_handle_enlightened_vmptrld() cannot be called
		 * directly from here as HV_X64_MSR_VP_ASSIST_PAGE may not be
		 * restored yet. EVMCS will be mapped from
		 * nested_get_vmcs12_pages().
		 */
		vmx->nested.hv_evmcs_vmptr = EVMPTR_MAP_PENDING;
		kvm_make_request(KVM_REQ_GET_NESTED_STATE_PAGES, vcpu);
	} else {
		return -EINVAL;
	}

	if (kvm_state->hdr.vmx.smm.flags & KVM_STATE_NESTED_SMM_VMXON) {
		vmx->nested.smm.vmxon = true;
		vmx->nested.vmxon = false;

		if (kvm_state->hdr.vmx.smm.flags & KVM_STATE_NESTED_SMM_GUEST_MODE)
			vmx->nested.smm.guest_mode = true;
	}

	vmcs12 = get_vmcs12(vcpu);
	if (copy_from_user(vmcs12, user_vmx_nested_state->vmcs12, sizeof(*vmcs12)))
		return -EFAULT;

	if (vmcs12->hdr.revision_id != VMCS12_REVISION)
		return -EINVAL;

	if (!(kvm_state->flags & KVM_STATE_NESTED_GUEST_MODE))
		return 0;

	vmx->nested.nested_run_pending =
		!!(kvm_state->flags & KVM_STATE_NESTED_RUN_PENDING);

	vmx->nested.mtf_pending =
		!!(kvm_state->flags & KVM_STATE_NESTED_MTF_PENDING);

	ret = -EINVAL;
	if (nested_cpu_has_shadow_vmcs(vmcs12) &&
	    vmcs12->vmcs_link_pointer != INVALID_GPA) {
		struct vmcs12 *shadow_vmcs12 = get_shadow_vmcs12(vcpu);

		if (kvm_state->size <
		    sizeof(*kvm_state) +
		    sizeof(user_vmx_nested_state->vmcs12) + sizeof(*shadow_vmcs12))
			goto error_guest_mode;

		if (copy_from_user(shadow_vmcs12,
				   user_vmx_nested_state->shadow_vmcs12,
				   sizeof(*shadow_vmcs12))) {
			ret = -EFAULT;
			goto error_guest_mode;
		}

		if (shadow_vmcs12->hdr.revision_id != VMCS12_REVISION ||
		    !shadow_vmcs12->hdr.shadow_vmcs)
			goto error_guest_mode;
	}

	vmx->nested.has_preemption_timer_deadline = false;
	if (kvm_state->hdr.vmx.flags & KVM_STATE_VMX_PREEMPTION_TIMER_DEADLINE) {
		vmx->nested.has_preemption_timer_deadline = true;
		vmx->nested.preemption_timer_deadline =
			kvm_state->hdr.vmx.preemption_timer_deadline;
	}

	if (nested_vmx_check_controls(vcpu, vmcs12) ||
	    nested_vmx_check_host_state(vcpu, vmcs12) ||
	    nested_vmx_check_guest_state(vcpu, vmcs12, &ignored))
		goto error_guest_mode;

	vmx->nested.dirty_vmcs12 = true;
	vmx->nested.force_msr_bitmap_recalc = true;
	ret = nested_vmx_enter_non_root_mode(vcpu, false);
	if (ret)
		goto error_guest_mode;

	if (vmx->nested.mtf_pending)
		kvm_make_request(KVM_REQ_EVENT, vcpu);

	return 0;

error_guest_mode:
	vmx->nested.nested_run_pending = 0;
	return ret;
}

void nested_vmx_set_vmcs_shadowing_bitmap(void)
{
	if (enable_shadow_vmcs) {
		vmcs_write64(VMREAD_BITMAP, __pa(vmx_vmread_bitmap));
		vmcs_write64(VMWRITE_BITMAP, __pa(vmx_vmwrite_bitmap));
	}
}

/*
 * Indexing into the vmcs12 uses the VMCS encoding rotated left by 6.  Undo
 * that madness to get the encoding for comparison.
 */
#define VMCS12_IDX_TO_ENC(idx) ((u16)(((u16)(idx) >> 6) | ((u16)(idx) << 10)))

static u64 nested_vmx_calc_vmcs_enum_msr(void)
{
	/*
	 * Note these are the so called "index" of the VMCS field encoding, not
	 * the index into vmcs12.
	 */
	unsigned int max_idx, idx;
	int i;

	/*
	 * For better or worse, KVM allows VMREAD/VMWRITE to all fields in
	 * vmcs12, regardless of whether or not the associated feature is
	 * exposed to L1.  Simply find the field with the highest index.
	 */
	max_idx = 0;
	for (i = 0; i < nr_vmcs12_fields; i++) {
		/* The vmcs12 table is very, very sparsely populated. */
		if (!vmcs12_field_offsets[i])
			continue;

		idx = vmcs_field_index(VMCS12_IDX_TO_ENC(i));
		if (idx > max_idx)
			max_idx = idx;
	}

	return (u64)max_idx << VMCS_FIELD_INDEX_SHIFT;
}

/*
 * nested_vmx_setup_ctls_msrs() sets up variables containing the values to be
 * returned for the various VMX controls MSRs when nested VMX is enabled.
 * The same values should also be used to verify that vmcs12 control fields are
 * valid during nested entry from L1 to L2.
 * Each of these control msrs has a low and high 32-bit half: A low bit is on
 * if the corresponding bit in the (32-bit) control field *must* be on, and a
 * bit in the high half is on if the corresponding bit in the control field
 * may be on. See also vmx_control_verify().
 */
void nested_vmx_setup_ctls_msrs(struct vmcs_config *vmcs_conf, u32 ept_caps)
{
	struct nested_vmx_msrs *msrs = &vmcs_conf->nested;

	/*
	 * Note that as a general rule, the high half of the MSRs (bits in
	 * the control fields which may be 1) should be initialized by the
	 * intersection of the underlying hardware's MSR (i.e., features which
	 * can be supported) and the list of features we want to expose -
	 * because they are known to be properly supported in our code.
	 * Also, usually, the low half of the MSRs (bits which must be 1) can
	 * be set to 0, meaning that L1 may turn off any of these bits. The
	 * reason is that if one of these bits is necessary, it will appear
	 * in vmcs01 and prepare_vmcs02, when it bitwise-or's the control
	 * fields of vmcs01 and vmcs02, will turn these bits off - and
	 * nested_vmx_l1_wants_exit() will not pass related exits to L1.
	 * These rules have exceptions below.
	 */

	/* pin-based controls */
	msrs->pinbased_ctls_low =
		PIN_BASED_ALWAYSON_WITHOUT_TRUE_MSR;

	msrs->pinbased_ctls_high = vmcs_conf->pin_based_exec_ctrl;
	msrs->pinbased_ctls_high &=
		PIN_BASED_EXT_INTR_MASK |
		PIN_BASED_NMI_EXITING |
		PIN_BASED_VIRTUAL_NMIS |
		(enable_apicv ? PIN_BASED_POSTED_INTR : 0);
	msrs->pinbased_ctls_high |=
		PIN_BASED_ALWAYSON_WITHOUT_TRUE_MSR |
		PIN_BASED_VMX_PREEMPTION_TIMER;

	/* exit controls */
	msrs->exit_ctls_low =
		VM_EXIT_ALWAYSON_WITHOUT_TRUE_MSR;

	msrs->exit_ctls_high = vmcs_conf->vmexit_ctrl;
	msrs->exit_ctls_high &=
#ifdef CONFIG_X86_64
		VM_EXIT_HOST_ADDR_SPACE_SIZE |
#endif
		VM_EXIT_LOAD_IA32_PAT | VM_EXIT_SAVE_IA32_PAT |
		VM_EXIT_CLEAR_BNDCFGS;
	msrs->exit_ctls_high |=
		VM_EXIT_ALWAYSON_WITHOUT_TRUE_MSR |
		VM_EXIT_LOAD_IA32_EFER | VM_EXIT_SAVE_IA32_EFER |
		VM_EXIT_SAVE_VMX_PREEMPTION_TIMER | VM_EXIT_ACK_INTR_ON_EXIT |
		VM_EXIT_LOAD_IA32_PERF_GLOBAL_CTRL;

	/* We support free control of debug control saving. */
	msrs->exit_ctls_low &= ~VM_EXIT_SAVE_DEBUG_CONTROLS;

	/* entry controls */
	msrs->entry_ctls_low =
		VM_ENTRY_ALWAYSON_WITHOUT_TRUE_MSR;

	msrs->entry_ctls_high = vmcs_conf->vmentry_ctrl;
	msrs->entry_ctls_high &=
#ifdef CONFIG_X86_64
		VM_ENTRY_IA32E_MODE |
#endif
		VM_ENTRY_LOAD_IA32_PAT | VM_ENTRY_LOAD_BNDCFGS;
	msrs->entry_ctls_high |=
		(VM_ENTRY_ALWAYSON_WITHOUT_TRUE_MSR | VM_ENTRY_LOAD_IA32_EFER |
		 VM_ENTRY_LOAD_IA32_PERF_GLOBAL_CTRL);

	/* We support free control of debug control loading. */
	msrs->entry_ctls_low &= ~VM_ENTRY_LOAD_DEBUG_CONTROLS;

	/* cpu-based controls */
	msrs->procbased_ctls_low =
		CPU_BASED_ALWAYSON_WITHOUT_TRUE_MSR;

	msrs->procbased_ctls_high = vmcs_conf->cpu_based_exec_ctrl;
	msrs->procbased_ctls_high &=
		CPU_BASED_INTR_WINDOW_EXITING |
		CPU_BASED_NMI_WINDOW_EXITING | CPU_BASED_USE_TSC_OFFSETTING |
		CPU_BASED_HLT_EXITING | CPU_BASED_INVLPG_EXITING |
		CPU_BASED_MWAIT_EXITING | CPU_BASED_CR3_LOAD_EXITING |
		CPU_BASED_CR3_STORE_EXITING |
#ifdef CONFIG_X86_64
		CPU_BASED_CR8_LOAD_EXITING | CPU_BASED_CR8_STORE_EXITING |
#endif
		CPU_BASED_MOV_DR_EXITING | CPU_BASED_UNCOND_IO_EXITING |
		CPU_BASED_USE_IO_BITMAPS | CPU_BASED_MONITOR_TRAP_FLAG |
		CPU_BASED_MONITOR_EXITING | CPU_BASED_RDPMC_EXITING |
		CPU_BASED_RDTSC_EXITING | CPU_BASED_PAUSE_EXITING |
		CPU_BASED_TPR_SHADOW | CPU_BASED_ACTIVATE_SECONDARY_CONTROLS;
	/*
	 * We can allow some features even when not supported by the
	 * hardware. For example, L1 can specify an MSR bitmap - and we
	 * can use it to avoid exits to L1 - even when L0 runs L2
	 * without MSR bitmaps.
	 */
	msrs->procbased_ctls_high |=
		CPU_BASED_ALWAYSON_WITHOUT_TRUE_MSR |
		CPU_BASED_USE_MSR_BITMAPS;

	/* We support free control of CR3 access interception. */
	msrs->procbased_ctls_low &=
		~(CPU_BASED_CR3_LOAD_EXITING | CPU_BASED_CR3_STORE_EXITING);

	/*
	 * secondary cpu-based controls.  Do not include those that
	 * depend on CPUID bits, they are added later by
	 * vmx_vcpu_after_set_cpuid.
	 */
	msrs->secondary_ctls_low = 0;

	msrs->secondary_ctls_high = vmcs_conf->cpu_based_2nd_exec_ctrl;
	msrs->secondary_ctls_high &=
		SECONDARY_EXEC_DESC |
		SECONDARY_EXEC_ENABLE_RDTSCP |
		SECONDARY_EXEC_VIRTUALIZE_X2APIC_MODE |
		SECONDARY_EXEC_WBINVD_EXITING |
		SECONDARY_EXEC_APIC_REGISTER_VIRT |
		SECONDARY_EXEC_VIRTUAL_INTR_DELIVERY |
		SECONDARY_EXEC_RDRAND_EXITING |
		SECONDARY_EXEC_ENABLE_INVPCID |
		SECONDARY_EXEC_RDSEED_EXITING |
		SECONDARY_EXEC_XSAVES |
		SECONDARY_EXEC_TSC_SCALING |
		SECONDARY_EXEC_ENABLE_USR_WAIT_PAUSE;

	/*
	 * We can emulate "VMCS shadowing," even if the hardware
	 * doesn't support it.
	 */
	msrs->secondary_ctls_high |=
		SECONDARY_EXEC_SHADOW_VMCS;

	if (enable_ept) {
		/* nested EPT: emulate EPT also to L1 */
		msrs->secondary_ctls_high |=
			SECONDARY_EXEC_ENABLE_EPT;
		msrs->ept_caps =
			VMX_EPT_PAGE_WALK_4_BIT |
			VMX_EPT_PAGE_WALK_5_BIT |
			VMX_EPTP_WB_BIT |
			VMX_EPT_INVEPT_BIT |
			VMX_EPT_EXECUTE_ONLY_BIT;

		msrs->ept_caps &= ept_caps;
		msrs->ept_caps |= VMX_EPT_EXTENT_GLOBAL_BIT |
			VMX_EPT_EXTENT_CONTEXT_BIT | VMX_EPT_2MB_PAGE_BIT |
			VMX_EPT_1GB_PAGE_BIT;
		if (enable_ept_ad_bits) {
			msrs->secondary_ctls_high |=
				SECONDARY_EXEC_ENABLE_PML;
			msrs->ept_caps |= VMX_EPT_AD_BIT;
		}
	}

	if (cpu_has_vmx_vmfunc()) {
		msrs->secondary_ctls_high |=
			SECONDARY_EXEC_ENABLE_VMFUNC;
		/*
		 * Advertise EPTP switching unconditionally
		 * since we emulate it
		 */
		if (enable_ept)
			msrs->vmfunc_controls =
				VMX_VMFUNC_EPTP_SWITCHING;
	}

	/*
	 * Old versions of KVM use the single-context version without
	 * checking for support, so declare that it is supported even
	 * though it is treated as global context.  The alternative is
	 * not failing the single-context invvpid, and it is worse.
	 */
	if (enable_vpid) {
		msrs->secondary_ctls_high |=
			SECONDARY_EXEC_ENABLE_VPID;
		msrs->vpid_caps = VMX_VPID_INVVPID_BIT |
			VMX_VPID_EXTENT_SUPPORTED_MASK;
	}

	if (enable_unrestricted_guest)
		msrs->secondary_ctls_high |=
			SECONDARY_EXEC_UNRESTRICTED_GUEST;

	if (flexpriority_enabled)
		msrs->secondary_ctls_high |=
			SECONDARY_EXEC_VIRTUALIZE_APIC_ACCESSES;

	if (enable_sgx)
		msrs->secondary_ctls_high |= SECONDARY_EXEC_ENCLS_EXITING;

	/* miscellaneous data */
	msrs->misc_low = (u32)vmcs_conf->misc & VMX_MISC_SAVE_EFER_LMA;
	msrs->misc_low |=
		MSR_IA32_VMX_MISC_VMWRITE_SHADOW_RO_FIELDS |
		VMX_MISC_EMULATED_PREEMPTION_TIMER_RATE |
		VMX_MISC_ACTIVITY_HLT |
		VMX_MISC_ACTIVITY_WAIT_SIPI;
	msrs->misc_high = 0;

	/*
	 * This MSR reports some information about VMX support. We
	 * should return information about the VMX we emulate for the
	 * guest, and the VMCS structure we give it - not about the
	 * VMX support of the underlying hardware.
	 */
	msrs->basic =
		VMCS12_REVISION |
		VMX_BASIC_TRUE_CTLS |
		((u64)VMCS12_SIZE << VMX_BASIC_VMCS_SIZE_SHIFT) |
		(VMX_BASIC_MEM_TYPE_WB << VMX_BASIC_MEM_TYPE_SHIFT);

	if (cpu_has_vmx_basic_inout())
		msrs->basic |= VMX_BASIC_INOUT;

	/*
	 * These MSRs specify bits which the guest must keep fixed on
	 * while L1 is in VMXON mode (in L1's root mode, or running an L2).
	 * We picked the standard core2 setting.
	 */
#define VMXON_CR0_ALWAYSON     (X86_CR0_PE | X86_CR0_PG | X86_CR0_NE)
#define VMXON_CR4_ALWAYSON     X86_CR4_VMXE
	msrs->cr0_fixed0 = VMXON_CR0_ALWAYSON;
	msrs->cr4_fixed0 = VMXON_CR4_ALWAYSON;

	/* These MSRs specify bits which the guest must keep fixed off. */
	rdmsrl(MSR_IA32_VMX_CR0_FIXED1, msrs->cr0_fixed1);
	rdmsrl(MSR_IA32_VMX_CR4_FIXED1, msrs->cr4_fixed1);

	if (vmx_umip_emulated())
		msrs->cr4_fixed1 |= X86_CR4_UMIP;

	msrs->vmcs_enum = nested_vmx_calc_vmcs_enum_msr();
}

void nested_vmx_hardware_unsetup(void)
{
	int i;

	if (enable_shadow_vmcs) {
		for (i = 0; i < VMX_BITMAP_NR; i++)
			free_page((unsigned long)vmx_bitmap[i]);
	}
}

__init int nested_vmx_hardware_setup(int (*exit_handlers[])(struct kvm_vcpu *))
{
	int i;

	if (!cpu_has_vmx_shadow_vmcs())
		enable_shadow_vmcs = 0;
	if (enable_shadow_vmcs) {
		for (i = 0; i < VMX_BITMAP_NR; i++) {
			/*
			 * The vmx_bitmap is not tied to a VM and so should
			 * not be charged to a memcg.
			 */
			vmx_bitmap[i] = (unsigned long *)
				__get_free_page(GFP_KERNEL);
			if (!vmx_bitmap[i]) {
				nested_vmx_hardware_unsetup();
				return -ENOMEM;
			}
		}

		init_vmcs_shadow_fields();
	}

	exit_handlers[EXIT_REASON_VMCLEAR]	= handle_vmclear;
	exit_handlers[EXIT_REASON_VMLAUNCH]	= handle_vmlaunch;
	exit_handlers[EXIT_REASON_VMPTRLD]	= handle_vmptrld;
	exit_handlers[EXIT_REASON_VMPTRST]	= handle_vmptrst;
	exit_handlers[EXIT_REASON_VMREAD]	= handle_vmread;
	exit_handlers[EXIT_REASON_VMRESUME]	= handle_vmresume;
	exit_handlers[EXIT_REASON_VMWRITE]	= handle_vmwrite;
	exit_handlers[EXIT_REASON_VMOFF]	= handle_vmxoff;
	exit_handlers[EXIT_REASON_VMON]		= handle_vmxon;
	exit_handlers[EXIT_REASON_INVEPT]	= handle_invept;
	exit_handlers[EXIT_REASON_INVVPID]	= handle_invvpid;
	exit_handlers[EXIT_REASON_VMFUNC]	= handle_vmfunc;

	return 0;
}

struct kvm_x86_nested_ops vmx_nested_ops = {
	.leave_nested = vmx_leave_nested,
<<<<<<< HEAD
=======
	.is_exception_vmexit = nested_vmx_is_exception_vmexit,
>>>>>>> d60c95ef
	.check_events = vmx_check_nested_events,
	.has_events = vmx_has_nested_events,
	.triple_fault = nested_vmx_triple_fault,
	.get_state = vmx_get_nested_state,
	.set_state = vmx_set_nested_state,
	.get_nested_state_pages = vmx_get_nested_state_pages,
	.write_log_dirty = nested_vmx_write_pml_buffer,
	.enable_evmcs = nested_enable_evmcs,
	.get_evmcs_version = nested_get_evmcs_version,
};<|MERGE_RESOLUTION|>--- conflicted
+++ resolved
@@ -495,46 +495,6 @@
 }
 
 /*
-<<<<<<< HEAD
- * If a msr is allowed by L0, we should check whether it is allowed by L1.
- * The corresponding bit will be cleared unless both of L0 and L1 allow it.
- */
-static void nested_vmx_disable_intercept_for_msr(unsigned long *msr_bitmap_l1,
-					       unsigned long *msr_bitmap_nested,
-					       u32 msr, int type)
-{
-	int f = sizeof(unsigned long);
-
-	/*
-	 * See Intel PRM Vol. 3, 20.6.9 (MSR-Bitmap Address). Early manuals
-	 * have the write-low and read-high bitmap offsets the wrong way round.
-	 * We can control MSRs 0x00000000-0x00001fff and 0xc0000000-0xc0001fff.
-	 */
-	if (msr <= 0x1fff) {
-		if (type & MSR_TYPE_R &&
-		   !test_bit(msr, msr_bitmap_l1 + 0x000 / f))
-			/* read-low */
-			__clear_bit(msr, msr_bitmap_nested + 0x000 / f);
-
-		if (type & MSR_TYPE_W &&
-		   !test_bit(msr, msr_bitmap_l1 + 0x800 / f))
-			/* write-low */
-			__clear_bit(msr, msr_bitmap_nested + 0x800 / f);
-
-	} else if ((msr >= 0xc0000000) && (msr <= 0xc0001fff)) {
-		msr &= 0x1fff;
-		if (type & MSR_TYPE_R &&
-		   !test_bit(msr, msr_bitmap_l1 + 0x400 / f))
-			/* read-high */
-			__clear_bit(msr, msr_bitmap_nested + 0x400 / f);
-
-		if (type & MSR_TYPE_W &&
-		   !test_bit(msr, msr_bitmap_l1 + 0xc00 / f))
-			/* write-high */
-			__clear_bit(msr, msr_bitmap_nested + 0xc00 / f);
-
-	}
-=======
  * For x2APIC MSRs, ignore the vmcs01 bitmap.  L1 can enable x2APIC without L1
  * itself utilizing x2APIC.  All MSRs were previously set to be intercepted,
  * only the "disable intercept" case needs to be handled.
@@ -548,7 +508,6 @@
 
 	if (type & MSR_TYPE_W && !vmx_test_msr_bitmap_write(msr_bitmap_l1, msr))
 		vmx_clear_msr_bitmap_write(msr_bitmap_l0, msr);
->>>>>>> d60c95ef
 }
 
 static inline void enable_x2apic_msr_intercepts(unsigned long *msr_bitmap)
@@ -602,10 +561,7 @@
 	int msr;
 	unsigned long *msr_bitmap_l1;
 	unsigned long *msr_bitmap_l0 = vmx->nested.vmcs02.msr_bitmap;
-<<<<<<< HEAD
-=======
 	struct hv_enlightened_vmcs *evmcs = vmx->nested.hv_evmcs;
->>>>>>> d60c95ef
 	struct kvm_host_map *map = &vmx->nested.msr_bitmap_map;
 
 	/* Nothing to do if the MSR bitmap is not in use.  */
@@ -689,15 +645,10 @@
 
 	nested_vmx_set_intercept_for_msr(vmx, msr_bitmap_l1, msr_bitmap_l0,
 					 MSR_IA32_PRED_CMD, MSR_TYPE_W);
-<<<<<<< HEAD
 
 	kvm_vcpu_unmap(vcpu, &vmx->nested.msr_bitmap_map, false);
-=======
-
-	kvm_vcpu_unmap(vcpu, &vmx->nested.msr_bitmap_map, false);
 
 	vmx->nested.force_msr_bitmap_recalc = false;
->>>>>>> d60c95ef
 
 	return true;
 }
@@ -3410,8 +3361,6 @@
 	};
 	u32 failed_index;
 
-<<<<<<< HEAD
-=======
 	trace_kvm_nested_vmenter(kvm_rip_read(vcpu),
 				 vmx->nested.current_vmptr,
 				 vmcs12->guest_rip,
@@ -3422,7 +3371,6 @@
 				 vmcs12->guest_cr3,
 				 KVM_ISA_VMX);
 
->>>>>>> d60c95ef
 	kvm_service_local_tlb_flush_requests(vcpu);
 
 	evaluate_pending_interrupts = exec_controls_get(vmx) &
@@ -3434,19 +3382,11 @@
 
 	if (!vmx->nested.nested_run_pending ||
 	    !(vmcs12->vm_entry_controls & VM_ENTRY_LOAD_DEBUG_CONTROLS))
-<<<<<<< HEAD
-		vmx->nested.vmcs01_debugctl = vmcs_read64(GUEST_IA32_DEBUGCTL);
-	if (kvm_mpx_supported() &&
-	    (!vmx->nested.nested_run_pending ||
-	     !(vmcs12->vm_entry_controls & VM_ENTRY_LOAD_BNDCFGS)))
-		vmx->nested.vmcs01_guest_bndcfgs = vmcs_read64(GUEST_BNDCFGS);
-=======
 		vmx->nested.pre_vmenter_debugctl = vmcs_read64(GUEST_IA32_DEBUGCTL);
 	if (kvm_mpx_supported() &&
 	    (!vmx->nested.nested_run_pending ||
 	     !(vmcs12->vm_entry_controls & VM_ENTRY_LOAD_BNDCFGS)))
 		vmx->nested.pre_vmenter_bndcfgs = vmcs_read64(GUEST_BNDCFGS);
->>>>>>> d60c95ef
 
 	/*
 	 * Overwrite vmcs01.GUEST_CR3 with L1's CR3 if EPT is disabled *and*
@@ -3779,11 +3719,7 @@
 	     is_double_fault(exit_intr_info))) {
 		vmcs12->idt_vectoring_info_field = 0;
 	} else if (vcpu->arch.exception.injected) {
-<<<<<<< HEAD
-		nr = vcpu->arch.exception.nr;
-=======
 		nr = vcpu->arch.exception.vector;
->>>>>>> d60c95ef
 		idt_vectoring = nr | VECTORING_INFO_VALID_MASK;
 
 		if (kvm_exception_is_soft(nr)) {
@@ -3903,11 +3839,7 @@
 		exit_qual = 0;
 	}
 
-<<<<<<< HEAD
-	if (vcpu->arch.exception.has_error_code) {
-=======
 	if (ex->has_error_code) {
->>>>>>> d60c95ef
 		/*
 		 * Intel CPUs do not generate error codes with bits 31:16 set,
 		 * and more importantly VMX disallows setting bits 31:16 in the
@@ -3917,11 +3849,7 @@
 		 * generate "full" 32-bit error codes, so KVM allows userspace
 		 * to inject exception error codes with bits 31:16 set.
 		 */
-<<<<<<< HEAD
-		vmcs12->vm_exit_intr_error_code = (u16)vcpu->arch.exception.error_code;
-=======
 		vmcs12->vm_exit_intr_error_code = (u16)ex->error_code;
->>>>>>> d60c95ef
 		intr_info |= INTR_INFO_DELIVER_CODE_MASK;
 	}
 
@@ -7065,10 +6993,7 @@
 
 struct kvm_x86_nested_ops vmx_nested_ops = {
 	.leave_nested = vmx_leave_nested,
-<<<<<<< HEAD
-=======
 	.is_exception_vmexit = nested_vmx_is_exception_vmexit,
->>>>>>> d60c95ef
 	.check_events = vmx_check_nested_events,
 	.has_events = vmx_has_nested_events,
 	.triple_fault = nested_vmx_triple_fault,
