--- conflicted
+++ resolved
@@ -1129,26 +1129,8 @@
 		return -EINVAL;
 	}
 
-<<<<<<< HEAD
-	/*
-	 * Unconditionally skip the TLB flush on fast CR3 switch, all TLB
-	 * flushes are handled by nested_vmx_transition_tlb_flush().
-	 */
-	if (!nested_ept) {
-		kvm_mmu_new_pgd(vcpu, cr3, true, true);
-
-		/*
-		 * A TLB flush on VM-Enter/VM-Exit flushes all linear mappings
-		 * across all PCIDs, i.e. all PGDs need to be synchronized.
-		 * See nested_vmx_transition_mmu_sync() for more details.
-		 */
-		if (nested_vmx_transition_mmu_sync(vcpu))
-			kvm_make_request(KVM_REQ_TLB_FLUSH_GUEST, vcpu);
-	}
-=======
 	if (!nested_ept)
 		kvm_mmu_new_pgd(vcpu, cr3);
->>>>>>> d92805b6
 
 	vcpu->arch.cr3 = cr3;
 	kvm_register_mark_available(vcpu, VCPU_EXREG_CR3);
@@ -3755,16 +3737,11 @@
 	void *vapic_page;
 	u16 status;
 
-<<<<<<< HEAD
-	if (!vmx->nested.pi_desc || !vmx->nested.pi_pending)
-		return 0;
-=======
 	if (!vmx->nested.pi_pending)
 		return 0;
 
 	if (!vmx->nested.pi_desc)
 		goto mmio_needed;
->>>>>>> d92805b6
 
 	vmx->nested.pi_pending = false;
 
@@ -3775,11 +3752,7 @@
 	if (max_irr != 256) {
 		vapic_page = vmx->nested.virtual_apic_map.hva;
 		if (!vapic_page)
-<<<<<<< HEAD
-			return 0;
-=======
 			goto mmio_needed;
->>>>>>> d92805b6
 
 		__kvm_apic_update_irr(vmx->nested.pi_desc->pir,
 			vapic_page, &max_irr);
@@ -3793,13 +3766,10 @@
 
 	nested_mark_vmcs12_pages_dirty(vcpu);
 	return 0;
-<<<<<<< HEAD
-=======
 
 mmio_needed:
 	kvm_handle_memory_failure(vcpu, X86EMUL_IO_NEEDED, NULL);
 	return -ENXIO;
->>>>>>> d92805b6
 }
 
 static void nested_vmx_inject_exception_vmexit(struct kvm_vcpu *vcpu,
@@ -5609,8 +5579,6 @@
 	}
 
 	vmcs12 = get_vmcs12(vcpu);
-<<<<<<< HEAD
-=======
 
 	/*
 	 * #UD on out-of-bounds function has priority over VM-Exit, and VMFUNC
@@ -5621,7 +5589,6 @@
 		return 1;
 	}
 
->>>>>>> d92805b6
 	if (!(vmcs12->vm_function_control & BIT_ULL(function)))
 		goto fail;
 
