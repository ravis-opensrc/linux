--- conflicted
+++ resolved
@@ -271,10 +271,7 @@
 bool kvm_mtrr_check_gfn_range_consistency(struct kvm_vcpu *vcpu, gfn_t gfn,
 					  int page_num);
 bool kvm_vector_hashing_enabled(void);
-<<<<<<< HEAD
-=======
 void kvm_fixup_and_inject_pf_error(struct kvm_vcpu *vcpu, gva_t gva, u16 error_code);
->>>>>>> d1988041
 int x86_emulate_instruction(struct kvm_vcpu *vcpu, gpa_t cr2_or_gpa,
 			    int emulation_type, void *insn, int insn_len);
 fastpath_t handle_fastpath_set_msr_irqoff(struct kvm_vcpu *vcpu);
