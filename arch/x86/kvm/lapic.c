--- conflicted
+++ resolved
@@ -2240,30 +2240,6 @@
 	}
 }
 
-<<<<<<< HEAD
-static void kvm_lapic_xapic_id_updated(struct kvm_lapic *apic)
-{
-	struct kvm *kvm = apic->vcpu->kvm;
-
-	if (!kvm_apic_hw_enabled(apic))
-		return;
-
-	if (KVM_BUG_ON(apic_x2apic_mode(apic), kvm))
-		return;
-
-	/*
-	 * Deliberately truncate the vCPU ID when detecting a modified APIC ID
-	 * to avoid false positives if the vCPU ID, i.e. x2APIC ID, is a 32-bit
-	 * value.
-	 */
-	if (kvm_xapic_id(apic) == (u8)apic->vcpu->vcpu_id)
-		return;
-
-	kvm_set_apicv_inhibit(apic->vcpu->kvm, APICV_INHIBIT_REASON_APIC_ID_MODIFIED);
-}
-
-=======
->>>>>>> 98817289
 static int get_lvt_index(u32 reg)
 {
 	if (reg == APIC_LVTCMCI)
@@ -2615,8 +2591,6 @@
 		apic->isr_count = count_vectors(apic->regs + APIC_ISR);
 	}
 	apic->highest_isr_cache = -1;
-<<<<<<< HEAD
-=======
 }
 
 int kvm_alloc_apic_access_page(struct kvm *kvm)
@@ -2688,7 +2662,6 @@
 	mutex_unlock(&kvm->slots_lock);
 
 	kvm_vcpu_srcu_read_lock(vcpu);
->>>>>>> 98817289
 }
 
 void kvm_lapic_reset(struct kvm_vcpu *vcpu, bool init_event)
@@ -3023,9 +2996,6 @@
 	}
 	memcpy(vcpu->arch.apic->regs, s->regs, sizeof(*s));
 
-	if (!apic_x2apic_mode(apic))
-		kvm_lapic_xapic_id_updated(apic);
-
 	atomic_set_release(&apic->vcpu->kvm->arch.apic_map_dirty, DIRTY);
 	kvm_recalculate_apic_map(vcpu->kvm);
 	kvm_apic_set_version(vcpu);
