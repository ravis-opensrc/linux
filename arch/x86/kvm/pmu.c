// SPDX-License-Identifier: GPL-2.0-only
/*
 * Kernel-based Virtual Machine -- Performance Monitoring Unit support
 *
 * Copyright 2015 Red Hat, Inc. and/or its affiliates.
 *
 * Authors:
 *   Avi Kivity   <avi@redhat.com>
 *   Gleb Natapov <gleb@redhat.com>
 *   Wei Huang    <wei@redhat.com>
 */
#define pr_fmt(fmt) KBUILD_MODNAME ": " fmt

#include <linux/types.h>
#include <linux/kvm_host.h>
#include <linux/perf_event.h>
#include <linux/bsearch.h>
#include <linux/sort.h>
#include <asm/perf_event.h>
#include <asm/cpu_device_id.h>
#include "x86.h"
#include "cpuid.h"
#include "lapic.h"
#include "pmu.h"

/* This is enough to filter the vast majority of currently defined events. */
#define KVM_PMU_EVENT_FILTER_MAX_EVENTS 300

struct x86_pmu_capability __read_mostly kvm_pmu_cap;
EXPORT_SYMBOL_GPL(kvm_pmu_cap);

/* Precise Distribution of Instructions Retired (PDIR) */
static const struct x86_cpu_id vmx_pebs_pdir_cpu[] = {
	X86_MATCH_INTEL_FAM6_MODEL(ICELAKE_D, NULL),
	X86_MATCH_INTEL_FAM6_MODEL(ICELAKE_X, NULL),
	/* Instruction-Accurate PDIR (PDIR++) */
	X86_MATCH_INTEL_FAM6_MODEL(SAPPHIRERAPIDS_X, NULL),
	{}
};

/* Precise Distribution (PDist) */
static const struct x86_cpu_id vmx_pebs_pdist_cpu[] = {
	X86_MATCH_INTEL_FAM6_MODEL(SAPPHIRERAPIDS_X, NULL),
	{}
};

/* NOTE:
 * - Each perf counter is defined as "struct kvm_pmc";
 * - There are two types of perf counters: general purpose (gp) and fixed.
 *   gp counters are stored in gp_counters[] and fixed counters are stored
 *   in fixed_counters[] respectively. Both of them are part of "struct
 *   kvm_pmu";
 * - pmu.c understands the difference between gp counters and fixed counters.
 *   However AMD doesn't support fixed-counters;
 * - There are three types of index to access perf counters (PMC):
 *     1. MSR (named msr): For example Intel has MSR_IA32_PERFCTRn and AMD
 *        has MSR_K7_PERFCTRn and, for families 15H and later,
 *        MSR_F15H_PERF_CTRn, where MSR_F15H_PERF_CTR[0-3] are
 *        aliased to MSR_K7_PERFCTRn.
 *     2. MSR Index (named idx): This normally is used by RDPMC instruction.
 *        For instance AMD RDPMC instruction uses 0000_0003h in ECX to access
 *        C001_0007h (MSR_K7_PERCTR3). Intel has a similar mechanism, except
 *        that it also supports fixed counters. idx can be used to as index to
 *        gp and fixed counters.
 *     3. Global PMC Index (named pmc): pmc is an index specific to PMU
 *        code. Each pmc, stored in kvm_pmc.idx field, is unique across
 *        all perf counters (both gp and fixed). The mapping relationship
 *        between pmc and perf counters is as the following:
 *        * Intel: [0 .. KVM_INTEL_PMC_MAX_GENERIC-1] <=> gp counters
 *                 [INTEL_PMC_IDX_FIXED .. INTEL_PMC_IDX_FIXED + 2] <=> fixed
 *        * AMD:   [0 .. AMD64_NUM_COUNTERS-1] and, for families 15H
 *          and later, [0 .. AMD64_NUM_COUNTERS_CORE-1] <=> gp counters
 */

static struct kvm_pmu_ops kvm_pmu_ops __read_mostly;

#define KVM_X86_PMU_OP(func)					     \
	DEFINE_STATIC_CALL_NULL(kvm_x86_pmu_##func,			     \
				*(((struct kvm_pmu_ops *)0)->func));
#define KVM_X86_PMU_OP_OPTIONAL KVM_X86_PMU_OP
#include <asm/kvm-x86-pmu-ops.h>

void kvm_pmu_ops_update(const struct kvm_pmu_ops *pmu_ops)
{
	memcpy(&kvm_pmu_ops, pmu_ops, sizeof(kvm_pmu_ops));

#define __KVM_X86_PMU_OP(func) \
	static_call_update(kvm_x86_pmu_##func, kvm_pmu_ops.func);
#define KVM_X86_PMU_OP(func) \
	WARN_ON(!kvm_pmu_ops.func); __KVM_X86_PMU_OP(func)
#define KVM_X86_PMU_OP_OPTIONAL __KVM_X86_PMU_OP
#include <asm/kvm-x86-pmu-ops.h>
#undef __KVM_X86_PMU_OP
}

static inline void __kvm_perf_overflow(struct kvm_pmc *pmc, bool in_pmi)
{
	struct kvm_pmu *pmu = pmc_to_pmu(pmc);
	bool skip_pmi = false;

	if (pmc->perf_event && pmc->perf_event->attr.precise_ip) {
		if (!in_pmi) {
			/*
			 * TODO: KVM is currently _choosing_ to not generate records
			 * for emulated instructions, avoiding BUFFER_OVF PMI when
			 * there are no records. Strictly speaking, it should be done
			 * as well in the right context to improve sampling accuracy.
			 */
			skip_pmi = true;
		} else {
			/* Indicate PEBS overflow PMI to guest. */
			skip_pmi = __test_and_set_bit(GLOBAL_STATUS_BUFFER_OVF_BIT,
						      (unsigned long *)&pmu->global_status);
		}
	} else {
		__set_bit(pmc->idx, (unsigned long *)&pmu->global_status);
	}

	if (pmc->intr && !skip_pmi)
		kvm_make_request(KVM_REQ_PMI, pmc->vcpu);
}

static void kvm_perf_overflow(struct perf_event *perf_event,
			      struct perf_sample_data *data,
			      struct pt_regs *regs)
{
	struct kvm_pmc *pmc = perf_event->overflow_handler_context;

	/*
	 * Ignore asynchronous overflow events for counters that are scheduled
	 * to be reprogrammed, e.g. if a PMI for the previous event races with
	 * KVM's handling of a related guest WRMSR.
	 */
	if (test_and_set_bit(pmc->idx, pmc_to_pmu(pmc)->reprogram_pmi))
		return;

	__kvm_perf_overflow(pmc, true);

	kvm_make_request(KVM_REQ_PMU, pmc->vcpu);
}

static u64 pmc_get_pebs_precise_level(struct kvm_pmc *pmc)
{
	/*
	 * For some model specific pebs counters with special capabilities
	 * (PDIR, PDIR++, PDIST), KVM needs to raise the event precise
	 * level to the maximum value (currently 3, backwards compatible)
	 * so that the perf subsystem would assign specific hardware counter
	 * with that capability for vPMC.
	 */
	if ((pmc->idx == 0 && x86_match_cpu(vmx_pebs_pdist_cpu)) ||
	    (pmc->idx == 32 && x86_match_cpu(vmx_pebs_pdir_cpu)))
		return 3;

	/*
	 * The non-zero precision level of guest event makes the ordinary
	 * guest event becomes a guest PEBS event and triggers the host
	 * PEBS PMI handler to determine whether the PEBS overflow PMI
	 * comes from the host counters or the guest.
	 */
	return 1;
}

static u64 get_sample_period(struct kvm_pmc *pmc, u64 counter_value)
{
	u64 sample_period = (-counter_value) & pmc_bitmask(pmc);

	if (!sample_period)
		sample_period = pmc_bitmask(pmc) + 1;
	return sample_period;
}

static int pmc_reprogram_counter(struct kvm_pmc *pmc, u32 type, u64 config,
				 bool exclude_user, bool exclude_kernel,
				 bool intr)
{
	struct kvm_pmu *pmu = pmc_to_pmu(pmc);
	struct perf_event *event;
	struct perf_event_attr attr = {
		.type = type,
		.size = sizeof(attr),
		.pinned = true,
		.exclude_idle = true,
		.exclude_host = 1,
		.exclude_user = exclude_user,
		.exclude_kernel = exclude_kernel,
		.config = config,
	};
	bool pebs = test_bit(pmc->idx, (unsigned long *)&pmu->pebs_enable);

	attr.sample_period = get_sample_period(pmc, pmc->counter);

	if ((attr.config & HSW_IN_TX_CHECKPOINTED) &&
	    guest_cpuid_is_intel(pmc->vcpu)) {
		/*
		 * HSW_IN_TX_CHECKPOINTED is not supported with nonzero
		 * period. Just clear the sample period so at least
		 * allocating the counter doesn't fail.
		 */
		attr.sample_period = 0;
	}
	if (pebs) {
		/*
		 * For most PEBS hardware events, the difference in the software
		 * precision levels of guest and host PEBS events will not affect
		 * the accuracy of the PEBS profiling result, because the "event IP"
		 * in the PEBS record is calibrated on the guest side.
		 */
		attr.precise_ip = pmc_get_pebs_precise_level(pmc);
	}

	event = perf_event_create_kernel_counter(&attr, -1, current,
						 kvm_perf_overflow, pmc);
	if (IS_ERR(event)) {
		pr_debug_ratelimited("kvm_pmu: event creation failed %ld for pmc->idx = %d\n",
			    PTR_ERR(event), pmc->idx);
		return PTR_ERR(event);
	}

	pmc->perf_event = event;
	pmc_to_pmu(pmc)->event_count++;
	pmc->is_paused = false;
	pmc->intr = intr || pebs;
	return 0;
}

static bool pmc_pause_counter(struct kvm_pmc *pmc)
{
	u64 counter = pmc->counter;
	u64 prev_counter;

	/* update counter, reset event value to avoid redundant accumulation */
	if (pmc->perf_event && !pmc->is_paused)
		counter += perf_event_pause(pmc->perf_event, true);

	/*
	 * Snapshot the previous counter *after* accumulating state from perf.
	 * If overflow already happened, hardware (via perf) is responsible for
	 * generating a PMI.  KVM just needs to detect overflow on emulated
	 * counter events that haven't yet been processed.
	 */
	prev_counter = counter & pmc_bitmask(pmc);

	counter += pmc->emulated_counter;
	pmc->counter = counter & pmc_bitmask(pmc);

	pmc->emulated_counter = 0;
	pmc->is_paused = true;

	return pmc->counter < prev_counter;
}

static bool pmc_resume_counter(struct kvm_pmc *pmc)
{
	if (!pmc->perf_event)
		return false;

	/* recalibrate sample period and check if it's accepted by perf core */
	if (is_sampling_event(pmc->perf_event) &&
	    perf_event_period(pmc->perf_event,
			      get_sample_period(pmc, pmc->counter)))
		return false;

	if (test_bit(pmc->idx, (unsigned long *)&pmc_to_pmu(pmc)->pebs_enable) !=
	    (!!pmc->perf_event->attr.precise_ip))
		return false;

	/* reuse perf_event to serve as pmc_reprogram_counter() does*/
	perf_event_enable(pmc->perf_event);
	pmc->is_paused = false;

	return true;
}

static void pmc_release_perf_event(struct kvm_pmc *pmc)
{
	if (pmc->perf_event) {
		perf_event_release_kernel(pmc->perf_event);
		pmc->perf_event = NULL;
		pmc->current_config = 0;
		pmc_to_pmu(pmc)->event_count--;
	}
}

static void pmc_stop_counter(struct kvm_pmc *pmc)
{
	if (pmc->perf_event) {
		pmc->counter = pmc_read_counter(pmc);
		pmc_release_perf_event(pmc);
	}
}

<<<<<<< HEAD
=======
static void pmc_update_sample_period(struct kvm_pmc *pmc)
{
	if (!pmc->perf_event || pmc->is_paused ||
	    !is_sampling_event(pmc->perf_event))
		return;

	perf_event_period(pmc->perf_event,
			  get_sample_period(pmc, pmc->counter));
}

void pmc_write_counter(struct kvm_pmc *pmc, u64 val)
{
	/*
	 * Drop any unconsumed accumulated counts, the WRMSR is a write, not a
	 * read-modify-write.  Adjust the counter value so that its value is
	 * relative to the current count, as reading the current count from
	 * perf is faster than pausing and repgrogramming the event in order to
	 * reset it to '0'.  Note, this very sneakily offsets the accumulated
	 * emulated count too, by using pmc_read_counter()!
	 */
	pmc->emulated_counter = 0;
	pmc->counter += val - pmc_read_counter(pmc);
	pmc->counter &= pmc_bitmask(pmc);
	pmc_update_sample_period(pmc);
}
EXPORT_SYMBOL_GPL(pmc_write_counter);

>>>>>>> 03a22b59
static int filter_cmp(const void *pa, const void *pb, u64 mask)
{
	u64 a = *(u64 *)pa & mask;
	u64 b = *(u64 *)pb & mask;

	return (a > b) - (a < b);
}


static int filter_sort_cmp(const void *pa, const void *pb)
{
	return filter_cmp(pa, pb, (KVM_PMU_MASKED_ENTRY_EVENT_SELECT |
				   KVM_PMU_MASKED_ENTRY_EXCLUDE));
}

/*
 * For the event filter, searching is done on the 'includes' list and
 * 'excludes' list separately rather than on the 'events' list (which
 * has both).  As a result the exclude bit can be ignored.
 */
static int filter_event_cmp(const void *pa, const void *pb)
{
	return filter_cmp(pa, pb, (KVM_PMU_MASKED_ENTRY_EVENT_SELECT));
}

static int find_filter_index(u64 *events, u64 nevents, u64 key)
{
	u64 *fe = bsearch(&key, events, nevents, sizeof(events[0]),
			  filter_event_cmp);

	if (!fe)
		return -1;

	return fe - events;
}

static bool is_filter_entry_match(u64 filter_event, u64 umask)
{
	u64 mask = filter_event >> (KVM_PMU_MASKED_ENTRY_UMASK_MASK_SHIFT - 8);
	u64 match = filter_event & KVM_PMU_MASKED_ENTRY_UMASK_MATCH;

	BUILD_BUG_ON((KVM_PMU_ENCODE_MASKED_ENTRY(0, 0xff, 0, false) >>
		     (KVM_PMU_MASKED_ENTRY_UMASK_MASK_SHIFT - 8)) !=
		     ARCH_PERFMON_EVENTSEL_UMASK);

	return (umask & mask) == match;
}

static bool filter_contains_match(u64 *events, u64 nevents, u64 eventsel)
{
	u64 event_select = eventsel & kvm_pmu_ops.EVENTSEL_EVENT;
	u64 umask = eventsel & ARCH_PERFMON_EVENTSEL_UMASK;
	int i, index;

	index = find_filter_index(events, nevents, event_select);
	if (index < 0)
		return false;

	/*
	 * Entries are sorted by the event select.  Walk the list in both
	 * directions to process all entries with the targeted event select.
	 */
	for (i = index; i < nevents; i++) {
		if (filter_event_cmp(&events[i], &event_select))
			break;

		if (is_filter_entry_match(events[i], umask))
			return true;
	}

	for (i = index - 1; i >= 0; i--) {
		if (filter_event_cmp(&events[i], &event_select))
			break;

		if (is_filter_entry_match(events[i], umask))
			return true;
	}

	return false;
}

static bool is_gp_event_allowed(struct kvm_x86_pmu_event_filter *f,
				u64 eventsel)
{
	if (filter_contains_match(f->includes, f->nr_includes, eventsel) &&
	    !filter_contains_match(f->excludes, f->nr_excludes, eventsel))
		return f->action == KVM_PMU_EVENT_ALLOW;

	return f->action == KVM_PMU_EVENT_DENY;
}

static bool is_fixed_event_allowed(struct kvm_x86_pmu_event_filter *filter,
				   int idx)
{
	int fixed_idx = idx - INTEL_PMC_IDX_FIXED;

	if (filter->action == KVM_PMU_EVENT_DENY &&
	    test_bit(fixed_idx, (ulong *)&filter->fixed_counter_bitmap))
		return false;
	if (filter->action == KVM_PMU_EVENT_ALLOW &&
	    !test_bit(fixed_idx, (ulong *)&filter->fixed_counter_bitmap))
		return false;

	return true;
}

static bool check_pmu_event_filter(struct kvm_pmc *pmc)
{
	struct kvm_x86_pmu_event_filter *filter;
	struct kvm *kvm = pmc->vcpu->kvm;

	filter = srcu_dereference(kvm->arch.pmu_event_filter, &kvm->srcu);
	if (!filter)
		return true;

	if (pmc_is_gp(pmc))
		return is_gp_event_allowed(filter, pmc->eventsel);

	return is_fixed_event_allowed(filter, pmc->idx);
}

static bool pmc_event_is_allowed(struct kvm_pmc *pmc)
{
	return pmc_is_globally_enabled(pmc) && pmc_speculative_in_use(pmc) &&
	       static_call(kvm_x86_pmu_hw_event_available)(pmc) &&
	       check_pmu_event_filter(pmc);
}

static void reprogram_counter(struct kvm_pmc *pmc)
{
	struct kvm_pmu *pmu = pmc_to_pmu(pmc);
	u64 eventsel = pmc->eventsel;
	u64 new_config = eventsel;
	bool emulate_overflow;
	u8 fixed_ctr_ctrl;

	emulate_overflow = pmc_pause_counter(pmc);

	if (!pmc_event_is_allowed(pmc))
		goto reprogram_complete;

	if (emulate_overflow)
		__kvm_perf_overflow(pmc, false);

	if (eventsel & ARCH_PERFMON_EVENTSEL_PIN_CONTROL)
		printk_once("kvm pmu: pin control bit is ignored\n");

	if (pmc_is_fixed(pmc)) {
		fixed_ctr_ctrl = fixed_ctrl_field(pmu->fixed_ctr_ctrl,
						  pmc->idx - INTEL_PMC_IDX_FIXED);
		if (fixed_ctr_ctrl & 0x1)
			eventsel |= ARCH_PERFMON_EVENTSEL_OS;
		if (fixed_ctr_ctrl & 0x2)
			eventsel |= ARCH_PERFMON_EVENTSEL_USR;
		if (fixed_ctr_ctrl & 0x8)
			eventsel |= ARCH_PERFMON_EVENTSEL_INT;
		new_config = (u64)fixed_ctr_ctrl;
	}

	if (pmc->current_config == new_config && pmc_resume_counter(pmc))
		goto reprogram_complete;

	pmc_release_perf_event(pmc);

	pmc->current_config = new_config;

	/*
	 * If reprogramming fails, e.g. due to contention, leave the counter's
	 * regprogram bit set, i.e. opportunistically try again on the next PMU
	 * refresh.  Don't make a new request as doing so can stall the guest
	 * if reprogramming repeatedly fails.
	 */
	if (pmc_reprogram_counter(pmc, PERF_TYPE_RAW,
				  (eventsel & pmu->raw_event_mask),
				  !(eventsel & ARCH_PERFMON_EVENTSEL_USR),
				  !(eventsel & ARCH_PERFMON_EVENTSEL_OS),
				  eventsel & ARCH_PERFMON_EVENTSEL_INT))
		return;

reprogram_complete:
	clear_bit(pmc->idx, (unsigned long *)&pmc_to_pmu(pmc)->reprogram_pmi);
}

void kvm_pmu_handle_event(struct kvm_vcpu *vcpu)
{
	struct kvm_pmu *pmu = vcpu_to_pmu(vcpu);
	int bit;

	for_each_set_bit(bit, pmu->reprogram_pmi, X86_PMC_IDX_MAX) {
		struct kvm_pmc *pmc = static_call(kvm_x86_pmu_pmc_idx_to_pmc)(pmu, bit);

		if (unlikely(!pmc)) {
			clear_bit(bit, pmu->reprogram_pmi);
			continue;
		}

		reprogram_counter(pmc);
	}

	/*
	 * Unused perf_events are only released if the corresponding MSRs
	 * weren't accessed during the last vCPU time slice. kvm_arch_sched_in
	 * triggers KVM_REQ_PMU if cleanup is needed.
	 */
	if (unlikely(pmu->need_cleanup))
		kvm_pmu_cleanup(vcpu);
}

/* check if idx is a valid index to access PMU */
bool kvm_pmu_is_valid_rdpmc_ecx(struct kvm_vcpu *vcpu, unsigned int idx)
{
	return static_call(kvm_x86_pmu_is_valid_rdpmc_ecx)(vcpu, idx);
}

bool is_vmware_backdoor_pmc(u32 pmc_idx)
{
	switch (pmc_idx) {
	case VMWARE_BACKDOOR_PMC_HOST_TSC:
	case VMWARE_BACKDOOR_PMC_REAL_TIME:
	case VMWARE_BACKDOOR_PMC_APPARENT_TIME:
		return true;
	}
	return false;
}

static int kvm_pmu_rdpmc_vmware(struct kvm_vcpu *vcpu, unsigned idx, u64 *data)
{
	u64 ctr_val;

	switch (idx) {
	case VMWARE_BACKDOOR_PMC_HOST_TSC:
		ctr_val = rdtsc();
		break;
	case VMWARE_BACKDOOR_PMC_REAL_TIME:
		ctr_val = ktime_get_boottime_ns();
		break;
	case VMWARE_BACKDOOR_PMC_APPARENT_TIME:
		ctr_val = ktime_get_boottime_ns() +
			vcpu->kvm->arch.kvmclock_offset;
		break;
	default:
		return 1;
	}

	*data = ctr_val;
	return 0;
}

int kvm_pmu_rdpmc(struct kvm_vcpu *vcpu, unsigned idx, u64 *data)
{
	bool fast_mode = idx & (1u << 31);
	struct kvm_pmu *pmu = vcpu_to_pmu(vcpu);
	struct kvm_pmc *pmc;
	u64 mask = fast_mode ? ~0u : ~0ull;

	if (!pmu->version)
		return 1;

	if (is_vmware_backdoor_pmc(idx))
		return kvm_pmu_rdpmc_vmware(vcpu, idx, data);

	pmc = static_call(kvm_x86_pmu_rdpmc_ecx_to_pmc)(vcpu, idx, &mask);
	if (!pmc)
		return 1;

	if (!kvm_is_cr4_bit_set(vcpu, X86_CR4_PCE) &&
	    (static_call(kvm_x86_get_cpl)(vcpu) != 0) &&
	    kvm_is_cr0_bit_set(vcpu, X86_CR0_PE))
		return 1;

	*data = pmc_read_counter(pmc) & mask;
	return 0;
}

void kvm_pmu_deliver_pmi(struct kvm_vcpu *vcpu)
{
	if (lapic_in_kernel(vcpu)) {
		static_call_cond(kvm_x86_pmu_deliver_pmi)(vcpu);
		kvm_apic_local_deliver(vcpu->arch.apic, APIC_LVTPC);
	}
}

bool kvm_pmu_is_valid_msr(struct kvm_vcpu *vcpu, u32 msr)
{
	switch (msr) {
	case MSR_CORE_PERF_GLOBAL_STATUS:
	case MSR_CORE_PERF_GLOBAL_CTRL:
	case MSR_CORE_PERF_GLOBAL_OVF_CTRL:
		return kvm_pmu_has_perf_global_ctrl(vcpu_to_pmu(vcpu));
	default:
		break;
	}
	return static_call(kvm_x86_pmu_msr_idx_to_pmc)(vcpu, msr) ||
		static_call(kvm_x86_pmu_is_valid_msr)(vcpu, msr);
}

static void kvm_pmu_mark_pmc_in_use(struct kvm_vcpu *vcpu, u32 msr)
{
	struct kvm_pmu *pmu = vcpu_to_pmu(vcpu);
	struct kvm_pmc *pmc = static_call(kvm_x86_pmu_msr_idx_to_pmc)(vcpu, msr);

	if (pmc)
		__set_bit(pmc->idx, pmu->pmc_in_use);
}

int kvm_pmu_get_msr(struct kvm_vcpu *vcpu, struct msr_data *msr_info)
{
	struct kvm_pmu *pmu = vcpu_to_pmu(vcpu);
	u32 msr = msr_info->index;

	switch (msr) {
	case MSR_CORE_PERF_GLOBAL_STATUS:
	case MSR_AMD64_PERF_CNTR_GLOBAL_STATUS:
		msr_info->data = pmu->global_status;
		break;
	case MSR_AMD64_PERF_CNTR_GLOBAL_CTL:
	case MSR_CORE_PERF_GLOBAL_CTRL:
		msr_info->data = pmu->global_ctrl;
		break;
	case MSR_AMD64_PERF_CNTR_GLOBAL_STATUS_CLR:
	case MSR_CORE_PERF_GLOBAL_OVF_CTRL:
		msr_info->data = 0;
		break;
	default:
		return static_call(kvm_x86_pmu_get_msr)(vcpu, msr_info);
	}

	return 0;
}

int kvm_pmu_set_msr(struct kvm_vcpu *vcpu, struct msr_data *msr_info)
{
	struct kvm_pmu *pmu = vcpu_to_pmu(vcpu);
	u32 msr = msr_info->index;
	u64 data = msr_info->data;
	u64 diff;

	/*
	 * Note, AMD ignores writes to reserved bits and read-only PMU MSRs,
	 * whereas Intel generates #GP on attempts to write reserved/RO MSRs.
	 */
	switch (msr) {
	case MSR_CORE_PERF_GLOBAL_STATUS:
		if (!msr_info->host_initiated)
			return 1; /* RO MSR */
		fallthrough;
	case MSR_AMD64_PERF_CNTR_GLOBAL_STATUS:
		/* Per PPR, Read-only MSR. Writes are ignored. */
		if (!msr_info->host_initiated)
			break;

		if (data & pmu->global_status_mask)
			return 1;

		pmu->global_status = data;
		break;
	case MSR_AMD64_PERF_CNTR_GLOBAL_CTL:
		data &= ~pmu->global_ctrl_mask;
		fallthrough;
	case MSR_CORE_PERF_GLOBAL_CTRL:
		if (!kvm_valid_perf_global_ctrl(pmu, data))
			return 1;

		if (pmu->global_ctrl != data) {
			diff = pmu->global_ctrl ^ data;
			pmu->global_ctrl = data;
			reprogram_counters(pmu, diff);
		}
		break;
	case MSR_CORE_PERF_GLOBAL_OVF_CTRL:
		/*
		 * GLOBAL_OVF_CTRL, a.k.a. GLOBAL STATUS_RESET, clears bits in
		 * GLOBAL_STATUS, and so the set of reserved bits is the same.
		 */
		if (data & pmu->global_status_mask)
			return 1;
		fallthrough;
	case MSR_AMD64_PERF_CNTR_GLOBAL_STATUS_CLR:
		if (!msr_info->host_initiated)
			pmu->global_status &= ~data;
		break;
	default:
		kvm_pmu_mark_pmc_in_use(vcpu, msr_info->index);
		return static_call(kvm_x86_pmu_set_msr)(vcpu, msr_info);
	}

	return 0;
}

<<<<<<< HEAD
void kvm_pmu_reset(struct kvm_vcpu *vcpu)
=======
static void kvm_pmu_reset(struct kvm_vcpu *vcpu)
>>>>>>> 03a22b59
{
	struct kvm_pmu *pmu = vcpu_to_pmu(vcpu);
	struct kvm_pmc *pmc;
	int i;

	pmu->need_cleanup = false;

	bitmap_zero(pmu->reprogram_pmi, X86_PMC_IDX_MAX);

	for_each_set_bit(i, pmu->all_valid_pmc_idx, X86_PMC_IDX_MAX) {
		pmc = static_call(kvm_x86_pmu_pmc_idx_to_pmc)(pmu, i);
		if (!pmc)
			continue;

		pmc_stop_counter(pmc);
		pmc->counter = 0;
<<<<<<< HEAD
=======
		pmc->emulated_counter = 0;
>>>>>>> 03a22b59

		if (pmc_is_gp(pmc))
			pmc->eventsel = 0;
	}

	pmu->fixed_ctr_ctrl = pmu->global_ctrl = pmu->global_status = 0;

	static_call_cond(kvm_x86_pmu_reset)(vcpu);
}


/*
 * Refresh the PMU configuration for the vCPU, e.g. if userspace changes CPUID
 * and/or PERF_CAPABILITIES.
 */
void kvm_pmu_refresh(struct kvm_vcpu *vcpu)
{
	if (KVM_BUG_ON(kvm_vcpu_has_run(vcpu), vcpu->kvm))
		return;

	/*
	 * Stop/release all existing counters/events before realizing the new
	 * vPMU model.
	 */
	kvm_pmu_reset(vcpu);

	bitmap_zero(vcpu_to_pmu(vcpu)->all_valid_pmc_idx, X86_PMC_IDX_MAX);
	static_call(kvm_x86_pmu_refresh)(vcpu);
}

void kvm_pmu_init(struct kvm_vcpu *vcpu)
{
	struct kvm_pmu *pmu = vcpu_to_pmu(vcpu);

	memset(pmu, 0, sizeof(*pmu));
	static_call(kvm_x86_pmu_init)(vcpu);
	kvm_pmu_refresh(vcpu);
}

/* Release perf_events for vPMCs that have been unused for a full time slice.  */
void kvm_pmu_cleanup(struct kvm_vcpu *vcpu)
{
	struct kvm_pmu *pmu = vcpu_to_pmu(vcpu);
	struct kvm_pmc *pmc = NULL;
	DECLARE_BITMAP(bitmask, X86_PMC_IDX_MAX);
	int i;

	pmu->need_cleanup = false;

	bitmap_andnot(bitmask, pmu->all_valid_pmc_idx,
		      pmu->pmc_in_use, X86_PMC_IDX_MAX);

	for_each_set_bit(i, bitmask, X86_PMC_IDX_MAX) {
		pmc = static_call(kvm_x86_pmu_pmc_idx_to_pmc)(pmu, i);

		if (pmc && pmc->perf_event && !pmc_speculative_in_use(pmc))
			pmc_stop_counter(pmc);
	}

	static_call_cond(kvm_x86_pmu_cleanup)(vcpu);

	bitmap_zero(pmu->pmc_in_use, X86_PMC_IDX_MAX);
}

void kvm_pmu_destroy(struct kvm_vcpu *vcpu)
{
	kvm_pmu_reset(vcpu);
}

static void kvm_pmu_incr_counter(struct kvm_pmc *pmc)
{
	pmc->emulated_counter++;
	kvm_pmu_request_counter_reprogram(pmc);
}

static inline bool eventsel_match_perf_hw_id(struct kvm_pmc *pmc,
	unsigned int perf_hw_id)
{
	return !((pmc->eventsel ^ perf_get_hw_event_config(perf_hw_id)) &
		AMD64_RAW_EVENT_MASK_NB);
}

static inline bool cpl_is_matched(struct kvm_pmc *pmc)
{
	bool select_os, select_user;
	u64 config;

	if (pmc_is_gp(pmc)) {
		config = pmc->eventsel;
		select_os = config & ARCH_PERFMON_EVENTSEL_OS;
		select_user = config & ARCH_PERFMON_EVENTSEL_USR;
	} else {
		config = fixed_ctrl_field(pmc_to_pmu(pmc)->fixed_ctr_ctrl,
					  pmc->idx - INTEL_PMC_IDX_FIXED);
		select_os = config & 0x1;
		select_user = config & 0x2;
	}

	return (static_call(kvm_x86_get_cpl)(pmc->vcpu) == 0) ? select_os : select_user;
}

void kvm_pmu_trigger_event(struct kvm_vcpu *vcpu, u64 perf_hw_id)
{
	struct kvm_pmu *pmu = vcpu_to_pmu(vcpu);
	struct kvm_pmc *pmc;
	int i;

	for_each_set_bit(i, pmu->all_valid_pmc_idx, X86_PMC_IDX_MAX) {
		pmc = static_call(kvm_x86_pmu_pmc_idx_to_pmc)(pmu, i);

		if (!pmc || !pmc_event_is_allowed(pmc))
			continue;

		/* Ignore checks for edge detect, pin control, invert and CMASK bits */
		if (eventsel_match_perf_hw_id(pmc, perf_hw_id) && cpl_is_matched(pmc))
			kvm_pmu_incr_counter(pmc);
	}
}
EXPORT_SYMBOL_GPL(kvm_pmu_trigger_event);

static bool is_masked_filter_valid(const struct kvm_x86_pmu_event_filter *filter)
{
	u64 mask = kvm_pmu_ops.EVENTSEL_EVENT |
		   KVM_PMU_MASKED_ENTRY_UMASK_MASK |
		   KVM_PMU_MASKED_ENTRY_UMASK_MATCH |
		   KVM_PMU_MASKED_ENTRY_EXCLUDE;
	int i;

	for (i = 0; i < filter->nevents; i++) {
		if (filter->events[i] & ~mask)
			return false;
	}

	return true;
}

static void convert_to_masked_filter(struct kvm_x86_pmu_event_filter *filter)
{
	int i, j;

	for (i = 0, j = 0; i < filter->nevents; i++) {
		/*
		 * Skip events that are impossible to match against a guest
		 * event.  When filtering, only the event select + unit mask
		 * of the guest event is used.  To maintain backwards
		 * compatibility, impossible filters can't be rejected :-(
		 */
		if (filter->events[i] & ~(kvm_pmu_ops.EVENTSEL_EVENT |
					  ARCH_PERFMON_EVENTSEL_UMASK))
			continue;
		/*
		 * Convert userspace events to a common in-kernel event so
		 * only one code path is needed to support both events.  For
		 * the in-kernel events use masked events because they are
		 * flexible enough to handle both cases.  To convert to masked
		 * events all that's needed is to add an "all ones" umask_mask,
		 * (unmasked filter events don't support EXCLUDE).
		 */
		filter->events[j++] = filter->events[i] |
				      (0xFFULL << KVM_PMU_MASKED_ENTRY_UMASK_MASK_SHIFT);
	}

	filter->nevents = j;
}

static int prepare_filter_lists(struct kvm_x86_pmu_event_filter *filter)
{
	int i;

	if (!(filter->flags & KVM_PMU_EVENT_FLAG_MASKED_EVENTS))
		convert_to_masked_filter(filter);
	else if (!is_masked_filter_valid(filter))
		return -EINVAL;

	/*
	 * Sort entries by event select and includes vs. excludes so that all
	 * entries for a given event select can be processed efficiently during
	 * filtering.  The EXCLUDE flag uses a more significant bit than the
	 * event select, and so the sorted list is also effectively split into
	 * includes and excludes sub-lists.
	 */
	sort(&filter->events, filter->nevents, sizeof(filter->events[0]),
	     filter_sort_cmp, NULL);

	i = filter->nevents;
	/* Find the first EXCLUDE event (only supported for masked events). */
	if (filter->flags & KVM_PMU_EVENT_FLAG_MASKED_EVENTS) {
		for (i = 0; i < filter->nevents; i++) {
			if (filter->events[i] & KVM_PMU_MASKED_ENTRY_EXCLUDE)
				break;
		}
	}

	filter->nr_includes = i;
	filter->nr_excludes = filter->nevents - filter->nr_includes;
	filter->includes = filter->events;
	filter->excludes = filter->events + filter->nr_includes;

	return 0;
}

int kvm_vm_ioctl_set_pmu_event_filter(struct kvm *kvm, void __user *argp)
{
	struct kvm_pmu_event_filter __user *user_filter = argp;
	struct kvm_x86_pmu_event_filter *filter;
	struct kvm_pmu_event_filter tmp;
	struct kvm_vcpu *vcpu;
	unsigned long i;
	size_t size;
	int r;

	if (copy_from_user(&tmp, user_filter, sizeof(tmp)))
		return -EFAULT;

	if (tmp.action != KVM_PMU_EVENT_ALLOW &&
	    tmp.action != KVM_PMU_EVENT_DENY)
		return -EINVAL;

	if (tmp.flags & ~KVM_PMU_EVENT_FLAGS_VALID_MASK)
		return -EINVAL;

	if (tmp.nevents > KVM_PMU_EVENT_FILTER_MAX_EVENTS)
		return -E2BIG;

	size = struct_size(filter, events, tmp.nevents);
	filter = kzalloc(size, GFP_KERNEL_ACCOUNT);
	if (!filter)
		return -ENOMEM;

	filter->action = tmp.action;
	filter->nevents = tmp.nevents;
	filter->fixed_counter_bitmap = tmp.fixed_counter_bitmap;
	filter->flags = tmp.flags;

	r = -EFAULT;
	if (copy_from_user(filter->events, user_filter->events,
			   sizeof(filter->events[0]) * filter->nevents))
		goto cleanup;

	r = prepare_filter_lists(filter);
	if (r)
		goto cleanup;

	mutex_lock(&kvm->lock);
	filter = rcu_replace_pointer(kvm->arch.pmu_event_filter, filter,
				     mutex_is_locked(&kvm->lock));
	mutex_unlock(&kvm->lock);
	synchronize_srcu_expedited(&kvm->srcu);

	BUILD_BUG_ON(sizeof(((struct kvm_pmu *)0)->reprogram_pmi) >
		     sizeof(((struct kvm_pmu *)0)->__reprogram_pmi));

	kvm_for_each_vcpu(i, vcpu, kvm)
		atomic64_set(&vcpu_to_pmu(vcpu)->__reprogram_pmi, -1ull);

	kvm_make_all_cpus_request(kvm, KVM_REQ_PMU);

	r = 0;
cleanup:
	kfree(filter);
	return r;
}<|MERGE_RESOLUTION|>--- conflicted
+++ resolved
@@ -290,8 +290,6 @@
 	}
 }
 
-<<<<<<< HEAD
-=======
 static void pmc_update_sample_period(struct kvm_pmc *pmc)
 {
 	if (!pmc->perf_event || pmc->is_paused ||
@@ -319,7 +317,6 @@
 }
 EXPORT_SYMBOL_GPL(pmc_write_counter);
 
->>>>>>> 03a22b59
 static int filter_cmp(const void *pa, const void *pb, u64 mask)
 {
 	u64 a = *(u64 *)pa & mask;
@@ -709,11 +706,7 @@
 	return 0;
 }
 
-<<<<<<< HEAD
-void kvm_pmu_reset(struct kvm_vcpu *vcpu)
-=======
 static void kvm_pmu_reset(struct kvm_vcpu *vcpu)
->>>>>>> 03a22b59
 {
 	struct kvm_pmu *pmu = vcpu_to_pmu(vcpu);
 	struct kvm_pmc *pmc;
@@ -730,10 +723,7 @@
 
 		pmc_stop_counter(pmc);
 		pmc->counter = 0;
-<<<<<<< HEAD
-=======
 		pmc->emulated_counter = 0;
->>>>>>> 03a22b59
 
 		if (pmc_is_gp(pmc))
 			pmc->eventsel = 0;
