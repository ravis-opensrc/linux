// SPDX-License-Identifier: GPL-2.0-only
/*
 * Kernel-based Virtual Machine driver for Linux
 *
 * derived from drivers/kvm/kvm_main.c
 *
 * Copyright (C) 2006 Qumranet, Inc.
 * Copyright (C) 2008 Qumranet, Inc.
 * Copyright IBM Corporation, 2008
 * Copyright 2010 Red Hat, Inc. and/or its affiliates.
 *
 * Authors:
 *   Avi Kivity   <avi@qumranet.com>
 *   Yaniv Kamay  <yaniv@qumranet.com>
 *   Amit Shah    <amit.shah@qumranet.com>
 *   Ben-Ami Yassour <benami@il.ibm.com>
 */

#include <linux/kvm_host.h>
#include "irq.h"
#include "ioapic.h"
#include "mmu.h"
#include "i8254.h"
#include "tss.h"
#include "kvm_cache_regs.h"
#include "kvm_emulate.h"
#include "x86.h"
#include "cpuid.h"
#include "pmu.h"
#include "hyperv.h"
#include "lapic.h"

#include <linux/clocksource.h>
#include <linux/interrupt.h>
#include <linux/kvm.h>
#include <linux/fs.h>
#include <linux/vmalloc.h>
#include <linux/export.h>
#include <linux/moduleparam.h>
#include <linux/mman.h>
#include <linux/highmem.h>
#include <linux/iommu.h>
#include <linux/intel-iommu.h>
#include <linux/cpufreq.h>
#include <linux/user-return-notifier.h>
#include <linux/srcu.h>
#include <linux/slab.h>
#include <linux/perf_event.h>
#include <linux/uaccess.h>
#include <linux/hash.h>
#include <linux/pci.h>
#include <linux/timekeeper_internal.h>
#include <linux/pvclock_gtod.h>
#include <linux/kvm_irqfd.h>
#include <linux/irqbypass.h>
#include <linux/sched/stat.h>
#include <linux/sched/isolation.h>
#include <linux/mem_encrypt.h>
#include <linux/entry-kvm.h>

#include <trace/events/kvm.h>

#include <asm/debugreg.h>
#include <asm/msr.h>
#include <asm/desc.h>
#include <asm/mce.h>
#include <linux/kernel_stat.h>
#include <asm/fpu/internal.h> /* Ugh! */
#include <asm/pvclock.h>
#include <asm/div64.h>
#include <asm/irq_remapping.h>
#include <asm/mshyperv.h>
#include <asm/hypervisor.h>
#include <asm/intel_pt.h>
#include <asm/emulate_prefix.h>
#include <clocksource/hyperv_timer.h>

#define CREATE_TRACE_POINTS
#include "trace.h"

#define MAX_IO_MSRS 256
#define KVM_MAX_MCE_BANKS 32
u64 __read_mostly kvm_mce_cap_supported = MCG_CTL_P | MCG_SER_P;
EXPORT_SYMBOL_GPL(kvm_mce_cap_supported);

#define emul_to_vcpu(ctxt) \
	((struct kvm_vcpu *)(ctxt)->vcpu)

/* EFER defaults:
 * - enable syscall per default because its emulated by KVM
 * - enable LME and LMA per default on 64 bit KVM
 */
#ifdef CONFIG_X86_64
static
u64 __read_mostly efer_reserved_bits = ~((u64)(EFER_SCE | EFER_LME | EFER_LMA));
#else
static u64 __read_mostly efer_reserved_bits = ~((u64)EFER_SCE);
#endif

static u64 __read_mostly cr4_reserved_bits = CR4_RESERVED_BITS;

#define KVM_X2APIC_API_VALID_FLAGS (KVM_X2APIC_API_USE_32BIT_IDS | \
                                    KVM_X2APIC_API_DISABLE_BROADCAST_QUIRK)

static void update_cr8_intercept(struct kvm_vcpu *vcpu);
static void process_nmi(struct kvm_vcpu *vcpu);
static void enter_smm(struct kvm_vcpu *vcpu);
static void __kvm_set_rflags(struct kvm_vcpu *vcpu, unsigned long rflags);
static void store_regs(struct kvm_vcpu *vcpu);
static int sync_regs(struct kvm_vcpu *vcpu);

struct kvm_x86_ops kvm_x86_ops __read_mostly;
EXPORT_SYMBOL_GPL(kvm_x86_ops);

static bool __read_mostly ignore_msrs = 0;
module_param(ignore_msrs, bool, S_IRUGO | S_IWUSR);

static bool __read_mostly report_ignored_msrs = true;
module_param(report_ignored_msrs, bool, S_IRUGO | S_IWUSR);

unsigned int min_timer_period_us = 200;
module_param(min_timer_period_us, uint, S_IRUGO | S_IWUSR);

static bool __read_mostly kvmclock_periodic_sync = true;
module_param(kvmclock_periodic_sync, bool, S_IRUGO);

bool __read_mostly kvm_has_tsc_control;
EXPORT_SYMBOL_GPL(kvm_has_tsc_control);
u32  __read_mostly kvm_max_guest_tsc_khz;
EXPORT_SYMBOL_GPL(kvm_max_guest_tsc_khz);
u8   __read_mostly kvm_tsc_scaling_ratio_frac_bits;
EXPORT_SYMBOL_GPL(kvm_tsc_scaling_ratio_frac_bits);
u64  __read_mostly kvm_max_tsc_scaling_ratio;
EXPORT_SYMBOL_GPL(kvm_max_tsc_scaling_ratio);
u64 __read_mostly kvm_default_tsc_scaling_ratio;
EXPORT_SYMBOL_GPL(kvm_default_tsc_scaling_ratio);

/* tsc tolerance in parts per million - default to 1/2 of the NTP threshold */
static u32 __read_mostly tsc_tolerance_ppm = 250;
module_param(tsc_tolerance_ppm, uint, S_IRUGO | S_IWUSR);

/*
 * lapic timer advance (tscdeadline mode only) in nanoseconds.  '-1' enables
 * adaptive tuning starting from default advancment of 1000ns.  '0' disables
 * advancement entirely.  Any other value is used as-is and disables adaptive
 * tuning, i.e. allows priveleged userspace to set an exact advancement time.
 */
static int __read_mostly lapic_timer_advance_ns = -1;
module_param(lapic_timer_advance_ns, int, S_IRUGO | S_IWUSR);

static bool __read_mostly vector_hashing = true;
module_param(vector_hashing, bool, S_IRUGO);

bool __read_mostly enable_vmware_backdoor = false;
module_param(enable_vmware_backdoor, bool, S_IRUGO);
EXPORT_SYMBOL_GPL(enable_vmware_backdoor);

static bool __read_mostly force_emulation_prefix = false;
module_param(force_emulation_prefix, bool, S_IRUGO);

int __read_mostly pi_inject_timer = -1;
module_param(pi_inject_timer, bint, S_IRUGO | S_IWUSR);

#define KVM_NR_SHARED_MSRS 16

struct kvm_shared_msrs_global {
	int nr;
	u32 msrs[KVM_NR_SHARED_MSRS];
};

struct kvm_shared_msrs {
	struct user_return_notifier urn;
	bool registered;
	struct kvm_shared_msr_values {
		u64 host;
		u64 curr;
	} values[KVM_NR_SHARED_MSRS];
};

static struct kvm_shared_msrs_global __read_mostly shared_msrs_global;
static struct kvm_shared_msrs __percpu *shared_msrs;

#define KVM_SUPPORTED_XCR0     (XFEATURE_MASK_FP | XFEATURE_MASK_SSE \
				| XFEATURE_MASK_YMM | XFEATURE_MASK_BNDREGS \
				| XFEATURE_MASK_BNDCSR | XFEATURE_MASK_AVX512 \
				| XFEATURE_MASK_PKRU)

u64 __read_mostly host_efer;
EXPORT_SYMBOL_GPL(host_efer);

bool __read_mostly allow_smaller_maxphyaddr = 0;
EXPORT_SYMBOL_GPL(allow_smaller_maxphyaddr);

static u64 __read_mostly host_xss;
u64 __read_mostly supported_xss;
EXPORT_SYMBOL_GPL(supported_xss);

struct kvm_stats_debugfs_item debugfs_entries[] = {
	VCPU_STAT("pf_fixed", pf_fixed),
	VCPU_STAT("pf_guest", pf_guest),
	VCPU_STAT("tlb_flush", tlb_flush),
	VCPU_STAT("invlpg", invlpg),
	VCPU_STAT("exits", exits),
	VCPU_STAT("io_exits", io_exits),
	VCPU_STAT("mmio_exits", mmio_exits),
	VCPU_STAT("signal_exits", signal_exits),
	VCPU_STAT("irq_window", irq_window_exits),
	VCPU_STAT("nmi_window", nmi_window_exits),
	VCPU_STAT("halt_exits", halt_exits),
	VCPU_STAT("halt_successful_poll", halt_successful_poll),
	VCPU_STAT("halt_attempted_poll", halt_attempted_poll),
	VCPU_STAT("halt_poll_invalid", halt_poll_invalid),
	VCPU_STAT("halt_wakeup", halt_wakeup),
	VCPU_STAT("hypercalls", hypercalls),
	VCPU_STAT("request_irq", request_irq_exits),
	VCPU_STAT("irq_exits", irq_exits),
	VCPU_STAT("host_state_reload", host_state_reload),
	VCPU_STAT("fpu_reload", fpu_reload),
	VCPU_STAT("insn_emulation", insn_emulation),
	VCPU_STAT("insn_emulation_fail", insn_emulation_fail),
	VCPU_STAT("irq_injections", irq_injections),
	VCPU_STAT("nmi_injections", nmi_injections),
	VCPU_STAT("req_event", req_event),
	VCPU_STAT("l1d_flush", l1d_flush),
	VCPU_STAT("halt_poll_success_ns", halt_poll_success_ns),
	VCPU_STAT("halt_poll_fail_ns", halt_poll_fail_ns),
	VM_STAT("mmu_shadow_zapped", mmu_shadow_zapped),
	VM_STAT("mmu_pte_write", mmu_pte_write),
	VM_STAT("mmu_pte_updated", mmu_pte_updated),
	VM_STAT("mmu_pde_zapped", mmu_pde_zapped),
	VM_STAT("mmu_flooded", mmu_flooded),
	VM_STAT("mmu_recycled", mmu_recycled),
	VM_STAT("mmu_cache_miss", mmu_cache_miss),
	VM_STAT("mmu_unsync", mmu_unsync),
	VM_STAT("remote_tlb_flush", remote_tlb_flush),
	VM_STAT("largepages", lpages, .mode = 0444),
	VM_STAT("nx_largepages_splitted", nx_lpage_splits, .mode = 0444),
	VM_STAT("max_mmu_page_hash_collisions", max_mmu_page_hash_collisions),
	{ NULL }
};

u64 __read_mostly host_xcr0;
u64 __read_mostly supported_xcr0;
EXPORT_SYMBOL_GPL(supported_xcr0);

static struct kmem_cache *x86_fpu_cache;

static struct kmem_cache *x86_emulator_cache;

/*
 * When called, it means the previous get/set msr reached an invalid msr.
 * Return 0 if we want to ignore/silent this failed msr access, or 1 if we want
 * to fail the caller.
 */
static int kvm_msr_ignored_check(struct kvm_vcpu *vcpu, u32 msr,
				 u64 data, bool write)
{
	const char *op = write ? "wrmsr" : "rdmsr";

	if (ignore_msrs) {
		if (report_ignored_msrs)
			kvm_pr_unimpl("ignored %s: 0x%x data 0x%llx\n",
				      op, msr, data);
		/* Mask the error */
		return 0;
	} else {
		kvm_debug_ratelimited("unhandled %s: 0x%x data 0x%llx\n",
				      op, msr, data);
		return 1;
	}
}

static struct kmem_cache *kvm_alloc_emulator_cache(void)
{
	unsigned int useroffset = offsetof(struct x86_emulate_ctxt, src);
	unsigned int size = sizeof(struct x86_emulate_ctxt);

	return kmem_cache_create_usercopy("x86_emulator", size,
					  __alignof__(struct x86_emulate_ctxt),
					  SLAB_ACCOUNT, useroffset,
					  size - useroffset, NULL);
}

static int emulator_fix_hypercall(struct x86_emulate_ctxt *ctxt);

static inline void kvm_async_pf_hash_reset(struct kvm_vcpu *vcpu)
{
	int i;
	for (i = 0; i < ASYNC_PF_PER_VCPU; i++)
		vcpu->arch.apf.gfns[i] = ~0;
}

static void kvm_on_user_return(struct user_return_notifier *urn)
{
	unsigned slot;
	struct kvm_shared_msrs *locals
		= container_of(urn, struct kvm_shared_msrs, urn);
	struct kvm_shared_msr_values *values;
	unsigned long flags;

	/*
	 * Disabling irqs at this point since the following code could be
	 * interrupted and executed through kvm_arch_hardware_disable()
	 */
	local_irq_save(flags);
	if (locals->registered) {
		locals->registered = false;
		user_return_notifier_unregister(urn);
	}
	local_irq_restore(flags);
	for (slot = 0; slot < shared_msrs_global.nr; ++slot) {
		values = &locals->values[slot];
		if (values->host != values->curr) {
			wrmsrl(shared_msrs_global.msrs[slot], values->host);
			values->curr = values->host;
		}
	}
}

void kvm_define_shared_msr(unsigned slot, u32 msr)
{
	BUG_ON(slot >= KVM_NR_SHARED_MSRS);
	shared_msrs_global.msrs[slot] = msr;
	if (slot >= shared_msrs_global.nr)
		shared_msrs_global.nr = slot + 1;
}
EXPORT_SYMBOL_GPL(kvm_define_shared_msr);

static void kvm_shared_msr_cpu_online(void)
{
	unsigned int cpu = smp_processor_id();
	struct kvm_shared_msrs *smsr = per_cpu_ptr(shared_msrs, cpu);
	u64 value;
	int i;

	for (i = 0; i < shared_msrs_global.nr; ++i) {
		rdmsrl_safe(shared_msrs_global.msrs[i], &value);
		smsr->values[i].host = value;
		smsr->values[i].curr = value;
	}
}

int kvm_set_shared_msr(unsigned slot, u64 value, u64 mask)
{
	unsigned int cpu = smp_processor_id();
	struct kvm_shared_msrs *smsr = per_cpu_ptr(shared_msrs, cpu);
	int err;

	value = (value & mask) | (smsr->values[slot].host & ~mask);
	if (value == smsr->values[slot].curr)
		return 0;
	err = wrmsrl_safe(shared_msrs_global.msrs[slot], value);
	if (err)
		return 1;

	smsr->values[slot].curr = value;
	if (!smsr->registered) {
		smsr->urn.on_user_return = kvm_on_user_return;
		user_return_notifier_register(&smsr->urn);
		smsr->registered = true;
	}
	return 0;
}
EXPORT_SYMBOL_GPL(kvm_set_shared_msr);

static void drop_user_return_notifiers(void)
{
	unsigned int cpu = smp_processor_id();
	struct kvm_shared_msrs *smsr = per_cpu_ptr(shared_msrs, cpu);

	if (smsr->registered)
		kvm_on_user_return(&smsr->urn);
}

u64 kvm_get_apic_base(struct kvm_vcpu *vcpu)
{
	return vcpu->arch.apic_base;
}
EXPORT_SYMBOL_GPL(kvm_get_apic_base);

enum lapic_mode kvm_get_apic_mode(struct kvm_vcpu *vcpu)
{
	return kvm_apic_mode(kvm_get_apic_base(vcpu));
}
EXPORT_SYMBOL_GPL(kvm_get_apic_mode);

int kvm_set_apic_base(struct kvm_vcpu *vcpu, struct msr_data *msr_info)
{
	enum lapic_mode old_mode = kvm_get_apic_mode(vcpu);
	enum lapic_mode new_mode = kvm_apic_mode(msr_info->data);
	u64 reserved_bits = ((~0ULL) << cpuid_maxphyaddr(vcpu)) | 0x2ff |
		(guest_cpuid_has(vcpu, X86_FEATURE_X2APIC) ? 0 : X2APIC_ENABLE);

	if ((msr_info->data & reserved_bits) != 0 || new_mode == LAPIC_MODE_INVALID)
		return 1;
	if (!msr_info->host_initiated) {
		if (old_mode == LAPIC_MODE_X2APIC && new_mode == LAPIC_MODE_XAPIC)
			return 1;
		if (old_mode == LAPIC_MODE_DISABLED && new_mode == LAPIC_MODE_X2APIC)
			return 1;
	}

	kvm_lapic_set_base(vcpu, msr_info->data);
	kvm_recalculate_apic_map(vcpu->kvm);
	return 0;
}
EXPORT_SYMBOL_GPL(kvm_set_apic_base);

asmlinkage __visible noinstr void kvm_spurious_fault(void)
{
	/* Fault while not rebooting.  We want the trace. */
	BUG_ON(!kvm_rebooting);
}
EXPORT_SYMBOL_GPL(kvm_spurious_fault);

#define EXCPT_BENIGN		0
#define EXCPT_CONTRIBUTORY	1
#define EXCPT_PF		2

static int exception_class(int vector)
{
	switch (vector) {
	case PF_VECTOR:
		return EXCPT_PF;
	case DE_VECTOR:
	case TS_VECTOR:
	case NP_VECTOR:
	case SS_VECTOR:
	case GP_VECTOR:
		return EXCPT_CONTRIBUTORY;
	default:
		break;
	}
	return EXCPT_BENIGN;
}

#define EXCPT_FAULT		0
#define EXCPT_TRAP		1
#define EXCPT_ABORT		2
#define EXCPT_INTERRUPT		3

static int exception_type(int vector)
{
	unsigned int mask;

	if (WARN_ON(vector > 31 || vector == NMI_VECTOR))
		return EXCPT_INTERRUPT;

	mask = 1 << vector;

	/* #DB is trap, as instruction watchpoints are handled elsewhere */
	if (mask & ((1 << DB_VECTOR) | (1 << BP_VECTOR) | (1 << OF_VECTOR)))
		return EXCPT_TRAP;

	if (mask & ((1 << DF_VECTOR) | (1 << MC_VECTOR)))
		return EXCPT_ABORT;

	/* Reserved exceptions will result in fault */
	return EXCPT_FAULT;
}

void kvm_deliver_exception_payload(struct kvm_vcpu *vcpu)
{
	unsigned nr = vcpu->arch.exception.nr;
	bool has_payload = vcpu->arch.exception.has_payload;
	unsigned long payload = vcpu->arch.exception.payload;

	if (!has_payload)
		return;

	switch (nr) {
	case DB_VECTOR:
		/*
		 * "Certain debug exceptions may clear bit 0-3.  The
		 * remaining contents of the DR6 register are never
		 * cleared by the processor".
		 */
		vcpu->arch.dr6 &= ~DR_TRAP_BITS;
		/*
		 * DR6.RTM is set by all #DB exceptions that don't clear it.
		 */
		vcpu->arch.dr6 |= DR6_RTM;
		vcpu->arch.dr6 |= payload;
		/*
		 * Bit 16 should be set in the payload whenever the #DB
		 * exception should clear DR6.RTM. This makes the payload
		 * compatible with the pending debug exceptions under VMX.
		 * Though not currently documented in the SDM, this also
		 * makes the payload compatible with the exit qualification
		 * for #DB exceptions under VMX.
		 */
		vcpu->arch.dr6 ^= payload & DR6_RTM;

		/*
		 * The #DB payload is defined as compatible with the 'pending
		 * debug exceptions' field under VMX, not DR6. While bit 12 is
		 * defined in the 'pending debug exceptions' field (enabled
		 * breakpoint), it is reserved and must be zero in DR6.
		 */
		vcpu->arch.dr6 &= ~BIT(12);
		break;
	case PF_VECTOR:
		vcpu->arch.cr2 = payload;
		break;
	}

	vcpu->arch.exception.has_payload = false;
	vcpu->arch.exception.payload = 0;
}
EXPORT_SYMBOL_GPL(kvm_deliver_exception_payload);

static void kvm_multiple_exception(struct kvm_vcpu *vcpu,
		unsigned nr, bool has_error, u32 error_code,
	        bool has_payload, unsigned long payload, bool reinject)
{
	u32 prev_nr;
	int class1, class2;

	kvm_make_request(KVM_REQ_EVENT, vcpu);

	if (!vcpu->arch.exception.pending && !vcpu->arch.exception.injected) {
	queue:
		if (has_error && !is_protmode(vcpu))
			has_error = false;
		if (reinject) {
			/*
			 * On vmentry, vcpu->arch.exception.pending is only
			 * true if an event injection was blocked by
			 * nested_run_pending.  In that case, however,
			 * vcpu_enter_guest requests an immediate exit,
			 * and the guest shouldn't proceed far enough to
			 * need reinjection.
			 */
			WARN_ON_ONCE(vcpu->arch.exception.pending);
			vcpu->arch.exception.injected = true;
			if (WARN_ON_ONCE(has_payload)) {
				/*
				 * A reinjected event has already
				 * delivered its payload.
				 */
				has_payload = false;
				payload = 0;
			}
		} else {
			vcpu->arch.exception.pending = true;
			vcpu->arch.exception.injected = false;
		}
		vcpu->arch.exception.has_error_code = has_error;
		vcpu->arch.exception.nr = nr;
		vcpu->arch.exception.error_code = error_code;
		vcpu->arch.exception.has_payload = has_payload;
		vcpu->arch.exception.payload = payload;
		if (!is_guest_mode(vcpu))
			kvm_deliver_exception_payload(vcpu);
		return;
	}

	/* to check exception */
	prev_nr = vcpu->arch.exception.nr;
	if (prev_nr == DF_VECTOR) {
		/* triple fault -> shutdown */
		kvm_make_request(KVM_REQ_TRIPLE_FAULT, vcpu);
		return;
	}
	class1 = exception_class(prev_nr);
	class2 = exception_class(nr);
	if ((class1 == EXCPT_CONTRIBUTORY && class2 == EXCPT_CONTRIBUTORY)
		|| (class1 == EXCPT_PF && class2 != EXCPT_BENIGN)) {
		/*
		 * Generate double fault per SDM Table 5-5.  Set
		 * exception.pending = true so that the double fault
		 * can trigger a nested vmexit.
		 */
		vcpu->arch.exception.pending = true;
		vcpu->arch.exception.injected = false;
		vcpu->arch.exception.has_error_code = true;
		vcpu->arch.exception.nr = DF_VECTOR;
		vcpu->arch.exception.error_code = 0;
		vcpu->arch.exception.has_payload = false;
		vcpu->arch.exception.payload = 0;
	} else
		/* replace previous exception with a new one in a hope
		   that instruction re-execution will regenerate lost
		   exception */
		goto queue;
}

void kvm_queue_exception(struct kvm_vcpu *vcpu, unsigned nr)
{
	kvm_multiple_exception(vcpu, nr, false, 0, false, 0, false);
}
EXPORT_SYMBOL_GPL(kvm_queue_exception);

void kvm_requeue_exception(struct kvm_vcpu *vcpu, unsigned nr)
{
	kvm_multiple_exception(vcpu, nr, false, 0, false, 0, true);
}
EXPORT_SYMBOL_GPL(kvm_requeue_exception);

void kvm_queue_exception_p(struct kvm_vcpu *vcpu, unsigned nr,
			   unsigned long payload)
{
	kvm_multiple_exception(vcpu, nr, false, 0, true, payload, false);
}
EXPORT_SYMBOL_GPL(kvm_queue_exception_p);

static void kvm_queue_exception_e_p(struct kvm_vcpu *vcpu, unsigned nr,
				    u32 error_code, unsigned long payload)
{
	kvm_multiple_exception(vcpu, nr, true, error_code,
			       true, payload, false);
}

int kvm_complete_insn_gp(struct kvm_vcpu *vcpu, int err)
{
	if (err)
		kvm_inject_gp(vcpu, 0);
	else
		return kvm_skip_emulated_instruction(vcpu);

	return 1;
}
EXPORT_SYMBOL_GPL(kvm_complete_insn_gp);

void kvm_inject_page_fault(struct kvm_vcpu *vcpu, struct x86_exception *fault)
{
	++vcpu->stat.pf_guest;
	vcpu->arch.exception.nested_apf =
		is_guest_mode(vcpu) && fault->async_page_fault;
	if (vcpu->arch.exception.nested_apf) {
		vcpu->arch.apf.nested_apf_token = fault->address;
		kvm_queue_exception_e(vcpu, PF_VECTOR, fault->error_code);
	} else {
		kvm_queue_exception_e_p(vcpu, PF_VECTOR, fault->error_code,
					fault->address);
	}
}
EXPORT_SYMBOL_GPL(kvm_inject_page_fault);

bool kvm_inject_emulated_page_fault(struct kvm_vcpu *vcpu,
				    struct x86_exception *fault)
{
	struct kvm_mmu *fault_mmu;
	WARN_ON_ONCE(fault->vector != PF_VECTOR);

	fault_mmu = fault->nested_page_fault ? vcpu->arch.mmu :
					       vcpu->arch.walk_mmu;

	/*
	 * Invalidate the TLB entry for the faulting address, if it exists,
	 * else the access will fault indefinitely (and to emulate hardware).
	 */
	if ((fault->error_code & PFERR_PRESENT_MASK) &&
	    !(fault->error_code & PFERR_RSVD_MASK))
		kvm_mmu_invalidate_gva(vcpu, fault_mmu, fault->address,
				       fault_mmu->root_hpa);

	fault_mmu->inject_page_fault(vcpu, fault);
	return fault->nested_page_fault;
}
EXPORT_SYMBOL_GPL(kvm_inject_emulated_page_fault);

void kvm_inject_nmi(struct kvm_vcpu *vcpu)
{
	atomic_inc(&vcpu->arch.nmi_queued);
	kvm_make_request(KVM_REQ_NMI, vcpu);
}
EXPORT_SYMBOL_GPL(kvm_inject_nmi);

void kvm_queue_exception_e(struct kvm_vcpu *vcpu, unsigned nr, u32 error_code)
{
	kvm_multiple_exception(vcpu, nr, true, error_code, false, 0, false);
}
EXPORT_SYMBOL_GPL(kvm_queue_exception_e);

void kvm_requeue_exception_e(struct kvm_vcpu *vcpu, unsigned nr, u32 error_code)
{
	kvm_multiple_exception(vcpu, nr, true, error_code, false, 0, true);
}
EXPORT_SYMBOL_GPL(kvm_requeue_exception_e);

/*
 * Checks if cpl <= required_cpl; if true, return true.  Otherwise queue
 * a #GP and return false.
 */
bool kvm_require_cpl(struct kvm_vcpu *vcpu, int required_cpl)
{
	if (kvm_x86_ops.get_cpl(vcpu) <= required_cpl)
		return true;
	kvm_queue_exception_e(vcpu, GP_VECTOR, 0);
	return false;
}
EXPORT_SYMBOL_GPL(kvm_require_cpl);

bool kvm_require_dr(struct kvm_vcpu *vcpu, int dr)
{
	if ((dr != 4 && dr != 5) || !kvm_read_cr4_bits(vcpu, X86_CR4_DE))
		return true;

	kvm_queue_exception(vcpu, UD_VECTOR);
	return false;
}
EXPORT_SYMBOL_GPL(kvm_require_dr);

/*
 * This function will be used to read from the physical memory of the currently
 * running guest. The difference to kvm_vcpu_read_guest_page is that this function
 * can read from guest physical or from the guest's guest physical memory.
 */
int kvm_read_guest_page_mmu(struct kvm_vcpu *vcpu, struct kvm_mmu *mmu,
			    gfn_t ngfn, void *data, int offset, int len,
			    u32 access)
{
	struct x86_exception exception;
	gfn_t real_gfn;
	gpa_t ngpa;

	ngpa     = gfn_to_gpa(ngfn);
	real_gfn = mmu->translate_gpa(vcpu, ngpa, access, &exception);
	if (real_gfn == UNMAPPED_GVA)
		return -EFAULT;

	real_gfn = gpa_to_gfn(real_gfn);

	return kvm_vcpu_read_guest_page(vcpu, real_gfn, data, offset, len);
}
EXPORT_SYMBOL_GPL(kvm_read_guest_page_mmu);

static int kvm_read_nested_guest_page(struct kvm_vcpu *vcpu, gfn_t gfn,
			       void *data, int offset, int len, u32 access)
{
	return kvm_read_guest_page_mmu(vcpu, vcpu->arch.walk_mmu, gfn,
				       data, offset, len, access);
}

static inline u64 pdptr_rsvd_bits(struct kvm_vcpu *vcpu)
{
	return rsvd_bits(cpuid_maxphyaddr(vcpu), 63) | rsvd_bits(5, 8) |
	       rsvd_bits(1, 2);
}

/*
 * Load the pae pdptrs.  Return 1 if they are all valid, 0 otherwise.
 */
int load_pdptrs(struct kvm_vcpu *vcpu, struct kvm_mmu *mmu, unsigned long cr3)
{
	gfn_t pdpt_gfn = cr3 >> PAGE_SHIFT;
	unsigned offset = ((cr3 & (PAGE_SIZE-1)) >> 5) << 2;
	int i;
	int ret;
	u64 pdpte[ARRAY_SIZE(mmu->pdptrs)];

	ret = kvm_read_guest_page_mmu(vcpu, mmu, pdpt_gfn, pdpte,
				      offset * sizeof(u64), sizeof(pdpte),
				      PFERR_USER_MASK|PFERR_WRITE_MASK);
	if (ret < 0) {
		ret = 0;
		goto out;
	}
	for (i = 0; i < ARRAY_SIZE(pdpte); ++i) {
		if ((pdpte[i] & PT_PRESENT_MASK) &&
		    (pdpte[i] & pdptr_rsvd_bits(vcpu))) {
			ret = 0;
			goto out;
		}
	}
	ret = 1;

	memcpy(mmu->pdptrs, pdpte, sizeof(mmu->pdptrs));
	kvm_register_mark_dirty(vcpu, VCPU_EXREG_PDPTR);

out:

	return ret;
}
EXPORT_SYMBOL_GPL(load_pdptrs);

bool pdptrs_changed(struct kvm_vcpu *vcpu)
{
	u64 pdpte[ARRAY_SIZE(vcpu->arch.walk_mmu->pdptrs)];
	int offset;
	gfn_t gfn;
	int r;

	if (!is_pae_paging(vcpu))
		return false;

	if (!kvm_register_is_available(vcpu, VCPU_EXREG_PDPTR))
		return true;

	gfn = (kvm_read_cr3(vcpu) & 0xffffffe0ul) >> PAGE_SHIFT;
	offset = (kvm_read_cr3(vcpu) & 0xffffffe0ul) & (PAGE_SIZE - 1);
	r = kvm_read_nested_guest_page(vcpu, gfn, pdpte, offset, sizeof(pdpte),
				       PFERR_USER_MASK | PFERR_WRITE_MASK);
	if (r < 0)
		return true;

	return memcmp(pdpte, vcpu->arch.walk_mmu->pdptrs, sizeof(pdpte)) != 0;
}
EXPORT_SYMBOL_GPL(pdptrs_changed);

int kvm_set_cr0(struct kvm_vcpu *vcpu, unsigned long cr0)
{
	unsigned long old_cr0 = kvm_read_cr0(vcpu);
	unsigned long pdptr_bits = X86_CR0_CD | X86_CR0_NW | X86_CR0_PG;
	unsigned long update_bits = X86_CR0_PG | X86_CR0_WP;

	cr0 |= X86_CR0_ET;

#ifdef CONFIG_X86_64
	if (cr0 & 0xffffffff00000000UL)
		return 1;
#endif

	cr0 &= ~CR0_RESERVED_BITS;

	if ((cr0 & X86_CR0_NW) && !(cr0 & X86_CR0_CD))
		return 1;

	if ((cr0 & X86_CR0_PG) && !(cr0 & X86_CR0_PE))
		return 1;

#ifdef CONFIG_X86_64
	if ((vcpu->arch.efer & EFER_LME) && !is_paging(vcpu) &&
	    (cr0 & X86_CR0_PG)) {
		int cs_db, cs_l;

		if (!is_pae(vcpu))
			return 1;
		kvm_x86_ops.get_cs_db_l_bits(vcpu, &cs_db, &cs_l);
		if (cs_l)
			return 1;
	}
#endif
	if (!(vcpu->arch.efer & EFER_LME) && (cr0 & X86_CR0_PG) &&
	    is_pae(vcpu) && ((cr0 ^ old_cr0) & pdptr_bits) &&
	    !load_pdptrs(vcpu, vcpu->arch.walk_mmu, kvm_read_cr3(vcpu)))
		return 1;

	if (!(cr0 & X86_CR0_PG) && kvm_read_cr4_bits(vcpu, X86_CR4_PCIDE))
		return 1;

	kvm_x86_ops.set_cr0(vcpu, cr0);

	if ((cr0 ^ old_cr0) & X86_CR0_PG) {
		kvm_clear_async_pf_completion_queue(vcpu);
		kvm_async_pf_hash_reset(vcpu);
	}

	if ((cr0 ^ old_cr0) & update_bits)
		kvm_mmu_reset_context(vcpu);

	if (((cr0 ^ old_cr0) & X86_CR0_CD) &&
	    kvm_arch_has_noncoherent_dma(vcpu->kvm) &&
	    !kvm_check_has_quirk(vcpu->kvm, KVM_X86_QUIRK_CD_NW_CLEARED))
		kvm_zap_gfn_range(vcpu->kvm, 0, ~0ULL);

	return 0;
}
EXPORT_SYMBOL_GPL(kvm_set_cr0);

void kvm_lmsw(struct kvm_vcpu *vcpu, unsigned long msw)
{
	(void)kvm_set_cr0(vcpu, kvm_read_cr0_bits(vcpu, ~0x0eul) | (msw & 0x0f));
}
EXPORT_SYMBOL_GPL(kvm_lmsw);

void kvm_load_guest_xsave_state(struct kvm_vcpu *vcpu)
{
	if (kvm_read_cr4_bits(vcpu, X86_CR4_OSXSAVE)) {

		if (vcpu->arch.xcr0 != host_xcr0)
			xsetbv(XCR_XFEATURE_ENABLED_MASK, vcpu->arch.xcr0);

		if (vcpu->arch.xsaves_enabled &&
		    vcpu->arch.ia32_xss != host_xss)
			wrmsrl(MSR_IA32_XSS, vcpu->arch.ia32_xss);
	}

	if (static_cpu_has(X86_FEATURE_PKU) &&
	    (kvm_read_cr4_bits(vcpu, X86_CR4_PKE) ||
	     (vcpu->arch.xcr0 & XFEATURE_MASK_PKRU)) &&
	    vcpu->arch.pkru != vcpu->arch.host_pkru)
		__write_pkru(vcpu->arch.pkru);
}
EXPORT_SYMBOL_GPL(kvm_load_guest_xsave_state);

void kvm_load_host_xsave_state(struct kvm_vcpu *vcpu)
{
	if (static_cpu_has(X86_FEATURE_PKU) &&
	    (kvm_read_cr4_bits(vcpu, X86_CR4_PKE) ||
	     (vcpu->arch.xcr0 & XFEATURE_MASK_PKRU))) {
		vcpu->arch.pkru = rdpkru();
		if (vcpu->arch.pkru != vcpu->arch.host_pkru)
			__write_pkru(vcpu->arch.host_pkru);
	}

	if (kvm_read_cr4_bits(vcpu, X86_CR4_OSXSAVE)) {

		if (vcpu->arch.xcr0 != host_xcr0)
			xsetbv(XCR_XFEATURE_ENABLED_MASK, host_xcr0);

		if (vcpu->arch.xsaves_enabled &&
		    vcpu->arch.ia32_xss != host_xss)
			wrmsrl(MSR_IA32_XSS, host_xss);
	}

}
EXPORT_SYMBOL_GPL(kvm_load_host_xsave_state);

static int __kvm_set_xcr(struct kvm_vcpu *vcpu, u32 index, u64 xcr)
{
	u64 xcr0 = xcr;
	u64 old_xcr0 = vcpu->arch.xcr0;
	u64 valid_bits;

	/* Only support XCR_XFEATURE_ENABLED_MASK(xcr0) now  */
	if (index != XCR_XFEATURE_ENABLED_MASK)
		return 1;
	if (!(xcr0 & XFEATURE_MASK_FP))
		return 1;
	if ((xcr0 & XFEATURE_MASK_YMM) && !(xcr0 & XFEATURE_MASK_SSE))
		return 1;

	/*
	 * Do not allow the guest to set bits that we do not support
	 * saving.  However, xcr0 bit 0 is always set, even if the
	 * emulated CPU does not support XSAVE (see fx_init).
	 */
	valid_bits = vcpu->arch.guest_supported_xcr0 | XFEATURE_MASK_FP;
	if (xcr0 & ~valid_bits)
		return 1;

	if ((!(xcr0 & XFEATURE_MASK_BNDREGS)) !=
	    (!(xcr0 & XFEATURE_MASK_BNDCSR)))
		return 1;

	if (xcr0 & XFEATURE_MASK_AVX512) {
		if (!(xcr0 & XFEATURE_MASK_YMM))
			return 1;
		if ((xcr0 & XFEATURE_MASK_AVX512) != XFEATURE_MASK_AVX512)
			return 1;
	}
	vcpu->arch.xcr0 = xcr0;

	if ((xcr0 ^ old_xcr0) & XFEATURE_MASK_EXTEND)
		kvm_update_cpuid_runtime(vcpu);
	return 0;
}

int kvm_set_xcr(struct kvm_vcpu *vcpu, u32 index, u64 xcr)
{
	if (kvm_x86_ops.get_cpl(vcpu) != 0 ||
	    __kvm_set_xcr(vcpu, index, xcr)) {
		kvm_inject_gp(vcpu, 0);
		return 1;
	}
	return 0;
}
EXPORT_SYMBOL_GPL(kvm_set_xcr);

int kvm_valid_cr4(struct kvm_vcpu *vcpu, unsigned long cr4)
{
	if (cr4 & cr4_reserved_bits)
		return -EINVAL;

	if (cr4 & vcpu->arch.cr4_guest_rsvd_bits)
		return -EINVAL;

	return 0;
}
EXPORT_SYMBOL_GPL(kvm_valid_cr4);

int kvm_set_cr4(struct kvm_vcpu *vcpu, unsigned long cr4)
{
	unsigned long old_cr4 = kvm_read_cr4(vcpu);
	unsigned long pdptr_bits = X86_CR4_PGE | X86_CR4_PSE | X86_CR4_PAE |
				   X86_CR4_SMEP;
	unsigned long mmu_role_bits = pdptr_bits | X86_CR4_SMAP | X86_CR4_PKE;

	if (kvm_valid_cr4(vcpu, cr4))
		return 1;

	if (is_long_mode(vcpu)) {
		if (!(cr4 & X86_CR4_PAE))
			return 1;
		if ((cr4 ^ old_cr4) & X86_CR4_LA57)
			return 1;
	} else if (is_paging(vcpu) && (cr4 & X86_CR4_PAE)
		   && ((cr4 ^ old_cr4) & pdptr_bits)
		   && !load_pdptrs(vcpu, vcpu->arch.walk_mmu,
				   kvm_read_cr3(vcpu)))
		return 1;

	if ((cr4 & X86_CR4_PCIDE) && !(old_cr4 & X86_CR4_PCIDE)) {
		if (!guest_cpuid_has(vcpu, X86_FEATURE_PCID))
			return 1;

		/* PCID can not be enabled when cr3[11:0]!=000H or EFER.LMA=0 */
		if ((kvm_read_cr3(vcpu) & X86_CR3_PCID_MASK) || !is_long_mode(vcpu))
			return 1;
	}

	if (kvm_x86_ops.set_cr4(vcpu, cr4))
		return 1;

	if (((cr4 ^ old_cr4) & mmu_role_bits) ||
	    (!(cr4 & X86_CR4_PCIDE) && (old_cr4 & X86_CR4_PCIDE)))
		kvm_mmu_reset_context(vcpu);

	if ((cr4 ^ old_cr4) & (X86_CR4_OSXSAVE | X86_CR4_PKE))
		kvm_update_cpuid_runtime(vcpu);

	return 0;
}
EXPORT_SYMBOL_GPL(kvm_set_cr4);

int kvm_set_cr3(struct kvm_vcpu *vcpu, unsigned long cr3)
{
	bool skip_tlb_flush = false;
#ifdef CONFIG_X86_64
	bool pcid_enabled = kvm_read_cr4_bits(vcpu, X86_CR4_PCIDE);

	if (pcid_enabled) {
		skip_tlb_flush = cr3 & X86_CR3_PCID_NOFLUSH;
		cr3 &= ~X86_CR3_PCID_NOFLUSH;
	}
#endif

	if (cr3 == kvm_read_cr3(vcpu) && !pdptrs_changed(vcpu)) {
		if (!skip_tlb_flush) {
			kvm_mmu_sync_roots(vcpu);
			kvm_make_request(KVM_REQ_TLB_FLUSH_CURRENT, vcpu);
		}
		return 0;
	}

	if (is_long_mode(vcpu) &&
	    (cr3 & rsvd_bits(cpuid_maxphyaddr(vcpu), 63)))
		return 1;
	else if (is_pae_paging(vcpu) &&
		 !load_pdptrs(vcpu, vcpu->arch.walk_mmu, cr3))
		return 1;

	kvm_mmu_new_pgd(vcpu, cr3, skip_tlb_flush, skip_tlb_flush);
	vcpu->arch.cr3 = cr3;
	kvm_register_mark_available(vcpu, VCPU_EXREG_CR3);

	return 0;
}
EXPORT_SYMBOL_GPL(kvm_set_cr3);

int kvm_set_cr8(struct kvm_vcpu *vcpu, unsigned long cr8)
{
	if (cr8 & CR8_RESERVED_BITS)
		return 1;
	if (lapic_in_kernel(vcpu))
		kvm_lapic_set_tpr(vcpu, cr8);
	else
		vcpu->arch.cr8 = cr8;
	return 0;
}
EXPORT_SYMBOL_GPL(kvm_set_cr8);

unsigned long kvm_get_cr8(struct kvm_vcpu *vcpu)
{
	if (lapic_in_kernel(vcpu))
		return kvm_lapic_get_cr8(vcpu);
	else
		return vcpu->arch.cr8;
}
EXPORT_SYMBOL_GPL(kvm_get_cr8);

static void kvm_update_dr0123(struct kvm_vcpu *vcpu)
{
	int i;

	if (!(vcpu->guest_debug & KVM_GUESTDBG_USE_HW_BP)) {
		for (i = 0; i < KVM_NR_DB_REGS; i++)
			vcpu->arch.eff_db[i] = vcpu->arch.db[i];
		vcpu->arch.switch_db_regs |= KVM_DEBUGREG_RELOAD;
	}
}

void kvm_update_dr7(struct kvm_vcpu *vcpu)
{
	unsigned long dr7;

	if (vcpu->guest_debug & KVM_GUESTDBG_USE_HW_BP)
		dr7 = vcpu->arch.guest_debug_dr7;
	else
		dr7 = vcpu->arch.dr7;
	kvm_x86_ops.set_dr7(vcpu, dr7);
	vcpu->arch.switch_db_regs &= ~KVM_DEBUGREG_BP_ENABLED;
	if (dr7 & DR7_BP_EN_MASK)
		vcpu->arch.switch_db_regs |= KVM_DEBUGREG_BP_ENABLED;
}
EXPORT_SYMBOL_GPL(kvm_update_dr7);

static u64 kvm_dr6_fixed(struct kvm_vcpu *vcpu)
{
	u64 fixed = DR6_FIXED_1;

	if (!guest_cpuid_has(vcpu, X86_FEATURE_RTM))
		fixed |= DR6_RTM;
	return fixed;
}

static int __kvm_set_dr(struct kvm_vcpu *vcpu, int dr, unsigned long val)
{
	size_t size = ARRAY_SIZE(vcpu->arch.db);

	switch (dr) {
	case 0 ... 3:
		vcpu->arch.db[array_index_nospec(dr, size)] = val;
		if (!(vcpu->guest_debug & KVM_GUESTDBG_USE_HW_BP))
			vcpu->arch.eff_db[dr] = val;
		break;
	case 4:
	case 6:
		if (!kvm_dr6_valid(val))
			return -1; /* #GP */
		vcpu->arch.dr6 = (val & DR6_VOLATILE) | kvm_dr6_fixed(vcpu);
		break;
	case 5:
	default: /* 7 */
		if (!kvm_dr7_valid(val))
			return -1; /* #GP */
		vcpu->arch.dr7 = (val & DR7_VOLATILE) | DR7_FIXED_1;
		kvm_update_dr7(vcpu);
		break;
	}

	return 0;
}

int kvm_set_dr(struct kvm_vcpu *vcpu, int dr, unsigned long val)
{
	if (__kvm_set_dr(vcpu, dr, val)) {
		kvm_inject_gp(vcpu, 0);
		return 1;
	}
	return 0;
}
EXPORT_SYMBOL_GPL(kvm_set_dr);

int kvm_get_dr(struct kvm_vcpu *vcpu, int dr, unsigned long *val)
{
	size_t size = ARRAY_SIZE(vcpu->arch.db);

	switch (dr) {
	case 0 ... 3:
		*val = vcpu->arch.db[array_index_nospec(dr, size)];
		break;
	case 4:
	case 6:
		*val = vcpu->arch.dr6;
		break;
	case 5:
	default: /* 7 */
		*val = vcpu->arch.dr7;
		break;
	}
	return 0;
}
EXPORT_SYMBOL_GPL(kvm_get_dr);

bool kvm_rdpmc(struct kvm_vcpu *vcpu)
{
	u32 ecx = kvm_rcx_read(vcpu);
	u64 data;
	int err;

	err = kvm_pmu_rdpmc(vcpu, ecx, &data);
	if (err)
		return err;
	kvm_rax_write(vcpu, (u32)data);
	kvm_rdx_write(vcpu, data >> 32);
	return err;
}
EXPORT_SYMBOL_GPL(kvm_rdpmc);

/*
 * List of msr numbers which we expose to userspace through KVM_GET_MSRS
 * and KVM_SET_MSRS, and KVM_GET_MSR_INDEX_LIST.
 *
 * The three MSR lists(msrs_to_save, emulated_msrs, msr_based_features)
 * extract the supported MSRs from the related const lists.
 * msrs_to_save is selected from the msrs_to_save_all to reflect the
 * capabilities of the host cpu. This capabilities test skips MSRs that are
 * kvm-specific. Those are put in emulated_msrs_all; filtering of emulated_msrs
 * may depend on host virtualization features rather than host cpu features.
 */

static const u32 msrs_to_save_all[] = {
	MSR_IA32_SYSENTER_CS, MSR_IA32_SYSENTER_ESP, MSR_IA32_SYSENTER_EIP,
	MSR_STAR,
#ifdef CONFIG_X86_64
	MSR_CSTAR, MSR_KERNEL_GS_BASE, MSR_SYSCALL_MASK, MSR_LSTAR,
#endif
	MSR_IA32_TSC, MSR_IA32_CR_PAT, MSR_VM_HSAVE_PA,
	MSR_IA32_FEAT_CTL, MSR_IA32_BNDCFGS, MSR_TSC_AUX,
	MSR_IA32_SPEC_CTRL,
	MSR_IA32_RTIT_CTL, MSR_IA32_RTIT_STATUS, MSR_IA32_RTIT_CR3_MATCH,
	MSR_IA32_RTIT_OUTPUT_BASE, MSR_IA32_RTIT_OUTPUT_MASK,
	MSR_IA32_RTIT_ADDR0_A, MSR_IA32_RTIT_ADDR0_B,
	MSR_IA32_RTIT_ADDR1_A, MSR_IA32_RTIT_ADDR1_B,
	MSR_IA32_RTIT_ADDR2_A, MSR_IA32_RTIT_ADDR2_B,
	MSR_IA32_RTIT_ADDR3_A, MSR_IA32_RTIT_ADDR3_B,
	MSR_IA32_UMWAIT_CONTROL,

	MSR_ARCH_PERFMON_FIXED_CTR0, MSR_ARCH_PERFMON_FIXED_CTR1,
	MSR_ARCH_PERFMON_FIXED_CTR0 + 2, MSR_ARCH_PERFMON_FIXED_CTR0 + 3,
	MSR_CORE_PERF_FIXED_CTR_CTRL, MSR_CORE_PERF_GLOBAL_STATUS,
	MSR_CORE_PERF_GLOBAL_CTRL, MSR_CORE_PERF_GLOBAL_OVF_CTRL,
	MSR_ARCH_PERFMON_PERFCTR0, MSR_ARCH_PERFMON_PERFCTR1,
	MSR_ARCH_PERFMON_PERFCTR0 + 2, MSR_ARCH_PERFMON_PERFCTR0 + 3,
	MSR_ARCH_PERFMON_PERFCTR0 + 4, MSR_ARCH_PERFMON_PERFCTR0 + 5,
	MSR_ARCH_PERFMON_PERFCTR0 + 6, MSR_ARCH_PERFMON_PERFCTR0 + 7,
	MSR_ARCH_PERFMON_PERFCTR0 + 8, MSR_ARCH_PERFMON_PERFCTR0 + 9,
	MSR_ARCH_PERFMON_PERFCTR0 + 10, MSR_ARCH_PERFMON_PERFCTR0 + 11,
	MSR_ARCH_PERFMON_PERFCTR0 + 12, MSR_ARCH_PERFMON_PERFCTR0 + 13,
	MSR_ARCH_PERFMON_PERFCTR0 + 14, MSR_ARCH_PERFMON_PERFCTR0 + 15,
	MSR_ARCH_PERFMON_PERFCTR0 + 16, MSR_ARCH_PERFMON_PERFCTR0 + 17,
	MSR_ARCH_PERFMON_EVENTSEL0, MSR_ARCH_PERFMON_EVENTSEL1,
	MSR_ARCH_PERFMON_EVENTSEL0 + 2, MSR_ARCH_PERFMON_EVENTSEL0 + 3,
	MSR_ARCH_PERFMON_EVENTSEL0 + 4, MSR_ARCH_PERFMON_EVENTSEL0 + 5,
	MSR_ARCH_PERFMON_EVENTSEL0 + 6, MSR_ARCH_PERFMON_EVENTSEL0 + 7,
	MSR_ARCH_PERFMON_EVENTSEL0 + 8, MSR_ARCH_PERFMON_EVENTSEL0 + 9,
	MSR_ARCH_PERFMON_EVENTSEL0 + 10, MSR_ARCH_PERFMON_EVENTSEL0 + 11,
	MSR_ARCH_PERFMON_EVENTSEL0 + 12, MSR_ARCH_PERFMON_EVENTSEL0 + 13,
	MSR_ARCH_PERFMON_EVENTSEL0 + 14, MSR_ARCH_PERFMON_EVENTSEL0 + 15,
	MSR_ARCH_PERFMON_EVENTSEL0 + 16, MSR_ARCH_PERFMON_EVENTSEL0 + 17,
};

static u32 msrs_to_save[ARRAY_SIZE(msrs_to_save_all)];
static unsigned num_msrs_to_save;

static const u32 emulated_msrs_all[] = {
	MSR_KVM_SYSTEM_TIME, MSR_KVM_WALL_CLOCK,
	MSR_KVM_SYSTEM_TIME_NEW, MSR_KVM_WALL_CLOCK_NEW,
	HV_X64_MSR_GUEST_OS_ID, HV_X64_MSR_HYPERCALL,
	HV_X64_MSR_TIME_REF_COUNT, HV_X64_MSR_REFERENCE_TSC,
	HV_X64_MSR_TSC_FREQUENCY, HV_X64_MSR_APIC_FREQUENCY,
	HV_X64_MSR_CRASH_P0, HV_X64_MSR_CRASH_P1, HV_X64_MSR_CRASH_P2,
	HV_X64_MSR_CRASH_P3, HV_X64_MSR_CRASH_P4, HV_X64_MSR_CRASH_CTL,
	HV_X64_MSR_RESET,
	HV_X64_MSR_VP_INDEX,
	HV_X64_MSR_VP_RUNTIME,
	HV_X64_MSR_SCONTROL,
	HV_X64_MSR_STIMER0_CONFIG,
	HV_X64_MSR_VP_ASSIST_PAGE,
	HV_X64_MSR_REENLIGHTENMENT_CONTROL, HV_X64_MSR_TSC_EMULATION_CONTROL,
	HV_X64_MSR_TSC_EMULATION_STATUS,
	HV_X64_MSR_SYNDBG_OPTIONS,
	HV_X64_MSR_SYNDBG_CONTROL, HV_X64_MSR_SYNDBG_STATUS,
	HV_X64_MSR_SYNDBG_SEND_BUFFER, HV_X64_MSR_SYNDBG_RECV_BUFFER,
	HV_X64_MSR_SYNDBG_PENDING_BUFFER,

	MSR_KVM_ASYNC_PF_EN, MSR_KVM_STEAL_TIME,
	MSR_KVM_PV_EOI_EN, MSR_KVM_ASYNC_PF_INT, MSR_KVM_ASYNC_PF_ACK,

	MSR_IA32_TSC_ADJUST,
	MSR_IA32_TSCDEADLINE,
	MSR_IA32_ARCH_CAPABILITIES,
	MSR_IA32_PERF_CAPABILITIES,
	MSR_IA32_MISC_ENABLE,
	MSR_IA32_MCG_STATUS,
	MSR_IA32_MCG_CTL,
	MSR_IA32_MCG_EXT_CTL,
	MSR_IA32_SMBASE,
	MSR_SMI_COUNT,
	MSR_PLATFORM_INFO,
	MSR_MISC_FEATURES_ENABLES,
	MSR_AMD64_VIRT_SPEC_CTRL,
	MSR_IA32_POWER_CTL,
	MSR_IA32_UCODE_REV,

	/*
	 * The following list leaves out MSRs whose values are determined
	 * by arch/x86/kvm/vmx/nested.c based on CPUID or other MSRs.
	 * We always support the "true" VMX control MSRs, even if the host
	 * processor does not, so I am putting these registers here rather
	 * than in msrs_to_save_all.
	 */
	MSR_IA32_VMX_BASIC,
	MSR_IA32_VMX_TRUE_PINBASED_CTLS,
	MSR_IA32_VMX_TRUE_PROCBASED_CTLS,
	MSR_IA32_VMX_TRUE_EXIT_CTLS,
	MSR_IA32_VMX_TRUE_ENTRY_CTLS,
	MSR_IA32_VMX_MISC,
	MSR_IA32_VMX_CR0_FIXED0,
	MSR_IA32_VMX_CR4_FIXED0,
	MSR_IA32_VMX_VMCS_ENUM,
	MSR_IA32_VMX_PROCBASED_CTLS2,
	MSR_IA32_VMX_EPT_VPID_CAP,
	MSR_IA32_VMX_VMFUNC,

	MSR_K7_HWCR,
	MSR_KVM_POLL_CONTROL,
};

static u32 emulated_msrs[ARRAY_SIZE(emulated_msrs_all)];
static unsigned num_emulated_msrs;

/*
 * List of msr numbers which are used to expose MSR-based features that
 * can be used by a hypervisor to validate requested CPU features.
 */
static const u32 msr_based_features_all[] = {
	MSR_IA32_VMX_BASIC,
	MSR_IA32_VMX_TRUE_PINBASED_CTLS,
	MSR_IA32_VMX_PINBASED_CTLS,
	MSR_IA32_VMX_TRUE_PROCBASED_CTLS,
	MSR_IA32_VMX_PROCBASED_CTLS,
	MSR_IA32_VMX_TRUE_EXIT_CTLS,
	MSR_IA32_VMX_EXIT_CTLS,
	MSR_IA32_VMX_TRUE_ENTRY_CTLS,
	MSR_IA32_VMX_ENTRY_CTLS,
	MSR_IA32_VMX_MISC,
	MSR_IA32_VMX_CR0_FIXED0,
	MSR_IA32_VMX_CR0_FIXED1,
	MSR_IA32_VMX_CR4_FIXED0,
	MSR_IA32_VMX_CR4_FIXED1,
	MSR_IA32_VMX_VMCS_ENUM,
	MSR_IA32_VMX_PROCBASED_CTLS2,
	MSR_IA32_VMX_EPT_VPID_CAP,
	MSR_IA32_VMX_VMFUNC,

	MSR_F10H_DECFG,
	MSR_IA32_UCODE_REV,
	MSR_IA32_ARCH_CAPABILITIES,
	MSR_IA32_PERF_CAPABILITIES,
};

static u32 msr_based_features[ARRAY_SIZE(msr_based_features_all)];
static unsigned int num_msr_based_features;

static u64 kvm_get_arch_capabilities(void)
{
	u64 data = 0;

	if (boot_cpu_has(X86_FEATURE_ARCH_CAPABILITIES))
		rdmsrl(MSR_IA32_ARCH_CAPABILITIES, data);

	/*
	 * If nx_huge_pages is enabled, KVM's shadow paging will ensure that
	 * the nested hypervisor runs with NX huge pages.  If it is not,
	 * L1 is anyway vulnerable to ITLB_MULTIHIT explots from other
	 * L1 guests, so it need not worry about its own (L2) guests.
	 */
	data |= ARCH_CAP_PSCHANGE_MC_NO;

	/*
	 * If we're doing cache flushes (either "always" or "cond")
	 * we will do one whenever the guest does a vmlaunch/vmresume.
	 * If an outer hypervisor is doing the cache flush for us
	 * (VMENTER_L1D_FLUSH_NESTED_VM), we can safely pass that
	 * capability to the guest too, and if EPT is disabled we're not
	 * vulnerable.  Overall, only VMENTER_L1D_FLUSH_NEVER will
	 * require a nested hypervisor to do a flush of its own.
	 */
	if (l1tf_vmx_mitigation != VMENTER_L1D_FLUSH_NEVER)
		data |= ARCH_CAP_SKIP_VMENTRY_L1DFLUSH;

	if (!boot_cpu_has_bug(X86_BUG_CPU_MELTDOWN))
		data |= ARCH_CAP_RDCL_NO;
	if (!boot_cpu_has_bug(X86_BUG_SPEC_STORE_BYPASS))
		data |= ARCH_CAP_SSB_NO;
	if (!boot_cpu_has_bug(X86_BUG_MDS))
		data |= ARCH_CAP_MDS_NO;

	/*
	 * On TAA affected systems:
	 *      - nothing to do if TSX is disabled on the host.
	 *      - we emulate TSX_CTRL if present on the host.
	 *	  This lets the guest use VERW to clear CPU buffers.
	 */
	if (!boot_cpu_has(X86_FEATURE_RTM))
		data &= ~(ARCH_CAP_TAA_NO | ARCH_CAP_TSX_CTRL_MSR);
	else if (!boot_cpu_has_bug(X86_BUG_TAA))
		data |= ARCH_CAP_TAA_NO;

	return data;
}

static int kvm_get_msr_feature(struct kvm_msr_entry *msr)
{
	switch (msr->index) {
	case MSR_IA32_ARCH_CAPABILITIES:
		msr->data = kvm_get_arch_capabilities();
		break;
	case MSR_IA32_UCODE_REV:
		rdmsrl_safe(msr->index, &msr->data);
		break;
	default:
		return kvm_x86_ops.get_msr_feature(msr);
	}
	return 0;
}

static int do_get_msr_feature(struct kvm_vcpu *vcpu, unsigned index, u64 *data)
{
	struct kvm_msr_entry msr;
	int r;

	msr.index = index;
	r = kvm_get_msr_feature(&msr);

	if (r == KVM_MSR_RET_INVALID) {
		/* Unconditionally clear the output for simplicity */
		*data = 0;
		r = kvm_msr_ignored_check(vcpu, index, 0, false);
	}

	if (r)
		return r;

	*data = msr.data;

	return 0;
}

static bool __kvm_valid_efer(struct kvm_vcpu *vcpu, u64 efer)
{
	if (efer & EFER_FFXSR && !guest_cpuid_has(vcpu, X86_FEATURE_FXSR_OPT))
		return false;

	if (efer & EFER_SVME && !guest_cpuid_has(vcpu, X86_FEATURE_SVM))
		return false;

	if (efer & (EFER_LME | EFER_LMA) &&
	    !guest_cpuid_has(vcpu, X86_FEATURE_LM))
		return false;

	if (efer & EFER_NX && !guest_cpuid_has(vcpu, X86_FEATURE_NX))
		return false;

	return true;

}
bool kvm_valid_efer(struct kvm_vcpu *vcpu, u64 efer)
{
	if (efer & efer_reserved_bits)
		return false;

	return __kvm_valid_efer(vcpu, efer);
}
EXPORT_SYMBOL_GPL(kvm_valid_efer);

static int set_efer(struct kvm_vcpu *vcpu, struct msr_data *msr_info)
{
	u64 old_efer = vcpu->arch.efer;
	u64 efer = msr_info->data;

	if (efer & efer_reserved_bits)
		return 1;

	if (!msr_info->host_initiated) {
		if (!__kvm_valid_efer(vcpu, efer))
			return 1;

		if (is_paging(vcpu) &&
		    (vcpu->arch.efer & EFER_LME) != (efer & EFER_LME))
			return 1;
	}

	efer &= ~EFER_LMA;
	efer |= vcpu->arch.efer & EFER_LMA;

	kvm_x86_ops.set_efer(vcpu, efer);

	/* Update reserved bits */
	if ((efer ^ old_efer) & EFER_NX)
		kvm_mmu_reset_context(vcpu);

	return 0;
}

void kvm_enable_efer_bits(u64 mask)
{
       efer_reserved_bits &= ~mask;
}
EXPORT_SYMBOL_GPL(kvm_enable_efer_bits);

/*
 * Write @data into the MSR specified by @index.  Select MSR specific fault
 * checks are bypassed if @host_initiated is %true.
 * Returns 0 on success, non-0 otherwise.
 * Assumes vcpu_load() was already called.
 */
static int __kvm_set_msr(struct kvm_vcpu *vcpu, u32 index, u64 data,
			 bool host_initiated)
{
	struct msr_data msr;

	switch (index) {
	case MSR_FS_BASE:
	case MSR_GS_BASE:
	case MSR_KERNEL_GS_BASE:
	case MSR_CSTAR:
	case MSR_LSTAR:
		if (is_noncanonical_address(data, vcpu))
			return 1;
		break;
	case MSR_IA32_SYSENTER_EIP:
	case MSR_IA32_SYSENTER_ESP:
		/*
		 * IA32_SYSENTER_ESP and IA32_SYSENTER_EIP cause #GP if
		 * non-canonical address is written on Intel but not on
		 * AMD (which ignores the top 32-bits, because it does
		 * not implement 64-bit SYSENTER).
		 *
		 * 64-bit code should hence be able to write a non-canonical
		 * value on AMD.  Making the address canonical ensures that
		 * vmentry does not fail on Intel after writing a non-canonical
		 * value, and that something deterministic happens if the guest
		 * invokes 64-bit SYSENTER.
		 */
		data = get_canonical(data, vcpu_virt_addr_bits(vcpu));
	}

	msr.data = data;
	msr.index = index;
	msr.host_initiated = host_initiated;

	return kvm_x86_ops.set_msr(vcpu, &msr);
}

static int kvm_set_msr_ignored_check(struct kvm_vcpu *vcpu,
				     u32 index, u64 data, bool host_initiated)
{
	int ret = __kvm_set_msr(vcpu, index, data, host_initiated);

	if (ret == KVM_MSR_RET_INVALID)
		ret = kvm_msr_ignored_check(vcpu, index, data, true);

	return ret;
}

/*
 * Read the MSR specified by @index into @data.  Select MSR specific fault
 * checks are bypassed if @host_initiated is %true.
 * Returns 0 on success, non-0 otherwise.
 * Assumes vcpu_load() was already called.
 */
int __kvm_get_msr(struct kvm_vcpu *vcpu, u32 index, u64 *data,
		  bool host_initiated)
{
	struct msr_data msr;
	int ret;

	msr.index = index;
	msr.host_initiated = host_initiated;

	ret = kvm_x86_ops.get_msr(vcpu, &msr);
	if (!ret)
		*data = msr.data;
	return ret;
}

static int kvm_get_msr_ignored_check(struct kvm_vcpu *vcpu,
				     u32 index, u64 *data, bool host_initiated)
{
	int ret = __kvm_get_msr(vcpu, index, data, host_initiated);

	if (ret == KVM_MSR_RET_INVALID) {
		/* Unconditionally clear *data for simplicity */
		*data = 0;
		ret = kvm_msr_ignored_check(vcpu, index, 0, false);
	}

	return ret;
}

int kvm_get_msr(struct kvm_vcpu *vcpu, u32 index, u64 *data)
{
	return kvm_get_msr_ignored_check(vcpu, index, data, false);
}
EXPORT_SYMBOL_GPL(kvm_get_msr);

int kvm_set_msr(struct kvm_vcpu *vcpu, u32 index, u64 data)
{
	return kvm_set_msr_ignored_check(vcpu, index, data, false);
}
EXPORT_SYMBOL_GPL(kvm_set_msr);

int kvm_emulate_rdmsr(struct kvm_vcpu *vcpu)
{
	u32 ecx = kvm_rcx_read(vcpu);
	u64 data;

	if (kvm_get_msr(vcpu, ecx, &data)) {
		trace_kvm_msr_read_ex(ecx);
		kvm_inject_gp(vcpu, 0);
		return 1;
	}

	trace_kvm_msr_read(ecx, data);

	kvm_rax_write(vcpu, data & -1u);
	kvm_rdx_write(vcpu, (data >> 32) & -1u);
	return kvm_skip_emulated_instruction(vcpu);
}
EXPORT_SYMBOL_GPL(kvm_emulate_rdmsr);

int kvm_emulate_wrmsr(struct kvm_vcpu *vcpu)
{
	u32 ecx = kvm_rcx_read(vcpu);
	u64 data = kvm_read_edx_eax(vcpu);

	if (kvm_set_msr(vcpu, ecx, data)) {
		trace_kvm_msr_write_ex(ecx, data);
		kvm_inject_gp(vcpu, 0);
		return 1;
	}

	trace_kvm_msr_write(ecx, data);
	return kvm_skip_emulated_instruction(vcpu);
}
EXPORT_SYMBOL_GPL(kvm_emulate_wrmsr);

bool kvm_vcpu_exit_request(struct kvm_vcpu *vcpu)
{
	return vcpu->mode == EXITING_GUEST_MODE || kvm_request_pending(vcpu) ||
		xfer_to_guest_mode_work_pending();
}
EXPORT_SYMBOL_GPL(kvm_vcpu_exit_request);

/*
 * The fast path for frequent and performance sensitive wrmsr emulation,
 * i.e. the sending of IPI, sending IPI early in the VM-Exit flow reduces
 * the latency of virtual IPI by avoiding the expensive bits of transitioning
 * from guest to host, e.g. reacquiring KVM's SRCU lock. In contrast to the
 * other cases which must be called after interrupts are enabled on the host.
 */
static int handle_fastpath_set_x2apic_icr_irqoff(struct kvm_vcpu *vcpu, u64 data)
{
	if (!lapic_in_kernel(vcpu) || !apic_x2apic_mode(vcpu->arch.apic))
		return 1;

	if (((data & APIC_SHORT_MASK) == APIC_DEST_NOSHORT) &&
		((data & APIC_DEST_MASK) == APIC_DEST_PHYSICAL) &&
		((data & APIC_MODE_MASK) == APIC_DM_FIXED) &&
		((u32)(data >> 32) != X2APIC_BROADCAST)) {

		data &= ~(1 << 12);
		kvm_apic_send_ipi(vcpu->arch.apic, (u32)data, (u32)(data >> 32));
		kvm_lapic_set_reg(vcpu->arch.apic, APIC_ICR2, (u32)(data >> 32));
		kvm_lapic_set_reg(vcpu->arch.apic, APIC_ICR, (u32)data);
		trace_kvm_apic_write(APIC_ICR, (u32)data);
		return 0;
	}

	return 1;
}

static int handle_fastpath_set_tscdeadline(struct kvm_vcpu *vcpu, u64 data)
{
	if (!kvm_can_use_hv_timer(vcpu))
		return 1;

	kvm_set_lapic_tscdeadline_msr(vcpu, data);
	return 0;
}

fastpath_t handle_fastpath_set_msr_irqoff(struct kvm_vcpu *vcpu)
{
	u32 msr = kvm_rcx_read(vcpu);
	u64 data;
	fastpath_t ret = EXIT_FASTPATH_NONE;

	switch (msr) {
	case APIC_BASE_MSR + (APIC_ICR >> 4):
		data = kvm_read_edx_eax(vcpu);
		if (!handle_fastpath_set_x2apic_icr_irqoff(vcpu, data)) {
			kvm_skip_emulated_instruction(vcpu);
			ret = EXIT_FASTPATH_EXIT_HANDLED;
		}
		break;
	case MSR_IA32_TSCDEADLINE:
		data = kvm_read_edx_eax(vcpu);
		if (!handle_fastpath_set_tscdeadline(vcpu, data)) {
			kvm_skip_emulated_instruction(vcpu);
			ret = EXIT_FASTPATH_REENTER_GUEST;
		}
		break;
	default:
		break;
	}

	if (ret != EXIT_FASTPATH_NONE)
		trace_kvm_msr_write(msr, data);

	return ret;
}
EXPORT_SYMBOL_GPL(handle_fastpath_set_msr_irqoff);

/*
 * Adapt set_msr() to msr_io()'s calling convention
 */
static int do_get_msr(struct kvm_vcpu *vcpu, unsigned index, u64 *data)
{
	return kvm_get_msr_ignored_check(vcpu, index, data, true);
}

static int do_set_msr(struct kvm_vcpu *vcpu, unsigned index, u64 *data)
{
	return kvm_set_msr_ignored_check(vcpu, index, *data, true);
}

#ifdef CONFIG_X86_64
struct pvclock_clock {
	int vclock_mode;
	u64 cycle_last;
	u64 mask;
	u32 mult;
	u32 shift;
	u64 base_cycles;
	u64 offset;
};

struct pvclock_gtod_data {
	seqcount_t	seq;

	struct pvclock_clock clock; /* extract of a clocksource struct */
	struct pvclock_clock raw_clock; /* extract of a clocksource struct */

	ktime_t		offs_boot;
	u64		wall_time_sec;
};

static struct pvclock_gtod_data pvclock_gtod_data;

static void update_pvclock_gtod(struct timekeeper *tk)
{
	struct pvclock_gtod_data *vdata = &pvclock_gtod_data;

	write_seqcount_begin(&vdata->seq);

	/* copy pvclock gtod data */
	vdata->clock.vclock_mode	= tk->tkr_mono.clock->vdso_clock_mode;
	vdata->clock.cycle_last		= tk->tkr_mono.cycle_last;
	vdata->clock.mask		= tk->tkr_mono.mask;
	vdata->clock.mult		= tk->tkr_mono.mult;
	vdata->clock.shift		= tk->tkr_mono.shift;
	vdata->clock.base_cycles	= tk->tkr_mono.xtime_nsec;
	vdata->clock.offset		= tk->tkr_mono.base;

	vdata->raw_clock.vclock_mode	= tk->tkr_raw.clock->vdso_clock_mode;
	vdata->raw_clock.cycle_last	= tk->tkr_raw.cycle_last;
	vdata->raw_clock.mask		= tk->tkr_raw.mask;
	vdata->raw_clock.mult		= tk->tkr_raw.mult;
	vdata->raw_clock.shift		= tk->tkr_raw.shift;
	vdata->raw_clock.base_cycles	= tk->tkr_raw.xtime_nsec;
	vdata->raw_clock.offset		= tk->tkr_raw.base;

	vdata->wall_time_sec            = tk->xtime_sec;

	vdata->offs_boot		= tk->offs_boot;

	write_seqcount_end(&vdata->seq);
}

static s64 get_kvmclock_base_ns(void)
{
	/* Count up from boot time, but with the frequency of the raw clock.  */
	return ktime_to_ns(ktime_add(ktime_get_raw(), pvclock_gtod_data.offs_boot));
}
#else
static s64 get_kvmclock_base_ns(void)
{
	/* Master clock not used, so we can just use CLOCK_BOOTTIME.  */
	return ktime_get_boottime_ns();
}
#endif

void kvm_set_pending_timer(struct kvm_vcpu *vcpu)
{
	kvm_make_request(KVM_REQ_PENDING_TIMER, vcpu);
	kvm_vcpu_kick(vcpu);
}

static void kvm_write_wall_clock(struct kvm *kvm, gpa_t wall_clock)
{
	int version;
	int r;
	struct pvclock_wall_clock wc;
	u64 wall_nsec;

	if (!wall_clock)
		return;

	r = kvm_read_guest(kvm, wall_clock, &version, sizeof(version));
	if (r)
		return;

	if (version & 1)
		++version;  /* first time write, random junk */

	++version;

	if (kvm_write_guest(kvm, wall_clock, &version, sizeof(version)))
		return;

	/*
	 * The guest calculates current wall clock time by adding
	 * system time (updated by kvm_guest_time_update below) to the
	 * wall clock specified here.  We do the reverse here.
	 */
	wall_nsec = ktime_get_real_ns() - get_kvmclock_ns(kvm);

	wc.nsec = do_div(wall_nsec, 1000000000);
	wc.sec = (u32)wall_nsec; /* overflow in 2106 guest time */
	wc.version = version;

	kvm_write_guest(kvm, wall_clock, &wc, sizeof(wc));

	version++;
	kvm_write_guest(kvm, wall_clock, &version, sizeof(version));
}

static uint32_t div_frac(uint32_t dividend, uint32_t divisor)
{
	do_shl32_div32(dividend, divisor);
	return dividend;
}

static void kvm_get_time_scale(uint64_t scaled_hz, uint64_t base_hz,
			       s8 *pshift, u32 *pmultiplier)
{
	uint64_t scaled64;
	int32_t  shift = 0;
	uint64_t tps64;
	uint32_t tps32;

	tps64 = base_hz;
	scaled64 = scaled_hz;
	while (tps64 > scaled64*2 || tps64 & 0xffffffff00000000ULL) {
		tps64 >>= 1;
		shift--;
	}

	tps32 = (uint32_t)tps64;
	while (tps32 <= scaled64 || scaled64 & 0xffffffff00000000ULL) {
		if (scaled64 & 0xffffffff00000000ULL || tps32 & 0x80000000)
			scaled64 >>= 1;
		else
			tps32 <<= 1;
		shift++;
	}

	*pshift = shift;
	*pmultiplier = div_frac(scaled64, tps32);
}

#ifdef CONFIG_X86_64
static atomic_t kvm_guest_has_master_clock = ATOMIC_INIT(0);
#endif

static DEFINE_PER_CPU(unsigned long, cpu_tsc_khz);
static unsigned long max_tsc_khz;

static u32 adjust_tsc_khz(u32 khz, s32 ppm)
{
	u64 v = (u64)khz * (1000000 + ppm);
	do_div(v, 1000000);
	return v;
}

static int set_tsc_khz(struct kvm_vcpu *vcpu, u32 user_tsc_khz, bool scale)
{
	u64 ratio;

	/* Guest TSC same frequency as host TSC? */
	if (!scale) {
		vcpu->arch.tsc_scaling_ratio = kvm_default_tsc_scaling_ratio;
		return 0;
	}

	/* TSC scaling supported? */
	if (!kvm_has_tsc_control) {
		if (user_tsc_khz > tsc_khz) {
			vcpu->arch.tsc_catchup = 1;
			vcpu->arch.tsc_always_catchup = 1;
			return 0;
		} else {
			pr_warn_ratelimited("user requested TSC rate below hardware speed\n");
			return -1;
		}
	}

	/* TSC scaling required  - calculate ratio */
	ratio = mul_u64_u32_div(1ULL << kvm_tsc_scaling_ratio_frac_bits,
				user_tsc_khz, tsc_khz);

	if (ratio == 0 || ratio >= kvm_max_tsc_scaling_ratio) {
		pr_warn_ratelimited("Invalid TSC scaling ratio - virtual-tsc-khz=%u\n",
			            user_tsc_khz);
		return -1;
	}

	vcpu->arch.tsc_scaling_ratio = ratio;
	return 0;
}

static int kvm_set_tsc_khz(struct kvm_vcpu *vcpu, u32 user_tsc_khz)
{
	u32 thresh_lo, thresh_hi;
	int use_scaling = 0;

	/* tsc_khz can be zero if TSC calibration fails */
	if (user_tsc_khz == 0) {
		/* set tsc_scaling_ratio to a safe value */
		vcpu->arch.tsc_scaling_ratio = kvm_default_tsc_scaling_ratio;
		return -1;
	}

	/* Compute a scale to convert nanoseconds in TSC cycles */
	kvm_get_time_scale(user_tsc_khz * 1000LL, NSEC_PER_SEC,
			   &vcpu->arch.virtual_tsc_shift,
			   &vcpu->arch.virtual_tsc_mult);
	vcpu->arch.virtual_tsc_khz = user_tsc_khz;

	/*
	 * Compute the variation in TSC rate which is acceptable
	 * within the range of tolerance and decide if the
	 * rate being applied is within that bounds of the hardware
	 * rate.  If so, no scaling or compensation need be done.
	 */
	thresh_lo = adjust_tsc_khz(tsc_khz, -tsc_tolerance_ppm);
	thresh_hi = adjust_tsc_khz(tsc_khz, tsc_tolerance_ppm);
	if (user_tsc_khz < thresh_lo || user_tsc_khz > thresh_hi) {
		pr_debug("kvm: requested TSC rate %u falls outside tolerance [%u,%u]\n", user_tsc_khz, thresh_lo, thresh_hi);
		use_scaling = 1;
	}
	return set_tsc_khz(vcpu, user_tsc_khz, use_scaling);
}

static u64 compute_guest_tsc(struct kvm_vcpu *vcpu, s64 kernel_ns)
{
	u64 tsc = pvclock_scale_delta(kernel_ns-vcpu->arch.this_tsc_nsec,
				      vcpu->arch.virtual_tsc_mult,
				      vcpu->arch.virtual_tsc_shift);
	tsc += vcpu->arch.this_tsc_write;
	return tsc;
}

static inline int gtod_is_based_on_tsc(int mode)
{
	return mode == VDSO_CLOCKMODE_TSC || mode == VDSO_CLOCKMODE_HVCLOCK;
}

static void kvm_track_tsc_matching(struct kvm_vcpu *vcpu)
{
#ifdef CONFIG_X86_64
	bool vcpus_matched;
	struct kvm_arch *ka = &vcpu->kvm->arch;
	struct pvclock_gtod_data *gtod = &pvclock_gtod_data;

	vcpus_matched = (ka->nr_vcpus_matched_tsc + 1 ==
			 atomic_read(&vcpu->kvm->online_vcpus));

	/*
	 * Once the masterclock is enabled, always perform request in
	 * order to update it.
	 *
	 * In order to enable masterclock, the host clocksource must be TSC
	 * and the vcpus need to have matched TSCs.  When that happens,
	 * perform request to enable masterclock.
	 */
	if (ka->use_master_clock ||
	    (gtod_is_based_on_tsc(gtod->clock.vclock_mode) && vcpus_matched))
		kvm_make_request(KVM_REQ_MASTERCLOCK_UPDATE, vcpu);

	trace_kvm_track_tsc(vcpu->vcpu_id, ka->nr_vcpus_matched_tsc,
			    atomic_read(&vcpu->kvm->online_vcpus),
		            ka->use_master_clock, gtod->clock.vclock_mode);
#endif
}

static void update_ia32_tsc_adjust_msr(struct kvm_vcpu *vcpu, s64 offset)
{
	u64 curr_offset = vcpu->arch.l1_tsc_offset;
	vcpu->arch.ia32_tsc_adjust_msr += offset - curr_offset;
}

/*
 * Multiply tsc by a fixed point number represented by ratio.
 *
 * The most significant 64-N bits (mult) of ratio represent the
 * integral part of the fixed point number; the remaining N bits
 * (frac) represent the fractional part, ie. ratio represents a fixed
 * point number (mult + frac * 2^(-N)).
 *
 * N equals to kvm_tsc_scaling_ratio_frac_bits.
 */
static inline u64 __scale_tsc(u64 ratio, u64 tsc)
{
	return mul_u64_u64_shr(tsc, ratio, kvm_tsc_scaling_ratio_frac_bits);
}

u64 kvm_scale_tsc(struct kvm_vcpu *vcpu, u64 tsc)
{
	u64 _tsc = tsc;
	u64 ratio = vcpu->arch.tsc_scaling_ratio;

	if (ratio != kvm_default_tsc_scaling_ratio)
		_tsc = __scale_tsc(ratio, tsc);

	return _tsc;
}
EXPORT_SYMBOL_GPL(kvm_scale_tsc);

static u64 kvm_compute_tsc_offset(struct kvm_vcpu *vcpu, u64 target_tsc)
{
	u64 tsc;

	tsc = kvm_scale_tsc(vcpu, rdtsc());

	return target_tsc - tsc;
}

u64 kvm_read_l1_tsc(struct kvm_vcpu *vcpu, u64 host_tsc)
{
	return vcpu->arch.l1_tsc_offset + kvm_scale_tsc(vcpu, host_tsc);
}
EXPORT_SYMBOL_GPL(kvm_read_l1_tsc);

static void kvm_vcpu_write_tsc_offset(struct kvm_vcpu *vcpu, u64 offset)
{
	vcpu->arch.l1_tsc_offset = offset;
	vcpu->arch.tsc_offset = kvm_x86_ops.write_l1_tsc_offset(vcpu, offset);
}

static inline bool kvm_check_tsc_unstable(void)
{
#ifdef CONFIG_X86_64
	/*
	 * TSC is marked unstable when we're running on Hyper-V,
	 * 'TSC page' clocksource is good.
	 */
	if (pvclock_gtod_data.clock.vclock_mode == VDSO_CLOCKMODE_HVCLOCK)
		return false;
#endif
	return check_tsc_unstable();
}

void kvm_write_tsc(struct kvm_vcpu *vcpu, struct msr_data *msr)
{
	struct kvm *kvm = vcpu->kvm;
	u64 offset, ns, elapsed;
	unsigned long flags;
	bool matched;
	bool already_matched;
	u64 data = msr->data;
	bool synchronizing = false;

	raw_spin_lock_irqsave(&kvm->arch.tsc_write_lock, flags);
	offset = kvm_compute_tsc_offset(vcpu, data);
	ns = get_kvmclock_base_ns();
	elapsed = ns - kvm->arch.last_tsc_nsec;

	if (vcpu->arch.virtual_tsc_khz) {
		if (data == 0 && msr->host_initiated) {
			/*
			 * detection of vcpu initialization -- need to sync
			 * with other vCPUs. This particularly helps to keep
			 * kvm_clock stable after CPU hotplug
			 */
			synchronizing = true;
		} else {
			u64 tsc_exp = kvm->arch.last_tsc_write +
						nsec_to_cycles(vcpu, elapsed);
			u64 tsc_hz = vcpu->arch.virtual_tsc_khz * 1000LL;
			/*
			 * Special case: TSC write with a small delta (1 second)
			 * of virtual cycle time against real time is
			 * interpreted as an attempt to synchronize the CPU.
			 */
			synchronizing = data < tsc_exp + tsc_hz &&
					data + tsc_hz > tsc_exp;
		}
	}

	/*
	 * For a reliable TSC, we can match TSC offsets, and for an unstable
	 * TSC, we add elapsed time in this computation.  We could let the
	 * compensation code attempt to catch up if we fall behind, but
	 * it's better to try to match offsets from the beginning.
         */
	if (synchronizing &&
	    vcpu->arch.virtual_tsc_khz == kvm->arch.last_tsc_khz) {
		if (!kvm_check_tsc_unstable()) {
			offset = kvm->arch.cur_tsc_offset;
		} else {
			u64 delta = nsec_to_cycles(vcpu, elapsed);
			data += delta;
			offset = kvm_compute_tsc_offset(vcpu, data);
		}
		matched = true;
		already_matched = (vcpu->arch.this_tsc_generation == kvm->arch.cur_tsc_generation);
	} else {
		/*
		 * We split periods of matched TSC writes into generations.
		 * For each generation, we track the original measured
		 * nanosecond time, offset, and write, so if TSCs are in
		 * sync, we can match exact offset, and if not, we can match
		 * exact software computation in compute_guest_tsc()
		 *
		 * These values are tracked in kvm->arch.cur_xxx variables.
		 */
		kvm->arch.cur_tsc_generation++;
		kvm->arch.cur_tsc_nsec = ns;
		kvm->arch.cur_tsc_write = data;
		kvm->arch.cur_tsc_offset = offset;
		matched = false;
	}

	/*
	 * We also track th most recent recorded KHZ, write and time to
	 * allow the matching interval to be extended at each write.
	 */
	kvm->arch.last_tsc_nsec = ns;
	kvm->arch.last_tsc_write = data;
	kvm->arch.last_tsc_khz = vcpu->arch.virtual_tsc_khz;

	vcpu->arch.last_guest_tsc = data;

	/* Keep track of which generation this VCPU has synchronized to */
	vcpu->arch.this_tsc_generation = kvm->arch.cur_tsc_generation;
	vcpu->arch.this_tsc_nsec = kvm->arch.cur_tsc_nsec;
	vcpu->arch.this_tsc_write = kvm->arch.cur_tsc_write;

	if (!msr->host_initiated && guest_cpuid_has(vcpu, X86_FEATURE_TSC_ADJUST))
		update_ia32_tsc_adjust_msr(vcpu, offset);

	kvm_vcpu_write_tsc_offset(vcpu, offset);
	raw_spin_unlock_irqrestore(&kvm->arch.tsc_write_lock, flags);

	spin_lock(&kvm->arch.pvclock_gtod_sync_lock);
	if (!matched) {
		kvm->arch.nr_vcpus_matched_tsc = 0;
	} else if (!already_matched) {
		kvm->arch.nr_vcpus_matched_tsc++;
	}

	kvm_track_tsc_matching(vcpu);
	spin_unlock(&kvm->arch.pvclock_gtod_sync_lock);
}

EXPORT_SYMBOL_GPL(kvm_write_tsc);

static inline void adjust_tsc_offset_guest(struct kvm_vcpu *vcpu,
					   s64 adjustment)
{
	u64 tsc_offset = vcpu->arch.l1_tsc_offset;
	kvm_vcpu_write_tsc_offset(vcpu, tsc_offset + adjustment);
}

static inline void adjust_tsc_offset_host(struct kvm_vcpu *vcpu, s64 adjustment)
{
	if (vcpu->arch.tsc_scaling_ratio != kvm_default_tsc_scaling_ratio)
		WARN_ON(adjustment < 0);
	adjustment = kvm_scale_tsc(vcpu, (u64) adjustment);
	adjust_tsc_offset_guest(vcpu, adjustment);
}

#ifdef CONFIG_X86_64

static u64 read_tsc(void)
{
	u64 ret = (u64)rdtsc_ordered();
	u64 last = pvclock_gtod_data.clock.cycle_last;

	if (likely(ret >= last))
		return ret;

	/*
	 * GCC likes to generate cmov here, but this branch is extremely
	 * predictable (it's just a function of time and the likely is
	 * very likely) and there's a data dependence, so force GCC
	 * to generate a branch instead.  I don't barrier() because
	 * we don't actually need a barrier, and if this function
	 * ever gets inlined it will generate worse code.
	 */
	asm volatile ("");
	return last;
}

static inline u64 vgettsc(struct pvclock_clock *clock, u64 *tsc_timestamp,
			  int *mode)
{
	long v;
	u64 tsc_pg_val;

	switch (clock->vclock_mode) {
	case VDSO_CLOCKMODE_HVCLOCK:
		tsc_pg_val = hv_read_tsc_page_tsc(hv_get_tsc_page(),
						  tsc_timestamp);
		if (tsc_pg_val != U64_MAX) {
			/* TSC page valid */
			*mode = VDSO_CLOCKMODE_HVCLOCK;
			v = (tsc_pg_val - clock->cycle_last) &
				clock->mask;
		} else {
			/* TSC page invalid */
			*mode = VDSO_CLOCKMODE_NONE;
		}
		break;
	case VDSO_CLOCKMODE_TSC:
		*mode = VDSO_CLOCKMODE_TSC;
		*tsc_timestamp = read_tsc();
		v = (*tsc_timestamp - clock->cycle_last) &
			clock->mask;
		break;
	default:
		*mode = VDSO_CLOCKMODE_NONE;
	}

	if (*mode == VDSO_CLOCKMODE_NONE)
		*tsc_timestamp = v = 0;

	return v * clock->mult;
}

static int do_monotonic_raw(s64 *t, u64 *tsc_timestamp)
{
	struct pvclock_gtod_data *gtod = &pvclock_gtod_data;
	unsigned long seq;
	int mode;
	u64 ns;

	do {
		seq = read_seqcount_begin(&gtod->seq);
		ns = gtod->raw_clock.base_cycles;
		ns += vgettsc(&gtod->raw_clock, tsc_timestamp, &mode);
		ns >>= gtod->raw_clock.shift;
		ns += ktime_to_ns(ktime_add(gtod->raw_clock.offset, gtod->offs_boot));
	} while (unlikely(read_seqcount_retry(&gtod->seq, seq)));
	*t = ns;

	return mode;
}

static int do_realtime(struct timespec64 *ts, u64 *tsc_timestamp)
{
	struct pvclock_gtod_data *gtod = &pvclock_gtod_data;
	unsigned long seq;
	int mode;
	u64 ns;

	do {
		seq = read_seqcount_begin(&gtod->seq);
		ts->tv_sec = gtod->wall_time_sec;
		ns = gtod->clock.base_cycles;
		ns += vgettsc(&gtod->clock, tsc_timestamp, &mode);
		ns >>= gtod->clock.shift;
	} while (unlikely(read_seqcount_retry(&gtod->seq, seq)));

	ts->tv_sec += __iter_div_u64_rem(ns, NSEC_PER_SEC, &ns);
	ts->tv_nsec = ns;

	return mode;
}

/* returns true if host is using TSC based clocksource */
static bool kvm_get_time_and_clockread(s64 *kernel_ns, u64 *tsc_timestamp)
{
	/* checked again under seqlock below */
	if (!gtod_is_based_on_tsc(pvclock_gtod_data.clock.vclock_mode))
		return false;

	return gtod_is_based_on_tsc(do_monotonic_raw(kernel_ns,
						      tsc_timestamp));
}

/* returns true if host is using TSC based clocksource */
static bool kvm_get_walltime_and_clockread(struct timespec64 *ts,
					   u64 *tsc_timestamp)
{
	/* checked again under seqlock below */
	if (!gtod_is_based_on_tsc(pvclock_gtod_data.clock.vclock_mode))
		return false;

	return gtod_is_based_on_tsc(do_realtime(ts, tsc_timestamp));
}
#endif

/*
 *
 * Assuming a stable TSC across physical CPUS, and a stable TSC
 * across virtual CPUs, the following condition is possible.
 * Each numbered line represents an event visible to both
 * CPUs at the next numbered event.
 *
 * "timespecX" represents host monotonic time. "tscX" represents
 * RDTSC value.
 *
 * 		VCPU0 on CPU0		|	VCPU1 on CPU1
 *
 * 1.  read timespec0,tsc0
 * 2.					| timespec1 = timespec0 + N
 * 					| tsc1 = tsc0 + M
 * 3. transition to guest		| transition to guest
 * 4. ret0 = timespec0 + (rdtsc - tsc0) |
 * 5.				        | ret1 = timespec1 + (rdtsc - tsc1)
 * 				        | ret1 = timespec0 + N + (rdtsc - (tsc0 + M))
 *
 * Since ret0 update is visible to VCPU1 at time 5, to obey monotonicity:
 *
 * 	- ret0 < ret1
 *	- timespec0 + (rdtsc - tsc0) < timespec0 + N + (rdtsc - (tsc0 + M))
 *		...
 *	- 0 < N - M => M < N
 *
 * That is, when timespec0 != timespec1, M < N. Unfortunately that is not
 * always the case (the difference between two distinct xtime instances
 * might be smaller then the difference between corresponding TSC reads,
 * when updating guest vcpus pvclock areas).
 *
 * To avoid that problem, do not allow visibility of distinct
 * system_timestamp/tsc_timestamp values simultaneously: use a master
 * copy of host monotonic time values. Update that master copy
 * in lockstep.
 *
 * Rely on synchronization of host TSCs and guest TSCs for monotonicity.
 *
 */

static void pvclock_update_vm_gtod_copy(struct kvm *kvm)
{
#ifdef CONFIG_X86_64
	struct kvm_arch *ka = &kvm->arch;
	int vclock_mode;
	bool host_tsc_clocksource, vcpus_matched;

	vcpus_matched = (ka->nr_vcpus_matched_tsc + 1 ==
			atomic_read(&kvm->online_vcpus));

	/*
	 * If the host uses TSC clock, then passthrough TSC as stable
	 * to the guest.
	 */
	host_tsc_clocksource = kvm_get_time_and_clockread(
					&ka->master_kernel_ns,
					&ka->master_cycle_now);

	ka->use_master_clock = host_tsc_clocksource && vcpus_matched
				&& !ka->backwards_tsc_observed
				&& !ka->boot_vcpu_runs_old_kvmclock;

	if (ka->use_master_clock)
		atomic_set(&kvm_guest_has_master_clock, 1);

	vclock_mode = pvclock_gtod_data.clock.vclock_mode;
	trace_kvm_update_master_clock(ka->use_master_clock, vclock_mode,
					vcpus_matched);
#endif
}

void kvm_make_mclock_inprogress_request(struct kvm *kvm)
{
	kvm_make_all_cpus_request(kvm, KVM_REQ_MCLOCK_INPROGRESS);
}

static void kvm_gen_update_masterclock(struct kvm *kvm)
{
#ifdef CONFIG_X86_64
	int i;
	struct kvm_vcpu *vcpu;
	struct kvm_arch *ka = &kvm->arch;

	spin_lock(&ka->pvclock_gtod_sync_lock);
	kvm_make_mclock_inprogress_request(kvm);
	/* no guest entries from this point */
	pvclock_update_vm_gtod_copy(kvm);

	kvm_for_each_vcpu(i, vcpu, kvm)
		kvm_make_request(KVM_REQ_CLOCK_UPDATE, vcpu);

	/* guest entries allowed */
	kvm_for_each_vcpu(i, vcpu, kvm)
		kvm_clear_request(KVM_REQ_MCLOCK_INPROGRESS, vcpu);

	spin_unlock(&ka->pvclock_gtod_sync_lock);
#endif
}

u64 get_kvmclock_ns(struct kvm *kvm)
{
	struct kvm_arch *ka = &kvm->arch;
	struct pvclock_vcpu_time_info hv_clock;
	u64 ret;

	spin_lock(&ka->pvclock_gtod_sync_lock);
	if (!ka->use_master_clock) {
		spin_unlock(&ka->pvclock_gtod_sync_lock);
		return get_kvmclock_base_ns() + ka->kvmclock_offset;
	}

	hv_clock.tsc_timestamp = ka->master_cycle_now;
	hv_clock.system_time = ka->master_kernel_ns + ka->kvmclock_offset;
	spin_unlock(&ka->pvclock_gtod_sync_lock);

	/* both __this_cpu_read() and rdtsc() should be on the same cpu */
	get_cpu();

	if (__this_cpu_read(cpu_tsc_khz)) {
		kvm_get_time_scale(NSEC_PER_SEC, __this_cpu_read(cpu_tsc_khz) * 1000LL,
				   &hv_clock.tsc_shift,
				   &hv_clock.tsc_to_system_mul);
		ret = __pvclock_read_cycles(&hv_clock, rdtsc());
	} else
		ret = get_kvmclock_base_ns() + ka->kvmclock_offset;

	put_cpu();

	return ret;
}

static void kvm_setup_pvclock_page(struct kvm_vcpu *v)
{
	struct kvm_vcpu_arch *vcpu = &v->arch;
	struct pvclock_vcpu_time_info guest_hv_clock;

	if (unlikely(kvm_read_guest_cached(v->kvm, &vcpu->pv_time,
		&guest_hv_clock, sizeof(guest_hv_clock))))
		return;

	/* This VCPU is paused, but it's legal for a guest to read another
	 * VCPU's kvmclock, so we really have to follow the specification where
	 * it says that version is odd if data is being modified, and even after
	 * it is consistent.
	 *
	 * Version field updates must be kept separate.  This is because
	 * kvm_write_guest_cached might use a "rep movs" instruction, and
	 * writes within a string instruction are weakly ordered.  So there
	 * are three writes overall.
	 *
	 * As a small optimization, only write the version field in the first
	 * and third write.  The vcpu->pv_time cache is still valid, because the
	 * version field is the first in the struct.
	 */
	BUILD_BUG_ON(offsetof(struct pvclock_vcpu_time_info, version) != 0);

	if (guest_hv_clock.version & 1)
		++guest_hv_clock.version;  /* first time write, random junk */

	vcpu->hv_clock.version = guest_hv_clock.version + 1;
	kvm_write_guest_cached(v->kvm, &vcpu->pv_time,
				&vcpu->hv_clock,
				sizeof(vcpu->hv_clock.version));

	smp_wmb();

	/* retain PVCLOCK_GUEST_STOPPED if set in guest copy */
	vcpu->hv_clock.flags |= (guest_hv_clock.flags & PVCLOCK_GUEST_STOPPED);

	if (vcpu->pvclock_set_guest_stopped_request) {
		vcpu->hv_clock.flags |= PVCLOCK_GUEST_STOPPED;
		vcpu->pvclock_set_guest_stopped_request = false;
	}

	trace_kvm_pvclock_update(v->vcpu_id, &vcpu->hv_clock);

	kvm_write_guest_cached(v->kvm, &vcpu->pv_time,
				&vcpu->hv_clock,
				sizeof(vcpu->hv_clock));

	smp_wmb();

	vcpu->hv_clock.version++;
	kvm_write_guest_cached(v->kvm, &vcpu->pv_time,
				&vcpu->hv_clock,
				sizeof(vcpu->hv_clock.version));
}

static int kvm_guest_time_update(struct kvm_vcpu *v)
{
	unsigned long flags, tgt_tsc_khz;
	struct kvm_vcpu_arch *vcpu = &v->arch;
	struct kvm_arch *ka = &v->kvm->arch;
	s64 kernel_ns;
	u64 tsc_timestamp, host_tsc;
	u8 pvclock_flags;
	bool use_master_clock;

	kernel_ns = 0;
	host_tsc = 0;

	/*
	 * If the host uses TSC clock, then passthrough TSC as stable
	 * to the guest.
	 */
	spin_lock(&ka->pvclock_gtod_sync_lock);
	use_master_clock = ka->use_master_clock;
	if (use_master_clock) {
		host_tsc = ka->master_cycle_now;
		kernel_ns = ka->master_kernel_ns;
	}
	spin_unlock(&ka->pvclock_gtod_sync_lock);

	/* Keep irq disabled to prevent changes to the clock */
	local_irq_save(flags);
	tgt_tsc_khz = __this_cpu_read(cpu_tsc_khz);
	if (unlikely(tgt_tsc_khz == 0)) {
		local_irq_restore(flags);
		kvm_make_request(KVM_REQ_CLOCK_UPDATE, v);
		return 1;
	}
	if (!use_master_clock) {
		host_tsc = rdtsc();
		kernel_ns = get_kvmclock_base_ns();
	}

	tsc_timestamp = kvm_read_l1_tsc(v, host_tsc);

	/*
	 * We may have to catch up the TSC to match elapsed wall clock
	 * time for two reasons, even if kvmclock is used.
	 *   1) CPU could have been running below the maximum TSC rate
	 *   2) Broken TSC compensation resets the base at each VCPU
	 *      entry to avoid unknown leaps of TSC even when running
	 *      again on the same CPU.  This may cause apparent elapsed
	 *      time to disappear, and the guest to stand still or run
	 *	very slowly.
	 */
	if (vcpu->tsc_catchup) {
		u64 tsc = compute_guest_tsc(v, kernel_ns);
		if (tsc > tsc_timestamp) {
			adjust_tsc_offset_guest(v, tsc - tsc_timestamp);
			tsc_timestamp = tsc;
		}
	}

	local_irq_restore(flags);

	/* With all the info we got, fill in the values */

	if (kvm_has_tsc_control)
		tgt_tsc_khz = kvm_scale_tsc(v, tgt_tsc_khz);

	if (unlikely(vcpu->hw_tsc_khz != tgt_tsc_khz)) {
		kvm_get_time_scale(NSEC_PER_SEC, tgt_tsc_khz * 1000LL,
				   &vcpu->hv_clock.tsc_shift,
				   &vcpu->hv_clock.tsc_to_system_mul);
		vcpu->hw_tsc_khz = tgt_tsc_khz;
	}

	vcpu->hv_clock.tsc_timestamp = tsc_timestamp;
	vcpu->hv_clock.system_time = kernel_ns + v->kvm->arch.kvmclock_offset;
	vcpu->last_guest_tsc = tsc_timestamp;

	/* If the host uses TSC clocksource, then it is stable */
	pvclock_flags = 0;
	if (use_master_clock)
		pvclock_flags |= PVCLOCK_TSC_STABLE_BIT;

	vcpu->hv_clock.flags = pvclock_flags;

	if (vcpu->pv_time_enabled)
		kvm_setup_pvclock_page(v);
	if (v == kvm_get_vcpu(v->kvm, 0))
		kvm_hv_setup_tsc_page(v->kvm, &vcpu->hv_clock);
	return 0;
}

/*
 * kvmclock updates which are isolated to a given vcpu, such as
 * vcpu->cpu migration, should not allow system_timestamp from
 * the rest of the vcpus to remain static. Otherwise ntp frequency
 * correction applies to one vcpu's system_timestamp but not
 * the others.
 *
 * So in those cases, request a kvmclock update for all vcpus.
 * We need to rate-limit these requests though, as they can
 * considerably slow guests that have a large number of vcpus.
 * The time for a remote vcpu to update its kvmclock is bound
 * by the delay we use to rate-limit the updates.
 */

#define KVMCLOCK_UPDATE_DELAY msecs_to_jiffies(100)

static void kvmclock_update_fn(struct work_struct *work)
{
	int i;
	struct delayed_work *dwork = to_delayed_work(work);
	struct kvm_arch *ka = container_of(dwork, struct kvm_arch,
					   kvmclock_update_work);
	struct kvm *kvm = container_of(ka, struct kvm, arch);
	struct kvm_vcpu *vcpu;

	kvm_for_each_vcpu(i, vcpu, kvm) {
		kvm_make_request(KVM_REQ_CLOCK_UPDATE, vcpu);
		kvm_vcpu_kick(vcpu);
	}
}

static void kvm_gen_kvmclock_update(struct kvm_vcpu *v)
{
	struct kvm *kvm = v->kvm;

	kvm_make_request(KVM_REQ_CLOCK_UPDATE, v);
	schedule_delayed_work(&kvm->arch.kvmclock_update_work,
					KVMCLOCK_UPDATE_DELAY);
}

#define KVMCLOCK_SYNC_PERIOD (300 * HZ)

static void kvmclock_sync_fn(struct work_struct *work)
{
	struct delayed_work *dwork = to_delayed_work(work);
	struct kvm_arch *ka = container_of(dwork, struct kvm_arch,
					   kvmclock_sync_work);
	struct kvm *kvm = container_of(ka, struct kvm, arch);

	if (!kvmclock_periodic_sync)
		return;

	schedule_delayed_work(&kvm->arch.kvmclock_update_work, 0);
	schedule_delayed_work(&kvm->arch.kvmclock_sync_work,
					KVMCLOCK_SYNC_PERIOD);
}

/*
 * On AMD, HWCR[McStatusWrEn] controls whether setting MCi_STATUS results in #GP.
 */
static bool can_set_mci_status(struct kvm_vcpu *vcpu)
{
	/* McStatusWrEn enabled? */
	if (guest_cpuid_is_amd_or_hygon(vcpu))
		return !!(vcpu->arch.msr_hwcr & BIT_ULL(18));

	return false;
}

static int set_msr_mce(struct kvm_vcpu *vcpu, struct msr_data *msr_info)
{
	u64 mcg_cap = vcpu->arch.mcg_cap;
	unsigned bank_num = mcg_cap & 0xff;
	u32 msr = msr_info->index;
	u64 data = msr_info->data;

	switch (msr) {
	case MSR_IA32_MCG_STATUS:
		vcpu->arch.mcg_status = data;
		break;
	case MSR_IA32_MCG_CTL:
		if (!(mcg_cap & MCG_CTL_P) &&
		    (data || !msr_info->host_initiated))
			return 1;
		if (data != 0 && data != ~(u64)0)
			return 1;
		vcpu->arch.mcg_ctl = data;
		break;
	default:
		if (msr >= MSR_IA32_MC0_CTL &&
		    msr < MSR_IA32_MCx_CTL(bank_num)) {
			u32 offset = array_index_nospec(
				msr - MSR_IA32_MC0_CTL,
				MSR_IA32_MCx_CTL(bank_num) - MSR_IA32_MC0_CTL);

			/* only 0 or all 1s can be written to IA32_MCi_CTL
			 * some Linux kernels though clear bit 10 in bank 4 to
			 * workaround a BIOS/GART TBL issue on AMD K8s, ignore
			 * this to avoid an uncatched #GP in the guest
			 */
			if ((offset & 0x3) == 0 &&
			    data != 0 && (data | (1 << 10)) != ~(u64)0)
				return -1;

			/* MCi_STATUS */
			if (!msr_info->host_initiated &&
			    (offset & 0x3) == 1 && data != 0) {
				if (!can_set_mci_status(vcpu))
					return -1;
			}

			vcpu->arch.mce_banks[offset] = data;
			break;
		}
		return 1;
	}
	return 0;
}

static int xen_hvm_config(struct kvm_vcpu *vcpu, u64 data)
{
	struct kvm *kvm = vcpu->kvm;
	int lm = is_long_mode(vcpu);
	u8 *blob_addr = lm ? (u8 *)(long)kvm->arch.xen_hvm_config.blob_addr_64
		: (u8 *)(long)kvm->arch.xen_hvm_config.blob_addr_32;
	u8 blob_size = lm ? kvm->arch.xen_hvm_config.blob_size_64
		: kvm->arch.xen_hvm_config.blob_size_32;
	u32 page_num = data & ~PAGE_MASK;
	u64 page_addr = data & PAGE_MASK;
	u8 *page;
	int r;

	r = -E2BIG;
	if (page_num >= blob_size)
		goto out;
	r = -ENOMEM;
	page = memdup_user(blob_addr + (page_num * PAGE_SIZE), PAGE_SIZE);
	if (IS_ERR(page)) {
		r = PTR_ERR(page);
		goto out;
	}
	if (kvm_vcpu_write_guest(vcpu, page_addr, page, PAGE_SIZE))
		goto out_free;
	r = 0;
out_free:
	kfree(page);
out:
	return r;
}

static inline bool kvm_pv_async_pf_enabled(struct kvm_vcpu *vcpu)
{
	u64 mask = KVM_ASYNC_PF_ENABLED | KVM_ASYNC_PF_DELIVERY_AS_INT;

	return (vcpu->arch.apf.msr_en_val & mask) == mask;
}

static int kvm_pv_enable_async_pf(struct kvm_vcpu *vcpu, u64 data)
{
	gpa_t gpa = data & ~0x3f;

	/* Bits 4:5 are reserved, Should be zero */
	if (data & 0x30)
		return 1;

	if (!lapic_in_kernel(vcpu))
		return data ? 1 : 0;

	vcpu->arch.apf.msr_en_val = data;

	if (!kvm_pv_async_pf_enabled(vcpu)) {
		kvm_clear_async_pf_completion_queue(vcpu);
		kvm_async_pf_hash_reset(vcpu);
		return 0;
	}

	if (kvm_gfn_to_hva_cache_init(vcpu->kvm, &vcpu->arch.apf.data, gpa,
					sizeof(u64)))
		return 1;

	vcpu->arch.apf.send_user_only = !(data & KVM_ASYNC_PF_SEND_ALWAYS);
	vcpu->arch.apf.delivery_as_pf_vmexit = data & KVM_ASYNC_PF_DELIVERY_AS_PF_VMEXIT;

	kvm_async_pf_wakeup_all(vcpu);

	return 0;
}

static int kvm_pv_enable_async_pf_int(struct kvm_vcpu *vcpu, u64 data)
{
	/* Bits 8-63 are reserved */
	if (data >> 8)
		return 1;

	if (!lapic_in_kernel(vcpu))
		return 1;

	vcpu->arch.apf.msr_int_val = data;

	vcpu->arch.apf.vec = data & KVM_ASYNC_PF_VEC_MASK;

	return 0;
}

static void kvmclock_reset(struct kvm_vcpu *vcpu)
{
	vcpu->arch.pv_time_enabled = false;
	vcpu->arch.time = 0;
}

static void kvm_vcpu_flush_tlb_all(struct kvm_vcpu *vcpu)
{
	++vcpu->stat.tlb_flush;
	kvm_x86_ops.tlb_flush_all(vcpu);
}

static void kvm_vcpu_flush_tlb_guest(struct kvm_vcpu *vcpu)
{
	++vcpu->stat.tlb_flush;
	kvm_x86_ops.tlb_flush_guest(vcpu);
}

static void record_steal_time(struct kvm_vcpu *vcpu)
{
	struct kvm_host_map map;
	struct kvm_steal_time *st;

	if (!(vcpu->arch.st.msr_val & KVM_MSR_ENABLED))
		return;

	/* -EAGAIN is returned in atomic context so we can just return. */
	if (kvm_map_gfn(vcpu, vcpu->arch.st.msr_val >> PAGE_SHIFT,
			&map, &vcpu->arch.st.cache, false))
		return;

	st = map.hva +
		offset_in_page(vcpu->arch.st.msr_val & KVM_STEAL_VALID_BITS);

	/*
	 * Doing a TLB flush here, on the guest's behalf, can avoid
	 * expensive IPIs.
	 */
	trace_kvm_pv_tlb_flush(vcpu->vcpu_id,
		st->preempted & KVM_VCPU_FLUSH_TLB);
	if (xchg(&st->preempted, 0) & KVM_VCPU_FLUSH_TLB)
		kvm_vcpu_flush_tlb_guest(vcpu);

	vcpu->arch.st.preempted = 0;

	if (st->version & 1)
		st->version += 1;  /* first time write, random junk */

	st->version += 1;

	smp_wmb();

	st->steal += current->sched_info.run_delay -
		vcpu->arch.st.last_steal;
	vcpu->arch.st.last_steal = current->sched_info.run_delay;

	smp_wmb();

	st->version += 1;

	kvm_unmap_gfn(vcpu, &map, &vcpu->arch.st.cache, true, false);
}

int kvm_set_msr_common(struct kvm_vcpu *vcpu, struct msr_data *msr_info)
{
	bool pr = false;
	u32 msr = msr_info->index;
	u64 data = msr_info->data;

	switch (msr) {
	case MSR_AMD64_NB_CFG:
	case MSR_IA32_UCODE_WRITE:
	case MSR_VM_HSAVE_PA:
	case MSR_AMD64_PATCH_LOADER:
	case MSR_AMD64_BU_CFG2:
	case MSR_AMD64_DC_CFG:
	case MSR_F15H_EX_CFG:
		break;

	case MSR_IA32_UCODE_REV:
		if (msr_info->host_initiated)
			vcpu->arch.microcode_version = data;
		break;
	case MSR_IA32_ARCH_CAPABILITIES:
		if (!msr_info->host_initiated)
			return 1;
		vcpu->arch.arch_capabilities = data;
		break;
	case MSR_IA32_PERF_CAPABILITIES: {
		struct kvm_msr_entry msr_ent = {.index = msr, .data = 0};

		if (!msr_info->host_initiated)
			return 1;
		if (guest_cpuid_has(vcpu, X86_FEATURE_PDCM) && kvm_get_msr_feature(&msr_ent))
			return 1;
		if (data & ~msr_ent.data)
			return 1;

		vcpu->arch.perf_capabilities = data;

		return 0;
		}
	case MSR_EFER:
		return set_efer(vcpu, msr_info);
	case MSR_K7_HWCR:
		data &= ~(u64)0x40;	/* ignore flush filter disable */
		data &= ~(u64)0x100;	/* ignore ignne emulation enable */
		data &= ~(u64)0x8;	/* ignore TLB cache disable */

		/* Handle McStatusWrEn */
		if (data == BIT_ULL(18)) {
			vcpu->arch.msr_hwcr = data;
		} else if (data != 0) {
			vcpu_unimpl(vcpu, "unimplemented HWCR wrmsr: 0x%llx\n",
				    data);
			return 1;
		}
		break;
	case MSR_FAM10H_MMIO_CONF_BASE:
		if (data != 0) {
			vcpu_unimpl(vcpu, "unimplemented MMIO_CONF_BASE wrmsr: "
				    "0x%llx\n", data);
			return 1;
		}
		break;
	case MSR_IA32_DEBUGCTLMSR:
		if (!data) {
			/* We support the non-activated case already */
			break;
		} else if (data & ~(DEBUGCTLMSR_LBR | DEBUGCTLMSR_BTF)) {
			/* Values other than LBR and BTF are vendor-specific,
			   thus reserved and should throw a #GP */
			return 1;
		}
		vcpu_unimpl(vcpu, "%s: MSR_IA32_DEBUGCTLMSR 0x%llx, nop\n",
			    __func__, data);
		break;
	case 0x200 ... 0x2ff:
		return kvm_mtrr_set_msr(vcpu, msr, data);
	case MSR_IA32_APICBASE:
		return kvm_set_apic_base(vcpu, msr_info);
	case APIC_BASE_MSR ... APIC_BASE_MSR + 0xff:
		return kvm_x2apic_msr_write(vcpu, msr, data);
	case MSR_IA32_TSCDEADLINE:
		kvm_set_lapic_tscdeadline_msr(vcpu, data);
		break;
	case MSR_IA32_TSC_ADJUST:
		if (guest_cpuid_has(vcpu, X86_FEATURE_TSC_ADJUST)) {
			if (!msr_info->host_initiated) {
				s64 adj = data - vcpu->arch.ia32_tsc_adjust_msr;
				adjust_tsc_offset_guest(vcpu, adj);
			}
			vcpu->arch.ia32_tsc_adjust_msr = data;
		}
		break;
	case MSR_IA32_MISC_ENABLE:
		if (!kvm_check_has_quirk(vcpu->kvm, KVM_X86_QUIRK_MISC_ENABLE_NO_MWAIT) &&
		    ((vcpu->arch.ia32_misc_enable_msr ^ data) & MSR_IA32_MISC_ENABLE_MWAIT)) {
			if (!guest_cpuid_has(vcpu, X86_FEATURE_XMM3))
				return 1;
			vcpu->arch.ia32_misc_enable_msr = data;
			kvm_update_cpuid_runtime(vcpu);
		} else {
			vcpu->arch.ia32_misc_enable_msr = data;
		}
		break;
	case MSR_IA32_SMBASE:
		if (!msr_info->host_initiated)
			return 1;
		vcpu->arch.smbase = data;
		break;
	case MSR_IA32_POWER_CTL:
		vcpu->arch.msr_ia32_power_ctl = data;
		break;
	case MSR_IA32_TSC:
		kvm_write_tsc(vcpu, msr_info);
		break;
	case MSR_IA32_XSS:
		if (!msr_info->host_initiated &&
		    !guest_cpuid_has(vcpu, X86_FEATURE_XSAVES))
			return 1;
		/*
		 * KVM supports exposing PT to the guest, but does not support
		 * IA32_XSS[bit 8]. Guests have to use RDMSR/WRMSR rather than
		 * XSAVES/XRSTORS to save/restore PT MSRs.
		 */
		if (data & ~supported_xss)
			return 1;
		vcpu->arch.ia32_xss = data;
		break;
	case MSR_SMI_COUNT:
		if (!msr_info->host_initiated)
			return 1;
		vcpu->arch.smi_count = data;
		break;
	case MSR_KVM_WALL_CLOCK_NEW:
	case MSR_KVM_WALL_CLOCK:
		vcpu->kvm->arch.wall_clock = data;
		kvm_write_wall_clock(vcpu->kvm, data);
		break;
	case MSR_KVM_SYSTEM_TIME_NEW:
	case MSR_KVM_SYSTEM_TIME: {
		struct kvm_arch *ka = &vcpu->kvm->arch;

		if (vcpu->vcpu_id == 0 && !msr_info->host_initiated) {
			bool tmp = (msr == MSR_KVM_SYSTEM_TIME);

			if (ka->boot_vcpu_runs_old_kvmclock != tmp)
				kvm_make_request(KVM_REQ_MASTERCLOCK_UPDATE, vcpu);

			ka->boot_vcpu_runs_old_kvmclock = tmp;
		}

		vcpu->arch.time = data;
		kvm_make_request(KVM_REQ_GLOBAL_CLOCK_UPDATE, vcpu);

		/* we verify if the enable bit is set... */
		vcpu->arch.pv_time_enabled = false;
		if (!(data & 1))
			break;

		if (!kvm_gfn_to_hva_cache_init(vcpu->kvm,
		     &vcpu->arch.pv_time, data & ~1ULL,
		     sizeof(struct pvclock_vcpu_time_info)))
			vcpu->arch.pv_time_enabled = true;

		break;
	}
	case MSR_KVM_ASYNC_PF_EN:
		if (kvm_pv_enable_async_pf(vcpu, data))
			return 1;
		break;
	case MSR_KVM_ASYNC_PF_INT:
		if (kvm_pv_enable_async_pf_int(vcpu, data))
			return 1;
		break;
	case MSR_KVM_ASYNC_PF_ACK:
		if (data & 0x1) {
			vcpu->arch.apf.pageready_pending = false;
			kvm_check_async_pf_completion(vcpu);
		}
		break;
	case MSR_KVM_STEAL_TIME:

		if (unlikely(!sched_info_on()))
			return 1;

		if (data & KVM_STEAL_RESERVED_MASK)
			return 1;

		vcpu->arch.st.msr_val = data;

		if (!(data & KVM_MSR_ENABLED))
			break;

		kvm_make_request(KVM_REQ_STEAL_UPDATE, vcpu);

		break;
	case MSR_KVM_PV_EOI_EN:
		if (kvm_lapic_enable_pv_eoi(vcpu, data, sizeof(u8)))
			return 1;
		break;

	case MSR_KVM_POLL_CONTROL:
		/* only enable bit supported */
		if (data & (-1ULL << 1))
			return 1;

		vcpu->arch.msr_kvm_poll_control = data;
		break;

	case MSR_IA32_MCG_CTL:
	case MSR_IA32_MCG_STATUS:
	case MSR_IA32_MC0_CTL ... MSR_IA32_MCx_CTL(KVM_MAX_MCE_BANKS) - 1:
		return set_msr_mce(vcpu, msr_info);

	case MSR_K7_PERFCTR0 ... MSR_K7_PERFCTR3:
	case MSR_P6_PERFCTR0 ... MSR_P6_PERFCTR1:
		pr = true;
		fallthrough;
	case MSR_K7_EVNTSEL0 ... MSR_K7_EVNTSEL3:
	case MSR_P6_EVNTSEL0 ... MSR_P6_EVNTSEL1:
		if (kvm_pmu_is_valid_msr(vcpu, msr))
			return kvm_pmu_set_msr(vcpu, msr_info);

		if (pr || data != 0)
			vcpu_unimpl(vcpu, "disabled perfctr wrmsr: "
				    "0x%x data 0x%llx\n", msr, data);
		break;
	case MSR_K7_CLK_CTL:
		/*
		 * Ignore all writes to this no longer documented MSR.
		 * Writes are only relevant for old K7 processors,
		 * all pre-dating SVM, but a recommended workaround from
		 * AMD for these chips. It is possible to specify the
		 * affected processor models on the command line, hence
		 * the need to ignore the workaround.
		 */
		break;
	case HV_X64_MSR_GUEST_OS_ID ... HV_X64_MSR_SINT15:
	case HV_X64_MSR_SYNDBG_CONTROL ... HV_X64_MSR_SYNDBG_PENDING_BUFFER:
	case HV_X64_MSR_SYNDBG_OPTIONS:
	case HV_X64_MSR_CRASH_P0 ... HV_X64_MSR_CRASH_P4:
	case HV_X64_MSR_CRASH_CTL:
	case HV_X64_MSR_STIMER0_CONFIG ... HV_X64_MSR_STIMER3_COUNT:
	case HV_X64_MSR_REENLIGHTENMENT_CONTROL:
	case HV_X64_MSR_TSC_EMULATION_CONTROL:
	case HV_X64_MSR_TSC_EMULATION_STATUS:
		return kvm_hv_set_msr_common(vcpu, msr, data,
					     msr_info->host_initiated);
	case MSR_IA32_BBL_CR_CTL3:
		/* Drop writes to this legacy MSR -- see rdmsr
		 * counterpart for further detail.
		 */
		if (report_ignored_msrs)
			vcpu_unimpl(vcpu, "ignored wrmsr: 0x%x data 0x%llx\n",
				msr, data);
		break;
	case MSR_AMD64_OSVW_ID_LENGTH:
		if (!guest_cpuid_has(vcpu, X86_FEATURE_OSVW))
			return 1;
		vcpu->arch.osvw.length = data;
		break;
	case MSR_AMD64_OSVW_STATUS:
		if (!guest_cpuid_has(vcpu, X86_FEATURE_OSVW))
			return 1;
		vcpu->arch.osvw.status = data;
		break;
	case MSR_PLATFORM_INFO:
		if (!msr_info->host_initiated ||
		    (!(data & MSR_PLATFORM_INFO_CPUID_FAULT) &&
		     cpuid_fault_enabled(vcpu)))
			return 1;
		vcpu->arch.msr_platform_info = data;
		break;
	case MSR_MISC_FEATURES_ENABLES:
		if (data & ~MSR_MISC_FEATURES_ENABLES_CPUID_FAULT ||
		    (data & MSR_MISC_FEATURES_ENABLES_CPUID_FAULT &&
		     !supports_cpuid_fault(vcpu)))
			return 1;
		vcpu->arch.msr_misc_features_enables = data;
		break;
	default:
		if (msr && (msr == vcpu->kvm->arch.xen_hvm_config.msr))
			return xen_hvm_config(vcpu, data);
		if (kvm_pmu_is_valid_msr(vcpu, msr))
			return kvm_pmu_set_msr(vcpu, msr_info);
		return KVM_MSR_RET_INVALID;
	}
	return 0;
}
EXPORT_SYMBOL_GPL(kvm_set_msr_common);

static int get_msr_mce(struct kvm_vcpu *vcpu, u32 msr, u64 *pdata, bool host)
{
	u64 data;
	u64 mcg_cap = vcpu->arch.mcg_cap;
	unsigned bank_num = mcg_cap & 0xff;

	switch (msr) {
	case MSR_IA32_P5_MC_ADDR:
	case MSR_IA32_P5_MC_TYPE:
		data = 0;
		break;
	case MSR_IA32_MCG_CAP:
		data = vcpu->arch.mcg_cap;
		break;
	case MSR_IA32_MCG_CTL:
		if (!(mcg_cap & MCG_CTL_P) && !host)
			return 1;
		data = vcpu->arch.mcg_ctl;
		break;
	case MSR_IA32_MCG_STATUS:
		data = vcpu->arch.mcg_status;
		break;
	default:
		if (msr >= MSR_IA32_MC0_CTL &&
		    msr < MSR_IA32_MCx_CTL(bank_num)) {
			u32 offset = array_index_nospec(
				msr - MSR_IA32_MC0_CTL,
				MSR_IA32_MCx_CTL(bank_num) - MSR_IA32_MC0_CTL);

			data = vcpu->arch.mce_banks[offset];
			break;
		}
		return 1;
	}
	*pdata = data;
	return 0;
}

int kvm_get_msr_common(struct kvm_vcpu *vcpu, struct msr_data *msr_info)
{
	switch (msr_info->index) {
	case MSR_IA32_PLATFORM_ID:
	case MSR_IA32_EBL_CR_POWERON:
	case MSR_IA32_DEBUGCTLMSR:
	case MSR_IA32_LASTBRANCHFROMIP:
	case MSR_IA32_LASTBRANCHTOIP:
	case MSR_IA32_LASTINTFROMIP:
	case MSR_IA32_LASTINTTOIP:
	case MSR_K8_SYSCFG:
	case MSR_K8_TSEG_ADDR:
	case MSR_K8_TSEG_MASK:
	case MSR_VM_HSAVE_PA:
	case MSR_K8_INT_PENDING_MSG:
	case MSR_AMD64_NB_CFG:
	case MSR_FAM10H_MMIO_CONF_BASE:
	case MSR_AMD64_BU_CFG2:
	case MSR_IA32_PERF_CTL:
	case MSR_AMD64_DC_CFG:
	case MSR_F15H_EX_CFG:
	/*
	 * Intel Sandy Bridge CPUs must support the RAPL (running average power
	 * limit) MSRs. Just return 0, as we do not want to expose the host
	 * data here. Do not conditionalize this on CPUID, as KVM does not do
	 * so for existing CPU-specific MSRs.
	 */
	case MSR_RAPL_POWER_UNIT:
	case MSR_PP0_ENERGY_STATUS:	/* Power plane 0 (core) */
	case MSR_PP1_ENERGY_STATUS:	/* Power plane 1 (graphics uncore) */
	case MSR_PKG_ENERGY_STATUS:	/* Total package */
	case MSR_DRAM_ENERGY_STATUS:	/* DRAM controller */
		msr_info->data = 0;
		break;
	case MSR_F15H_PERF_CTL0 ... MSR_F15H_PERF_CTR5:
	case MSR_K7_EVNTSEL0 ... MSR_K7_EVNTSEL3:
	case MSR_K7_PERFCTR0 ... MSR_K7_PERFCTR3:
	case MSR_P6_PERFCTR0 ... MSR_P6_PERFCTR1:
	case MSR_P6_EVNTSEL0 ... MSR_P6_EVNTSEL1:
		if (kvm_pmu_is_valid_msr(vcpu, msr_info->index))
			return kvm_pmu_get_msr(vcpu, msr_info);
		msr_info->data = 0;
		break;
	case MSR_IA32_UCODE_REV:
		msr_info->data = vcpu->arch.microcode_version;
		break;
	case MSR_IA32_ARCH_CAPABILITIES:
		if (!msr_info->host_initiated &&
		    !guest_cpuid_has(vcpu, X86_FEATURE_ARCH_CAPABILITIES))
			return 1;
		msr_info->data = vcpu->arch.arch_capabilities;
		break;
	case MSR_IA32_PERF_CAPABILITIES:
		if (!msr_info->host_initiated &&
		    !guest_cpuid_has(vcpu, X86_FEATURE_PDCM))
			return 1;
		msr_info->data = vcpu->arch.perf_capabilities;
		break;
	case MSR_IA32_POWER_CTL:
		msr_info->data = vcpu->arch.msr_ia32_power_ctl;
		break;
	case MSR_IA32_TSC: {
		/*
		 * Intel SDM states that MSR_IA32_TSC read adds the TSC offset
		 * even when not intercepted. AMD manual doesn't explicitly
		 * state this but appears to behave the same.
		 *
		 * On userspace reads and writes, however, we unconditionally
		 * operate L1's TSC value to ensure backwards-compatible
		 * behavior for migration.
		 */
		u64 tsc_offset = msr_info->host_initiated ? vcpu->arch.l1_tsc_offset :
							    vcpu->arch.tsc_offset;

		msr_info->data = kvm_scale_tsc(vcpu, rdtsc()) + tsc_offset;
		break;
	}
	case MSR_MTRRcap:
	case 0x200 ... 0x2ff:
		return kvm_mtrr_get_msr(vcpu, msr_info->index, &msr_info->data);
	case 0xcd: /* fsb frequency */
		msr_info->data = 3;
		break;
		/*
		 * MSR_EBC_FREQUENCY_ID
		 * Conservative value valid for even the basic CPU models.
		 * Models 0,1: 000 in bits 23:21 indicating a bus speed of
		 * 100MHz, model 2 000 in bits 18:16 indicating 100MHz,
		 * and 266MHz for model 3, or 4. Set Core Clock
		 * Frequency to System Bus Frequency Ratio to 1 (bits
		 * 31:24) even though these are only valid for CPU
		 * models > 2, however guests may end up dividing or
		 * multiplying by zero otherwise.
		 */
	case MSR_EBC_FREQUENCY_ID:
		msr_info->data = 1 << 24;
		break;
	case MSR_IA32_APICBASE:
		msr_info->data = kvm_get_apic_base(vcpu);
		break;
	case APIC_BASE_MSR ... APIC_BASE_MSR + 0xff:
		return kvm_x2apic_msr_read(vcpu, msr_info->index, &msr_info->data);
	case MSR_IA32_TSCDEADLINE:
		msr_info->data = kvm_get_lapic_tscdeadline_msr(vcpu);
		break;
	case MSR_IA32_TSC_ADJUST:
		msr_info->data = (u64)vcpu->arch.ia32_tsc_adjust_msr;
		break;
	case MSR_IA32_MISC_ENABLE:
		msr_info->data = vcpu->arch.ia32_misc_enable_msr;
		break;
	case MSR_IA32_SMBASE:
		if (!msr_info->host_initiated)
			return 1;
		msr_info->data = vcpu->arch.smbase;
		break;
	case MSR_SMI_COUNT:
		msr_info->data = vcpu->arch.smi_count;
		break;
	case MSR_IA32_PERF_STATUS:
		/* TSC increment by tick */
		msr_info->data = 1000ULL;
		/* CPU multiplier */
		msr_info->data |= (((uint64_t)4ULL) << 40);
		break;
	case MSR_EFER:
		msr_info->data = vcpu->arch.efer;
		break;
	case MSR_KVM_WALL_CLOCK:
	case MSR_KVM_WALL_CLOCK_NEW:
		msr_info->data = vcpu->kvm->arch.wall_clock;
		break;
	case MSR_KVM_SYSTEM_TIME:
	case MSR_KVM_SYSTEM_TIME_NEW:
		msr_info->data = vcpu->arch.time;
		break;
	case MSR_KVM_ASYNC_PF_EN:
		msr_info->data = vcpu->arch.apf.msr_en_val;
		break;
	case MSR_KVM_ASYNC_PF_INT:
		msr_info->data = vcpu->arch.apf.msr_int_val;
		break;
	case MSR_KVM_ASYNC_PF_ACK:
		msr_info->data = 0;
		break;
	case MSR_KVM_STEAL_TIME:
		msr_info->data = vcpu->arch.st.msr_val;
		break;
	case MSR_KVM_PV_EOI_EN:
		msr_info->data = vcpu->arch.pv_eoi.msr_val;
		break;
	case MSR_KVM_POLL_CONTROL:
		msr_info->data = vcpu->arch.msr_kvm_poll_control;
		break;
	case MSR_IA32_P5_MC_ADDR:
	case MSR_IA32_P5_MC_TYPE:
	case MSR_IA32_MCG_CAP:
	case MSR_IA32_MCG_CTL:
	case MSR_IA32_MCG_STATUS:
	case MSR_IA32_MC0_CTL ... MSR_IA32_MCx_CTL(KVM_MAX_MCE_BANKS) - 1:
		return get_msr_mce(vcpu, msr_info->index, &msr_info->data,
				   msr_info->host_initiated);
	case MSR_IA32_XSS:
		if (!msr_info->host_initiated &&
		    !guest_cpuid_has(vcpu, X86_FEATURE_XSAVES))
			return 1;
		msr_info->data = vcpu->arch.ia32_xss;
		break;
	case MSR_K7_CLK_CTL:
		/*
		 * Provide expected ramp-up count for K7. All other
		 * are set to zero, indicating minimum divisors for
		 * every field.
		 *
		 * This prevents guest kernels on AMD host with CPU
		 * type 6, model 8 and higher from exploding due to
		 * the rdmsr failing.
		 */
		msr_info->data = 0x20000000;
		break;
	case HV_X64_MSR_GUEST_OS_ID ... HV_X64_MSR_SINT15:
	case HV_X64_MSR_SYNDBG_CONTROL ... HV_X64_MSR_SYNDBG_PENDING_BUFFER:
	case HV_X64_MSR_SYNDBG_OPTIONS:
	case HV_X64_MSR_CRASH_P0 ... HV_X64_MSR_CRASH_P4:
	case HV_X64_MSR_CRASH_CTL:
	case HV_X64_MSR_STIMER0_CONFIG ... HV_X64_MSR_STIMER3_COUNT:
	case HV_X64_MSR_REENLIGHTENMENT_CONTROL:
	case HV_X64_MSR_TSC_EMULATION_CONTROL:
	case HV_X64_MSR_TSC_EMULATION_STATUS:
		return kvm_hv_get_msr_common(vcpu,
					     msr_info->index, &msr_info->data,
					     msr_info->host_initiated);
	case MSR_IA32_BBL_CR_CTL3:
		/* This legacy MSR exists but isn't fully documented in current
		 * silicon.  It is however accessed by winxp in very narrow
		 * scenarios where it sets bit #19, itself documented as
		 * a "reserved" bit.  Best effort attempt to source coherent
		 * read data here should the balance of the register be
		 * interpreted by the guest:
		 *
		 * L2 cache control register 3: 64GB range, 256KB size,
		 * enabled, latency 0x1, configured
		 */
		msr_info->data = 0xbe702111;
		break;
	case MSR_AMD64_OSVW_ID_LENGTH:
		if (!guest_cpuid_has(vcpu, X86_FEATURE_OSVW))
			return 1;
		msr_info->data = vcpu->arch.osvw.length;
		break;
	case MSR_AMD64_OSVW_STATUS:
		if (!guest_cpuid_has(vcpu, X86_FEATURE_OSVW))
			return 1;
		msr_info->data = vcpu->arch.osvw.status;
		break;
	case MSR_PLATFORM_INFO:
		if (!msr_info->host_initiated &&
		    !vcpu->kvm->arch.guest_can_read_msr_platform_info)
			return 1;
		msr_info->data = vcpu->arch.msr_platform_info;
		break;
	case MSR_MISC_FEATURES_ENABLES:
		msr_info->data = vcpu->arch.msr_misc_features_enables;
		break;
	case MSR_K7_HWCR:
		msr_info->data = vcpu->arch.msr_hwcr;
		break;
	default:
		if (kvm_pmu_is_valid_msr(vcpu, msr_info->index))
			return kvm_pmu_get_msr(vcpu, msr_info);
		return KVM_MSR_RET_INVALID;
	}
	return 0;
}
EXPORT_SYMBOL_GPL(kvm_get_msr_common);

/*
 * Read or write a bunch of msrs. All parameters are kernel addresses.
 *
 * @return number of msrs set successfully.
 */
static int __msr_io(struct kvm_vcpu *vcpu, struct kvm_msrs *msrs,
		    struct kvm_msr_entry *entries,
		    int (*do_msr)(struct kvm_vcpu *vcpu,
				  unsigned index, u64 *data))
{
	int i;

	for (i = 0; i < msrs->nmsrs; ++i)
		if (do_msr(vcpu, entries[i].index, &entries[i].data))
			break;

	return i;
}

/*
 * Read or write a bunch of msrs. Parameters are user addresses.
 *
 * @return number of msrs set successfully.
 */
static int msr_io(struct kvm_vcpu *vcpu, struct kvm_msrs __user *user_msrs,
		  int (*do_msr)(struct kvm_vcpu *vcpu,
				unsigned index, u64 *data),
		  int writeback)
{
	struct kvm_msrs msrs;
	struct kvm_msr_entry *entries;
	int r, n;
	unsigned size;

	r = -EFAULT;
	if (copy_from_user(&msrs, user_msrs, sizeof(msrs)))
		goto out;

	r = -E2BIG;
	if (msrs.nmsrs >= MAX_IO_MSRS)
		goto out;

	size = sizeof(struct kvm_msr_entry) * msrs.nmsrs;
	entries = memdup_user(user_msrs->entries, size);
	if (IS_ERR(entries)) {
		r = PTR_ERR(entries);
		goto out;
	}

	r = n = __msr_io(vcpu, &msrs, entries, do_msr);
	if (r < 0)
		goto out_free;

	r = -EFAULT;
	if (writeback && copy_to_user(user_msrs->entries, entries, size))
		goto out_free;

	r = n;

out_free:
	kfree(entries);
out:
	return r;
}

static inline bool kvm_can_mwait_in_guest(void)
{
	return boot_cpu_has(X86_FEATURE_MWAIT) &&
		!boot_cpu_has_bug(X86_BUG_MONITOR) &&
		boot_cpu_has(X86_FEATURE_ARAT);
}

int kvm_vm_ioctl_check_extension(struct kvm *kvm, long ext)
{
	int r = 0;

	switch (ext) {
	case KVM_CAP_IRQCHIP:
	case KVM_CAP_HLT:
	case KVM_CAP_MMU_SHADOW_CACHE_CONTROL:
	case KVM_CAP_SET_TSS_ADDR:
	case KVM_CAP_EXT_CPUID:
	case KVM_CAP_EXT_EMUL_CPUID:
	case KVM_CAP_CLOCKSOURCE:
	case KVM_CAP_PIT:
	case KVM_CAP_NOP_IO_DELAY:
	case KVM_CAP_MP_STATE:
	case KVM_CAP_SYNC_MMU:
	case KVM_CAP_USER_NMI:
	case KVM_CAP_REINJECT_CONTROL:
	case KVM_CAP_IRQ_INJECT_STATUS:
	case KVM_CAP_IOEVENTFD:
	case KVM_CAP_IOEVENTFD_NO_LENGTH:
	case KVM_CAP_PIT2:
	case KVM_CAP_PIT_STATE2:
	case KVM_CAP_SET_IDENTITY_MAP_ADDR:
	case KVM_CAP_XEN_HVM:
	case KVM_CAP_VCPU_EVENTS:
	case KVM_CAP_HYPERV:
	case KVM_CAP_HYPERV_VAPIC:
	case KVM_CAP_HYPERV_SPIN:
	case KVM_CAP_HYPERV_SYNIC:
	case KVM_CAP_HYPERV_SYNIC2:
	case KVM_CAP_HYPERV_VP_INDEX:
	case KVM_CAP_HYPERV_EVENTFD:
	case KVM_CAP_HYPERV_TLBFLUSH:
	case KVM_CAP_HYPERV_SEND_IPI:
	case KVM_CAP_HYPERV_CPUID:
	case KVM_CAP_PCI_SEGMENT:
	case KVM_CAP_DEBUGREGS:
	case KVM_CAP_X86_ROBUST_SINGLESTEP:
	case KVM_CAP_XSAVE:
	case KVM_CAP_ASYNC_PF:
	case KVM_CAP_ASYNC_PF_INT:
	case KVM_CAP_GET_TSC_KHZ:
	case KVM_CAP_KVMCLOCK_CTRL:
	case KVM_CAP_READONLY_MEM:
	case KVM_CAP_HYPERV_TIME:
	case KVM_CAP_IOAPIC_POLARITY_IGNORED:
	case KVM_CAP_TSC_DEADLINE_TIMER:
	case KVM_CAP_DISABLE_QUIRKS:
	case KVM_CAP_SET_BOOT_CPU_ID:
 	case KVM_CAP_SPLIT_IRQCHIP:
	case KVM_CAP_IMMEDIATE_EXIT:
	case KVM_CAP_PMU_EVENT_FILTER:
	case KVM_CAP_GET_MSR_FEATURES:
	case KVM_CAP_MSR_PLATFORM_INFO:
	case KVM_CAP_EXCEPTION_PAYLOAD:
	case KVM_CAP_SET_GUEST_DEBUG:
	case KVM_CAP_LAST_CPU:
		r = 1;
		break;
	case KVM_CAP_SYNC_REGS:
		r = KVM_SYNC_X86_VALID_FIELDS;
		break;
	case KVM_CAP_ADJUST_CLOCK:
		r = KVM_CLOCK_TSC_STABLE;
		break;
	case KVM_CAP_X86_DISABLE_EXITS:
		r |=  KVM_X86_DISABLE_EXITS_HLT | KVM_X86_DISABLE_EXITS_PAUSE |
		      KVM_X86_DISABLE_EXITS_CSTATE;
		if(kvm_can_mwait_in_guest())
			r |= KVM_X86_DISABLE_EXITS_MWAIT;
		break;
	case KVM_CAP_X86_SMM:
		/* SMBASE is usually relocated above 1M on modern chipsets,
		 * and SMM handlers might indeed rely on 4G segment limits,
		 * so do not report SMM to be available if real mode is
		 * emulated via vm86 mode.  Still, do not go to great lengths
		 * to avoid userspace's usage of the feature, because it is a
		 * fringe case that is not enabled except via specific settings
		 * of the module parameters.
		 */
		r = kvm_x86_ops.has_emulated_msr(MSR_IA32_SMBASE);
		break;
	case KVM_CAP_VAPIC:
		r = !kvm_x86_ops.cpu_has_accelerated_tpr();
		break;
	case KVM_CAP_NR_VCPUS:
		r = KVM_SOFT_MAX_VCPUS;
		break;
	case KVM_CAP_MAX_VCPUS:
		r = KVM_MAX_VCPUS;
		break;
	case KVM_CAP_MAX_VCPU_ID:
		r = KVM_MAX_VCPU_ID;
		break;
	case KVM_CAP_PV_MMU:	/* obsolete */
		r = 0;
		break;
	case KVM_CAP_MCE:
		r = KVM_MAX_MCE_BANKS;
		break;
	case KVM_CAP_XCRS:
		r = boot_cpu_has(X86_FEATURE_XSAVE);
		break;
	case KVM_CAP_TSC_CONTROL:
		r = kvm_has_tsc_control;
		break;
	case KVM_CAP_X2APIC_API:
		r = KVM_X2APIC_API_VALID_FLAGS;
		break;
	case KVM_CAP_NESTED_STATE:
		r = kvm_x86_ops.nested_ops->get_state ?
			kvm_x86_ops.nested_ops->get_state(NULL, NULL, 0) : 0;
		break;
	case KVM_CAP_HYPERV_DIRECT_TLBFLUSH:
		r = kvm_x86_ops.enable_direct_tlbflush != NULL;
		break;
	case KVM_CAP_HYPERV_ENLIGHTENED_VMCS:
		r = kvm_x86_ops.nested_ops->enable_evmcs != NULL;
		break;
	case KVM_CAP_SMALLER_MAXPHYADDR:
		r = (int) allow_smaller_maxphyaddr;
		break;
	case KVM_CAP_STEAL_TIME:
		r = sched_info_on();
		break;
	default:
		break;
	}
	return r;

}

long kvm_arch_dev_ioctl(struct file *filp,
			unsigned int ioctl, unsigned long arg)
{
	void __user *argp = (void __user *)arg;
	long r;

	switch (ioctl) {
	case KVM_GET_MSR_INDEX_LIST: {
		struct kvm_msr_list __user *user_msr_list = argp;
		struct kvm_msr_list msr_list;
		unsigned n;

		r = -EFAULT;
		if (copy_from_user(&msr_list, user_msr_list, sizeof(msr_list)))
			goto out;
		n = msr_list.nmsrs;
		msr_list.nmsrs = num_msrs_to_save + num_emulated_msrs;
		if (copy_to_user(user_msr_list, &msr_list, sizeof(msr_list)))
			goto out;
		r = -E2BIG;
		if (n < msr_list.nmsrs)
			goto out;
		r = -EFAULT;
		if (copy_to_user(user_msr_list->indices, &msrs_to_save,
				 num_msrs_to_save * sizeof(u32)))
			goto out;
		if (copy_to_user(user_msr_list->indices + num_msrs_to_save,
				 &emulated_msrs,
				 num_emulated_msrs * sizeof(u32)))
			goto out;
		r = 0;
		break;
	}
	case KVM_GET_SUPPORTED_CPUID:
	case KVM_GET_EMULATED_CPUID: {
		struct kvm_cpuid2 __user *cpuid_arg = argp;
		struct kvm_cpuid2 cpuid;

		r = -EFAULT;
		if (copy_from_user(&cpuid, cpuid_arg, sizeof(cpuid)))
			goto out;

		r = kvm_dev_ioctl_get_cpuid(&cpuid, cpuid_arg->entries,
					    ioctl);
		if (r)
			goto out;

		r = -EFAULT;
		if (copy_to_user(cpuid_arg, &cpuid, sizeof(cpuid)))
			goto out;
		r = 0;
		break;
	}
	case KVM_X86_GET_MCE_CAP_SUPPORTED:
		r = -EFAULT;
		if (copy_to_user(argp, &kvm_mce_cap_supported,
				 sizeof(kvm_mce_cap_supported)))
			goto out;
		r = 0;
		break;
	case KVM_GET_MSR_FEATURE_INDEX_LIST: {
		struct kvm_msr_list __user *user_msr_list = argp;
		struct kvm_msr_list msr_list;
		unsigned int n;

		r = -EFAULT;
		if (copy_from_user(&msr_list, user_msr_list, sizeof(msr_list)))
			goto out;
		n = msr_list.nmsrs;
		msr_list.nmsrs = num_msr_based_features;
		if (copy_to_user(user_msr_list, &msr_list, sizeof(msr_list)))
			goto out;
		r = -E2BIG;
		if (n < msr_list.nmsrs)
			goto out;
		r = -EFAULT;
		if (copy_to_user(user_msr_list->indices, &msr_based_features,
				 num_msr_based_features * sizeof(u32)))
			goto out;
		r = 0;
		break;
	}
	case KVM_GET_MSRS:
		r = msr_io(NULL, argp, do_get_msr_feature, 1);
		break;
	default:
		r = -EINVAL;
		break;
	}
out:
	return r;
}

static void wbinvd_ipi(void *garbage)
{
	wbinvd();
}

static bool need_emulate_wbinvd(struct kvm_vcpu *vcpu)
{
	return kvm_arch_has_noncoherent_dma(vcpu->kvm);
}

void kvm_arch_vcpu_load(struct kvm_vcpu *vcpu, int cpu)
{
	/* Address WBINVD may be executed by guest */
	if (need_emulate_wbinvd(vcpu)) {
		if (kvm_x86_ops.has_wbinvd_exit())
			cpumask_set_cpu(cpu, vcpu->arch.wbinvd_dirty_mask);
		else if (vcpu->cpu != -1 && vcpu->cpu != cpu)
			smp_call_function_single(vcpu->cpu,
					wbinvd_ipi, NULL, 1);
	}

	kvm_x86_ops.vcpu_load(vcpu, cpu);

	/* Save host pkru register if supported */
	vcpu->arch.host_pkru = read_pkru();

	/* Apply any externally detected TSC adjustments (due to suspend) */
	if (unlikely(vcpu->arch.tsc_offset_adjustment)) {
		adjust_tsc_offset_host(vcpu, vcpu->arch.tsc_offset_adjustment);
		vcpu->arch.tsc_offset_adjustment = 0;
		kvm_make_request(KVM_REQ_CLOCK_UPDATE, vcpu);
	}

	if (unlikely(vcpu->cpu != cpu) || kvm_check_tsc_unstable()) {
		s64 tsc_delta = !vcpu->arch.last_host_tsc ? 0 :
				rdtsc() - vcpu->arch.last_host_tsc;
		if (tsc_delta < 0)
			mark_tsc_unstable("KVM discovered backwards TSC");

		if (kvm_check_tsc_unstable()) {
			u64 offset = kvm_compute_tsc_offset(vcpu,
						vcpu->arch.last_guest_tsc);
			kvm_vcpu_write_tsc_offset(vcpu, offset);
			vcpu->arch.tsc_catchup = 1;
		}

		if (kvm_lapic_hv_timer_in_use(vcpu))
			kvm_lapic_restart_hv_timer(vcpu);

		/*
		 * On a host with synchronized TSC, there is no need to update
		 * kvmclock on vcpu->cpu migration
		 */
		if (!vcpu->kvm->arch.use_master_clock || vcpu->cpu == -1)
			kvm_make_request(KVM_REQ_GLOBAL_CLOCK_UPDATE, vcpu);
		if (vcpu->cpu != cpu)
			kvm_make_request(KVM_REQ_MIGRATE_TIMER, vcpu);
		vcpu->cpu = cpu;
	}

	kvm_make_request(KVM_REQ_STEAL_UPDATE, vcpu);
}

static void kvm_steal_time_set_preempted(struct kvm_vcpu *vcpu)
{
	struct kvm_host_map map;
	struct kvm_steal_time *st;

	if (!(vcpu->arch.st.msr_val & KVM_MSR_ENABLED))
		return;

	if (vcpu->arch.st.preempted)
		return;

	if (kvm_map_gfn(vcpu, vcpu->arch.st.msr_val >> PAGE_SHIFT, &map,
			&vcpu->arch.st.cache, true))
		return;

	st = map.hva +
		offset_in_page(vcpu->arch.st.msr_val & KVM_STEAL_VALID_BITS);

	st->preempted = vcpu->arch.st.preempted = KVM_VCPU_PREEMPTED;

	kvm_unmap_gfn(vcpu, &map, &vcpu->arch.st.cache, true, true);
}

void kvm_arch_vcpu_put(struct kvm_vcpu *vcpu)
{
	int idx;

	if (vcpu->preempted)
		vcpu->arch.preempted_in_kernel = !kvm_x86_ops.get_cpl(vcpu);

	/*
	 * Disable page faults because we're in atomic context here.
	 * kvm_write_guest_offset_cached() would call might_fault()
	 * that relies on pagefault_disable() to tell if there's a
	 * bug. NOTE: the write to guest memory may not go through if
	 * during postcopy live migration or if there's heavy guest
	 * paging.
	 */
	pagefault_disable();
	/*
	 * kvm_memslots() will be called by
	 * kvm_write_guest_offset_cached() so take the srcu lock.
	 */
	idx = srcu_read_lock(&vcpu->kvm->srcu);
	kvm_steal_time_set_preempted(vcpu);
	srcu_read_unlock(&vcpu->kvm->srcu, idx);
	pagefault_enable();
	kvm_x86_ops.vcpu_put(vcpu);
	vcpu->arch.last_host_tsc = rdtsc();
	/*
	 * If userspace has set any breakpoints or watchpoints, dr6 is restored
	 * on every vmexit, but if not, we might have a stale dr6 from the
	 * guest. do_debug expects dr6 to be cleared after it runs, do the same.
	 */
	set_debugreg(0, 6);
}

static int kvm_vcpu_ioctl_get_lapic(struct kvm_vcpu *vcpu,
				    struct kvm_lapic_state *s)
{
	if (vcpu->arch.apicv_active)
		kvm_x86_ops.sync_pir_to_irr(vcpu);

	return kvm_apic_get_state(vcpu, s);
}

static int kvm_vcpu_ioctl_set_lapic(struct kvm_vcpu *vcpu,
				    struct kvm_lapic_state *s)
{
	int r;

	r = kvm_apic_set_state(vcpu, s);
	if (r)
		return r;
	update_cr8_intercept(vcpu);

	return 0;
}

static int kvm_cpu_accept_dm_intr(struct kvm_vcpu *vcpu)
{
	return (!lapic_in_kernel(vcpu) ||
		kvm_apic_accept_pic_intr(vcpu));
}

/*
 * if userspace requested an interrupt window, check that the
 * interrupt window is open.
 *
 * No need to exit to userspace if we already have an interrupt queued.
 */
static int kvm_vcpu_ready_for_interrupt_injection(struct kvm_vcpu *vcpu)
{
	return kvm_arch_interrupt_allowed(vcpu) &&
		!kvm_cpu_has_interrupt(vcpu) &&
		!kvm_event_needs_reinjection(vcpu) &&
		kvm_cpu_accept_dm_intr(vcpu);
}

static int kvm_vcpu_ioctl_interrupt(struct kvm_vcpu *vcpu,
				    struct kvm_interrupt *irq)
{
	if (irq->irq >= KVM_NR_INTERRUPTS)
		return -EINVAL;

	if (!irqchip_in_kernel(vcpu->kvm)) {
		kvm_queue_interrupt(vcpu, irq->irq, false);
		kvm_make_request(KVM_REQ_EVENT, vcpu);
		return 0;
	}

	/*
	 * With in-kernel LAPIC, we only use this to inject EXTINT, so
	 * fail for in-kernel 8259.
	 */
	if (pic_in_kernel(vcpu->kvm))
		return -ENXIO;

	if (vcpu->arch.pending_external_vector != -1)
		return -EEXIST;

	vcpu->arch.pending_external_vector = irq->irq;
	kvm_make_request(KVM_REQ_EVENT, vcpu);
	return 0;
}

static int kvm_vcpu_ioctl_nmi(struct kvm_vcpu *vcpu)
{
	kvm_inject_nmi(vcpu);

	return 0;
}

static int kvm_vcpu_ioctl_smi(struct kvm_vcpu *vcpu)
{
	kvm_make_request(KVM_REQ_SMI, vcpu);

	return 0;
}

static int vcpu_ioctl_tpr_access_reporting(struct kvm_vcpu *vcpu,
					   struct kvm_tpr_access_ctl *tac)
{
	if (tac->flags)
		return -EINVAL;
	vcpu->arch.tpr_access_reporting = !!tac->enabled;
	return 0;
}

static int kvm_vcpu_ioctl_x86_setup_mce(struct kvm_vcpu *vcpu,
					u64 mcg_cap)
{
	int r;
	unsigned bank_num = mcg_cap & 0xff, bank;

	r = -EINVAL;
	if (!bank_num || bank_num > KVM_MAX_MCE_BANKS)
		goto out;
	if (mcg_cap & ~(kvm_mce_cap_supported | 0xff | 0xff0000))
		goto out;
	r = 0;
	vcpu->arch.mcg_cap = mcg_cap;
	/* Init IA32_MCG_CTL to all 1s */
	if (mcg_cap & MCG_CTL_P)
		vcpu->arch.mcg_ctl = ~(u64)0;
	/* Init IA32_MCi_CTL to all 1s */
	for (bank = 0; bank < bank_num; bank++)
		vcpu->arch.mce_banks[bank*4] = ~(u64)0;

	kvm_x86_ops.setup_mce(vcpu);
out:
	return r;
}

static int kvm_vcpu_ioctl_x86_set_mce(struct kvm_vcpu *vcpu,
				      struct kvm_x86_mce *mce)
{
	u64 mcg_cap = vcpu->arch.mcg_cap;
	unsigned bank_num = mcg_cap & 0xff;
	u64 *banks = vcpu->arch.mce_banks;

	if (mce->bank >= bank_num || !(mce->status & MCI_STATUS_VAL))
		return -EINVAL;
	/*
	 * if IA32_MCG_CTL is not all 1s, the uncorrected error
	 * reporting is disabled
	 */
	if ((mce->status & MCI_STATUS_UC) && (mcg_cap & MCG_CTL_P) &&
	    vcpu->arch.mcg_ctl != ~(u64)0)
		return 0;
	banks += 4 * mce->bank;
	/*
	 * if IA32_MCi_CTL is not all 1s, the uncorrected error
	 * reporting is disabled for the bank
	 */
	if ((mce->status & MCI_STATUS_UC) && banks[0] != ~(u64)0)
		return 0;
	if (mce->status & MCI_STATUS_UC) {
		if ((vcpu->arch.mcg_status & MCG_STATUS_MCIP) ||
		    !kvm_read_cr4_bits(vcpu, X86_CR4_MCE)) {
			kvm_make_request(KVM_REQ_TRIPLE_FAULT, vcpu);
			return 0;
		}
		if (banks[1] & MCI_STATUS_VAL)
			mce->status |= MCI_STATUS_OVER;
		banks[2] = mce->addr;
		banks[3] = mce->misc;
		vcpu->arch.mcg_status = mce->mcg_status;
		banks[1] = mce->status;
		kvm_queue_exception(vcpu, MC_VECTOR);
	} else if (!(banks[1] & MCI_STATUS_VAL)
		   || !(banks[1] & MCI_STATUS_UC)) {
		if (banks[1] & MCI_STATUS_VAL)
			mce->status |= MCI_STATUS_OVER;
		banks[2] = mce->addr;
		banks[3] = mce->misc;
		banks[1] = mce->status;
	} else
		banks[1] |= MCI_STATUS_OVER;
	return 0;
}

static void kvm_vcpu_ioctl_x86_get_vcpu_events(struct kvm_vcpu *vcpu,
					       struct kvm_vcpu_events *events)
{
	process_nmi(vcpu);

	/*
	 * In guest mode, payload delivery should be deferred,
	 * so that the L1 hypervisor can intercept #PF before
	 * CR2 is modified (or intercept #DB before DR6 is
	 * modified under nVMX). Unless the per-VM capability,
	 * KVM_CAP_EXCEPTION_PAYLOAD, is set, we may not defer the delivery of
	 * an exception payload and handle after a KVM_GET_VCPU_EVENTS. Since we
	 * opportunistically defer the exception payload, deliver it if the
	 * capability hasn't been requested before processing a
	 * KVM_GET_VCPU_EVENTS.
	 */
	if (!vcpu->kvm->arch.exception_payload_enabled &&
	    vcpu->arch.exception.pending && vcpu->arch.exception.has_payload)
		kvm_deliver_exception_payload(vcpu);

	/*
	 * The API doesn't provide the instruction length for software
	 * exceptions, so don't report them. As long as the guest RIP
	 * isn't advanced, we should expect to encounter the exception
	 * again.
	 */
	if (kvm_exception_is_soft(vcpu->arch.exception.nr)) {
		events->exception.injected = 0;
		events->exception.pending = 0;
	} else {
		events->exception.injected = vcpu->arch.exception.injected;
		events->exception.pending = vcpu->arch.exception.pending;
		/*
		 * For ABI compatibility, deliberately conflate
		 * pending and injected exceptions when
		 * KVM_CAP_EXCEPTION_PAYLOAD isn't enabled.
		 */
		if (!vcpu->kvm->arch.exception_payload_enabled)
			events->exception.injected |=
				vcpu->arch.exception.pending;
	}
	events->exception.nr = vcpu->arch.exception.nr;
	events->exception.has_error_code = vcpu->arch.exception.has_error_code;
	events->exception.error_code = vcpu->arch.exception.error_code;
	events->exception_has_payload = vcpu->arch.exception.has_payload;
	events->exception_payload = vcpu->arch.exception.payload;

	events->interrupt.injected =
		vcpu->arch.interrupt.injected && !vcpu->arch.interrupt.soft;
	events->interrupt.nr = vcpu->arch.interrupt.nr;
	events->interrupt.soft = 0;
	events->interrupt.shadow = kvm_x86_ops.get_interrupt_shadow(vcpu);

	events->nmi.injected = vcpu->arch.nmi_injected;
	events->nmi.pending = vcpu->arch.nmi_pending != 0;
	events->nmi.masked = kvm_x86_ops.get_nmi_mask(vcpu);
	events->nmi.pad = 0;

	events->sipi_vector = 0; /* never valid when reporting to user space */

	events->smi.smm = is_smm(vcpu);
	events->smi.pending = vcpu->arch.smi_pending;
	events->smi.smm_inside_nmi =
		!!(vcpu->arch.hflags & HF_SMM_INSIDE_NMI_MASK);
	events->smi.latched_init = kvm_lapic_latched_init(vcpu);

	events->flags = (KVM_VCPUEVENT_VALID_NMI_PENDING
			 | KVM_VCPUEVENT_VALID_SHADOW
			 | KVM_VCPUEVENT_VALID_SMM);
	if (vcpu->kvm->arch.exception_payload_enabled)
		events->flags |= KVM_VCPUEVENT_VALID_PAYLOAD;

	memset(&events->reserved, 0, sizeof(events->reserved));
}

static void kvm_smm_changed(struct kvm_vcpu *vcpu);

static int kvm_vcpu_ioctl_x86_set_vcpu_events(struct kvm_vcpu *vcpu,
					      struct kvm_vcpu_events *events)
{
	if (events->flags & ~(KVM_VCPUEVENT_VALID_NMI_PENDING
			      | KVM_VCPUEVENT_VALID_SIPI_VECTOR
			      | KVM_VCPUEVENT_VALID_SHADOW
			      | KVM_VCPUEVENT_VALID_SMM
			      | KVM_VCPUEVENT_VALID_PAYLOAD))
		return -EINVAL;

	if (events->flags & KVM_VCPUEVENT_VALID_PAYLOAD) {
		if (!vcpu->kvm->arch.exception_payload_enabled)
			return -EINVAL;
		if (events->exception.pending)
			events->exception.injected = 0;
		else
			events->exception_has_payload = 0;
	} else {
		events->exception.pending = 0;
		events->exception_has_payload = 0;
	}

	if ((events->exception.injected || events->exception.pending) &&
	    (events->exception.nr > 31 || events->exception.nr == NMI_VECTOR))
		return -EINVAL;

	/* INITs are latched while in SMM */
	if (events->flags & KVM_VCPUEVENT_VALID_SMM &&
	    (events->smi.smm || events->smi.pending) &&
	    vcpu->arch.mp_state == KVM_MP_STATE_INIT_RECEIVED)
		return -EINVAL;

	process_nmi(vcpu);
	vcpu->arch.exception.injected = events->exception.injected;
	vcpu->arch.exception.pending = events->exception.pending;
	vcpu->arch.exception.nr = events->exception.nr;
	vcpu->arch.exception.has_error_code = events->exception.has_error_code;
	vcpu->arch.exception.error_code = events->exception.error_code;
	vcpu->arch.exception.has_payload = events->exception_has_payload;
	vcpu->arch.exception.payload = events->exception_payload;

	vcpu->arch.interrupt.injected = events->interrupt.injected;
	vcpu->arch.interrupt.nr = events->interrupt.nr;
	vcpu->arch.interrupt.soft = events->interrupt.soft;
	if (events->flags & KVM_VCPUEVENT_VALID_SHADOW)
		kvm_x86_ops.set_interrupt_shadow(vcpu,
						  events->interrupt.shadow);

	vcpu->arch.nmi_injected = events->nmi.injected;
	if (events->flags & KVM_VCPUEVENT_VALID_NMI_PENDING)
		vcpu->arch.nmi_pending = events->nmi.pending;
	kvm_x86_ops.set_nmi_mask(vcpu, events->nmi.masked);

	if (events->flags & KVM_VCPUEVENT_VALID_SIPI_VECTOR &&
	    lapic_in_kernel(vcpu))
		vcpu->arch.apic->sipi_vector = events->sipi_vector;

	if (events->flags & KVM_VCPUEVENT_VALID_SMM) {
		if (!!(vcpu->arch.hflags & HF_SMM_MASK) != events->smi.smm) {
			if (events->smi.smm)
				vcpu->arch.hflags |= HF_SMM_MASK;
			else
				vcpu->arch.hflags &= ~HF_SMM_MASK;
			kvm_smm_changed(vcpu);
		}

		vcpu->arch.smi_pending = events->smi.pending;

		if (events->smi.smm) {
			if (events->smi.smm_inside_nmi)
				vcpu->arch.hflags |= HF_SMM_INSIDE_NMI_MASK;
			else
				vcpu->arch.hflags &= ~HF_SMM_INSIDE_NMI_MASK;
		}

		if (lapic_in_kernel(vcpu)) {
			if (events->smi.latched_init)
				set_bit(KVM_APIC_INIT, &vcpu->arch.apic->pending_events);
			else
				clear_bit(KVM_APIC_INIT, &vcpu->arch.apic->pending_events);
		}
	}

	kvm_make_request(KVM_REQ_EVENT, vcpu);

	return 0;
}

static void kvm_vcpu_ioctl_x86_get_debugregs(struct kvm_vcpu *vcpu,
					     struct kvm_debugregs *dbgregs)
{
	unsigned long val;

	memcpy(dbgregs->db, vcpu->arch.db, sizeof(vcpu->arch.db));
	kvm_get_dr(vcpu, 6, &val);
	dbgregs->dr6 = val;
	dbgregs->dr7 = vcpu->arch.dr7;
	dbgregs->flags = 0;
	memset(&dbgregs->reserved, 0, sizeof(dbgregs->reserved));
}

static int kvm_vcpu_ioctl_x86_set_debugregs(struct kvm_vcpu *vcpu,
					    struct kvm_debugregs *dbgregs)
{
	if (dbgregs->flags)
		return -EINVAL;

	if (dbgregs->dr6 & ~0xffffffffull)
		return -EINVAL;
	if (dbgregs->dr7 & ~0xffffffffull)
		return -EINVAL;

	memcpy(vcpu->arch.db, dbgregs->db, sizeof(vcpu->arch.db));
	kvm_update_dr0123(vcpu);
	vcpu->arch.dr6 = dbgregs->dr6;
	vcpu->arch.dr7 = dbgregs->dr7;
	kvm_update_dr7(vcpu);

	return 0;
}

#define XSTATE_COMPACTION_ENABLED (1ULL << 63)

static void fill_xsave(u8 *dest, struct kvm_vcpu *vcpu)
{
	struct xregs_state *xsave = &vcpu->arch.guest_fpu->state.xsave;
	u64 xstate_bv = xsave->header.xfeatures;
	u64 valid;

	/*
	 * Copy legacy XSAVE area, to avoid complications with CPUID
	 * leaves 0 and 1 in the loop below.
	 */
	memcpy(dest, xsave, XSAVE_HDR_OFFSET);

	/* Set XSTATE_BV */
	xstate_bv &= vcpu->arch.guest_supported_xcr0 | XFEATURE_MASK_FPSSE;
	*(u64 *)(dest + XSAVE_HDR_OFFSET) = xstate_bv;

	/*
	 * Copy each region from the possibly compacted offset to the
	 * non-compacted offset.
	 */
	valid = xstate_bv & ~XFEATURE_MASK_FPSSE;
	while (valid) {
		u64 xfeature_mask = valid & -valid;
		int xfeature_nr = fls64(xfeature_mask) - 1;
		void *src = get_xsave_addr(xsave, xfeature_nr);

		if (src) {
			u32 size, offset, ecx, edx;
			cpuid_count(XSTATE_CPUID, xfeature_nr,
				    &size, &offset, &ecx, &edx);
			if (xfeature_nr == XFEATURE_PKRU)
				memcpy(dest + offset, &vcpu->arch.pkru,
				       sizeof(vcpu->arch.pkru));
			else
				memcpy(dest + offset, src, size);

		}

		valid -= xfeature_mask;
	}
}

static void load_xsave(struct kvm_vcpu *vcpu, u8 *src)
{
	struct xregs_state *xsave = &vcpu->arch.guest_fpu->state.xsave;
	u64 xstate_bv = *(u64 *)(src + XSAVE_HDR_OFFSET);
	u64 valid;

	/*
	 * Copy legacy XSAVE area, to avoid complications with CPUID
	 * leaves 0 and 1 in the loop below.
	 */
	memcpy(xsave, src, XSAVE_HDR_OFFSET);

	/* Set XSTATE_BV and possibly XCOMP_BV.  */
	xsave->header.xfeatures = xstate_bv;
	if (boot_cpu_has(X86_FEATURE_XSAVES))
		xsave->header.xcomp_bv = host_xcr0 | XSTATE_COMPACTION_ENABLED;

	/*
	 * Copy each region from the non-compacted offset to the
	 * possibly compacted offset.
	 */
	valid = xstate_bv & ~XFEATURE_MASK_FPSSE;
	while (valid) {
		u64 xfeature_mask = valid & -valid;
		int xfeature_nr = fls64(xfeature_mask) - 1;
		void *dest = get_xsave_addr(xsave, xfeature_nr);

		if (dest) {
			u32 size, offset, ecx, edx;
			cpuid_count(XSTATE_CPUID, xfeature_nr,
				    &size, &offset, &ecx, &edx);
			if (xfeature_nr == XFEATURE_PKRU)
				memcpy(&vcpu->arch.pkru, src + offset,
				       sizeof(vcpu->arch.pkru));
			else
				memcpy(dest, src + offset, size);
		}

		valid -= xfeature_mask;
	}
}

static void kvm_vcpu_ioctl_x86_get_xsave(struct kvm_vcpu *vcpu,
					 struct kvm_xsave *guest_xsave)
{
	if (boot_cpu_has(X86_FEATURE_XSAVE)) {
		memset(guest_xsave, 0, sizeof(struct kvm_xsave));
		fill_xsave((u8 *) guest_xsave->region, vcpu);
	} else {
		memcpy(guest_xsave->region,
			&vcpu->arch.guest_fpu->state.fxsave,
			sizeof(struct fxregs_state));
		*(u64 *)&guest_xsave->region[XSAVE_HDR_OFFSET / sizeof(u32)] =
			XFEATURE_MASK_FPSSE;
	}
}

#define XSAVE_MXCSR_OFFSET 24

static int kvm_vcpu_ioctl_x86_set_xsave(struct kvm_vcpu *vcpu,
					struct kvm_xsave *guest_xsave)
{
	u64 xstate_bv =
		*(u64 *)&guest_xsave->region[XSAVE_HDR_OFFSET / sizeof(u32)];
	u32 mxcsr = *(u32 *)&guest_xsave->region[XSAVE_MXCSR_OFFSET / sizeof(u32)];

	if (boot_cpu_has(X86_FEATURE_XSAVE)) {
		/*
		 * Here we allow setting states that are not present in
		 * CPUID leaf 0xD, index 0, EDX:EAX.  This is for compatibility
		 * with old userspace.
		 */
		if (xstate_bv & ~supported_xcr0 || mxcsr & ~mxcsr_feature_mask)
			return -EINVAL;
		load_xsave(vcpu, (u8 *)guest_xsave->region);
	} else {
		if (xstate_bv & ~XFEATURE_MASK_FPSSE ||
			mxcsr & ~mxcsr_feature_mask)
			return -EINVAL;
		memcpy(&vcpu->arch.guest_fpu->state.fxsave,
			guest_xsave->region, sizeof(struct fxregs_state));
	}
	return 0;
}

static void kvm_vcpu_ioctl_x86_get_xcrs(struct kvm_vcpu *vcpu,
					struct kvm_xcrs *guest_xcrs)
{
	if (!boot_cpu_has(X86_FEATURE_XSAVE)) {
		guest_xcrs->nr_xcrs = 0;
		return;
	}

	guest_xcrs->nr_xcrs = 1;
	guest_xcrs->flags = 0;
	guest_xcrs->xcrs[0].xcr = XCR_XFEATURE_ENABLED_MASK;
	guest_xcrs->xcrs[0].value = vcpu->arch.xcr0;
}

static int kvm_vcpu_ioctl_x86_set_xcrs(struct kvm_vcpu *vcpu,
				       struct kvm_xcrs *guest_xcrs)
{
	int i, r = 0;

	if (!boot_cpu_has(X86_FEATURE_XSAVE))
		return -EINVAL;

	if (guest_xcrs->nr_xcrs > KVM_MAX_XCRS || guest_xcrs->flags)
		return -EINVAL;

	for (i = 0; i < guest_xcrs->nr_xcrs; i++)
		/* Only support XCR0 currently */
		if (guest_xcrs->xcrs[i].xcr == XCR_XFEATURE_ENABLED_MASK) {
			r = __kvm_set_xcr(vcpu, XCR_XFEATURE_ENABLED_MASK,
				guest_xcrs->xcrs[i].value);
			break;
		}
	if (r)
		r = -EINVAL;
	return r;
}

/*
 * kvm_set_guest_paused() indicates to the guest kernel that it has been
 * stopped by the hypervisor.  This function will be called from the host only.
 * EINVAL is returned when the host attempts to set the flag for a guest that
 * does not support pv clocks.
 */
static int kvm_set_guest_paused(struct kvm_vcpu *vcpu)
{
	if (!vcpu->arch.pv_time_enabled)
		return -EINVAL;
	vcpu->arch.pvclock_set_guest_stopped_request = true;
	kvm_make_request(KVM_REQ_CLOCK_UPDATE, vcpu);
	return 0;
}

static int kvm_vcpu_ioctl_enable_cap(struct kvm_vcpu *vcpu,
				     struct kvm_enable_cap *cap)
{
	int r;
	uint16_t vmcs_version;
	void __user *user_ptr;

	if (cap->flags)
		return -EINVAL;

	switch (cap->cap) {
	case KVM_CAP_HYPERV_SYNIC2:
		if (cap->args[0])
			return -EINVAL;
		fallthrough;

	case KVM_CAP_HYPERV_SYNIC:
		if (!irqchip_in_kernel(vcpu->kvm))
			return -EINVAL;
		return kvm_hv_activate_synic(vcpu, cap->cap ==
					     KVM_CAP_HYPERV_SYNIC2);
	case KVM_CAP_HYPERV_ENLIGHTENED_VMCS:
		if (!kvm_x86_ops.nested_ops->enable_evmcs)
			return -ENOTTY;
		r = kvm_x86_ops.nested_ops->enable_evmcs(vcpu, &vmcs_version);
		if (!r) {
			user_ptr = (void __user *)(uintptr_t)cap->args[0];
			if (copy_to_user(user_ptr, &vmcs_version,
					 sizeof(vmcs_version)))
				r = -EFAULT;
		}
		return r;
	case KVM_CAP_HYPERV_DIRECT_TLBFLUSH:
		if (!kvm_x86_ops.enable_direct_tlbflush)
			return -ENOTTY;

		return kvm_x86_ops.enable_direct_tlbflush(vcpu);

	default:
		return -EINVAL;
	}
}

long kvm_arch_vcpu_ioctl(struct file *filp,
			 unsigned int ioctl, unsigned long arg)
{
	struct kvm_vcpu *vcpu = filp->private_data;
	void __user *argp = (void __user *)arg;
	int r;
	union {
		struct kvm_lapic_state *lapic;
		struct kvm_xsave *xsave;
		struct kvm_xcrs *xcrs;
		void *buffer;
	} u;

	vcpu_load(vcpu);

	u.buffer = NULL;
	switch (ioctl) {
	case KVM_GET_LAPIC: {
		r = -EINVAL;
		if (!lapic_in_kernel(vcpu))
			goto out;
		u.lapic = kzalloc(sizeof(struct kvm_lapic_state),
				GFP_KERNEL_ACCOUNT);

		r = -ENOMEM;
		if (!u.lapic)
			goto out;
		r = kvm_vcpu_ioctl_get_lapic(vcpu, u.lapic);
		if (r)
			goto out;
		r = -EFAULT;
		if (copy_to_user(argp, u.lapic, sizeof(struct kvm_lapic_state)))
			goto out;
		r = 0;
		break;
	}
	case KVM_SET_LAPIC: {
		r = -EINVAL;
		if (!lapic_in_kernel(vcpu))
			goto out;
		u.lapic = memdup_user(argp, sizeof(*u.lapic));
		if (IS_ERR(u.lapic)) {
			r = PTR_ERR(u.lapic);
			goto out_nofree;
		}

		r = kvm_vcpu_ioctl_set_lapic(vcpu, u.lapic);
		break;
	}
	case KVM_INTERRUPT: {
		struct kvm_interrupt irq;

		r = -EFAULT;
		if (copy_from_user(&irq, argp, sizeof(irq)))
			goto out;
		r = kvm_vcpu_ioctl_interrupt(vcpu, &irq);
		break;
	}
	case KVM_NMI: {
		r = kvm_vcpu_ioctl_nmi(vcpu);
		break;
	}
	case KVM_SMI: {
		r = kvm_vcpu_ioctl_smi(vcpu);
		break;
	}
	case KVM_SET_CPUID: {
		struct kvm_cpuid __user *cpuid_arg = argp;
		struct kvm_cpuid cpuid;

		r = -EFAULT;
		if (copy_from_user(&cpuid, cpuid_arg, sizeof(cpuid)))
			goto out;
		r = kvm_vcpu_ioctl_set_cpuid(vcpu, &cpuid, cpuid_arg->entries);
		break;
	}
	case KVM_SET_CPUID2: {
		struct kvm_cpuid2 __user *cpuid_arg = argp;
		struct kvm_cpuid2 cpuid;

		r = -EFAULT;
		if (copy_from_user(&cpuid, cpuid_arg, sizeof(cpuid)))
			goto out;
		r = kvm_vcpu_ioctl_set_cpuid2(vcpu, &cpuid,
					      cpuid_arg->entries);
		break;
	}
	case KVM_GET_CPUID2: {
		struct kvm_cpuid2 __user *cpuid_arg = argp;
		struct kvm_cpuid2 cpuid;

		r = -EFAULT;
		if (copy_from_user(&cpuid, cpuid_arg, sizeof(cpuid)))
			goto out;
		r = kvm_vcpu_ioctl_get_cpuid2(vcpu, &cpuid,
					      cpuid_arg->entries);
		if (r)
			goto out;
		r = -EFAULT;
		if (copy_to_user(cpuid_arg, &cpuid, sizeof(cpuid)))
			goto out;
		r = 0;
		break;
	}
	case KVM_GET_MSRS: {
		int idx = srcu_read_lock(&vcpu->kvm->srcu);
		r = msr_io(vcpu, argp, do_get_msr, 1);
		srcu_read_unlock(&vcpu->kvm->srcu, idx);
		break;
	}
	case KVM_SET_MSRS: {
		int idx = srcu_read_lock(&vcpu->kvm->srcu);
		r = msr_io(vcpu, argp, do_set_msr, 0);
		srcu_read_unlock(&vcpu->kvm->srcu, idx);
		break;
	}
	case KVM_TPR_ACCESS_REPORTING: {
		struct kvm_tpr_access_ctl tac;

		r = -EFAULT;
		if (copy_from_user(&tac, argp, sizeof(tac)))
			goto out;
		r = vcpu_ioctl_tpr_access_reporting(vcpu, &tac);
		if (r)
			goto out;
		r = -EFAULT;
		if (copy_to_user(argp, &tac, sizeof(tac)))
			goto out;
		r = 0;
		break;
	};
	case KVM_SET_VAPIC_ADDR: {
		struct kvm_vapic_addr va;
		int idx;

		r = -EINVAL;
		if (!lapic_in_kernel(vcpu))
			goto out;
		r = -EFAULT;
		if (copy_from_user(&va, argp, sizeof(va)))
			goto out;
		idx = srcu_read_lock(&vcpu->kvm->srcu);
		r = kvm_lapic_set_vapic_addr(vcpu, va.vapic_addr);
		srcu_read_unlock(&vcpu->kvm->srcu, idx);
		break;
	}
	case KVM_X86_SETUP_MCE: {
		u64 mcg_cap;

		r = -EFAULT;
		if (copy_from_user(&mcg_cap, argp, sizeof(mcg_cap)))
			goto out;
		r = kvm_vcpu_ioctl_x86_setup_mce(vcpu, mcg_cap);
		break;
	}
	case KVM_X86_SET_MCE: {
		struct kvm_x86_mce mce;

		r = -EFAULT;
		if (copy_from_user(&mce, argp, sizeof(mce)))
			goto out;
		r = kvm_vcpu_ioctl_x86_set_mce(vcpu, &mce);
		break;
	}
	case KVM_GET_VCPU_EVENTS: {
		struct kvm_vcpu_events events;

		kvm_vcpu_ioctl_x86_get_vcpu_events(vcpu, &events);

		r = -EFAULT;
		if (copy_to_user(argp, &events, sizeof(struct kvm_vcpu_events)))
			break;
		r = 0;
		break;
	}
	case KVM_SET_VCPU_EVENTS: {
		struct kvm_vcpu_events events;

		r = -EFAULT;
		if (copy_from_user(&events, argp, sizeof(struct kvm_vcpu_events)))
			break;

		r = kvm_vcpu_ioctl_x86_set_vcpu_events(vcpu, &events);
		break;
	}
	case KVM_GET_DEBUGREGS: {
		struct kvm_debugregs dbgregs;

		kvm_vcpu_ioctl_x86_get_debugregs(vcpu, &dbgregs);

		r = -EFAULT;
		if (copy_to_user(argp, &dbgregs,
				 sizeof(struct kvm_debugregs)))
			break;
		r = 0;
		break;
	}
	case KVM_SET_DEBUGREGS: {
		struct kvm_debugregs dbgregs;

		r = -EFAULT;
		if (copy_from_user(&dbgregs, argp,
				   sizeof(struct kvm_debugregs)))
			break;

		r = kvm_vcpu_ioctl_x86_set_debugregs(vcpu, &dbgregs);
		break;
	}
	case KVM_GET_XSAVE: {
		u.xsave = kzalloc(sizeof(struct kvm_xsave), GFP_KERNEL_ACCOUNT);
		r = -ENOMEM;
		if (!u.xsave)
			break;

		kvm_vcpu_ioctl_x86_get_xsave(vcpu, u.xsave);

		r = -EFAULT;
		if (copy_to_user(argp, u.xsave, sizeof(struct kvm_xsave)))
			break;
		r = 0;
		break;
	}
	case KVM_SET_XSAVE: {
		u.xsave = memdup_user(argp, sizeof(*u.xsave));
		if (IS_ERR(u.xsave)) {
			r = PTR_ERR(u.xsave);
			goto out_nofree;
		}

		r = kvm_vcpu_ioctl_x86_set_xsave(vcpu, u.xsave);
		break;
	}
	case KVM_GET_XCRS: {
		u.xcrs = kzalloc(sizeof(struct kvm_xcrs), GFP_KERNEL_ACCOUNT);
		r = -ENOMEM;
		if (!u.xcrs)
			break;

		kvm_vcpu_ioctl_x86_get_xcrs(vcpu, u.xcrs);

		r = -EFAULT;
		if (copy_to_user(argp, u.xcrs,
				 sizeof(struct kvm_xcrs)))
			break;
		r = 0;
		break;
	}
	case KVM_SET_XCRS: {
		u.xcrs = memdup_user(argp, sizeof(*u.xcrs));
		if (IS_ERR(u.xcrs)) {
			r = PTR_ERR(u.xcrs);
			goto out_nofree;
		}

		r = kvm_vcpu_ioctl_x86_set_xcrs(vcpu, u.xcrs);
		break;
	}
	case KVM_SET_TSC_KHZ: {
		u32 user_tsc_khz;

		r = -EINVAL;
		user_tsc_khz = (u32)arg;

		if (kvm_has_tsc_control &&
		    user_tsc_khz >= kvm_max_guest_tsc_khz)
			goto out;

		if (user_tsc_khz == 0)
			user_tsc_khz = tsc_khz;

		if (!kvm_set_tsc_khz(vcpu, user_tsc_khz))
			r = 0;

		goto out;
	}
	case KVM_GET_TSC_KHZ: {
		r = vcpu->arch.virtual_tsc_khz;
		goto out;
	}
	case KVM_KVMCLOCK_CTRL: {
		r = kvm_set_guest_paused(vcpu);
		goto out;
	}
	case KVM_ENABLE_CAP: {
		struct kvm_enable_cap cap;

		r = -EFAULT;
		if (copy_from_user(&cap, argp, sizeof(cap)))
			goto out;
		r = kvm_vcpu_ioctl_enable_cap(vcpu, &cap);
		break;
	}
	case KVM_GET_NESTED_STATE: {
		struct kvm_nested_state __user *user_kvm_nested_state = argp;
		u32 user_data_size;

		r = -EINVAL;
		if (!kvm_x86_ops.nested_ops->get_state)
			break;

		BUILD_BUG_ON(sizeof(user_data_size) != sizeof(user_kvm_nested_state->size));
		r = -EFAULT;
		if (get_user(user_data_size, &user_kvm_nested_state->size))
			break;

		r = kvm_x86_ops.nested_ops->get_state(vcpu, user_kvm_nested_state,
						     user_data_size);
		if (r < 0)
			break;

		if (r > user_data_size) {
			if (put_user(r, &user_kvm_nested_state->size))
				r = -EFAULT;
			else
				r = -E2BIG;
			break;
		}

		r = 0;
		break;
	}
	case KVM_SET_NESTED_STATE: {
		struct kvm_nested_state __user *user_kvm_nested_state = argp;
		struct kvm_nested_state kvm_state;
		int idx;

		r = -EINVAL;
		if (!kvm_x86_ops.nested_ops->set_state)
			break;

		r = -EFAULT;
		if (copy_from_user(&kvm_state, user_kvm_nested_state, sizeof(kvm_state)))
			break;

		r = -EINVAL;
		if (kvm_state.size < sizeof(kvm_state))
			break;

		if (kvm_state.flags &
		    ~(KVM_STATE_NESTED_RUN_PENDING | KVM_STATE_NESTED_GUEST_MODE
		      | KVM_STATE_NESTED_EVMCS | KVM_STATE_NESTED_MTF_PENDING
		      | KVM_STATE_NESTED_GIF_SET))
			break;

		/* nested_run_pending implies guest_mode.  */
		if ((kvm_state.flags & KVM_STATE_NESTED_RUN_PENDING)
		    && !(kvm_state.flags & KVM_STATE_NESTED_GUEST_MODE))
			break;

		idx = srcu_read_lock(&vcpu->kvm->srcu);
		r = kvm_x86_ops.nested_ops->set_state(vcpu, user_kvm_nested_state, &kvm_state);
		srcu_read_unlock(&vcpu->kvm->srcu, idx);
		break;
	}
	case KVM_GET_SUPPORTED_HV_CPUID: {
		struct kvm_cpuid2 __user *cpuid_arg = argp;
		struct kvm_cpuid2 cpuid;

		r = -EFAULT;
		if (copy_from_user(&cpuid, cpuid_arg, sizeof(cpuid)))
			goto out;

		r = kvm_vcpu_ioctl_get_hv_cpuid(vcpu, &cpuid,
						cpuid_arg->entries);
		if (r)
			goto out;

		r = -EFAULT;
		if (copy_to_user(cpuid_arg, &cpuid, sizeof(cpuid)))
			goto out;
		r = 0;
		break;
	}
	default:
		r = -EINVAL;
	}
out:
	kfree(u.buffer);
out_nofree:
	vcpu_put(vcpu);
	return r;
}

vm_fault_t kvm_arch_vcpu_fault(struct kvm_vcpu *vcpu, struct vm_fault *vmf)
{
	return VM_FAULT_SIGBUS;
}

static int kvm_vm_ioctl_set_tss_addr(struct kvm *kvm, unsigned long addr)
{
	int ret;

	if (addr > (unsigned int)(-3 * PAGE_SIZE))
		return -EINVAL;
	ret = kvm_x86_ops.set_tss_addr(kvm, addr);
	return ret;
}

static int kvm_vm_ioctl_set_identity_map_addr(struct kvm *kvm,
					      u64 ident_addr)
{
	return kvm_x86_ops.set_identity_map_addr(kvm, ident_addr);
}

static int kvm_vm_ioctl_set_nr_mmu_pages(struct kvm *kvm,
					 unsigned long kvm_nr_mmu_pages)
{
	if (kvm_nr_mmu_pages < KVM_MIN_ALLOC_MMU_PAGES)
		return -EINVAL;

	mutex_lock(&kvm->slots_lock);

	kvm_mmu_change_mmu_pages(kvm, kvm_nr_mmu_pages);
	kvm->arch.n_requested_mmu_pages = kvm_nr_mmu_pages;

	mutex_unlock(&kvm->slots_lock);
	return 0;
}

static unsigned long kvm_vm_ioctl_get_nr_mmu_pages(struct kvm *kvm)
{
	return kvm->arch.n_max_mmu_pages;
}

static int kvm_vm_ioctl_get_irqchip(struct kvm *kvm, struct kvm_irqchip *chip)
{
	struct kvm_pic *pic = kvm->arch.vpic;
	int r;

	r = 0;
	switch (chip->chip_id) {
	case KVM_IRQCHIP_PIC_MASTER:
		memcpy(&chip->chip.pic, &pic->pics[0],
			sizeof(struct kvm_pic_state));
		break;
	case KVM_IRQCHIP_PIC_SLAVE:
		memcpy(&chip->chip.pic, &pic->pics[1],
			sizeof(struct kvm_pic_state));
		break;
	case KVM_IRQCHIP_IOAPIC:
		kvm_get_ioapic(kvm, &chip->chip.ioapic);
		break;
	default:
		r = -EINVAL;
		break;
	}
	return r;
}

static int kvm_vm_ioctl_set_irqchip(struct kvm *kvm, struct kvm_irqchip *chip)
{
	struct kvm_pic *pic = kvm->arch.vpic;
	int r;

	r = 0;
	switch (chip->chip_id) {
	case KVM_IRQCHIP_PIC_MASTER:
		spin_lock(&pic->lock);
		memcpy(&pic->pics[0], &chip->chip.pic,
			sizeof(struct kvm_pic_state));
		spin_unlock(&pic->lock);
		break;
	case KVM_IRQCHIP_PIC_SLAVE:
		spin_lock(&pic->lock);
		memcpy(&pic->pics[1], &chip->chip.pic,
			sizeof(struct kvm_pic_state));
		spin_unlock(&pic->lock);
		break;
	case KVM_IRQCHIP_IOAPIC:
		kvm_set_ioapic(kvm, &chip->chip.ioapic);
		break;
	default:
		r = -EINVAL;
		break;
	}
	kvm_pic_update_irq(pic);
	return r;
}

static int kvm_vm_ioctl_get_pit(struct kvm *kvm, struct kvm_pit_state *ps)
{
	struct kvm_kpit_state *kps = &kvm->arch.vpit->pit_state;

	BUILD_BUG_ON(sizeof(*ps) != sizeof(kps->channels));

	mutex_lock(&kps->lock);
	memcpy(ps, &kps->channels, sizeof(*ps));
	mutex_unlock(&kps->lock);
	return 0;
}

static int kvm_vm_ioctl_set_pit(struct kvm *kvm, struct kvm_pit_state *ps)
{
	int i;
	struct kvm_pit *pit = kvm->arch.vpit;

	mutex_lock(&pit->pit_state.lock);
	memcpy(&pit->pit_state.channels, ps, sizeof(*ps));
	for (i = 0; i < 3; i++)
		kvm_pit_load_count(pit, i, ps->channels[i].count, 0);
	mutex_unlock(&pit->pit_state.lock);
	return 0;
}

static int kvm_vm_ioctl_get_pit2(struct kvm *kvm, struct kvm_pit_state2 *ps)
{
	mutex_lock(&kvm->arch.vpit->pit_state.lock);
	memcpy(ps->channels, &kvm->arch.vpit->pit_state.channels,
		sizeof(ps->channels));
	ps->flags = kvm->arch.vpit->pit_state.flags;
	mutex_unlock(&kvm->arch.vpit->pit_state.lock);
	memset(&ps->reserved, 0, sizeof(ps->reserved));
	return 0;
}

static int kvm_vm_ioctl_set_pit2(struct kvm *kvm, struct kvm_pit_state2 *ps)
{
	int start = 0;
	int i;
	u32 prev_legacy, cur_legacy;
	struct kvm_pit *pit = kvm->arch.vpit;

	mutex_lock(&pit->pit_state.lock);
	prev_legacy = pit->pit_state.flags & KVM_PIT_FLAGS_HPET_LEGACY;
	cur_legacy = ps->flags & KVM_PIT_FLAGS_HPET_LEGACY;
	if (!prev_legacy && cur_legacy)
		start = 1;
	memcpy(&pit->pit_state.channels, &ps->channels,
	       sizeof(pit->pit_state.channels));
	pit->pit_state.flags = ps->flags;
	for (i = 0; i < 3; i++)
		kvm_pit_load_count(pit, i, pit->pit_state.channels[i].count,
				   start && i == 0);
	mutex_unlock(&pit->pit_state.lock);
	return 0;
}

static int kvm_vm_ioctl_reinject(struct kvm *kvm,
				 struct kvm_reinject_control *control)
{
	struct kvm_pit *pit = kvm->arch.vpit;

	/* pit->pit_state.lock was overloaded to prevent userspace from getting
	 * an inconsistent state after running multiple KVM_REINJECT_CONTROL
	 * ioctls in parallel.  Use a separate lock if that ioctl isn't rare.
	 */
	mutex_lock(&pit->pit_state.lock);
	kvm_pit_set_reinject(pit, control->pit_reinject);
	mutex_unlock(&pit->pit_state.lock);

	return 0;
}

void kvm_arch_sync_dirty_log(struct kvm *kvm, struct kvm_memory_slot *memslot)
{
	/*
	 * Flush potentially hardware-cached dirty pages to dirty_bitmap.
	 */
	if (kvm_x86_ops.flush_log_dirty)
		kvm_x86_ops.flush_log_dirty(kvm);
}

int kvm_vm_ioctl_irq_line(struct kvm *kvm, struct kvm_irq_level *irq_event,
			bool line_status)
{
	if (!irqchip_in_kernel(kvm))
		return -ENXIO;

	irq_event->status = kvm_set_irq(kvm, KVM_USERSPACE_IRQ_SOURCE_ID,
					irq_event->irq, irq_event->level,
					line_status);
	return 0;
}

int kvm_vm_ioctl_enable_cap(struct kvm *kvm,
			    struct kvm_enable_cap *cap)
{
	int r;

	if (cap->flags)
		return -EINVAL;

	switch (cap->cap) {
	case KVM_CAP_DISABLE_QUIRKS:
		kvm->arch.disabled_quirks = cap->args[0];
		r = 0;
		break;
	case KVM_CAP_SPLIT_IRQCHIP: {
		mutex_lock(&kvm->lock);
		r = -EINVAL;
		if (cap->args[0] > MAX_NR_RESERVED_IOAPIC_PINS)
			goto split_irqchip_unlock;
		r = -EEXIST;
		if (irqchip_in_kernel(kvm))
			goto split_irqchip_unlock;
		if (kvm->created_vcpus)
			goto split_irqchip_unlock;
		r = kvm_setup_empty_irq_routing(kvm);
		if (r)
			goto split_irqchip_unlock;
		/* Pairs with irqchip_in_kernel. */
		smp_wmb();
		kvm->arch.irqchip_mode = KVM_IRQCHIP_SPLIT;
		kvm->arch.nr_reserved_ioapic_pins = cap->args[0];
		r = 0;
split_irqchip_unlock:
		mutex_unlock(&kvm->lock);
		break;
	}
	case KVM_CAP_X2APIC_API:
		r = -EINVAL;
		if (cap->args[0] & ~KVM_X2APIC_API_VALID_FLAGS)
			break;

		if (cap->args[0] & KVM_X2APIC_API_USE_32BIT_IDS)
			kvm->arch.x2apic_format = true;
		if (cap->args[0] & KVM_X2APIC_API_DISABLE_BROADCAST_QUIRK)
			kvm->arch.x2apic_broadcast_quirk_disabled = true;

		r = 0;
		break;
	case KVM_CAP_X86_DISABLE_EXITS:
		r = -EINVAL;
		if (cap->args[0] & ~KVM_X86_DISABLE_VALID_EXITS)
			break;

		if ((cap->args[0] & KVM_X86_DISABLE_EXITS_MWAIT) &&
			kvm_can_mwait_in_guest())
			kvm->arch.mwait_in_guest = true;
		if (cap->args[0] & KVM_X86_DISABLE_EXITS_HLT)
			kvm->arch.hlt_in_guest = true;
		if (cap->args[0] & KVM_X86_DISABLE_EXITS_PAUSE)
			kvm->arch.pause_in_guest = true;
		if (cap->args[0] & KVM_X86_DISABLE_EXITS_CSTATE)
			kvm->arch.cstate_in_guest = true;
		r = 0;
		break;
	case KVM_CAP_MSR_PLATFORM_INFO:
		kvm->arch.guest_can_read_msr_platform_info = cap->args[0];
		r = 0;
		break;
	case KVM_CAP_EXCEPTION_PAYLOAD:
		kvm->arch.exception_payload_enabled = cap->args[0];
		r = 0;
		break;
	default:
		r = -EINVAL;
		break;
	}
	return r;
}

long kvm_arch_vm_ioctl(struct file *filp,
		       unsigned int ioctl, unsigned long arg)
{
	struct kvm *kvm = filp->private_data;
	void __user *argp = (void __user *)arg;
	int r = -ENOTTY;
	/*
	 * This union makes it completely explicit to gcc-3.x
	 * that these two variables' stack usage should be
	 * combined, not added together.
	 */
	union {
		struct kvm_pit_state ps;
		struct kvm_pit_state2 ps2;
		struct kvm_pit_config pit_config;
	} u;

	switch (ioctl) {
	case KVM_SET_TSS_ADDR:
		r = kvm_vm_ioctl_set_tss_addr(kvm, arg);
		break;
	case KVM_SET_IDENTITY_MAP_ADDR: {
		u64 ident_addr;

		mutex_lock(&kvm->lock);
		r = -EINVAL;
		if (kvm->created_vcpus)
			goto set_identity_unlock;
		r = -EFAULT;
		if (copy_from_user(&ident_addr, argp, sizeof(ident_addr)))
			goto set_identity_unlock;
		r = kvm_vm_ioctl_set_identity_map_addr(kvm, ident_addr);
set_identity_unlock:
		mutex_unlock(&kvm->lock);
		break;
	}
	case KVM_SET_NR_MMU_PAGES:
		r = kvm_vm_ioctl_set_nr_mmu_pages(kvm, arg);
		break;
	case KVM_GET_NR_MMU_PAGES:
		r = kvm_vm_ioctl_get_nr_mmu_pages(kvm);
		break;
	case KVM_CREATE_IRQCHIP: {
		mutex_lock(&kvm->lock);

		r = -EEXIST;
		if (irqchip_in_kernel(kvm))
			goto create_irqchip_unlock;

		r = -EINVAL;
		if (kvm->created_vcpus)
			goto create_irqchip_unlock;

		r = kvm_pic_init(kvm);
		if (r)
			goto create_irqchip_unlock;

		r = kvm_ioapic_init(kvm);
		if (r) {
			kvm_pic_destroy(kvm);
			goto create_irqchip_unlock;
		}

		r = kvm_setup_default_irq_routing(kvm);
		if (r) {
			kvm_ioapic_destroy(kvm);
			kvm_pic_destroy(kvm);
			goto create_irqchip_unlock;
		}
		/* Write kvm->irq_routing before enabling irqchip_in_kernel. */
		smp_wmb();
		kvm->arch.irqchip_mode = KVM_IRQCHIP_KERNEL;
	create_irqchip_unlock:
		mutex_unlock(&kvm->lock);
		break;
	}
	case KVM_CREATE_PIT:
		u.pit_config.flags = KVM_PIT_SPEAKER_DUMMY;
		goto create_pit;
	case KVM_CREATE_PIT2:
		r = -EFAULT;
		if (copy_from_user(&u.pit_config, argp,
				   sizeof(struct kvm_pit_config)))
			goto out;
	create_pit:
		mutex_lock(&kvm->lock);
		r = -EEXIST;
		if (kvm->arch.vpit)
			goto create_pit_unlock;
		r = -ENOMEM;
		kvm->arch.vpit = kvm_create_pit(kvm, u.pit_config.flags);
		if (kvm->arch.vpit)
			r = 0;
	create_pit_unlock:
		mutex_unlock(&kvm->lock);
		break;
	case KVM_GET_IRQCHIP: {
		/* 0: PIC master, 1: PIC slave, 2: IOAPIC */
		struct kvm_irqchip *chip;

		chip = memdup_user(argp, sizeof(*chip));
		if (IS_ERR(chip)) {
			r = PTR_ERR(chip);
			goto out;
		}

		r = -ENXIO;
		if (!irqchip_kernel(kvm))
			goto get_irqchip_out;
		r = kvm_vm_ioctl_get_irqchip(kvm, chip);
		if (r)
			goto get_irqchip_out;
		r = -EFAULT;
		if (copy_to_user(argp, chip, sizeof(*chip)))
			goto get_irqchip_out;
		r = 0;
	get_irqchip_out:
		kfree(chip);
		break;
	}
	case KVM_SET_IRQCHIP: {
		/* 0: PIC master, 1: PIC slave, 2: IOAPIC */
		struct kvm_irqchip *chip;

		chip = memdup_user(argp, sizeof(*chip));
		if (IS_ERR(chip)) {
			r = PTR_ERR(chip);
			goto out;
		}

		r = -ENXIO;
		if (!irqchip_kernel(kvm))
			goto set_irqchip_out;
		r = kvm_vm_ioctl_set_irqchip(kvm, chip);
	set_irqchip_out:
		kfree(chip);
		break;
	}
	case KVM_GET_PIT: {
		r = -EFAULT;
		if (copy_from_user(&u.ps, argp, sizeof(struct kvm_pit_state)))
			goto out;
		r = -ENXIO;
		if (!kvm->arch.vpit)
			goto out;
		r = kvm_vm_ioctl_get_pit(kvm, &u.ps);
		if (r)
			goto out;
		r = -EFAULT;
		if (copy_to_user(argp, &u.ps, sizeof(struct kvm_pit_state)))
			goto out;
		r = 0;
		break;
	}
	case KVM_SET_PIT: {
		r = -EFAULT;
		if (copy_from_user(&u.ps, argp, sizeof(u.ps)))
			goto out;
		mutex_lock(&kvm->lock);
		r = -ENXIO;
		if (!kvm->arch.vpit)
			goto set_pit_out;
		r = kvm_vm_ioctl_set_pit(kvm, &u.ps);
set_pit_out:
		mutex_unlock(&kvm->lock);
		break;
	}
	case KVM_GET_PIT2: {
		r = -ENXIO;
		if (!kvm->arch.vpit)
			goto out;
		r = kvm_vm_ioctl_get_pit2(kvm, &u.ps2);
		if (r)
			goto out;
		r = -EFAULT;
		if (copy_to_user(argp, &u.ps2, sizeof(u.ps2)))
			goto out;
		r = 0;
		break;
	}
	case KVM_SET_PIT2: {
		r = -EFAULT;
		if (copy_from_user(&u.ps2, argp, sizeof(u.ps2)))
			goto out;
		mutex_lock(&kvm->lock);
		r = -ENXIO;
		if (!kvm->arch.vpit)
			goto set_pit2_out;
		r = kvm_vm_ioctl_set_pit2(kvm, &u.ps2);
set_pit2_out:
		mutex_unlock(&kvm->lock);
		break;
	}
	case KVM_REINJECT_CONTROL: {
		struct kvm_reinject_control control;
		r =  -EFAULT;
		if (copy_from_user(&control, argp, sizeof(control)))
			goto out;
		r = -ENXIO;
		if (!kvm->arch.vpit)
			goto out;
		r = kvm_vm_ioctl_reinject(kvm, &control);
		break;
	}
	case KVM_SET_BOOT_CPU_ID:
		r = 0;
		mutex_lock(&kvm->lock);
		if (kvm->created_vcpus)
			r = -EBUSY;
		else
			kvm->arch.bsp_vcpu_id = arg;
		mutex_unlock(&kvm->lock);
		break;
	case KVM_XEN_HVM_CONFIG: {
		struct kvm_xen_hvm_config xhc;
		r = -EFAULT;
		if (copy_from_user(&xhc, argp, sizeof(xhc)))
			goto out;
		r = -EINVAL;
		if (xhc.flags)
			goto out;
		memcpy(&kvm->arch.xen_hvm_config, &xhc, sizeof(xhc));
		r = 0;
		break;
	}
	case KVM_SET_CLOCK: {
		struct kvm_clock_data user_ns;
		u64 now_ns;

		r = -EFAULT;
		if (copy_from_user(&user_ns, argp, sizeof(user_ns)))
			goto out;

		r = -EINVAL;
		if (user_ns.flags)
			goto out;

		r = 0;
		/*
		 * TODO: userspace has to take care of races with VCPU_RUN, so
		 * kvm_gen_update_masterclock() can be cut down to locked
		 * pvclock_update_vm_gtod_copy().
		 */
		kvm_gen_update_masterclock(kvm);
		now_ns = get_kvmclock_ns(kvm);
		kvm->arch.kvmclock_offset += user_ns.clock - now_ns;
		kvm_make_all_cpus_request(kvm, KVM_REQ_CLOCK_UPDATE);
		break;
	}
	case KVM_GET_CLOCK: {
		struct kvm_clock_data user_ns;
		u64 now_ns;

		now_ns = get_kvmclock_ns(kvm);
		user_ns.clock = now_ns;
		user_ns.flags = kvm->arch.use_master_clock ? KVM_CLOCK_TSC_STABLE : 0;
		memset(&user_ns.pad, 0, sizeof(user_ns.pad));

		r = -EFAULT;
		if (copy_to_user(argp, &user_ns, sizeof(user_ns)))
			goto out;
		r = 0;
		break;
	}
	case KVM_MEMORY_ENCRYPT_OP: {
		r = -ENOTTY;
		if (kvm_x86_ops.mem_enc_op)
			r = kvm_x86_ops.mem_enc_op(kvm, argp);
		break;
	}
	case KVM_MEMORY_ENCRYPT_REG_REGION: {
		struct kvm_enc_region region;

		r = -EFAULT;
		if (copy_from_user(&region, argp, sizeof(region)))
			goto out;

		r = -ENOTTY;
		if (kvm_x86_ops.mem_enc_reg_region)
			r = kvm_x86_ops.mem_enc_reg_region(kvm, &region);
		break;
	}
	case KVM_MEMORY_ENCRYPT_UNREG_REGION: {
		struct kvm_enc_region region;

		r = -EFAULT;
		if (copy_from_user(&region, argp, sizeof(region)))
			goto out;

		r = -ENOTTY;
		if (kvm_x86_ops.mem_enc_unreg_region)
			r = kvm_x86_ops.mem_enc_unreg_region(kvm, &region);
		break;
	}
	case KVM_HYPERV_EVENTFD: {
		struct kvm_hyperv_eventfd hvevfd;

		r = -EFAULT;
		if (copy_from_user(&hvevfd, argp, sizeof(hvevfd)))
			goto out;
		r = kvm_vm_ioctl_hv_eventfd(kvm, &hvevfd);
		break;
	}
	case KVM_SET_PMU_EVENT_FILTER:
		r = kvm_vm_ioctl_set_pmu_event_filter(kvm, argp);
		break;
	default:
		r = -ENOTTY;
	}
out:
	return r;
}

static void kvm_init_msr_list(void)
{
	struct x86_pmu_capability x86_pmu;
	u32 dummy[2];
	unsigned i;

	BUILD_BUG_ON_MSG(INTEL_PMC_MAX_FIXED != 4,
			 "Please update the fixed PMCs in msrs_to_saved_all[]");

	perf_get_x86_pmu_capability(&x86_pmu);

	num_msrs_to_save = 0;
	num_emulated_msrs = 0;
	num_msr_based_features = 0;

	for (i = 0; i < ARRAY_SIZE(msrs_to_save_all); i++) {
		if (rdmsr_safe(msrs_to_save_all[i], &dummy[0], &dummy[1]) < 0)
			continue;

		/*
		 * Even MSRs that are valid in the host may not be exposed
		 * to the guests in some cases.
		 */
		switch (msrs_to_save_all[i]) {
		case MSR_IA32_BNDCFGS:
			if (!kvm_mpx_supported())
				continue;
			break;
		case MSR_TSC_AUX:
			if (!kvm_cpu_cap_has(X86_FEATURE_RDTSCP))
				continue;
			break;
		case MSR_IA32_UMWAIT_CONTROL:
			if (!kvm_cpu_cap_has(X86_FEATURE_WAITPKG))
				continue;
			break;
		case MSR_IA32_RTIT_CTL:
		case MSR_IA32_RTIT_STATUS:
			if (!kvm_cpu_cap_has(X86_FEATURE_INTEL_PT))
				continue;
			break;
		case MSR_IA32_RTIT_CR3_MATCH:
			if (!kvm_cpu_cap_has(X86_FEATURE_INTEL_PT) ||
			    !intel_pt_validate_hw_cap(PT_CAP_cr3_filtering))
				continue;
			break;
		case MSR_IA32_RTIT_OUTPUT_BASE:
		case MSR_IA32_RTIT_OUTPUT_MASK:
			if (!kvm_cpu_cap_has(X86_FEATURE_INTEL_PT) ||
				(!intel_pt_validate_hw_cap(PT_CAP_topa_output) &&
				 !intel_pt_validate_hw_cap(PT_CAP_single_range_output)))
				continue;
			break;
		case MSR_IA32_RTIT_ADDR0_A ... MSR_IA32_RTIT_ADDR3_B:
			if (!kvm_cpu_cap_has(X86_FEATURE_INTEL_PT) ||
				msrs_to_save_all[i] - MSR_IA32_RTIT_ADDR0_A >=
				intel_pt_validate_hw_cap(PT_CAP_num_address_ranges) * 2)
				continue;
			break;
		case MSR_ARCH_PERFMON_PERFCTR0 ... MSR_ARCH_PERFMON_PERFCTR0 + 17:
			if (msrs_to_save_all[i] - MSR_ARCH_PERFMON_PERFCTR0 >=
			    min(INTEL_PMC_MAX_GENERIC, x86_pmu.num_counters_gp))
				continue;
			break;
		case MSR_ARCH_PERFMON_EVENTSEL0 ... MSR_ARCH_PERFMON_EVENTSEL0 + 17:
			if (msrs_to_save_all[i] - MSR_ARCH_PERFMON_EVENTSEL0 >=
			    min(INTEL_PMC_MAX_GENERIC, x86_pmu.num_counters_gp))
				continue;
			break;
		default:
			break;
		}

		msrs_to_save[num_msrs_to_save++] = msrs_to_save_all[i];
	}

	for (i = 0; i < ARRAY_SIZE(emulated_msrs_all); i++) {
		if (!kvm_x86_ops.has_emulated_msr(emulated_msrs_all[i]))
			continue;

		emulated_msrs[num_emulated_msrs++] = emulated_msrs_all[i];
	}

	for (i = 0; i < ARRAY_SIZE(msr_based_features_all); i++) {
		struct kvm_msr_entry msr;

		msr.index = msr_based_features_all[i];
		if (kvm_get_msr_feature(&msr))
			continue;

		msr_based_features[num_msr_based_features++] = msr_based_features_all[i];
	}
}

static int vcpu_mmio_write(struct kvm_vcpu *vcpu, gpa_t addr, int len,
			   const void *v)
{
	int handled = 0;
	int n;

	do {
		n = min(len, 8);
		if (!(lapic_in_kernel(vcpu) &&
		      !kvm_iodevice_write(vcpu, &vcpu->arch.apic->dev, addr, n, v))
		    && kvm_io_bus_write(vcpu, KVM_MMIO_BUS, addr, n, v))
			break;
		handled += n;
		addr += n;
		len -= n;
		v += n;
	} while (len);

	return handled;
}

static int vcpu_mmio_read(struct kvm_vcpu *vcpu, gpa_t addr, int len, void *v)
{
	int handled = 0;
	int n;

	do {
		n = min(len, 8);
		if (!(lapic_in_kernel(vcpu) &&
		      !kvm_iodevice_read(vcpu, &vcpu->arch.apic->dev,
					 addr, n, v))
		    && kvm_io_bus_read(vcpu, KVM_MMIO_BUS, addr, n, v))
			break;
		trace_kvm_mmio(KVM_TRACE_MMIO_READ, n, addr, v);
		handled += n;
		addr += n;
		len -= n;
		v += n;
	} while (len);

	return handled;
}

static void kvm_set_segment(struct kvm_vcpu *vcpu,
			struct kvm_segment *var, int seg)
{
	kvm_x86_ops.set_segment(vcpu, var, seg);
}

void kvm_get_segment(struct kvm_vcpu *vcpu,
		     struct kvm_segment *var, int seg)
{
	kvm_x86_ops.get_segment(vcpu, var, seg);
}

gpa_t translate_nested_gpa(struct kvm_vcpu *vcpu, gpa_t gpa, u32 access,
			   struct x86_exception *exception)
{
	gpa_t t_gpa;

	BUG_ON(!mmu_is_nested(vcpu));

	/* NPT walks are always user-walks */
	access |= PFERR_USER_MASK;
	t_gpa  = vcpu->arch.mmu->gva_to_gpa(vcpu, gpa, access, exception);

	return t_gpa;
}

gpa_t kvm_mmu_gva_to_gpa_read(struct kvm_vcpu *vcpu, gva_t gva,
			      struct x86_exception *exception)
{
	u32 access = (kvm_x86_ops.get_cpl(vcpu) == 3) ? PFERR_USER_MASK : 0;
	return vcpu->arch.walk_mmu->gva_to_gpa(vcpu, gva, access, exception);
}

 gpa_t kvm_mmu_gva_to_gpa_fetch(struct kvm_vcpu *vcpu, gva_t gva,
				struct x86_exception *exception)
{
	u32 access = (kvm_x86_ops.get_cpl(vcpu) == 3) ? PFERR_USER_MASK : 0;
	access |= PFERR_FETCH_MASK;
	return vcpu->arch.walk_mmu->gva_to_gpa(vcpu, gva, access, exception);
}

gpa_t kvm_mmu_gva_to_gpa_write(struct kvm_vcpu *vcpu, gva_t gva,
			       struct x86_exception *exception)
{
	u32 access = (kvm_x86_ops.get_cpl(vcpu) == 3) ? PFERR_USER_MASK : 0;
	access |= PFERR_WRITE_MASK;
	return vcpu->arch.walk_mmu->gva_to_gpa(vcpu, gva, access, exception);
}

/* uses this to access any guest's mapped memory without checking CPL */
gpa_t kvm_mmu_gva_to_gpa_system(struct kvm_vcpu *vcpu, gva_t gva,
				struct x86_exception *exception)
{
	return vcpu->arch.walk_mmu->gva_to_gpa(vcpu, gva, 0, exception);
}

static int kvm_read_guest_virt_helper(gva_t addr, void *val, unsigned int bytes,
				      struct kvm_vcpu *vcpu, u32 access,
				      struct x86_exception *exception)
{
	void *data = val;
	int r = X86EMUL_CONTINUE;

	while (bytes) {
		gpa_t gpa = vcpu->arch.walk_mmu->gva_to_gpa(vcpu, addr, access,
							    exception);
		unsigned offset = addr & (PAGE_SIZE-1);
		unsigned toread = min(bytes, (unsigned)PAGE_SIZE - offset);
		int ret;

		if (gpa == UNMAPPED_GVA)
			return X86EMUL_PROPAGATE_FAULT;
		ret = kvm_vcpu_read_guest_page(vcpu, gpa >> PAGE_SHIFT, data,
					       offset, toread);
		if (ret < 0) {
			r = X86EMUL_IO_NEEDED;
			goto out;
		}

		bytes -= toread;
		data += toread;
		addr += toread;
	}
out:
	return r;
}

/* used for instruction fetching */
static int kvm_fetch_guest_virt(struct x86_emulate_ctxt *ctxt,
				gva_t addr, void *val, unsigned int bytes,
				struct x86_exception *exception)
{
	struct kvm_vcpu *vcpu = emul_to_vcpu(ctxt);
	u32 access = (kvm_x86_ops.get_cpl(vcpu) == 3) ? PFERR_USER_MASK : 0;
	unsigned offset;
	int ret;

	/* Inline kvm_read_guest_virt_helper for speed.  */
	gpa_t gpa = vcpu->arch.walk_mmu->gva_to_gpa(vcpu, addr, access|PFERR_FETCH_MASK,
						    exception);
	if (unlikely(gpa == UNMAPPED_GVA))
		return X86EMUL_PROPAGATE_FAULT;

	offset = addr & (PAGE_SIZE-1);
	if (WARN_ON(offset + bytes > PAGE_SIZE))
		bytes = (unsigned)PAGE_SIZE - offset;
	ret = kvm_vcpu_read_guest_page(vcpu, gpa >> PAGE_SHIFT, val,
				       offset, bytes);
	if (unlikely(ret < 0))
		return X86EMUL_IO_NEEDED;

	return X86EMUL_CONTINUE;
}

int kvm_read_guest_virt(struct kvm_vcpu *vcpu,
			       gva_t addr, void *val, unsigned int bytes,
			       struct x86_exception *exception)
{
	u32 access = (kvm_x86_ops.get_cpl(vcpu) == 3) ? PFERR_USER_MASK : 0;

	/*
	 * FIXME: this should call handle_emulation_failure if X86EMUL_IO_NEEDED
	 * is returned, but our callers are not ready for that and they blindly
	 * call kvm_inject_page_fault.  Ensure that they at least do not leak
	 * uninitialized kernel stack memory into cr2 and error code.
	 */
	memset(exception, 0, sizeof(*exception));
	return kvm_read_guest_virt_helper(addr, val, bytes, vcpu, access,
					  exception);
}
EXPORT_SYMBOL_GPL(kvm_read_guest_virt);

static int emulator_read_std(struct x86_emulate_ctxt *ctxt,
			     gva_t addr, void *val, unsigned int bytes,
			     struct x86_exception *exception, bool system)
{
	struct kvm_vcpu *vcpu = emul_to_vcpu(ctxt);
	u32 access = 0;

	if (!system && kvm_x86_ops.get_cpl(vcpu) == 3)
		access |= PFERR_USER_MASK;

	return kvm_read_guest_virt_helper(addr, val, bytes, vcpu, access, exception);
}

static int kvm_read_guest_phys_system(struct x86_emulate_ctxt *ctxt,
		unsigned long addr, void *val, unsigned int bytes)
{
	struct kvm_vcpu *vcpu = emul_to_vcpu(ctxt);
	int r = kvm_vcpu_read_guest(vcpu, addr, val, bytes);

	return r < 0 ? X86EMUL_IO_NEEDED : X86EMUL_CONTINUE;
}

static int kvm_write_guest_virt_helper(gva_t addr, void *val, unsigned int bytes,
				      struct kvm_vcpu *vcpu, u32 access,
				      struct x86_exception *exception)
{
	void *data = val;
	int r = X86EMUL_CONTINUE;

	while (bytes) {
		gpa_t gpa =  vcpu->arch.walk_mmu->gva_to_gpa(vcpu, addr,
							     access,
							     exception);
		unsigned offset = addr & (PAGE_SIZE-1);
		unsigned towrite = min(bytes, (unsigned)PAGE_SIZE - offset);
		int ret;

		if (gpa == UNMAPPED_GVA)
			return X86EMUL_PROPAGATE_FAULT;
		ret = kvm_vcpu_write_guest(vcpu, gpa, data, towrite);
		if (ret < 0) {
			r = X86EMUL_IO_NEEDED;
			goto out;
		}

		bytes -= towrite;
		data += towrite;
		addr += towrite;
	}
out:
	return r;
}

static int emulator_write_std(struct x86_emulate_ctxt *ctxt, gva_t addr, void *val,
			      unsigned int bytes, struct x86_exception *exception,
			      bool system)
{
	struct kvm_vcpu *vcpu = emul_to_vcpu(ctxt);
	u32 access = PFERR_WRITE_MASK;

	if (!system && kvm_x86_ops.get_cpl(vcpu) == 3)
		access |= PFERR_USER_MASK;

	return kvm_write_guest_virt_helper(addr, val, bytes, vcpu,
					   access, exception);
}

int kvm_write_guest_virt_system(struct kvm_vcpu *vcpu, gva_t addr, void *val,
				unsigned int bytes, struct x86_exception *exception)
{
	/* kvm_write_guest_virt_system can pull in tons of pages. */
	vcpu->arch.l1tf_flush_l1d = true;

	return kvm_write_guest_virt_helper(addr, val, bytes, vcpu,
					   PFERR_WRITE_MASK, exception);
}
EXPORT_SYMBOL_GPL(kvm_write_guest_virt_system);

int handle_ud(struct kvm_vcpu *vcpu)
{
	static const char kvm_emulate_prefix[] = { __KVM_EMULATE_PREFIX };
	int emul_type = EMULTYPE_TRAP_UD;
	char sig[5]; /* ud2; .ascii "kvm" */
	struct x86_exception e;

	if (force_emulation_prefix &&
	    kvm_read_guest_virt(vcpu, kvm_get_linear_rip(vcpu),
				sig, sizeof(sig), &e) == 0 &&
	    memcmp(sig, kvm_emulate_prefix, sizeof(sig)) == 0) {
		kvm_rip_write(vcpu, kvm_rip_read(vcpu) + sizeof(sig));
		emul_type = EMULTYPE_TRAP_UD_FORCED;
	}

	return kvm_emulate_instruction(vcpu, emul_type);
}
EXPORT_SYMBOL_GPL(handle_ud);

static int vcpu_is_mmio_gpa(struct kvm_vcpu *vcpu, unsigned long gva,
			    gpa_t gpa, bool write)
{
	/* For APIC access vmexit */
	if ((gpa & PAGE_MASK) == APIC_DEFAULT_PHYS_BASE)
		return 1;

	if (vcpu_match_mmio_gpa(vcpu, gpa)) {
		trace_vcpu_match_mmio(gva, gpa, write, true);
		return 1;
	}

	return 0;
}

static int vcpu_mmio_gva_to_gpa(struct kvm_vcpu *vcpu, unsigned long gva,
				gpa_t *gpa, struct x86_exception *exception,
				bool write)
{
	u32 access = ((kvm_x86_ops.get_cpl(vcpu) == 3) ? PFERR_USER_MASK : 0)
		| (write ? PFERR_WRITE_MASK : 0);

	/*
	 * currently PKRU is only applied to ept enabled guest so
	 * there is no pkey in EPT page table for L1 guest or EPT
	 * shadow page table for L2 guest.
	 */
	if (vcpu_match_mmio_gva(vcpu, gva)
	    && !permission_fault(vcpu, vcpu->arch.walk_mmu,
				 vcpu->arch.mmio_access, 0, access)) {
		*gpa = vcpu->arch.mmio_gfn << PAGE_SHIFT |
					(gva & (PAGE_SIZE - 1));
		trace_vcpu_match_mmio(gva, *gpa, write, false);
		return 1;
	}

	*gpa = vcpu->arch.walk_mmu->gva_to_gpa(vcpu, gva, access, exception);

	if (*gpa == UNMAPPED_GVA)
		return -1;

	return vcpu_is_mmio_gpa(vcpu, gva, *gpa, write);
}

int emulator_write_phys(struct kvm_vcpu *vcpu, gpa_t gpa,
			const void *val, int bytes)
{
	int ret;

	ret = kvm_vcpu_write_guest(vcpu, gpa, val, bytes);
	if (ret < 0)
		return 0;
	kvm_page_track_write(vcpu, gpa, val, bytes);
	return 1;
}

struct read_write_emulator_ops {
	int (*read_write_prepare)(struct kvm_vcpu *vcpu, void *val,
				  int bytes);
	int (*read_write_emulate)(struct kvm_vcpu *vcpu, gpa_t gpa,
				  void *val, int bytes);
	int (*read_write_mmio)(struct kvm_vcpu *vcpu, gpa_t gpa,
			       int bytes, void *val);
	int (*read_write_exit_mmio)(struct kvm_vcpu *vcpu, gpa_t gpa,
				    void *val, int bytes);
	bool write;
};

static int read_prepare(struct kvm_vcpu *vcpu, void *val, int bytes)
{
	if (vcpu->mmio_read_completed) {
		trace_kvm_mmio(KVM_TRACE_MMIO_READ, bytes,
			       vcpu->mmio_fragments[0].gpa, val);
		vcpu->mmio_read_completed = 0;
		return 1;
	}

	return 0;
}

static int read_emulate(struct kvm_vcpu *vcpu, gpa_t gpa,
			void *val, int bytes)
{
	return !kvm_vcpu_read_guest(vcpu, gpa, val, bytes);
}

static int write_emulate(struct kvm_vcpu *vcpu, gpa_t gpa,
			 void *val, int bytes)
{
	return emulator_write_phys(vcpu, gpa, val, bytes);
}

static int write_mmio(struct kvm_vcpu *vcpu, gpa_t gpa, int bytes, void *val)
{
	trace_kvm_mmio(KVM_TRACE_MMIO_WRITE, bytes, gpa, val);
	return vcpu_mmio_write(vcpu, gpa, bytes, val);
}

static int read_exit_mmio(struct kvm_vcpu *vcpu, gpa_t gpa,
			  void *val, int bytes)
{
	trace_kvm_mmio(KVM_TRACE_MMIO_READ_UNSATISFIED, bytes, gpa, NULL);
	return X86EMUL_IO_NEEDED;
}

static int write_exit_mmio(struct kvm_vcpu *vcpu, gpa_t gpa,
			   void *val, int bytes)
{
	struct kvm_mmio_fragment *frag = &vcpu->mmio_fragments[0];

	memcpy(vcpu->run->mmio.data, frag->data, min(8u, frag->len));
	return X86EMUL_CONTINUE;
}

static const struct read_write_emulator_ops read_emultor = {
	.read_write_prepare = read_prepare,
	.read_write_emulate = read_emulate,
	.read_write_mmio = vcpu_mmio_read,
	.read_write_exit_mmio = read_exit_mmio,
};

static const struct read_write_emulator_ops write_emultor = {
	.read_write_emulate = write_emulate,
	.read_write_mmio = write_mmio,
	.read_write_exit_mmio = write_exit_mmio,
	.write = true,
};

static int emulator_read_write_onepage(unsigned long addr, void *val,
				       unsigned int bytes,
				       struct x86_exception *exception,
				       struct kvm_vcpu *vcpu,
				       const struct read_write_emulator_ops *ops)
{
	gpa_t gpa;
	int handled, ret;
	bool write = ops->write;
	struct kvm_mmio_fragment *frag;
	struct x86_emulate_ctxt *ctxt = vcpu->arch.emulate_ctxt;

	/*
	 * If the exit was due to a NPF we may already have a GPA.
	 * If the GPA is present, use it to avoid the GVA to GPA table walk.
	 * Note, this cannot be used on string operations since string
	 * operation using rep will only have the initial GPA from the NPF
	 * occurred.
	 */
	if (ctxt->gpa_available && emulator_can_use_gpa(ctxt) &&
	    (addr & ~PAGE_MASK) == (ctxt->gpa_val & ~PAGE_MASK)) {
		gpa = ctxt->gpa_val;
		ret = vcpu_is_mmio_gpa(vcpu, addr, gpa, write);
	} else {
		ret = vcpu_mmio_gva_to_gpa(vcpu, addr, &gpa, exception, write);
		if (ret < 0)
			return X86EMUL_PROPAGATE_FAULT;
	}

	if (!ret && ops->read_write_emulate(vcpu, gpa, val, bytes))
		return X86EMUL_CONTINUE;

	/*
	 * Is this MMIO handled locally?
	 */
	handled = ops->read_write_mmio(vcpu, gpa, bytes, val);
	if (handled == bytes)
		return X86EMUL_CONTINUE;

	gpa += handled;
	bytes -= handled;
	val += handled;

	WARN_ON(vcpu->mmio_nr_fragments >= KVM_MAX_MMIO_FRAGMENTS);
	frag = &vcpu->mmio_fragments[vcpu->mmio_nr_fragments++];
	frag->gpa = gpa;
	frag->data = val;
	frag->len = bytes;
	return X86EMUL_CONTINUE;
}

static int emulator_read_write(struct x86_emulate_ctxt *ctxt,
			unsigned long addr,
			void *val, unsigned int bytes,
			struct x86_exception *exception,
			const struct read_write_emulator_ops *ops)
{
	struct kvm_vcpu *vcpu = emul_to_vcpu(ctxt);
	gpa_t gpa;
	int rc;

	if (ops->read_write_prepare &&
		  ops->read_write_prepare(vcpu, val, bytes))
		return X86EMUL_CONTINUE;

	vcpu->mmio_nr_fragments = 0;

	/* Crossing a page boundary? */
	if (((addr + bytes - 1) ^ addr) & PAGE_MASK) {
		int now;

		now = -addr & ~PAGE_MASK;
		rc = emulator_read_write_onepage(addr, val, now, exception,
						 vcpu, ops);

		if (rc != X86EMUL_CONTINUE)
			return rc;
		addr += now;
		if (ctxt->mode != X86EMUL_MODE_PROT64)
			addr = (u32)addr;
		val += now;
		bytes -= now;
	}

	rc = emulator_read_write_onepage(addr, val, bytes, exception,
					 vcpu, ops);
	if (rc != X86EMUL_CONTINUE)
		return rc;

	if (!vcpu->mmio_nr_fragments)
		return rc;

	gpa = vcpu->mmio_fragments[0].gpa;

	vcpu->mmio_needed = 1;
	vcpu->mmio_cur_fragment = 0;

	vcpu->run->mmio.len = min(8u, vcpu->mmio_fragments[0].len);
	vcpu->run->mmio.is_write = vcpu->mmio_is_write = ops->write;
	vcpu->run->exit_reason = KVM_EXIT_MMIO;
	vcpu->run->mmio.phys_addr = gpa;

	return ops->read_write_exit_mmio(vcpu, gpa, val, bytes);
}

static int emulator_read_emulated(struct x86_emulate_ctxt *ctxt,
				  unsigned long addr,
				  void *val,
				  unsigned int bytes,
				  struct x86_exception *exception)
{
	return emulator_read_write(ctxt, addr, val, bytes,
				   exception, &read_emultor);
}

static int emulator_write_emulated(struct x86_emulate_ctxt *ctxt,
			    unsigned long addr,
			    const void *val,
			    unsigned int bytes,
			    struct x86_exception *exception)
{
	return emulator_read_write(ctxt, addr, (void *)val, bytes,
				   exception, &write_emultor);
}

#define CMPXCHG_TYPE(t, ptr, old, new) \
	(cmpxchg((t *)(ptr), *(t *)(old), *(t *)(new)) == *(t *)(old))

#ifdef CONFIG_X86_64
#  define CMPXCHG64(ptr, old, new) CMPXCHG_TYPE(u64, ptr, old, new)
#else
#  define CMPXCHG64(ptr, old, new) \
	(cmpxchg64((u64 *)(ptr), *(u64 *)(old), *(u64 *)(new)) == *(u64 *)(old))
#endif

static int emulator_cmpxchg_emulated(struct x86_emulate_ctxt *ctxt,
				     unsigned long addr,
				     const void *old,
				     const void *new,
				     unsigned int bytes,
				     struct x86_exception *exception)
{
	struct kvm_host_map map;
	struct kvm_vcpu *vcpu = emul_to_vcpu(ctxt);
	u64 page_line_mask;
	gpa_t gpa;
	char *kaddr;
	bool exchanged;

	/* guests cmpxchg8b have to be emulated atomically */
	if (bytes > 8 || (bytes & (bytes - 1)))
		goto emul_write;

	gpa = kvm_mmu_gva_to_gpa_write(vcpu, addr, NULL);

	if (gpa == UNMAPPED_GVA ||
	    (gpa & PAGE_MASK) == APIC_DEFAULT_PHYS_BASE)
		goto emul_write;

	/*
	 * Emulate the atomic as a straight write to avoid #AC if SLD is
	 * enabled in the host and the access splits a cache line.
	 */
	if (boot_cpu_has(X86_FEATURE_SPLIT_LOCK_DETECT))
		page_line_mask = ~(cache_line_size() - 1);
	else
		page_line_mask = PAGE_MASK;

	if (((gpa + bytes - 1) & page_line_mask) != (gpa & page_line_mask))
		goto emul_write;

	if (kvm_vcpu_map(vcpu, gpa_to_gfn(gpa), &map))
		goto emul_write;

	kaddr = map.hva + offset_in_page(gpa);

	switch (bytes) {
	case 1:
		exchanged = CMPXCHG_TYPE(u8, kaddr, old, new);
		break;
	case 2:
		exchanged = CMPXCHG_TYPE(u16, kaddr, old, new);
		break;
	case 4:
		exchanged = CMPXCHG_TYPE(u32, kaddr, old, new);
		break;
	case 8:
		exchanged = CMPXCHG64(kaddr, old, new);
		break;
	default:
		BUG();
	}

	kvm_vcpu_unmap(vcpu, &map, true);

	if (!exchanged)
		return X86EMUL_CMPXCHG_FAILED;

	kvm_page_track_write(vcpu, gpa, new, bytes);

	return X86EMUL_CONTINUE;

emul_write:
	printk_once(KERN_WARNING "kvm: emulating exchange as write\n");

	return emulator_write_emulated(ctxt, addr, new, bytes, exception);
}

static int kernel_pio(struct kvm_vcpu *vcpu, void *pd)
{
	int r = 0, i;

	for (i = 0; i < vcpu->arch.pio.count; i++) {
		if (vcpu->arch.pio.in)
			r = kvm_io_bus_read(vcpu, KVM_PIO_BUS, vcpu->arch.pio.port,
					    vcpu->arch.pio.size, pd);
		else
			r = kvm_io_bus_write(vcpu, KVM_PIO_BUS,
					     vcpu->arch.pio.port, vcpu->arch.pio.size,
					     pd);
		if (r)
			break;
		pd += vcpu->arch.pio.size;
	}
	return r;
}

static int emulator_pio_in_out(struct kvm_vcpu *vcpu, int size,
			       unsigned short port, void *val,
			       unsigned int count, bool in)
{
	vcpu->arch.pio.port = port;
	vcpu->arch.pio.in = in;
	vcpu->arch.pio.count  = count;
	vcpu->arch.pio.size = size;

	if (!kernel_pio(vcpu, vcpu->arch.pio_data)) {
		vcpu->arch.pio.count = 0;
		return 1;
	}

	vcpu->run->exit_reason = KVM_EXIT_IO;
	vcpu->run->io.direction = in ? KVM_EXIT_IO_IN : KVM_EXIT_IO_OUT;
	vcpu->run->io.size = size;
	vcpu->run->io.data_offset = KVM_PIO_PAGE_OFFSET * PAGE_SIZE;
	vcpu->run->io.count = count;
	vcpu->run->io.port = port;

	return 0;
}

static int emulator_pio_in(struct kvm_vcpu *vcpu, int size,
			   unsigned short port, void *val, unsigned int count)
{
	int ret;

	if (vcpu->arch.pio.count)
		goto data_avail;

	memset(vcpu->arch.pio_data, 0, size * count);

	ret = emulator_pio_in_out(vcpu, size, port, val, count, true);
	if (ret) {
data_avail:
		memcpy(val, vcpu->arch.pio_data, size * count);
		trace_kvm_pio(KVM_PIO_IN, port, size, count, vcpu->arch.pio_data);
		vcpu->arch.pio.count = 0;
		return 1;
	}

	return 0;
}

static int emulator_pio_in_emulated(struct x86_emulate_ctxt *ctxt,
				    int size, unsigned short port, void *val,
				    unsigned int count)
{
	return emulator_pio_in(emul_to_vcpu(ctxt), size, port, val, count);

}

static int emulator_pio_out(struct kvm_vcpu *vcpu, int size,
			    unsigned short port, const void *val,
			    unsigned int count)
{
	memcpy(vcpu->arch.pio_data, val, size * count);
	trace_kvm_pio(KVM_PIO_OUT, port, size, count, vcpu->arch.pio_data);
	return emulator_pio_in_out(vcpu, size, port, (void *)val, count, false);
}

static int emulator_pio_out_emulated(struct x86_emulate_ctxt *ctxt,
				     int size, unsigned short port,
				     const void *val, unsigned int count)
{
	return emulator_pio_out(emul_to_vcpu(ctxt), size, port, val, count);
}

static unsigned long get_segment_base(struct kvm_vcpu *vcpu, int seg)
{
	return kvm_x86_ops.get_segment_base(vcpu, seg);
}

static void emulator_invlpg(struct x86_emulate_ctxt *ctxt, ulong address)
{
	kvm_mmu_invlpg(emul_to_vcpu(ctxt), address);
}

static int kvm_emulate_wbinvd_noskip(struct kvm_vcpu *vcpu)
{
	if (!need_emulate_wbinvd(vcpu))
		return X86EMUL_CONTINUE;

	if (kvm_x86_ops.has_wbinvd_exit()) {
		int cpu = get_cpu();

		cpumask_set_cpu(cpu, vcpu->arch.wbinvd_dirty_mask);
		smp_call_function_many(vcpu->arch.wbinvd_dirty_mask,
				wbinvd_ipi, NULL, 1);
		put_cpu();
		cpumask_clear(vcpu->arch.wbinvd_dirty_mask);
	} else
		wbinvd();
	return X86EMUL_CONTINUE;
}

int kvm_emulate_wbinvd(struct kvm_vcpu *vcpu)
{
	kvm_emulate_wbinvd_noskip(vcpu);
	return kvm_skip_emulated_instruction(vcpu);
}
EXPORT_SYMBOL_GPL(kvm_emulate_wbinvd);



static void emulator_wbinvd(struct x86_emulate_ctxt *ctxt)
{
	kvm_emulate_wbinvd_noskip(emul_to_vcpu(ctxt));
}

static int emulator_get_dr(struct x86_emulate_ctxt *ctxt, int dr,
			   unsigned long *dest)
{
	return kvm_get_dr(emul_to_vcpu(ctxt), dr, dest);
}

static int emulator_set_dr(struct x86_emulate_ctxt *ctxt, int dr,
			   unsigned long value)
{

	return __kvm_set_dr(emul_to_vcpu(ctxt), dr, value);
}

static u64 mk_cr_64(u64 curr_cr, u32 new_val)
{
	return (curr_cr & ~((1ULL << 32) - 1)) | new_val;
}

static unsigned long emulator_get_cr(struct x86_emulate_ctxt *ctxt, int cr)
{
	struct kvm_vcpu *vcpu = emul_to_vcpu(ctxt);
	unsigned long value;

	switch (cr) {
	case 0:
		value = kvm_read_cr0(vcpu);
		break;
	case 2:
		value = vcpu->arch.cr2;
		break;
	case 3:
		value = kvm_read_cr3(vcpu);
		break;
	case 4:
		value = kvm_read_cr4(vcpu);
		break;
	case 8:
		value = kvm_get_cr8(vcpu);
		break;
	default:
		kvm_err("%s: unexpected cr %u\n", __func__, cr);
		return 0;
	}

	return value;
}

static int emulator_set_cr(struct x86_emulate_ctxt *ctxt, int cr, ulong val)
{
	struct kvm_vcpu *vcpu = emul_to_vcpu(ctxt);
	int res = 0;

	switch (cr) {
	case 0:
		res = kvm_set_cr0(vcpu, mk_cr_64(kvm_read_cr0(vcpu), val));
		break;
	case 2:
		vcpu->arch.cr2 = val;
		break;
	case 3:
		res = kvm_set_cr3(vcpu, val);
		break;
	case 4:
		res = kvm_set_cr4(vcpu, mk_cr_64(kvm_read_cr4(vcpu), val));
		break;
	case 8:
		res = kvm_set_cr8(vcpu, val);
		break;
	default:
		kvm_err("%s: unexpected cr %u\n", __func__, cr);
		res = -1;
	}

	return res;
}

static int emulator_get_cpl(struct x86_emulate_ctxt *ctxt)
{
	return kvm_x86_ops.get_cpl(emul_to_vcpu(ctxt));
}

static void emulator_get_gdt(struct x86_emulate_ctxt *ctxt, struct desc_ptr *dt)
{
	kvm_x86_ops.get_gdt(emul_to_vcpu(ctxt), dt);
}

static void emulator_get_idt(struct x86_emulate_ctxt *ctxt, struct desc_ptr *dt)
{
	kvm_x86_ops.get_idt(emul_to_vcpu(ctxt), dt);
}

static void emulator_set_gdt(struct x86_emulate_ctxt *ctxt, struct desc_ptr *dt)
{
	kvm_x86_ops.set_gdt(emul_to_vcpu(ctxt), dt);
}

static void emulator_set_idt(struct x86_emulate_ctxt *ctxt, struct desc_ptr *dt)
{
	kvm_x86_ops.set_idt(emul_to_vcpu(ctxt), dt);
}

static unsigned long emulator_get_cached_segment_base(
	struct x86_emulate_ctxt *ctxt, int seg)
{
	return get_segment_base(emul_to_vcpu(ctxt), seg);
}

static bool emulator_get_segment(struct x86_emulate_ctxt *ctxt, u16 *selector,
				 struct desc_struct *desc, u32 *base3,
				 int seg)
{
	struct kvm_segment var;

	kvm_get_segment(emul_to_vcpu(ctxt), &var, seg);
	*selector = var.selector;

	if (var.unusable) {
		memset(desc, 0, sizeof(*desc));
		if (base3)
			*base3 = 0;
		return false;
	}

	if (var.g)
		var.limit >>= 12;
	set_desc_limit(desc, var.limit);
	set_desc_base(desc, (unsigned long)var.base);
#ifdef CONFIG_X86_64
	if (base3)
		*base3 = var.base >> 32;
#endif
	desc->type = var.type;
	desc->s = var.s;
	desc->dpl = var.dpl;
	desc->p = var.present;
	desc->avl = var.avl;
	desc->l = var.l;
	desc->d = var.db;
	desc->g = var.g;

	return true;
}

static void emulator_set_segment(struct x86_emulate_ctxt *ctxt, u16 selector,
				 struct desc_struct *desc, u32 base3,
				 int seg)
{
	struct kvm_vcpu *vcpu = emul_to_vcpu(ctxt);
	struct kvm_segment var;

	var.selector = selector;
	var.base = get_desc_base(desc);
#ifdef CONFIG_X86_64
	var.base |= ((u64)base3) << 32;
#endif
	var.limit = get_desc_limit(desc);
	if (desc->g)
		var.limit = (var.limit << 12) | 0xfff;
	var.type = desc->type;
	var.dpl = desc->dpl;
	var.db = desc->d;
	var.s = desc->s;
	var.l = desc->l;
	var.g = desc->g;
	var.avl = desc->avl;
	var.present = desc->p;
	var.unusable = !var.present;
	var.padding = 0;

	kvm_set_segment(vcpu, &var, seg);
	return;
}

static int emulator_get_msr(struct x86_emulate_ctxt *ctxt,
			    u32 msr_index, u64 *pdata)
{
	return kvm_get_msr(emul_to_vcpu(ctxt), msr_index, pdata);
}

static int emulator_set_msr(struct x86_emulate_ctxt *ctxt,
			    u32 msr_index, u64 data)
{
	return kvm_set_msr(emul_to_vcpu(ctxt), msr_index, data);
}

static u64 emulator_get_smbase(struct x86_emulate_ctxt *ctxt)
{
	struct kvm_vcpu *vcpu = emul_to_vcpu(ctxt);

	return vcpu->arch.smbase;
}

static void emulator_set_smbase(struct x86_emulate_ctxt *ctxt, u64 smbase)
{
	struct kvm_vcpu *vcpu = emul_to_vcpu(ctxt);

	vcpu->arch.smbase = smbase;
}

static int emulator_check_pmc(struct x86_emulate_ctxt *ctxt,
			      u32 pmc)
{
	return kvm_pmu_is_valid_rdpmc_ecx(emul_to_vcpu(ctxt), pmc);
}

static int emulator_read_pmc(struct x86_emulate_ctxt *ctxt,
			     u32 pmc, u64 *pdata)
{
	return kvm_pmu_rdpmc(emul_to_vcpu(ctxt), pmc, pdata);
}

static void emulator_halt(struct x86_emulate_ctxt *ctxt)
{
	emul_to_vcpu(ctxt)->arch.halt_request = 1;
}

static int emulator_intercept(struct x86_emulate_ctxt *ctxt,
			      struct x86_instruction_info *info,
			      enum x86_intercept_stage stage)
{
	return kvm_x86_ops.check_intercept(emul_to_vcpu(ctxt), info, stage,
					    &ctxt->exception);
}

static bool emulator_get_cpuid(struct x86_emulate_ctxt *ctxt,
			      u32 *eax, u32 *ebx, u32 *ecx, u32 *edx,
			      bool exact_only)
{
	return kvm_cpuid(emul_to_vcpu(ctxt), eax, ebx, ecx, edx, exact_only);
}

static bool emulator_guest_has_long_mode(struct x86_emulate_ctxt *ctxt)
{
	return guest_cpuid_has(emul_to_vcpu(ctxt), X86_FEATURE_LM);
}

static bool emulator_guest_has_movbe(struct x86_emulate_ctxt *ctxt)
{
	return guest_cpuid_has(emul_to_vcpu(ctxt), X86_FEATURE_MOVBE);
}

static bool emulator_guest_has_fxsr(struct x86_emulate_ctxt *ctxt)
{
	return guest_cpuid_has(emul_to_vcpu(ctxt), X86_FEATURE_FXSR);
}

static ulong emulator_read_gpr(struct x86_emulate_ctxt *ctxt, unsigned reg)
{
	return kvm_register_read(emul_to_vcpu(ctxt), reg);
}

static void emulator_write_gpr(struct x86_emulate_ctxt *ctxt, unsigned reg, ulong val)
{
	kvm_register_write(emul_to_vcpu(ctxt), reg, val);
}

static void emulator_set_nmi_mask(struct x86_emulate_ctxt *ctxt, bool masked)
{
	kvm_x86_ops.set_nmi_mask(emul_to_vcpu(ctxt), masked);
}

static unsigned emulator_get_hflags(struct x86_emulate_ctxt *ctxt)
{
	return emul_to_vcpu(ctxt)->arch.hflags;
}

static void emulator_set_hflags(struct x86_emulate_ctxt *ctxt, unsigned emul_flags)
{
	emul_to_vcpu(ctxt)->arch.hflags = emul_flags;
}

static int emulator_pre_leave_smm(struct x86_emulate_ctxt *ctxt,
				  const char *smstate)
{
	return kvm_x86_ops.pre_leave_smm(emul_to_vcpu(ctxt), smstate);
}

static void emulator_post_leave_smm(struct x86_emulate_ctxt *ctxt)
{
	kvm_smm_changed(emul_to_vcpu(ctxt));
}

static int emulator_set_xcr(struct x86_emulate_ctxt *ctxt, u32 index, u64 xcr)
{
	return __kvm_set_xcr(emul_to_vcpu(ctxt), index, xcr);
}

static const struct x86_emulate_ops emulate_ops = {
	.read_gpr            = emulator_read_gpr,
	.write_gpr           = emulator_write_gpr,
	.read_std            = emulator_read_std,
	.write_std           = emulator_write_std,
	.read_phys           = kvm_read_guest_phys_system,
	.fetch               = kvm_fetch_guest_virt,
	.read_emulated       = emulator_read_emulated,
	.write_emulated      = emulator_write_emulated,
	.cmpxchg_emulated    = emulator_cmpxchg_emulated,
	.invlpg              = emulator_invlpg,
	.pio_in_emulated     = emulator_pio_in_emulated,
	.pio_out_emulated    = emulator_pio_out_emulated,
	.get_segment         = emulator_get_segment,
	.set_segment         = emulator_set_segment,
	.get_cached_segment_base = emulator_get_cached_segment_base,
	.get_gdt             = emulator_get_gdt,
	.get_idt	     = emulator_get_idt,
	.set_gdt             = emulator_set_gdt,
	.set_idt	     = emulator_set_idt,
	.get_cr              = emulator_get_cr,
	.set_cr              = emulator_set_cr,
	.cpl                 = emulator_get_cpl,
	.get_dr              = emulator_get_dr,
	.set_dr              = emulator_set_dr,
	.get_smbase          = emulator_get_smbase,
	.set_smbase          = emulator_set_smbase,
	.set_msr             = emulator_set_msr,
	.get_msr             = emulator_get_msr,
	.check_pmc	     = emulator_check_pmc,
	.read_pmc            = emulator_read_pmc,
	.halt                = emulator_halt,
	.wbinvd              = emulator_wbinvd,
	.fix_hypercall       = emulator_fix_hypercall,
	.intercept           = emulator_intercept,
	.get_cpuid           = emulator_get_cpuid,
	.guest_has_long_mode = emulator_guest_has_long_mode,
	.guest_has_movbe     = emulator_guest_has_movbe,
	.guest_has_fxsr      = emulator_guest_has_fxsr,
	.set_nmi_mask        = emulator_set_nmi_mask,
	.get_hflags          = emulator_get_hflags,
	.set_hflags          = emulator_set_hflags,
	.pre_leave_smm       = emulator_pre_leave_smm,
	.post_leave_smm      = emulator_post_leave_smm,
	.set_xcr             = emulator_set_xcr,
};

static void toggle_interruptibility(struct kvm_vcpu *vcpu, u32 mask)
{
	u32 int_shadow = kvm_x86_ops.get_interrupt_shadow(vcpu);
	/*
	 * an sti; sti; sequence only disable interrupts for the first
	 * instruction. So, if the last instruction, be it emulated or
	 * not, left the system with the INT_STI flag enabled, it
	 * means that the last instruction is an sti. We should not
	 * leave the flag on in this case. The same goes for mov ss
	 */
	if (int_shadow & mask)
		mask = 0;
	if (unlikely(int_shadow || mask)) {
		kvm_x86_ops.set_interrupt_shadow(vcpu, mask);
		if (!mask)
			kvm_make_request(KVM_REQ_EVENT, vcpu);
	}
}

static bool inject_emulated_exception(struct kvm_vcpu *vcpu)
{
	struct x86_emulate_ctxt *ctxt = vcpu->arch.emulate_ctxt;
	if (ctxt->exception.vector == PF_VECTOR)
		return kvm_inject_emulated_page_fault(vcpu, &ctxt->exception);

	if (ctxt->exception.error_code_valid)
		kvm_queue_exception_e(vcpu, ctxt->exception.vector,
				      ctxt->exception.error_code);
	else
		kvm_queue_exception(vcpu, ctxt->exception.vector);
	return false;
}

static struct x86_emulate_ctxt *alloc_emulate_ctxt(struct kvm_vcpu *vcpu)
{
	struct x86_emulate_ctxt *ctxt;

	ctxt = kmem_cache_zalloc(x86_emulator_cache, GFP_KERNEL_ACCOUNT);
	if (!ctxt) {
		pr_err("kvm: failed to allocate vcpu's emulator\n");
		return NULL;
	}

	ctxt->vcpu = vcpu;
	ctxt->ops = &emulate_ops;
	vcpu->arch.emulate_ctxt = ctxt;

	return ctxt;
}

static void init_emulate_ctxt(struct kvm_vcpu *vcpu)
{
	struct x86_emulate_ctxt *ctxt = vcpu->arch.emulate_ctxt;
	int cs_db, cs_l;

	kvm_x86_ops.get_cs_db_l_bits(vcpu, &cs_db, &cs_l);

	ctxt->gpa_available = false;
	ctxt->eflags = kvm_get_rflags(vcpu);
	ctxt->tf = (ctxt->eflags & X86_EFLAGS_TF) != 0;

	ctxt->eip = kvm_rip_read(vcpu);
	ctxt->mode = (!is_protmode(vcpu))		? X86EMUL_MODE_REAL :
		     (ctxt->eflags & X86_EFLAGS_VM)	? X86EMUL_MODE_VM86 :
		     (cs_l && is_long_mode(vcpu))	? X86EMUL_MODE_PROT64 :
		     cs_db				? X86EMUL_MODE_PROT32 :
							  X86EMUL_MODE_PROT16;
	BUILD_BUG_ON(HF_GUEST_MASK != X86EMUL_GUEST_MASK);
	BUILD_BUG_ON(HF_SMM_MASK != X86EMUL_SMM_MASK);
	BUILD_BUG_ON(HF_SMM_INSIDE_NMI_MASK != X86EMUL_SMM_INSIDE_NMI_MASK);

	init_decode_cache(ctxt);
	vcpu->arch.emulate_regs_need_sync_from_vcpu = false;
}

void kvm_inject_realmode_interrupt(struct kvm_vcpu *vcpu, int irq, int inc_eip)
{
	struct x86_emulate_ctxt *ctxt = vcpu->arch.emulate_ctxt;
	int ret;

	init_emulate_ctxt(vcpu);

	ctxt->op_bytes = 2;
	ctxt->ad_bytes = 2;
	ctxt->_eip = ctxt->eip + inc_eip;
	ret = emulate_int_real(ctxt, irq);

	if (ret != X86EMUL_CONTINUE) {
		kvm_make_request(KVM_REQ_TRIPLE_FAULT, vcpu);
	} else {
		ctxt->eip = ctxt->_eip;
		kvm_rip_write(vcpu, ctxt->eip);
		kvm_set_rflags(vcpu, ctxt->eflags);
	}
}
EXPORT_SYMBOL_GPL(kvm_inject_realmode_interrupt);

static int handle_emulation_failure(struct kvm_vcpu *vcpu, int emulation_type)
{
	++vcpu->stat.insn_emulation_fail;
	trace_kvm_emulate_insn_failed(vcpu);

	if (emulation_type & EMULTYPE_VMWARE_GP) {
		kvm_queue_exception_e(vcpu, GP_VECTOR, 0);
		return 1;
	}

	if (emulation_type & EMULTYPE_SKIP) {
		vcpu->run->exit_reason = KVM_EXIT_INTERNAL_ERROR;
		vcpu->run->internal.suberror = KVM_INTERNAL_ERROR_EMULATION;
		vcpu->run->internal.ndata = 0;
		return 0;
	}

	kvm_queue_exception(vcpu, UD_VECTOR);

	if (!is_guest_mode(vcpu) && kvm_x86_ops.get_cpl(vcpu) == 0) {
		vcpu->run->exit_reason = KVM_EXIT_INTERNAL_ERROR;
		vcpu->run->internal.suberror = KVM_INTERNAL_ERROR_EMULATION;
		vcpu->run->internal.ndata = 0;
		return 0;
	}

	return 1;
}

static bool reexecute_instruction(struct kvm_vcpu *vcpu, gpa_t cr2_or_gpa,
				  bool write_fault_to_shadow_pgtable,
				  int emulation_type)
{
	gpa_t gpa = cr2_or_gpa;
	kvm_pfn_t pfn;

	if (!(emulation_type & EMULTYPE_ALLOW_RETRY_PF))
		return false;

	if (WARN_ON_ONCE(is_guest_mode(vcpu)) ||
	    WARN_ON_ONCE(!(emulation_type & EMULTYPE_PF)))
		return false;

	if (!vcpu->arch.mmu->direct_map) {
		/*
		 * Write permission should be allowed since only
		 * write access need to be emulated.
		 */
		gpa = kvm_mmu_gva_to_gpa_write(vcpu, cr2_or_gpa, NULL);

		/*
		 * If the mapping is invalid in guest, let cpu retry
		 * it to generate fault.
		 */
		if (gpa == UNMAPPED_GVA)
			return true;
	}

	/*
	 * Do not retry the unhandleable instruction if it faults on the
	 * readonly host memory, otherwise it will goto a infinite loop:
	 * retry instruction -> write #PF -> emulation fail -> retry
	 * instruction -> ...
	 */
	pfn = gfn_to_pfn(vcpu->kvm, gpa_to_gfn(gpa));

	/*
	 * If the instruction failed on the error pfn, it can not be fixed,
	 * report the error to userspace.
	 */
	if (is_error_noslot_pfn(pfn))
		return false;

	kvm_release_pfn_clean(pfn);

	/* The instructions are well-emulated on direct mmu. */
	if (vcpu->arch.mmu->direct_map) {
		unsigned int indirect_shadow_pages;

		spin_lock(&vcpu->kvm->mmu_lock);
		indirect_shadow_pages = vcpu->kvm->arch.indirect_shadow_pages;
		spin_unlock(&vcpu->kvm->mmu_lock);

		if (indirect_shadow_pages)
			kvm_mmu_unprotect_page(vcpu->kvm, gpa_to_gfn(gpa));

		return true;
	}

	/*
	 * if emulation was due to access to shadowed page table
	 * and it failed try to unshadow page and re-enter the
	 * guest to let CPU execute the instruction.
	 */
	kvm_mmu_unprotect_page(vcpu->kvm, gpa_to_gfn(gpa));

	/*
	 * If the access faults on its page table, it can not
	 * be fixed by unprotecting shadow page and it should
	 * be reported to userspace.
	 */
	return !write_fault_to_shadow_pgtable;
}

static bool retry_instruction(struct x86_emulate_ctxt *ctxt,
			      gpa_t cr2_or_gpa,  int emulation_type)
{
	struct kvm_vcpu *vcpu = emul_to_vcpu(ctxt);
	unsigned long last_retry_eip, last_retry_addr, gpa = cr2_or_gpa;

	last_retry_eip = vcpu->arch.last_retry_eip;
	last_retry_addr = vcpu->arch.last_retry_addr;

	/*
	 * If the emulation is caused by #PF and it is non-page_table
	 * writing instruction, it means the VM-EXIT is caused by shadow
	 * page protected, we can zap the shadow page and retry this
	 * instruction directly.
	 *
	 * Note: if the guest uses a non-page-table modifying instruction
	 * on the PDE that points to the instruction, then we will unmap
	 * the instruction and go to an infinite loop. So, we cache the
	 * last retried eip and the last fault address, if we meet the eip
	 * and the address again, we can break out of the potential infinite
	 * loop.
	 */
	vcpu->arch.last_retry_eip = vcpu->arch.last_retry_addr = 0;

	if (!(emulation_type & EMULTYPE_ALLOW_RETRY_PF))
		return false;

	if (WARN_ON_ONCE(is_guest_mode(vcpu)) ||
	    WARN_ON_ONCE(!(emulation_type & EMULTYPE_PF)))
		return false;

	if (x86_page_table_writing_insn(ctxt))
		return false;

	if (ctxt->eip == last_retry_eip && last_retry_addr == cr2_or_gpa)
		return false;

	vcpu->arch.last_retry_eip = ctxt->eip;
	vcpu->arch.last_retry_addr = cr2_or_gpa;

	if (!vcpu->arch.mmu->direct_map)
		gpa = kvm_mmu_gva_to_gpa_write(vcpu, cr2_or_gpa, NULL);

	kvm_mmu_unprotect_page(vcpu->kvm, gpa_to_gfn(gpa));

	return true;
}

static int complete_emulated_mmio(struct kvm_vcpu *vcpu);
static int complete_emulated_pio(struct kvm_vcpu *vcpu);

static void kvm_smm_changed(struct kvm_vcpu *vcpu)
{
	if (!(vcpu->arch.hflags & HF_SMM_MASK)) {
		/* This is a good place to trace that we are exiting SMM.  */
		trace_kvm_enter_smm(vcpu->vcpu_id, vcpu->arch.smbase, false);

		/* Process a latched INIT or SMI, if any.  */
		kvm_make_request(KVM_REQ_EVENT, vcpu);
	}

	kvm_mmu_reset_context(vcpu);
}

static int kvm_vcpu_check_hw_bp(unsigned long addr, u32 type, u32 dr7,
				unsigned long *db)
{
	u32 dr6 = 0;
	int i;
	u32 enable, rwlen;

	enable = dr7;
	rwlen = dr7 >> 16;
	for (i = 0; i < 4; i++, enable >>= 2, rwlen >>= 4)
		if ((enable & 3) && (rwlen & 15) == type && db[i] == addr)
			dr6 |= (1 << i);
	return dr6;
}

static int kvm_vcpu_do_singlestep(struct kvm_vcpu *vcpu)
{
	struct kvm_run *kvm_run = vcpu->run;

	if (vcpu->guest_debug & KVM_GUESTDBG_SINGLESTEP) {
		kvm_run->debug.arch.dr6 = DR6_BS | DR6_FIXED_1 | DR6_RTM;
		kvm_run->debug.arch.pc = kvm_get_linear_rip(vcpu);
		kvm_run->debug.arch.exception = DB_VECTOR;
		kvm_run->exit_reason = KVM_EXIT_DEBUG;
		return 0;
	}
	kvm_queue_exception_p(vcpu, DB_VECTOR, DR6_BS);
	return 1;
}

int kvm_skip_emulated_instruction(struct kvm_vcpu *vcpu)
{
	unsigned long rflags = kvm_x86_ops.get_rflags(vcpu);
	int r;

	r = kvm_x86_ops.skip_emulated_instruction(vcpu);
	if (unlikely(!r))
		return 0;

	/*
	 * rflags is the old, "raw" value of the flags.  The new value has
	 * not been saved yet.
	 *
	 * This is correct even for TF set by the guest, because "the
	 * processor will not generate this exception after the instruction
	 * that sets the TF flag".
	 */
	if (unlikely(rflags & X86_EFLAGS_TF))
		r = kvm_vcpu_do_singlestep(vcpu);
	return r;
}
EXPORT_SYMBOL_GPL(kvm_skip_emulated_instruction);

static bool kvm_vcpu_check_breakpoint(struct kvm_vcpu *vcpu, int *r)
{
	if (unlikely(vcpu->guest_debug & KVM_GUESTDBG_USE_HW_BP) &&
	    (vcpu->arch.guest_debug_dr7 & DR7_BP_EN_MASK)) {
		struct kvm_run *kvm_run = vcpu->run;
		unsigned long eip = kvm_get_linear_rip(vcpu);
		u32 dr6 = kvm_vcpu_check_hw_bp(eip, 0,
					   vcpu->arch.guest_debug_dr7,
					   vcpu->arch.eff_db);

		if (dr6 != 0) {
			kvm_run->debug.arch.dr6 = dr6 | DR6_FIXED_1 | DR6_RTM;
			kvm_run->debug.arch.pc = eip;
			kvm_run->debug.arch.exception = DB_VECTOR;
			kvm_run->exit_reason = KVM_EXIT_DEBUG;
			*r = 0;
			return true;
		}
	}

	if (unlikely(vcpu->arch.dr7 & DR7_BP_EN_MASK) &&
	    !(kvm_get_rflags(vcpu) & X86_EFLAGS_RF)) {
		unsigned long eip = kvm_get_linear_rip(vcpu);
		u32 dr6 = kvm_vcpu_check_hw_bp(eip, 0,
					   vcpu->arch.dr7,
					   vcpu->arch.db);

		if (dr6 != 0) {
			kvm_queue_exception_p(vcpu, DB_VECTOR, dr6);
			*r = 1;
			return true;
		}
	}

	return false;
}

static bool is_vmware_backdoor_opcode(struct x86_emulate_ctxt *ctxt)
{
	switch (ctxt->opcode_len) {
	case 1:
		switch (ctxt->b) {
		case 0xe4:	/* IN */
		case 0xe5:
		case 0xec:
		case 0xed:
		case 0xe6:	/* OUT */
		case 0xe7:
		case 0xee:
		case 0xef:
		case 0x6c:	/* INS */
		case 0x6d:
		case 0x6e:	/* OUTS */
		case 0x6f:
			return true;
		}
		break;
	case 2:
		switch (ctxt->b) {
		case 0x33:	/* RDPMC */
			return true;
		}
		break;
	}

	return false;
}

int x86_emulate_instruction(struct kvm_vcpu *vcpu, gpa_t cr2_or_gpa,
			    int emulation_type, void *insn, int insn_len)
{
	int r;
	struct x86_emulate_ctxt *ctxt = vcpu->arch.emulate_ctxt;
	bool writeback = true;
	bool write_fault_to_spt = vcpu->arch.write_fault_to_shadow_pgtable;

	vcpu->arch.l1tf_flush_l1d = true;

	/*
	 * Clear write_fault_to_shadow_pgtable here to ensure it is
	 * never reused.
	 */
	vcpu->arch.write_fault_to_shadow_pgtable = false;
	kvm_clear_exception_queue(vcpu);

	if (!(emulation_type & EMULTYPE_NO_DECODE)) {
		init_emulate_ctxt(vcpu);

		/*
		 * We will reenter on the same instruction since
		 * we do not set complete_userspace_io.  This does not
		 * handle watchpoints yet, those would be handled in
		 * the emulate_ops.
		 */
		if (!(emulation_type & EMULTYPE_SKIP) &&
		    kvm_vcpu_check_breakpoint(vcpu, &r))
			return r;

		ctxt->interruptibility = 0;
		ctxt->have_exception = false;
		ctxt->exception.vector = -1;
		ctxt->perm_ok = false;

		ctxt->ud = emulation_type & EMULTYPE_TRAP_UD;

		r = x86_decode_insn(ctxt, insn, insn_len);

		trace_kvm_emulate_insn_start(vcpu);
		++vcpu->stat.insn_emulation;
		if (r != EMULATION_OK)  {
			if ((emulation_type & EMULTYPE_TRAP_UD) ||
			    (emulation_type & EMULTYPE_TRAP_UD_FORCED)) {
				kvm_queue_exception(vcpu, UD_VECTOR);
				return 1;
			}
			if (reexecute_instruction(vcpu, cr2_or_gpa,
						  write_fault_to_spt,
						  emulation_type))
				return 1;
			if (ctxt->have_exception) {
				/*
				 * #UD should result in just EMULATION_FAILED, and trap-like
				 * exception should not be encountered during decode.
				 */
				WARN_ON_ONCE(ctxt->exception.vector == UD_VECTOR ||
					     exception_type(ctxt->exception.vector) == EXCPT_TRAP);
				inject_emulated_exception(vcpu);
				return 1;
			}
			return handle_emulation_failure(vcpu, emulation_type);
		}
	}

	if ((emulation_type & EMULTYPE_VMWARE_GP) &&
	    !is_vmware_backdoor_opcode(ctxt)) {
		kvm_queue_exception_e(vcpu, GP_VECTOR, 0);
		return 1;
	}

	/*
	 * Note, EMULTYPE_SKIP is intended for use *only* by vendor callbacks
	 * for kvm_skip_emulated_instruction().  The caller is responsible for
	 * updating interruptibility state and injecting single-step #DBs.
	 */
	if (emulation_type & EMULTYPE_SKIP) {
		kvm_rip_write(vcpu, ctxt->_eip);
		if (ctxt->eflags & X86_EFLAGS_RF)
			kvm_set_rflags(vcpu, ctxt->eflags & ~X86_EFLAGS_RF);
		return 1;
	}

	if (retry_instruction(ctxt, cr2_or_gpa, emulation_type))
		return 1;

	/* this is needed for vmware backdoor interface to work since it
	   changes registers values  during IO operation */
	if (vcpu->arch.emulate_regs_need_sync_from_vcpu) {
		vcpu->arch.emulate_regs_need_sync_from_vcpu = false;
		emulator_invalidate_register_cache(ctxt);
	}

restart:
	if (emulation_type & EMULTYPE_PF) {
		/* Save the faulting GPA (cr2) in the address field */
		ctxt->exception.address = cr2_or_gpa;

		/* With shadow page tables, cr2 contains a GVA or nGPA. */
		if (vcpu->arch.mmu->direct_map) {
			ctxt->gpa_available = true;
			ctxt->gpa_val = cr2_or_gpa;
		}
	} else {
		/* Sanitize the address out of an abundance of paranoia. */
		ctxt->exception.address = 0;
	}

	r = x86_emulate_insn(ctxt);

	if (r == EMULATION_INTERCEPTED)
		return 1;

	if (r == EMULATION_FAILED) {
		if (reexecute_instruction(vcpu, cr2_or_gpa, write_fault_to_spt,
					emulation_type))
			return 1;

		return handle_emulation_failure(vcpu, emulation_type);
	}

	if (ctxt->have_exception) {
		r = 1;
		if (inject_emulated_exception(vcpu))
			return r;
	} else if (vcpu->arch.pio.count) {
		if (!vcpu->arch.pio.in) {
			/* FIXME: return into emulator if single-stepping.  */
			vcpu->arch.pio.count = 0;
		} else {
			writeback = false;
			vcpu->arch.complete_userspace_io = complete_emulated_pio;
		}
		r = 0;
	} else if (vcpu->mmio_needed) {
		++vcpu->stat.mmio_exits;

		if (!vcpu->mmio_is_write)
			writeback = false;
		r = 0;
		vcpu->arch.complete_userspace_io = complete_emulated_mmio;
	} else if (r == EMULATION_RESTART)
		goto restart;
	else
		r = 1;

	if (writeback) {
		unsigned long rflags = kvm_x86_ops.get_rflags(vcpu);
		toggle_interruptibility(vcpu, ctxt->interruptibility);
		vcpu->arch.emulate_regs_need_sync_to_vcpu = false;
		if (!ctxt->have_exception ||
		    exception_type(ctxt->exception.vector) == EXCPT_TRAP) {
			kvm_rip_write(vcpu, ctxt->eip);
			if (r && (ctxt->tf || (vcpu->guest_debug & KVM_GUESTDBG_SINGLESTEP)))
				r = kvm_vcpu_do_singlestep(vcpu);
			if (kvm_x86_ops.update_emulated_instruction)
				kvm_x86_ops.update_emulated_instruction(vcpu);
			__kvm_set_rflags(vcpu, ctxt->eflags);
		}

		/*
		 * For STI, interrupts are shadowed; so KVM_REQ_EVENT will
		 * do nothing, and it will be requested again as soon as
		 * the shadow expires.  But we still need to check here,
		 * because POPF has no interrupt shadow.
		 */
		if (unlikely((ctxt->eflags & ~rflags) & X86_EFLAGS_IF))
			kvm_make_request(KVM_REQ_EVENT, vcpu);
	} else
		vcpu->arch.emulate_regs_need_sync_to_vcpu = true;

	return r;
}

int kvm_emulate_instruction(struct kvm_vcpu *vcpu, int emulation_type)
{
	return x86_emulate_instruction(vcpu, 0, emulation_type, NULL, 0);
}
EXPORT_SYMBOL_GPL(kvm_emulate_instruction);

int kvm_emulate_instruction_from_buffer(struct kvm_vcpu *vcpu,
					void *insn, int insn_len)
{
	return x86_emulate_instruction(vcpu, 0, 0, insn, insn_len);
}
EXPORT_SYMBOL_GPL(kvm_emulate_instruction_from_buffer);

static int complete_fast_pio_out_port_0x7e(struct kvm_vcpu *vcpu)
{
	vcpu->arch.pio.count = 0;
	return 1;
}

static int complete_fast_pio_out(struct kvm_vcpu *vcpu)
{
	vcpu->arch.pio.count = 0;

	if (unlikely(!kvm_is_linear_rip(vcpu, vcpu->arch.pio.linear_rip)))
		return 1;

	return kvm_skip_emulated_instruction(vcpu);
}

static int kvm_fast_pio_out(struct kvm_vcpu *vcpu, int size,
			    unsigned short port)
{
	unsigned long val = kvm_rax_read(vcpu);
	int ret = emulator_pio_out(vcpu, size, port, &val, 1);

	if (ret)
		return ret;

	/*
	 * Workaround userspace that relies on old KVM behavior of %rip being
	 * incremented prior to exiting to userspace to handle "OUT 0x7e".
	 */
	if (port == 0x7e &&
	    kvm_check_has_quirk(vcpu->kvm, KVM_X86_QUIRK_OUT_7E_INC_RIP)) {
		vcpu->arch.complete_userspace_io =
			complete_fast_pio_out_port_0x7e;
		kvm_skip_emulated_instruction(vcpu);
	} else {
		vcpu->arch.pio.linear_rip = kvm_get_linear_rip(vcpu);
		vcpu->arch.complete_userspace_io = complete_fast_pio_out;
	}
	return 0;
}

static int complete_fast_pio_in(struct kvm_vcpu *vcpu)
{
	unsigned long val;

	/* We should only ever be called with arch.pio.count equal to 1 */
	BUG_ON(vcpu->arch.pio.count != 1);

	if (unlikely(!kvm_is_linear_rip(vcpu, vcpu->arch.pio.linear_rip))) {
		vcpu->arch.pio.count = 0;
		return 1;
	}

	/* For size less than 4 we merge, else we zero extend */
	val = (vcpu->arch.pio.size < 4) ? kvm_rax_read(vcpu) : 0;

	/*
	 * Since vcpu->arch.pio.count == 1 let emulator_pio_in perform
	 * the copy and tracing
	 */
	emulator_pio_in(vcpu, vcpu->arch.pio.size, vcpu->arch.pio.port, &val, 1);
	kvm_rax_write(vcpu, val);

	return kvm_skip_emulated_instruction(vcpu);
}

static int kvm_fast_pio_in(struct kvm_vcpu *vcpu, int size,
			   unsigned short port)
{
	unsigned long val;
	int ret;

	/* For size less than 4 we merge, else we zero extend */
	val = (size < 4) ? kvm_rax_read(vcpu) : 0;

	ret = emulator_pio_in(vcpu, size, port, &val, 1);
	if (ret) {
		kvm_rax_write(vcpu, val);
		return ret;
	}

	vcpu->arch.pio.linear_rip = kvm_get_linear_rip(vcpu);
	vcpu->arch.complete_userspace_io = complete_fast_pio_in;

	return 0;
}

int kvm_fast_pio(struct kvm_vcpu *vcpu, int size, unsigned short port, int in)
{
	int ret;

	if (in)
		ret = kvm_fast_pio_in(vcpu, size, port);
	else
		ret = kvm_fast_pio_out(vcpu, size, port);
	return ret && kvm_skip_emulated_instruction(vcpu);
}
EXPORT_SYMBOL_GPL(kvm_fast_pio);

static int kvmclock_cpu_down_prep(unsigned int cpu)
{
	__this_cpu_write(cpu_tsc_khz, 0);
	return 0;
}

static void tsc_khz_changed(void *data)
{
	struct cpufreq_freqs *freq = data;
	unsigned long khz = 0;

	if (data)
		khz = freq->new;
	else if (!boot_cpu_has(X86_FEATURE_CONSTANT_TSC))
		khz = cpufreq_quick_get(raw_smp_processor_id());
	if (!khz)
		khz = tsc_khz;
	__this_cpu_write(cpu_tsc_khz, khz);
}

#ifdef CONFIG_X86_64
static void kvm_hyperv_tsc_notifier(void)
{
	struct kvm *kvm;
	struct kvm_vcpu *vcpu;
	int cpu;

	mutex_lock(&kvm_lock);
	list_for_each_entry(kvm, &vm_list, vm_list)
		kvm_make_mclock_inprogress_request(kvm);

	hyperv_stop_tsc_emulation();

	/* TSC frequency always matches when on Hyper-V */
	for_each_present_cpu(cpu)
		per_cpu(cpu_tsc_khz, cpu) = tsc_khz;
	kvm_max_guest_tsc_khz = tsc_khz;

	list_for_each_entry(kvm, &vm_list, vm_list) {
		struct kvm_arch *ka = &kvm->arch;

		spin_lock(&ka->pvclock_gtod_sync_lock);

		pvclock_update_vm_gtod_copy(kvm);

		kvm_for_each_vcpu(cpu, vcpu, kvm)
			kvm_make_request(KVM_REQ_CLOCK_UPDATE, vcpu);

		kvm_for_each_vcpu(cpu, vcpu, kvm)
			kvm_clear_request(KVM_REQ_MCLOCK_INPROGRESS, vcpu);

		spin_unlock(&ka->pvclock_gtod_sync_lock);
	}
	mutex_unlock(&kvm_lock);
}
#endif

static void __kvmclock_cpufreq_notifier(struct cpufreq_freqs *freq, int cpu)
{
	struct kvm *kvm;
	struct kvm_vcpu *vcpu;
	int i, send_ipi = 0;

	/*
	 * We allow guests to temporarily run on slowing clocks,
	 * provided we notify them after, or to run on accelerating
	 * clocks, provided we notify them before.  Thus time never
	 * goes backwards.
	 *
	 * However, we have a problem.  We can't atomically update
	 * the frequency of a given CPU from this function; it is
	 * merely a notifier, which can be called from any CPU.
	 * Changing the TSC frequency at arbitrary points in time
	 * requires a recomputation of local variables related to
	 * the TSC for each VCPU.  We must flag these local variables
	 * to be updated and be sure the update takes place with the
	 * new frequency before any guests proceed.
	 *
	 * Unfortunately, the combination of hotplug CPU and frequency
	 * change creates an intractable locking scenario; the order
	 * of when these callouts happen is undefined with respect to
	 * CPU hotplug, and they can race with each other.  As such,
	 * merely setting per_cpu(cpu_tsc_khz) = X during a hotadd is
	 * undefined; you can actually have a CPU frequency change take
	 * place in between the computation of X and the setting of the
	 * variable.  To protect against this problem, all updates of
	 * the per_cpu tsc_khz variable are done in an interrupt
	 * protected IPI, and all callers wishing to update the value
	 * must wait for a synchronous IPI to complete (which is trivial
	 * if the caller is on the CPU already).  This establishes the
	 * necessary total order on variable updates.
	 *
	 * Note that because a guest time update may take place
	 * anytime after the setting of the VCPU's request bit, the
	 * correct TSC value must be set before the request.  However,
	 * to ensure the update actually makes it to any guest which
	 * starts running in hardware virtualization between the set
	 * and the acquisition of the spinlock, we must also ping the
	 * CPU after setting the request bit.
	 *
	 */

	smp_call_function_single(cpu, tsc_khz_changed, freq, 1);

	mutex_lock(&kvm_lock);
	list_for_each_entry(kvm, &vm_list, vm_list) {
		kvm_for_each_vcpu(i, vcpu, kvm) {
			if (vcpu->cpu != cpu)
				continue;
			kvm_make_request(KVM_REQ_CLOCK_UPDATE, vcpu);
			if (vcpu->cpu != raw_smp_processor_id())
				send_ipi = 1;
		}
	}
	mutex_unlock(&kvm_lock);

	if (freq->old < freq->new && send_ipi) {
		/*
		 * We upscale the frequency.  Must make the guest
		 * doesn't see old kvmclock values while running with
		 * the new frequency, otherwise we risk the guest sees
		 * time go backwards.
		 *
		 * In case we update the frequency for another cpu
		 * (which might be in guest context) send an interrupt
		 * to kick the cpu out of guest context.  Next time
		 * guest context is entered kvmclock will be updated,
		 * so the guest will not see stale values.
		 */
		smp_call_function_single(cpu, tsc_khz_changed, freq, 1);
	}
}

static int kvmclock_cpufreq_notifier(struct notifier_block *nb, unsigned long val,
				     void *data)
{
	struct cpufreq_freqs *freq = data;
	int cpu;

	if (val == CPUFREQ_PRECHANGE && freq->old > freq->new)
		return 0;
	if (val == CPUFREQ_POSTCHANGE && freq->old < freq->new)
		return 0;

	for_each_cpu(cpu, freq->policy->cpus)
		__kvmclock_cpufreq_notifier(freq, cpu);

	return 0;
}

static struct notifier_block kvmclock_cpufreq_notifier_block = {
	.notifier_call  = kvmclock_cpufreq_notifier
};

static int kvmclock_cpu_online(unsigned int cpu)
{
	tsc_khz_changed(NULL);
	return 0;
}

static void kvm_timer_init(void)
{
	max_tsc_khz = tsc_khz;

	if (!boot_cpu_has(X86_FEATURE_CONSTANT_TSC)) {
#ifdef CONFIG_CPU_FREQ
		struct cpufreq_policy *policy;
		int cpu;

		cpu = get_cpu();
		policy = cpufreq_cpu_get(cpu);
		if (policy) {
			if (policy->cpuinfo.max_freq)
				max_tsc_khz = policy->cpuinfo.max_freq;
			cpufreq_cpu_put(policy);
		}
		put_cpu();
#endif
		cpufreq_register_notifier(&kvmclock_cpufreq_notifier_block,
					  CPUFREQ_TRANSITION_NOTIFIER);
	}

	cpuhp_setup_state(CPUHP_AP_X86_KVM_CLK_ONLINE, "x86/kvm/clk:online",
			  kvmclock_cpu_online, kvmclock_cpu_down_prep);
}

DEFINE_PER_CPU(struct kvm_vcpu *, current_vcpu);
EXPORT_PER_CPU_SYMBOL_GPL(current_vcpu);

int kvm_is_in_guest(void)
{
	return __this_cpu_read(current_vcpu) != NULL;
}

static int kvm_is_user_mode(void)
{
	int user_mode = 3;

	if (__this_cpu_read(current_vcpu))
		user_mode = kvm_x86_ops.get_cpl(__this_cpu_read(current_vcpu));

	return user_mode != 0;
}

static unsigned long kvm_get_guest_ip(void)
{
	unsigned long ip = 0;

	if (__this_cpu_read(current_vcpu))
		ip = kvm_rip_read(__this_cpu_read(current_vcpu));

	return ip;
}

static void kvm_handle_intel_pt_intr(void)
{
	struct kvm_vcpu *vcpu = __this_cpu_read(current_vcpu);

	kvm_make_request(KVM_REQ_PMI, vcpu);
	__set_bit(MSR_CORE_PERF_GLOBAL_OVF_CTRL_TRACE_TOPA_PMI_BIT,
			(unsigned long *)&vcpu->arch.pmu.global_status);
}

static struct perf_guest_info_callbacks kvm_guest_cbs = {
	.is_in_guest		= kvm_is_in_guest,
	.is_user_mode		= kvm_is_user_mode,
	.get_guest_ip		= kvm_get_guest_ip,
	.handle_intel_pt_intr	= kvm_handle_intel_pt_intr,
};

#ifdef CONFIG_X86_64
static void pvclock_gtod_update_fn(struct work_struct *work)
{
	struct kvm *kvm;

	struct kvm_vcpu *vcpu;
	int i;

	mutex_lock(&kvm_lock);
	list_for_each_entry(kvm, &vm_list, vm_list)
		kvm_for_each_vcpu(i, vcpu, kvm)
			kvm_make_request(KVM_REQ_MASTERCLOCK_UPDATE, vcpu);
	atomic_set(&kvm_guest_has_master_clock, 0);
	mutex_unlock(&kvm_lock);
}

static DECLARE_WORK(pvclock_gtod_work, pvclock_gtod_update_fn);

/*
 * Notification about pvclock gtod data update.
 */
static int pvclock_gtod_notify(struct notifier_block *nb, unsigned long unused,
			       void *priv)
{
	struct pvclock_gtod_data *gtod = &pvclock_gtod_data;
	struct timekeeper *tk = priv;

	update_pvclock_gtod(tk);

	/* disable master clock if host does not trust, or does not
	 * use, TSC based clocksource.
	 */
	if (!gtod_is_based_on_tsc(gtod->clock.vclock_mode) &&
	    atomic_read(&kvm_guest_has_master_clock) != 0)
		queue_work(system_long_wq, &pvclock_gtod_work);

	return 0;
}

static struct notifier_block pvclock_gtod_notifier = {
	.notifier_call = pvclock_gtod_notify,
};
#endif

int kvm_arch_init(void *opaque)
{
	struct kvm_x86_init_ops *ops = opaque;
	int r;

	if (kvm_x86_ops.hardware_enable) {
		printk(KERN_ERR "kvm: already loaded the other module\n");
		r = -EEXIST;
		goto out;
	}

	if (!ops->cpu_has_kvm_support()) {
		pr_err_ratelimited("kvm: no hardware support\n");
		r = -EOPNOTSUPP;
		goto out;
	}
	if (ops->disabled_by_bios()) {
		pr_err_ratelimited("kvm: disabled by bios\n");
		r = -EOPNOTSUPP;
		goto out;
	}

	/*
	 * KVM explicitly assumes that the guest has an FPU and
	 * FXSAVE/FXRSTOR. For example, the KVM_GET_FPU explicitly casts the
	 * vCPU's FPU state as a fxregs_state struct.
	 */
	if (!boot_cpu_has(X86_FEATURE_FPU) || !boot_cpu_has(X86_FEATURE_FXSR)) {
		printk(KERN_ERR "kvm: inadequate fpu\n");
		r = -EOPNOTSUPP;
		goto out;
	}

	r = -ENOMEM;
	x86_fpu_cache = kmem_cache_create("x86_fpu", sizeof(struct fpu),
					  __alignof__(struct fpu), SLAB_ACCOUNT,
					  NULL);
	if (!x86_fpu_cache) {
		printk(KERN_ERR "kvm: failed to allocate cache for x86 fpu\n");
		goto out;
	}

	x86_emulator_cache = kvm_alloc_emulator_cache();
	if (!x86_emulator_cache) {
		pr_err("kvm: failed to allocate cache for x86 emulator\n");
		goto out_free_x86_fpu_cache;
	}

	shared_msrs = alloc_percpu(struct kvm_shared_msrs);
	if (!shared_msrs) {
		printk(KERN_ERR "kvm: failed to allocate percpu kvm_shared_msrs\n");
		goto out_free_x86_emulator_cache;
	}

	r = kvm_mmu_module_init();
	if (r)
		goto out_free_percpu;

	kvm_mmu_set_mask_ptes(PT_USER_MASK, PT_ACCESSED_MASK,
			PT_DIRTY_MASK, PT64_NX_MASK, 0,
			PT_PRESENT_MASK, 0, sme_me_mask);
	kvm_timer_init();

	perf_register_guest_info_callbacks(&kvm_guest_cbs);

	if (boot_cpu_has(X86_FEATURE_XSAVE)) {
		host_xcr0 = xgetbv(XCR_XFEATURE_ENABLED_MASK);
		supported_xcr0 = host_xcr0 & KVM_SUPPORTED_XCR0;
	}

	kvm_lapic_init();
	if (pi_inject_timer == -1)
		pi_inject_timer = housekeeping_enabled(HK_FLAG_TIMER);
#ifdef CONFIG_X86_64
	pvclock_gtod_register_notifier(&pvclock_gtod_notifier);

	if (hypervisor_is_type(X86_HYPER_MS_HYPERV))
		set_hv_tscchange_cb(kvm_hyperv_tsc_notifier);
#endif

	return 0;

out_free_percpu:
	free_percpu(shared_msrs);
out_free_x86_emulator_cache:
	kmem_cache_destroy(x86_emulator_cache);
out_free_x86_fpu_cache:
	kmem_cache_destroy(x86_fpu_cache);
out:
	return r;
}

void kvm_arch_exit(void)
{
#ifdef CONFIG_X86_64
	if (hypervisor_is_type(X86_HYPER_MS_HYPERV))
		clear_hv_tscchange_cb();
#endif
	kvm_lapic_exit();
	perf_unregister_guest_info_callbacks(&kvm_guest_cbs);

	if (!boot_cpu_has(X86_FEATURE_CONSTANT_TSC))
		cpufreq_unregister_notifier(&kvmclock_cpufreq_notifier_block,
					    CPUFREQ_TRANSITION_NOTIFIER);
	cpuhp_remove_state_nocalls(CPUHP_AP_X86_KVM_CLK_ONLINE);
#ifdef CONFIG_X86_64
	pvclock_gtod_unregister_notifier(&pvclock_gtod_notifier);
#endif
	kvm_x86_ops.hardware_enable = NULL;
	kvm_mmu_module_exit();
	free_percpu(shared_msrs);
	kmem_cache_destroy(x86_fpu_cache);
}

int kvm_vcpu_halt(struct kvm_vcpu *vcpu)
{
	++vcpu->stat.halt_exits;
	if (lapic_in_kernel(vcpu)) {
		vcpu->arch.mp_state = KVM_MP_STATE_HALTED;
		return 1;
	} else {
		vcpu->run->exit_reason = KVM_EXIT_HLT;
		return 0;
	}
}
EXPORT_SYMBOL_GPL(kvm_vcpu_halt);

int kvm_emulate_halt(struct kvm_vcpu *vcpu)
{
	int ret = kvm_skip_emulated_instruction(vcpu);
	/*
	 * TODO: we might be squashing a GUESTDBG_SINGLESTEP-triggered
	 * KVM_EXIT_DEBUG here.
	 */
	return kvm_vcpu_halt(vcpu) && ret;
}
EXPORT_SYMBOL_GPL(kvm_emulate_halt);

#ifdef CONFIG_X86_64
static int kvm_pv_clock_pairing(struct kvm_vcpu *vcpu, gpa_t paddr,
			        unsigned long clock_type)
{
	struct kvm_clock_pairing clock_pairing;
	struct timespec64 ts;
	u64 cycle;
	int ret;

	if (clock_type != KVM_CLOCK_PAIRING_WALLCLOCK)
		return -KVM_EOPNOTSUPP;

	if (kvm_get_walltime_and_clockread(&ts, &cycle) == false)
		return -KVM_EOPNOTSUPP;

	clock_pairing.sec = ts.tv_sec;
	clock_pairing.nsec = ts.tv_nsec;
	clock_pairing.tsc = kvm_read_l1_tsc(vcpu, cycle);
	clock_pairing.flags = 0;
	memset(&clock_pairing.pad, 0, sizeof(clock_pairing.pad));

	ret = 0;
	if (kvm_write_guest(vcpu->kvm, paddr, &clock_pairing,
			    sizeof(struct kvm_clock_pairing)))
		ret = -KVM_EFAULT;

	return ret;
}
#endif

/*
 * kvm_pv_kick_cpu_op:  Kick a vcpu.
 *
 * @apicid - apicid of vcpu to be kicked.
 */
static void kvm_pv_kick_cpu_op(struct kvm *kvm, unsigned long flags, int apicid)
{
	struct kvm_lapic_irq lapic_irq;

	lapic_irq.shorthand = APIC_DEST_NOSHORT;
	lapic_irq.dest_mode = APIC_DEST_PHYSICAL;
	lapic_irq.level = 0;
	lapic_irq.dest_id = apicid;
	lapic_irq.msi_redir_hint = false;

	lapic_irq.delivery_mode = APIC_DM_REMRD;
	kvm_irq_delivery_to_apic(kvm, NULL, &lapic_irq, NULL);
}

bool kvm_apicv_activated(struct kvm *kvm)
{
	return (READ_ONCE(kvm->arch.apicv_inhibit_reasons) == 0);
}
EXPORT_SYMBOL_GPL(kvm_apicv_activated);

void kvm_apicv_init(struct kvm *kvm, bool enable)
{
	if (enable)
		clear_bit(APICV_INHIBIT_REASON_DISABLE,
			  &kvm->arch.apicv_inhibit_reasons);
	else
		set_bit(APICV_INHIBIT_REASON_DISABLE,
			&kvm->arch.apicv_inhibit_reasons);
}
EXPORT_SYMBOL_GPL(kvm_apicv_init);

static void kvm_sched_yield(struct kvm *kvm, unsigned long dest_id)
{
	struct kvm_vcpu *target = NULL;
	struct kvm_apic_map *map;

	rcu_read_lock();
	map = rcu_dereference(kvm->arch.apic_map);

	if (likely(map) && dest_id <= map->max_apic_id && map->phys_map[dest_id])
		target = map->phys_map[dest_id]->vcpu;

	rcu_read_unlock();

	if (target && READ_ONCE(target->ready))
		kvm_vcpu_yield_to(target);
}

int kvm_emulate_hypercall(struct kvm_vcpu *vcpu)
{
	unsigned long nr, a0, a1, a2, a3, ret;
	int op_64_bit;

	if (kvm_hv_hypercall_enabled(vcpu->kvm))
		return kvm_hv_hypercall(vcpu);

	nr = kvm_rax_read(vcpu);
	a0 = kvm_rbx_read(vcpu);
	a1 = kvm_rcx_read(vcpu);
	a2 = kvm_rdx_read(vcpu);
	a3 = kvm_rsi_read(vcpu);

	trace_kvm_hypercall(nr, a0, a1, a2, a3);

	op_64_bit = is_64_bit_mode(vcpu);
	if (!op_64_bit) {
		nr &= 0xFFFFFFFF;
		a0 &= 0xFFFFFFFF;
		a1 &= 0xFFFFFFFF;
		a2 &= 0xFFFFFFFF;
		a3 &= 0xFFFFFFFF;
	}

	if (kvm_x86_ops.get_cpl(vcpu) != 0) {
		ret = -KVM_EPERM;
		goto out;
	}

	switch (nr) {
	case KVM_HC_VAPIC_POLL_IRQ:
		ret = 0;
		break;
	case KVM_HC_KICK_CPU:
		kvm_pv_kick_cpu_op(vcpu->kvm, a0, a1);
		kvm_sched_yield(vcpu->kvm, a1);
		ret = 0;
		break;
#ifdef CONFIG_X86_64
	case KVM_HC_CLOCK_PAIRING:
		ret = kvm_pv_clock_pairing(vcpu, a0, a1);
		break;
#endif
	case KVM_HC_SEND_IPI:
		ret = kvm_pv_send_ipi(vcpu->kvm, a0, a1, a2, a3, op_64_bit);
		break;
	case KVM_HC_SCHED_YIELD:
		kvm_sched_yield(vcpu->kvm, a0);
		ret = 0;
		break;
	default:
		ret = -KVM_ENOSYS;
		break;
	}
out:
	if (!op_64_bit)
		ret = (u32)ret;
	kvm_rax_write(vcpu, ret);

	++vcpu->stat.hypercalls;
	return kvm_skip_emulated_instruction(vcpu);
}
EXPORT_SYMBOL_GPL(kvm_emulate_hypercall);

static int emulator_fix_hypercall(struct x86_emulate_ctxt *ctxt)
{
	struct kvm_vcpu *vcpu = emul_to_vcpu(ctxt);
	char instruction[3];
	unsigned long rip = kvm_rip_read(vcpu);

	kvm_x86_ops.patch_hypercall(vcpu, instruction);

	return emulator_write_emulated(ctxt, rip, instruction, 3,
		&ctxt->exception);
}

static int dm_request_for_irq_injection(struct kvm_vcpu *vcpu)
{
	return vcpu->run->request_interrupt_window &&
		likely(!pic_in_kernel(vcpu->kvm));
}

static void post_kvm_run_save(struct kvm_vcpu *vcpu)
{
	struct kvm_run *kvm_run = vcpu->run;

	kvm_run->if_flag = (kvm_get_rflags(vcpu) & X86_EFLAGS_IF) != 0;
	kvm_run->flags = is_smm(vcpu) ? KVM_RUN_X86_SMM : 0;
	kvm_run->cr8 = kvm_get_cr8(vcpu);
	kvm_run->apic_base = kvm_get_apic_base(vcpu);
	kvm_run->ready_for_interrupt_injection =
		pic_in_kernel(vcpu->kvm) ||
		kvm_vcpu_ready_for_interrupt_injection(vcpu);
}

static void update_cr8_intercept(struct kvm_vcpu *vcpu)
{
	int max_irr, tpr;

	if (!kvm_x86_ops.update_cr8_intercept)
		return;

	if (!lapic_in_kernel(vcpu))
		return;

	if (vcpu->arch.apicv_active)
		return;

	if (!vcpu->arch.apic->vapic_addr)
		max_irr = kvm_lapic_find_highest_irr(vcpu);
	else
		max_irr = -1;

	if (max_irr != -1)
		max_irr >>= 4;

	tpr = kvm_lapic_get_cr8(vcpu);

	kvm_x86_ops.update_cr8_intercept(vcpu, tpr, max_irr);
}

static void inject_pending_event(struct kvm_vcpu *vcpu, bool *req_immediate_exit)
{
	int r;
	bool can_inject = true;

	/* try to reinject previous events if any */

	if (vcpu->arch.exception.injected) {
		kvm_x86_ops.queue_exception(vcpu);
		can_inject = false;
	}
	/*
	 * Do not inject an NMI or interrupt if there is a pending
	 * exception.  Exceptions and interrupts are recognized at
	 * instruction boundaries, i.e. the start of an instruction.
	 * Trap-like exceptions, e.g. #DB, have higher priority than
	 * NMIs and interrupts, i.e. traps are recognized before an
	 * NMI/interrupt that's pending on the same instruction.
	 * Fault-like exceptions, e.g. #GP and #PF, are the lowest
	 * priority, but are only generated (pended) during instruction
	 * execution, i.e. a pending fault-like exception means the
	 * fault occurred on the *previous* instruction and must be
	 * serviced prior to recognizing any new events in order to
	 * fully complete the previous instruction.
	 */
	else if (!vcpu->arch.exception.pending) {
		if (vcpu->arch.nmi_injected) {
			kvm_x86_ops.set_nmi(vcpu);
			can_inject = false;
		} else if (vcpu->arch.interrupt.injected) {
			kvm_x86_ops.set_irq(vcpu);
			can_inject = false;
		}
	}

	WARN_ON_ONCE(vcpu->arch.exception.injected &&
		     vcpu->arch.exception.pending);

	/*
	 * Call check_nested_events() even if we reinjected a previous event
	 * in order for caller to determine if it should require immediate-exit
	 * from L2 to L1 due to pending L1 events which require exit
	 * from L2 to L1.
	 */
	if (is_guest_mode(vcpu)) {
		r = kvm_x86_ops.nested_ops->check_events(vcpu);
		if (r < 0)
			goto busy;
	}

	/* try to inject new event if pending */
	if (vcpu->arch.exception.pending) {
		trace_kvm_inj_exception(vcpu->arch.exception.nr,
					vcpu->arch.exception.has_error_code,
					vcpu->arch.exception.error_code);

		vcpu->arch.exception.pending = false;
		vcpu->arch.exception.injected = true;

		if (exception_type(vcpu->arch.exception.nr) == EXCPT_FAULT)
			__kvm_set_rflags(vcpu, kvm_get_rflags(vcpu) |
					     X86_EFLAGS_RF);

		if (vcpu->arch.exception.nr == DB_VECTOR) {
			kvm_deliver_exception_payload(vcpu);
			if (vcpu->arch.dr7 & DR7_GD) {
				vcpu->arch.dr7 &= ~DR7_GD;
				kvm_update_dr7(vcpu);
			}
		}

		kvm_x86_ops.queue_exception(vcpu);
		can_inject = false;
	}

	/*
	 * Finally, inject interrupt events.  If an event cannot be injected
	 * due to architectural conditions (e.g. IF=0) a window-open exit
	 * will re-request KVM_REQ_EVENT.  Sometimes however an event is pending
	 * and can architecturally be injected, but we cannot do it right now:
	 * an interrupt could have arrived just now and we have to inject it
	 * as a vmexit, or there could already an event in the queue, which is
	 * indicated by can_inject.  In that case we request an immediate exit
	 * in order to make progress and get back here for another iteration.
	 * The kvm_x86_ops hooks communicate this by returning -EBUSY.
	 */
	if (vcpu->arch.smi_pending) {
		r = can_inject ? kvm_x86_ops.smi_allowed(vcpu, true) : -EBUSY;
		if (r < 0)
			goto busy;
		if (r) {
			vcpu->arch.smi_pending = false;
			++vcpu->arch.smi_count;
			enter_smm(vcpu);
			can_inject = false;
		} else
			kvm_x86_ops.enable_smi_window(vcpu);
	}

	if (vcpu->arch.nmi_pending) {
		r = can_inject ? kvm_x86_ops.nmi_allowed(vcpu, true) : -EBUSY;
		if (r < 0)
			goto busy;
		if (r) {
			--vcpu->arch.nmi_pending;
			vcpu->arch.nmi_injected = true;
			kvm_x86_ops.set_nmi(vcpu);
			can_inject = false;
			WARN_ON(kvm_x86_ops.nmi_allowed(vcpu, true) < 0);
		}
		if (vcpu->arch.nmi_pending)
			kvm_x86_ops.enable_nmi_window(vcpu);
	}

	if (kvm_cpu_has_injectable_intr(vcpu)) {
		r = can_inject ? kvm_x86_ops.interrupt_allowed(vcpu, true) : -EBUSY;
		if (r < 0)
			goto busy;
		if (r) {
			kvm_queue_interrupt(vcpu, kvm_cpu_get_interrupt(vcpu), false);
			kvm_x86_ops.set_irq(vcpu);
			WARN_ON(kvm_x86_ops.interrupt_allowed(vcpu, true) < 0);
		}
		if (kvm_cpu_has_injectable_intr(vcpu))
			kvm_x86_ops.enable_irq_window(vcpu);
	}

	if (is_guest_mode(vcpu) &&
	    kvm_x86_ops.nested_ops->hv_timer_pending &&
	    kvm_x86_ops.nested_ops->hv_timer_pending(vcpu))
		*req_immediate_exit = true;

	WARN_ON(vcpu->arch.exception.pending);
	return;

busy:
	*req_immediate_exit = true;
	return;
}

static void process_nmi(struct kvm_vcpu *vcpu)
{
	unsigned limit = 2;

	/*
	 * x86 is limited to one NMI running, and one NMI pending after it.
	 * If an NMI is already in progress, limit further NMIs to just one.
	 * Otherwise, allow two (and we'll inject the first one immediately).
	 */
	if (kvm_x86_ops.get_nmi_mask(vcpu) || vcpu->arch.nmi_injected)
		limit = 1;

	vcpu->arch.nmi_pending += atomic_xchg(&vcpu->arch.nmi_queued, 0);
	vcpu->arch.nmi_pending = min(vcpu->arch.nmi_pending, limit);
	kvm_make_request(KVM_REQ_EVENT, vcpu);
}

static u32 enter_smm_get_segment_flags(struct kvm_segment *seg)
{
	u32 flags = 0;
	flags |= seg->g       << 23;
	flags |= seg->db      << 22;
	flags |= seg->l       << 21;
	flags |= seg->avl     << 20;
	flags |= seg->present << 15;
	flags |= seg->dpl     << 13;
	flags |= seg->s       << 12;
	flags |= seg->type    << 8;
	return flags;
}

static void enter_smm_save_seg_32(struct kvm_vcpu *vcpu, char *buf, int n)
{
	struct kvm_segment seg;
	int offset;

	kvm_get_segment(vcpu, &seg, n);
	put_smstate(u32, buf, 0x7fa8 + n * 4, seg.selector);

	if (n < 3)
		offset = 0x7f84 + n * 12;
	else
		offset = 0x7f2c + (n - 3) * 12;

	put_smstate(u32, buf, offset + 8, seg.base);
	put_smstate(u32, buf, offset + 4, seg.limit);
	put_smstate(u32, buf, offset, enter_smm_get_segment_flags(&seg));
}

#ifdef CONFIG_X86_64
static void enter_smm_save_seg_64(struct kvm_vcpu *vcpu, char *buf, int n)
{
	struct kvm_segment seg;
	int offset;
	u16 flags;

	kvm_get_segment(vcpu, &seg, n);
	offset = 0x7e00 + n * 16;

	flags = enter_smm_get_segment_flags(&seg) >> 8;
	put_smstate(u16, buf, offset, seg.selector);
	put_smstate(u16, buf, offset + 2, flags);
	put_smstate(u32, buf, offset + 4, seg.limit);
	put_smstate(u64, buf, offset + 8, seg.base);
}
#endif

static void enter_smm_save_state_32(struct kvm_vcpu *vcpu, char *buf)
{
	struct desc_ptr dt;
	struct kvm_segment seg;
	unsigned long val;
	int i;

	put_smstate(u32, buf, 0x7ffc, kvm_read_cr0(vcpu));
	put_smstate(u32, buf, 0x7ff8, kvm_read_cr3(vcpu));
	put_smstate(u32, buf, 0x7ff4, kvm_get_rflags(vcpu));
	put_smstate(u32, buf, 0x7ff0, kvm_rip_read(vcpu));

	for (i = 0; i < 8; i++)
		put_smstate(u32, buf, 0x7fd0 + i * 4, kvm_register_read(vcpu, i));

	kvm_get_dr(vcpu, 6, &val);
	put_smstate(u32, buf, 0x7fcc, (u32)val);
	kvm_get_dr(vcpu, 7, &val);
	put_smstate(u32, buf, 0x7fc8, (u32)val);

	kvm_get_segment(vcpu, &seg, VCPU_SREG_TR);
	put_smstate(u32, buf, 0x7fc4, seg.selector);
	put_smstate(u32, buf, 0x7f64, seg.base);
	put_smstate(u32, buf, 0x7f60, seg.limit);
	put_smstate(u32, buf, 0x7f5c, enter_smm_get_segment_flags(&seg));

	kvm_get_segment(vcpu, &seg, VCPU_SREG_LDTR);
	put_smstate(u32, buf, 0x7fc0, seg.selector);
	put_smstate(u32, buf, 0x7f80, seg.base);
	put_smstate(u32, buf, 0x7f7c, seg.limit);
	put_smstate(u32, buf, 0x7f78, enter_smm_get_segment_flags(&seg));

	kvm_x86_ops.get_gdt(vcpu, &dt);
	put_smstate(u32, buf, 0x7f74, dt.address);
	put_smstate(u32, buf, 0x7f70, dt.size);

	kvm_x86_ops.get_idt(vcpu, &dt);
	put_smstate(u32, buf, 0x7f58, dt.address);
	put_smstate(u32, buf, 0x7f54, dt.size);

	for (i = 0; i < 6; i++)
		enter_smm_save_seg_32(vcpu, buf, i);

	put_smstate(u32, buf, 0x7f14, kvm_read_cr4(vcpu));

	/* revision id */
	put_smstate(u32, buf, 0x7efc, 0x00020000);
	put_smstate(u32, buf, 0x7ef8, vcpu->arch.smbase);
}

#ifdef CONFIG_X86_64
static void enter_smm_save_state_64(struct kvm_vcpu *vcpu, char *buf)
{
	struct desc_ptr dt;
	struct kvm_segment seg;
	unsigned long val;
	int i;

	for (i = 0; i < 16; i++)
		put_smstate(u64, buf, 0x7ff8 - i * 8, kvm_register_read(vcpu, i));

	put_smstate(u64, buf, 0x7f78, kvm_rip_read(vcpu));
	put_smstate(u32, buf, 0x7f70, kvm_get_rflags(vcpu));

	kvm_get_dr(vcpu, 6, &val);
	put_smstate(u64, buf, 0x7f68, val);
	kvm_get_dr(vcpu, 7, &val);
	put_smstate(u64, buf, 0x7f60, val);

	put_smstate(u64, buf, 0x7f58, kvm_read_cr0(vcpu));
	put_smstate(u64, buf, 0x7f50, kvm_read_cr3(vcpu));
	put_smstate(u64, buf, 0x7f48, kvm_read_cr4(vcpu));

	put_smstate(u32, buf, 0x7f00, vcpu->arch.smbase);

	/* revision id */
	put_smstate(u32, buf, 0x7efc, 0x00020064);

	put_smstate(u64, buf, 0x7ed0, vcpu->arch.efer);

	kvm_get_segment(vcpu, &seg, VCPU_SREG_TR);
	put_smstate(u16, buf, 0x7e90, seg.selector);
	put_smstate(u16, buf, 0x7e92, enter_smm_get_segment_flags(&seg) >> 8);
	put_smstate(u32, buf, 0x7e94, seg.limit);
	put_smstate(u64, buf, 0x7e98, seg.base);

	kvm_x86_ops.get_idt(vcpu, &dt);
	put_smstate(u32, buf, 0x7e84, dt.size);
	put_smstate(u64, buf, 0x7e88, dt.address);

	kvm_get_segment(vcpu, &seg, VCPU_SREG_LDTR);
	put_smstate(u16, buf, 0x7e70, seg.selector);
	put_smstate(u16, buf, 0x7e72, enter_smm_get_segment_flags(&seg) >> 8);
	put_smstate(u32, buf, 0x7e74, seg.limit);
	put_smstate(u64, buf, 0x7e78, seg.base);

	kvm_x86_ops.get_gdt(vcpu, &dt);
	put_smstate(u32, buf, 0x7e64, dt.size);
	put_smstate(u64, buf, 0x7e68, dt.address);

	for (i = 0; i < 6; i++)
		enter_smm_save_seg_64(vcpu, buf, i);
}
#endif

static void enter_smm(struct kvm_vcpu *vcpu)
{
	struct kvm_segment cs, ds;
	struct desc_ptr dt;
	char buf[512];
	u32 cr0;

	trace_kvm_enter_smm(vcpu->vcpu_id, vcpu->arch.smbase, true);
	memset(buf, 0, 512);
#ifdef CONFIG_X86_64
	if (guest_cpuid_has(vcpu, X86_FEATURE_LM))
		enter_smm_save_state_64(vcpu, buf);
	else
#endif
		enter_smm_save_state_32(vcpu, buf);

	/*
	 * Give pre_enter_smm() a chance to make ISA-specific changes to the
	 * vCPU state (e.g. leave guest mode) after we've saved the state into
	 * the SMM state-save area.
	 */
	kvm_x86_ops.pre_enter_smm(vcpu, buf);

	vcpu->arch.hflags |= HF_SMM_MASK;
	kvm_vcpu_write_guest(vcpu, vcpu->arch.smbase + 0xfe00, buf, sizeof(buf));

	if (kvm_x86_ops.get_nmi_mask(vcpu))
		vcpu->arch.hflags |= HF_SMM_INSIDE_NMI_MASK;
	else
		kvm_x86_ops.set_nmi_mask(vcpu, true);

	kvm_set_rflags(vcpu, X86_EFLAGS_FIXED);
	kvm_rip_write(vcpu, 0x8000);

	cr0 = vcpu->arch.cr0 & ~(X86_CR0_PE | X86_CR0_EM | X86_CR0_TS | X86_CR0_PG);
	kvm_x86_ops.set_cr0(vcpu, cr0);
	vcpu->arch.cr0 = cr0;

	kvm_x86_ops.set_cr4(vcpu, 0);

	/* Undocumented: IDT limit is set to zero on entry to SMM.  */
	dt.address = dt.size = 0;
	kvm_x86_ops.set_idt(vcpu, &dt);

	__kvm_set_dr(vcpu, 7, DR7_FIXED_1);

	cs.selector = (vcpu->arch.smbase >> 4) & 0xffff;
	cs.base = vcpu->arch.smbase;

	ds.selector = 0;
	ds.base = 0;

	cs.limit    = ds.limit = 0xffffffff;
	cs.type     = ds.type = 0x3;
	cs.dpl      = ds.dpl = 0;
	cs.db       = ds.db = 0;
	cs.s        = ds.s = 1;
	cs.l        = ds.l = 0;
	cs.g        = ds.g = 1;
	cs.avl      = ds.avl = 0;
	cs.present  = ds.present = 1;
	cs.unusable = ds.unusable = 0;
	cs.padding  = ds.padding = 0;

	kvm_set_segment(vcpu, &cs, VCPU_SREG_CS);
	kvm_set_segment(vcpu, &ds, VCPU_SREG_DS);
	kvm_set_segment(vcpu, &ds, VCPU_SREG_ES);
	kvm_set_segment(vcpu, &ds, VCPU_SREG_FS);
	kvm_set_segment(vcpu, &ds, VCPU_SREG_GS);
	kvm_set_segment(vcpu, &ds, VCPU_SREG_SS);

#ifdef CONFIG_X86_64
	if (guest_cpuid_has(vcpu, X86_FEATURE_LM))
		kvm_x86_ops.set_efer(vcpu, 0);
#endif

	kvm_update_cpuid_runtime(vcpu);
	kvm_mmu_reset_context(vcpu);
}

static void process_smi(struct kvm_vcpu *vcpu)
{
	vcpu->arch.smi_pending = true;
	kvm_make_request(KVM_REQ_EVENT, vcpu);
}

void kvm_make_scan_ioapic_request_mask(struct kvm *kvm,
				       unsigned long *vcpu_bitmap)
{
	cpumask_var_t cpus;

	zalloc_cpumask_var(&cpus, GFP_ATOMIC);

	kvm_make_vcpus_request_mask(kvm, KVM_REQ_SCAN_IOAPIC,
				    NULL, vcpu_bitmap, cpus);

	free_cpumask_var(cpus);
}

void kvm_make_scan_ioapic_request(struct kvm *kvm)
{
	kvm_make_all_cpus_request(kvm, KVM_REQ_SCAN_IOAPIC);
}

void kvm_vcpu_update_apicv(struct kvm_vcpu *vcpu)
{
	if (!lapic_in_kernel(vcpu))
		return;

	vcpu->arch.apicv_active = kvm_apicv_activated(vcpu->kvm);
	kvm_apic_update_apicv(vcpu);
	kvm_x86_ops.refresh_apicv_exec_ctrl(vcpu);
}
EXPORT_SYMBOL_GPL(kvm_vcpu_update_apicv);

/*
 * NOTE: Do not hold any lock prior to calling this.
 *
 * In particular, kvm_request_apicv_update() expects kvm->srcu not to be
 * locked, because it calls __x86_set_memory_region() which does
 * synchronize_srcu(&kvm->srcu).
 */
void kvm_request_apicv_update(struct kvm *kvm, bool activate, ulong bit)
{
	struct kvm_vcpu *except;
	unsigned long old, new, expected;

	if (!kvm_x86_ops.check_apicv_inhibit_reasons ||
	    !kvm_x86_ops.check_apicv_inhibit_reasons(bit))
		return;

	old = READ_ONCE(kvm->arch.apicv_inhibit_reasons);
	do {
		expected = new = old;
		if (activate)
			__clear_bit(bit, &new);
		else
			__set_bit(bit, &new);
		if (new == old)
			break;
		old = cmpxchg(&kvm->arch.apicv_inhibit_reasons, expected, new);
	} while (old != expected);

	if (!!old == !!new)
		return;

	trace_kvm_apicv_update_request(activate, bit);
	if (kvm_x86_ops.pre_update_apicv_exec_ctrl)
		kvm_x86_ops.pre_update_apicv_exec_ctrl(kvm, activate);

	/*
	 * Sending request to update APICV for all other vcpus,
	 * while update the calling vcpu immediately instead of
	 * waiting for another #VMEXIT to handle the request.
	 */
	except = kvm_get_running_vcpu();
	kvm_make_all_cpus_request_except(kvm, KVM_REQ_APICV_UPDATE,
					 except);
	if (except)
		kvm_vcpu_update_apicv(except);
}
EXPORT_SYMBOL_GPL(kvm_request_apicv_update);

static void vcpu_scan_ioapic(struct kvm_vcpu *vcpu)
{
	if (!kvm_apic_present(vcpu))
		return;

	bitmap_zero(vcpu->arch.ioapic_handled_vectors, 256);

	if (irqchip_split(vcpu->kvm))
		kvm_scan_ioapic_routes(vcpu, vcpu->arch.ioapic_handled_vectors);
	else {
		if (vcpu->arch.apicv_active)
			kvm_x86_ops.sync_pir_to_irr(vcpu);
		if (ioapic_in_kernel(vcpu->kvm))
			kvm_ioapic_scan_entry(vcpu, vcpu->arch.ioapic_handled_vectors);
	}

	if (is_guest_mode(vcpu))
		vcpu->arch.load_eoi_exitmap_pending = true;
	else
		kvm_make_request(KVM_REQ_LOAD_EOI_EXITMAP, vcpu);
}

static void vcpu_load_eoi_exitmap(struct kvm_vcpu *vcpu)
{
	u64 eoi_exit_bitmap[4];

	if (!kvm_apic_hw_enabled(vcpu->arch.apic))
		return;

	bitmap_or((ulong *)eoi_exit_bitmap, vcpu->arch.ioapic_handled_vectors,
		  vcpu_to_synic(vcpu)->vec_bitmap, 256);
	kvm_x86_ops.load_eoi_exitmap(vcpu, eoi_exit_bitmap);
}

void kvm_arch_mmu_notifier_invalidate_range(struct kvm *kvm,
					    unsigned long start, unsigned long end)
{
	unsigned long apic_address;

	/*
	 * The physical address of apic access page is stored in the VMCS.
	 * Update it when it becomes invalid.
	 */
	apic_address = gfn_to_hva(kvm, APIC_DEFAULT_PHYS_BASE >> PAGE_SHIFT);
	if (start <= apic_address && apic_address < end)
		kvm_make_all_cpus_request(kvm, KVM_REQ_APIC_PAGE_RELOAD);
}

void kvm_vcpu_reload_apic_access_page(struct kvm_vcpu *vcpu)
{
	if (!lapic_in_kernel(vcpu))
		return;

	if (!kvm_x86_ops.set_apic_access_page_addr)
		return;

	kvm_x86_ops.set_apic_access_page_addr(vcpu);
}

void __kvm_request_immediate_exit(struct kvm_vcpu *vcpu)
{
	smp_send_reschedule(vcpu->cpu);
}
EXPORT_SYMBOL_GPL(__kvm_request_immediate_exit);

/*
 * Returns 1 to let vcpu_run() continue the guest execution loop without
 * exiting to the userspace.  Otherwise, the value will be returned to the
 * userspace.
 */
static int vcpu_enter_guest(struct kvm_vcpu *vcpu)
{
	int r;
	bool req_int_win =
		dm_request_for_irq_injection(vcpu) &&
		kvm_cpu_accept_dm_intr(vcpu);
	fastpath_t exit_fastpath;

	bool req_immediate_exit = false;

	if (kvm_request_pending(vcpu)) {
		if (kvm_check_request(KVM_REQ_GET_VMCS12_PAGES, vcpu)) {
			if (unlikely(!kvm_x86_ops.nested_ops->get_vmcs12_pages(vcpu))) {
				r = 0;
				goto out;
			}
		}
		if (kvm_check_request(KVM_REQ_MMU_RELOAD, vcpu))
			kvm_mmu_unload(vcpu);
		if (kvm_check_request(KVM_REQ_MIGRATE_TIMER, vcpu))
			__kvm_migrate_timers(vcpu);
		if (kvm_check_request(KVM_REQ_MASTERCLOCK_UPDATE, vcpu))
			kvm_gen_update_masterclock(vcpu->kvm);
		if (kvm_check_request(KVM_REQ_GLOBAL_CLOCK_UPDATE, vcpu))
			kvm_gen_kvmclock_update(vcpu);
		if (kvm_check_request(KVM_REQ_CLOCK_UPDATE, vcpu)) {
			r = kvm_guest_time_update(vcpu);
			if (unlikely(r))
				goto out;
		}
		if (kvm_check_request(KVM_REQ_MMU_SYNC, vcpu))
			kvm_mmu_sync_roots(vcpu);
		if (kvm_check_request(KVM_REQ_LOAD_MMU_PGD, vcpu))
			kvm_mmu_load_pgd(vcpu);
		if (kvm_check_request(KVM_REQ_TLB_FLUSH, vcpu)) {
			kvm_vcpu_flush_tlb_all(vcpu);

			/* Flushing all ASIDs flushes the current ASID... */
			kvm_clear_request(KVM_REQ_TLB_FLUSH_CURRENT, vcpu);
		}
		if (kvm_check_request(KVM_REQ_TLB_FLUSH_CURRENT, vcpu))
			kvm_vcpu_flush_tlb_current(vcpu);
		if (kvm_check_request(KVM_REQ_HV_TLB_FLUSH, vcpu))
			kvm_vcpu_flush_tlb_guest(vcpu);

		if (kvm_check_request(KVM_REQ_REPORT_TPR_ACCESS, vcpu)) {
			vcpu->run->exit_reason = KVM_EXIT_TPR_ACCESS;
			r = 0;
			goto out;
		}
		if (kvm_check_request(KVM_REQ_TRIPLE_FAULT, vcpu)) {
			vcpu->run->exit_reason = KVM_EXIT_SHUTDOWN;
			vcpu->mmio_needed = 0;
			r = 0;
			goto out;
		}
		if (kvm_check_request(KVM_REQ_APF_HALT, vcpu)) {
			/* Page is swapped out. Do synthetic halt */
			vcpu->arch.apf.halted = true;
			r = 1;
			goto out;
		}
		if (kvm_check_request(KVM_REQ_STEAL_UPDATE, vcpu))
			record_steal_time(vcpu);
		if (kvm_check_request(KVM_REQ_SMI, vcpu))
			process_smi(vcpu);
		if (kvm_check_request(KVM_REQ_NMI, vcpu))
			process_nmi(vcpu);
		if (kvm_check_request(KVM_REQ_PMU, vcpu))
			kvm_pmu_handle_event(vcpu);
		if (kvm_check_request(KVM_REQ_PMI, vcpu))
			kvm_pmu_deliver_pmi(vcpu);
		if (kvm_check_request(KVM_REQ_IOAPIC_EOI_EXIT, vcpu)) {
			BUG_ON(vcpu->arch.pending_ioapic_eoi > 255);
			if (test_bit(vcpu->arch.pending_ioapic_eoi,
				     vcpu->arch.ioapic_handled_vectors)) {
				vcpu->run->exit_reason = KVM_EXIT_IOAPIC_EOI;
				vcpu->run->eoi.vector =
						vcpu->arch.pending_ioapic_eoi;
				r = 0;
				goto out;
			}
		}
		if (kvm_check_request(KVM_REQ_SCAN_IOAPIC, vcpu))
			vcpu_scan_ioapic(vcpu);
		if (kvm_check_request(KVM_REQ_LOAD_EOI_EXITMAP, vcpu))
			vcpu_load_eoi_exitmap(vcpu);
		if (kvm_check_request(KVM_REQ_APIC_PAGE_RELOAD, vcpu))
			kvm_vcpu_reload_apic_access_page(vcpu);
		if (kvm_check_request(KVM_REQ_HV_CRASH, vcpu)) {
			vcpu->run->exit_reason = KVM_EXIT_SYSTEM_EVENT;
			vcpu->run->system_event.type = KVM_SYSTEM_EVENT_CRASH;
			r = 0;
			goto out;
		}
		if (kvm_check_request(KVM_REQ_HV_RESET, vcpu)) {
			vcpu->run->exit_reason = KVM_EXIT_SYSTEM_EVENT;
			vcpu->run->system_event.type = KVM_SYSTEM_EVENT_RESET;
			r = 0;
			goto out;
		}
		if (kvm_check_request(KVM_REQ_HV_EXIT, vcpu)) {
			vcpu->run->exit_reason = KVM_EXIT_HYPERV;
			vcpu->run->hyperv = vcpu->arch.hyperv.exit;
			r = 0;
			goto out;
		}

		/*
		 * KVM_REQ_HV_STIMER has to be processed after
		 * KVM_REQ_CLOCK_UPDATE, because Hyper-V SynIC timers
		 * depend on the guest clock being up-to-date
		 */
		if (kvm_check_request(KVM_REQ_HV_STIMER, vcpu))
			kvm_hv_process_stimers(vcpu);
		if (kvm_check_request(KVM_REQ_APICV_UPDATE, vcpu))
			kvm_vcpu_update_apicv(vcpu);
		if (kvm_check_request(KVM_REQ_APF_READY, vcpu))
			kvm_check_async_pf_completion(vcpu);
	}

	if (kvm_check_request(KVM_REQ_EVENT, vcpu) || req_int_win) {
		++vcpu->stat.req_event;
		kvm_apic_accept_events(vcpu);
		if (vcpu->arch.mp_state == KVM_MP_STATE_INIT_RECEIVED) {
			r = 1;
			goto out;
		}

		inject_pending_event(vcpu, &req_immediate_exit);
		if (req_int_win)
			kvm_x86_ops.enable_irq_window(vcpu);

		if (kvm_lapic_enabled(vcpu)) {
			update_cr8_intercept(vcpu);
			kvm_lapic_sync_to_vapic(vcpu);
		}
	}

	r = kvm_mmu_reload(vcpu);
	if (unlikely(r)) {
		goto cancel_injection;
	}

	preempt_disable();

	kvm_x86_ops.prepare_guest_switch(vcpu);

	/*
	 * Disable IRQs before setting IN_GUEST_MODE.  Posted interrupt
	 * IPI are then delayed after guest entry, which ensures that they
	 * result in virtual interrupt delivery.
	 */
	local_irq_disable();
	vcpu->mode = IN_GUEST_MODE;

	srcu_read_unlock(&vcpu->kvm->srcu, vcpu->srcu_idx);

	/*
	 * 1) We should set ->mode before checking ->requests.  Please see
	 * the comment in kvm_vcpu_exiting_guest_mode().
	 *
	 * 2) For APICv, we should set ->mode before checking PID.ON. This
	 * pairs with the memory barrier implicit in pi_test_and_set_on
	 * (see vmx_deliver_posted_interrupt).
	 *
	 * 3) This also orders the write to mode from any reads to the page
	 * tables done while the VCPU is running.  Please see the comment
	 * in kvm_flush_remote_tlbs.
	 */
	smp_mb__after_srcu_read_unlock();

	/*
	 * This handles the case where a posted interrupt was
	 * notified with kvm_vcpu_kick.
	 */
	if (kvm_lapic_enabled(vcpu) && vcpu->arch.apicv_active)
		kvm_x86_ops.sync_pir_to_irr(vcpu);

	if (kvm_vcpu_exit_request(vcpu)) {
		vcpu->mode = OUTSIDE_GUEST_MODE;
		smp_wmb();
		local_irq_enable();
		preempt_enable();
		vcpu->srcu_idx = srcu_read_lock(&vcpu->kvm->srcu);
		r = 1;
		goto cancel_injection;
	}

	if (req_immediate_exit) {
		kvm_make_request(KVM_REQ_EVENT, vcpu);
		kvm_x86_ops.request_immediate_exit(vcpu);
	}

	trace_kvm_entry(vcpu->vcpu_id);

	fpregs_assert_state_consistent();
	if (test_thread_flag(TIF_NEED_FPU_LOAD))
		switch_fpu_return();

	if (unlikely(vcpu->arch.switch_db_regs)) {
		set_debugreg(0, 7);
		set_debugreg(vcpu->arch.eff_db[0], 0);
		set_debugreg(vcpu->arch.eff_db[1], 1);
		set_debugreg(vcpu->arch.eff_db[2], 2);
		set_debugreg(vcpu->arch.eff_db[3], 3);
		set_debugreg(vcpu->arch.dr6, 6);
		vcpu->arch.switch_db_regs &= ~KVM_DEBUGREG_RELOAD;
	}

	exit_fastpath = kvm_x86_ops.run(vcpu);

	/*
	 * Do this here before restoring debug registers on the host.  And
	 * since we do this before handling the vmexit, a DR access vmexit
	 * can (a) read the correct value of the debug registers, (b) set
	 * KVM_DEBUGREG_WONT_EXIT again.
	 */
	if (unlikely(vcpu->arch.switch_db_regs & KVM_DEBUGREG_WONT_EXIT)) {
		WARN_ON(vcpu->guest_debug & KVM_GUESTDBG_USE_HW_BP);
		kvm_x86_ops.sync_dirty_debug_regs(vcpu);
		kvm_update_dr0123(vcpu);
		kvm_update_dr7(vcpu);
		vcpu->arch.switch_db_regs &= ~KVM_DEBUGREG_RELOAD;
	}

	/*
	 * If the guest has used debug registers, at least dr7
	 * will be disabled while returning to the host.
	 * If we don't have active breakpoints in the host, we don't
	 * care about the messed up debug address registers. But if
	 * we have some of them active, restore the old state.
	 */
	if (hw_breakpoint_active())
		hw_breakpoint_restore();

	vcpu->arch.last_vmentry_cpu = vcpu->cpu;
	vcpu->arch.last_guest_tsc = kvm_read_l1_tsc(vcpu, rdtsc());

	vcpu->mode = OUTSIDE_GUEST_MODE;
	smp_wmb();

	kvm_x86_ops.handle_exit_irqoff(vcpu);

	/*
	 * Consume any pending interrupts, including the possible source of
	 * VM-Exit on SVM and any ticks that occur between VM-Exit and now.
	 * An instruction is required after local_irq_enable() to fully unblock
	 * interrupts on processors that implement an interrupt shadow, the
	 * stat.exits increment will do nicely.
	 */
	kvm_before_interrupt(vcpu);
	local_irq_enable();
	++vcpu->stat.exits;
	local_irq_disable();
	kvm_after_interrupt(vcpu);

	if (lapic_in_kernel(vcpu)) {
		s64 delta = vcpu->arch.apic->lapic_timer.advance_expire_delta;
		if (delta != S64_MIN) {
			trace_kvm_wait_lapic_expire(vcpu->vcpu_id, delta);
			vcpu->arch.apic->lapic_timer.advance_expire_delta = S64_MIN;
		}
	}

	local_irq_enable();
	preempt_enable();

	vcpu->srcu_idx = srcu_read_lock(&vcpu->kvm->srcu);

	/*
	 * Profile KVM exit RIPs:
	 */
	if (unlikely(prof_on == KVM_PROFILING)) {
		unsigned long rip = kvm_rip_read(vcpu);
		profile_hit(KVM_PROFILING, (void *)rip);
	}

	if (unlikely(vcpu->arch.tsc_always_catchup))
		kvm_make_request(KVM_REQ_CLOCK_UPDATE, vcpu);

	if (vcpu->arch.apic_attention)
		kvm_lapic_sync_from_vapic(vcpu);

	r = kvm_x86_ops.handle_exit(vcpu, exit_fastpath);
	return r;

cancel_injection:
	if (req_immediate_exit)
		kvm_make_request(KVM_REQ_EVENT, vcpu);
	kvm_x86_ops.cancel_injection(vcpu);
	if (unlikely(vcpu->arch.apic_attention))
		kvm_lapic_sync_from_vapic(vcpu);
out:
	return r;
}

static inline int vcpu_block(struct kvm *kvm, struct kvm_vcpu *vcpu)
{
	if (!kvm_arch_vcpu_runnable(vcpu) &&
	    (!kvm_x86_ops.pre_block || kvm_x86_ops.pre_block(vcpu) == 0)) {
		srcu_read_unlock(&kvm->srcu, vcpu->srcu_idx);
		kvm_vcpu_block(vcpu);
		vcpu->srcu_idx = srcu_read_lock(&kvm->srcu);

		if (kvm_x86_ops.post_block)
			kvm_x86_ops.post_block(vcpu);

		if (!kvm_check_request(KVM_REQ_UNHALT, vcpu))
			return 1;
	}

	kvm_apic_accept_events(vcpu);
	switch(vcpu->arch.mp_state) {
	case KVM_MP_STATE_HALTED:
		vcpu->arch.pv.pv_unhalted = false;
		vcpu->arch.mp_state =
			KVM_MP_STATE_RUNNABLE;
		fallthrough;
	case KVM_MP_STATE_RUNNABLE:
		vcpu->arch.apf.halted = false;
		break;
	case KVM_MP_STATE_INIT_RECEIVED:
		break;
	default:
		return -EINTR;
	}
	return 1;
}

static inline bool kvm_vcpu_running(struct kvm_vcpu *vcpu)
{
	if (is_guest_mode(vcpu))
		kvm_x86_ops.nested_ops->check_events(vcpu);

	return (vcpu->arch.mp_state == KVM_MP_STATE_RUNNABLE &&
		!vcpu->arch.apf.halted);
}

static int vcpu_run(struct kvm_vcpu *vcpu)
{
	int r;
	struct kvm *kvm = vcpu->kvm;

	vcpu->srcu_idx = srcu_read_lock(&kvm->srcu);
	vcpu->arch.l1tf_flush_l1d = true;

	for (;;) {
		if (kvm_vcpu_running(vcpu)) {
			r = vcpu_enter_guest(vcpu);
		} else {
			r = vcpu_block(kvm, vcpu);
		}

		if (r <= 0)
			break;

		kvm_clear_request(KVM_REQ_PENDING_TIMER, vcpu);
		if (kvm_cpu_has_pending_timer(vcpu))
			kvm_inject_pending_timer_irqs(vcpu);

		if (dm_request_for_irq_injection(vcpu) &&
			kvm_vcpu_ready_for_interrupt_injection(vcpu)) {
			r = 0;
			vcpu->run->exit_reason = KVM_EXIT_IRQ_WINDOW_OPEN;
			++vcpu->stat.request_irq_exits;
			break;
		}

		if (__xfer_to_guest_mode_work_pending()) {
			srcu_read_unlock(&kvm->srcu, vcpu->srcu_idx);
			r = xfer_to_guest_mode_handle_work(vcpu);
			if (r)
				return r;
			vcpu->srcu_idx = srcu_read_lock(&kvm->srcu);
		}
	}

	srcu_read_unlock(&kvm->srcu, vcpu->srcu_idx);

	return r;
}

static inline int complete_emulated_io(struct kvm_vcpu *vcpu)
{
	int r;

	vcpu->srcu_idx = srcu_read_lock(&vcpu->kvm->srcu);
	r = kvm_emulate_instruction(vcpu, EMULTYPE_NO_DECODE);
	srcu_read_unlock(&vcpu->kvm->srcu, vcpu->srcu_idx);
	return r;
}

static int complete_emulated_pio(struct kvm_vcpu *vcpu)
{
	BUG_ON(!vcpu->arch.pio.count);

	return complete_emulated_io(vcpu);
}

/*
 * Implements the following, as a state machine:
 *
 * read:
 *   for each fragment
 *     for each mmio piece in the fragment
 *       write gpa, len
 *       exit
 *       copy data
 *   execute insn
 *
 * write:
 *   for each fragment
 *     for each mmio piece in the fragment
 *       write gpa, len
 *       copy data
 *       exit
 */
static int complete_emulated_mmio(struct kvm_vcpu *vcpu)
{
	struct kvm_run *run = vcpu->run;
	struct kvm_mmio_fragment *frag;
	unsigned len;

	BUG_ON(!vcpu->mmio_needed);

	/* Complete previous fragment */
	frag = &vcpu->mmio_fragments[vcpu->mmio_cur_fragment];
	len = min(8u, frag->len);
	if (!vcpu->mmio_is_write)
		memcpy(frag->data, run->mmio.data, len);

	if (frag->len <= 8) {
		/* Switch to the next fragment. */
		frag++;
		vcpu->mmio_cur_fragment++;
	} else {
		/* Go forward to the next mmio piece. */
		frag->data += len;
		frag->gpa += len;
		frag->len -= len;
	}

	if (vcpu->mmio_cur_fragment >= vcpu->mmio_nr_fragments) {
		vcpu->mmio_needed = 0;

		/* FIXME: return into emulator if single-stepping.  */
		if (vcpu->mmio_is_write)
			return 1;
		vcpu->mmio_read_completed = 1;
		return complete_emulated_io(vcpu);
	}

	run->exit_reason = KVM_EXIT_MMIO;
	run->mmio.phys_addr = frag->gpa;
	if (vcpu->mmio_is_write)
		memcpy(run->mmio.data, frag->data, min(8u, frag->len));
	run->mmio.len = min(8u, frag->len);
	run->mmio.is_write = vcpu->mmio_is_write;
	vcpu->arch.complete_userspace_io = complete_emulated_mmio;
	return 0;
}

static void kvm_save_current_fpu(struct fpu *fpu)
{
	/*
	 * If the target FPU state is not resident in the CPU registers, just
	 * memcpy() from current, else save CPU state directly to the target.
	 */
	if (test_thread_flag(TIF_NEED_FPU_LOAD))
		memcpy(&fpu->state, &current->thread.fpu.state,
		       fpu_kernel_xstate_size);
	else
		copy_fpregs_to_fpstate(fpu);
}

/* Swap (qemu) user FPU context for the guest FPU context. */
static void kvm_load_guest_fpu(struct kvm_vcpu *vcpu)
{
	fpregs_lock();

	kvm_save_current_fpu(vcpu->arch.user_fpu);

	/* PKRU is separately restored in kvm_x86_ops.run.  */
	__copy_kernel_to_fpregs(&vcpu->arch.guest_fpu->state,
				~XFEATURE_MASK_PKRU);

	fpregs_mark_activate();
	fpregs_unlock();

	trace_kvm_fpu(1);
}

/* When vcpu_run ends, restore user space FPU context. */
static void kvm_put_guest_fpu(struct kvm_vcpu *vcpu)
{
	fpregs_lock();

	kvm_save_current_fpu(vcpu->arch.guest_fpu);

	copy_kernel_to_fpregs(&vcpu->arch.user_fpu->state);

	fpregs_mark_activate();
	fpregs_unlock();

	++vcpu->stat.fpu_reload;
	trace_kvm_fpu(0);
}

int kvm_arch_vcpu_ioctl_run(struct kvm_vcpu *vcpu)
{
	struct kvm_run *kvm_run = vcpu->run;
	int r;

	vcpu_load(vcpu);
	kvm_sigset_activate(vcpu);
	kvm_load_guest_fpu(vcpu);

	if (unlikely(vcpu->arch.mp_state == KVM_MP_STATE_UNINITIALIZED)) {
		if (kvm_run->immediate_exit) {
			r = -EINTR;
			goto out;
		}
		kvm_vcpu_block(vcpu);
		kvm_apic_accept_events(vcpu);
		kvm_clear_request(KVM_REQ_UNHALT, vcpu);
		r = -EAGAIN;
		if (signal_pending(current)) {
			r = -EINTR;
			kvm_run->exit_reason = KVM_EXIT_INTR;
			++vcpu->stat.signal_exits;
		}
		goto out;
	}

	if (kvm_run->kvm_valid_regs & ~KVM_SYNC_X86_VALID_FIELDS) {
		r = -EINVAL;
		goto out;
	}

	if (kvm_run->kvm_dirty_regs) {
		r = sync_regs(vcpu);
		if (r != 0)
			goto out;
	}

	/* re-sync apic's tpr */
	if (!lapic_in_kernel(vcpu)) {
		if (kvm_set_cr8(vcpu, kvm_run->cr8) != 0) {
			r = -EINVAL;
			goto out;
		}
	}

	if (unlikely(vcpu->arch.complete_userspace_io)) {
		int (*cui)(struct kvm_vcpu *) = vcpu->arch.complete_userspace_io;
		vcpu->arch.complete_userspace_io = NULL;
		r = cui(vcpu);
		if (r <= 0)
			goto out;
	} else
		WARN_ON(vcpu->arch.pio.count || vcpu->mmio_needed);

	if (kvm_run->immediate_exit)
		r = -EINTR;
	else
		r = vcpu_run(vcpu);

out:
	kvm_put_guest_fpu(vcpu);
	if (kvm_run->kvm_valid_regs)
		store_regs(vcpu);
	post_kvm_run_save(vcpu);
	kvm_sigset_deactivate(vcpu);

	vcpu_put(vcpu);
	return r;
}

static void __get_regs(struct kvm_vcpu *vcpu, struct kvm_regs *regs)
{
	if (vcpu->arch.emulate_regs_need_sync_to_vcpu) {
		/*
		 * We are here if userspace calls get_regs() in the middle of
		 * instruction emulation. Registers state needs to be copied
		 * back from emulation context to vcpu. Userspace shouldn't do
		 * that usually, but some bad designed PV devices (vmware
		 * backdoor interface) need this to work
		 */
		emulator_writeback_register_cache(vcpu->arch.emulate_ctxt);
		vcpu->arch.emulate_regs_need_sync_to_vcpu = false;
	}
	regs->rax = kvm_rax_read(vcpu);
	regs->rbx = kvm_rbx_read(vcpu);
	regs->rcx = kvm_rcx_read(vcpu);
	regs->rdx = kvm_rdx_read(vcpu);
	regs->rsi = kvm_rsi_read(vcpu);
	regs->rdi = kvm_rdi_read(vcpu);
	regs->rsp = kvm_rsp_read(vcpu);
	regs->rbp = kvm_rbp_read(vcpu);
#ifdef CONFIG_X86_64
	regs->r8 = kvm_r8_read(vcpu);
	regs->r9 = kvm_r9_read(vcpu);
	regs->r10 = kvm_r10_read(vcpu);
	regs->r11 = kvm_r11_read(vcpu);
	regs->r12 = kvm_r12_read(vcpu);
	regs->r13 = kvm_r13_read(vcpu);
	regs->r14 = kvm_r14_read(vcpu);
	regs->r15 = kvm_r15_read(vcpu);
#endif

	regs->rip = kvm_rip_read(vcpu);
	regs->rflags = kvm_get_rflags(vcpu);
}

int kvm_arch_vcpu_ioctl_get_regs(struct kvm_vcpu *vcpu, struct kvm_regs *regs)
{
	vcpu_load(vcpu);
	__get_regs(vcpu, regs);
	vcpu_put(vcpu);
	return 0;
}

static void __set_regs(struct kvm_vcpu *vcpu, struct kvm_regs *regs)
{
	vcpu->arch.emulate_regs_need_sync_from_vcpu = true;
	vcpu->arch.emulate_regs_need_sync_to_vcpu = false;

	kvm_rax_write(vcpu, regs->rax);
	kvm_rbx_write(vcpu, regs->rbx);
	kvm_rcx_write(vcpu, regs->rcx);
	kvm_rdx_write(vcpu, regs->rdx);
	kvm_rsi_write(vcpu, regs->rsi);
	kvm_rdi_write(vcpu, regs->rdi);
	kvm_rsp_write(vcpu, regs->rsp);
	kvm_rbp_write(vcpu, regs->rbp);
#ifdef CONFIG_X86_64
	kvm_r8_write(vcpu, regs->r8);
	kvm_r9_write(vcpu, regs->r9);
	kvm_r10_write(vcpu, regs->r10);
	kvm_r11_write(vcpu, regs->r11);
	kvm_r12_write(vcpu, regs->r12);
	kvm_r13_write(vcpu, regs->r13);
	kvm_r14_write(vcpu, regs->r14);
	kvm_r15_write(vcpu, regs->r15);
#endif

	kvm_rip_write(vcpu, regs->rip);
	kvm_set_rflags(vcpu, regs->rflags | X86_EFLAGS_FIXED);

	vcpu->arch.exception.pending = false;

	kvm_make_request(KVM_REQ_EVENT, vcpu);
}

int kvm_arch_vcpu_ioctl_set_regs(struct kvm_vcpu *vcpu, struct kvm_regs *regs)
{
	vcpu_load(vcpu);
	__set_regs(vcpu, regs);
	vcpu_put(vcpu);
	return 0;
}

void kvm_get_cs_db_l_bits(struct kvm_vcpu *vcpu, int *db, int *l)
{
	struct kvm_segment cs;

	kvm_get_segment(vcpu, &cs, VCPU_SREG_CS);
	*db = cs.db;
	*l = cs.l;
}
EXPORT_SYMBOL_GPL(kvm_get_cs_db_l_bits);

static void __get_sregs(struct kvm_vcpu *vcpu, struct kvm_sregs *sregs)
{
	struct desc_ptr dt;

	kvm_get_segment(vcpu, &sregs->cs, VCPU_SREG_CS);
	kvm_get_segment(vcpu, &sregs->ds, VCPU_SREG_DS);
	kvm_get_segment(vcpu, &sregs->es, VCPU_SREG_ES);
	kvm_get_segment(vcpu, &sregs->fs, VCPU_SREG_FS);
	kvm_get_segment(vcpu, &sregs->gs, VCPU_SREG_GS);
	kvm_get_segment(vcpu, &sregs->ss, VCPU_SREG_SS);

	kvm_get_segment(vcpu, &sregs->tr, VCPU_SREG_TR);
	kvm_get_segment(vcpu, &sregs->ldt, VCPU_SREG_LDTR);

	kvm_x86_ops.get_idt(vcpu, &dt);
	sregs->idt.limit = dt.size;
	sregs->idt.base = dt.address;
	kvm_x86_ops.get_gdt(vcpu, &dt);
	sregs->gdt.limit = dt.size;
	sregs->gdt.base = dt.address;

	sregs->cr0 = kvm_read_cr0(vcpu);
	sregs->cr2 = vcpu->arch.cr2;
	sregs->cr3 = kvm_read_cr3(vcpu);
	sregs->cr4 = kvm_read_cr4(vcpu);
	sregs->cr8 = kvm_get_cr8(vcpu);
	sregs->efer = vcpu->arch.efer;
	sregs->apic_base = kvm_get_apic_base(vcpu);

	memset(sregs->interrupt_bitmap, 0, sizeof(sregs->interrupt_bitmap));

	if (vcpu->arch.interrupt.injected && !vcpu->arch.interrupt.soft)
		set_bit(vcpu->arch.interrupt.nr,
			(unsigned long *)sregs->interrupt_bitmap);
}

int kvm_arch_vcpu_ioctl_get_sregs(struct kvm_vcpu *vcpu,
				  struct kvm_sregs *sregs)
{
	vcpu_load(vcpu);
	__get_sregs(vcpu, sregs);
	vcpu_put(vcpu);
	return 0;
}

int kvm_arch_vcpu_ioctl_get_mpstate(struct kvm_vcpu *vcpu,
				    struct kvm_mp_state *mp_state)
{
	vcpu_load(vcpu);
	if (kvm_mpx_supported())
		kvm_load_guest_fpu(vcpu);

	kvm_apic_accept_events(vcpu);
	if (vcpu->arch.mp_state == KVM_MP_STATE_HALTED &&
					vcpu->arch.pv.pv_unhalted)
		mp_state->mp_state = KVM_MP_STATE_RUNNABLE;
	else
		mp_state->mp_state = vcpu->arch.mp_state;

	if (kvm_mpx_supported())
		kvm_put_guest_fpu(vcpu);
	vcpu_put(vcpu);
	return 0;
}

int kvm_arch_vcpu_ioctl_set_mpstate(struct kvm_vcpu *vcpu,
				    struct kvm_mp_state *mp_state)
{
	int ret = -EINVAL;

	vcpu_load(vcpu);

	if (!lapic_in_kernel(vcpu) &&
	    mp_state->mp_state != KVM_MP_STATE_RUNNABLE)
		goto out;

	/*
	 * KVM_MP_STATE_INIT_RECEIVED means the processor is in
	 * INIT state; latched init should be reported using
	 * KVM_SET_VCPU_EVENTS, so reject it here.
	 */
	if ((kvm_vcpu_latch_init(vcpu) || vcpu->arch.smi_pending) &&
	    (mp_state->mp_state == KVM_MP_STATE_SIPI_RECEIVED ||
	     mp_state->mp_state == KVM_MP_STATE_INIT_RECEIVED))
		goto out;

	if (mp_state->mp_state == KVM_MP_STATE_SIPI_RECEIVED) {
		vcpu->arch.mp_state = KVM_MP_STATE_INIT_RECEIVED;
		set_bit(KVM_APIC_SIPI, &vcpu->arch.apic->pending_events);
	} else
		vcpu->arch.mp_state = mp_state->mp_state;
	kvm_make_request(KVM_REQ_EVENT, vcpu);

	ret = 0;
out:
	vcpu_put(vcpu);
	return ret;
}

int kvm_task_switch(struct kvm_vcpu *vcpu, u16 tss_selector, int idt_index,
		    int reason, bool has_error_code, u32 error_code)
{
	struct x86_emulate_ctxt *ctxt = vcpu->arch.emulate_ctxt;
	int ret;

	init_emulate_ctxt(vcpu);

	ret = emulator_task_switch(ctxt, tss_selector, idt_index, reason,
				   has_error_code, error_code);
	if (ret) {
		vcpu->run->exit_reason = KVM_EXIT_INTERNAL_ERROR;
		vcpu->run->internal.suberror = KVM_INTERNAL_ERROR_EMULATION;
		vcpu->run->internal.ndata = 0;
		return 0;
	}

	kvm_rip_write(vcpu, ctxt->eip);
	kvm_set_rflags(vcpu, ctxt->eflags);
	return 1;
}
EXPORT_SYMBOL_GPL(kvm_task_switch);

static int kvm_valid_sregs(struct kvm_vcpu *vcpu, struct kvm_sregs *sregs)
{
	if ((sregs->efer & EFER_LME) && (sregs->cr0 & X86_CR0_PG)) {
		/*
		 * When EFER.LME and CR0.PG are set, the processor is in
		 * 64-bit mode (though maybe in a 32-bit code segment).
		 * CR4.PAE and EFER.LMA must be set.
		 */
		if (!(sregs->cr4 & X86_CR4_PAE)
		    || !(sregs->efer & EFER_LMA))
			return -EINVAL;
	} else {
		/*
		 * Not in 64-bit mode: EFER.LMA is clear and the code
		 * segment cannot be 64-bit.
		 */
		if (sregs->efer & EFER_LMA || sregs->cs.l)
			return -EINVAL;
	}

	return kvm_valid_cr4(vcpu, sregs->cr4);
}

static int __set_sregs(struct kvm_vcpu *vcpu, struct kvm_sregs *sregs)
{
	struct msr_data apic_base_msr;
	int mmu_reset_needed = 0;
	int cpuid_update_needed = 0;
	int pending_vec, max_bits, idx;
	struct desc_ptr dt;
	int ret = -EINVAL;

	if (kvm_valid_sregs(vcpu, sregs))
		goto out;

	apic_base_msr.data = sregs->apic_base;
	apic_base_msr.host_initiated = true;
	if (kvm_set_apic_base(vcpu, &apic_base_msr))
		goto out;

	dt.size = sregs->idt.limit;
	dt.address = sregs->idt.base;
	kvm_x86_ops.set_idt(vcpu, &dt);
	dt.size = sregs->gdt.limit;
	dt.address = sregs->gdt.base;
	kvm_x86_ops.set_gdt(vcpu, &dt);

	vcpu->arch.cr2 = sregs->cr2;
	mmu_reset_needed |= kvm_read_cr3(vcpu) != sregs->cr3;
	vcpu->arch.cr3 = sregs->cr3;
	kvm_register_mark_available(vcpu, VCPU_EXREG_CR3);

	kvm_set_cr8(vcpu, sregs->cr8);

	mmu_reset_needed |= vcpu->arch.efer != sregs->efer;
	kvm_x86_ops.set_efer(vcpu, sregs->efer);

	mmu_reset_needed |= kvm_read_cr0(vcpu) != sregs->cr0;
	kvm_x86_ops.set_cr0(vcpu, sregs->cr0);
	vcpu->arch.cr0 = sregs->cr0;

	mmu_reset_needed |= kvm_read_cr4(vcpu) != sregs->cr4;
	cpuid_update_needed |= ((kvm_read_cr4(vcpu) ^ sregs->cr4) &
				(X86_CR4_OSXSAVE | X86_CR4_PKE));
	kvm_x86_ops.set_cr4(vcpu, sregs->cr4);
	if (cpuid_update_needed)
		kvm_update_cpuid_runtime(vcpu);

	idx = srcu_read_lock(&vcpu->kvm->srcu);
	if (is_pae_paging(vcpu)) {
		load_pdptrs(vcpu, vcpu->arch.walk_mmu, kvm_read_cr3(vcpu));
		mmu_reset_needed = 1;
	}
	srcu_read_unlock(&vcpu->kvm->srcu, idx);

	if (mmu_reset_needed)
		kvm_mmu_reset_context(vcpu);

	max_bits = KVM_NR_INTERRUPTS;
	pending_vec = find_first_bit(
		(const unsigned long *)sregs->interrupt_bitmap, max_bits);
	if (pending_vec < max_bits) {
		kvm_queue_interrupt(vcpu, pending_vec, false);
		pr_debug("Set back pending irq %d\n", pending_vec);
	}

	kvm_set_segment(vcpu, &sregs->cs, VCPU_SREG_CS);
	kvm_set_segment(vcpu, &sregs->ds, VCPU_SREG_DS);
	kvm_set_segment(vcpu, &sregs->es, VCPU_SREG_ES);
	kvm_set_segment(vcpu, &sregs->fs, VCPU_SREG_FS);
	kvm_set_segment(vcpu, &sregs->gs, VCPU_SREG_GS);
	kvm_set_segment(vcpu, &sregs->ss, VCPU_SREG_SS);

	kvm_set_segment(vcpu, &sregs->tr, VCPU_SREG_TR);
	kvm_set_segment(vcpu, &sregs->ldt, VCPU_SREG_LDTR);

	update_cr8_intercept(vcpu);

	/* Older userspace won't unhalt the vcpu on reset. */
	if (kvm_vcpu_is_bsp(vcpu) && kvm_rip_read(vcpu) == 0xfff0 &&
	    sregs->cs.selector == 0xf000 && sregs->cs.base == 0xffff0000 &&
	    !is_protmode(vcpu))
		vcpu->arch.mp_state = KVM_MP_STATE_RUNNABLE;

	kvm_make_request(KVM_REQ_EVENT, vcpu);

	ret = 0;
out:
	return ret;
}

int kvm_arch_vcpu_ioctl_set_sregs(struct kvm_vcpu *vcpu,
				  struct kvm_sregs *sregs)
{
	int ret;

	vcpu_load(vcpu);
	ret = __set_sregs(vcpu, sregs);
	vcpu_put(vcpu);
	return ret;
}

int kvm_arch_vcpu_ioctl_set_guest_debug(struct kvm_vcpu *vcpu,
					struct kvm_guest_debug *dbg)
{
	unsigned long rflags;
	int i, r;

	vcpu_load(vcpu);

	if (dbg->control & (KVM_GUESTDBG_INJECT_DB | KVM_GUESTDBG_INJECT_BP)) {
		r = -EBUSY;
		if (vcpu->arch.exception.pending)
			goto out;
		if (dbg->control & KVM_GUESTDBG_INJECT_DB)
			kvm_queue_exception(vcpu, DB_VECTOR);
		else
			kvm_queue_exception(vcpu, BP_VECTOR);
	}

	/*
	 * Read rflags as long as potentially injected trace flags are still
	 * filtered out.
	 */
	rflags = kvm_get_rflags(vcpu);

	vcpu->guest_debug = dbg->control;
	if (!(vcpu->guest_debug & KVM_GUESTDBG_ENABLE))
		vcpu->guest_debug = 0;

	if (vcpu->guest_debug & KVM_GUESTDBG_USE_HW_BP) {
		for (i = 0; i < KVM_NR_DB_REGS; ++i)
			vcpu->arch.eff_db[i] = dbg->arch.debugreg[i];
		vcpu->arch.guest_debug_dr7 = dbg->arch.debugreg[7];
	} else {
		for (i = 0; i < KVM_NR_DB_REGS; i++)
			vcpu->arch.eff_db[i] = vcpu->arch.db[i];
	}
	kvm_update_dr7(vcpu);

	if (vcpu->guest_debug & KVM_GUESTDBG_SINGLESTEP)
		vcpu->arch.singlestep_rip = kvm_rip_read(vcpu) +
			get_segment_base(vcpu, VCPU_SREG_CS);

	/*
	 * Trigger an rflags update that will inject or remove the trace
	 * flags.
	 */
	kvm_set_rflags(vcpu, rflags);

	kvm_x86_ops.update_exception_bitmap(vcpu);

	r = 0;

out:
	vcpu_put(vcpu);
	return r;
}

/*
 * Translate a guest virtual address to a guest physical address.
 */
int kvm_arch_vcpu_ioctl_translate(struct kvm_vcpu *vcpu,
				    struct kvm_translation *tr)
{
	unsigned long vaddr = tr->linear_address;
	gpa_t gpa;
	int idx;

	vcpu_load(vcpu);

	idx = srcu_read_lock(&vcpu->kvm->srcu);
	gpa = kvm_mmu_gva_to_gpa_system(vcpu, vaddr, NULL);
	srcu_read_unlock(&vcpu->kvm->srcu, idx);
	tr->physical_address = gpa;
	tr->valid = gpa != UNMAPPED_GVA;
	tr->writeable = 1;
	tr->usermode = 0;

	vcpu_put(vcpu);
	return 0;
}

int kvm_arch_vcpu_ioctl_get_fpu(struct kvm_vcpu *vcpu, struct kvm_fpu *fpu)
{
	struct fxregs_state *fxsave;

	vcpu_load(vcpu);

	fxsave = &vcpu->arch.guest_fpu->state.fxsave;
	memcpy(fpu->fpr, fxsave->st_space, 128);
	fpu->fcw = fxsave->cwd;
	fpu->fsw = fxsave->swd;
	fpu->ftwx = fxsave->twd;
	fpu->last_opcode = fxsave->fop;
	fpu->last_ip = fxsave->rip;
	fpu->last_dp = fxsave->rdp;
	memcpy(fpu->xmm, fxsave->xmm_space, sizeof(fxsave->xmm_space));

	vcpu_put(vcpu);
	return 0;
}

int kvm_arch_vcpu_ioctl_set_fpu(struct kvm_vcpu *vcpu, struct kvm_fpu *fpu)
{
	struct fxregs_state *fxsave;

	vcpu_load(vcpu);

	fxsave = &vcpu->arch.guest_fpu->state.fxsave;

	memcpy(fxsave->st_space, fpu->fpr, 128);
	fxsave->cwd = fpu->fcw;
	fxsave->swd = fpu->fsw;
	fxsave->twd = fpu->ftwx;
	fxsave->fop = fpu->last_opcode;
	fxsave->rip = fpu->last_ip;
	fxsave->rdp = fpu->last_dp;
	memcpy(fxsave->xmm_space, fpu->xmm, sizeof(fxsave->xmm_space));

	vcpu_put(vcpu);
	return 0;
}

static void store_regs(struct kvm_vcpu *vcpu)
{
	BUILD_BUG_ON(sizeof(struct kvm_sync_regs) > SYNC_REGS_SIZE_BYTES);

	if (vcpu->run->kvm_valid_regs & KVM_SYNC_X86_REGS)
		__get_regs(vcpu, &vcpu->run->s.regs.regs);

	if (vcpu->run->kvm_valid_regs & KVM_SYNC_X86_SREGS)
		__get_sregs(vcpu, &vcpu->run->s.regs.sregs);

	if (vcpu->run->kvm_valid_regs & KVM_SYNC_X86_EVENTS)
		kvm_vcpu_ioctl_x86_get_vcpu_events(
				vcpu, &vcpu->run->s.regs.events);
}

static int sync_regs(struct kvm_vcpu *vcpu)
{
	if (vcpu->run->kvm_dirty_regs & ~KVM_SYNC_X86_VALID_FIELDS)
		return -EINVAL;

	if (vcpu->run->kvm_dirty_regs & KVM_SYNC_X86_REGS) {
		__set_regs(vcpu, &vcpu->run->s.regs.regs);
		vcpu->run->kvm_dirty_regs &= ~KVM_SYNC_X86_REGS;
	}
	if (vcpu->run->kvm_dirty_regs & KVM_SYNC_X86_SREGS) {
		if (__set_sregs(vcpu, &vcpu->run->s.regs.sregs))
			return -EINVAL;
		vcpu->run->kvm_dirty_regs &= ~KVM_SYNC_X86_SREGS;
	}
	if (vcpu->run->kvm_dirty_regs & KVM_SYNC_X86_EVENTS) {
		if (kvm_vcpu_ioctl_x86_set_vcpu_events(
				vcpu, &vcpu->run->s.regs.events))
			return -EINVAL;
		vcpu->run->kvm_dirty_regs &= ~KVM_SYNC_X86_EVENTS;
	}

	return 0;
}

static void fx_init(struct kvm_vcpu *vcpu)
{
	fpstate_init(&vcpu->arch.guest_fpu->state);
	if (boot_cpu_has(X86_FEATURE_XSAVES))
		vcpu->arch.guest_fpu->state.xsave.header.xcomp_bv =
			host_xcr0 | XSTATE_COMPACTION_ENABLED;

	/*
	 * Ensure guest xcr0 is valid for loading
	 */
	vcpu->arch.xcr0 = XFEATURE_MASK_FP;

	vcpu->arch.cr0 |= X86_CR0_ET;
}

int kvm_arch_vcpu_precreate(struct kvm *kvm, unsigned int id)
{
	if (kvm_check_tsc_unstable() && atomic_read(&kvm->online_vcpus) != 0)
		pr_warn_once("kvm: SMP vm created on host with unstable TSC; "
			     "guest TSC will not be reliable\n");

	return 0;
}

int kvm_arch_vcpu_create(struct kvm_vcpu *vcpu)
{
	struct page *page;
	int r;

	if (!irqchip_in_kernel(vcpu->kvm) || kvm_vcpu_is_reset_bsp(vcpu))
		vcpu->arch.mp_state = KVM_MP_STATE_RUNNABLE;
	else
		vcpu->arch.mp_state = KVM_MP_STATE_UNINITIALIZED;

	kvm_set_tsc_khz(vcpu, max_tsc_khz);

	r = kvm_mmu_create(vcpu);
	if (r < 0)
		return r;

	if (irqchip_in_kernel(vcpu->kvm)) {
		r = kvm_create_lapic(vcpu, lapic_timer_advance_ns);
		if (r < 0)
			goto fail_mmu_destroy;
		if (kvm_apicv_activated(vcpu->kvm))
			vcpu->arch.apicv_active = true;
	} else
		static_key_slow_inc(&kvm_no_apic_vcpu);

	r = -ENOMEM;

	page = alloc_page(GFP_KERNEL | __GFP_ZERO);
	if (!page)
		goto fail_free_lapic;
	vcpu->arch.pio_data = page_address(page);

	vcpu->arch.mce_banks = kzalloc(KVM_MAX_MCE_BANKS * sizeof(u64) * 4,
				       GFP_KERNEL_ACCOUNT);
	if (!vcpu->arch.mce_banks)
		goto fail_free_pio_data;
	vcpu->arch.mcg_cap = KVM_MAX_MCE_BANKS;

	if (!zalloc_cpumask_var(&vcpu->arch.wbinvd_dirty_mask,
				GFP_KERNEL_ACCOUNT))
		goto fail_free_mce_banks;

	if (!alloc_emulate_ctxt(vcpu))
		goto free_wbinvd_dirty_mask;

	vcpu->arch.user_fpu = kmem_cache_zalloc(x86_fpu_cache,
						GFP_KERNEL_ACCOUNT);
	if (!vcpu->arch.user_fpu) {
		pr_err("kvm: failed to allocate userspace's fpu\n");
		goto free_emulate_ctxt;
	}

	vcpu->arch.guest_fpu = kmem_cache_zalloc(x86_fpu_cache,
						 GFP_KERNEL_ACCOUNT);
	if (!vcpu->arch.guest_fpu) {
		pr_err("kvm: failed to allocate vcpu's fpu\n");
		goto free_user_fpu;
	}
	fx_init(vcpu);

	vcpu->arch.maxphyaddr = cpuid_query_maxphyaddr(vcpu);

	vcpu->arch.pat = MSR_IA32_CR_PAT_DEFAULT;

	kvm_async_pf_hash_reset(vcpu);
	kvm_pmu_init(vcpu);

	vcpu->arch.pending_external_vector = -1;
	vcpu->arch.preempted_in_kernel = false;

	kvm_hv_vcpu_init(vcpu);

	r = kvm_x86_ops.vcpu_create(vcpu);
	if (r)
		goto free_guest_fpu;

	vcpu->arch.arch_capabilities = kvm_get_arch_capabilities();
	vcpu->arch.msr_platform_info = MSR_PLATFORM_INFO_CPUID_FAULT;
	kvm_vcpu_mtrr_init(vcpu);
	vcpu_load(vcpu);
	kvm_vcpu_reset(vcpu, false);
	kvm_init_mmu(vcpu, false);
	vcpu_put(vcpu);
	return 0;

free_guest_fpu:
	kmem_cache_free(x86_fpu_cache, vcpu->arch.guest_fpu);
free_user_fpu:
	kmem_cache_free(x86_fpu_cache, vcpu->arch.user_fpu);
free_emulate_ctxt:
	kmem_cache_free(x86_emulator_cache, vcpu->arch.emulate_ctxt);
free_wbinvd_dirty_mask:
	free_cpumask_var(vcpu->arch.wbinvd_dirty_mask);
fail_free_mce_banks:
	kfree(vcpu->arch.mce_banks);
fail_free_pio_data:
	free_page((unsigned long)vcpu->arch.pio_data);
fail_free_lapic:
	kvm_free_lapic(vcpu);
fail_mmu_destroy:
	kvm_mmu_destroy(vcpu);
	return r;
}

void kvm_arch_vcpu_postcreate(struct kvm_vcpu *vcpu)
{
	struct msr_data msr;
	struct kvm *kvm = vcpu->kvm;

	kvm_hv_vcpu_postcreate(vcpu);

	if (mutex_lock_killable(&vcpu->mutex))
		return;
	vcpu_load(vcpu);
	msr.data = 0x0;
	msr.index = MSR_IA32_TSC;
	msr.host_initiated = true;
	kvm_write_tsc(vcpu, &msr);
	vcpu_put(vcpu);

	/* poll control enabled by default */
	vcpu->arch.msr_kvm_poll_control = 1;

	mutex_unlock(&vcpu->mutex);

	if (kvmclock_periodic_sync && vcpu->vcpu_idx == 0)
		schedule_delayed_work(&kvm->arch.kvmclock_sync_work,
						KVMCLOCK_SYNC_PERIOD);
}

void kvm_arch_vcpu_destroy(struct kvm_vcpu *vcpu)
{
	struct gfn_to_pfn_cache *cache = &vcpu->arch.st.cache;
	int idx;

	kvm_release_pfn(cache->pfn, cache->dirty, cache);

	kvmclock_reset(vcpu);

	kvm_x86_ops.vcpu_free(vcpu);

	kmem_cache_free(x86_emulator_cache, vcpu->arch.emulate_ctxt);
	free_cpumask_var(vcpu->arch.wbinvd_dirty_mask);
	kmem_cache_free(x86_fpu_cache, vcpu->arch.user_fpu);
	kmem_cache_free(x86_fpu_cache, vcpu->arch.guest_fpu);

	kvm_hv_vcpu_uninit(vcpu);
	kvm_pmu_destroy(vcpu);
	kfree(vcpu->arch.mce_banks);
	kvm_free_lapic(vcpu);
	idx = srcu_read_lock(&vcpu->kvm->srcu);
	kvm_mmu_destroy(vcpu);
	srcu_read_unlock(&vcpu->kvm->srcu, idx);
	free_page((unsigned long)vcpu->arch.pio_data);
	if (!lapic_in_kernel(vcpu))
		static_key_slow_dec(&kvm_no_apic_vcpu);
}

void kvm_vcpu_reset(struct kvm_vcpu *vcpu, bool init_event)
{
	kvm_lapic_reset(vcpu, init_event);

	vcpu->arch.hflags = 0;

	vcpu->arch.smi_pending = 0;
	vcpu->arch.smi_count = 0;
	atomic_set(&vcpu->arch.nmi_queued, 0);
	vcpu->arch.nmi_pending = 0;
	vcpu->arch.nmi_injected = false;
	kvm_clear_interrupt_queue(vcpu);
	kvm_clear_exception_queue(vcpu);

	memset(vcpu->arch.db, 0, sizeof(vcpu->arch.db));
	kvm_update_dr0123(vcpu);
	vcpu->arch.dr6 = DR6_INIT;
	vcpu->arch.dr7 = DR7_FIXED_1;
	kvm_update_dr7(vcpu);

	vcpu->arch.cr2 = 0;

	kvm_make_request(KVM_REQ_EVENT, vcpu);
	vcpu->arch.apf.msr_en_val = 0;
	vcpu->arch.apf.msr_int_val = 0;
	vcpu->arch.st.msr_val = 0;

	kvmclock_reset(vcpu);

	kvm_clear_async_pf_completion_queue(vcpu);
	kvm_async_pf_hash_reset(vcpu);
	vcpu->arch.apf.halted = false;

	if (kvm_mpx_supported()) {
		void *mpx_state_buffer;

		/*
		 * To avoid have the INIT path from kvm_apic_has_events() that be
		 * called with loaded FPU and does not let userspace fix the state.
		 */
		if (init_event)
			kvm_put_guest_fpu(vcpu);
		mpx_state_buffer = get_xsave_addr(&vcpu->arch.guest_fpu->state.xsave,
					XFEATURE_BNDREGS);
		if (mpx_state_buffer)
			memset(mpx_state_buffer, 0, sizeof(struct mpx_bndreg_state));
		mpx_state_buffer = get_xsave_addr(&vcpu->arch.guest_fpu->state.xsave,
					XFEATURE_BNDCSR);
		if (mpx_state_buffer)
			memset(mpx_state_buffer, 0, sizeof(struct mpx_bndcsr));
		if (init_event)
			kvm_load_guest_fpu(vcpu);
	}

	if (!init_event) {
		kvm_pmu_reset(vcpu);
		vcpu->arch.smbase = 0x30000;

		vcpu->arch.msr_misc_features_enables = 0;

		vcpu->arch.xcr0 = XFEATURE_MASK_FP;
	}

	memset(vcpu->arch.regs, 0, sizeof(vcpu->arch.regs));
	vcpu->arch.regs_avail = ~0;
	vcpu->arch.regs_dirty = ~0;

	vcpu->arch.ia32_xss = 0;

	kvm_x86_ops.vcpu_reset(vcpu, init_event);
}

void kvm_vcpu_deliver_sipi_vector(struct kvm_vcpu *vcpu, u8 vector)
{
	struct kvm_segment cs;

	kvm_get_segment(vcpu, &cs, VCPU_SREG_CS);
	cs.selector = vector << 8;
	cs.base = vector << 12;
	kvm_set_segment(vcpu, &cs, VCPU_SREG_CS);
	kvm_rip_write(vcpu, 0);
}

int kvm_arch_hardware_enable(void)
{
	struct kvm *kvm;
	struct kvm_vcpu *vcpu;
	int i;
	int ret;
	u64 local_tsc;
	u64 max_tsc = 0;
	bool stable, backwards_tsc = false;

	kvm_shared_msr_cpu_online();
	ret = kvm_x86_ops.hardware_enable();
	if (ret != 0)
		return ret;

	local_tsc = rdtsc();
	stable = !kvm_check_tsc_unstable();
	list_for_each_entry(kvm, &vm_list, vm_list) {
		kvm_for_each_vcpu(i, vcpu, kvm) {
			if (!stable && vcpu->cpu == smp_processor_id())
				kvm_make_request(KVM_REQ_CLOCK_UPDATE, vcpu);
			if (stable && vcpu->arch.last_host_tsc > local_tsc) {
				backwards_tsc = true;
				if (vcpu->arch.last_host_tsc > max_tsc)
					max_tsc = vcpu->arch.last_host_tsc;
			}
		}
	}

	/*
	 * Sometimes, even reliable TSCs go backwards.  This happens on
	 * platforms that reset TSC during suspend or hibernate actions, but
	 * maintain synchronization.  We must compensate.  Fortunately, we can
	 * detect that condition here, which happens early in CPU bringup,
	 * before any KVM threads can be running.  Unfortunately, we can't
	 * bring the TSCs fully up to date with real time, as we aren't yet far
	 * enough into CPU bringup that we know how much real time has actually
	 * elapsed; our helper function, ktime_get_boottime_ns() will be using boot
	 * variables that haven't been updated yet.
	 *
	 * So we simply find the maximum observed TSC above, then record the
	 * adjustment to TSC in each VCPU.  When the VCPU later gets loaded,
	 * the adjustment will be applied.  Note that we accumulate
	 * adjustments, in case multiple suspend cycles happen before some VCPU
	 * gets a chance to run again.  In the event that no KVM threads get a
	 * chance to run, we will miss the entire elapsed period, as we'll have
	 * reset last_host_tsc, so VCPUs will not have the TSC adjusted and may
	 * loose cycle time.  This isn't too big a deal, since the loss will be
	 * uniform across all VCPUs (not to mention the scenario is extremely
	 * unlikely). It is possible that a second hibernate recovery happens
	 * much faster than a first, causing the observed TSC here to be
	 * smaller; this would require additional padding adjustment, which is
	 * why we set last_host_tsc to the local tsc observed here.
	 *
	 * N.B. - this code below runs only on platforms with reliable TSC,
	 * as that is the only way backwards_tsc is set above.  Also note
	 * that this runs for ALL vcpus, which is not a bug; all VCPUs should
	 * have the same delta_cyc adjustment applied if backwards_tsc
	 * is detected.  Note further, this adjustment is only done once,
	 * as we reset last_host_tsc on all VCPUs to stop this from being
	 * called multiple times (one for each physical CPU bringup).
	 *
	 * Platforms with unreliable TSCs don't have to deal with this, they
	 * will be compensated by the logic in vcpu_load, which sets the TSC to
	 * catchup mode.  This will catchup all VCPUs to real time, but cannot
	 * guarantee that they stay in perfect synchronization.
	 */
	if (backwards_tsc) {
		u64 delta_cyc = max_tsc - local_tsc;
		list_for_each_entry(kvm, &vm_list, vm_list) {
			kvm->arch.backwards_tsc_observed = true;
			kvm_for_each_vcpu(i, vcpu, kvm) {
				vcpu->arch.tsc_offset_adjustment += delta_cyc;
				vcpu->arch.last_host_tsc = local_tsc;
				kvm_make_request(KVM_REQ_MASTERCLOCK_UPDATE, vcpu);
			}

			/*
			 * We have to disable TSC offset matching.. if you were
			 * booting a VM while issuing an S4 host suspend....
			 * you may have some problem.  Solving this issue is
			 * left as an exercise to the reader.
			 */
			kvm->arch.last_tsc_nsec = 0;
			kvm->arch.last_tsc_write = 0;
		}

	}
	return 0;
}

void kvm_arch_hardware_disable(void)
{
	kvm_x86_ops.hardware_disable();
	drop_user_return_notifiers();
}

int kvm_arch_hardware_setup(void *opaque)
{
	struct kvm_x86_init_ops *ops = opaque;
	int r;

	rdmsrl_safe(MSR_EFER, &host_efer);

	if (boot_cpu_has(X86_FEATURE_XSAVES))
		rdmsrl(MSR_IA32_XSS, host_xss);

	r = ops->hardware_setup();
	if (r != 0)
		return r;

	memcpy(&kvm_x86_ops, ops->runtime_ops, sizeof(kvm_x86_ops));

	if (!kvm_cpu_cap_has(X86_FEATURE_XSAVES))
		supported_xss = 0;

#define __kvm_cpu_cap_has(UNUSED_, f) kvm_cpu_cap_has(f)
	cr4_reserved_bits = __cr4_reserved_bits(__kvm_cpu_cap_has, UNUSED_);
#undef __kvm_cpu_cap_has

	if (kvm_has_tsc_control) {
		/*
		 * Make sure the user can only configure tsc_khz values that
		 * fit into a signed integer.
		 * A min value is not calculated because it will always
		 * be 1 on all machines.
		 */
		u64 max = min(0x7fffffffULL,
			      __scale_tsc(kvm_max_tsc_scaling_ratio, tsc_khz));
		kvm_max_guest_tsc_khz = max;

		kvm_default_tsc_scaling_ratio = 1ULL << kvm_tsc_scaling_ratio_frac_bits;
	}

	kvm_init_msr_list();
	return 0;
}

void kvm_arch_hardware_unsetup(void)
{
	kvm_x86_ops.hardware_unsetup();
}

int kvm_arch_check_processor_compat(void *opaque)
{
	struct cpuinfo_x86 *c = &cpu_data(smp_processor_id());
	struct kvm_x86_init_ops *ops = opaque;

	WARN_ON(!irqs_disabled());

	if (__cr4_reserved_bits(cpu_has, c) !=
	    __cr4_reserved_bits(cpu_has, &boot_cpu_data))
		return -EIO;

	return ops->check_processor_compatibility();
}

bool kvm_vcpu_is_reset_bsp(struct kvm_vcpu *vcpu)
{
	return vcpu->kvm->arch.bsp_vcpu_id == vcpu->vcpu_id;
}
EXPORT_SYMBOL_GPL(kvm_vcpu_is_reset_bsp);

bool kvm_vcpu_is_bsp(struct kvm_vcpu *vcpu)
{
	return (vcpu->arch.apic_base & MSR_IA32_APICBASE_BSP) != 0;
}

struct static_key kvm_no_apic_vcpu __read_mostly;
EXPORT_SYMBOL_GPL(kvm_no_apic_vcpu);

void kvm_arch_sched_in(struct kvm_vcpu *vcpu, int cpu)
{
	struct kvm_pmu *pmu = vcpu_to_pmu(vcpu);

	vcpu->arch.l1tf_flush_l1d = true;
	if (pmu->version && unlikely(pmu->event_count)) {
		pmu->need_cleanup = true;
		kvm_make_request(KVM_REQ_PMU, vcpu);
	}
	kvm_x86_ops.sched_in(vcpu, cpu);
}

void kvm_arch_free_vm(struct kvm *kvm)
{
	kfree(kvm->arch.hyperv.hv_pa_pg);
	vfree(kvm);
}


int kvm_arch_init_vm(struct kvm *kvm, unsigned long type)
{
	if (type)
		return -EINVAL;

	INIT_HLIST_HEAD(&kvm->arch.mask_notifier_list);
	INIT_LIST_HEAD(&kvm->arch.active_mmu_pages);
	INIT_LIST_HEAD(&kvm->arch.zapped_obsolete_pages);
	INIT_LIST_HEAD(&kvm->arch.lpage_disallowed_mmu_pages);
	INIT_LIST_HEAD(&kvm->arch.assigned_dev_head);
	atomic_set(&kvm->arch.noncoherent_dma_count, 0);

	/* Reserve bit 0 of irq_sources_bitmap for userspace irq source */
	set_bit(KVM_USERSPACE_IRQ_SOURCE_ID, &kvm->arch.irq_sources_bitmap);
	/* Reserve bit 1 of irq_sources_bitmap for irqfd-resampler */
	set_bit(KVM_IRQFD_RESAMPLE_IRQ_SOURCE_ID,
		&kvm->arch.irq_sources_bitmap);

	raw_spin_lock_init(&kvm->arch.tsc_write_lock);
	mutex_init(&kvm->arch.apic_map_lock);
	spin_lock_init(&kvm->arch.pvclock_gtod_sync_lock);

	kvm->arch.kvmclock_offset = -get_kvmclock_base_ns();
	pvclock_update_vm_gtod_copy(kvm);

	kvm->arch.guest_can_read_msr_platform_info = true;

	INIT_DELAYED_WORK(&kvm->arch.kvmclock_update_work, kvmclock_update_fn);
	INIT_DELAYED_WORK(&kvm->arch.kvmclock_sync_work, kvmclock_sync_fn);

	kvm_hv_init_vm(kvm);
	kvm_page_track_init(kvm);
	kvm_mmu_init_vm(kvm);

	return kvm_x86_ops.vm_init(kvm);
}

int kvm_arch_post_init_vm(struct kvm *kvm)
{
	return kvm_mmu_post_init_vm(kvm);
}

static void kvm_unload_vcpu_mmu(struct kvm_vcpu *vcpu)
{
	vcpu_load(vcpu);
	kvm_mmu_unload(vcpu);
	vcpu_put(vcpu);
}

static void kvm_free_vcpus(struct kvm *kvm)
{
	unsigned int i;
	struct kvm_vcpu *vcpu;

	/*
	 * Unpin any mmu pages first.
	 */
	kvm_for_each_vcpu(i, vcpu, kvm) {
		kvm_clear_async_pf_completion_queue(vcpu);
		kvm_unload_vcpu_mmu(vcpu);
	}
	kvm_for_each_vcpu(i, vcpu, kvm)
		kvm_vcpu_destroy(vcpu);

	mutex_lock(&kvm->lock);
	for (i = 0; i < atomic_read(&kvm->online_vcpus); i++)
		kvm->vcpus[i] = NULL;

	atomic_set(&kvm->online_vcpus, 0);
	mutex_unlock(&kvm->lock);
}

void kvm_arch_sync_events(struct kvm *kvm)
{
	cancel_delayed_work_sync(&kvm->arch.kvmclock_sync_work);
	cancel_delayed_work_sync(&kvm->arch.kvmclock_update_work);
	kvm_free_pit(kvm);
}

int __x86_set_memory_region(struct kvm *kvm, int id, gpa_t gpa, u32 size)
{
	int i, r;
	unsigned long hva, old_npages;
	struct kvm_memslots *slots = kvm_memslots(kvm);
	struct kvm_memory_slot *slot;

	/* Called with kvm->slots_lock held.  */
	if (WARN_ON(id >= KVM_MEM_SLOTS_NUM))
		return -EINVAL;

	slot = id_to_memslot(slots, id);
	if (size) {
		if (slot && slot->npages)
			return -EEXIST;

		/*
		 * MAP_SHARED to prevent internal slot pages from being moved
		 * by fork()/COW.
		 */
		hva = vm_mmap(NULL, 0, size, PROT_READ | PROT_WRITE,
			      MAP_SHARED | MAP_ANONYMOUS, 0);
		if (IS_ERR((void *)hva))
			return PTR_ERR((void *)hva);
	} else {
		if (!slot || !slot->npages)
			return 0;

		old_npages = slot->npages;
		hva = 0;
	}

	for (i = 0; i < KVM_ADDRESS_SPACE_NUM; i++) {
		struct kvm_userspace_memory_region m;

		m.slot = id | (i << 16);
		m.flags = 0;
		m.guest_phys_addr = gpa;
		m.userspace_addr = hva;
		m.memory_size = size;
		r = __kvm_set_memory_region(kvm, &m);
		if (r < 0)
			return r;
	}

	if (!size)
		vm_munmap(hva, old_npages * PAGE_SIZE);

	return 0;
}
EXPORT_SYMBOL_GPL(__x86_set_memory_region);

void kvm_arch_pre_destroy_vm(struct kvm *kvm)
{
	kvm_mmu_pre_destroy_vm(kvm);
}

void kvm_arch_destroy_vm(struct kvm *kvm)
{
	if (current->mm == kvm->mm) {
		/*
		 * Free memory regions allocated on behalf of userspace,
		 * unless the the memory map has changed due to process exit
		 * or fd copying.
		 */
		mutex_lock(&kvm->slots_lock);
		__x86_set_memory_region(kvm, APIC_ACCESS_PAGE_PRIVATE_MEMSLOT,
					0, 0);
		__x86_set_memory_region(kvm, IDENTITY_PAGETABLE_PRIVATE_MEMSLOT,
					0, 0);
		__x86_set_memory_region(kvm, TSS_PRIVATE_MEMSLOT, 0, 0);
		mutex_unlock(&kvm->slots_lock);
	}
	if (kvm_x86_ops.vm_destroy)
		kvm_x86_ops.vm_destroy(kvm);
	kvm_pic_destroy(kvm);
	kvm_ioapic_destroy(kvm);
	kvm_free_vcpus(kvm);
	kvfree(rcu_dereference_check(kvm->arch.apic_map, 1));
	kfree(srcu_dereference_check(kvm->arch.pmu_event_filter, &kvm->srcu, 1));
	kvm_mmu_uninit_vm(kvm);
	kvm_page_track_cleanup(kvm);
	kvm_hv_destroy_vm(kvm);
}

void kvm_arch_free_memslot(struct kvm *kvm, struct kvm_memory_slot *slot)
{
	int i;

	for (i = 0; i < KVM_NR_PAGE_SIZES; ++i) {
		kvfree(slot->arch.rmap[i]);
		slot->arch.rmap[i] = NULL;

		if (i == 0)
			continue;

		kvfree(slot->arch.lpage_info[i - 1]);
		slot->arch.lpage_info[i - 1] = NULL;
	}

	kvm_page_track_free_memslot(slot);
}

static int kvm_alloc_memslot_metadata(struct kvm_memory_slot *slot,
				      unsigned long npages)
{
	int i;

	/*
	 * Clear out the previous array pointers for the KVM_MR_MOVE case.  The
	 * old arrays will be freed by __kvm_set_memory_region() if installing
	 * the new memslot is successful.
	 */
	memset(&slot->arch, 0, sizeof(slot->arch));

	for (i = 0; i < KVM_NR_PAGE_SIZES; ++i) {
		struct kvm_lpage_info *linfo;
		unsigned long ugfn;
		int lpages;
		int level = i + 1;

		lpages = gfn_to_index(slot->base_gfn + npages - 1,
				      slot->base_gfn, level) + 1;

		slot->arch.rmap[i] =
			kvcalloc(lpages, sizeof(*slot->arch.rmap[i]),
				 GFP_KERNEL_ACCOUNT);
		if (!slot->arch.rmap[i])
			goto out_free;
		if (i == 0)
			continue;

		linfo = kvcalloc(lpages, sizeof(*linfo), GFP_KERNEL_ACCOUNT);
		if (!linfo)
			goto out_free;

		slot->arch.lpage_info[i - 1] = linfo;

		if (slot->base_gfn & (KVM_PAGES_PER_HPAGE(level) - 1))
			linfo[0].disallow_lpage = 1;
		if ((slot->base_gfn + npages) & (KVM_PAGES_PER_HPAGE(level) - 1))
			linfo[lpages - 1].disallow_lpage = 1;
		ugfn = slot->userspace_addr >> PAGE_SHIFT;
		/*
		 * If the gfn and userspace address are not aligned wrt each
		 * other, disable large page support for this slot.
		 */
		if ((slot->base_gfn ^ ugfn) & (KVM_PAGES_PER_HPAGE(level) - 1)) {
			unsigned long j;

			for (j = 0; j < lpages; ++j)
				linfo[j].disallow_lpage = 1;
		}
	}

	if (kvm_page_track_create_memslot(slot, npages))
		goto out_free;

	return 0;

out_free:
	for (i = 0; i < KVM_NR_PAGE_SIZES; ++i) {
		kvfree(slot->arch.rmap[i]);
		slot->arch.rmap[i] = NULL;
		if (i == 0)
			continue;

		kvfree(slot->arch.lpage_info[i - 1]);
		slot->arch.lpage_info[i - 1] = NULL;
	}
	return -ENOMEM;
}

void kvm_arch_memslots_updated(struct kvm *kvm, u64 gen)
{
	struct kvm_vcpu *vcpu;
	int i;

	/*
	 * memslots->generation has been incremented.
	 * mmio generation may have reached its maximum value.
	 */
	kvm_mmu_invalidate_mmio_sptes(kvm, gen);

	/* Force re-initialization of steal_time cache */
	kvm_for_each_vcpu(i, vcpu, kvm)
		kvm_vcpu_kick(vcpu);
}

int kvm_arch_prepare_memory_region(struct kvm *kvm,
				struct kvm_memory_slot *memslot,
				const struct kvm_userspace_memory_region *mem,
				enum kvm_mr_change change)
{
	if (change == KVM_MR_CREATE || change == KVM_MR_MOVE)
		return kvm_alloc_memslot_metadata(memslot,
						  mem->memory_size >> PAGE_SHIFT);
	return 0;
}

static void kvm_mmu_slot_apply_flags(struct kvm *kvm,
				     struct kvm_memory_slot *old,
				     struct kvm_memory_slot *new,
				     enum kvm_mr_change change)
{
	/*
	 * Nothing to do for RO slots or CREATE/MOVE/DELETE of a slot.
	 * See comments below.
	 */
	if ((change != KVM_MR_FLAGS_ONLY) || (new->flags & KVM_MEM_READONLY))
		return;

	/*
	 * Dirty logging tracks sptes in 4k granularity, meaning that large
	 * sptes have to be split.  If live migration is successful, the guest
	 * in the source machine will be destroyed and large sptes will be
	 * created in the destination. However, if the guest continues to run
	 * in the source machine (for example if live migration fails), small
	 * sptes will remain around and cause bad performance.
	 *
	 * Scan sptes if dirty logging has been stopped, dropping those
	 * which can be collapsed into a single large-page spte.  Later
	 * page faults will create the large-page sptes.
	 *
	 * There is no need to do this in any of the following cases:
	 * CREATE:      No dirty mappings will already exist.
	 * MOVE/DELETE: The old mappings will already have been cleaned up by
	 *		kvm_arch_flush_shadow_memslot()
	 */
	if ((old->flags & KVM_MEM_LOG_DIRTY_PAGES) &&
	    !(new->flags & KVM_MEM_LOG_DIRTY_PAGES))
		kvm_mmu_zap_collapsible_sptes(kvm, new);

	/*
	 * Enable or disable dirty logging for the slot.
	 *
	 * For KVM_MR_DELETE and KVM_MR_MOVE, the shadow pages of the old
	 * slot have been zapped so no dirty logging updates are needed for
	 * the old slot.
	 * For KVM_MR_CREATE and KVM_MR_MOVE, once the new slot is visible
	 * any mappings that might be created in it will consume the
	 * properties of the new slot and do not need to be updated here.
	 *
	 * When PML is enabled, the kvm_x86_ops dirty logging hooks are
	 * called to enable/disable dirty logging.
	 *
	 * When disabling dirty logging with PML enabled, the D-bit is set
	 * for sptes in the slot in order to prevent unnecessary GPA
	 * logging in the PML buffer (and potential PML buffer full VMEXIT).
	 * This guarantees leaving PML enabled for the guest's lifetime
	 * won't have any additional overhead from PML when the guest is
	 * running with dirty logging disabled.
	 *
	 * When enabling dirty logging, large sptes are write-protected
	 * so they can be split on first write.  New large sptes cannot
	 * be created for this slot until the end of the logging.
	 * See the comments in fast_page_fault().
	 * For small sptes, nothing is done if the dirty log is in the
	 * initial-all-set state.  Otherwise, depending on whether pml
	 * is enabled the D-bit or the W-bit will be cleared.
	 */
	if (new->flags & KVM_MEM_LOG_DIRTY_PAGES) {
		if (kvm_x86_ops.slot_enable_log_dirty) {
			kvm_x86_ops.slot_enable_log_dirty(kvm, new);
		} else {
			int level =
				kvm_dirty_log_manual_protect_and_init_set(kvm) ?
				PG_LEVEL_2M : PG_LEVEL_4K;

			/*
			 * If we're with initial-all-set, we don't need
			 * to write protect any small page because
			 * they're reported as dirty already.  However
			 * we still need to write-protect huge pages
			 * so that the page split can happen lazily on
			 * the first write to the huge page.
			 */
			kvm_mmu_slot_remove_write_access(kvm, new, level);
		}
	} else {
		if (kvm_x86_ops.slot_disable_log_dirty)
			kvm_x86_ops.slot_disable_log_dirty(kvm, new);
	}
}

void kvm_arch_commit_memory_region(struct kvm *kvm,
				const struct kvm_userspace_memory_region *mem,
				struct kvm_memory_slot *old,
				const struct kvm_memory_slot *new,
				enum kvm_mr_change change)
{
	if (!kvm->arch.n_requested_mmu_pages)
		kvm_mmu_change_mmu_pages(kvm,
				kvm_mmu_calculate_default_mmu_pages(kvm));

	/*
	 * FIXME: const-ify all uses of struct kvm_memory_slot.
	 */
	kvm_mmu_slot_apply_flags(kvm, old, (struct kvm_memory_slot *) new, change);

	/* Free the arrays associated with the old memslot. */
	if (change == KVM_MR_MOVE)
		kvm_arch_free_memslot(kvm, old);
}

void kvm_arch_flush_shadow_all(struct kvm *kvm)
{
	kvm_mmu_zap_all(kvm);
}

void kvm_arch_flush_shadow_memslot(struct kvm *kvm,
				   struct kvm_memory_slot *slot)
{
	kvm_page_track_flush_slot(kvm, slot);
}

static inline bool kvm_guest_apic_has_interrupt(struct kvm_vcpu *vcpu)
{
	return (is_guest_mode(vcpu) &&
			kvm_x86_ops.guest_apic_has_interrupt &&
			kvm_x86_ops.guest_apic_has_interrupt(vcpu));
}

static inline bool kvm_vcpu_has_events(struct kvm_vcpu *vcpu)
{
	if (!list_empty_careful(&vcpu->async_pf.done))
		return true;

	if (kvm_apic_has_events(vcpu))
		return true;

	if (vcpu->arch.pv.pv_unhalted)
		return true;

	if (vcpu->arch.exception.pending)
		return true;

	if (kvm_test_request(KVM_REQ_NMI, vcpu) ||
	    (vcpu->arch.nmi_pending &&
	     kvm_x86_ops.nmi_allowed(vcpu, false)))
		return true;

	if (kvm_test_request(KVM_REQ_SMI, vcpu) ||
	    (vcpu->arch.smi_pending &&
	     kvm_x86_ops.smi_allowed(vcpu, false)))
		return true;

	if (kvm_arch_interrupt_allowed(vcpu) &&
	    (kvm_cpu_has_interrupt(vcpu) ||
	    kvm_guest_apic_has_interrupt(vcpu)))
		return true;

	if (kvm_hv_has_stimer_pending(vcpu))
		return true;

	if (is_guest_mode(vcpu) &&
	    kvm_x86_ops.nested_ops->hv_timer_pending &&
	    kvm_x86_ops.nested_ops->hv_timer_pending(vcpu))
		return true;

	return false;
}

int kvm_arch_vcpu_runnable(struct kvm_vcpu *vcpu)
{
	return kvm_vcpu_running(vcpu) || kvm_vcpu_has_events(vcpu);
}

bool kvm_arch_dy_runnable(struct kvm_vcpu *vcpu)
{
	if (READ_ONCE(vcpu->arch.pv.pv_unhalted))
		return true;

	if (kvm_test_request(KVM_REQ_NMI, vcpu) ||
		kvm_test_request(KVM_REQ_SMI, vcpu) ||
		 kvm_test_request(KVM_REQ_EVENT, vcpu))
		return true;

	if (vcpu->arch.apicv_active && kvm_x86_ops.dy_apicv_has_pending_interrupt(vcpu))
		return true;

	return false;
}

bool kvm_arch_vcpu_in_kernel(struct kvm_vcpu *vcpu)
{
	return vcpu->arch.preempted_in_kernel;
}

int kvm_arch_vcpu_should_kick(struct kvm_vcpu *vcpu)
{
	return kvm_vcpu_exiting_guest_mode(vcpu) == IN_GUEST_MODE;
}

int kvm_arch_interrupt_allowed(struct kvm_vcpu *vcpu)
{
	return kvm_x86_ops.interrupt_allowed(vcpu, false);
}

unsigned long kvm_get_linear_rip(struct kvm_vcpu *vcpu)
{
	if (is_64_bit_mode(vcpu))
		return kvm_rip_read(vcpu);
	return (u32)(get_segment_base(vcpu, VCPU_SREG_CS) +
		     kvm_rip_read(vcpu));
}
EXPORT_SYMBOL_GPL(kvm_get_linear_rip);

bool kvm_is_linear_rip(struct kvm_vcpu *vcpu, unsigned long linear_rip)
{
	return kvm_get_linear_rip(vcpu) == linear_rip;
}
EXPORT_SYMBOL_GPL(kvm_is_linear_rip);

unsigned long kvm_get_rflags(struct kvm_vcpu *vcpu)
{
	unsigned long rflags;

	rflags = kvm_x86_ops.get_rflags(vcpu);
	if (vcpu->guest_debug & KVM_GUESTDBG_SINGLESTEP)
		rflags &= ~X86_EFLAGS_TF;
	return rflags;
}
EXPORT_SYMBOL_GPL(kvm_get_rflags);

static void __kvm_set_rflags(struct kvm_vcpu *vcpu, unsigned long rflags)
{
	if (vcpu->guest_debug & KVM_GUESTDBG_SINGLESTEP &&
	    kvm_is_linear_rip(vcpu, vcpu->arch.singlestep_rip))
		rflags |= X86_EFLAGS_TF;
	kvm_x86_ops.set_rflags(vcpu, rflags);
}

void kvm_set_rflags(struct kvm_vcpu *vcpu, unsigned long rflags)
{
	__kvm_set_rflags(vcpu, rflags);
	kvm_make_request(KVM_REQ_EVENT, vcpu);
}
EXPORT_SYMBOL_GPL(kvm_set_rflags);

void kvm_arch_async_page_ready(struct kvm_vcpu *vcpu, struct kvm_async_pf *work)
{
	int r;

	if ((vcpu->arch.mmu->direct_map != work->arch.direct_map) ||
	      work->wakeup_all)
		return;

	r = kvm_mmu_reload(vcpu);
	if (unlikely(r))
		return;

	if (!vcpu->arch.mmu->direct_map &&
	      work->arch.cr3 != vcpu->arch.mmu->get_guest_pgd(vcpu))
		return;

	kvm_mmu_do_page_fault(vcpu, work->cr2_or_gpa, 0, true);
}

static inline u32 kvm_async_pf_hash_fn(gfn_t gfn)
{
	BUILD_BUG_ON(!is_power_of_2(ASYNC_PF_PER_VCPU));

	return hash_32(gfn & 0xffffffff, order_base_2(ASYNC_PF_PER_VCPU));
}

static inline u32 kvm_async_pf_next_probe(u32 key)
{
	return (key + 1) & (ASYNC_PF_PER_VCPU - 1);
}

static void kvm_add_async_pf_gfn(struct kvm_vcpu *vcpu, gfn_t gfn)
{
	u32 key = kvm_async_pf_hash_fn(gfn);

	while (vcpu->arch.apf.gfns[key] != ~0)
		key = kvm_async_pf_next_probe(key);

	vcpu->arch.apf.gfns[key] = gfn;
}

static u32 kvm_async_pf_gfn_slot(struct kvm_vcpu *vcpu, gfn_t gfn)
{
	int i;
	u32 key = kvm_async_pf_hash_fn(gfn);

	for (i = 0; i < ASYNC_PF_PER_VCPU &&
		     (vcpu->arch.apf.gfns[key] != gfn &&
		      vcpu->arch.apf.gfns[key] != ~0); i++)
		key = kvm_async_pf_next_probe(key);

	return key;
}

bool kvm_find_async_pf_gfn(struct kvm_vcpu *vcpu, gfn_t gfn)
{
	return vcpu->arch.apf.gfns[kvm_async_pf_gfn_slot(vcpu, gfn)] == gfn;
}

static void kvm_del_async_pf_gfn(struct kvm_vcpu *vcpu, gfn_t gfn)
{
	u32 i, j, k;

	i = j = kvm_async_pf_gfn_slot(vcpu, gfn);

	if (WARN_ON_ONCE(vcpu->arch.apf.gfns[i] != gfn))
		return;

	while (true) {
		vcpu->arch.apf.gfns[i] = ~0;
		do {
			j = kvm_async_pf_next_probe(j);
			if (vcpu->arch.apf.gfns[j] == ~0)
				return;
			k = kvm_async_pf_hash_fn(vcpu->arch.apf.gfns[j]);
			/*
			 * k lies cyclically in ]i,j]
			 * |    i.k.j |
			 * |....j i.k.| or  |.k..j i...|
			 */
		} while ((i <= j) ? (i < k && k <= j) : (i < k || k <= j));
		vcpu->arch.apf.gfns[i] = vcpu->arch.apf.gfns[j];
		i = j;
	}
}

static inline int apf_put_user_notpresent(struct kvm_vcpu *vcpu)
{
	u32 reason = KVM_PV_REASON_PAGE_NOT_PRESENT;

	return kvm_write_guest_cached(vcpu->kvm, &vcpu->arch.apf.data, &reason,
				      sizeof(reason));
}

static inline int apf_put_user_ready(struct kvm_vcpu *vcpu, u32 token)
{
	unsigned int offset = offsetof(struct kvm_vcpu_pv_apf_data, token);

	return kvm_write_guest_offset_cached(vcpu->kvm, &vcpu->arch.apf.data,
					     &token, offset, sizeof(token));
}

static inline bool apf_pageready_slot_free(struct kvm_vcpu *vcpu)
{
	unsigned int offset = offsetof(struct kvm_vcpu_pv_apf_data, token);
	u32 val;

	if (kvm_read_guest_offset_cached(vcpu->kvm, &vcpu->arch.apf.data,
					 &val, offset, sizeof(val)))
		return false;

	return !val;
}

static bool kvm_can_deliver_async_pf(struct kvm_vcpu *vcpu)
{
	if (!vcpu->arch.apf.delivery_as_pf_vmexit && is_guest_mode(vcpu))
		return false;

	if (!kvm_pv_async_pf_enabled(vcpu) ||
	    (vcpu->arch.apf.send_user_only && kvm_x86_ops.get_cpl(vcpu) == 0))
		return false;

	return true;
}

bool kvm_can_do_async_pf(struct kvm_vcpu *vcpu)
{
	if (unlikely(!lapic_in_kernel(vcpu) ||
		     kvm_event_needs_reinjection(vcpu) ||
		     vcpu->arch.exception.pending))
		return false;

	if (kvm_hlt_in_guest(vcpu->kvm) && !kvm_can_deliver_async_pf(vcpu))
		return false;

	/*
	 * If interrupts are off we cannot even use an artificial
	 * halt state.
	 */
	return kvm_arch_interrupt_allowed(vcpu);
}

bool kvm_arch_async_page_not_present(struct kvm_vcpu *vcpu,
				     struct kvm_async_pf *work)
{
	struct x86_exception fault;

	trace_kvm_async_pf_not_present(work->arch.token, work->cr2_or_gpa);
	kvm_add_async_pf_gfn(vcpu, work->arch.gfn);

	if (kvm_can_deliver_async_pf(vcpu) &&
	    !apf_put_user_notpresent(vcpu)) {
		fault.vector = PF_VECTOR;
		fault.error_code_valid = true;
		fault.error_code = 0;
		fault.nested_page_fault = false;
		fault.address = work->arch.token;
		fault.async_page_fault = true;
		kvm_inject_page_fault(vcpu, &fault);
		return true;
	} else {
		/*
		 * It is not possible to deliver a paravirtualized asynchronous
		 * page fault, but putting the guest in an artificial halt state
		 * can be beneficial nevertheless: if an interrupt arrives, we
		 * can deliver it timely and perhaps the guest will schedule
		 * another process.  When the instruction that triggered a page
		 * fault is retried, hopefully the page will be ready in the host.
		 */
		kvm_make_request(KVM_REQ_APF_HALT, vcpu);
		return false;
	}
}

void kvm_arch_async_page_present(struct kvm_vcpu *vcpu,
				 struct kvm_async_pf *work)
{
	struct kvm_lapic_irq irq = {
		.delivery_mode = APIC_DM_FIXED,
		.vector = vcpu->arch.apf.vec
	};

	if (work->wakeup_all)
		work->arch.token = ~0; /* broadcast wakeup */
	else
		kvm_del_async_pf_gfn(vcpu, work->arch.gfn);
	trace_kvm_async_pf_ready(work->arch.token, work->cr2_or_gpa);

	if ((work->wakeup_all || work->notpresent_injected) &&
	    kvm_pv_async_pf_enabled(vcpu) &&
	    !apf_put_user_ready(vcpu, work->arch.token)) {
		vcpu->arch.apf.pageready_pending = true;
		kvm_apic_set_irq(vcpu, &irq, NULL);
	}

	vcpu->arch.apf.halted = false;
	vcpu->arch.mp_state = KVM_MP_STATE_RUNNABLE;
}

void kvm_arch_async_page_present_queued(struct kvm_vcpu *vcpu)
{
	kvm_make_request(KVM_REQ_APF_READY, vcpu);
	if (!vcpu->arch.apf.pageready_pending)
		kvm_vcpu_kick(vcpu);
}

bool kvm_arch_can_dequeue_async_page_present(struct kvm_vcpu *vcpu)
{
	if (!kvm_pv_async_pf_enabled(vcpu))
		return true;
	else
		return apf_pageready_slot_free(vcpu);
}

void kvm_arch_start_assignment(struct kvm *kvm)
{
	atomic_inc(&kvm->arch.assigned_device_count);
}
EXPORT_SYMBOL_GPL(kvm_arch_start_assignment);

void kvm_arch_end_assignment(struct kvm *kvm)
{
	atomic_dec(&kvm->arch.assigned_device_count);
}
EXPORT_SYMBOL_GPL(kvm_arch_end_assignment);

bool kvm_arch_has_assigned_device(struct kvm *kvm)
{
	return atomic_read(&kvm->arch.assigned_device_count);
}
EXPORT_SYMBOL_GPL(kvm_arch_has_assigned_device);

void kvm_arch_register_noncoherent_dma(struct kvm *kvm)
{
	atomic_inc(&kvm->arch.noncoherent_dma_count);
}
EXPORT_SYMBOL_GPL(kvm_arch_register_noncoherent_dma);

void kvm_arch_unregister_noncoherent_dma(struct kvm *kvm)
{
	atomic_dec(&kvm->arch.noncoherent_dma_count);
}
EXPORT_SYMBOL_GPL(kvm_arch_unregister_noncoherent_dma);

bool kvm_arch_has_noncoherent_dma(struct kvm *kvm)
{
	return atomic_read(&kvm->arch.noncoherent_dma_count);
}
EXPORT_SYMBOL_GPL(kvm_arch_has_noncoherent_dma);

bool kvm_arch_has_irq_bypass(void)
{
	return true;
}

int kvm_arch_irq_bypass_add_producer(struct irq_bypass_consumer *cons,
				      struct irq_bypass_producer *prod)
{
	struct kvm_kernel_irqfd *irqfd =
		container_of(cons, struct kvm_kernel_irqfd, consumer);
	int ret;

	irqfd->producer = prod;
	kvm_arch_start_assignment(irqfd->kvm);
	ret = kvm_x86_ops.update_pi_irte(irqfd->kvm,
					 prod->irq, irqfd->gsi, 1);

	if (ret)
		kvm_arch_end_assignment(irqfd->kvm);

	return ret;
}

void kvm_arch_irq_bypass_del_producer(struct irq_bypass_consumer *cons,
				      struct irq_bypass_producer *prod)
{
	int ret;
	struct kvm_kernel_irqfd *irqfd =
		container_of(cons, struct kvm_kernel_irqfd, consumer);

	WARN_ON(irqfd->producer != prod);
	irqfd->producer = NULL;

	/*
	 * When producer of consumer is unregistered, we change back to
	 * remapped mode, so we can re-use the current implementation
	 * when the irq is masked/disabled or the consumer side (KVM
	 * int this case doesn't want to receive the interrupts.
	*/
	ret = kvm_x86_ops.update_pi_irte(irqfd->kvm, prod->irq, irqfd->gsi, 0);
	if (ret)
		printk(KERN_INFO "irq bypass consumer (token %p) unregistration"
		       " fails: %d\n", irqfd->consumer.token, ret);

	kvm_arch_end_assignment(irqfd->kvm);
}

int kvm_arch_update_irqfd_routing(struct kvm *kvm, unsigned int host_irq,
				   uint32_t guest_irq, bool set)
{
	return kvm_x86_ops.update_pi_irte(kvm, host_irq, guest_irq, set);
}

bool kvm_vector_hashing_enabled(void)
{
	return vector_hashing;
}

bool kvm_arch_no_poll(struct kvm_vcpu *vcpu)
{
	return (vcpu->arch.msr_kvm_poll_control & 1) == 0;
}
EXPORT_SYMBOL_GPL(kvm_arch_no_poll);


int kvm_spec_ctrl_test_value(u64 value)
{
	/*
	 * test that setting IA32_SPEC_CTRL to given value
	 * is allowed by the host processor
	 */
<<<<<<< HEAD

	u64 saved_value;
	unsigned long flags;
	int ret = 0;

	local_irq_save(flags);

	if (rdmsrl_safe(MSR_IA32_SPEC_CTRL, &saved_value))
		ret = 1;
	else if (wrmsrl_safe(MSR_IA32_SPEC_CTRL, value))
		ret = 1;
	else
		wrmsrl(MSR_IA32_SPEC_CTRL, saved_value);

	local_irq_restore(flags);

	return ret;
}
EXPORT_SYMBOL_GPL(kvm_spec_ctrl_test_value);
=======

	u64 saved_value;
	unsigned long flags;
	int ret = 0;

	local_irq_save(flags);

	if (rdmsrl_safe(MSR_IA32_SPEC_CTRL, &saved_value))
		ret = 1;
	else if (wrmsrl_safe(MSR_IA32_SPEC_CTRL, value))
		ret = 1;
	else
		wrmsrl(MSR_IA32_SPEC_CTRL, saved_value);

	local_irq_restore(flags);

	return ret;
}
EXPORT_SYMBOL_GPL(kvm_spec_ctrl_test_value);

void kvm_fixup_and_inject_pf_error(struct kvm_vcpu *vcpu, gva_t gva, u16 error_code)
{
	struct x86_exception fault;
	u32 access = error_code &
		(PFERR_WRITE_MASK | PFERR_FETCH_MASK | PFERR_USER_MASK);

	if (!(error_code & PFERR_PRESENT_MASK) ||
	    vcpu->arch.walk_mmu->gva_to_gpa(vcpu, gva, access, &fault) != UNMAPPED_GVA) {
		/*
		 * If vcpu->arch.walk_mmu->gva_to_gpa succeeded, the page
		 * tables probably do not match the TLB.  Just proceed
		 * with the error code that the processor gave.
		 */
		fault.vector = PF_VECTOR;
		fault.error_code_valid = true;
		fault.error_code = error_code;
		fault.nested_page_fault = false;
		fault.address = gva;
	}
	vcpu->arch.walk_mmu->inject_page_fault(vcpu, &fault);
}
EXPORT_SYMBOL_GPL(kvm_fixup_and_inject_pf_error);
>>>>>>> 85b047c6

EXPORT_TRACEPOINT_SYMBOL_GPL(kvm_exit);
EXPORT_TRACEPOINT_SYMBOL_GPL(kvm_fast_mmio);
EXPORT_TRACEPOINT_SYMBOL_GPL(kvm_inj_virq);
EXPORT_TRACEPOINT_SYMBOL_GPL(kvm_page_fault);
EXPORT_TRACEPOINT_SYMBOL_GPL(kvm_msr);
EXPORT_TRACEPOINT_SYMBOL_GPL(kvm_cr);
EXPORT_TRACEPOINT_SYMBOL_GPL(kvm_nested_vmrun);
EXPORT_TRACEPOINT_SYMBOL_GPL(kvm_nested_vmexit);
EXPORT_TRACEPOINT_SYMBOL_GPL(kvm_nested_vmexit_inject);
EXPORT_TRACEPOINT_SYMBOL_GPL(kvm_nested_intr_vmexit);
EXPORT_TRACEPOINT_SYMBOL_GPL(kvm_nested_vmenter_failed);
EXPORT_TRACEPOINT_SYMBOL_GPL(kvm_invlpga);
EXPORT_TRACEPOINT_SYMBOL_GPL(kvm_skinit);
EXPORT_TRACEPOINT_SYMBOL_GPL(kvm_nested_intercepts);
EXPORT_TRACEPOINT_SYMBOL_GPL(kvm_write_tsc_offset);
EXPORT_TRACEPOINT_SYMBOL_GPL(kvm_ple_window_update);
EXPORT_TRACEPOINT_SYMBOL_GPL(kvm_pml_full);
EXPORT_TRACEPOINT_SYMBOL_GPL(kvm_pi_irte_update);
EXPORT_TRACEPOINT_SYMBOL_GPL(kvm_avic_unaccelerated_access);
EXPORT_TRACEPOINT_SYMBOL_GPL(kvm_avic_incomplete_ipi);
EXPORT_TRACEPOINT_SYMBOL_GPL(kvm_avic_ga_log);
EXPORT_TRACEPOINT_SYMBOL_GPL(kvm_apicv_update_request);<|MERGE_RESOLUTION|>--- conflicted
+++ resolved
@@ -10742,27 +10742,6 @@
 	 * test that setting IA32_SPEC_CTRL to given value
 	 * is allowed by the host processor
 	 */
-<<<<<<< HEAD
-
-	u64 saved_value;
-	unsigned long flags;
-	int ret = 0;
-
-	local_irq_save(flags);
-
-	if (rdmsrl_safe(MSR_IA32_SPEC_CTRL, &saved_value))
-		ret = 1;
-	else if (wrmsrl_safe(MSR_IA32_SPEC_CTRL, value))
-		ret = 1;
-	else
-		wrmsrl(MSR_IA32_SPEC_CTRL, saved_value);
-
-	local_irq_restore(flags);
-
-	return ret;
-}
-EXPORT_SYMBOL_GPL(kvm_spec_ctrl_test_value);
-=======
 
 	u64 saved_value;
 	unsigned long flags;
@@ -10805,7 +10784,6 @@
 	vcpu->arch.walk_mmu->inject_page_fault(vcpu, &fault);
 }
 EXPORT_SYMBOL_GPL(kvm_fixup_and_inject_pf_error);
->>>>>>> 85b047c6
 
 EXPORT_TRACEPOINT_SYMBOL_GPL(kvm_exit);
 EXPORT_TRACEPOINT_SYMBOL_GPL(kvm_fast_mmio);
