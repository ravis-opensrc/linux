--- conflicted
+++ resolved
@@ -3310,21 +3310,12 @@
 
 		/* We rely on the fact that it fits in a single page. */
 		BUILD_BUG_ON((sizeof(*st) - 1) & KVM_STEAL_VALID_BITS);
-<<<<<<< HEAD
 
 		if (kvm_gfn_to_hva_cache_init(vcpu->kvm, ghc, gfn, sizeof(*st)) ||
 		    kvm_is_error_hva(ghc->hva) || !ghc->memslot)
 			return;
 	}
 
-=======
-
-		if (kvm_gfn_to_hva_cache_init(vcpu->kvm, ghc, gfn, sizeof(*st)) ||
-		    kvm_is_error_hva(ghc->hva) || !ghc->memslot)
-			return;
-	}
-
->>>>>>> 92b4b594
 	st = (struct kvm_steal_time __user *)ghc->hva;
 	/*
 	 * Doing a TLB flush here, on the guest's behalf, can avoid
@@ -4442,7 +4433,6 @@
 
 	/* This happens on process exit */
 	if (unlikely(current->mm != vcpu->kvm->mm))
-<<<<<<< HEAD
 		return;
 
 	slots = kvm_memslots(vcpu->kvm);
@@ -4457,22 +4447,6 @@
 	if (!copy_to_user_nofault(&st->preempted, &preempted, sizeof(preempted)))
 		vcpu->arch.st.preempted = KVM_VCPU_PREEMPTED;
 
-=======
-		return;
-
-	slots = kvm_memslots(vcpu->kvm);
-
-	if (unlikely(slots->generation != ghc->generation ||
-		     kvm_is_error_hva(ghc->hva) || !ghc->memslot))
-		return;
-
-	st = (struct kvm_steal_time __user *)ghc->hva;
-	BUILD_BUG_ON(sizeof(st->preempted) != sizeof(preempted));
-
-	if (!copy_to_user_nofault(&st->preempted, &preempted, sizeof(preempted)))
-		vcpu->arch.st.preempted = KVM_VCPU_PREEMPTED;
-
->>>>>>> 92b4b594
 	mark_page_dirty_in_slot(vcpu->kvm, ghc->memslot, gpa_to_gfn(ghc->gpa));
 }
 
@@ -11106,15 +11080,8 @@
 	 * i.e. it's impossible for kvm_find_cpuid_entry() to find a valid entry
 	 * on RESET.  But, go through the motions in case that's ever remedied.
 	 */
-<<<<<<< HEAD
-	eax = 1;
-	if (!kvm_cpuid(vcpu, &eax, &dummy, &dummy, &dummy, true))
-		eax = 0x600;
-	kvm_rdx_write(vcpu, eax);
-=======
 	cpuid_0x1 = kvm_find_cpuid_entry(vcpu, 1, 0);
 	kvm_rdx_write(vcpu, cpuid_0x1 ? cpuid_0x1->eax : 0x600);
->>>>>>> 92b4b594
 
 	static_call(kvm_x86_vcpu_reset)(vcpu, init_event);
 
