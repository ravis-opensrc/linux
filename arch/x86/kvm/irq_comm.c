// SPDX-License-Identifier: GPL-2.0-only
/*
 * irq_comm.c: Common API for in kernel interrupt controller
 * Copyright (c) 2007, Intel Corporation.
 *
 * Authors:
 *   Yaozu (Eddie) Dong <Eddie.dong@intel.com>
 *
 * Copyright 2010 Red Hat, Inc. and/or its affiliates.
 */

#include <linux/kvm_host.h>
#include <linux/slab.h>
#include <linux/export.h>
#include <linux/rculist.h>

#include <trace/events/kvm.h>

#include <asm/msidef.h>

#include "irq.h"

#include "ioapic.h"

#include "lapic.h"

#include "hyperv.h"
#include "x86.h"

static int kvm_set_pic_irq(struct kvm_kernel_irq_routing_entry *e,
			   struct kvm *kvm, int irq_source_id, int level,
			   bool line_status)
{
	struct kvm_pic *pic = kvm->arch.vpic;
	return kvm_pic_set_irq(pic, e->irqchip.pin, irq_source_id, level);
}

static int kvm_set_ioapic_irq(struct kvm_kernel_irq_routing_entry *e,
			      struct kvm *kvm, int irq_source_id, int level,
			      bool line_status)
{
	struct kvm_ioapic *ioapic = kvm->arch.vioapic;
	return kvm_ioapic_set_irq(ioapic, e->irqchip.pin, irq_source_id, level,
				line_status);
}

int kvm_irq_delivery_to_apic(struct kvm *kvm, struct kvm_lapic *src,
		struct kvm_lapic_irq *irq, struct dest_map *dest_map)
{
	int i, r = -1;
	struct kvm_vcpu *vcpu, *lowest = NULL;
	unsigned long dest_vcpu_bitmap[BITS_TO_LONGS(KVM_MAX_VCPUS)];
	unsigned int dest_vcpus = 0;

	if (kvm_irq_delivery_to_apic_fast(kvm, src, irq, &r, dest_map))
		return r;

	if (irq->dest_mode == APIC_DEST_PHYSICAL &&
	    irq->dest_id == 0xff && kvm_lowest_prio_delivery(irq)) {
		printk(KERN_INFO "kvm: apic: phys broadcast and lowest prio\n");
		irq->delivery_mode = APIC_DM_FIXED;
	}

	memset(dest_vcpu_bitmap, 0, sizeof(dest_vcpu_bitmap));

	kvm_for_each_vcpu(i, vcpu, kvm) {
		if (!kvm_apic_present(vcpu))
			continue;

		if (!kvm_apic_match_dest(vcpu, src, irq->shorthand,
					irq->dest_id, irq->dest_mode))
			continue;

		if (!kvm_lowest_prio_delivery(irq)) {
			if (r < 0)
				r = 0;
			r += kvm_apic_set_irq(vcpu, irq, dest_map);
		} else if (kvm_apic_sw_enabled(vcpu->arch.apic)) {
			if (!kvm_vector_hashing_enabled()) {
				if (!lowest)
					lowest = vcpu;
				else if (kvm_apic_compare_prio(vcpu, lowest) < 0)
					lowest = vcpu;
			} else {
				__set_bit(i, dest_vcpu_bitmap);
				dest_vcpus++;
			}
		}
	}

	if (dest_vcpus != 0) {
		int idx = kvm_vector_to_index(irq->vector, dest_vcpus,
					dest_vcpu_bitmap, KVM_MAX_VCPUS);

		lowest = kvm_get_vcpu(kvm, idx);
	}

	if (lowest)
		r = kvm_apic_set_irq(lowest, irq, dest_map);

	return r;
}

void kvm_set_msi_irq(struct kvm *kvm, struct kvm_kernel_irq_routing_entry *e,
		     struct kvm_lapic_irq *irq)
{
	trace_kvm_msi_set_irq(e->msi.address_lo | (kvm->arch.x2apic_format ?
	                                     (u64)e->msi.address_hi << 32 : 0),
	                      e->msi.data);

	irq->dest_id = (e->msi.address_lo &
			MSI_ADDR_DEST_ID_MASK) >> MSI_ADDR_DEST_ID_SHIFT;
	if (kvm->arch.x2apic_format)
		irq->dest_id |= MSI_ADDR_EXT_DEST_ID(e->msi.address_hi);
	irq->vector = (e->msi.data &
			MSI_DATA_VECTOR_MASK) >> MSI_DATA_VECTOR_SHIFT;
	irq->dest_mode = kvm_lapic_irq_dest_mode(
	    !!((1 << MSI_ADDR_DEST_MODE_SHIFT) & e->msi.address_lo));
	irq->trig_mode = (1 << MSI_DATA_TRIGGER_SHIFT) & e->msi.data;
	irq->delivery_mode = e->msi.data & 0x700;
	irq->msi_redir_hint = ((e->msi.address_lo
		& MSI_ADDR_REDIRECTION_LOWPRI) > 0);
	irq->level = 1;
	irq->shorthand = APIC_DEST_NOSHORT;
}
EXPORT_SYMBOL_GPL(kvm_set_msi_irq);

static inline bool kvm_msi_route_invalid(struct kvm *kvm,
		struct kvm_kernel_irq_routing_entry *e)
{
	return kvm->arch.x2apic_format && (e->msi.address_hi & 0xff);
}

int kvm_set_msi(struct kvm_kernel_irq_routing_entry *e,
		struct kvm *kvm, int irq_source_id, int level, bool line_status)
{
	struct kvm_lapic_irq irq;

	if (kvm_msi_route_invalid(kvm, e))
		return -EINVAL;

	if (!level)
		return -1;

	kvm_set_msi_irq(kvm, e, &irq);

	return kvm_irq_delivery_to_apic(kvm, NULL, &irq, NULL);
}


static int kvm_hv_set_sint(struct kvm_kernel_irq_routing_entry *e,
		    struct kvm *kvm, int irq_source_id, int level,
		    bool line_status)
{
	if (!level)
		return -1;

	return kvm_hv_synic_set_irq(kvm, e->hv_sint.vcpu, e->hv_sint.sint);
}

int kvm_arch_set_irq_inatomic(struct kvm_kernel_irq_routing_entry *e,
			      struct kvm *kvm, int irq_source_id, int level,
			      bool line_status)
{
	struct kvm_lapic_irq irq;
	int r;

	switch (e->type) {
	case KVM_IRQ_ROUTING_HV_SINT:
		return kvm_hv_set_sint(e, kvm, irq_source_id, level,
				       line_status);

	case KVM_IRQ_ROUTING_MSI:
		if (kvm_msi_route_invalid(kvm, e))
			return -EINVAL;

		kvm_set_msi_irq(kvm, e, &irq);

		if (kvm_irq_delivery_to_apic_fast(kvm, NULL, &irq, &r, NULL))
			return r;
		break;

	default:
		break;
	}

	return -EWOULDBLOCK;
}

int kvm_request_irq_source_id(struct kvm *kvm)
{
	unsigned long *bitmap = &kvm->arch.irq_sources_bitmap;
	int irq_source_id;

	mutex_lock(&kvm->irq_lock);
	irq_source_id = find_first_zero_bit(bitmap, BITS_PER_LONG);

	if (irq_source_id >= BITS_PER_LONG) {
		printk(KERN_WARNING "kvm: exhaust allocatable IRQ sources!\n");
		irq_source_id = -EFAULT;
		goto unlock;
	}

	ASSERT(irq_source_id != KVM_USERSPACE_IRQ_SOURCE_ID);
	ASSERT(irq_source_id != KVM_IRQFD_RESAMPLE_IRQ_SOURCE_ID);
	set_bit(irq_source_id, bitmap);
unlock:
	mutex_unlock(&kvm->irq_lock);

	return irq_source_id;
}

void kvm_free_irq_source_id(struct kvm *kvm, int irq_source_id)
{
	ASSERT(irq_source_id != KVM_USERSPACE_IRQ_SOURCE_ID);
	ASSERT(irq_source_id != KVM_IRQFD_RESAMPLE_IRQ_SOURCE_ID);

	mutex_lock(&kvm->irq_lock);
	if (irq_source_id < 0 ||
	    irq_source_id >= BITS_PER_LONG) {
		printk(KERN_ERR "kvm: IRQ source ID out of range!\n");
		goto unlock;
	}
	clear_bit(irq_source_id, &kvm->arch.irq_sources_bitmap);
	if (!irqchip_kernel(kvm))
		goto unlock;

	kvm_ioapic_clear_all(kvm->arch.vioapic, irq_source_id);
	kvm_pic_clear_all(kvm->arch.vpic, irq_source_id);
unlock:
	mutex_unlock(&kvm->irq_lock);
}

void kvm_register_irq_mask_notifier(struct kvm *kvm, int irq,
				    struct kvm_irq_mask_notifier *kimn)
{
	mutex_lock(&kvm->irq_lock);
	kimn->irq = irq;
	hlist_add_head_rcu(&kimn->link, &kvm->arch.mask_notifier_list);
	mutex_unlock(&kvm->irq_lock);
}

void kvm_unregister_irq_mask_notifier(struct kvm *kvm, int irq,
				      struct kvm_irq_mask_notifier *kimn)
{
	mutex_lock(&kvm->irq_lock);
	hlist_del_rcu(&kimn->link);
	mutex_unlock(&kvm->irq_lock);
	synchronize_srcu(&kvm->irq_srcu);
}

void kvm_fire_mask_notifiers(struct kvm *kvm, unsigned irqchip, unsigned pin,
			     bool mask)
{
	struct kvm_irq_mask_notifier *kimn;
	int idx, gsi;

	idx = srcu_read_lock(&kvm->irq_srcu);
	gsi = kvm_irq_map_chip_pin(kvm, irqchip, pin);
	if (gsi != -1)
		hlist_for_each_entry_rcu(kimn, &kvm->arch.mask_notifier_list, link)
			if (kimn->irq == gsi)
				kimn->func(kimn, mask);
	srcu_read_unlock(&kvm->irq_srcu, idx);
}

bool kvm_arch_can_set_irq_routing(struct kvm *kvm)
{
	return irqchip_in_kernel(kvm);
}

int kvm_set_routing_entry(struct kvm *kvm,
			  struct kvm_kernel_irq_routing_entry *e,
			  const struct kvm_irq_routing_entry *ue)
{
	/* We can't check irqchip_in_kernel() here as some callers are
	 * currently inititalizing the irqchip. Other callers should therefore
	 * check kvm_arch_can_set_irq_routing() before calling this function.
	 */
	switch (ue->type) {
	case KVM_IRQ_ROUTING_IRQCHIP:
		if (irqchip_split(kvm))
			return -EINVAL;
		e->irqchip.pin = ue->u.irqchip.pin;
		switch (ue->u.irqchip.irqchip) {
		case KVM_IRQCHIP_PIC_SLAVE:
			e->irqchip.pin += PIC_NUM_PINS / 2;
			fallthrough;
		case KVM_IRQCHIP_PIC_MASTER:
			if (ue->u.irqchip.pin >= PIC_NUM_PINS / 2)
				return -EINVAL;
			e->set = kvm_set_pic_irq;
			break;
		case KVM_IRQCHIP_IOAPIC:
			if (ue->u.irqchip.pin >= KVM_IOAPIC_NUM_PINS)
				return -EINVAL;
			e->set = kvm_set_ioapic_irq;
			break;
		default:
			return -EINVAL;
		}
		e->irqchip.irqchip = ue->u.irqchip.irqchip;
		break;
	case KVM_IRQ_ROUTING_MSI:
		e->set = kvm_set_msi;
		e->msi.address_lo = ue->u.msi.address_lo;
		e->msi.address_hi = ue->u.msi.address_hi;
		e->msi.data = ue->u.msi.data;

		if (kvm_msi_route_invalid(kvm, e))
			return -EINVAL;
		break;
	case KVM_IRQ_ROUTING_HV_SINT:
		e->set = kvm_hv_set_sint;
		e->hv_sint.vcpu = ue->u.hv_sint.vcpu;
		e->hv_sint.sint = ue->u.hv_sint.sint;
		break;
	default:
		return -EINVAL;
	}

	return 0;
}

bool kvm_intr_is_single_vcpu(struct kvm *kvm, struct kvm_lapic_irq *irq,
			     struct kvm_vcpu **dest_vcpu)
{
	int i, r = 0;
	struct kvm_vcpu *vcpu;

	if (kvm_intr_is_single_vcpu_fast(kvm, irq, dest_vcpu))
		return true;

	kvm_for_each_vcpu(i, vcpu, kvm) {
		if (!kvm_apic_present(vcpu))
			continue;

		if (!kvm_apic_match_dest(vcpu, NULL, irq->shorthand,
					irq->dest_id, irq->dest_mode))
			continue;

		if (++r == 2)
			return false;

		*dest_vcpu = vcpu;
	}

	return r == 1;
}
EXPORT_SYMBOL_GPL(kvm_intr_is_single_vcpu);

#define IOAPIC_ROUTING_ENTRY(irq) \
	{ .gsi = irq, .type = KVM_IRQ_ROUTING_IRQCHIP,	\
	  .u.irqchip = { .irqchip = KVM_IRQCHIP_IOAPIC, .pin = (irq) } }
#define ROUTING_ENTRY1(irq) IOAPIC_ROUTING_ENTRY(irq)

#define PIC_ROUTING_ENTRY(irq) \
	{ .gsi = irq, .type = KVM_IRQ_ROUTING_IRQCHIP,	\
	  .u.irqchip = { .irqchip = SELECT_PIC(irq), .pin = (irq) % 8 } }
#define ROUTING_ENTRY2(irq) \
	IOAPIC_ROUTING_ENTRY(irq), PIC_ROUTING_ENTRY(irq)

static const struct kvm_irq_routing_entry default_routing[] = {
	ROUTING_ENTRY2(0), ROUTING_ENTRY2(1),
	ROUTING_ENTRY2(2), ROUTING_ENTRY2(3),
	ROUTING_ENTRY2(4), ROUTING_ENTRY2(5),
	ROUTING_ENTRY2(6), ROUTING_ENTRY2(7),
	ROUTING_ENTRY2(8), ROUTING_ENTRY2(9),
	ROUTING_ENTRY2(10), ROUTING_ENTRY2(11),
	ROUTING_ENTRY2(12), ROUTING_ENTRY2(13),
	ROUTING_ENTRY2(14), ROUTING_ENTRY2(15),
	ROUTING_ENTRY1(16), ROUTING_ENTRY1(17),
	ROUTING_ENTRY1(18), ROUTING_ENTRY1(19),
	ROUTING_ENTRY1(20), ROUTING_ENTRY1(21),
	ROUTING_ENTRY1(22), ROUTING_ENTRY1(23),
};

int kvm_setup_default_irq_routing(struct kvm *kvm)
{
	return kvm_set_irq_routing(kvm, default_routing,
				   ARRAY_SIZE(default_routing), 0);
}

static const struct kvm_irq_routing_entry empty_routing[] = {};

int kvm_setup_empty_irq_routing(struct kvm *kvm)
{
	return kvm_set_irq_routing(kvm, empty_routing, 0, 0);
}

void kvm_arch_post_irq_routing_update(struct kvm *kvm)
{
	if (!irqchip_split(kvm))
		return;
	kvm_make_scan_ioapic_request(kvm);
}

void kvm_scan_ioapic_routes(struct kvm_vcpu *vcpu,
			    ulong *ioapic_handled_vectors)
{
	struct kvm *kvm = vcpu->kvm;
	struct kvm_kernel_irq_routing_entry *entry;
	struct kvm_irq_routing_table *table;
	u32 i, nr_ioapic_pins;
	int idx;

	idx = srcu_read_lock(&kvm->irq_srcu);
	table = srcu_dereference(kvm->irq_routing, &kvm->irq_srcu);
	nr_ioapic_pins = min_t(u32, table->nr_rt_entries,
			       kvm->arch.nr_reserved_ioapic_pins);
	for (i = 0; i < nr_ioapic_pins; ++i) {
		hlist_for_each_entry(entry, &table->map[i], link) {
			struct kvm_lapic_irq irq;

			if (entry->type != KVM_IRQ_ROUTING_MSI)
				continue;

			kvm_set_msi_irq(vcpu->kvm, entry, &irq);

<<<<<<< HEAD
			if (irq.trig_mode && kvm_apic_match_dest(vcpu, NULL, 0,
=======
			if (irq.trig_mode &&
			    kvm_apic_match_dest(vcpu, NULL, APIC_DEST_NOSHORT,
>>>>>>> d1988041
						irq.dest_id, irq.dest_mode))
				__set_bit(irq.vector, ioapic_handled_vectors);
		}
	}
	srcu_read_unlock(&kvm->irq_srcu, idx);
}

void kvm_arch_irq_routing_update(struct kvm *kvm)
{
	kvm_hv_irq_routing_update(kvm);
}<|MERGE_RESOLUTION|>--- conflicted
+++ resolved
@@ -417,12 +417,8 @@
 
 			kvm_set_msi_irq(vcpu->kvm, entry, &irq);
 
-<<<<<<< HEAD
-			if (irq.trig_mode && kvm_apic_match_dest(vcpu, NULL, 0,
-=======
 			if (irq.trig_mode &&
 			    kvm_apic_match_dest(vcpu, NULL, APIC_DEST_NOSHORT,
->>>>>>> d1988041
 						irq.dest_id, irq.dest_mode))
 				__set_bit(irq.vector, ioapic_handled_vectors);
 		}
