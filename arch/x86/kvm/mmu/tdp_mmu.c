--- conflicted
+++ resolved
@@ -1762,7 +1762,6 @@
 		pfn = spte_to_pfn(iter.old_spte);
 
 		if (kvm_is_reserved_pfn(pfn))
-<<<<<<< HEAD
 			continue;
 
 		max_mapping_level = kvm_mmu_max_mapping_level(kvm, slot,
@@ -1777,22 +1776,6 @@
 		if (max_mapping_level == iter.level)
 			continue;
 
-=======
-			continue;
-
-		max_mapping_level = kvm_mmu_max_mapping_level(kvm, slot,
-				iter.gfn, pfn, PG_LEVEL_NUM);
-
-		WARN_ON(max_mapping_level < iter.level);
-
-		/*
-		 * If this page is already mapped at the highest
-		 * viable level, there's nothing more to do.
-		 */
-		if (max_mapping_level == iter.level)
-			continue;
-
->>>>>>> bf44eed7
 		/*
 		 * The page can be remapped at a higher level, so step
 		 * up to zap the parent SPTE.
