--- conflicted
+++ resolved
@@ -1580,34 +1580,16 @@
 
 #define RMAP_RECYCLE_THRESHOLD 1000
 
-<<<<<<< HEAD
-static void rmap_add(struct kvm_vcpu *vcpu, u64 *spte, gfn_t gfn)
-{
-	struct kvm_memory_slot *slot;
-=======
 static void __rmap_add(struct kvm *kvm,
 		       struct kvm_mmu_memory_cache *cache,
 		       const struct kvm_memory_slot *slot,
 		       u64 *spte, gfn_t gfn, unsigned int access)
 {
->>>>>>> d60c95ef
 	struct kvm_mmu_page *sp;
 	struct kvm_rmap_head *rmap_head;
 	int rmap_count;
 
 	sp = sptep_to_sp(spte);
-<<<<<<< HEAD
-	kvm_mmu_page_set_gfn(sp, spte - sp->spt, gfn);
-	slot = kvm_vcpu_gfn_to_memslot(vcpu, gfn);
-	rmap_head = gfn_to_rmap(gfn, sp->role.level, slot);
-	rmap_count = pte_list_add(vcpu, spte, rmap_head);
-
-	if (rmap_count > RMAP_RECYCLE_THRESHOLD) {
-		kvm_unmap_rmapp(vcpu->kvm, rmap_head, NULL, gfn, sp->role.level, __pte(0));
-		kvm_flush_remote_tlbs_with_address(
-				vcpu->kvm, sp->gfn, KVM_PAGES_PER_HPAGE(sp->role.level));
-	}
-=======
 	kvm_mmu_page_set_translation(sp, spte_index(spte), gfn, access);
 	kvm_update_page_stats(kvm, sp->role.level, 1);
 
@@ -1629,7 +1611,6 @@
 	struct kvm_mmu_memory_cache *cache = &vcpu->arch.mmu_pte_list_desc_cache;
 
 	__rmap_add(vcpu->kvm, cache, slot, spte, gfn, access);
->>>>>>> d60c95ef
 }
 
 bool kvm_age_gfn(struct kvm *kvm, struct kvm_gfn_range *range)
@@ -2270,13 +2251,8 @@
 	iterator->level = vcpu->arch.mmu->root_role.level;
 
 	if (iterator->level >= PT64_ROOT_4LEVEL &&
-<<<<<<< HEAD
-	    vcpu->arch.mmu->root_level < PT64_ROOT_4LEVEL &&
-	    !vcpu->arch.mmu->direct_map)
-=======
 	    vcpu->arch.mmu->cpu_role.base.level < PT64_ROOT_4LEVEL &&
 	    !vcpu->arch.mmu->root_role.direct)
->>>>>>> d60c95ef
 		iterator->level = PT32E_ROOT_LEVEL;
 
 	if (iterator->level == PT32E_ROOT_LEVEL) {
@@ -2817,29 +2793,6 @@
 	bool prefetch = !fault || fault->prefetch;
 	bool write_fault = fault && fault->write;
 
-<<<<<<< HEAD
-	if (spte & PT_WRITABLE_MASK)
-		kvm_vcpu_mark_page_dirty(vcpu, gfn);
-
-	if (*sptep == spte)
-		ret |= SET_SPTE_SPURIOUS;
-	else if (mmu_spte_update(sptep, spte))
-		ret |= SET_SPTE_NEED_REMOTE_TLB_FLUSH;
-	return ret;
-}
-
-static int mmu_set_spte(struct kvm_vcpu *vcpu, u64 *sptep,
-			unsigned int pte_access, bool write_fault, int level,
-			gfn_t gfn, kvm_pfn_t pfn, bool speculative,
-			bool host_writable)
-{
-	int was_rmapped = 0;
-	int set_spte_ret;
-	int ret = RET_PF_FIXED;
-	bool flush = false;
-
-=======
->>>>>>> d60c95ef
 	pgprintk("%s: spte %llx write_fault %d gfn %llx\n", __func__,
 		 *sptep, write_fault, gfn);
 
@@ -2892,16 +2845,11 @@
 	pgprintk("%s: setting spte %llx\n", __func__, *sptep);
 
 	if (!was_rmapped) {
-<<<<<<< HEAD
-		kvm_update_page_stats(vcpu->kvm, level, 1);
-		rmap_add(vcpu, sptep, gfn);
-=======
 		WARN_ON_ONCE(ret == RET_PF_SPURIOUS);
 		rmap_add(vcpu, slot, sptep, gfn, pte_access);
 	} else {
 		/* Already rmapped but the pte_access bits may have changed. */
 		kvm_mmu_page_set_access(sp, spte_index(sptep), pte_access);
->>>>>>> d60c95ef
 	}
 
 	return ret;
@@ -3475,11 +3423,7 @@
 	if (!VALID_PAGE(*root_hpa))
 		return;
 
-<<<<<<< HEAD
-	sp = to_shadow_page(*root_hpa & PT64_BASE_ADDR_MASK);
-=======
 	sp = to_shadow_page(*root_hpa & SPTE_BASE_ADDR_MASK);
->>>>>>> d60c95ef
 	if (WARN_ON(!sp))
 		return;
 
@@ -4243,17 +4187,11 @@
 		}
 	}
 
-<<<<<<< HEAD
-	*pfn = __gfn_to_pfn_memslot(slot, gfn, false, NULL,
-				    write, writable, hva);
-	return false;
-=======
 	fault->pfn = __gfn_to_pfn_memslot(slot, fault->gfn, false, NULL,
 					  fault->write, &fault->map_writable,
 					  &fault->hva);
 	return RET_PF_CONTINUE;
 }
->>>>>>> d60c95ef
 
 /*
  * Returns true if the page fault is stale and needs to be retried, i.e. if the
@@ -4322,30 +4260,16 @@
 	else
 		write_lock(&vcpu->kvm->mmu_lock);
 
-<<<<<<< HEAD
-	if (!is_noslot_pfn(pfn) && mmu_notifier_retry_hva(vcpu->kvm, mmu_seq, hva))
-		goto out_unlock;
-
-	if (is_tdp_mmu_fault) {
-		r = kvm_tdp_mmu_map(vcpu, gpa, error_code, map_writable, max_level,
-				    pfn, prefault);
-=======
 	if (is_page_fault_stale(vcpu, fault, mmu_seq))
 		goto out_unlock;
 
 	if (is_tdp_mmu_fault) {
 		r = kvm_tdp_mmu_map(vcpu, fault);
->>>>>>> d60c95ef
 	} else {
 		r = make_mmu_pages_available(vcpu);
 		if (r)
 			goto out_unlock;
-<<<<<<< HEAD
-		r = __direct_map(vcpu, gpa, error_code, map_writable, max_level, pfn,
-				 prefault, is_tdp);
-=======
 		r = __direct_map(vcpu, fault);
->>>>>>> d60c95ef
 	}
 
 out_unlock:
@@ -5035,35 +4959,7 @@
 static union kvm_cpu_role
 kvm_calc_cpu_role(struct kvm_vcpu *vcpu, const struct kvm_mmu_role_regs *regs)
 {
-<<<<<<< HEAD
-	union kvm_mmu_extended_role ext = {0};
-
-	if (____is_cr0_pg(regs)) {
-		ext.cr0_pg = 1;
-		ext.cr4_pae = ____is_cr4_pae(regs);
-		ext.cr4_smep = ____is_cr4_smep(regs);
-		ext.cr4_smap = ____is_cr4_smap(regs);
-		ext.cr4_pse = ____is_cr4_pse(regs);
-
-		/* PKEY and LA57 are active iff long mode is active. */
-		ext.cr4_pke = ____is_efer_lma(regs) && ____is_cr4_pke(regs);
-		ext.cr4_la57 = ____is_efer_lma(regs) && ____is_cr4_la57(regs);
-		ext.efer_lma = ____is_efer_lma(regs);
-	}
-
-	ext.valid = 1;
-
-	return ext;
-}
-
-static union kvm_mmu_role kvm_calc_mmu_role_common(struct kvm_vcpu *vcpu,
-						   struct kvm_mmu_role_regs *regs,
-						   bool base_only)
-{
-	union kvm_mmu_role role = {0};
-=======
 	union kvm_cpu_role role = {0};
->>>>>>> d60c95ef
 
 	role.base.access = ACC_ALL;
 	role.base.smm = is_smm(vcpu);
@@ -5286,14 +5182,7 @@
 		reset_ept_shadow_zero_bits_mask(context, execonly);
 	}
 
-<<<<<<< HEAD
-	update_permission_bitmask(context, true);
-	context->pkru_mask = 0;
-	reset_rsvds_bits_mask_ept(vcpu, context, execonly);
-	reset_ept_shadow_zero_bits_mask(vcpu, context, execonly);
-=======
 	kvm_mmu_new_pgd(vcpu, new_eptp);
->>>>>>> d60c95ef
 }
 EXPORT_SYMBOL_GPL(kvm_init_shadow_ept_mmu);
 
@@ -5756,11 +5645,7 @@
 
 	if (pcid == kvm_get_active_pcid(vcpu)) {
 		if (mmu->invlpg)
-<<<<<<< HEAD
-			mmu->invlpg(vcpu, gva, mmu->root_hpa);
-=======
 			mmu->invlpg(vcpu, gva, mmu->root.hpa);
->>>>>>> d60c95ef
 		tlb_flush = true;
 	}
 
@@ -6178,13 +6063,8 @@
 
 	if (is_tdp_mmu_enabled(kvm)) {
 		for (i = 0; i < KVM_ADDRESS_SPACE_NUM; i++)
-<<<<<<< HEAD
-			flush = kvm_tdp_mmu_zap_gfn_range(kvm, i, gfn_start,
-							  gfn_end, flush);
-=======
 			flush = kvm_tdp_mmu_zap_leafs(kvm, i, gfn_start,
 						      gfn_end, true, flush);
->>>>>>> d60c95ef
 	}
 
 	if (flush)
@@ -6557,17 +6437,7 @@
 {
 	if (kvm_memslots_have_rmaps(kvm)) {
 		write_lock(&kvm->mmu_lock);
-<<<<<<< HEAD
-		/*
-		 * Zap only 4k SPTEs since the legacy MMU only supports dirty
-		 * logging at a 4k granularity and never creates collapsible
-		 * 2m SPTEs during dirty logging.
-		 */
-		if (slot_handle_level_4k(kvm, slot, kvm_mmu_zap_collapsible_spte, true))
-			kvm_arch_flush_remote_tlbs_memslot(kvm, slot);
-=======
 		kvm_rmap_zap_collapsible_sptes(kvm, slot);
->>>>>>> d60c95ef
 		write_unlock(&kvm->mmu_lock);
 	}
 
@@ -6602,11 +6472,7 @@
 		 * Clear dirty bits only on 4k SPTEs since the legacy MMU only
 		 * support dirty logging at a 4k granularity.
 		 */
-<<<<<<< HEAD
-		flush = slot_handle_level_4k(kvm, memslot, __rmap_clear_dirty, false);
-=======
 		slot_handle_level_4k(kvm, memslot, __rmap_clear_dirty, false);
->>>>>>> d60c95ef
 		write_unlock(&kvm->mmu_lock);
 	}
 
@@ -6802,26 +6668,13 @@
 /*
  * nx_huge_pages needs to be resolved to true/false when kvm.ko is loaded, as
  * its default value of -1 is technically undefined behavior for a boolean.
-<<<<<<< HEAD
-=======
  * Forward the module init call to SPTE code so that it too can handle module
  * params that need to be resolved/snapshot.
->>>>>>> d60c95ef
  */
 void __init kvm_mmu_x86_module_init(void)
 {
 	if (nx_huge_pages == -1)
 		__set_nx_huge_pages(get_nx_auto_mode());
-}
-
-/*
- * The bulk of the MMU initialization is deferred until the vendor module is
- * loaded as many of the masks/values may be modified by VMX or SVM, i.e. need
- * to be reset when a potentially different vendor module is loaded.
- */
-int kvm_mmu_vendor_module_init(void)
-{
-	int ret = -ENOMEM;
 
 	kvm_mmu_spte_module_init();
 }
