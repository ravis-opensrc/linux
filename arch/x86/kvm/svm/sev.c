--- conflicted
+++ resolved
@@ -2079,36 +2079,12 @@
 	 */
 	source_sev = &to_kvm_svm(source_kvm)->sev_info;
 	kvm_get_kvm(source_kvm);
-<<<<<<< HEAD
-
-	fput(source_kvm_file);
-	mutex_unlock(&source_kvm->lock);
-	mutex_lock(&kvm->lock);
-
-	/*
-	 * Disallow out-of-band SEV/SEV-ES init if the target is already an
-	 * SEV guest, or if vCPUs have been created.  KVM relies on vCPUs being
-	 * created after SEV/SEV-ES initialization, e.g. to init intercepts.
-	 */
-	if (sev_guest(kvm) || kvm->created_vcpus) {
-		ret = -EINVAL;
-		goto e_mirror_unlock;
-	}
-=======
 	mirror_sev = &to_kvm_svm(kvm)->sev_info;
 	list_add_tail(&mirror_sev->mirror_entry, &source_sev->mirror_vms);
->>>>>>> d60c95ef
 
 	/* Set enc_context_owner and copy its encryption context over */
 	mirror_sev->enc_context_owner = source_kvm;
 	mirror_sev->active = true;
-<<<<<<< HEAD
-	mirror_sev->asid = source_sev.asid;
-	mirror_sev->fd = source_sev.fd;
-	mirror_sev->es_active = source_sev.es_active;
-	mirror_sev->handle = source_sev.handle;
-	INIT_LIST_HEAD(&mirror_sev->regions_list);
-=======
 	mirror_sev->asid = source_sev->asid;
 	mirror_sev->fd = source_sev->fd;
 	mirror_sev->es_active = source_sev->es_active;
@@ -2117,7 +2093,6 @@
 	INIT_LIST_HEAD(&mirror_sev->mirror_vms);
 	ret = 0;
 
->>>>>>> d60c95ef
 	/*
 	 * Do not copy ap_jump_table. Since the mirror does not share the same
 	 * KVM contexts as the original, and they may have different
@@ -2313,23 +2288,12 @@
 	int asid = to_kvm_svm(vcpu->kvm)->sev_info.asid;
 
 	/*
-<<<<<<< HEAD
-	 * If CPU enforced cache coherency for encrypted mappings of the
-	 * same physical page is supported, use CLFLUSHOPT instead. NOTE: cache
-	 * flush is still needed in order to work properly with DMA devices.
-	 */
-	if (boot_cpu_has(X86_FEATURE_SME_COHERENT)) {
-		clflush_cache_range(va, PAGE_SIZE);
-		return;
-	}
-=======
 	 * Note!  The address must be a kernel address, as regular page walk
 	 * checks are performed by VM_PAGE_FLUSH, i.e. operating on a user
 	 * address is non-deterministic and unsafe.  This function deliberately
 	 * takes a pointer to deter passing in a user address.
 	 */
 	unsigned long addr = (unsigned long)va;
->>>>>>> d60c95ef
 
 	/*
 	 * If CPU enforced cache coherency for encrypted mappings of the
@@ -2352,14 +2316,6 @@
 	return;
 
 do_wbinvd:
-	wbinvd_on_all_cpus();
-}
-
-void sev_guest_memory_reclaimed(struct kvm *kvm)
-{
-	if (!sev_guest(kvm))
-		return;
-
 	wbinvd_on_all_cpus();
 }
 
@@ -2677,22 +2633,14 @@
 	scratch_gpa_beg = ghcb_get_sw_scratch(ghcb);
 	if (!scratch_gpa_beg) {
 		pr_err("vmgexit: scratch gpa not provided\n");
-<<<<<<< HEAD
-		return -EINVAL;
-=======
 		goto e_scratch;
->>>>>>> d60c95ef
 	}
 
 	scratch_gpa_end = scratch_gpa_beg + len;
 	if (scratch_gpa_end < scratch_gpa_beg) {
 		pr_err("vmgexit: scratch length (%#llx) not valid for scratch address (%#llx)\n",
 		       len, scratch_gpa_beg);
-<<<<<<< HEAD
-		return -EINVAL;
-=======
 		goto e_scratch;
->>>>>>> d60c95ef
 	}
 
 	if ((scratch_gpa_beg & PAGE_MASK) == control->ghcb_gpa) {
@@ -2710,11 +2658,7 @@
 		    scratch_gpa_end > ghcb_scratch_end) {
 			pr_err("vmgexit: scratch area is outside of GHCB shared buffer area (%#llx - %#llx)\n",
 			       scratch_gpa_beg, scratch_gpa_end);
-<<<<<<< HEAD
-			return -EINVAL;
-=======
 			goto e_scratch;
->>>>>>> d60c95ef
 		}
 
 		scratch_va = (void *)svm->sev_es.ghcb;
@@ -2727,11 +2671,7 @@
 		if (len > GHCB_SCRATCH_AREA_LIMIT) {
 			pr_err("vmgexit: scratch area exceeds KVM limits (%#llx requested, %#llx limit)\n",
 			       len, GHCB_SCRATCH_AREA_LIMIT);
-<<<<<<< HEAD
-			return -EINVAL;
-=======
 			goto e_scratch;
->>>>>>> d60c95ef
 		}
 		scratch_va = kvzalloc(len, GFP_KERNEL_ACCOUNT);
 		if (!scratch_va)
@@ -2741,11 +2681,7 @@
 			/* Unable to copy scratch area from guest */
 			pr_err("vmgexit: kvm_read_guest for scratch area failed\n");
 
-<<<<<<< HEAD
-			kfree(scratch_va);
-=======
 			kvfree(scratch_va);
->>>>>>> d60c95ef
 			return -EFAULT;
 		}
 
@@ -2763,15 +2699,12 @@
 	svm->sev_es.ghcb_sa_len = len;
 
 	return 0;
-<<<<<<< HEAD
-=======
 
 e_scratch:
 	ghcb_set_sw_exit_info_1(ghcb, 2);
 	ghcb_set_sw_exit_info_2(ghcb, GHCB_ERR_INVALID_SCRATCH_AREA);
 
 	return 1;
->>>>>>> d60c95ef
 }
 
 static void set_ghcb_msr_bits(struct vcpu_svm *svm, u64 value, u64 mask,
