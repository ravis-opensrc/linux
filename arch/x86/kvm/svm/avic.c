--- conflicted
+++ resolved
@@ -43,14 +43,6 @@
 #define AVIC_VM_ID_SHIFT		HWEIGHT32(AVIC_PHYSICAL_MAX_INDEX_MASK)
 #define AVIC_VM_ID_MASK			(GENMASK(31, AVIC_VM_ID_SHIFT) >> AVIC_VM_ID_SHIFT)
 
-<<<<<<< HEAD
-#define AVIC_GATAG(x, y)		(((x & AVIC_VM_ID_MASK) << AVIC_VM_ID_SHIFT) | \
-						(y & AVIC_VCPU_ID_MASK))
-#define AVIC_GATAG_TO_VMID(x)		((x >> AVIC_VM_ID_SHIFT) & AVIC_VM_ID_MASK)
-#define AVIC_GATAG_TO_VCPUID(x)		(x & AVIC_VCPU_ID_MASK)
-
-static_assert(AVIC_GATAG(AVIC_VM_ID_MASK, AVIC_VCPU_ID_MASK) == -1u);
-=======
 #define AVIC_GATAG_TO_VMID(x)		((x >> AVIC_VM_ID_SHIFT) & AVIC_VM_ID_MASK)
 #define AVIC_GATAG_TO_VCPUID(x)		(x & AVIC_VCPU_ID_MASK)
 
@@ -66,7 +58,6 @@
 })
 
 static_assert(__AVIC_GATAG(AVIC_VM_ID_MASK, AVIC_VCPU_ID_MASK) == -1u);
->>>>>>> 98817289
 
 static bool force_avic;
 module_param_unsafe(force_avic, bool, 0444);
@@ -1122,12 +1113,6 @@
 {
 	struct vcpu_svm *svm = to_svm(vcpu);
 	struct vmcb *vmcb = svm->vmcb01.ptr;
-<<<<<<< HEAD
-
-	if (!lapic_in_kernel(vcpu) || avic_mode == AVIC_MODE_NONE)
-		return;
-=======
->>>>>>> 98817289
 
 	if (!lapic_in_kernel(vcpu) || !enable_apicv)
 		return;
