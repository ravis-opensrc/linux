--- conflicted
+++ resolved
@@ -187,45 +187,6 @@
 	.code64
 
 #include "../../kernel/sev_verify_cbit.S"
-<<<<<<< HEAD
-SYM_FUNC_START(set_sev_encryption_mask)
-#ifdef CONFIG_AMD_MEM_ENCRYPT
-	push	%rbp
-	push	%rdx
-
-	movq	%rsp, %rbp		/* Save current stack pointer */
-
-	call	get_sev_encryption_bit	/* Get the encryption bit position */
-	testl	%eax, %eax
-	jz	.Lno_sev_mask
-
-	bts	%rax, sme_me_mask(%rip)	/* Create the encryption mask */
-
-	/*
-	 * Read MSR_AMD64_SEV again and store it to sev_status. Can't do this in
-	 * get_sev_encryption_bit() because this function is 32-bit code and
-	 * shared between 64-bit and 32-bit boot path.
-	 */
-	movl	$MSR_AMD64_SEV, %ecx	/* Read the SEV MSR */
-	rdmsr
-
-	/* Store MSR value in sev_status */
-	shlq	$32, %rdx
-	orq	%rdx, %rax
-	movq	%rax, sev_status(%rip)
-
-.Lno_sev_mask:
-	movq	%rbp, %rsp		/* Restore original stack pointer */
-
-	pop	%rdx
-	pop	%rbp
-#endif
-
-	xor	%rax, %rax
-	RET
-SYM_FUNC_END(set_sev_encryption_mask)
-=======
->>>>>>> d60c95ef
 
 	.data
 
