--- conflicted
+++ resolved
@@ -255,12 +255,8 @@
 #endif
 	/* Account the WX pages */
 	st->wx_pages += npages;
-<<<<<<< HEAD
-	WARN_ONCE(1, "x86/mm: Found insecure W+X mapping at address %pS\n",
-=======
 	WARN_ONCE(__supported_pte_mask & _PAGE_NX,
 		  "x86/mm: Found insecure W+X mapping at address %pS\n",
->>>>>>> f7688b48
 		  (void *)st->start_address);
 }
 
