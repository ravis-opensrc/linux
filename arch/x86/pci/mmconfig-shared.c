--- conflicted
+++ resolved
@@ -527,22 +527,6 @@
 			dev_info(dev, FW_INFO "ECAM %pR not reserved in ACPI motherboard resources\n",
 				 &cfg->res);
 		else
-<<<<<<< HEAD
-			pr_info(FW_INFO PREFIX
-			       "MMCONFIG at %pR not reserved in "
-			       "ACPI motherboard resources\n",
-			       &cfg->res);
-
-		if (is_mmconf_reserved(is_efi_mmio, cfg, dev,
-				       "EfiMemoryMappedIO")) {
-			conflict = insert_resource_conflict(&iomem_resource,
-							    &cfg->res);
-			if (conflict)
-				pr_warn("MMCONFIG %pR conflicts with %s %pR\n",
-					&cfg->res, conflict->name, conflict);
-			else
-				pr_info("MMCONFIG %pR reserved to work around lack of ACPI motherboard _CRS\n",
-=======
 			pr_info(FW_INFO "ECAM %pR not reserved in ACPI motherboard resources\n",
 			        &cfg->res);
 
@@ -556,7 +540,6 @@
 					&cfg->res, conflict->name, conflict);
 			else
 				pr_info("ECAM %pR reserved to work around lack of ACPI motherboard _CRS\n",
->>>>>>> 03a22b59
 					&cfg->res);
 			return true;
 		}
