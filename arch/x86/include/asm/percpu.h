--- conflicted
+++ resolved
@@ -59,15 +59,6 @@
 #define __force_percpu_prefix	"%%"__stringify(__percpu_seg)":"
 #define __my_cpu_offset		this_cpu_read(this_cpu_off)
 
-<<<<<<< HEAD
-#ifdef CONFIG_X86_64
-#define __raw_my_cpu_offset	raw_cpu_read_8(this_cpu_off);
-#else
-#define __raw_my_cpu_offset	raw_cpu_read_4(this_cpu_off);
-#endif
-
-=======
->>>>>>> 2d002356
 /*
  * Compared to the generic __my_cpu_offset version, the following
  * saves one instruction and avoids clobbering a temp register.
@@ -79,11 +70,7 @@
 #ifndef BUILD_VDSO32_64
 #define arch_raw_cpu_ptr(_ptr)					\
 ({								\
-<<<<<<< HEAD
-	unsigned long tcp_ptr__ = __raw_my_cpu_offset;		\
-=======
 	unsigned long tcp_ptr__ = raw_cpu_read_long(this_cpu_off); \
->>>>>>> 2d002356
 	tcp_ptr__ += (__force unsigned long)(_ptr);		\
 	(typeof(*(_ptr)) __kernel __force *)tcp_ptr__;		\
 })
@@ -103,11 +90,7 @@
 #endif /* CONFIG_SMP */
 
 #define __my_cpu_type(var)	typeof(var) __percpu_seg_override
-<<<<<<< HEAD
-#define __my_cpu_ptr(ptr)	(__my_cpu_type(*ptr)*)(__force uintptr_t)(ptr)
-=======
 #define __my_cpu_ptr(ptr)	(__my_cpu_type(*(ptr))*)(__force uintptr_t)(ptr)
->>>>>>> 2d002356
 #define __my_cpu_var(var)	(*__my_cpu_ptr(&(var)))
 #define __percpu_arg(x)		__percpu_prefix "%" #x
 #define __force_percpu_arg(x)	__force_percpu_prefix "%" #x
