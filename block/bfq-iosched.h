/* SPDX-License-Identifier: GPL-2.0-or-later */
/*
 * Header file for the BFQ I/O scheduler: data structures and
 * prototypes of interface functions among BFQ components.
 */
#ifndef _BFQ_H
#define _BFQ_H

#include <linux/blktrace_api.h>
#include <linux/hrtimer.h>
#include <linux/blk-cgroup.h>

#define BFQ_IOPRIO_CLASSES	3
#define BFQ_CL_IDLE_TIMEOUT	(HZ/5)

#define BFQ_MIN_WEIGHT			1
#define BFQ_MAX_WEIGHT			1000
#define BFQ_WEIGHT_CONVERSION_COEFF	10

#define BFQ_DEFAULT_QUEUE_IOPRIO	4

#define BFQ_WEIGHT_LEGACY_DFL	100
#define BFQ_DEFAULT_GRP_IOPRIO	0
#define BFQ_DEFAULT_GRP_CLASS	IOPRIO_CLASS_BE

#define MAX_PID_STR_LENGTH 12

/*
 * Soft real-time applications are extremely more latency sensitive
 * than interactive ones. Over-raise the weight of the former to
 * privilege them against the latter.
 */
#define BFQ_SOFTRT_WEIGHT_FACTOR	100

struct bfq_entity;

/**
 * struct bfq_service_tree - per ioprio_class service tree.
 *
 * Each service tree represents a B-WF2Q+ scheduler on its own.  Each
 * ioprio_class has its own independent scheduler, and so its own
 * bfq_service_tree.  All the fields are protected by the queue lock
 * of the containing bfqd.
 */
struct bfq_service_tree {
	/* tree for active entities (i.e., those backlogged) */
	struct rb_root active;
	/* tree for idle entities (i.e., not backlogged, with V < F_i)*/
	struct rb_root idle;

	/* idle entity with minimum F_i */
	struct bfq_entity *first_idle;
	/* idle entity with maximum F_i */
	struct bfq_entity *last_idle;

	/* scheduler virtual time */
	u64 vtime;
	/* scheduler weight sum; active and idle entities contribute to it */
	unsigned long wsum;
};

/**
 * struct bfq_sched_data - multi-class scheduler.
 *
 * bfq_sched_data is the basic scheduler queue.  It supports three
 * ioprio_classes, and can be used either as a toplevel queue or as an
 * intermediate queue in a hierarchical setup.
 *
 * The supported ioprio_classes are the same as in CFQ, in descending
 * priority order, IOPRIO_CLASS_RT, IOPRIO_CLASS_BE, IOPRIO_CLASS_IDLE.
 * Requests from higher priority queues are served before all the
 * requests from lower priority queues; among requests of the same
 * queue requests are served according to B-WF2Q+.
 *
 * The schedule is implemented by the service trees, plus the field
 * @next_in_service, which points to the entity on the active trees
 * that will be served next, if 1) no changes in the schedule occurs
 * before the current in-service entity is expired, 2) the in-service
 * queue becomes idle when it expires, and 3) if the entity pointed by
 * in_service_entity is not a queue, then the in-service child entity
 * of the entity pointed by in_service_entity becomes idle on
 * expiration. This peculiar definition allows for the following
 * optimization, not yet exploited: while a given entity is still in
 * service, we already know which is the best candidate for next
 * service among the other active entities in the same parent
 * entity. We can then quickly compare the timestamps of the
 * in-service entity with those of such best candidate.
 *
 * All fields are protected by the lock of the containing bfqd.
 */
struct bfq_sched_data {
	/* entity in service */
	struct bfq_entity *in_service_entity;
	/* head-of-line entity (see comments above) */
	struct bfq_entity *next_in_service;
	/* array of service trees, one per ioprio_class */
	struct bfq_service_tree service_tree[BFQ_IOPRIO_CLASSES];
	/* last time CLASS_IDLE was served */
	unsigned long bfq_class_idle_last_service;

};

/**
 * struct bfq_weight_counter - counter of the number of all active queues
 *                             with a given weight.
 */
struct bfq_weight_counter {
	unsigned int weight; /* weight of the queues this counter refers to */
	unsigned int num_active; /* nr of active queues with this weight */
	/*
	 * Weights tree member (see bfq_data's @queue_weights_tree)
	 */
	struct rb_node weights_node;
};

/**
 * struct bfq_entity - schedulable entity.
 *
 * A bfq_entity is used to represent either a bfq_queue (leaf node in the
 * cgroup hierarchy) or a bfq_group into the upper level scheduler.  Each
 * entity belongs to the sched_data of the parent group in the cgroup
 * hierarchy.  Non-leaf entities have also their own sched_data, stored
 * in @my_sched_data.
 *
 * Each entity stores independently its priority values; this would
 * allow different weights on different devices, but this
 * functionality is not exported to userspace by now.  Priorities and
 * weights are updated lazily, first storing the new values into the
 * new_* fields, then setting the @prio_changed flag.  As soon as
 * there is a transition in the entity state that allows the priority
 * update to take place the effective and the requested priority
 * values are synchronized.
 *
 * Unless cgroups are used, the weight value is calculated from the
 * ioprio to export the same interface as CFQ.  When dealing with
 * "well-behaved" queues (i.e., queues that do not spend too much
 * time to consume their budget and have true sequential behavior, and
 * when there are no external factors breaking anticipation) the
 * relative weights at each level of the cgroups hierarchy should be
 * guaranteed.  All the fields are protected by the queue lock of the
 * containing bfqd.
 */
struct bfq_entity {
	/* service_tree member */
	struct rb_node rb_node;

	/*
	 * Flag, true if the entity is on a tree (either the active or
	 * the idle one of its service_tree) or is in service.
	 */
	bool on_st;

	/* B-WF2Q+ start and finish timestamps [sectors/weight] */
	u64 start, finish;

	/* tree the entity is enqueued into; %NULL if not on a tree */
	struct rb_root *tree;

	/*
	 * minimum start time of the (active) subtree rooted at this
	 * entity; used for O(log N) lookups into active trees
	 */
	u64 min_start;

	/* amount of service received during the last service slot */
	int service;

	/* budget, used also to calculate F_i: F_i = S_i + @budget / @weight */
	int budget;

	/* device weight, if non-zero, it overrides the default weight of
	 * bfq_group_data */
	int dev_weight;
	/* weight of the queue */
	int weight;
	/* next weight if a change is in progress */
	int new_weight;

	/* original weight, used to implement weight boosting */
	int orig_weight;

	/* parent entity, for hierarchical scheduling */
	struct bfq_entity *parent;

	/*
	 * For non-leaf nodes in the hierarchy, the associated
	 * scheduler queue, %NULL on leaf nodes.
	 */
	struct bfq_sched_data *my_sched_data;
	/* the scheduler queue this entity belongs to */
	struct bfq_sched_data *sched_data;

	/* flag, set to request a weight, ioprio or ioprio_class change  */
	int prio_changed;

	/* flag, set if the entity is counted in groups_with_pending_reqs */
	bool in_groups_with_pending_reqs;
};

struct bfq_group;

/**
 * struct bfq_ttime - per process thinktime stats.
 */
struct bfq_ttime {
	/* completion time of the last request */
	u64 last_end_request;

	/* total process thinktime */
	u64 ttime_total;
	/* number of thinktime samples */
	unsigned long ttime_samples;
	/* average process thinktime */
	u64 ttime_mean;
};

/**
 * struct bfq_queue - leaf schedulable entity.
 *
 * A bfq_queue is a leaf request queue; it can be associated with an
 * io_context or more, if it  is  async or shared  between  cooperating
 * processes. @cgroup holds a reference to the cgroup, to be sure that it
 * does not disappear while a bfqq still references it (mostly to avoid
 * races between request issuing and task migration followed by cgroup
 * destruction).
 * All the fields are protected by the queue lock of the containing bfqd.
 */
struct bfq_queue {
	/* reference counter */
	int ref;
	/* parent bfq_data */
	struct bfq_data *bfqd;

	/* current ioprio and ioprio class */
	unsigned short ioprio, ioprio_class;
	/* next ioprio and ioprio class if a change is in progress */
	unsigned short new_ioprio, new_ioprio_class;

	/* last total-service-time sample, see bfq_update_inject_limit() */
	u64 last_serv_time_ns;
	/* limit for request injection */
	unsigned int inject_limit;
	/* last time the inject limit has been decreased, in jiffies */
	unsigned long decrease_time_jif;

	/*
	 * Shared bfq_queue if queue is cooperating with one or more
	 * other queues.
	 */
	struct bfq_queue *new_bfqq;
	/* request-position tree member (see bfq_group's @rq_pos_tree) */
	struct rb_node pos_node;
	/* request-position tree root (see bfq_group's @rq_pos_tree) */
	struct rb_root *pos_root;

	/* sorted list of pending requests */
	struct rb_root sort_list;
	/* if fifo isn't expired, next request to serve */
	struct request *next_rq;
	/* number of sync and async requests queued */
	int queued[2];
	/* number of requests currently allocated */
	int allocated;
	/* number of pending metadata requests */
	int meta_pending;
	/* fifo list of requests in sort_list */
	struct list_head fifo;

	/* entity representing this queue in the scheduler */
	struct bfq_entity entity;

	/* pointer to the weight counter associated with this entity */
	struct bfq_weight_counter *weight_counter;

	/* maximum budget allowed from the feedback mechanism */
	int max_budget;
	/* budget expiration (in jiffies) */
	unsigned long budget_timeout;

	/* number of requests on the dispatch list or inside driver */
	int dispatched;

	/* status flags */
	unsigned long flags;

	/* node for active/idle bfqq list inside parent bfqd */
	struct list_head bfqq_list;

	/* associated @bfq_ttime struct */
	struct bfq_ttime ttime;

	/* bit vector: a 1 for each seeky requests in history */
	u32 seek_history;

	/* node for the device's burst list */
	struct hlist_node burst_list_node;

	/* position of the last request enqueued */
	sector_t last_request_pos;

	/* Number of consecutive pairs of request completion and
	 * arrival, such that the queue becomes idle after the
	 * completion, but the next request arrives within an idle
	 * time slice; used only if the queue's IO_bound flag has been
	 * cleared.
	 */
	unsigned int requests_within_timer;

	/* pid of the process owning the queue, used for logging purposes */
	pid_t pid;

	/*
	 * Pointer to the bfq_io_cq owning the bfq_queue, set to %NULL
	 * if the queue is shared.
	 */
	struct bfq_io_cq *bic;

	/* current maximum weight-raising time for this queue */
	unsigned long wr_cur_max_time;
	/*
	 * Minimum time instant such that, only if a new request is
	 * enqueued after this time instant in an idle @bfq_queue with
	 * no outstanding requests, then the task associated with the
	 * queue it is deemed as soft real-time (see the comments on
	 * the function bfq_bfqq_softrt_next_start())
	 */
	unsigned long soft_rt_next_start;
	/*
	 * Start time of the current weight-raising period if
	 * the @bfq-queue is being weight-raised, otherwise
	 * finish time of the last weight-raising period.
	 */
	unsigned long last_wr_start_finish;
	/* factor by which the weight of this queue is multiplied */
	unsigned int wr_coeff;
	/*
	 * Time of the last transition of the @bfq_queue from idle to
	 * backlogged.
	 */
	unsigned long last_idle_bklogged;
	/*
	 * Cumulative service received from the @bfq_queue since the
	 * last transition from idle to backlogged.
	 */
	unsigned long service_from_backlogged;
	/*
	 * Cumulative service received from the @bfq_queue since its
	 * last transition to weight-raised state.
	 */
	unsigned long service_from_wr;

	/*
	 * Value of wr start time when switching to soft rt
	 */
	unsigned long wr_start_at_switch_to_srt;

	unsigned long split_time; /* time of last split */

	unsigned long first_IO_time; /* time of first I/O for this queue */

	/* max service rate measured so far */
	u32 max_service_rate;
<<<<<<< HEAD
	/*
	 * Ratio between the service received by bfqq while it is in
	 * service, and the cumulative service (of requests of other
	 * queues) that may be injected while bfqq is empty but still
	 * in service. To increase precision, the coefficient is
	 * measured in tenths of unit. Here are some example of (1)
	 * ratios, (2) resulting percentages of service injected
	 * w.r.t. to the total service dispatched while bfqq is in
	 * service, and (3) corresponding values of the coefficient:
	 * 1 (50%) -> 10
	 * 2 (33%) -> 20
	 * 10 (9%) -> 100
	 * 9.9 (9%) -> 99
	 * 1.5 (40%) -> 15
	 * 0.5 (66%) -> 5
	 * 0.1 (90%) -> 1
	 *
	 * So, if the coefficient is lower than 10, then
	 * injected service is more than bfqq service.
	 */
	unsigned int inject_coeff;
	/* amount of service injected in current service slot */
	unsigned int injected_service;
=======

	/*
	 * Pointer to the waker queue for this queue, i.e., to the
	 * queue Q such that this queue happens to get new I/O right
	 * after some I/O request of Q is completed. For details, see
	 * the comments on the choice of the queue for injection in
	 * bfq_select_queue().
	 */
	struct bfq_queue *waker_bfqq;
	/* node for woken_list, see below */
	struct hlist_node woken_list_node;
	/*
	 * Head of the list of the woken queues for this queue, i.e.,
	 * of the list of the queues for which this queue is a waker
	 * queue. This list is used to reset the waker_bfqq pointer in
	 * the woken queues when this queue exits.
	 */
	struct hlist_head woken_list;
>>>>>>> f7688b48
};

/**
 * struct bfq_io_cq - per (request_queue, io_context) structure.
 */
struct bfq_io_cq {
	/* associated io_cq structure */
	struct io_cq icq; /* must be the first member */
	/* array of two process queues, the sync and the async */
	struct bfq_queue *bfqq[2];
	/* per (request_queue, blkcg) ioprio */
	int ioprio;
#ifdef CONFIG_BFQ_GROUP_IOSCHED
	uint64_t blkcg_serial_nr; /* the current blkcg serial */
#endif
	/*
	 * Snapshot of the has_short_time flag before merging; taken
	 * to remember its value while the queue is merged, so as to
	 * be able to restore it in case of split.
	 */
	bool saved_has_short_ttime;
	/*
	 * Same purpose as the previous two fields for the I/O bound
	 * classification of a queue.
	 */
	bool saved_IO_bound;

	/*
	 * Same purpose as the previous fields for the value of the
	 * field keeping the queue's belonging to a large burst
	 */
	bool saved_in_large_burst;
	/*
	 * True if the queue belonged to a burst list before its merge
	 * with another cooperating queue.
	 */
	bool was_in_burst_list;

	/*
	 * Save the weight when a merge occurs, to be able
	 * to restore it in case of split. If the weight is not
	 * correctly resumed when the queue is recycled,
	 * then the weight of the recycled queue could differ
	 * from the weight of the original queue.
	 */
	unsigned int saved_weight;

	/*
	 * Similar to previous fields: save wr information.
	 */
	unsigned long saved_wr_coeff;
	unsigned long saved_last_wr_start_finish;
	unsigned long saved_wr_start_at_switch_to_srt;
	unsigned int saved_wr_cur_max_time;
	struct bfq_ttime saved_ttime;
};

/**
 * struct bfq_data - per-device data structure.
 *
 * All the fields are protected by @lock.
 */
struct bfq_data {
	/* device request queue */
	struct request_queue *queue;
	/* dispatch queue */
	struct list_head dispatch;

	/* root bfq_group for the device */
	struct bfq_group *root_group;

	/*
	 * rbtree of weight counters of @bfq_queues, sorted by
	 * weight. Used to keep track of whether all @bfq_queues have
	 * the same weight. The tree contains one counter for each
	 * distinct weight associated to some active and not
	 * weight-raised @bfq_queue (see the comments to the functions
	 * bfq_weights_tree_[add|remove] for further details).
	 */
	struct rb_root_cached queue_weights_tree;

	/*
	 * Number of groups with at least one descendant process that
	 * has at least one request waiting for completion. Note that
	 * this accounts for also requests already dispatched, but not
	 * yet completed. Therefore this number of groups may differ
	 * (be larger) than the number of active groups, as a group is
	 * considered active only if its corresponding entity has
	 * descendant queues with at least one request queued. This
	 * number is used to decide whether a scenario is symmetric.
	 * For a detailed explanation see comments on the computation
	 * of the variable asymmetric_scenario in the function
	 * bfq_better_to_idle().
	 *
	 * However, it is hard to compute this number exactly, for
	 * groups with multiple descendant processes. Consider a group
	 * that is inactive, i.e., that has no descendant process with
	 * pending I/O inside BFQ queues. Then suppose that
	 * num_groups_with_pending_reqs is still accounting for this
	 * group, because the group has descendant processes with some
	 * I/O request still in flight. num_groups_with_pending_reqs
	 * should be decremented when the in-flight request of the
	 * last descendant process is finally completed (assuming that
	 * nothing else has changed for the group in the meantime, in
	 * terms of composition of the group and active/inactive state of child
	 * groups and processes). To accomplish this, an additional
	 * pending-request counter must be added to entities, and must
	 * be updated correctly. To avoid this additional field and operations,
	 * we resort to the following tradeoff between simplicity and
	 * accuracy: for an inactive group that is still counted in
	 * num_groups_with_pending_reqs, we decrement
	 * num_groups_with_pending_reqs when the first descendant
	 * process of the group remains with no request waiting for
	 * completion.
	 *
	 * Even this simpler decrement strategy requires a little
	 * carefulness: to avoid multiple decrements, we flag a group,
	 * more precisely an entity representing a group, as still
	 * counted in num_groups_with_pending_reqs when it becomes
	 * inactive. Then, when the first descendant queue of the
	 * entity remains with no request waiting for completion,
	 * num_groups_with_pending_reqs is decremented, and this flag
	 * is reset. After this flag is reset for the entity,
	 * num_groups_with_pending_reqs won't be decremented any
	 * longer in case a new descendant queue of the entity remains
	 * with no request waiting for completion.
	 */
	unsigned int num_groups_with_pending_reqs;

	/*
	 * Per-class (RT, BE, IDLE) number of bfq_queues containing
	 * requests (including the queue in service, even if it is
	 * idling).
	 */
	unsigned int busy_queues[3];
	/* number of weight-raised busy @bfq_queues */
	int wr_busy_queues;
	/* number of queued requests */
	int queued;
	/* number of requests dispatched and waiting for completion */
	int rq_in_driver;

	/* true if the device is non rotational and performs queueing */
	bool nonrot_with_queueing;

	/*
	 * Maximum number of requests in driver in the last
	 * @hw_tag_samples completed requests.
	 */
	int max_rq_in_driver;
	/* number of samples used to calculate hw_tag */
	int hw_tag_samples;
	/* flag set to one if the driver is showing a queueing behavior */
	int hw_tag;

	/* number of budgets assigned */
	int budgets_assigned;

	/*
	 * Timer set when idling (waiting) for the next request from
	 * the queue in service.
	 */
	struct hrtimer idle_slice_timer;

	/* bfq_queue in service */
	struct bfq_queue *in_service_queue;

	/* on-disk position of the last served request */
	sector_t last_position;

	/* position of the last served request for the in-service queue */
	sector_t in_serv_last_pos;

	/* time of last request completion (ns) */
	u64 last_completion;

	/* bfqq owning the last completed rq */
	struct bfq_queue *last_completed_rq_bfqq;

	/* time of last transition from empty to non-empty (ns) */
	u64 last_empty_occupied_ns;

	/*
	 * Flag set to activate the sampling of the total service time
	 * of a just-arrived first I/O request (see
	 * bfq_update_inject_limit()). This will cause the setting of
	 * waited_rq when the request is finally dispatched.
	 */
	bool wait_dispatch;
	/*
	 *  If set, then bfq_update_inject_limit() is invoked when
	 *  waited_rq is eventually completed.
	 */
	struct request *waited_rq;
	/*
	 * True if some request has been injected during the last service hole.
	 */
	bool rqs_injected;

	/* time of first rq dispatch in current observation interval (ns) */
	u64 first_dispatch;
	/* time of last rq dispatch in current observation interval (ns) */
	u64 last_dispatch;

	/* beginning of the last budget */
	ktime_t last_budget_start;
	/* beginning of the last idle slice */
	ktime_t last_idling_start;
	unsigned long last_idling_start_jiffies;

	/* number of samples in current observation interval */
	int peak_rate_samples;
	/* num of samples of seq dispatches in current observation interval */
	u32 sequential_samples;
	/* total num of sectors transferred in current observation interval */
	u64 tot_sectors_dispatched;
	/* max rq size seen during current observation interval (sectors) */
	u32 last_rq_max_size;
	/* time elapsed from first dispatch in current observ. interval (us) */
	u64 delta_from_first;
	/*
	 * Current estimate of the device peak rate, measured in
	 * [(sectors/usec) / 2^BFQ_RATE_SHIFT]. The left-shift by
	 * BFQ_RATE_SHIFT is performed to increase precision in
	 * fixed-point calculations.
	 */
	u32 peak_rate;

	/* maximum budget allotted to a bfq_queue before rescheduling */
	int bfq_max_budget;

	/* list of all the bfq_queues active on the device */
	struct list_head active_list;
	/* list of all the bfq_queues idle on the device */
	struct list_head idle_list;

	/*
	 * Timeout for async/sync requests; when it fires, requests
	 * are served in fifo order.
	 */
	u64 bfq_fifo_expire[2];
	/* weight of backward seeks wrt forward ones */
	unsigned int bfq_back_penalty;
	/* maximum allowed backward seek */
	unsigned int bfq_back_max;
	/* maximum idling time */
	u32 bfq_slice_idle;

	/* user-configured max budget value (0 for auto-tuning) */
	int bfq_user_max_budget;
	/*
	 * Timeout for bfq_queues to consume their budget; used to
	 * prevent seeky queues from imposing long latencies to
	 * sequential or quasi-sequential ones (this also implies that
	 * seeky queues cannot receive guarantees in the service
	 * domain; after a timeout they are charged for the time they
	 * have been in service, to preserve fairness among them, but
	 * without service-domain guarantees).
	 */
	unsigned int bfq_timeout;

	/*
	 * Number of consecutive requests that must be issued within
	 * the idle time slice to set again idling to a queue which
	 * was marked as non-I/O-bound (see the definition of the
	 * IO_bound flag for further details).
	 */
	unsigned int bfq_requests_within_timer;

	/*
	 * Force device idling whenever needed to provide accurate
	 * service guarantees, without caring about throughput
	 * issues. CAVEAT: this may even increase latencies, in case
	 * of useless idling for processes that did stop doing I/O.
	 */
	bool strict_guarantees;

	/*
	 * Last time at which a queue entered the current burst of
	 * queues being activated shortly after each other; for more
	 * details about this and the following parameters related to
	 * a burst of activations, see the comments on the function
	 * bfq_handle_burst.
	 */
	unsigned long last_ins_in_burst;
	/*
	 * Reference time interval used to decide whether a queue has
	 * been activated shortly after @last_ins_in_burst.
	 */
	unsigned long bfq_burst_interval;
	/* number of queues in the current burst of queue activations */
	int burst_size;

	/* common parent entity for the queues in the burst */
	struct bfq_entity *burst_parent_entity;
	/* Maximum burst size above which the current queue-activation
	 * burst is deemed as 'large'.
	 */
	unsigned long bfq_large_burst_thresh;
	/* true if a large queue-activation burst is in progress */
	bool large_burst;
	/*
	 * Head of the burst list (as for the above fields, more
	 * details in the comments on the function bfq_handle_burst).
	 */
	struct hlist_head burst_list;

	/* if set to true, low-latency heuristics are enabled */
	bool low_latency;
	/*
	 * Maximum factor by which the weight of a weight-raised queue
	 * is multiplied.
	 */
	unsigned int bfq_wr_coeff;
	/* maximum duration of a weight-raising period (jiffies) */
	unsigned int bfq_wr_max_time;

	/* Maximum weight-raising duration for soft real-time processes */
	unsigned int bfq_wr_rt_max_time;
	/*
	 * Minimum idle period after which weight-raising may be
	 * reactivated for a queue (in jiffies).
	 */
	unsigned int bfq_wr_min_idle_time;
	/*
	 * Minimum period between request arrivals after which
	 * weight-raising may be reactivated for an already busy async
	 * queue (in jiffies).
	 */
	unsigned long bfq_wr_min_inter_arr_async;

	/* Max service-rate for a soft real-time queue, in sectors/sec */
	unsigned int bfq_wr_max_softrt_rate;
	/*
	 * Cached value of the product ref_rate*ref_wr_duration, used
	 * for computing the maximum duration of weight raising
	 * automatically.
	 */
	u64 rate_dur_prod;

	/* fallback dummy bfqq for extreme OOM conditions */
	struct bfq_queue oom_bfqq;

	spinlock_t lock;

	/*
	 * bic associated with the task issuing current bio for
	 * merging. This and the next field are used as a support to
	 * be able to perform the bic lookup, needed by bio-merge
	 * functions, before the scheduler lock is taken, and thus
	 * avoid taking the request-queue lock while the scheduler
	 * lock is being held.
	 */
	struct bfq_io_cq *bio_bic;
	/* bfqq associated with the task issuing current bio for merging */
	struct bfq_queue *bio_bfqq;

	/*
	 * Depth limits used in bfq_limit_depth (see comments on the
	 * function)
	 */
	unsigned int word_depths[2][2];
};

enum bfqq_state_flags {
	BFQQF_just_created = 0,	/* queue just allocated */
	BFQQF_busy,		/* has requests or is in service */
	BFQQF_wait_request,	/* waiting for a request */
	BFQQF_non_blocking_wait_rq, /*
				     * waiting for a request
				     * without idling the device
				     */
	BFQQF_fifo_expire,	/* FIFO checked in this slice */
	BFQQF_has_short_ttime,	/* queue has a short think time */
	BFQQF_sync,		/* synchronous queue */
	BFQQF_IO_bound,		/*
				 * bfqq has timed-out at least once
				 * having consumed at most 2/10 of
				 * its budget
				 */
	BFQQF_in_large_burst,	/*
				 * bfqq activated in a large burst,
				 * see comments to bfq_handle_burst.
				 */
	BFQQF_softrt_update,	/*
				 * may need softrt-next-start
				 * update
				 */
	BFQQF_coop,		/* bfqq is shared */
	BFQQF_split_coop,	/* shared bfqq will be split */
	BFQQF_has_waker		/* bfqq has a waker queue */
};

#define BFQ_BFQQ_FNS(name)						\
void bfq_mark_bfqq_##name(struct bfq_queue *bfqq);			\
void bfq_clear_bfqq_##name(struct bfq_queue *bfqq);			\
int bfq_bfqq_##name(const struct bfq_queue *bfqq);

BFQ_BFQQ_FNS(just_created);
BFQ_BFQQ_FNS(busy);
BFQ_BFQQ_FNS(wait_request);
BFQ_BFQQ_FNS(non_blocking_wait_rq);
BFQ_BFQQ_FNS(fifo_expire);
BFQ_BFQQ_FNS(has_short_ttime);
BFQ_BFQQ_FNS(sync);
BFQ_BFQQ_FNS(IO_bound);
BFQ_BFQQ_FNS(in_large_burst);
BFQ_BFQQ_FNS(coop);
BFQ_BFQQ_FNS(split_coop);
BFQ_BFQQ_FNS(softrt_update);
BFQ_BFQQ_FNS(has_waker);
#undef BFQ_BFQQ_FNS

/* Expiration reasons. */
enum bfqq_expiration {
	BFQQE_TOO_IDLE = 0,		/*
					 * queue has been idling for
					 * too long
					 */
	BFQQE_BUDGET_TIMEOUT,	/* budget took too long to be used */
	BFQQE_BUDGET_EXHAUSTED,	/* budget consumed */
	BFQQE_NO_MORE_REQUESTS,	/* the queue has no more requests */
	BFQQE_PREEMPTED		/* preemption in progress */
};

struct bfq_stat {
	struct percpu_counter		cpu_cnt;
	atomic64_t			aux_cnt;
};

struct bfqg_stats {
#ifdef CONFIG_BFQ_CGROUP_DEBUG
	/* number of ios merged */
	struct blkg_rwstat		merged;
	/* total time spent on device in ns, may not be accurate w/ queueing */
	struct blkg_rwstat		service_time;
	/* total time spent waiting in scheduler queue in ns */
	struct blkg_rwstat		wait_time;
	/* number of IOs queued up */
	struct blkg_rwstat		queued;
	/* total disk time and nr sectors dispatched by this group */
	struct bfq_stat		time;
	/* sum of number of ios queued across all samples */
	struct bfq_stat		avg_queue_size_sum;
	/* count of samples taken for average */
	struct bfq_stat		avg_queue_size_samples;
	/* how many times this group has been removed from service tree */
	struct bfq_stat		dequeue;
	/* total time spent waiting for it to be assigned a timeslice. */
	struct bfq_stat		group_wait_time;
	/* time spent idling for this blkcg_gq */
	struct bfq_stat		idle_time;
	/* total time with empty current active q with other requests queued */
	struct bfq_stat		empty_time;
	/* fields after this shouldn't be cleared on stat reset */
	u64				start_group_wait_time;
	u64				start_idle_time;
	u64				start_empty_time;
	uint16_t			flags;
#endif /* CONFIG_BFQ_CGROUP_DEBUG */
};

#ifdef CONFIG_BFQ_GROUP_IOSCHED

/*
 * struct bfq_group_data - per-blkcg storage for the blkio subsystem.
 *
 * @ps: @blkcg_policy_storage that this structure inherits
 * @weight: weight of the bfq_group
 */
struct bfq_group_data {
	/* must be the first member */
	struct blkcg_policy_data pd;

	unsigned int weight;
};

/**
 * struct bfq_group - per (device, cgroup) data structure.
 * @entity: schedulable entity to insert into the parent group sched_data.
 * @sched_data: own sched_data, to contain child entities (they may be
 *              both bfq_queues and bfq_groups).
 * @bfqd: the bfq_data for the device this group acts upon.
 * @async_bfqq: array of async queues for all the tasks belonging to
 *              the group, one queue per ioprio value per ioprio_class,
 *              except for the idle class that has only one queue.
 * @async_idle_bfqq: async queue for the idle class (ioprio is ignored).
 * @my_entity: pointer to @entity, %NULL for the toplevel group; used
 *             to avoid too many special cases during group creation/
 *             migration.
 * @stats: stats for this bfqg.
 * @active_entities: number of active entities belonging to the group;
 *                   unused for the root group. Used to know whether there
 *                   are groups with more than one active @bfq_entity
 *                   (see the comments to the function
 *                   bfq_bfqq_may_idle()).
 * @rq_pos_tree: rbtree sorted by next_request position, used when
 *               determining if two or more queues have interleaving
 *               requests (see bfq_find_close_cooperator()).
 *
 * Each (device, cgroup) pair has its own bfq_group, i.e., for each cgroup
 * there is a set of bfq_groups, each one collecting the lower-level
 * entities belonging to the group that are acting on the same device.
 *
 * Locking works as follows:
 *    o @bfqd is protected by the queue lock, RCU is used to access it
 *      from the readers.
 *    o All the other fields are protected by the @bfqd queue lock.
 */
struct bfq_group {
	/* must be the first member */
	struct blkg_policy_data pd;

	/* cached path for this blkg (see comments in bfq_bic_update_cgroup) */
	char blkg_path[128];

	/* reference counter (see comments in bfq_bic_update_cgroup) */
	int ref;

	struct bfq_entity entity;
	struct bfq_sched_data sched_data;

	void *bfqd;

	struct bfq_queue *async_bfqq[2][IOPRIO_BE_NR];
	struct bfq_queue *async_idle_bfqq;

	struct bfq_entity *my_entity;

	int active_entities;

	struct rb_root rq_pos_tree;

	struct bfqg_stats stats;
};

#else
struct bfq_group {
	struct bfq_sched_data sched_data;

	struct bfq_queue *async_bfqq[2][IOPRIO_BE_NR];
	struct bfq_queue *async_idle_bfqq;

	struct rb_root rq_pos_tree;
};
#endif

struct bfq_queue *bfq_entity_to_bfqq(struct bfq_entity *entity);

/* --------------- main algorithm interface ----------------- */

#define BFQ_SERVICE_TREE_INIT	((struct bfq_service_tree)		\
				{ RB_ROOT, RB_ROOT, NULL, NULL, 0, 0 })

extern const int bfq_timeout;

struct bfq_queue *bic_to_bfqq(struct bfq_io_cq *bic, bool is_sync);
void bic_set_bfqq(struct bfq_io_cq *bic, struct bfq_queue *bfqq, bool is_sync);
struct bfq_data *bic_to_bfqd(struct bfq_io_cq *bic);
void bfq_pos_tree_add_move(struct bfq_data *bfqd, struct bfq_queue *bfqq);
void bfq_weights_tree_add(struct bfq_data *bfqd, struct bfq_queue *bfqq,
			  struct rb_root_cached *root);
void __bfq_weights_tree_remove(struct bfq_data *bfqd,
			       struct bfq_queue *bfqq,
			       struct rb_root_cached *root);
void bfq_weights_tree_remove(struct bfq_data *bfqd,
			     struct bfq_queue *bfqq);
void bfq_bfqq_expire(struct bfq_data *bfqd, struct bfq_queue *bfqq,
		     bool compensate, enum bfqq_expiration reason);
void bfq_put_queue(struct bfq_queue *bfqq);
void bfq_end_wr_async_queues(struct bfq_data *bfqd, struct bfq_group *bfqg);
void bfq_schedule_dispatch(struct bfq_data *bfqd);
void bfq_put_async_queues(struct bfq_data *bfqd, struct bfq_group *bfqg);

/* ------------ end of main algorithm interface -------------- */

/* ---------------- cgroups-support interface ---------------- */

void bfqg_stats_update_io_add(struct bfq_group *bfqg, struct bfq_queue *bfqq,
			      unsigned int op);
void bfqg_stats_update_io_remove(struct bfq_group *bfqg, unsigned int op);
void bfqg_stats_update_io_merged(struct bfq_group *bfqg, unsigned int op);
void bfqg_stats_update_completion(struct bfq_group *bfqg, u64 start_time_ns,
				  u64 io_start_time_ns, unsigned int op);
void bfqg_stats_update_dequeue(struct bfq_group *bfqg);
void bfqg_stats_set_start_empty_time(struct bfq_group *bfqg);
void bfqg_stats_update_idle_time(struct bfq_group *bfqg);
void bfqg_stats_set_start_idle_time(struct bfq_group *bfqg);
void bfqg_stats_update_avg_queue_size(struct bfq_group *bfqg);
void bfq_bfqq_move(struct bfq_data *bfqd, struct bfq_queue *bfqq,
		   struct bfq_group *bfqg);

void bfq_init_entity(struct bfq_entity *entity, struct bfq_group *bfqg);
void bfq_bic_update_cgroup(struct bfq_io_cq *bic, struct bio *bio);
void bfq_end_wr_async(struct bfq_data *bfqd);
struct bfq_group *bfq_find_set_group(struct bfq_data *bfqd,
				     struct blkcg *blkcg);
struct blkcg_gq *bfqg_to_blkg(struct bfq_group *bfqg);
struct bfq_group *bfqq_group(struct bfq_queue *bfqq);
struct bfq_group *bfq_create_group_hierarchy(struct bfq_data *bfqd, int node);
void bfqg_and_blkg_put(struct bfq_group *bfqg);

#ifdef CONFIG_BFQ_GROUP_IOSCHED
extern struct cftype bfq_blkcg_legacy_files[];
extern struct cftype bfq_blkg_files[];
extern struct blkcg_policy blkcg_policy_bfq;
#endif

/* ------------- end of cgroups-support interface ------------- */

/* - interface of the internal hierarchical B-WF2Q+ scheduler - */

#ifdef CONFIG_BFQ_GROUP_IOSCHED
/* both next loops stop at one of the child entities of the root group */
#define for_each_entity(entity)	\
	for (; entity ; entity = entity->parent)

/*
 * For each iteration, compute parent in advance, so as to be safe if
 * entity is deallocated during the iteration. Such a deallocation may
 * happen as a consequence of a bfq_put_queue that frees the bfq_queue
 * containing entity.
 */
#define for_each_entity_safe(entity, parent) \
	for (; entity && ({ parent = entity->parent; 1; }); entity = parent)

#else /* CONFIG_BFQ_GROUP_IOSCHED */
/*
 * Next two macros are fake loops when cgroups support is not
 * enabled. I fact, in such a case, there is only one level to go up
 * (to reach the root group).
 */
#define for_each_entity(entity)	\
	for (; entity ; entity = NULL)

#define for_each_entity_safe(entity, parent) \
	for (parent = NULL; entity ; entity = parent)
#endif /* CONFIG_BFQ_GROUP_IOSCHED */

struct bfq_group *bfq_bfqq_to_bfqg(struct bfq_queue *bfqq);
struct bfq_queue *bfq_entity_to_bfqq(struct bfq_entity *entity);
unsigned int bfq_tot_busy_queues(struct bfq_data *bfqd);
struct bfq_service_tree *bfq_entity_service_tree(struct bfq_entity *entity);
struct bfq_entity *bfq_entity_of(struct rb_node *node);
unsigned short bfq_ioprio_to_weight(int ioprio);
void bfq_put_idle_entity(struct bfq_service_tree *st,
			 struct bfq_entity *entity);
struct bfq_service_tree *
__bfq_entity_update_weight_prio(struct bfq_service_tree *old_st,
				struct bfq_entity *entity,
				bool update_class_too);
void bfq_bfqq_served(struct bfq_queue *bfqq, int served);
void bfq_bfqq_charge_time(struct bfq_data *bfqd, struct bfq_queue *bfqq,
			  unsigned long time_ms);
bool __bfq_deactivate_entity(struct bfq_entity *entity,
			     bool ins_into_idle_tree);
bool next_queue_may_preempt(struct bfq_data *bfqd);
struct bfq_queue *bfq_get_next_queue(struct bfq_data *bfqd);
bool __bfq_bfqd_reset_in_service(struct bfq_data *bfqd);
void bfq_deactivate_bfqq(struct bfq_data *bfqd, struct bfq_queue *bfqq,
			 bool ins_into_idle_tree, bool expiration);
void bfq_activate_bfqq(struct bfq_data *bfqd, struct bfq_queue *bfqq);
void bfq_requeue_bfqq(struct bfq_data *bfqd, struct bfq_queue *bfqq,
		      bool expiration);
void bfq_del_bfqq_busy(struct bfq_data *bfqd, struct bfq_queue *bfqq,
		       bool expiration);
void bfq_add_bfqq_busy(struct bfq_data *bfqd, struct bfq_queue *bfqq);

/* --------------- end of interface of B-WF2Q+ ---------------- */

/* Logging facilities. */
static inline void bfq_pid_to_str(int pid, char *str, int len)
{
	if (pid != -1)
		snprintf(str, len, "%d", pid);
	else
		snprintf(str, len, "SHARED-");
}

#ifdef CONFIG_BFQ_GROUP_IOSCHED
struct bfq_group *bfqq_group(struct bfq_queue *bfqq);

#define bfq_log_bfqq(bfqd, bfqq, fmt, args...)	do {			\
	char pid_str[MAX_PID_STR_LENGTH];	\
	bfq_pid_to_str((bfqq)->pid, pid_str, MAX_PID_STR_LENGTH);	\
	blk_add_cgroup_trace_msg((bfqd)->queue,				\
			bfqg_to_blkg(bfqq_group(bfqq))->blkcg,		\
			"bfq%s%c " fmt, pid_str,			\
			bfq_bfqq_sync((bfqq)) ? 'S' : 'A', ##args);	\
} while (0)

#define bfq_log_bfqg(bfqd, bfqg, fmt, args...)	do {			\
	blk_add_cgroup_trace_msg((bfqd)->queue,				\
		bfqg_to_blkg(bfqg)->blkcg, fmt, ##args);		\
} while (0)

#else /* CONFIG_BFQ_GROUP_IOSCHED */

#define bfq_log_bfqq(bfqd, bfqq, fmt, args...) do {	\
	char pid_str[MAX_PID_STR_LENGTH];	\
	bfq_pid_to_str((bfqq)->pid, pid_str, MAX_PID_STR_LENGTH);	\
	blk_add_trace_msg((bfqd)->queue, "bfq%s%c " fmt, pid_str,	\
			bfq_bfqq_sync((bfqq)) ? 'S' : 'A',		\
				##args);	\
} while (0)
#define bfq_log_bfqg(bfqd, bfqg, fmt, args...)		do {} while (0)

#endif /* CONFIG_BFQ_GROUP_IOSCHED */

#define bfq_log(bfqd, fmt, args...) \
	blk_add_trace_msg((bfqd)->queue, "bfq " fmt, ##args)

#endif /* _BFQ_H */<|MERGE_RESOLUTION|>--- conflicted
+++ resolved
@@ -360,31 +360,6 @@
 
 	/* max service rate measured so far */
 	u32 max_service_rate;
-<<<<<<< HEAD
-	/*
-	 * Ratio between the service received by bfqq while it is in
-	 * service, and the cumulative service (of requests of other
-	 * queues) that may be injected while bfqq is empty but still
-	 * in service. To increase precision, the coefficient is
-	 * measured in tenths of unit. Here are some example of (1)
-	 * ratios, (2) resulting percentages of service injected
-	 * w.r.t. to the total service dispatched while bfqq is in
-	 * service, and (3) corresponding values of the coefficient:
-	 * 1 (50%) -> 10
-	 * 2 (33%) -> 20
-	 * 10 (9%) -> 100
-	 * 9.9 (9%) -> 99
-	 * 1.5 (40%) -> 15
-	 * 0.5 (66%) -> 5
-	 * 0.1 (90%) -> 1
-	 *
-	 * So, if the coefficient is lower than 10, then
-	 * injected service is more than bfqq service.
-	 */
-	unsigned int inject_coeff;
-	/* amount of service injected in current service slot */
-	unsigned int injected_service;
-=======
 
 	/*
 	 * Pointer to the waker queue for this queue, i.e., to the
@@ -403,7 +378,6 @@
 	 * the woken queues when this queue exits.
 	 */
 	struct hlist_head woken_list;
->>>>>>> f7688b48
 };
 
 /**
