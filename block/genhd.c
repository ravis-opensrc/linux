--- conflicted
+++ resolved
@@ -358,33 +358,20 @@
 	 * synchronize with other exclusive openers and other partition
 	 * scanners.
 	 */
-<<<<<<< HEAD
-	if (!(mode & FMODE_EXCL)) {
-		ret = bd_prepare_to_claim(disk->part0, disk_scan_partitions);
-=======
 	if (!(mode & BLK_OPEN_EXCL)) {
 		ret = bd_prepare_to_claim(disk->part0, disk_scan_partitions,
 					  NULL);
->>>>>>> 98817289
 		if (ret)
 			return ret;
 	}
 
 	set_bit(GD_NEED_PART_SCAN, &disk->state);
-<<<<<<< HEAD
-	bdev = blkdev_get_by_dev(disk_devt(disk), mode & ~FMODE_EXCL, NULL);
-	if (IS_ERR(bdev))
-		ret =  PTR_ERR(bdev);
-	else
-		blkdev_put(bdev, mode & ~FMODE_EXCL);
-=======
 	bdev = blkdev_get_by_dev(disk_devt(disk), mode & ~BLK_OPEN_EXCL, NULL,
 				 NULL);
 	if (IS_ERR(bdev))
 		ret =  PTR_ERR(bdev);
 	else
 		blkdev_put(bdev, NULL);
->>>>>>> 98817289
 
 	/*
 	 * If blkdev_get_by_dev() failed early, GD_NEED_PART_SCAN is still set,
@@ -392,11 +379,7 @@
 	 * creat partition for underlying disk.
 	 */
 	clear_bit(GD_NEED_PART_SCAN, &disk->state);
-<<<<<<< HEAD
-	if (!(mode & FMODE_EXCL))
-=======
 	if (!(mode & BLK_OPEN_EXCL))
->>>>>>> 98817289
 		bd_abort_claiming(disk->part0, disk_scan_partitions);
 	return ret;
 }
@@ -560,12 +543,7 @@
 out_put_holder_dir:
 	kobject_put(disk->part0->bd_holder_dir);
 out_del_block_link:
-<<<<<<< HEAD
-	if (!sysfs_deprecated)
-		sysfs_remove_link(block_depr, dev_name(ddev));
-=======
 	sysfs_remove_link(block_depr, dev_name(ddev));
->>>>>>> 98817289
 	pm_runtime_set_memalloc_noio(ddev, false);
 out_device_del:
 	device_del(ddev);
