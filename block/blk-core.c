// SPDX-License-Identifier: GPL-2.0
/*
 * Copyright (C) 1991, 1992 Linus Torvalds
 * Copyright (C) 1994,      Karl Keyte: Added support for disk statistics
 * Elevator latency, (C) 2000  Andrea Arcangeli <andrea@suse.de> SuSE
 * Queue request tables / lock, selectable elevator, Jens Axboe <axboe@suse.de>
 * kernel-doc documentation started by NeilBrown <neilb@cse.unsw.edu.au>
 *	-  July2000
 * bio rewrite, highmem i/o, etc, Jens Axboe <axboe@suse.de> - may 2001
 */

/*
 * This handles all read/write requests to block devices
 */
#include <linux/kernel.h>
#include <linux/module.h>
#include <linux/bio.h>
#include <linux/blkdev.h>
#include <linux/blk-pm.h>
#include <linux/blk-integrity.h>
#include <linux/highmem.h>
#include <linux/mm.h>
#include <linux/pagemap.h>
#include <linux/kernel_stat.h>
#include <linux/string.h>
#include <linux/init.h>
#include <linux/completion.h>
#include <linux/slab.h>
#include <linux/swap.h>
#include <linux/writeback.h>
#include <linux/task_io_accounting_ops.h>
#include <linux/fault-inject.h>
#include <linux/list_sort.h>
#include <linux/delay.h>
#include <linux/ratelimit.h>
#include <linux/pm_runtime.h>
#include <linux/t10-pi.h>
#include <linux/debugfs.h>
#include <linux/bpf.h>
#include <linux/part_stat.h>
#include <linux/sched/sysctl.h>
#include <linux/blk-crypto.h>

#define CREATE_TRACE_POINTS
#include <trace/events/block.h>

#include "blk.h"
#include "blk-mq-sched.h"
#include "blk-pm.h"
#include "blk-cgroup.h"
#include "blk-throttle.h"
#include "blk-ioprio.h"

struct dentry *blk_debugfs_root;

EXPORT_TRACEPOINT_SYMBOL_GPL(block_bio_remap);
EXPORT_TRACEPOINT_SYMBOL_GPL(block_rq_remap);
EXPORT_TRACEPOINT_SYMBOL_GPL(block_bio_complete);
EXPORT_TRACEPOINT_SYMBOL_GPL(block_split);
EXPORT_TRACEPOINT_SYMBOL_GPL(block_unplug);
EXPORT_TRACEPOINT_SYMBOL_GPL(block_rq_insert);

static DEFINE_IDA(blk_queue_ida);

/*
 * For queue allocation
 */
static struct kmem_cache *blk_requestq_cachep;

/*
 * Controlling structure to kblockd
 */
static struct workqueue_struct *kblockd_workqueue;

/**
 * blk_queue_flag_set - atomically set a queue flag
 * @flag: flag to be set
 * @q: request queue
 */
void blk_queue_flag_set(unsigned int flag, struct request_queue *q)
{
	set_bit(flag, &q->queue_flags);
}
EXPORT_SYMBOL(blk_queue_flag_set);

/**
 * blk_queue_flag_clear - atomically clear a queue flag
 * @flag: flag to be cleared
 * @q: request queue
 */
void blk_queue_flag_clear(unsigned int flag, struct request_queue *q)
{
	clear_bit(flag, &q->queue_flags);
}
EXPORT_SYMBOL(blk_queue_flag_clear);

/**
 * blk_queue_flag_test_and_set - atomically test and set a queue flag
 * @flag: flag to be set
 * @q: request queue
 *
 * Returns the previous value of @flag - 0 if the flag was not set and 1 if
 * the flag was already set.
 */
bool blk_queue_flag_test_and_set(unsigned int flag, struct request_queue *q)
{
	return test_and_set_bit(flag, &q->queue_flags);
}
EXPORT_SYMBOL_GPL(blk_queue_flag_test_and_set);

#define REQ_OP_NAME(name) [REQ_OP_##name] = #name
static const char *const blk_op_name[] = {
	REQ_OP_NAME(READ),
	REQ_OP_NAME(WRITE),
	REQ_OP_NAME(FLUSH),
	REQ_OP_NAME(DISCARD),
	REQ_OP_NAME(SECURE_ERASE),
	REQ_OP_NAME(ZONE_RESET),
	REQ_OP_NAME(ZONE_RESET_ALL),
	REQ_OP_NAME(ZONE_OPEN),
	REQ_OP_NAME(ZONE_CLOSE),
	REQ_OP_NAME(ZONE_FINISH),
	REQ_OP_NAME(ZONE_APPEND),
	REQ_OP_NAME(WRITE_ZEROES),
	REQ_OP_NAME(DRV_IN),
	REQ_OP_NAME(DRV_OUT),
};
#undef REQ_OP_NAME

/**
 * blk_op_str - Return string XXX in the REQ_OP_XXX.
 * @op: REQ_OP_XXX.
 *
 * Description: Centralize block layer function to convert REQ_OP_XXX into
 * string format. Useful in the debugging and tracing bio or request. For
 * invalid REQ_OP_XXX it returns string "UNKNOWN".
 */
inline const char *blk_op_str(enum req_op op)
{
	const char *op_str = "UNKNOWN";

	if (op < ARRAY_SIZE(blk_op_name) && blk_op_name[op])
		op_str = blk_op_name[op];

	return op_str;
}
EXPORT_SYMBOL_GPL(blk_op_str);

static const struct {
	int		errno;
	const char	*name;
} blk_errors[] = {
	[BLK_STS_OK]		= { 0,		"" },
	[BLK_STS_NOTSUPP]	= { -EOPNOTSUPP, "operation not supported" },
	[BLK_STS_TIMEOUT]	= { -ETIMEDOUT,	"timeout" },
	[BLK_STS_NOSPC]		= { -ENOSPC,	"critical space allocation" },
	[BLK_STS_TRANSPORT]	= { -ENOLINK,	"recoverable transport" },
	[BLK_STS_TARGET]	= { -EREMOTEIO,	"critical target" },
	[BLK_STS_RESV_CONFLICT]	= { -EBADE,	"reservation conflict" },
	[BLK_STS_MEDIUM]	= { -ENODATA,	"critical medium" },
	[BLK_STS_PROTECTION]	= { -EILSEQ,	"protection" },
	[BLK_STS_RESOURCE]	= { -ENOMEM,	"kernel resource" },
	[BLK_STS_DEV_RESOURCE]	= { -EBUSY,	"device resource" },
	[BLK_STS_AGAIN]		= { -EAGAIN,	"nonblocking retry" },
	[BLK_STS_OFFLINE]	= { -ENODEV,	"device offline" },

	/* device mapper special case, should not leak out: */
	[BLK_STS_DM_REQUEUE]	= { -EREMCHG, "dm internal retry" },

	/* zone device specific errors */
	[BLK_STS_ZONE_OPEN_RESOURCE]	= { -ETOOMANYREFS, "open zones exceeded" },
	[BLK_STS_ZONE_ACTIVE_RESOURCE]	= { -EOVERFLOW, "active zones exceeded" },

	/* Command duration limit device-side timeout */
	[BLK_STS_DURATION_LIMIT]	= { -ETIME, "duration limit exceeded" },

	/* everything else not covered above: */
	[BLK_STS_IOERR]		= { -EIO,	"I/O" },
};

blk_status_t errno_to_blk_status(int errno)
{
	int i;

	for (i = 0; i < ARRAY_SIZE(blk_errors); i++) {
		if (blk_errors[i].errno == errno)
			return (__force blk_status_t)i;
	}

	return BLK_STS_IOERR;
}
EXPORT_SYMBOL_GPL(errno_to_blk_status);

int blk_status_to_errno(blk_status_t status)
{
	int idx = (__force int)status;

	if (WARN_ON_ONCE(idx >= ARRAY_SIZE(blk_errors)))
		return -EIO;
	return blk_errors[idx].errno;
}
EXPORT_SYMBOL_GPL(blk_status_to_errno);

const char *blk_status_to_str(blk_status_t status)
{
	int idx = (__force int)status;

	if (WARN_ON_ONCE(idx >= ARRAY_SIZE(blk_errors)))
		return "<null>";
	return blk_errors[idx].name;
}
EXPORT_SYMBOL_GPL(blk_status_to_str);

/**
 * blk_sync_queue - cancel any pending callbacks on a queue
 * @q: the queue
 *
 * Description:
 *     The block layer may perform asynchronous callback activity
 *     on a queue, such as calling the unplug function after a timeout.
 *     A block device may call blk_sync_queue to ensure that any
 *     such activity is cancelled, thus allowing it to release resources
 *     that the callbacks might use. The caller must already have made sure
 *     that its ->submit_bio will not re-add plugging prior to calling
 *     this function.
 *
 *     This function does not cancel any asynchronous activity arising
 *     out of elevator or throttling code. That would require elevator_exit()
 *     and blkcg_exit_queue() to be called with queue lock initialized.
 *
 */
void blk_sync_queue(struct request_queue *q)
{
	del_timer_sync(&q->timeout);
	cancel_work_sync(&q->timeout_work);
}
EXPORT_SYMBOL(blk_sync_queue);

/**
 * blk_set_pm_only - increment pm_only counter
 * @q: request queue pointer
 */
void blk_set_pm_only(struct request_queue *q)
{
	atomic_inc(&q->pm_only);
}
EXPORT_SYMBOL_GPL(blk_set_pm_only);

void blk_clear_pm_only(struct request_queue *q)
{
	int pm_only;

	pm_only = atomic_dec_return(&q->pm_only);
	WARN_ON_ONCE(pm_only < 0);
	if (pm_only == 0)
		wake_up_all(&q->mq_freeze_wq);
}
EXPORT_SYMBOL_GPL(blk_clear_pm_only);

static void blk_free_queue_rcu(struct rcu_head *rcu_head)
{
	struct request_queue *q = container_of(rcu_head,
			struct request_queue, rcu_head);

	percpu_ref_exit(&q->q_usage_counter);
	kmem_cache_free(blk_requestq_cachep, q);
}

static void blk_free_queue(struct request_queue *q)
{
	blk_free_queue_stats(q->stats);
	if (queue_is_mq(q))
		blk_mq_release(q);

	ida_free(&blk_queue_ida, q->id);
	call_rcu(&q->rcu_head, blk_free_queue_rcu);
}

/**
 * blk_put_queue - decrement the request_queue refcount
 * @q: the request_queue structure to decrement the refcount for
 *
 * Decrements the refcount of the request_queue and free it when the refcount
 * reaches 0.
 */
void blk_put_queue(struct request_queue *q)
{
	if (refcount_dec_and_test(&q->refs))
		blk_free_queue(q);
}
EXPORT_SYMBOL(blk_put_queue);

void blk_queue_start_drain(struct request_queue *q)
{
	/*
	 * When queue DYING flag is set, we need to block new req
	 * entering queue, so we call blk_freeze_queue_start() to
	 * prevent I/O from crossing blk_queue_enter().
	 */
	blk_freeze_queue_start(q);
	if (queue_is_mq(q))
		blk_mq_wake_waiters(q);
	/* Make blk_queue_enter() reexamine the DYING flag. */
	wake_up_all(&q->mq_freeze_wq);
}

/**
 * blk_queue_enter() - try to increase q->q_usage_counter
 * @q: request queue pointer
 * @flags: BLK_MQ_REQ_NOWAIT and/or BLK_MQ_REQ_PM
 */
int blk_queue_enter(struct request_queue *q, blk_mq_req_flags_t flags)
{
	const bool pm = flags & BLK_MQ_REQ_PM;

	while (!blk_try_enter_queue(q, pm)) {
		if (flags & BLK_MQ_REQ_NOWAIT)
			return -EAGAIN;

		/*
		 * read pair of barrier in blk_freeze_queue_start(), we need to
		 * order reading __PERCPU_REF_DEAD flag of .q_usage_counter and
		 * reading .mq_freeze_depth or queue dying flag, otherwise the
		 * following wait may never return if the two reads are
		 * reordered.
		 */
		smp_rmb();
		wait_event(q->mq_freeze_wq,
			   (!q->mq_freeze_depth &&
			    blk_pm_resume_queue(pm, q)) ||
			   blk_queue_dying(q));
		if (blk_queue_dying(q))
			return -ENODEV;
	}

	return 0;
}

int __bio_queue_enter(struct request_queue *q, struct bio *bio)
{
	while (!blk_try_enter_queue(q, false)) {
		struct gendisk *disk = bio->bi_bdev->bd_disk;

		if (bio->bi_opf & REQ_NOWAIT) {
			if (test_bit(GD_DEAD, &disk->state))
				goto dead;
			bio_wouldblock_error(bio);
			return -EAGAIN;
		}

		/*
		 * read pair of barrier in blk_freeze_queue_start(), we need to
		 * order reading __PERCPU_REF_DEAD flag of .q_usage_counter and
		 * reading .mq_freeze_depth or queue dying flag, otherwise the
		 * following wait may never return if the two reads are
		 * reordered.
		 */
		smp_rmb();
		wait_event(q->mq_freeze_wq,
			   (!q->mq_freeze_depth &&
			    blk_pm_resume_queue(false, q)) ||
			   test_bit(GD_DEAD, &disk->state));
		if (test_bit(GD_DEAD, &disk->state))
			goto dead;
	}

	return 0;
dead:
	bio_io_error(bio);
	return -ENODEV;
}

void blk_queue_exit(struct request_queue *q)
{
	percpu_ref_put(&q->q_usage_counter);
}

static void blk_queue_usage_counter_release(struct percpu_ref *ref)
{
	struct request_queue *q =
		container_of(ref, struct request_queue, q_usage_counter);

	wake_up_all(&q->mq_freeze_wq);
}

static void blk_rq_timed_out_timer(struct timer_list *t)
{
	struct request_queue *q = from_timer(q, t, timeout);

	kblockd_schedule_work(&q->timeout_work);
}

static void blk_timeout_work(struct work_struct *work)
{
}

struct request_queue *blk_alloc_queue(struct queue_limits *lim, int node_id)
{
	struct request_queue *q;
	int error;

	q = kmem_cache_alloc_node(blk_requestq_cachep, GFP_KERNEL | __GFP_ZERO,
				  node_id);
	if (!q)
		return ERR_PTR(-ENOMEM);

	q->last_merge = NULL;

	q->id = ida_alloc(&blk_queue_ida, GFP_KERNEL);
	if (q->id < 0) {
		error = q->id;
		goto fail_q;
	}

	q->stats = blk_alloc_queue_stats();
	if (!q->stats) {
		error = -ENOMEM;
		goto fail_id;
	}

	error = blk_set_default_limits(lim);
	if (error)
		goto fail_stats;
	q->limits = *lim;

	q->node = node_id;

	atomic_set(&q->nr_active_requests_shared_tags, 0);

	timer_setup(&q->timeout, blk_rq_timed_out_timer, 0);
	INIT_WORK(&q->timeout_work, blk_timeout_work);
	INIT_LIST_HEAD(&q->icq_list);

	refcount_set(&q->refs, 1);
	mutex_init(&q->debugfs_mutex);
	mutex_init(&q->sysfs_lock);
	mutex_init(&q->sysfs_dir_lock);
	mutex_init(&q->limits_lock);
	mutex_init(&q->rq_qos_mutex);
	spin_lock_init(&q->queue_lock);

	init_waitqueue_head(&q->mq_freeze_wq);
	mutex_init(&q->mq_freeze_lock);

	blkg_init_queue(q);

	/*
	 * Init percpu_ref in atomic mode so that it's faster to shutdown.
	 * See blk_register_queue() for details.
	 */
	error = percpu_ref_init(&q->q_usage_counter,
				blk_queue_usage_counter_release,
				PERCPU_REF_INIT_ATOMIC, GFP_KERNEL);
	if (error)
		goto fail_stats;

	q->nr_requests = BLKDEV_DEFAULT_RQ;

	return q;

fail_stats:
	blk_free_queue_stats(q->stats);
fail_id:
	ida_free(&blk_queue_ida, q->id);
fail_q:
	kmem_cache_free(blk_requestq_cachep, q);
	return ERR_PTR(error);
}

/**
 * blk_get_queue - increment the request_queue refcount
 * @q: the request_queue structure to increment the refcount for
 *
 * Increment the refcount of the request_queue kobject.
 *
 * Context: Any context.
 */
bool blk_get_queue(struct request_queue *q)
{
	if (unlikely(blk_queue_dying(q)))
		return false;
	refcount_inc(&q->refs);
	return true;
}
EXPORT_SYMBOL(blk_get_queue);

#ifdef CONFIG_FAIL_MAKE_REQUEST

static DECLARE_FAULT_ATTR(fail_make_request);

static int __init setup_fail_make_request(char *str)
{
	return setup_fault_attr(&fail_make_request, str);
}
__setup("fail_make_request=", setup_fail_make_request);

bool should_fail_request(struct block_device *part, unsigned int bytes)
{
	return bdev_test_flag(part, BD_MAKE_IT_FAIL) &&
	       should_fail(&fail_make_request, bytes);
}

static int __init fail_make_request_debugfs(void)
{
	struct dentry *dir = fault_create_debugfs_attr("fail_make_request",
						NULL, &fail_make_request);

	return PTR_ERR_OR_ZERO(dir);
}

late_initcall(fail_make_request_debugfs);
#endif /* CONFIG_FAIL_MAKE_REQUEST */

static inline void bio_check_ro(struct bio *bio)
{
	if (op_is_write(bio_op(bio)) && bdev_read_only(bio->bi_bdev)) {
		if (op_is_flush(bio->bi_opf) && !bio_sectors(bio))
			return;

		if (bdev_test_flag(bio->bi_bdev, BD_RO_WARNED))
			return;

		bdev_set_flag(bio->bi_bdev, BD_RO_WARNED);

		/*
		 * Use ioctl to set underlying disk of raid/dm to read-only
		 * will trigger this.
		 */
		pr_warn("Trying to write to read-only block-device %pg\n",
			bio->bi_bdev);
	}
}

static noinline int should_fail_bio(struct bio *bio)
{
	if (should_fail_request(bdev_whole(bio->bi_bdev), bio->bi_iter.bi_size))
		return -EIO;
	return 0;
}
ALLOW_ERROR_INJECTION(should_fail_bio, ERRNO);

/*
 * Check whether this bio extends beyond the end of the device or partition.
 * This may well happen - the kernel calls bread() without checking the size of
 * the device, e.g., when mounting a file system.
 */
static inline int bio_check_eod(struct bio *bio)
{
	sector_t maxsector = bdev_nr_sectors(bio->bi_bdev);
	unsigned int nr_sectors = bio_sectors(bio);

	if (nr_sectors &&
	    (nr_sectors > maxsector ||
	     bio->bi_iter.bi_sector > maxsector - nr_sectors)) {
		pr_info_ratelimited("%s: attempt to access beyond end of device\n"
				    "%pg: rw=%d, sector=%llu, nr_sectors = %u limit=%llu\n",
				    current->comm, bio->bi_bdev, bio->bi_opf,
				    bio->bi_iter.bi_sector, nr_sectors, maxsector);
		return -EIO;
	}
	return 0;
}

/*
 * Remap block n of partition p to block n+start(p) of the disk.
 */
static int blk_partition_remap(struct bio *bio)
{
	struct block_device *p = bio->bi_bdev;

	if (unlikely(should_fail_request(p, bio->bi_iter.bi_size)))
		return -EIO;
	if (bio_sectors(bio)) {
		bio->bi_iter.bi_sector += p->bd_start_sect;
		trace_block_bio_remap(bio, p->bd_dev,
				      bio->bi_iter.bi_sector -
				      p->bd_start_sect);
	}
	bio_set_flag(bio, BIO_REMAPPED);
	return 0;
}

/*
 * Check write append to a zoned block device.
 */
static inline blk_status_t blk_check_zone_append(struct request_queue *q,
						 struct bio *bio)
{
	int nr_sectors = bio_sectors(bio);

	/* Only applicable to zoned block devices */
	if (!bdev_is_zoned(bio->bi_bdev))
		return BLK_STS_NOTSUPP;

	/* The bio sector must point to the start of a sequential zone */
	if (!bdev_is_zone_start(bio->bi_bdev, bio->bi_iter.bi_sector))
		return BLK_STS_IOERR;

	/*
	 * Not allowed to cross zone boundaries. Otherwise, the BIO will be
	 * split and could result in non-contiguous sectors being written in
	 * different zones.
	 */
	if (nr_sectors > q->limits.chunk_sectors)
		return BLK_STS_IOERR;

	/* Make sure the BIO is small enough and will not get split */
	if (nr_sectors > queue_max_zone_append_sectors(q))
		return BLK_STS_IOERR;

	bio->bi_opf |= REQ_NOMERGE;

	return BLK_STS_OK;
}

static void __submit_bio(struct bio *bio)
{
	/* If plug is not used, add new plug here to cache nsecs time. */
	struct blk_plug plug;

	if (unlikely(!blk_crypto_bio_prep(&bio)))
		return;

	blk_start_plug(&plug);

	if (!bdev_test_flag(bio->bi_bdev, BD_HAS_SUBMIT_BIO)) {
		blk_mq_submit_bio(bio);
	} else if (likely(bio_queue_enter(bio) == 0)) {
		struct gendisk *disk = bio->bi_bdev->bd_disk;

		disk->fops->submit_bio(bio);
		blk_queue_exit(disk->queue);
	}

	blk_finish_plug(&plug);
}

/*
 * The loop in this function may be a bit non-obvious, and so deserves some
 * explanation:
 *
 *  - Before entering the loop, bio->bi_next is NULL (as all callers ensure
 *    that), so we have a list with a single bio.
 *  - We pretend that we have just taken it off a longer list, so we assign
 *    bio_list to a pointer to the bio_list_on_stack, thus initialising the
 *    bio_list of new bios to be added.  ->submit_bio() may indeed add some more
 *    bios through a recursive call to submit_bio_noacct.  If it did, we find a
 *    non-NULL value in bio_list and re-enter the loop from the top.
 *  - In this case we really did just take the bio of the top of the list (no
 *    pretending) and so remove it from bio_list, and call into ->submit_bio()
 *    again.
 *
 * bio_list_on_stack[0] contains bios submitted by the current ->submit_bio.
 * bio_list_on_stack[1] contains bios that were submitted before the current
 *	->submit_bio, but that haven't been processed yet.
 */
static void __submit_bio_noacct(struct bio *bio)
{
	struct bio_list bio_list_on_stack[2];

	BUG_ON(bio->bi_next);

	bio_list_init(&bio_list_on_stack[0]);
	current->bio_list = bio_list_on_stack;

	do {
		struct request_queue *q = bdev_get_queue(bio->bi_bdev);
		struct bio_list lower, same;

		/*
		 * Create a fresh bio_list for all subordinate requests.
		 */
		bio_list_on_stack[1] = bio_list_on_stack[0];
		bio_list_init(&bio_list_on_stack[0]);

		__submit_bio(bio);

		/*
		 * Sort new bios into those for a lower level and those for the
		 * same level.
		 */
		bio_list_init(&lower);
		bio_list_init(&same);
		while ((bio = bio_list_pop(&bio_list_on_stack[0])) != NULL)
			if (q == bdev_get_queue(bio->bi_bdev))
				bio_list_add(&same, bio);
			else
				bio_list_add(&lower, bio);

		/*
		 * Now assemble so we handle the lowest level first.
		 */
		bio_list_merge(&bio_list_on_stack[0], &lower);
		bio_list_merge(&bio_list_on_stack[0], &same);
		bio_list_merge(&bio_list_on_stack[0], &bio_list_on_stack[1]);
	} while ((bio = bio_list_pop(&bio_list_on_stack[0])));

	current->bio_list = NULL;
}

static void __submit_bio_noacct_mq(struct bio *bio)
{
	struct bio_list bio_list[2] = { };

	current->bio_list = bio_list;

	do {
		__submit_bio(bio);
	} while ((bio = bio_list_pop(&bio_list[0])));

	current->bio_list = NULL;
}

void submit_bio_noacct_nocheck(struct bio *bio)
{
	blk_cgroup_bio_start(bio);
	blkcg_bio_issue_init(bio);

	if (!bio_flagged(bio, BIO_TRACE_COMPLETION)) {
		trace_block_bio_queue(bio);
		/*
		 * Now that enqueuing has been traced, we need to trace
		 * completion as well.
		 */
		bio_set_flag(bio, BIO_TRACE_COMPLETION);
	}

	/*
	 * We only want one ->submit_bio to be active at a time, else stack
	 * usage with stacked devices could be a problem.  Use current->bio_list
	 * to collect a list of requests submited by a ->submit_bio method while
	 * it is active, and then process them after it returned.
	 */
	if (current->bio_list)
		bio_list_add(&current->bio_list[0], bio);
	else if (!bdev_test_flag(bio->bi_bdev, BD_HAS_SUBMIT_BIO))
		__submit_bio_noacct_mq(bio);
	else
		__submit_bio_noacct(bio);
}

/**
 * submit_bio_noacct - re-submit a bio to the block device layer for I/O
 * @bio:  The bio describing the location in memory and on the device.
 *
 * This is a version of submit_bio() that shall only be used for I/O that is
 * resubmitted to lower level drivers by stacking block drivers.  All file
 * systems and other upper level users of the block layer should use
 * submit_bio() instead.
 */
void submit_bio_noacct(struct bio *bio)
{
	struct block_device *bdev = bio->bi_bdev;
	struct request_queue *q = bdev_get_queue(bdev);
	blk_status_t status = BLK_STS_IOERR;

	might_sleep();

	/*
	 * For a REQ_NOWAIT based request, return -EOPNOTSUPP
	 * if queue does not support NOWAIT.
	 */
	if ((bio->bi_opf & REQ_NOWAIT) && !bdev_nowait(bdev))
		goto not_supported;

	if (should_fail_bio(bio))
		goto end_io;
	bio_check_ro(bio);
	if (!bio_flagged(bio, BIO_REMAPPED)) {
		if (unlikely(bio_check_eod(bio)))
			goto end_io;
		if (bdev_is_partition(bdev) &&
		    unlikely(blk_partition_remap(bio)))
			goto end_io;
	}

	/*
	 * Filter flush bio's early so that bio based drivers without flush
	 * support don't have to worry about them.
	 */
	if (op_is_flush(bio->bi_opf)) {
		if (WARN_ON_ONCE(bio_op(bio) != REQ_OP_WRITE &&
				 bio_op(bio) != REQ_OP_ZONE_APPEND))
			goto end_io;
		if (!test_bit(QUEUE_FLAG_WC, &q->queue_flags)) {
			bio->bi_opf &= ~(REQ_PREFLUSH | REQ_FUA);
			if (!bio_sectors(bio)) {
				status = BLK_STS_OK;
				goto end_io;
			}
		}
	}

	if (!test_bit(QUEUE_FLAG_POLL, &q->queue_flags))
		bio_clear_polled(bio);

	switch (bio_op(bio)) {
	case REQ_OP_READ:
	case REQ_OP_WRITE:
		break;
	case REQ_OP_FLUSH:
		/*
		 * REQ_OP_FLUSH can't be submitted through bios, it is only
		 * synthetized in struct request by the flush state machine.
		 */
		goto not_supported;
	case REQ_OP_DISCARD:
		if (!bdev_max_discard_sectors(bdev))
			goto not_supported;
		break;
	case REQ_OP_SECURE_ERASE:
		if (!bdev_max_secure_erase_sectors(bdev))
			goto not_supported;
		break;
	case REQ_OP_ZONE_APPEND:
		status = blk_check_zone_append(q, bio);
		if (status != BLK_STS_OK)
			goto end_io;
		break;
	case REQ_OP_WRITE_ZEROES:
		if (!q->limits.max_write_zeroes_sectors)
			goto not_supported;
		break;
	case REQ_OP_ZONE_RESET:
	case REQ_OP_ZONE_OPEN:
	case REQ_OP_ZONE_CLOSE:
	case REQ_OP_ZONE_FINISH:
		if (!bdev_is_zoned(bio->bi_bdev))
			goto not_supported;
		break;
	case REQ_OP_ZONE_RESET_ALL:
		if (!bdev_is_zoned(bio->bi_bdev) || !blk_queue_zone_resetall(q))
			goto not_supported;
		break;
	case REQ_OP_DRV_IN:
	case REQ_OP_DRV_OUT:
		/*
		 * Driver private operations are only used with passthrough
		 * requests.
		 */
		fallthrough;
	default:
		goto not_supported;
	}

	if (blk_throtl_bio(bio))
		return;
	submit_bio_noacct_nocheck(bio);
	return;

not_supported:
	status = BLK_STS_NOTSUPP;
end_io:
	bio->bi_status = status;
	bio_endio(bio);
}
EXPORT_SYMBOL(submit_bio_noacct);

static void bio_set_ioprio(struct bio *bio)
{
	/* Nobody set ioprio so far? Initialize it based on task's nice value */
	if (IOPRIO_PRIO_CLASS(bio->bi_ioprio) == IOPRIO_CLASS_NONE)
		bio->bi_ioprio = get_current_ioprio();
	blkcg_set_ioprio(bio);
}

/**
 * submit_bio - submit a bio to the block device layer for I/O
 * @bio: The &struct bio which describes the I/O
 *
 * submit_bio() is used to submit I/O requests to block devices.  It is passed a
 * fully set up &struct bio that describes the I/O that needs to be done.  The
 * bio will be send to the device described by the bi_bdev field.
 *
 * The success/failure status of the request, along with notification of
 * completion, is delivered asynchronously through the ->bi_end_io() callback
 * in @bio.  The bio must NOT be touched by the caller until ->bi_end_io() has
 * been called.
 */
void submit_bio(struct bio *bio)
{
	if (bio_op(bio) == REQ_OP_READ) {
		task_io_account_read(bio->bi_iter.bi_size);
		count_vm_events(PGPGIN, bio_sectors(bio));
	} else if (bio_op(bio) == REQ_OP_WRITE) {
		count_vm_events(PGPGOUT, bio_sectors(bio));
	}

	bio_set_ioprio(bio);
	submit_bio_noacct(bio);
}
EXPORT_SYMBOL(submit_bio);

/**
 * bio_poll - poll for BIO completions
 * @bio: bio to poll for
 * @iob: batches of IO
 * @flags: BLK_POLL_* flags that control the behavior
 *
 * Poll for completions on queue associated with the bio. Returns number of
 * completed entries found.
 *
 * Note: the caller must either be the context that submitted @bio, or
 * be in a RCU critical section to prevent freeing of @bio.
 */
int bio_poll(struct bio *bio, struct io_comp_batch *iob, unsigned int flags)
{
	blk_qc_t cookie = READ_ONCE(bio->bi_cookie);
	struct block_device *bdev;
	struct request_queue *q;
	int ret = 0;

	bdev = READ_ONCE(bio->bi_bdev);
	if (!bdev)
		return 0;

	q = bdev_get_queue(bdev);
	if (cookie == BLK_QC_T_NONE ||
	    !test_bit(QUEUE_FLAG_POLL, &q->queue_flags))
		return 0;

	blk_flush_plug(current->plug, false);

	/*
	 * We need to be able to enter a frozen queue, similar to how
	 * timeouts also need to do that. If that is blocked, then we can
	 * have pending IO when a queue freeze is started, and then the
	 * wait for the freeze to finish will wait for polled requests to
	 * timeout as the poller is preventer from entering the queue and
	 * completing them. As long as we prevent new IO from being queued,
	 * that should be all that matters.
	 */
	if (!percpu_ref_tryget(&q->q_usage_counter))
		return 0;
	if (queue_is_mq(q)) {
		ret = blk_mq_poll(q, cookie, iob, flags);
	} else {
		struct gendisk *disk = q->disk;

		if (disk && disk->fops->poll_bio)
			ret = disk->fops->poll_bio(bio, iob, flags);
	}
	blk_queue_exit(q);
	return ret;
}
EXPORT_SYMBOL_GPL(bio_poll);

/*
 * Helper to implement file_operations.iopoll.  Requires the bio to be stored
 * in iocb->private, and cleared before freeing the bio.
 */
int iocb_bio_iopoll(struct kiocb *kiocb, struct io_comp_batch *iob,
		    unsigned int flags)
{
	struct bio *bio;
	int ret = 0;

	/*
	 * Note: the bio cache only uses SLAB_TYPESAFE_BY_RCU, so bio can
	 * point to a freshly allocated bio at this point.  If that happens
	 * we have a few cases to consider:
	 *
	 *  1) the bio is beeing initialized and bi_bdev is NULL.  We can just
	 *     simply nothing in this case
	 *  2) the bio points to a not poll enabled device.  bio_poll will catch
	 *     this and return 0
	 *  3) the bio points to a poll capable device, including but not
	 *     limited to the one that the original bio pointed to.  In this
	 *     case we will call into the actual poll method and poll for I/O,
	 *     even if we don't need to, but it won't cause harm either.
	 *
	 * For cases 2) and 3) above the RCU grace period ensures that bi_bdev
	 * is still allocated. Because partitions hold a reference to the whole
	 * device bdev and thus disk, the disk is also still valid.  Grabbing
	 * a reference to the queue in bio_poll() ensures the hctxs and requests
	 * are still valid as well.
	 */
	rcu_read_lock();
	bio = READ_ONCE(kiocb->private);
	if (bio)
		ret = bio_poll(bio, iob, flags);
	rcu_read_unlock();

	return ret;
}
EXPORT_SYMBOL_GPL(iocb_bio_iopoll);

void update_io_ticks(struct block_device *part, unsigned long now, bool end)
{
	unsigned long stamp;
again:
	stamp = READ_ONCE(part->bd_stamp);
	if (unlikely(time_after(now, stamp)) &&
	    likely(try_cmpxchg(&part->bd_stamp, &stamp, now)) &&
	    (end || part_in_flight(part)))
		__part_stat_add(part, io_ticks, now - stamp);

<<<<<<< HEAD
	if (part->bd_partno) {
=======
	if (bdev_is_partition(part)) {
>>>>>>> 2d002356
		part = bdev_whole(part);
		goto again;
	}
}

unsigned long bdev_start_io_acct(struct block_device *bdev, enum req_op op,
				 unsigned long start_time)
{
	part_stat_lock();
	update_io_ticks(bdev, start_time, false);
	part_stat_local_inc(bdev, in_flight[op_is_write(op)]);
	part_stat_unlock();

	return start_time;
}
EXPORT_SYMBOL(bdev_start_io_acct);

/**
 * bio_start_io_acct - start I/O accounting for bio based drivers
 * @bio:	bio to start account for
 *
 * Returns the start time that should be passed back to bio_end_io_acct().
 */
unsigned long bio_start_io_acct(struct bio *bio)
{
	return bdev_start_io_acct(bio->bi_bdev, bio_op(bio), jiffies);
}
EXPORT_SYMBOL_GPL(bio_start_io_acct);

void bdev_end_io_acct(struct block_device *bdev, enum req_op op,
		      unsigned int sectors, unsigned long start_time)
{
	const int sgrp = op_stat_group(op);
	unsigned long now = READ_ONCE(jiffies);
	unsigned long duration = now - start_time;

	part_stat_lock();
	update_io_ticks(bdev, now, true);
	part_stat_inc(bdev, ios[sgrp]);
	part_stat_add(bdev, sectors[sgrp], sectors);
	part_stat_add(bdev, nsecs[sgrp], jiffies_to_nsecs(duration));
	part_stat_local_dec(bdev, in_flight[op_is_write(op)]);
	part_stat_unlock();
}
EXPORT_SYMBOL(bdev_end_io_acct);

void bio_end_io_acct_remapped(struct bio *bio, unsigned long start_time,
			      struct block_device *orig_bdev)
{
	bdev_end_io_acct(orig_bdev, bio_op(bio), bio_sectors(bio), start_time);
}
EXPORT_SYMBOL_GPL(bio_end_io_acct_remapped);

/**
 * blk_lld_busy - Check if underlying low-level drivers of a device are busy
 * @q : the queue of the device being checked
 *
 * Description:
 *    Check if underlying low-level drivers of a device are busy.
 *    If the drivers want to export their busy state, they must set own
 *    exporting function using blk_queue_lld_busy() first.
 *
 *    Basically, this function is used only by request stacking drivers
 *    to stop dispatching requests to underlying devices when underlying
 *    devices are busy.  This behavior helps more I/O merging on the queue
 *    of the request stacking driver and prevents I/O throughput regression
 *    on burst I/O load.
 *
 * Return:
 *    0 - Not busy (The request stacking driver should dispatch request)
 *    1 - Busy (The request stacking driver should stop dispatching request)
 */
int blk_lld_busy(struct request_queue *q)
{
	if (queue_is_mq(q) && q->mq_ops->busy)
		return q->mq_ops->busy(q);

	return 0;
}
EXPORT_SYMBOL_GPL(blk_lld_busy);

int kblockd_schedule_work(struct work_struct *work)
{
	return queue_work(kblockd_workqueue, work);
}
EXPORT_SYMBOL(kblockd_schedule_work);

int kblockd_mod_delayed_work_on(int cpu, struct delayed_work *dwork,
				unsigned long delay)
{
	return mod_delayed_work_on(cpu, kblockd_workqueue, dwork, delay);
}
EXPORT_SYMBOL(kblockd_mod_delayed_work_on);

void blk_start_plug_nr_ios(struct blk_plug *plug, unsigned short nr_ios)
{
	struct task_struct *tsk = current;

	/*
	 * If this is a nested plug, don't actually assign it.
	 */
	if (tsk->plug)
		return;

	plug->cur_ktime = 0;
	plug->mq_list = NULL;
	plug->cached_rq = NULL;
	plug->nr_ios = min_t(unsigned short, nr_ios, BLK_MAX_REQUEST_COUNT);
	plug->rq_count = 0;
	plug->multiple_queues = false;
	plug->has_elevator = false;
	INIT_LIST_HEAD(&plug->cb_list);

	/*
	 * Store ordering should not be needed here, since a potential
	 * preempt will imply a full memory barrier
	 */
	tsk->plug = plug;
}

/**
 * blk_start_plug - initialize blk_plug and track it inside the task_struct
 * @plug:	The &struct blk_plug that needs to be initialized
 *
 * Description:
 *   blk_start_plug() indicates to the block layer an intent by the caller
 *   to submit multiple I/O requests in a batch.  The block layer may use
 *   this hint to defer submitting I/Os from the caller until blk_finish_plug()
 *   is called.  However, the block layer may choose to submit requests
 *   before a call to blk_finish_plug() if the number of queued I/Os
 *   exceeds %BLK_MAX_REQUEST_COUNT, or if the size of the I/O is larger than
 *   %BLK_PLUG_FLUSH_SIZE.  The queued I/Os may also be submitted early if
 *   the task schedules (see below).
 *
 *   Tracking blk_plug inside the task_struct will help with auto-flushing the
 *   pending I/O should the task end up blocking between blk_start_plug() and
 *   blk_finish_plug(). This is important from a performance perspective, but
 *   also ensures that we don't deadlock. For instance, if the task is blocking
 *   for a memory allocation, memory reclaim could end up wanting to free a
 *   page belonging to that request that is currently residing in our private
 *   plug. By flushing the pending I/O when the process goes to sleep, we avoid
 *   this kind of deadlock.
 */
void blk_start_plug(struct blk_plug *plug)
{
	blk_start_plug_nr_ios(plug, 1);
}
EXPORT_SYMBOL(blk_start_plug);

static void flush_plug_callbacks(struct blk_plug *plug, bool from_schedule)
{
	LIST_HEAD(callbacks);

	while (!list_empty(&plug->cb_list)) {
		list_splice_init(&plug->cb_list, &callbacks);

		while (!list_empty(&callbacks)) {
			struct blk_plug_cb *cb = list_first_entry(&callbacks,
							  struct blk_plug_cb,
							  list);
			list_del(&cb->list);
			cb->callback(cb, from_schedule);
		}
	}
}

struct blk_plug_cb *blk_check_plugged(blk_plug_cb_fn unplug, void *data,
				      int size)
{
	struct blk_plug *plug = current->plug;
	struct blk_plug_cb *cb;

	if (!plug)
		return NULL;

	list_for_each_entry(cb, &plug->cb_list, list)
		if (cb->callback == unplug && cb->data == data)
			return cb;

	/* Not currently on the callback list */
	BUG_ON(size < sizeof(*cb));
	cb = kzalloc(size, GFP_ATOMIC);
	if (cb) {
		cb->data = data;
		cb->callback = unplug;
		list_add(&cb->list, &plug->cb_list);
	}
	return cb;
}
EXPORT_SYMBOL(blk_check_plugged);

void __blk_flush_plug(struct blk_plug *plug, bool from_schedule)
{
	if (!list_empty(&plug->cb_list))
		flush_plug_callbacks(plug, from_schedule);
	blk_mq_flush_plug_list(plug, from_schedule);
	/*
	 * Unconditionally flush out cached requests, even if the unplug
	 * event came from schedule. Since we know hold references to the
	 * queue for cached requests, we don't want a blocked task holding
	 * up a queue freeze/quiesce event.
	 */
	if (unlikely(!rq_list_empty(plug->cached_rq)))
		blk_mq_free_plug_rqs(plug);

	plug->cur_ktime = 0;
	current->flags &= ~PF_BLOCK_TS;
}

/**
 * blk_finish_plug - mark the end of a batch of submitted I/O
 * @plug:	The &struct blk_plug passed to blk_start_plug()
 *
 * Description:
 * Indicate that a batch of I/O submissions is complete.  This function
 * must be paired with an initial call to blk_start_plug().  The intent
 * is to allow the block layer to optimize I/O submission.  See the
 * documentation for blk_start_plug() for more information.
 */
void blk_finish_plug(struct blk_plug *plug)
{
	if (plug == current->plug) {
		__blk_flush_plug(plug, false);
		current->plug = NULL;
	}
}
EXPORT_SYMBOL(blk_finish_plug);

void blk_io_schedule(void)
{
	/* Prevent hang_check timer from firing at us during very long I/O */
	unsigned long timeout = sysctl_hung_task_timeout_secs * HZ / 2;

	if (timeout)
		io_schedule_timeout(timeout);
	else
		io_schedule();
}
EXPORT_SYMBOL_GPL(blk_io_schedule);

int __init blk_dev_init(void)
{
	BUILD_BUG_ON((__force u32)REQ_OP_LAST >= (1 << REQ_OP_BITS));
	BUILD_BUG_ON(REQ_OP_BITS + REQ_FLAG_BITS > 8 *
			sizeof_field(struct request, cmd_flags));
	BUILD_BUG_ON(REQ_OP_BITS + REQ_FLAG_BITS > 8 *
			sizeof_field(struct bio, bi_opf));

	/* used for unplugging and affects IO latency/throughput - HIGHPRI */
	kblockd_workqueue = alloc_workqueue("kblockd",
					    WQ_MEM_RECLAIM | WQ_HIGHPRI, 0);
	if (!kblockd_workqueue)
		panic("Failed to create kblockd\n");

	blk_requestq_cachep = KMEM_CACHE(request_queue, SLAB_PANIC);

	blk_debugfs_root = debugfs_create_dir("block", NULL);

	return 0;
}<|MERGE_RESOLUTION|>--- conflicted
+++ resolved
@@ -995,11 +995,7 @@
 	    (end || part_in_flight(part)))
 		__part_stat_add(part, io_ticks, now - stamp);
 
-<<<<<<< HEAD
-	if (part->bd_partno) {
-=======
 	if (bdev_is_partition(part)) {
->>>>>>> 2d002356
 		part = bdev_whole(part);
 		goto again;
 	}
