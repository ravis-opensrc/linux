--- conflicted
+++ resolved
@@ -103,21 +103,10 @@
 
 static unsigned long pfn_len(struct dev_pagemap *pgmap, unsigned long range_id)
 {
-<<<<<<< HEAD
-	if (pfn % 1024 == 0)
-		cond_resched();
-	return pfn + 1;
-}
-
-#define for_each_device_pfn(pfn, map, i) \
-	for (pfn = pfn_first(map, i); pfn < pfn_end(map, i); pfn = pfn_next(pfn))
-
-=======
 	return (pfn_end(pgmap, range_id) -
 		pfn_first(pgmap, range_id)) >> pgmap->vmemmap_shift;
 }
 
->>>>>>> d60c95ef
 static void pageunmap_range(struct dev_pagemap *pgmap, int range_id)
 {
 	struct range *range = &pgmap->ranges[range_id];
@@ -149,17 +138,11 @@
 	int i;
 
 	percpu_ref_kill(&pgmap->ref);
-<<<<<<< HEAD
-	for (i = 0; i < pgmap->nr_range; i++)
-		for_each_device_pfn(pfn, pgmap, i)
-			put_page(pfn_to_page(pfn));
-=======
 	if (pgmap->type != MEMORY_DEVICE_PRIVATE &&
 	    pgmap->type != MEMORY_DEVICE_COHERENT)
 		for (i = 0; i < pgmap->nr_range; i++)
 			percpu_ref_put_many(&pgmap->ref, pfn_len(pgmap, i));
 
->>>>>>> d60c95ef
 	wait_for_completion(&pgmap->done);
 
 	for (i = 0; i < pgmap->nr_range; i++)
@@ -284,14 +267,9 @@
 	memmap_init_zone_device(&NODE_DATA(nid)->node_zones[ZONE_DEVICE],
 				PHYS_PFN(range->start),
 				PHYS_PFN(range_len(range)), pgmap);
-<<<<<<< HEAD
-	percpu_ref_get_many(&pgmap->ref,
-		pfn_end(pgmap, range_id) - pfn_first(pgmap, range_id));
-=======
 	if (pgmap->type != MEMORY_DEVICE_PRIVATE &&
 	    pgmap->type != MEMORY_DEVICE_COHERENT)
 		percpu_ref_get_many(&pgmap->ref, pfn_len(pgmap, range_id));
->>>>>>> d60c95ef
 	return 0;
 
 err_add_memory:
@@ -482,11 +460,7 @@
 	/* fall back to slow path lookup */
 	rcu_read_lock();
 	pgmap = xa_load(&pgmap_array, PHYS_PFN(phys));
-<<<<<<< HEAD
-	if (pgmap && !percpu_ref_tryget_live(&pgmap->ref))
-=======
 	if (pgmap && !percpu_ref_tryget_live_rcu(&pgmap->ref))
->>>>>>> d60c95ef
 		pgmap = NULL;
 	rcu_read_unlock();
 
