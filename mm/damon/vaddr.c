// SPDX-License-Identifier: GPL-2.0
/*
 * DAMON Primitives for Virtual Address Spaces
 *
 * Author: SeongJae Park <sjpark@amazon.de>
 */

#define pr_fmt(fmt) "damon-va: " fmt

#include <asm-generic/mman-common.h>
#include <linux/highmem.h>
#include <linux/hugetlb.h>
#include <linux/mmu_notifier.h>
#include <linux/page_idle.h>
#include <linux/pagewalk.h>
#include <linux/sched/mm.h>

#include "ops-common.h"

#ifdef CONFIG_DAMON_VADDR_KUNIT_TEST
#undef DAMON_MIN_REGION
#define DAMON_MIN_REGION 1
#endif

/*
 * 't->pid' should be the pointer to the relevant 'struct pid' having reference
 * count.  Caller must put the returned task, unless it is NULL.
 */
static inline struct task_struct *damon_get_task_struct(struct damon_target *t)
{
	return get_pid_task(t->pid, PIDTYPE_PID);
}

/*
 * Get the mm_struct of the given target
 *
 * Caller _must_ put the mm_struct after use, unless it is NULL.
 *
 * Returns the mm_struct of the target on success, NULL on failure
 */
static struct mm_struct *damon_get_mm(struct damon_target *t)
{
	struct task_struct *task;
	struct mm_struct *mm;

	task = damon_get_task_struct(t);
	if (!task)
		return NULL;

	mm = get_task_mm(task);
	put_task_struct(task);
	return mm;
}

/*
 * Functions for the initial monitoring target regions construction
 */

/*
 * Size-evenly split a region into 'nr_pieces' small regions
 *
 * Returns 0 on success, or negative error code otherwise.
 */
static int damon_va_evenly_split_region(struct damon_target *t,
		struct damon_region *r, unsigned int nr_pieces)
{
	unsigned long sz_orig, sz_piece, orig_end;
	struct damon_region *n = NULL, *next;
	unsigned long start;

	if (!r || !nr_pieces)
		return -EINVAL;

	orig_end = r->ar.end;
	sz_orig = damon_sz_region(r);
	sz_piece = ALIGN_DOWN(sz_orig / nr_pieces, DAMON_MIN_REGION);

	if (!sz_piece)
		return -EINVAL;

	r->ar.end = r->ar.start + sz_piece;
	next = damon_next_region(r);
	for (start = r->ar.end; start + sz_piece <= orig_end;
			start += sz_piece) {
		n = damon_new_region(start, start + sz_piece);
		if (!n)
			return -ENOMEM;
		damon_insert_region(n, r, next, t);
		r = n;
	}
	/* complement last region for possible rounding error */
	if (n)
		n->ar.end = orig_end;

	return 0;
}

static unsigned long sz_range(struct damon_addr_range *r)
{
	return r->end - r->start;
}

/*
 * Find three regions separated by two biggest unmapped regions
 *
 * vma		the head vma of the target address space
 * regions	an array of three address ranges that results will be saved
 *
 * This function receives an address space and finds three regions in it which
 * separated by the two biggest unmapped regions in the space.  Please refer to
 * below comments of '__damon_va_init_regions()' function to know why this is
 * necessary.
 *
 * Returns 0 if success, or negative error code otherwise.
 */
static int __damon_va_three_regions(struct mm_struct *mm,
				       struct damon_addr_range regions[3])
{
	struct damon_addr_range first_gap = {0}, second_gap = {0};
	VMA_ITERATOR(vmi, mm, 0);
	struct vm_area_struct *vma, *prev = NULL;
	unsigned long start;

	/*
	 * Find the two biggest gaps so that first_gap > second_gap > others.
	 * If this is too slow, it can be optimised to examine the maple
	 * tree gaps.
	 */
	for_each_vma(vmi, vma) {
		unsigned long gap;

		if (!prev) {
			start = vma->vm_start;
			goto next;
		}
		gap = vma->vm_start - prev->vm_end;

		if (gap > sz_range(&first_gap)) {
			second_gap = first_gap;
			first_gap.start = prev->vm_end;
			first_gap.end = vma->vm_start;
		} else if (gap > sz_range(&second_gap)) {
			second_gap.start = prev->vm_end;
			second_gap.end = vma->vm_start;
		}
next:
		prev = vma;
	}

	if (!sz_range(&second_gap) || !sz_range(&first_gap))
		return -EINVAL;

	/* Sort the two biggest gaps by address */
	if (first_gap.start > second_gap.start)
		swap(first_gap, second_gap);

	/* Store the result */
	regions[0].start = ALIGN(start, DAMON_MIN_REGION);
	regions[0].end = ALIGN(first_gap.start, DAMON_MIN_REGION);
	regions[1].start = ALIGN(first_gap.end, DAMON_MIN_REGION);
	regions[1].end = ALIGN(second_gap.start, DAMON_MIN_REGION);
	regions[2].start = ALIGN(second_gap.end, DAMON_MIN_REGION);
	regions[2].end = ALIGN(prev->vm_end, DAMON_MIN_REGION);

	return 0;
}

/*
 * Get the three regions in the given target (task)
 *
 * Returns 0 on success, negative error code otherwise.
 */
static int damon_va_three_regions(struct damon_target *t,
				struct damon_addr_range regions[3])
{
	struct mm_struct *mm;
	int rc;

	mm = damon_get_mm(t);
	if (!mm)
		return -EINVAL;

	mmap_read_lock(mm);
	rc = __damon_va_three_regions(mm, regions);
	mmap_read_unlock(mm);

	mmput(mm);
	return rc;
}

/*
 * Initialize the monitoring target regions for the given target (task)
 *
 * t	the given target
 *
 * Because only a number of small portions of the entire address space
 * is actually mapped to the memory and accessed, monitoring the unmapped
 * regions is wasteful.  That said, because we can deal with small noises,
 * tracking every mapping is not strictly required but could even incur a high
 * overhead if the mapping frequently changes or the number of mappings is
 * high.  The adaptive regions adjustment mechanism will further help to deal
 * with the noise by simply identifying the unmapped areas as a region that
 * has no access.  Moreover, applying the real mappings that would have many
 * unmapped areas inside will make the adaptive mechanism quite complex.  That
 * said, too huge unmapped areas inside the monitoring target should be removed
 * to not take the time for the adaptive mechanism.
 *
 * For the reason, we convert the complex mappings to three distinct regions
 * that cover every mapped area of the address space.  Also the two gaps
 * between the three regions are the two biggest unmapped areas in the given
 * address space.  In detail, this function first identifies the start and the
 * end of the mappings and the two biggest unmapped areas of the address space.
 * Then, it constructs the three regions as below:
 *
 *     [mappings[0]->start, big_two_unmapped_areas[0]->start)
 *     [big_two_unmapped_areas[0]->end, big_two_unmapped_areas[1]->start)
 *     [big_two_unmapped_areas[1]->end, mappings[nr_mappings - 1]->end)
 *
 * As usual memory map of processes is as below, the gap between the heap and
 * the uppermost mmap()-ed region, and the gap between the lowermost mmap()-ed
 * region and the stack will be two biggest unmapped regions.  Because these
 * gaps are exceptionally huge areas in usual address space, excluding these
 * two biggest unmapped regions will be sufficient to make a trade-off.
 *
 *   <heap>
 *   <BIG UNMAPPED REGION 1>
 *   <uppermost mmap()-ed region>
 *   (other mmap()-ed regions and small unmapped regions)
 *   <lowermost mmap()-ed region>
 *   <BIG UNMAPPED REGION 2>
 *   <stack>
 */
static void __damon_va_init_regions(struct damon_ctx *ctx,
				     struct damon_target *t)
{
	struct damon_target *ti;
	struct damon_region *r;
	struct damon_addr_range regions[3];
	unsigned long sz = 0, nr_pieces;
	int i, tidx = 0;

	if (damon_va_three_regions(t, regions)) {
		damon_for_each_target(ti, ctx) {
			if (ti == t)
				break;
			tidx++;
		}
		pr_debug("Failed to get three regions of %dth target\n", tidx);
		return;
	}

	for (i = 0; i < 3; i++)
		sz += regions[i].end - regions[i].start;
	if (ctx->attrs.min_nr_regions)
		sz /= ctx->attrs.min_nr_regions;
	if (sz < DAMON_MIN_REGION)
		sz = DAMON_MIN_REGION;

	/* Set the initial three regions of the target */
	for (i = 0; i < 3; i++) {
		r = damon_new_region(regions[i].start, regions[i].end);
		if (!r) {
			pr_err("%d'th init region creation failed\n", i);
			return;
		}
		damon_add_region(r, t);

		nr_pieces = (regions[i].end - regions[i].start) / sz;
		damon_va_evenly_split_region(t, r, nr_pieces);
	}
}

/* Initialize '->regions_list' of every target (task) */
static void damon_va_init(struct damon_ctx *ctx)
{
	struct damon_target *t;

	damon_for_each_target(t, ctx) {
		/* the user may set the target regions as they want */
		if (!damon_nr_regions(t))
			__damon_va_init_regions(ctx, t);
	}
}

/*
 * Update regions for current memory mappings
 */
static void damon_va_update(struct damon_ctx *ctx)
{
	struct damon_addr_range three_regions[3];
	struct damon_target *t;

	damon_for_each_target(t, ctx) {
		if (damon_va_three_regions(t, three_regions))
			continue;
		damon_set_regions(t, three_regions, 3);
	}
}

static int damon_mkold_pmd_entry(pmd_t *pmd, unsigned long addr,
		unsigned long next, struct mm_walk *walk)
{
	pte_t *pte;
	pmd_t pmde;
	spinlock_t *ptl;

	if (pmd_trans_huge(pmdp_get(pmd))) {
		ptl = pmd_lock(walk->mm, pmd);
		pmde = pmdp_get(pmd);

		if (!pmd_present(pmde)) {
			spin_unlock(ptl);
			return 0;
		}

<<<<<<< HEAD
		if (pmd_trans_huge(*pmd)) {
=======
		if (pmd_trans_huge(pmde)) {
>>>>>>> 98817289
			damon_pmdp_mkold(pmd, walk->vma, addr);
			spin_unlock(ptl);
			return 0;
		}
		spin_unlock(ptl);
	}

	pte = pte_offset_map_lock(walk->mm, pmd, addr, &ptl);
	if (!pte) {
		walk->action = ACTION_AGAIN;
		return 0;
	}
	if (!pte_present(ptep_get(pte)))
		goto out;
	damon_ptep_mkold(pte, walk->vma, addr);
out:
	pte_unmap_unlock(pte, ptl);
	return 0;
}

#ifdef CONFIG_HUGETLB_PAGE
static void damon_hugetlb_mkold(pte_t *pte, struct mm_struct *mm,
				struct vm_area_struct *vma, unsigned long addr)
{
	bool referenced = false;
	pte_t entry = huge_ptep_get(pte);
	struct folio *folio = pfn_folio(pte_pfn(entry));
	unsigned long psize = huge_page_size(hstate_vma(vma));

	folio_get(folio);

	if (pte_young(entry)) {
		referenced = true;
		entry = pte_mkold(entry);
		set_huge_pte_at(mm, addr, pte, entry, psize);
	}

#ifdef CONFIG_MMU_NOTIFIER
	if (mmu_notifier_clear_young(mm, addr,
				     addr + huge_page_size(hstate_vma(vma))))
		referenced = true;
#endif /* CONFIG_MMU_NOTIFIER */

	if (referenced)
		folio_set_young(folio);

	folio_set_idle(folio);
	folio_put(folio);
}

static int damon_mkold_hugetlb_entry(pte_t *pte, unsigned long hmask,
				     unsigned long addr, unsigned long end,
				     struct mm_walk *walk)
{
	struct hstate *h = hstate_vma(walk->vma);
	spinlock_t *ptl;
	pte_t entry;

	ptl = huge_pte_lock(h, walk->mm, pte);
	entry = huge_ptep_get(pte);
	if (!pte_present(entry))
		goto out;

	damon_hugetlb_mkold(pte, walk->mm, walk->vma, addr);

out:
	spin_unlock(ptl);
	return 0;
}
#else
#define damon_mkold_hugetlb_entry NULL
#endif /* CONFIG_HUGETLB_PAGE */

static const struct mm_walk_ops damon_mkold_ops = {
	.pmd_entry = damon_mkold_pmd_entry,
	.hugetlb_entry = damon_mkold_hugetlb_entry,
	.walk_lock = PGWALK_RDLOCK,
};

static void damon_va_mkold(struct mm_struct *mm, unsigned long addr)
{
	mmap_read_lock(mm);
	walk_page_range(mm, addr, addr + 1, &damon_mkold_ops, NULL);
	mmap_read_unlock(mm);
}

/*
 * Functions for the access checking of the regions
 */

static void __damon_va_prepare_access_check(struct mm_struct *mm,
					struct damon_region *r)
{
	r->sampling_addr = damon_rand(r->ar.start, r->ar.end);

	damon_va_mkold(mm, r->sampling_addr);
}

static void damon_va_prepare_access_checks(struct damon_ctx *ctx)
{
	struct damon_target *t;
	struct mm_struct *mm;
	struct damon_region *r;

	damon_for_each_target(t, ctx) {
		mm = damon_get_mm(t);
		if (!mm)
			continue;
		damon_for_each_region(r, t)
			__damon_va_prepare_access_check(mm, r);
		mmput(mm);
	}
}

struct damon_young_walk_private {
	/* size of the folio for the access checked virtual memory address */
	unsigned long *folio_sz;
	bool young;
};

static int damon_young_pmd_entry(pmd_t *pmd, unsigned long addr,
		unsigned long next, struct mm_walk *walk)
{
	pte_t *pte;
	pte_t ptent;
	spinlock_t *ptl;
	struct folio *folio;
	struct damon_young_walk_private *priv = walk->private;

#ifdef CONFIG_TRANSPARENT_HUGEPAGE
	if (pmd_trans_huge(pmdp_get(pmd))) {
		pmd_t pmde;

		ptl = pmd_lock(walk->mm, pmd);
		pmde = pmdp_get(pmd);

		if (!pmd_present(pmde)) {
			spin_unlock(ptl);
			return 0;
		}

		if (!pmd_trans_huge(pmde)) {
			spin_unlock(ptl);
			goto regular_page;
		}
		folio = damon_get_folio(pmd_pfn(pmde));
		if (!folio)
			goto huge_out;
		if (pmd_young(pmde) || !folio_test_idle(folio) ||
					mmu_notifier_test_young(walk->mm,
						addr))
			priv->young = true;
		*priv->folio_sz = HPAGE_PMD_SIZE;
		folio_put(folio);
huge_out:
		spin_unlock(ptl);
		return 0;
	}

regular_page:
#endif	/* CONFIG_TRANSPARENT_HUGEPAGE */

	pte = pte_offset_map_lock(walk->mm, pmd, addr, &ptl);
	if (!pte) {
		walk->action = ACTION_AGAIN;
		return 0;
	}
	ptent = ptep_get(pte);
	if (!pte_present(ptent))
		goto out;
	folio = damon_get_folio(pte_pfn(ptent));
	if (!folio)
		goto out;
	if (pte_young(ptent) || !folio_test_idle(folio) ||
			mmu_notifier_test_young(walk->mm, addr))
		priv->young = true;
	*priv->folio_sz = folio_size(folio);
	folio_put(folio);
out:
	pte_unmap_unlock(pte, ptl);
	return 0;
}

#ifdef CONFIG_HUGETLB_PAGE
static int damon_young_hugetlb_entry(pte_t *pte, unsigned long hmask,
				     unsigned long addr, unsigned long end,
				     struct mm_walk *walk)
{
	struct damon_young_walk_private *priv = walk->private;
	struct hstate *h = hstate_vma(walk->vma);
	struct folio *folio;
	spinlock_t *ptl;
	pte_t entry;

	ptl = huge_pte_lock(h, walk->mm, pte);
	entry = huge_ptep_get(pte);
	if (!pte_present(entry))
		goto out;

	folio = pfn_folio(pte_pfn(entry));
	folio_get(folio);

	if (pte_young(entry) || !folio_test_idle(folio) ||
	    mmu_notifier_test_young(walk->mm, addr))
		priv->young = true;
	*priv->folio_sz = huge_page_size(h);

	folio_put(folio);

out:
	spin_unlock(ptl);
	return 0;
}
#else
#define damon_young_hugetlb_entry NULL
#endif /* CONFIG_HUGETLB_PAGE */

static const struct mm_walk_ops damon_young_ops = {
	.pmd_entry = damon_young_pmd_entry,
	.hugetlb_entry = damon_young_hugetlb_entry,
	.walk_lock = PGWALK_RDLOCK,
};

static bool damon_va_young(struct mm_struct *mm, unsigned long addr,
		unsigned long *folio_sz)
{
	struct damon_young_walk_private arg = {
		.folio_sz = folio_sz,
		.young = false,
	};

	mmap_read_lock(mm);
	walk_page_range(mm, addr, addr + 1, &damon_young_ops, &arg);
	mmap_read_unlock(mm);
	return arg.young;
}

/*
 * Check whether the region was accessed after the last preparation
 *
 * mm	'mm_struct' for the given virtual address space
 * r	the region to be checked
 */
static void __damon_va_check_access(struct mm_struct *mm,
				struct damon_region *r, bool same_target)
{
	static unsigned long last_addr;
	static unsigned long last_folio_sz = PAGE_SIZE;
	static bool last_accessed;

	/* If the region is in the last checked page, reuse the result */
	if (same_target && (ALIGN_DOWN(last_addr, last_folio_sz) ==
				ALIGN_DOWN(r->sampling_addr, last_folio_sz))) {
		if (last_accessed)
			r->nr_accesses++;
		return;
	}

	last_accessed = damon_va_young(mm, r->sampling_addr, &last_folio_sz);
	if (last_accessed)
		r->nr_accesses++;

	last_addr = r->sampling_addr;
}

static unsigned int damon_va_check_accesses(struct damon_ctx *ctx)
{
	struct damon_target *t;
	struct mm_struct *mm;
	struct damon_region *r;
	unsigned int max_nr_accesses = 0;
	bool same_target;

	damon_for_each_target(t, ctx) {
		mm = damon_get_mm(t);
		if (!mm)
			continue;
		same_target = false;
		damon_for_each_region(r, t) {
			__damon_va_check_access(mm, r, same_target);
			max_nr_accesses = max(r->nr_accesses, max_nr_accesses);
			same_target = true;
		}
		mmput(mm);
	}

	return max_nr_accesses;
}

/*
 * Functions for the target validity check and cleanup
 */

static bool damon_va_target_valid(struct damon_target *t)
{
	struct task_struct *task;

	task = damon_get_task_struct(t);
	if (task) {
		put_task_struct(task);
		return true;
	}

	return false;
}

#ifndef CONFIG_ADVISE_SYSCALLS
static unsigned long damos_madvise(struct damon_target *target,
		struct damon_region *r, int behavior)
{
	return 0;
}
#else
static unsigned long damos_madvise(struct damon_target *target,
		struct damon_region *r, int behavior)
{
	struct mm_struct *mm;
	unsigned long start = PAGE_ALIGN(r->ar.start);
	unsigned long len = PAGE_ALIGN(damon_sz_region(r));
	unsigned long applied;

	mm = damon_get_mm(target);
	if (!mm)
		return 0;

	applied = do_madvise(mm, start, len, behavior) ? 0 : len;
	mmput(mm);

	return applied;
}
#endif	/* CONFIG_ADVISE_SYSCALLS */

static unsigned long damon_va_apply_scheme(struct damon_ctx *ctx,
		struct damon_target *t, struct damon_region *r,
		struct damos *scheme)
{
	int madv_action;

	switch (scheme->action) {
	case DAMOS_WILLNEED:
		madv_action = MADV_WILLNEED;
		break;
	case DAMOS_COLD:
		madv_action = MADV_COLD;
		break;
	case DAMOS_PAGEOUT:
		madv_action = MADV_PAGEOUT;
		break;
	case DAMOS_HUGEPAGE:
		madv_action = MADV_HUGEPAGE;
		break;
	case DAMOS_NOHUGEPAGE:
		madv_action = MADV_NOHUGEPAGE;
		break;
	case DAMOS_STAT:
		return 0;
	default:
		/*
		 * DAMOS actions that are not yet supported by 'vaddr'.
		 */
		return 0;
	}

	return damos_madvise(t, r, madv_action);
}

static int damon_va_scheme_score(struct damon_ctx *context,
		struct damon_target *t, struct damon_region *r,
		struct damos *scheme)
{

	switch (scheme->action) {
	case DAMOS_PAGEOUT:
		return damon_cold_score(context, r, scheme);
	default:
		break;
	}

	return DAMOS_MAX_SCORE;
}

static int __init damon_va_initcall(void)
{
	struct damon_operations ops = {
		.id = DAMON_OPS_VADDR,
		.init = damon_va_init,
		.update = damon_va_update,
		.prepare_access_checks = damon_va_prepare_access_checks,
		.check_accesses = damon_va_check_accesses,
		.reset_aggregated = NULL,
		.target_valid = damon_va_target_valid,
		.cleanup = NULL,
		.apply_scheme = damon_va_apply_scheme,
		.get_scheme_score = damon_va_scheme_score,
	};
	/* ops for fixed virtual address ranges */
	struct damon_operations ops_fvaddr = ops;
	int err;

	/* Don't set the monitoring target regions for the entire mapping */
	ops_fvaddr.id = DAMON_OPS_FVADDR;
	ops_fvaddr.init = NULL;
	ops_fvaddr.update = NULL;

	err = damon_register_ops(&ops);
	if (err)
		return err;
	return damon_register_ops(&ops_fvaddr);
};

subsys_initcall(damon_va_initcall);

#include "vaddr-test.h"<|MERGE_RESOLUTION|>--- conflicted
+++ resolved
@@ -313,11 +313,7 @@
 			return 0;
 		}
 
-<<<<<<< HEAD
-		if (pmd_trans_huge(*pmd)) {
-=======
 		if (pmd_trans_huge(pmde)) {
->>>>>>> 98817289
 			damon_pmdp_mkold(pmd, walk->vma, addr);
 			spin_unlock(ptl);
 			return 0;
