// SPDX-License-Identifier: GPL-2.0
/*
 * Data Access Monitor
 *
 * Author: SeongJae Park <sjpark@amazon.de>
 */

#define pr_fmt(fmt) "damon: " fmt

#include <linux/damon.h>
#include <linux/delay.h>
#include <linux/kthread.h>
#include <linux/mm.h>
#include <linux/slab.h>
#include <linux/string.h>

#define CREATE_TRACE_POINTS
#include <trace/events/damon.h>

#ifdef CONFIG_DAMON_KUNIT_TEST
#undef DAMON_MIN_REGION
#define DAMON_MIN_REGION 1
#endif

static DEFINE_MUTEX(damon_lock);
static int nr_running_ctxs;
static bool running_exclusive_ctxs;

static DEFINE_MUTEX(damon_ops_lock);
static struct damon_operations damon_registered_ops[NR_DAMON_OPS];

static struct kmem_cache *damon_region_cache __ro_after_init;

/* Should be called under damon_ops_lock with id smaller than NR_DAMON_OPS */
static bool __damon_is_registered_ops(enum damon_ops_id id)
{
	struct damon_operations empty_ops = {};

	if (!memcmp(&empty_ops, &damon_registered_ops[id], sizeof(empty_ops)))
		return false;
	return true;
}

/**
 * damon_is_registered_ops() - Check if a given damon_operations is registered.
 * @id:	Id of the damon_operations to check if registered.
 *
 * Return: true if the ops is set, false otherwise.
 */
bool damon_is_registered_ops(enum damon_ops_id id)
{
	bool registered;

	if (id >= NR_DAMON_OPS)
		return false;
	mutex_lock(&damon_ops_lock);
	registered = __damon_is_registered_ops(id);
	mutex_unlock(&damon_ops_lock);
	return registered;
}

/**
 * damon_register_ops() - Register a monitoring operations set to DAMON.
 * @ops:	monitoring operations set to register.
 *
 * This function registers a monitoring operations set of valid &struct
 * damon_operations->id so that others can find and use them later.
 *
 * Return: 0 on success, negative error code otherwise.
 */
int damon_register_ops(struct damon_operations *ops)
{
	int err = 0;

	if (ops->id >= NR_DAMON_OPS)
		return -EINVAL;
	mutex_lock(&damon_ops_lock);
	/* Fail for already registered ops */
	if (__damon_is_registered_ops(ops->id)) {
		err = -EINVAL;
		goto out;
	}
	damon_registered_ops[ops->id] = *ops;
out:
	mutex_unlock(&damon_ops_lock);
	return err;
}

/**
 * damon_select_ops() - Select a monitoring operations to use with the context.
 * @ctx:	monitoring context to use the operations.
 * @id:		id of the registered monitoring operations to select.
 *
 * This function finds registered monitoring operations set of @id and make
 * @ctx to use it.
 *
 * Return: 0 on success, negative error code otherwise.
 */
int damon_select_ops(struct damon_ctx *ctx, enum damon_ops_id id)
{
	int err = 0;

	if (id >= NR_DAMON_OPS)
		return -EINVAL;

	mutex_lock(&damon_ops_lock);
	if (!__damon_is_registered_ops(id))
		err = -EINVAL;
	else
		ctx->ops = damon_registered_ops[id];
	mutex_unlock(&damon_ops_lock);
	return err;
}

/*
 * Construct a damon_region struct
 *
 * Returns the pointer to the new struct if success, or NULL otherwise
 */
struct damon_region *damon_new_region(unsigned long start, unsigned long end)
{
	struct damon_region *region;

	region = kmem_cache_alloc(damon_region_cache, GFP_KERNEL);
	if (!region)
		return NULL;

	region->ar.start = start;
	region->ar.end = end;
	region->nr_accesses = 0;
	INIT_LIST_HEAD(&region->list);

	region->age = 0;
	region->last_nr_accesses = 0;

	return region;
}

void damon_add_region(struct damon_region *r, struct damon_target *t)
{
	list_add_tail(&r->list, &t->regions_list);
	t->nr_regions++;
}

static void damon_del_region(struct damon_region *r, struct damon_target *t)
{
	list_del(&r->list);
	t->nr_regions--;
}

static void damon_free_region(struct damon_region *r)
{
	kmem_cache_free(damon_region_cache, r);
}

void damon_destroy_region(struct damon_region *r, struct damon_target *t)
{
	damon_del_region(r, t);
	damon_free_region(r);
}

/*
 * Check whether a region is intersecting an address range
 *
 * Returns true if it is.
 */
static bool damon_intersect(struct damon_region *r,
		struct damon_addr_range *re)
{
	return !(r->ar.end <= re->start || re->end <= r->ar.start);
}

/*
 * Fill holes in regions with new regions.
 */
static int damon_fill_regions_holes(struct damon_region *first,
		struct damon_region *last, struct damon_target *t)
{
	struct damon_region *r = first;

	damon_for_each_region_from(r, t) {
		struct damon_region *next, *newr;

		if (r == last)
			break;
		next = damon_next_region(r);
		if (r->ar.end != next->ar.start) {
			newr = damon_new_region(r->ar.end, next->ar.start);
			if (!newr)
				return -ENOMEM;
			damon_insert_region(newr, r, next, t);
		}
	}
	return 0;
}

/*
 * damon_set_regions() - Set regions of a target for given address ranges.
 * @t:		the given target.
 * @ranges:	array of new monitoring target ranges.
 * @nr_ranges:	length of @ranges.
 *
 * This function adds new regions to, or modify existing regions of a
 * monitoring target to fit in specific ranges.
 *
 * Return: 0 if success, or negative error code otherwise.
 */
int damon_set_regions(struct damon_target *t, struct damon_addr_range *ranges,
		unsigned int nr_ranges)
{
	struct damon_region *r, *next;
	unsigned int i;
	int err;

	/* Remove regions which are not in the new ranges */
	damon_for_each_region_safe(r, next, t) {
		for (i = 0; i < nr_ranges; i++) {
			if (damon_intersect(r, &ranges[i]))
				break;
		}
		if (i == nr_ranges)
			damon_destroy_region(r, t);
	}

	r = damon_first_region(t);
	/* Add new regions or resize existing regions to fit in the ranges */
	for (i = 0; i < nr_ranges; i++) {
		struct damon_region *first = NULL, *last, *newr;
		struct damon_addr_range *range;

		range = &ranges[i];
		/* Get the first/last regions intersecting with the range */
		damon_for_each_region_from(r, t) {
			if (damon_intersect(r, range)) {
				if (!first)
					first = r;
				last = r;
			}
			if (r->ar.start >= range->end)
				break;
		}
		if (!first) {
			/* no region intersects with this range */
			newr = damon_new_region(
					ALIGN_DOWN(range->start,
						DAMON_MIN_REGION),
					ALIGN(range->end, DAMON_MIN_REGION));
			if (!newr)
				return -ENOMEM;
			damon_insert_region(newr, damon_prev_region(r), r, t);
		} else {
			/* resize intersecting regions to fit in this range */
			first->ar.start = ALIGN_DOWN(range->start,
					DAMON_MIN_REGION);
			last->ar.end = ALIGN(range->end, DAMON_MIN_REGION);

			/* fill possible holes in the range */
			err = damon_fill_regions_holes(first, last, t);
			if (err)
				return err;
		}
	}
	return 0;
}

struct damos_filter *damos_new_filter(enum damos_filter_type type,
		bool matching)
{
	struct damos_filter *filter;

	filter = kmalloc(sizeof(*filter), GFP_KERNEL);
	if (!filter)
		return NULL;
	filter->type = type;
	filter->matching = matching;
	INIT_LIST_HEAD(&filter->list);
	return filter;
}

void damos_add_filter(struct damos *s, struct damos_filter *f)
{
	list_add_tail(&f->list, &s->filters);
}

static void damos_del_filter(struct damos_filter *f)
{
	list_del(&f->list);
}

static void damos_free_filter(struct damos_filter *f)
{
	kfree(f);
}

void damos_destroy_filter(struct damos_filter *f)
{
	damos_del_filter(f);
	damos_free_filter(f);
}

/* initialize private fields of damos_quota and return the pointer */
static struct damos_quota *damos_quota_init_priv(struct damos_quota *quota)
{
	quota->total_charged_sz = 0;
	quota->total_charged_ns = 0;
	quota->esz = 0;
	quota->charged_sz = 0;
	quota->charged_from = 0;
	quota->charge_target_from = NULL;
	quota->charge_addr_from = 0;
	return quota;
}

struct damos *damon_new_scheme(struct damos_access_pattern *pattern,
			enum damos_action action, struct damos_quota *quota,
			struct damos_watermarks *wmarks)
{
	struct damos *scheme;

	scheme = kmalloc(sizeof(*scheme), GFP_KERNEL);
	if (!scheme)
		return NULL;
	scheme->pattern = *pattern;
	scheme->action = action;
	INIT_LIST_HEAD(&scheme->filters);
	scheme->stat = (struct damos_stat){};
	INIT_LIST_HEAD(&scheme->list);

	scheme->quota = *(damos_quota_init_priv(quota));

	scheme->wmarks = *wmarks;
	scheme->wmarks.activated = true;

	return scheme;
}

void damon_add_scheme(struct damon_ctx *ctx, struct damos *s)
{
	list_add_tail(&s->list, &ctx->schemes);
}

static void damon_del_scheme(struct damos *s)
{
	list_del(&s->list);
}

static void damon_free_scheme(struct damos *s)
{
	kfree(s);
}

void damon_destroy_scheme(struct damos *s)
{
	struct damos_filter *f, *next;

	damos_for_each_filter_safe(f, next, s)
		damos_destroy_filter(f);
	damon_del_scheme(s);
	damon_free_scheme(s);
}

/*
 * Construct a damon_target struct
 *
 * Returns the pointer to the new struct if success, or NULL otherwise
 */
struct damon_target *damon_new_target(void)
{
	struct damon_target *t;

	t = kmalloc(sizeof(*t), GFP_KERNEL);
	if (!t)
		return NULL;

	t->pid = NULL;
	t->nr_regions = 0;
	INIT_LIST_HEAD(&t->regions_list);
	INIT_LIST_HEAD(&t->list);

	return t;
}

void damon_add_target(struct damon_ctx *ctx, struct damon_target *t)
{
	list_add_tail(&t->list, &ctx->adaptive_targets);
}

bool damon_targets_empty(struct damon_ctx *ctx)
{
	return list_empty(&ctx->adaptive_targets);
}

static void damon_del_target(struct damon_target *t)
{
	list_del(&t->list);
}

void damon_free_target(struct damon_target *t)
{
	struct damon_region *r, *next;

	damon_for_each_region_safe(r, next, t)
		damon_free_region(r);
	kfree(t);
}

void damon_destroy_target(struct damon_target *t)
{
	damon_del_target(t);
	damon_free_target(t);
}

unsigned int damon_nr_regions(struct damon_target *t)
{
	return t->nr_regions;
}

struct damon_ctx *damon_new_ctx(void)
{
	struct damon_ctx *ctx;

	ctx = kzalloc(sizeof(*ctx), GFP_KERNEL);
	if (!ctx)
		return NULL;

	init_completion(&ctx->kdamond_started);

	ctx->attrs.sample_interval = 5 * 1000;
	ctx->attrs.aggr_interval = 100 * 1000;
	ctx->attrs.ops_update_interval = 60 * 1000 * 1000;

	ctx->passed_sample_intervals = 0;
	/* These will be set from kdamond_init_intervals_sis() */
	ctx->next_aggregation_sis = 0;
	ctx->next_ops_update_sis = 0;

	mutex_init(&ctx->kdamond_lock);

	ctx->attrs.min_nr_regions = 10;
	ctx->attrs.max_nr_regions = 1000;

	INIT_LIST_HEAD(&ctx->adaptive_targets);
	INIT_LIST_HEAD(&ctx->schemes);

	return ctx;
}

static void damon_destroy_targets(struct damon_ctx *ctx)
{
	struct damon_target *t, *next_t;

	if (ctx->ops.cleanup) {
		ctx->ops.cleanup(ctx);
		return;
	}

	damon_for_each_target_safe(t, next_t, ctx)
		damon_destroy_target(t);
}

void damon_destroy_ctx(struct damon_ctx *ctx)
{
	struct damos *s, *next_s;

	damon_destroy_targets(ctx);

	damon_for_each_scheme_safe(s, next_s, ctx)
		damon_destroy_scheme(s);

	kfree(ctx);
}

static unsigned int damon_age_for_new_attrs(unsigned int age,
		struct damon_attrs *old_attrs, struct damon_attrs *new_attrs)
{
	return age * old_attrs->aggr_interval / new_attrs->aggr_interval;
}

/* convert access ratio in bp (per 10,000) to nr_accesses */
static unsigned int damon_accesses_bp_to_nr_accesses(
		unsigned int accesses_bp, struct damon_attrs *attrs)
{
	return accesses_bp * damon_max_nr_accesses(attrs) / 10000;
}

/* convert nr_accesses to access ratio in bp (per 10,000) */
static unsigned int damon_nr_accesses_to_accesses_bp(
		unsigned int nr_accesses, struct damon_attrs *attrs)
{
	return nr_accesses * 10000 / damon_max_nr_accesses(attrs);
}

static unsigned int damon_nr_accesses_for_new_attrs(unsigned int nr_accesses,
		struct damon_attrs *old_attrs, struct damon_attrs *new_attrs)
{
	return damon_accesses_bp_to_nr_accesses(
			damon_nr_accesses_to_accesses_bp(
				nr_accesses, old_attrs),
			new_attrs);
}

static void damon_update_monitoring_result(struct damon_region *r,
		struct damon_attrs *old_attrs, struct damon_attrs *new_attrs)
{
	r->nr_accesses = damon_nr_accesses_for_new_attrs(r->nr_accesses,
			old_attrs, new_attrs);
	r->age = damon_age_for_new_attrs(r->age, old_attrs, new_attrs);
}

/*
 * region->nr_accesses is the number of sampling intervals in the last
 * aggregation interval that access to the region has found, and region->age is
 * the number of aggregation intervals that its access pattern has maintained.
 * For the reason, the real meaning of the two fields depend on current
 * sampling interval and aggregation interval.  This function updates
 * ->nr_accesses and ->age of given damon_ctx's regions for new damon_attrs.
 */
static void damon_update_monitoring_results(struct damon_ctx *ctx,
		struct damon_attrs *new_attrs)
{
	struct damon_attrs *old_attrs = &ctx->attrs;
	struct damon_target *t;
	struct damon_region *r;

	/* if any interval is zero, simply forgive conversion */
	if (!old_attrs->sample_interval || !old_attrs->aggr_interval ||
			!new_attrs->sample_interval ||
			!new_attrs->aggr_interval)
		return;

	damon_for_each_target(t, ctx)
		damon_for_each_region(r, t)
			damon_update_monitoring_result(
					r, old_attrs, new_attrs);
}

/**
 * damon_set_attrs() - Set attributes for the monitoring.
 * @ctx:		monitoring context
 * @attrs:		monitoring attributes
 *
 * This function should not be called while the kdamond is running.
 * Every time interval is in micro-seconds.
 *
 * Return: 0 on success, negative error code otherwise.
 */
int damon_set_attrs(struct damon_ctx *ctx, struct damon_attrs *attrs)
{
	unsigned long sample_interval = attrs->sample_interval ?
		attrs->sample_interval : 1;

	if (attrs->min_nr_regions < 3)
		return -EINVAL;
	if (attrs->min_nr_regions > attrs->max_nr_regions)
		return -EINVAL;
	if (attrs->sample_interval > attrs->aggr_interval)
		return -EINVAL;

	ctx->next_aggregation_sis = ctx->passed_sample_intervals +
		attrs->aggr_interval / sample_interval;
	ctx->next_ops_update_sis = ctx->passed_sample_intervals +
		attrs->ops_update_interval / sample_interval;

	damon_update_monitoring_results(ctx, attrs);
	ctx->attrs = *attrs;
	return 0;
}

/**
 * damon_set_schemes() - Set data access monitoring based operation schemes.
 * @ctx:	monitoring context
 * @schemes:	array of the schemes
 * @nr_schemes:	number of entries in @schemes
 *
 * This function should not be called while the kdamond of the context is
 * running.
 */
void damon_set_schemes(struct damon_ctx *ctx, struct damos **schemes,
			ssize_t nr_schemes)
{
	struct damos *s, *next;
	ssize_t i;

	damon_for_each_scheme_safe(s, next, ctx)
		damon_destroy_scheme(s);
	for (i = 0; i < nr_schemes; i++)
		damon_add_scheme(ctx, schemes[i]);
}

/**
 * damon_nr_running_ctxs() - Return number of currently running contexts.
 */
int damon_nr_running_ctxs(void)
{
	int nr_ctxs;

	mutex_lock(&damon_lock);
	nr_ctxs = nr_running_ctxs;
	mutex_unlock(&damon_lock);

	return nr_ctxs;
}

/* Returns the size upper limit for each monitoring region */
static unsigned long damon_region_sz_limit(struct damon_ctx *ctx)
{
	struct damon_target *t;
	struct damon_region *r;
	unsigned long sz = 0;

	damon_for_each_target(t, ctx) {
		damon_for_each_region(r, t)
			sz += damon_sz_region(r);
	}

	if (ctx->attrs.min_nr_regions)
		sz /= ctx->attrs.min_nr_regions;
	if (sz < DAMON_MIN_REGION)
		sz = DAMON_MIN_REGION;

	return sz;
}

static int kdamond_fn(void *data);

/*
 * __damon_start() - Starts monitoring with given context.
 * @ctx:	monitoring context
 *
 * This function should be called while damon_lock is hold.
 *
 * Return: 0 on success, negative error code otherwise.
 */
static int __damon_start(struct damon_ctx *ctx)
{
	int err = -EBUSY;

	mutex_lock(&ctx->kdamond_lock);
	if (!ctx->kdamond) {
		err = 0;
		reinit_completion(&ctx->kdamond_started);
		ctx->kdamond = kthread_run(kdamond_fn, ctx, "kdamond.%d",
				nr_running_ctxs);
		if (IS_ERR(ctx->kdamond)) {
			err = PTR_ERR(ctx->kdamond);
			ctx->kdamond = NULL;
		} else {
			wait_for_completion(&ctx->kdamond_started);
		}
	}
	mutex_unlock(&ctx->kdamond_lock);

	return err;
}

/**
 * damon_start() - Starts the monitorings for a given group of contexts.
 * @ctxs:	an array of the pointers for contexts to start monitoring
 * @nr_ctxs:	size of @ctxs
 * @exclusive:	exclusiveness of this contexts group
 *
 * This function starts a group of monitoring threads for a group of monitoring
 * contexts.  One thread per each context is created and run in parallel.  The
 * caller should handle synchronization between the threads by itself.  If
 * @exclusive is true and a group of threads that created by other
 * 'damon_start()' call is currently running, this function does nothing but
 * returns -EBUSY.
 *
 * Return: 0 on success, negative error code otherwise.
 */
int damon_start(struct damon_ctx **ctxs, int nr_ctxs, bool exclusive)
{
	int i;
	int err = 0;

	mutex_lock(&damon_lock);
	if ((exclusive && nr_running_ctxs) ||
			(!exclusive && running_exclusive_ctxs)) {
		mutex_unlock(&damon_lock);
		return -EBUSY;
	}

	for (i = 0; i < nr_ctxs; i++) {
		err = __damon_start(ctxs[i]);
		if (err)
			break;
		nr_running_ctxs++;
	}
	if (exclusive && nr_running_ctxs)
		running_exclusive_ctxs = true;
	mutex_unlock(&damon_lock);

	return err;
}

/*
 * __damon_stop() - Stops monitoring of a given context.
 * @ctx:	monitoring context
 *
 * Return: 0 on success, negative error code otherwise.
 */
static int __damon_stop(struct damon_ctx *ctx)
{
	struct task_struct *tsk;

	mutex_lock(&ctx->kdamond_lock);
	tsk = ctx->kdamond;
	if (tsk) {
		get_task_struct(tsk);
		mutex_unlock(&ctx->kdamond_lock);
		kthread_stop(tsk);
		put_task_struct(tsk);
		return 0;
	}
	mutex_unlock(&ctx->kdamond_lock);

	return -EPERM;
}

/**
 * damon_stop() - Stops the monitorings for a given group of contexts.
 * @ctxs:	an array of the pointers for contexts to stop monitoring
 * @nr_ctxs:	size of @ctxs
 *
 * Return: 0 on success, negative error code otherwise.
 */
int damon_stop(struct damon_ctx **ctxs, int nr_ctxs)
{
	int i, err = 0;

	for (i = 0; i < nr_ctxs; i++) {
		/* nr_running_ctxs is decremented in kdamond_fn */
		err = __damon_stop(ctxs[i]);
		if (err)
			break;
	}
	return err;
}

/*
 * Reset the aggregated monitoring results ('nr_accesses' of each region).
 */
static void kdamond_reset_aggregated(struct damon_ctx *c)
{
	struct damon_target *t;
	unsigned int ti = 0;	/* target's index */

	damon_for_each_target(t, c) {
		struct damon_region *r;

		damon_for_each_region(r, t) {
			trace_damon_aggregated(t, ti, r, damon_nr_regions(t));
			r->last_nr_accesses = r->nr_accesses;
			r->nr_accesses = 0;
		}
		ti++;
	}
}

static void damon_split_region_at(struct damon_target *t,
				  struct damon_region *r, unsigned long sz_r);

static bool __damos_valid_target(struct damon_region *r, struct damos *s)
{
	unsigned long sz;

	sz = damon_sz_region(r);
	return s->pattern.min_sz_region <= sz &&
		sz <= s->pattern.max_sz_region &&
		s->pattern.min_nr_accesses <= r->nr_accesses &&
		r->nr_accesses <= s->pattern.max_nr_accesses &&
		s->pattern.min_age_region <= r->age &&
		r->age <= s->pattern.max_age_region;
}

static bool damos_valid_target(struct damon_ctx *c, struct damon_target *t,
		struct damon_region *r, struct damos *s)
{
	bool ret = __damos_valid_target(r, s);

	if (!ret || !s->quota.esz || !c->ops.get_scheme_score)
		return ret;

	return c->ops.get_scheme_score(c, t, r, s) >= s->quota.min_score;
}

/*
 * damos_skip_charged_region() - Check if the given region or starting part of
 * it is already charged for the DAMOS quota.
 * @t:	The target of the region.
 * @rp:	The pointer to the region.
 * @s:	The scheme to be applied.
 *
 * If a quota of a scheme has exceeded in a quota charge window, the scheme's
 * action would applied to only a part of the target access pattern fulfilling
 * regions.  To avoid applying the scheme action to only already applied
 * regions, DAMON skips applying the scheme action to the regions that charged
 * in the previous charge window.
 *
 * This function checks if a given region should be skipped or not for the
 * reason.  If only the starting part of the region has previously charged,
 * this function splits the region into two so that the second one covers the
 * area that not charged in the previous charge widnow and saves the second
 * region in *rp and returns false, so that the caller can apply DAMON action
 * to the second one.
 *
 * Return: true if the region should be entirely skipped, false otherwise.
 */
static bool damos_skip_charged_region(struct damon_target *t,
		struct damon_region **rp, struct damos *s)
{
	struct damon_region *r = *rp;
	struct damos_quota *quota = &s->quota;
	unsigned long sz_to_skip;

	/* Skip previously charged regions */
	if (quota->charge_target_from) {
		if (t != quota->charge_target_from)
			return true;
		if (r == damon_last_region(t)) {
			quota->charge_target_from = NULL;
			quota->charge_addr_from = 0;
			return true;
		}
		if (quota->charge_addr_from &&
				r->ar.end <= quota->charge_addr_from)
			return true;

		if (quota->charge_addr_from && r->ar.start <
				quota->charge_addr_from) {
			sz_to_skip = ALIGN_DOWN(quota->charge_addr_from -
					r->ar.start, DAMON_MIN_REGION);
			if (!sz_to_skip) {
				if (damon_sz_region(r) <= DAMON_MIN_REGION)
					return true;
				sz_to_skip = DAMON_MIN_REGION;
			}
			damon_split_region_at(t, r, sz_to_skip);
			r = damon_next_region(r);
			*rp = r;
		}
		quota->charge_target_from = NULL;
		quota->charge_addr_from = 0;
	}
	return false;
}

static void damos_update_stat(struct damos *s,
		unsigned long sz_tried, unsigned long sz_applied)
{
	s->stat.nr_tried++;
	s->stat.sz_tried += sz_tried;
	if (sz_applied)
		s->stat.nr_applied++;
	s->stat.sz_applied += sz_applied;
}

static bool __damos_filter_out(struct damon_ctx *ctx, struct damon_target *t,
		struct damon_region *r, struct damos_filter *filter)
{
	bool matched = false;
	struct damon_target *ti;
	int target_idx = 0;
	unsigned long start, end;

	switch (filter->type) {
	case DAMOS_FILTER_TYPE_TARGET:
		damon_for_each_target(ti, ctx) {
			if (ti == t)
				break;
			target_idx++;
		}
		matched = target_idx == filter->target_idx;
		break;
	case DAMOS_FILTER_TYPE_ADDR:
		start = ALIGN_DOWN(filter->addr_range.start, DAMON_MIN_REGION);
		end = ALIGN_DOWN(filter->addr_range.end, DAMON_MIN_REGION);

		/* inside the range */
		if (start <= r->ar.start && r->ar.end <= end) {
			matched = true;
			break;
		}
		/* outside of the range */
		if (r->ar.end <= start || end <= r->ar.start) {
			matched = false;
			break;
		}
		/* start before the range and overlap */
		if (r->ar.start < start) {
			damon_split_region_at(t, r, start - r->ar.start);
			matched = false;
			break;
		}
		/* start inside the range */
		damon_split_region_at(t, r, end - r->ar.start);
		matched = true;
		break;
	default:
		return false;
	}

	return matched == filter->matching;
}

static bool damos_filter_out(struct damon_ctx *ctx, struct damon_target *t,
		struct damon_region *r, struct damos *s)
{
	struct damos_filter *filter;

	damos_for_each_filter(filter, s) {
		if (__damos_filter_out(ctx, t, r, filter))
			return true;
	}
	return false;
}

static void damos_apply_scheme(struct damon_ctx *c, struct damon_target *t,
		struct damon_region *r, struct damos *s)
{
	struct damos_quota *quota = &s->quota;
	unsigned long sz = damon_sz_region(r);
	struct timespec64 begin, end;
	unsigned long sz_applied = 0;
	int err = 0;

	if (c->ops.apply_scheme) {
		if (quota->esz && quota->charged_sz + sz > quota->esz) {
			sz = ALIGN_DOWN(quota->esz - quota->charged_sz,
					DAMON_MIN_REGION);
			if (!sz)
				goto update_stat;
			damon_split_region_at(t, r, sz);
		}
		if (damos_filter_out(c, t, r, s))
			return;
		ktime_get_coarse_ts64(&begin);
		if (c->callback.before_damos_apply)
			err = c->callback.before_damos_apply(c, t, r, s);
		if (!err)
			sz_applied = c->ops.apply_scheme(c, t, r, s);
		ktime_get_coarse_ts64(&end);
		quota->total_charged_ns += timespec64_to_ns(&end) -
			timespec64_to_ns(&begin);
		quota->charged_sz += sz;
		if (quota->esz && quota->charged_sz >= quota->esz) {
			quota->charge_target_from = t;
			quota->charge_addr_from = r->ar.end + 1;
		}
	}
	if (s->action != DAMOS_STAT)
		r->age = 0;

update_stat:
	damos_update_stat(s, sz, sz_applied);
}

static void damon_do_apply_schemes(struct damon_ctx *c,
				   struct damon_target *t,
				   struct damon_region *r)
{
	struct damos *s;

	damon_for_each_scheme(s, c) {
		struct damos_quota *quota = &s->quota;

		if (!s->wmarks.activated)
			continue;

		/* Check the quota */
		if (quota->esz && quota->charged_sz >= quota->esz)
			continue;

		if (damos_skip_charged_region(t, &r, s))
			continue;

		if (!damos_valid_target(c, t, r, s))
			continue;

		damos_apply_scheme(c, t, r, s);
	}
}

/* Shouldn't be called if quota->ms and quota->sz are zero */
static void damos_set_effective_quota(struct damos_quota *quota)
{
	unsigned long throughput;
	unsigned long esz;

	if (!quota->ms) {
		quota->esz = quota->sz;
		return;
	}

	if (quota->total_charged_ns)
		throughput = quota->total_charged_sz * 1000000 /
			quota->total_charged_ns;
	else
		throughput = PAGE_SIZE * 1024;
	esz = throughput * quota->ms;

	if (quota->sz && quota->sz < esz)
		esz = quota->sz;
	quota->esz = esz;
}

static void damos_adjust_quota(struct damon_ctx *c, struct damos *s)
{
	struct damos_quota *quota = &s->quota;
	struct damon_target *t;
	struct damon_region *r;
	unsigned long cumulated_sz;
	unsigned int score, max_score = 0;

	if (!quota->ms && !quota->sz)
		return;

	/* New charge window starts */
	if (time_after_eq(jiffies, quota->charged_from +
				msecs_to_jiffies(quota->reset_interval))) {
		if (quota->esz && quota->charged_sz >= quota->esz)
			s->stat.qt_exceeds++;
		quota->total_charged_sz += quota->charged_sz;
		quota->charged_from = jiffies;
		quota->charged_sz = 0;
		damos_set_effective_quota(quota);
	}

	if (!c->ops.get_scheme_score)
		return;

	/* Fill up the score histogram */
	memset(quota->histogram, 0, sizeof(quota->histogram));
	damon_for_each_target(t, c) {
		damon_for_each_region(r, t) {
			if (!__damos_valid_target(r, s))
				continue;
			score = c->ops.get_scheme_score(c, t, r, s);
			quota->histogram[score] += damon_sz_region(r);
			if (score > max_score)
				max_score = score;
		}
	}

	/* Set the min score limit */
	for (cumulated_sz = 0, score = max_score; ; score--) {
		cumulated_sz += quota->histogram[score];
		if (cumulated_sz >= quota->esz || !score)
			break;
	}
	quota->min_score = score;
}

static void kdamond_apply_schemes(struct damon_ctx *c)
{
	struct damon_target *t;
	struct damon_region *r, *next_r;
	struct damos *s;

	damon_for_each_scheme(s, c) {
		if (!s->wmarks.activated)
			continue;

		damos_adjust_quota(c, s);
	}

	damon_for_each_target(t, c) {
		damon_for_each_region_safe(r, next_r, t)
			damon_do_apply_schemes(c, t, r);
	}
}

/*
 * Merge two adjacent regions into one region
 */
static void damon_merge_two_regions(struct damon_target *t,
		struct damon_region *l, struct damon_region *r)
{
	unsigned long sz_l = damon_sz_region(l), sz_r = damon_sz_region(r);

	l->nr_accesses = (l->nr_accesses * sz_l + r->nr_accesses * sz_r) /
			(sz_l + sz_r);
	l->age = (l->age * sz_l + r->age * sz_r) / (sz_l + sz_r);
	l->ar.end = r->ar.end;
	damon_destroy_region(r, t);
}

/*
 * Merge adjacent regions having similar access frequencies
 *
 * t		target affected by this merge operation
 * thres	'->nr_accesses' diff threshold for the merge
 * sz_limit	size upper limit of each region
 */
static void damon_merge_regions_of(struct damon_target *t, unsigned int thres,
				   unsigned long sz_limit)
{
	struct damon_region *r, *prev = NULL, *next;

	damon_for_each_region_safe(r, next, t) {
		if (abs(r->nr_accesses - r->last_nr_accesses) > thres)
			r->age = 0;
		else
			r->age++;

		if (prev && prev->ar.end == r->ar.start &&
		    abs(prev->nr_accesses - r->nr_accesses) <= thres &&
		    damon_sz_region(prev) + damon_sz_region(r) <= sz_limit)
			damon_merge_two_regions(t, prev, r);
		else
			prev = r;
	}
}

/*
 * Merge adjacent regions having similar access frequencies
 *
 * threshold	'->nr_accesses' diff threshold for the merge
 * sz_limit	size upper limit of each region
 *
 * This function merges monitoring target regions which are adjacent and their
 * access frequencies are similar.  This is for minimizing the monitoring
 * overhead under the dynamically changeable access pattern.  If a merge was
 * unnecessarily made, later 'kdamond_split_regions()' will revert it.
 */
static void kdamond_merge_regions(struct damon_ctx *c, unsigned int threshold,
				  unsigned long sz_limit)
{
	struct damon_target *t;

	damon_for_each_target(t, c)
		damon_merge_regions_of(t, threshold, sz_limit);
}

/*
 * Split a region in two
 *
 * r		the region to be split
 * sz_r		size of the first sub-region that will be made
 */
static void damon_split_region_at(struct damon_target *t,
				  struct damon_region *r, unsigned long sz_r)
{
	struct damon_region *new;

	new = damon_new_region(r->ar.start + sz_r, r->ar.end);
	if (!new)
		return;

	r->ar.end = new->ar.start;

	new->age = r->age;
	new->last_nr_accesses = r->last_nr_accesses;

	damon_insert_region(new, r, damon_next_region(r), t);
}

/* Split every region in the given target into 'nr_subs' regions */
static void damon_split_regions_of(struct damon_target *t, int nr_subs)
{
	struct damon_region *r, *next;
	unsigned long sz_region, sz_sub = 0;
	int i;

	damon_for_each_region_safe(r, next, t) {
		sz_region = damon_sz_region(r);

		for (i = 0; i < nr_subs - 1 &&
				sz_region > 2 * DAMON_MIN_REGION; i++) {
			/*
			 * Randomly select size of left sub-region to be at
			 * least 10 percent and at most 90% of original region
			 */
			sz_sub = ALIGN_DOWN(damon_rand(1, 10) *
					sz_region / 10, DAMON_MIN_REGION);
			/* Do not allow blank region */
			if (sz_sub == 0 || sz_sub >= sz_region)
				continue;

			damon_split_region_at(t, r, sz_sub);
			sz_region = sz_sub;
		}
	}
}

/*
 * Split every target region into randomly-sized small regions
 *
 * This function splits every target region into random-sized small regions if
 * current total number of the regions is equal or smaller than half of the
 * user-specified maximum number of regions.  This is for maximizing the
 * monitoring accuracy under the dynamically changeable access patterns.  If a
 * split was unnecessarily made, later 'kdamond_merge_regions()' will revert
 * it.
 */
static void kdamond_split_regions(struct damon_ctx *ctx)
{
	struct damon_target *t;
	unsigned int nr_regions = 0;
	static unsigned int last_nr_regions;
	int nr_subregions = 2;

	damon_for_each_target(t, ctx)
		nr_regions += damon_nr_regions(t);

	if (nr_regions > ctx->attrs.max_nr_regions / 2)
		return;

	/* Maybe the middle of the region has different access frequency */
	if (last_nr_regions == nr_regions &&
			nr_regions < ctx->attrs.max_nr_regions / 3)
		nr_subregions = 3;

	damon_for_each_target(t, ctx)
		damon_split_regions_of(t, nr_subregions);

	last_nr_regions = nr_regions;
}

/*
 * Check whether current monitoring should be stopped
 *
 * The monitoring is stopped when either the user requested to stop, or all
 * monitoring targets are invalid.
 *
 * Returns true if need to stop current monitoring.
 */
static bool kdamond_need_stop(struct damon_ctx *ctx)
{
	struct damon_target *t;

	if (kthread_should_stop())
		return true;

	if (!ctx->ops.target_valid)
		return false;

	damon_for_each_target(t, ctx) {
		if (ctx->ops.target_valid(t))
			return false;
	}

	return true;
}

static unsigned long damos_wmark_metric_value(enum damos_wmark_metric metric)
{
	struct sysinfo i;

	switch (metric) {
	case DAMOS_WMARK_FREE_MEM_RATE:
		si_meminfo(&i);
		return i.freeram * 1000 / i.totalram;
	default:
		break;
	}
	return -EINVAL;
}

/*
 * Returns zero if the scheme is active.  Else, returns time to wait for next
 * watermark check in micro-seconds.
 */
static unsigned long damos_wmark_wait_us(struct damos *scheme)
{
	unsigned long metric;

	if (scheme->wmarks.metric == DAMOS_WMARK_NONE)
		return 0;

	metric = damos_wmark_metric_value(scheme->wmarks.metric);
	/* higher than high watermark or lower than low watermark */
	if (metric > scheme->wmarks.high || scheme->wmarks.low > metric) {
		if (scheme->wmarks.activated)
			pr_debug("deactivate a scheme (%d) for %s wmark\n",
					scheme->action,
					metric > scheme->wmarks.high ?
					"high" : "low");
		scheme->wmarks.activated = false;
		return scheme->wmarks.interval;
	}

	/* inactive and higher than middle watermark */
	if ((scheme->wmarks.high >= metric && metric >= scheme->wmarks.mid) &&
			!scheme->wmarks.activated)
		return scheme->wmarks.interval;

	if (!scheme->wmarks.activated)
		pr_debug("activate a scheme (%d)\n", scheme->action);
	scheme->wmarks.activated = true;
	return 0;
}

static void kdamond_usleep(unsigned long usecs)
{
	/* See Documentation/timers/timers-howto.rst for the thresholds */
	if (usecs > 20 * USEC_PER_MSEC)
		schedule_timeout_idle(usecs_to_jiffies(usecs));
	else
		usleep_idle_range(usecs, usecs + 1);
}

/* Returns negative error code if it's not activated but should return */
static int kdamond_wait_activation(struct damon_ctx *ctx)
{
	struct damos *s;
	unsigned long wait_time;
	unsigned long min_wait_time = 0;
	bool init_wait_time = false;

	while (!kdamond_need_stop(ctx)) {
		damon_for_each_scheme(s, ctx) {
			wait_time = damos_wmark_wait_us(s);
			if (!init_wait_time || wait_time < min_wait_time) {
				init_wait_time = true;
				min_wait_time = wait_time;
			}
		}
		if (!min_wait_time)
			return 0;

		kdamond_usleep(min_wait_time);

		if (ctx->callback.after_wmarks_check &&
				ctx->callback.after_wmarks_check(ctx))
			break;
	}
	return -EBUSY;
}

static void kdamond_init_intervals_sis(struct damon_ctx *ctx)
{
	unsigned long sample_interval = ctx->attrs.sample_interval ?
		ctx->attrs.sample_interval : 1;

	ctx->passed_sample_intervals = 0;
	ctx->next_aggregation_sis = ctx->attrs.aggr_interval / sample_interval;
	ctx->next_ops_update_sis = ctx->attrs.ops_update_interval /
		sample_interval;
}

/*
 * The monitoring daemon that runs as a kernel thread
 */
static int kdamond_fn(void *data)
{
	struct damon_ctx *ctx = data;
	struct damon_target *t;
	struct damon_region *r, *next;
	unsigned int max_nr_accesses = 0;
	unsigned long sz_limit = 0;

	pr_debug("kdamond (%d) starts\n", current->pid);

	complete(&ctx->kdamond_started);
<<<<<<< HEAD
=======
	kdamond_init_intervals_sis(ctx);
>>>>>>> 98817289

	if (ctx->ops.init)
		ctx->ops.init(ctx);
	if (ctx->callback.before_start && ctx->callback.before_start(ctx))
		goto done;

	sz_limit = damon_region_sz_limit(ctx);

	while (!kdamond_need_stop(ctx)) {
		/*
		 * ctx->attrs and ctx->next_{aggregation,ops_update}_sis could
		 * be changed from after_wmarks_check() or after_aggregation()
		 * callbacks.  Read the values here, and use those for this
		 * iteration.  That is, damon_set_attrs() updated new values
		 * are respected from next iteration.
		 */
		unsigned long next_aggregation_sis = ctx->next_aggregation_sis;
		unsigned long next_ops_update_sis = ctx->next_ops_update_sis;
		unsigned long sample_interval = ctx->attrs.sample_interval;

		if (kdamond_wait_activation(ctx))
			break;

		if (ctx->ops.prepare_access_checks)
			ctx->ops.prepare_access_checks(ctx);
		if (ctx->callback.after_sampling &&
				ctx->callback.after_sampling(ctx))
			break;

		kdamond_usleep(sample_interval);
		ctx->passed_sample_intervals++;

		if (ctx->ops.check_accesses)
			max_nr_accesses = ctx->ops.check_accesses(ctx);

		sample_interval = ctx->attrs.sample_interval ?
			ctx->attrs.sample_interval : 1;
		if (ctx->passed_sample_intervals == next_aggregation_sis) {
			ctx->next_aggregation_sis = next_aggregation_sis +
				ctx->attrs.aggr_interval / sample_interval;
			kdamond_merge_regions(ctx,
					max_nr_accesses / 10,
					sz_limit);
			if (ctx->callback.after_aggregation &&
					ctx->callback.after_aggregation(ctx))
				break;
			if (!list_empty(&ctx->schemes))
				kdamond_apply_schemes(ctx);
			kdamond_reset_aggregated(ctx);
			kdamond_split_regions(ctx);
			if (ctx->ops.reset_aggregated)
				ctx->ops.reset_aggregated(ctx);
		}

		if (ctx->passed_sample_intervals == next_ops_update_sis) {
			ctx->next_ops_update_sis = next_ops_update_sis +
				ctx->attrs.ops_update_interval /
				sample_interval;
			if (ctx->ops.update)
				ctx->ops.update(ctx);
			sz_limit = damon_region_sz_limit(ctx);
		}
	}
done:
	damon_for_each_target(t, ctx) {
		damon_for_each_region_safe(r, next, t)
			damon_destroy_region(r, t);
	}

	if (ctx->callback.before_terminate)
		ctx->callback.before_terminate(ctx);
	if (ctx->ops.cleanup)
		ctx->ops.cleanup(ctx);

	pr_debug("kdamond (%d) finishes\n", current->pid);
	mutex_lock(&ctx->kdamond_lock);
	ctx->kdamond = NULL;
	mutex_unlock(&ctx->kdamond_lock);

	mutex_lock(&damon_lock);
	nr_running_ctxs--;
	if (!nr_running_ctxs && running_exclusive_ctxs)
		running_exclusive_ctxs = false;
	mutex_unlock(&damon_lock);

	return 0;
}

/*
 * struct damon_system_ram_region - System RAM resource address region of
 *				    [@start, @end).
 * @start:	Start address of the region (inclusive).
 * @end:	End address of the region (exclusive).
 */
struct damon_system_ram_region {
	unsigned long start;
	unsigned long end;
};

static int walk_system_ram(struct resource *res, void *arg)
{
	struct damon_system_ram_region *a = arg;

	if (a->end - a->start < resource_size(res)) {
		a->start = res->start;
		a->end = res->end;
	}
	return 0;
}

/*
 * Find biggest 'System RAM' resource and store its start and end address in
 * @start and @end, respectively.  If no System RAM is found, returns false.
 */
static bool damon_find_biggest_system_ram(unsigned long *start,
						unsigned long *end)

{
	struct damon_system_ram_region arg = {};

	walk_system_ram_res(0, ULONG_MAX, &arg, walk_system_ram);
	if (arg.end <= arg.start)
		return false;

	*start = arg.start;
	*end = arg.end;
	return true;
}

/**
 * damon_set_region_biggest_system_ram_default() - Set the region of the given
 * monitoring target as requested, or biggest 'System RAM'.
 * @t:		The monitoring target to set the region.
 * @start:	The pointer to the start address of the region.
 * @end:	The pointer to the end address of the region.
 *
 * This function sets the region of @t as requested by @start and @end.  If the
 * values of @start and @end are zero, however, this function finds the biggest
 * 'System RAM' resource and sets the region to cover the resource.  In the
 * latter case, this function saves the start and end addresses of the resource
 * in @start and @end, respectively.
 *
 * Return: 0 on success, negative error code otherwise.
 */
int damon_set_region_biggest_system_ram_default(struct damon_target *t,
			unsigned long *start, unsigned long *end)
{
	struct damon_addr_range addr_range;

	if (*start > *end)
		return -EINVAL;

	if (!*start && !*end &&
		!damon_find_biggest_system_ram(start, end))
		return -EINVAL;

	addr_range.start = *start;
	addr_range.end = *end;
	return damon_set_regions(t, &addr_range, 1);
}

static int __init damon_init(void)
{
	damon_region_cache = KMEM_CACHE(damon_region, 0);
	if (unlikely(!damon_region_cache)) {
		pr_err("creating damon_region_cache fails\n");
		return -ENOMEM;
	}

	return 0;
}

subsys_initcall(damon_init);

#include "core-test.h"<|MERGE_RESOLUTION|>--- conflicted
+++ resolved
@@ -1353,10 +1353,7 @@
 	pr_debug("kdamond (%d) starts\n", current->pid);
 
 	complete(&ctx->kdamond_started);
-<<<<<<< HEAD
-=======
 	kdamond_init_intervals_sis(ctx);
->>>>>>> 98817289
 
 	if (ctx->ops.init)
 		ctx->ops.init(ctx);
