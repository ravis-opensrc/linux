// SPDX-License-Identifier: GPL-2.0-only
/*
 * mm/mmap.c
 *
 * Written by obz.
 *
 * Address space accounting code	<alan@lxorguk.ukuu.org.uk>
 */

#define pr_fmt(fmt) KBUILD_MODNAME ": " fmt

#include <linux/kernel.h>
#include <linux/slab.h>
#include <linux/backing-dev.h>
#include <linux/mm.h>
#include <linux/mm_inline.h>
#include <linux/shm.h>
#include <linux/mman.h>
#include <linux/pagemap.h>
#include <linux/swap.h>
#include <linux/syscalls.h>
#include <linux/capability.h>
#include <linux/init.h>
#include <linux/file.h>
#include <linux/fs.h>
#include <linux/personality.h>
#include <linux/security.h>
#include <linux/hugetlb.h>
#include <linux/shmem_fs.h>
#include <linux/profile.h>
#include <linux/export.h>
#include <linux/mount.h>
#include <linux/mempolicy.h>
#include <linux/rmap.h>
#include <linux/mmu_notifier.h>
#include <linux/mmdebug.h>
#include <linux/perf_event.h>
#include <linux/audit.h>
#include <linux/khugepaged.h>
#include <linux/uprobes.h>
#include <linux/notifier.h>
#include <linux/memory.h>
#include <linux/printk.h>
#include <linux/userfaultfd_k.h>
#include <linux/moduleparam.h>
#include <linux/pkeys.h>
#include <linux/oom.h>
#include <linux/sched/mm.h>
#include <linux/ksm.h>

#include <linux/uaccess.h>
#include <asm/cacheflush.h>
#include <asm/tlb.h>
#include <asm/mmu_context.h>

#define CREATE_TRACE_POINTS
#include <trace/events/mmap.h>

#include "internal.h"

#ifndef arch_mmap_check
#define arch_mmap_check(addr, len, flags)	(0)
#endif

#ifdef CONFIG_HAVE_ARCH_MMAP_RND_BITS
const int mmap_rnd_bits_min = CONFIG_ARCH_MMAP_RND_BITS_MIN;
const int mmap_rnd_bits_max = CONFIG_ARCH_MMAP_RND_BITS_MAX;
int mmap_rnd_bits __read_mostly = CONFIG_ARCH_MMAP_RND_BITS;
#endif
#ifdef CONFIG_HAVE_ARCH_MMAP_RND_COMPAT_BITS
const int mmap_rnd_compat_bits_min = CONFIG_ARCH_MMAP_RND_COMPAT_BITS_MIN;
const int mmap_rnd_compat_bits_max = CONFIG_ARCH_MMAP_RND_COMPAT_BITS_MAX;
int mmap_rnd_compat_bits __read_mostly = CONFIG_ARCH_MMAP_RND_COMPAT_BITS;
#endif

static bool ignore_rlimit_data;
core_param(ignore_rlimit_data, ignore_rlimit_data, bool, 0644);

static void unmap_region(struct mm_struct *mm, struct maple_tree *mt,
		struct vm_area_struct *vma, struct vm_area_struct *prev,
		struct vm_area_struct *next, unsigned long start,
		unsigned long end, bool mm_wr_locked);

static pgprot_t vm_pgprot_modify(pgprot_t oldprot, unsigned long vm_flags)
{
	return pgprot_modify(oldprot, vm_get_page_prot(vm_flags));
}

/* Update vma->vm_page_prot to reflect vma->vm_flags. */
void vma_set_page_prot(struct vm_area_struct *vma)
{
	unsigned long vm_flags = vma->vm_flags;
	pgprot_t vm_page_prot;

	vm_page_prot = vm_pgprot_modify(vma->vm_page_prot, vm_flags);
	if (vma_wants_writenotify(vma, vm_page_prot)) {
		vm_flags &= ~VM_SHARED;
		vm_page_prot = vm_pgprot_modify(vm_page_prot, vm_flags);
	}
	/* remove_protection_ptes reads vma->vm_page_prot without mmap_lock */
	WRITE_ONCE(vma->vm_page_prot, vm_page_prot);
}

/*
 * Requires inode->i_mapping->i_mmap_rwsem
 */
static void __remove_shared_vm_struct(struct vm_area_struct *vma,
		struct file *file, struct address_space *mapping)
{
	if (vma->vm_flags & VM_SHARED)
		mapping_unmap_writable(mapping);

	flush_dcache_mmap_lock(mapping);
	vma_interval_tree_remove(vma, &mapping->i_mmap);
	flush_dcache_mmap_unlock(mapping);
}

/*
 * Unlink a file-based vm structure from its interval tree, to hide
 * vma from rmap and vmtruncate before freeing its page tables.
 */
void unlink_file_vma(struct vm_area_struct *vma)
{
	struct file *file = vma->vm_file;

	if (file) {
		struct address_space *mapping = file->f_mapping;
		i_mmap_lock_write(mapping);
		__remove_shared_vm_struct(vma, file, mapping);
		i_mmap_unlock_write(mapping);
	}
}

/*
 * Close a vm structure and free it.
 */
static void remove_vma(struct vm_area_struct *vma, bool unreachable)
{
	might_sleep();
	if (vma->vm_ops && vma->vm_ops->close)
		vma->vm_ops->close(vma);
	if (vma->vm_file)
		fput(vma->vm_file);
	mpol_put(vma_policy(vma));
	if (unreachable)
		__vm_area_free(vma);
	else
		vm_area_free(vma);
}

static inline struct vm_area_struct *vma_prev_limit(struct vma_iterator *vmi,
						    unsigned long min)
{
	return mas_prev(&vmi->mas, min);
}

static inline int vma_iter_clear_gfp(struct vma_iterator *vmi,
			unsigned long start, unsigned long end, gfp_t gfp)
{
	vmi->mas.index = start;
	vmi->mas.last = end - 1;
	mas_store_gfp(&vmi->mas, NULL, gfp);
	if (unlikely(mas_is_err(&vmi->mas)))
		return -ENOMEM;

	return 0;
}

/*
 * check_brk_limits() - Use platform specific check of range & verify mlock
 * limits.
 * @addr: The address to check
 * @len: The size of increase.
 *
 * Return: 0 on success.
 */
static int check_brk_limits(unsigned long addr, unsigned long len)
{
	unsigned long mapped_addr;

	mapped_addr = get_unmapped_area(NULL, addr, len, 0, MAP_FIXED);
	if (IS_ERR_VALUE(mapped_addr))
		return mapped_addr;

	return mlock_future_check(current->mm, current->mm->def_flags, len);
}
static int do_brk_flags(struct vma_iterator *vmi, struct vm_area_struct *brkvma,
		unsigned long addr, unsigned long request, unsigned long flags);
SYSCALL_DEFINE1(brk, unsigned long, brk)
{
	unsigned long newbrk, oldbrk, origbrk;
	struct mm_struct *mm = current->mm;
	struct vm_area_struct *brkvma, *next = NULL;
	unsigned long min_brk;
	bool populate;
	bool downgraded = false;
	LIST_HEAD(uf);
	struct vma_iterator vmi;

	if (mmap_write_lock_killable(mm))
		return -EINTR;

	origbrk = mm->brk;

#ifdef CONFIG_COMPAT_BRK
	/*
	 * CONFIG_COMPAT_BRK can still be overridden by setting
	 * randomize_va_space to 2, which will still cause mm->start_brk
	 * to be arbitrarily shifted
	 */
	if (current->brk_randomized)
		min_brk = mm->start_brk;
	else
		min_brk = mm->end_data;
#else
	min_brk = mm->start_brk;
#endif
	if (brk < min_brk)
		goto out;

	/*
	 * Check against rlimit here. If this check is done later after the test
	 * of oldbrk with newbrk then it can escape the test and let the data
	 * segment grow beyond its set limit the in case where the limit is
	 * not page aligned -Ram Gupta
	 */
	if (check_data_rlimit(rlimit(RLIMIT_DATA), brk, mm->start_brk,
			      mm->end_data, mm->start_data))
		goto out;

	newbrk = PAGE_ALIGN(brk);
	oldbrk = PAGE_ALIGN(mm->brk);
	if (oldbrk == newbrk) {
		mm->brk = brk;
		goto success;
	}

	/*
	 * Always allow shrinking brk.
	 * do_vma_munmap() may downgrade mmap_lock to read.
	 */
	if (brk <= mm->brk) {
		int ret;

		/* Search one past newbrk */
		vma_iter_init(&vmi, mm, newbrk);
		brkvma = vma_find(&vmi, oldbrk);
		if (!brkvma || brkvma->vm_start >= oldbrk)
			goto out; /* mapping intersects with an existing non-brk vma. */
		/*
		 * mm->brk must be protected by write mmap_lock.
		 * do_vma_munmap() may downgrade the lock,  so update it
		 * before calling do_vma_munmap().
		 */
		mm->brk = brk;
		ret = do_vma_munmap(&vmi, brkvma, newbrk, oldbrk, &uf, true);
		if (ret == 1)  {
			downgraded = true;
			goto success;
		} else if (!ret)
			goto success;

		mm->brk = origbrk;
		goto out;
	}

	if (check_brk_limits(oldbrk, newbrk - oldbrk))
		goto out;

	/*
	 * Only check if the next VMA is within the stack_guard_gap of the
	 * expansion area
	 */
	vma_iter_init(&vmi, mm, oldbrk);
	next = vma_find(&vmi, newbrk + PAGE_SIZE + stack_guard_gap);
	if (next && newbrk + PAGE_SIZE > vm_start_gap(next))
		goto out;

	brkvma = vma_prev_limit(&vmi, mm->start_brk);
	/* Ok, looks good - let it rip. */
	if (do_brk_flags(&vmi, brkvma, oldbrk, newbrk - oldbrk, 0) < 0)
		goto out;

	mm->brk = brk;

success:
	populate = newbrk > oldbrk && (mm->def_flags & VM_LOCKED) != 0;
	if (downgraded)
		mmap_read_unlock(mm);
	else
		mmap_write_unlock(mm);
	userfaultfd_unmap_complete(mm, &uf);
	if (populate)
		mm_populate(oldbrk, newbrk - oldbrk);
	return brk;

out:
	mmap_write_unlock(mm);
	return origbrk;
}

#if defined(CONFIG_DEBUG_VM_MAPLE_TREE)
extern void mt_validate(struct maple_tree *mt);
extern void mt_dump(const struct maple_tree *mt);

/* Validate the maple tree */
static void validate_mm_mt(struct mm_struct *mm)
{
	struct maple_tree *mt = &mm->mm_mt;
	struct vm_area_struct *vma_mt;

	MA_STATE(mas, mt, 0, 0);

	mt_validate(&mm->mm_mt);
	mas_for_each(&mas, vma_mt, ULONG_MAX) {
		if ((vma_mt->vm_start != mas.index) ||
		    (vma_mt->vm_end - 1 != mas.last)) {
			pr_emerg("issue in %s\n", current->comm);
			dump_stack();
			dump_vma(vma_mt);
			pr_emerg("mt piv: %p %lu - %lu\n", vma_mt,
				 mas.index, mas.last);
			pr_emerg("mt vma: %p %lu - %lu\n", vma_mt,
				 vma_mt->vm_start, vma_mt->vm_end);

			mt_dump(mas.tree);
			if (vma_mt->vm_end != mas.last + 1) {
				pr_err("vma: %p vma_mt %lu-%lu\tmt %lu-%lu\n",
						mm, vma_mt->vm_start, vma_mt->vm_end,
						mas.index, mas.last);
				mt_dump(mas.tree);
			}
			VM_BUG_ON_MM(vma_mt->vm_end != mas.last + 1, mm);
			if (vma_mt->vm_start != mas.index) {
				pr_err("vma: %p vma_mt %p %lu - %lu doesn't match\n",
						mm, vma_mt, vma_mt->vm_start, vma_mt->vm_end);
				mt_dump(mas.tree);
			}
			VM_BUG_ON_MM(vma_mt->vm_start != mas.index, mm);
		}
	}
}

static void validate_mm(struct mm_struct *mm)
{
	int bug = 0;
	int i = 0;
	struct vm_area_struct *vma;
	MA_STATE(mas, &mm->mm_mt, 0, 0);

	validate_mm_mt(mm);

	mas_for_each(&mas, vma, ULONG_MAX) {
#ifdef CONFIG_DEBUG_VM_RB
		struct anon_vma *anon_vma = vma->anon_vma;
		struct anon_vma_chain *avc;

		if (anon_vma) {
			anon_vma_lock_read(anon_vma);
			list_for_each_entry(avc, &vma->anon_vma_chain, same_vma)
				anon_vma_interval_tree_verify(avc);
			anon_vma_unlock_read(anon_vma);
		}
#endif
		i++;
	}
	if (i != mm->map_count) {
		pr_emerg("map_count %d mas_for_each %d\n", mm->map_count, i);
		bug = 1;
	}
	VM_BUG_ON_MM(bug, mm);
}

#else /* !CONFIG_DEBUG_VM_MAPLE_TREE */
#define validate_mm_mt(root) do { } while (0)
#define validate_mm(mm) do { } while (0)
#endif /* CONFIG_DEBUG_VM_MAPLE_TREE */

/*
 * vma has some anon_vma assigned, and is already inserted on that
 * anon_vma's interval trees.
 *
 * Before updating the vma's vm_start / vm_end / vm_pgoff fields, the
 * vma must be removed from the anon_vma's interval trees using
 * anon_vma_interval_tree_pre_update_vma().
 *
 * After the update, the vma will be reinserted using
 * anon_vma_interval_tree_post_update_vma().
 *
 * The entire update must be protected by exclusive mmap_lock and by
 * the root anon_vma's mutex.
 */
static inline void
anon_vma_interval_tree_pre_update_vma(struct vm_area_struct *vma)
{
	struct anon_vma_chain *avc;

	list_for_each_entry(avc, &vma->anon_vma_chain, same_vma)
		anon_vma_interval_tree_remove(avc, &avc->anon_vma->rb_root);
}

static inline void
anon_vma_interval_tree_post_update_vma(struct vm_area_struct *vma)
{
	struct anon_vma_chain *avc;

	list_for_each_entry(avc, &vma->anon_vma_chain, same_vma)
		anon_vma_interval_tree_insert(avc, &avc->anon_vma->rb_root);
}

static unsigned long count_vma_pages_range(struct mm_struct *mm,
		unsigned long addr, unsigned long end)
{
	VMA_ITERATOR(vmi, mm, addr);
	struct vm_area_struct *vma;
	unsigned long nr_pages = 0;

	for_each_vma_range(vmi, vma, end) {
		unsigned long vm_start = max(addr, vma->vm_start);
		unsigned long vm_end = min(end, vma->vm_end);

		nr_pages += PHYS_PFN(vm_end - vm_start);
	}

	return nr_pages;
}

static void __vma_link_file(struct vm_area_struct *vma,
			    struct address_space *mapping)
{
	if (vma->vm_flags & VM_SHARED)
		mapping_allow_writable(mapping);

	flush_dcache_mmap_lock(mapping);
	vma_interval_tree_insert(vma, &mapping->i_mmap);
	flush_dcache_mmap_unlock(mapping);
}

static int vma_link(struct mm_struct *mm, struct vm_area_struct *vma)
{
	VMA_ITERATOR(vmi, mm, 0);
	struct address_space *mapping = NULL;

	if (vma_iter_prealloc(&vmi))
		return -ENOMEM;

	if (vma->vm_file) {
		mapping = vma->vm_file->f_mapping;
		i_mmap_lock_write(mapping);
	}

	vma_iter_store(&vmi, vma);

	if (mapping) {
		__vma_link_file(vma, mapping);
		i_mmap_unlock_write(mapping);
	}

	mm->map_count++;
	validate_mm(mm);
	return 0;
}

/*
 * init_multi_vma_prep() - Initializer for struct vma_prepare
 * @vp: The vma_prepare struct
 * @vma: The vma that will be altered once locked
 * @next: The next vma if it is to be adjusted
 * @remove: The first vma to be removed
 * @remove2: The second vma to be removed
 */
static inline void init_multi_vma_prep(struct vma_prepare *vp,
		struct vm_area_struct *vma, struct vm_area_struct *next,
		struct vm_area_struct *remove, struct vm_area_struct *remove2)
{
	memset(vp, 0, sizeof(struct vma_prepare));
	vp->vma = vma;
	vp->anon_vma = vma->anon_vma;
	vp->remove = remove;
	vp->remove2 = remove2;
	vp->adj_next = next;
	if (!vp->anon_vma && next)
		vp->anon_vma = next->anon_vma;

	vp->file = vma->vm_file;
	if (vp->file)
		vp->mapping = vma->vm_file->f_mapping;

}

/*
 * init_vma_prep() - Initializer wrapper for vma_prepare struct
 * @vp: The vma_prepare struct
 * @vma: The vma that will be altered once locked
 */
static inline void init_vma_prep(struct vma_prepare *vp,
				 struct vm_area_struct *vma)
{
	init_multi_vma_prep(vp, vma, NULL, NULL, NULL);
}


/*
 * vma_prepare() - Helper function for handling locking VMAs prior to altering
 * @vp: The initialized vma_prepare struct
 */
static inline void vma_prepare(struct vma_prepare *vp)
{
	vma_start_write(vp->vma);
	if (vp->adj_next)
		vma_start_write(vp->adj_next);
	/* vp->insert is always a newly created VMA, no need for locking */
	if (vp->remove)
		vma_start_write(vp->remove);
	if (vp->remove2)
		vma_start_write(vp->remove2);

	if (vp->file) {
		uprobe_munmap(vp->vma, vp->vma->vm_start, vp->vma->vm_end);

		if (vp->adj_next)
			uprobe_munmap(vp->adj_next, vp->adj_next->vm_start,
				      vp->adj_next->vm_end);

		i_mmap_lock_write(vp->mapping);
		if (vp->insert && vp->insert->vm_file) {
			/*
			 * Put into interval tree now, so instantiated pages
			 * are visible to arm/parisc __flush_dcache_page
			 * throughout; but we cannot insert into address
			 * space until vma start or end is updated.
			 */
			__vma_link_file(vp->insert,
					vp->insert->vm_file->f_mapping);
		}
	}

	if (vp->anon_vma) {
		anon_vma_lock_write(vp->anon_vma);
		anon_vma_interval_tree_pre_update_vma(vp->vma);
		if (vp->adj_next)
			anon_vma_interval_tree_pre_update_vma(vp->adj_next);
	}

	if (vp->file) {
		flush_dcache_mmap_lock(vp->mapping);
		vma_interval_tree_remove(vp->vma, &vp->mapping->i_mmap);
		if (vp->adj_next)
			vma_interval_tree_remove(vp->adj_next,
						 &vp->mapping->i_mmap);
	}

}

/*
 * vma_complete- Helper function for handling the unlocking after altering VMAs,
 * or for inserting a VMA.
 *
 * @vp: The vma_prepare struct
 * @vmi: The vma iterator
 * @mm: The mm_struct
 */
static inline void vma_complete(struct vma_prepare *vp,
				struct vma_iterator *vmi, struct mm_struct *mm)
{
	if (vp->file) {
		if (vp->adj_next)
			vma_interval_tree_insert(vp->adj_next,
						 &vp->mapping->i_mmap);
		vma_interval_tree_insert(vp->vma, &vp->mapping->i_mmap);
		flush_dcache_mmap_unlock(vp->mapping);
	}

	if (vp->remove && vp->file) {
		__remove_shared_vm_struct(vp->remove, vp->file, vp->mapping);
		if (vp->remove2)
			__remove_shared_vm_struct(vp->remove2, vp->file,
						  vp->mapping);
	} else if (vp->insert) {
		/*
		 * split_vma has split insert from vma, and needs
		 * us to insert it before dropping the locks
		 * (it may either follow vma or precede it).
		 */
		vma_iter_store(vmi, vp->insert);
		mm->map_count++;
	}

	if (vp->anon_vma) {
		anon_vma_interval_tree_post_update_vma(vp->vma);
		if (vp->adj_next)
			anon_vma_interval_tree_post_update_vma(vp->adj_next);
		anon_vma_unlock_write(vp->anon_vma);
	}

	if (vp->file) {
		i_mmap_unlock_write(vp->mapping);
		uprobe_mmap(vp->vma);

		if (vp->adj_next)
			uprobe_mmap(vp->adj_next);
	}

	if (vp->remove) {
again:
		vma_mark_detached(vp->remove, true);
		if (vp->file) {
			uprobe_munmap(vp->remove, vp->remove->vm_start,
				      vp->remove->vm_end);
			fput(vp->file);
		}
		if (vp->remove->anon_vma)
			anon_vma_merge(vp->vma, vp->remove);
		mm->map_count--;
		mpol_put(vma_policy(vp->remove));
		if (!vp->remove2)
			WARN_ON_ONCE(vp->vma->vm_end < vp->remove->vm_end);
		vm_area_free(vp->remove);

		/*
		 * In mprotect's case 6 (see comments on vma_merge),
		 * we are removing both mid and next vmas
		 */
		if (vp->remove2) {
			vp->remove = vp->remove2;
			vp->remove2 = NULL;
			goto again;
		}
	}
	if (vp->insert && vp->file)
		uprobe_mmap(vp->insert);
}

/*
 * dup_anon_vma() - Helper function to duplicate anon_vma
 * @dst: The destination VMA
 * @src: The source VMA
 *
 * Returns: 0 on success.
 */
static inline int dup_anon_vma(struct vm_area_struct *dst,
			       struct vm_area_struct *src)
{
	/*
	 * Easily overlooked: when mprotect shifts the boundary, make sure the
	 * expanding vma has anon_vma set if the shrinking vma had, to cover any
	 * anon pages imported.
	 */
	if (src->anon_vma && !dst->anon_vma) {
		dst->anon_vma = src->anon_vma;
		return anon_vma_clone(dst, src);
	}

	return 0;
}

/*
 * vma_expand - Expand an existing VMA
 *
 * @vmi: The vma iterator
 * @vma: The vma to expand
 * @start: The start of the vma
 * @end: The exclusive end of the vma
 * @pgoff: The page offset of vma
 * @next: The current of next vma.
 *
 * Expand @vma to @start and @end.  Can expand off the start and end.  Will
 * expand over @next if it's different from @vma and @end == @next->vm_end.
 * Checking if the @vma can expand and merge with @next needs to be handled by
 * the caller.
 *
 * Returns: 0 on success
 */
int vma_expand(struct vma_iterator *vmi, struct vm_area_struct *vma,
	       unsigned long start, unsigned long end, pgoff_t pgoff,
	       struct vm_area_struct *next)
{
	bool remove_next = false;
	struct vma_prepare vp;

	if (next && (vma != next) && (end == next->vm_end)) {
		int ret;

		remove_next = true;
		ret = dup_anon_vma(vma, next);
		if (ret)
			return ret;
	}

	init_multi_vma_prep(&vp, vma, NULL, remove_next ? next : NULL, NULL);
	/* Not merging but overwriting any part of next is not handled. */
	VM_WARN_ON(next && !vp.remove &&
		  next != vma && end > next->vm_start);
	/* Only handles expanding */
	VM_WARN_ON(vma->vm_start < start || vma->vm_end > end);

	if (vma_iter_prealloc(vmi))
		goto nomem;

	vma_prepare(&vp);
	vma_adjust_trans_huge(vma, start, end, 0);
	/* VMA iterator points to previous, so set to start if necessary */
	if (vma_iter_addr(vmi) != start)
		vma_iter_set(vmi, start);

	vma->vm_start = start;
	vma->vm_end = end;
	vma->vm_pgoff = pgoff;
	/* Note: mas must be pointing to the expanding VMA */
	vma_iter_store(vmi, vma);

	vma_complete(&vp, vmi, vma->vm_mm);
	validate_mm(vma->vm_mm);
	return 0;

nomem:
	return -ENOMEM;
}

/*
 * vma_shrink() - Reduce an existing VMAs memory area
 * @vmi: The vma iterator
 * @vma: The VMA to modify
 * @start: The new start
 * @end: The new end
 *
 * Returns: 0 on success, -ENOMEM otherwise
 */
int vma_shrink(struct vma_iterator *vmi, struct vm_area_struct *vma,
	       unsigned long start, unsigned long end, pgoff_t pgoff)
{
	struct vma_prepare vp;

	WARN_ON((vma->vm_start != start) && (vma->vm_end != end));

	if (vma_iter_prealloc(vmi))
		return -ENOMEM;

	init_vma_prep(&vp, vma);
	vma_prepare(&vp);
	vma_adjust_trans_huge(vma, start, end, 0);

	if (vma->vm_start < start)
		vma_iter_clear(vmi, vma->vm_start, start);

	if (vma->vm_end > end)
		vma_iter_clear(vmi, end, vma->vm_end);

	vma->vm_start = start;
	vma->vm_end = end;
	vma->vm_pgoff = pgoff;
	vma_complete(&vp, vmi, vma->vm_mm);
	validate_mm(vma->vm_mm);
	return 0;
}

/*
 * If the vma has a ->close operation then the driver probably needs to release
 * per-vma resources, so we don't attempt to merge those if the caller indicates
 * the current vma may be removed as part of the merge.
 */
static inline bool is_mergeable_vma(struct vm_area_struct *vma,
		struct file *file, unsigned long vm_flags,
		struct vm_userfaultfd_ctx vm_userfaultfd_ctx,
		struct anon_vma_name *anon_name, bool may_remove_vma)
{
	/*
	 * VM_SOFTDIRTY should not prevent from VMA merging, if we
	 * match the flags but dirty bit -- the caller should mark
	 * merged VMA as dirty. If dirty bit won't be excluded from
	 * comparison, we increase pressure on the memory system forcing
	 * the kernel to generate new VMAs when old one could be
	 * extended instead.
	 */
	if ((vma->vm_flags ^ vm_flags) & ~VM_SOFTDIRTY)
		return false;
	if (vma->vm_file != file)
		return false;
	if (may_remove_vma && vma->vm_ops && vma->vm_ops->close)
		return false;
	if (!is_mergeable_vm_userfaultfd_ctx(vma, vm_userfaultfd_ctx))
		return false;
	if (!anon_vma_name_eq(anon_vma_name(vma), anon_name))
		return false;
	return true;
}

static inline bool is_mergeable_anon_vma(struct anon_vma *anon_vma1,
		 struct anon_vma *anon_vma2, struct vm_area_struct *vma)
{
	/*
	 * The list_is_singular() test is to avoid merging VMA cloned from
	 * parents. This can improve scalability caused by anon_vma lock.
	 */
	if ((!anon_vma1 || !anon_vma2) && (!vma ||
		list_is_singular(&vma->anon_vma_chain)))
		return true;
	return anon_vma1 == anon_vma2;
}

/*
 * Return true if we can merge this (vm_flags,anon_vma,file,vm_pgoff)
 * in front of (at a lower virtual address and file offset than) the vma.
 *
 * We cannot merge two vmas if they have differently assigned (non-NULL)
 * anon_vmas, nor if same anon_vma is assigned but offsets incompatible.
 *
 * We don't check here for the merged mmap wrapping around the end of pagecache
 * indices (16TB on ia32) because do_mmap() does not permit mmap's which
 * wrap, nor mmaps which cover the final page at index -1UL.
 *
 * We assume the vma may be removed as part of the merge.
 */
static bool
can_vma_merge_before(struct vm_area_struct *vma, unsigned long vm_flags,
		struct anon_vma *anon_vma, struct file *file,
		pgoff_t vm_pgoff, struct vm_userfaultfd_ctx vm_userfaultfd_ctx,
		struct anon_vma_name *anon_name)
{
	if (is_mergeable_vma(vma, file, vm_flags, vm_userfaultfd_ctx, anon_name, true) &&
	    is_mergeable_anon_vma(anon_vma, vma->anon_vma, vma)) {
		if (vma->vm_pgoff == vm_pgoff)
			return true;
	}
	return false;
}

/*
 * Return true if we can merge this (vm_flags,anon_vma,file,vm_pgoff)
 * beyond (at a higher virtual address and file offset than) the vma.
 *
 * We cannot merge two vmas if they have differently assigned (non-NULL)
 * anon_vmas, nor if same anon_vma is assigned but offsets incompatible.
 *
 * We assume that vma is not removed as part of the merge.
 */
static bool
can_vma_merge_after(struct vm_area_struct *vma, unsigned long vm_flags,
		struct anon_vma *anon_vma, struct file *file,
		pgoff_t vm_pgoff, struct vm_userfaultfd_ctx vm_userfaultfd_ctx,
		struct anon_vma_name *anon_name)
{
	if (is_mergeable_vma(vma, file, vm_flags, vm_userfaultfd_ctx, anon_name, false) &&
	    is_mergeable_anon_vma(anon_vma, vma->anon_vma, vma)) {
		pgoff_t vm_pglen;
		vm_pglen = vma_pages(vma);
		if (vma->vm_pgoff + vm_pglen == vm_pgoff)
			return true;
	}
	return false;
}

/*
 * Given a mapping request (addr,end,vm_flags,file,pgoff,anon_name),
 * figure out whether that can be merged with its predecessor or its
 * successor.  Or both (it neatly fills a hole).
 *
 * In most cases - when called for mmap, brk or mremap - [addr,end) is
 * certain not to be mapped by the time vma_merge is called; but when
 * called for mprotect, it is certain to be already mapped (either at
 * an offset within prev, or at the start of next), and the flags of
 * this area are about to be changed to vm_flags - and the no-change
 * case has already been eliminated.
 *
 * The following mprotect cases have to be considered, where **** is
 * the area passed down from mprotect_fixup, never extending beyond one
 * vma, PPPP is the previous vma, CCCC is a concurrent vma that starts
 * at the same address as **** and is of the same or larger span, and
 * NNNN the next vma after ****:
 *
 *     ****             ****                   ****
 *    PPPPPPNNNNNN    PPPPPPNNNNNN       PPPPPPCCCCCC
 *    cannot merge    might become       might become
 *                    PPNNNNNNNNNN       PPPPPPPPPPCC
 *    mmap, brk or    case 4 below       case 5 below
 *    mremap move:
 *                        ****               ****
 *                    PPPP    NNNN       PPPPCCCCNNNN
 *                    might become       might become
 *                    PPPPPPPPPPPP 1 or  PPPPPPPPPPPP 6 or
 *                    PPPPPPPPNNNN 2 or  PPPPPPPPNNNN 7 or
 *                    PPPPNNNNNNNN 3     PPPPNNNNNNNN 8
 *
 * It is important for case 8 that the vma CCCC overlapping the
 * region **** is never going to extended over NNNN. Instead NNNN must
 * be extended in region **** and CCCC must be removed. This way in
 * all cases where vma_merge succeeds, the moment vma_merge drops the
 * rmap_locks, the properties of the merged vma will be already
 * correct for the whole merged range. Some of those properties like
 * vm_page_prot/vm_flags may be accessed by rmap_walks and they must
 * be correct for the whole merged range immediately after the
 * rmap_locks are released. Otherwise if NNNN would be removed and
 * CCCC would be extended over the NNNN range, remove_migration_ptes
 * or other rmap walkers (if working on addresses beyond the "end"
 * parameter) may establish ptes with the wrong permissions of CCCC
 * instead of the right permissions of NNNN.
 *
 * In the code below:
 * PPPP is represented by *prev
 * CCCC is represented by *curr or not represented at all (NULL)
 * NNNN is represented by *next or not represented at all (NULL)
 * **** is not represented - it will be merged and the vma containing the
 *      area is returned, or the function will return NULL
 */
struct vm_area_struct *vma_merge(struct vma_iterator *vmi, struct mm_struct *mm,
			struct vm_area_struct *prev, unsigned long addr,
			unsigned long end, unsigned long vm_flags,
			struct anon_vma *anon_vma, struct file *file,
			pgoff_t pgoff, struct mempolicy *policy,
			struct vm_userfaultfd_ctx vm_userfaultfd_ctx,
			struct anon_vma_name *anon_name)
{
	struct vm_area_struct *curr, *next, *res;
	struct vm_area_struct *vma, *adjust, *remove, *remove2;
	struct vma_prepare vp;
	pgoff_t vma_pgoff;
	int err = 0;
	bool merge_prev = false;
	bool merge_next = false;
	bool vma_expanded = false;
	unsigned long vma_start = addr;
	unsigned long vma_end = end;
	pgoff_t pglen = (end - addr) >> PAGE_SHIFT;
	long adj_start = 0;

	validate_mm(mm);
	/*
	 * We later require that vma->vm_flags == vm_flags,
	 * so this tests vma->vm_flags & VM_SPECIAL, too.
	 */
	if (vm_flags & VM_SPECIAL)
		return NULL;

	/* Does the input range span an existing VMA? (cases 5 - 8) */
	curr = find_vma_intersection(mm, prev ? prev->vm_end : 0, end);

	if (!curr ||			/* cases 1 - 4 */
	    end == curr->vm_end)	/* cases 6 - 8, adjacent VMA */
		next = vma_lookup(mm, end);
	else
		next = NULL;		/* case 5 */

	if (prev) {
		vma_start = prev->vm_start;
		vma_pgoff = prev->vm_pgoff;

		/* Can we merge the predecessor? */
		if (addr == prev->vm_end && mpol_equal(vma_policy(prev), policy)
		    && can_vma_merge_after(prev, vm_flags, anon_vma, file,
					   pgoff, vm_userfaultfd_ctx, anon_name)) {
			merge_prev = true;
			vma_prev(vmi);
		}
	}

	/* Can we merge the successor? */
	if (next && mpol_equal(policy, vma_policy(next)) &&
	    can_vma_merge_before(next, vm_flags, anon_vma, file, pgoff+pglen,
				 vm_userfaultfd_ctx, anon_name)) {
		merge_next = true;
	}

	/* Verify some invariant that must be enforced by the caller. */
	VM_WARN_ON(prev && addr <= prev->vm_start);
	VM_WARN_ON(curr && (addr != curr->vm_start || end > curr->vm_end));
	VM_WARN_ON(addr >= end);

	if (!merge_prev && !merge_next)
		return NULL; /* Not mergeable. */

	res = vma = prev;
	remove = remove2 = adjust = NULL;

	/* Can we merge both the predecessor and the successor? */
	if (merge_prev && merge_next &&
	    is_mergeable_anon_vma(prev->anon_vma, next->anon_vma, NULL)) {
		remove = next;				/* case 1 */
		vma_end = next->vm_end;
		err = dup_anon_vma(prev, next);
		if (curr) {				/* case 6 */
			remove = curr;
			remove2 = next;
			if (!next->anon_vma)
				err = dup_anon_vma(prev, curr);
		}
	} else if (merge_prev) {			/* case 2 */
		if (curr) {
			err = dup_anon_vma(prev, curr);
			if (end == curr->vm_end) {	/* case 7 */
				remove = curr;
			} else {			/* case 5 */
				adjust = curr;
				adj_start = (end - curr->vm_start);
			}
		}
	} else { /* merge_next */
		res = next;
		if (prev && addr < prev->vm_end) {	/* case 4 */
			vma_end = addr;
			adjust = next;
			adj_start = -(prev->vm_end - addr);
			err = dup_anon_vma(next, prev);
		} else {
			/*
			 * Note that cases 3 and 8 are the ONLY ones where prev
			 * is permitted to be (but is not necessarily) NULL.
			 */
			vma = next;			/* case 3 */
			vma_start = addr;
			vma_end = next->vm_end;
			vma_pgoff = next->vm_pgoff - pglen;
<<<<<<< HEAD
			err = 0;
			if (mid != next) {		/* case 8 */
				remove = mid;
				err = dup_anon_vma(res, remove);
=======
			if (curr) {			/* case 8 */
				vma_pgoff = curr->vm_pgoff;
				remove = curr;
				err = dup_anon_vma(next, curr);
>>>>>>> 160f4124
			}
		}
	}

	/* Error in anon_vma clone. */
	if (err)
		return NULL;

	if (vma_iter_prealloc(vmi))
		return NULL;

	init_multi_vma_prep(&vp, vma, adjust, remove, remove2);
	VM_WARN_ON(vp.anon_vma && adjust && adjust->anon_vma &&
		   vp.anon_vma != adjust->anon_vma);

	vma_prepare(&vp);
	vma_adjust_trans_huge(vma, vma_start, vma_end, adj_start);
	if (vma_start < vma->vm_start || vma_end > vma->vm_end)
		vma_expanded = true;

	vma->vm_start = vma_start;
	vma->vm_end = vma_end;
	vma->vm_pgoff = vma_pgoff;

	if (vma_expanded)
		vma_iter_store(vmi, vma);

	if (adj_start) {
		adjust->vm_start += adj_start;
		adjust->vm_pgoff += adj_start >> PAGE_SHIFT;
		if (adj_start < 0) {
			WARN_ON(vma_expanded);
			vma_iter_store(vmi, next);
		}
	}

	vma_complete(&vp, vmi, mm);
	vma_iter_free(vmi);
	validate_mm(mm);
	khugepaged_enter_vma(res, vm_flags);

	return res;
}

/*
 * Rough compatibility check to quickly see if it's even worth looking
 * at sharing an anon_vma.
 *
 * They need to have the same vm_file, and the flags can only differ
 * in things that mprotect may change.
 *
 * NOTE! The fact that we share an anon_vma doesn't _have_ to mean that
 * we can merge the two vma's. For example, we refuse to merge a vma if
 * there is a vm_ops->close() function, because that indicates that the
 * driver is doing some kind of reference counting. But that doesn't
 * really matter for the anon_vma sharing case.
 */
static int anon_vma_compatible(struct vm_area_struct *a, struct vm_area_struct *b)
{
	return a->vm_end == b->vm_start &&
		mpol_equal(vma_policy(a), vma_policy(b)) &&
		a->vm_file == b->vm_file &&
		!((a->vm_flags ^ b->vm_flags) & ~(VM_ACCESS_FLAGS | VM_SOFTDIRTY)) &&
		b->vm_pgoff == a->vm_pgoff + ((b->vm_start - a->vm_start) >> PAGE_SHIFT);
}

/*
 * Do some basic sanity checking to see if we can re-use the anon_vma
 * from 'old'. The 'a'/'b' vma's are in VM order - one of them will be
 * the same as 'old', the other will be the new one that is trying
 * to share the anon_vma.
 *
 * NOTE! This runs with mmap_lock held for reading, so it is possible that
 * the anon_vma of 'old' is concurrently in the process of being set up
 * by another page fault trying to merge _that_. But that's ok: if it
 * is being set up, that automatically means that it will be a singleton
 * acceptable for merging, so we can do all of this optimistically. But
 * we do that READ_ONCE() to make sure that we never re-load the pointer.
 *
 * IOW: that the "list_is_singular()" test on the anon_vma_chain only
 * matters for the 'stable anon_vma' case (ie the thing we want to avoid
 * is to return an anon_vma that is "complex" due to having gone through
 * a fork).
 *
 * We also make sure that the two vma's are compatible (adjacent,
 * and with the same memory policies). That's all stable, even with just
 * a read lock on the mmap_lock.
 */
static struct anon_vma *reusable_anon_vma(struct vm_area_struct *old, struct vm_area_struct *a, struct vm_area_struct *b)
{
	if (anon_vma_compatible(a, b)) {
		struct anon_vma *anon_vma = READ_ONCE(old->anon_vma);

		if (anon_vma && list_is_singular(&old->anon_vma_chain))
			return anon_vma;
	}
	return NULL;
}

/*
 * find_mergeable_anon_vma is used by anon_vma_prepare, to check
 * neighbouring vmas for a suitable anon_vma, before it goes off
 * to allocate a new anon_vma.  It checks because a repetitive
 * sequence of mprotects and faults may otherwise lead to distinct
 * anon_vmas being allocated, preventing vma merge in subsequent
 * mprotect.
 */
struct anon_vma *find_mergeable_anon_vma(struct vm_area_struct *vma)
{
	MA_STATE(mas, &vma->vm_mm->mm_mt, vma->vm_end, vma->vm_end);
	struct anon_vma *anon_vma = NULL;
	struct vm_area_struct *prev, *next;

	/* Try next first. */
	next = mas_walk(&mas);
	if (next) {
		anon_vma = reusable_anon_vma(next, vma, next);
		if (anon_vma)
			return anon_vma;
	}

	prev = mas_prev(&mas, 0);
	VM_BUG_ON_VMA(prev != vma, vma);
	prev = mas_prev(&mas, 0);
	/* Try prev next. */
	if (prev)
		anon_vma = reusable_anon_vma(prev, prev, vma);

	/*
	 * We might reach here with anon_vma == NULL if we can't find
	 * any reusable anon_vma.
	 * There's no absolute need to look only at touching neighbours:
	 * we could search further afield for "compatible" anon_vmas.
	 * But it would probably just be a waste of time searching,
	 * or lead to too many vmas hanging off the same anon_vma.
	 * We're trying to allow mprotect remerging later on,
	 * not trying to minimize memory used for anon_vmas.
	 */
	return anon_vma;
}

/*
 * If a hint addr is less than mmap_min_addr change hint to be as
 * low as possible but still greater than mmap_min_addr
 */
static inline unsigned long round_hint_to_min(unsigned long hint)
{
	hint &= PAGE_MASK;
	if (((void *)hint != NULL) &&
	    (hint < mmap_min_addr))
		return PAGE_ALIGN(mmap_min_addr);
	return hint;
}

int mlock_future_check(struct mm_struct *mm, unsigned long flags,
		       unsigned long len)
{
	unsigned long locked, lock_limit;

	/*  mlock MCL_FUTURE? */
	if (flags & VM_LOCKED) {
		locked = len >> PAGE_SHIFT;
		locked += mm->locked_vm;
		lock_limit = rlimit(RLIMIT_MEMLOCK);
		lock_limit >>= PAGE_SHIFT;
		if (locked > lock_limit && !capable(CAP_IPC_LOCK))
			return -EAGAIN;
	}
	return 0;
}

static inline u64 file_mmap_size_max(struct file *file, struct inode *inode)
{
	if (S_ISREG(inode->i_mode))
		return MAX_LFS_FILESIZE;

	if (S_ISBLK(inode->i_mode))
		return MAX_LFS_FILESIZE;

	if (S_ISSOCK(inode->i_mode))
		return MAX_LFS_FILESIZE;

	/* Special "we do even unsigned file positions" case */
	if (file->f_mode & FMODE_UNSIGNED_OFFSET)
		return 0;

	/* Yes, random drivers might want more. But I'm tired of buggy drivers */
	return ULONG_MAX;
}

static inline bool file_mmap_ok(struct file *file, struct inode *inode,
				unsigned long pgoff, unsigned long len)
{
	u64 maxsize = file_mmap_size_max(file, inode);

	if (maxsize && len > maxsize)
		return false;
	maxsize -= len;
	if (pgoff > maxsize >> PAGE_SHIFT)
		return false;
	return true;
}

/*
 * The caller must write-lock current->mm->mmap_lock.
 */
unsigned long do_mmap(struct file *file, unsigned long addr,
			unsigned long len, unsigned long prot,
			unsigned long flags, unsigned long pgoff,
			unsigned long *populate, struct list_head *uf)
{
	struct mm_struct *mm = current->mm;
	vm_flags_t vm_flags;
	int pkey = 0;

	validate_mm(mm);
	*populate = 0;

	if (!len)
		return -EINVAL;

	/*
	 * Does the application expect PROT_READ to imply PROT_EXEC?
	 *
	 * (the exception is when the underlying filesystem is noexec
	 *  mounted, in which case we dont add PROT_EXEC.)
	 */
	if ((prot & PROT_READ) && (current->personality & READ_IMPLIES_EXEC))
		if (!(file && path_noexec(&file->f_path)))
			prot |= PROT_EXEC;

	/* force arch specific MAP_FIXED handling in get_unmapped_area */
	if (flags & MAP_FIXED_NOREPLACE)
		flags |= MAP_FIXED;

	if (!(flags & MAP_FIXED))
		addr = round_hint_to_min(addr);

	/* Careful about overflows.. */
	len = PAGE_ALIGN(len);
	if (!len)
		return -ENOMEM;

	/* offset overflow? */
	if ((pgoff + (len >> PAGE_SHIFT)) < pgoff)
		return -EOVERFLOW;

	/* Too many mappings? */
	if (mm->map_count > sysctl_max_map_count)
		return -ENOMEM;

	/* Obtain the address to map to. we verify (or select) it and ensure
	 * that it represents a valid section of the address space.
	 */
	addr = get_unmapped_area(file, addr, len, pgoff, flags);
	if (IS_ERR_VALUE(addr))
		return addr;

	if (flags & MAP_FIXED_NOREPLACE) {
		if (find_vma_intersection(mm, addr, addr + len))
			return -EEXIST;
	}

	if (prot == PROT_EXEC) {
		pkey = execute_only_pkey(mm);
		if (pkey < 0)
			pkey = 0;
	}

	/* Do simple checking here so the lower-level routines won't have
	 * to. we assume access permissions have been handled by the open
	 * of the memory object, so we don't do any here.
	 */
	vm_flags = calc_vm_prot_bits(prot, pkey) | calc_vm_flag_bits(flags) |
			mm->def_flags | VM_MAYREAD | VM_MAYWRITE | VM_MAYEXEC;

	if (flags & MAP_LOCKED)
		if (!can_do_mlock())
			return -EPERM;

	if (mlock_future_check(mm, vm_flags, len))
		return -EAGAIN;

	if (file) {
		struct inode *inode = file_inode(file);
		unsigned long flags_mask;

		if (!file_mmap_ok(file, inode, pgoff, len))
			return -EOVERFLOW;

		flags_mask = LEGACY_MAP_MASK | file->f_op->mmap_supported_flags;

		switch (flags & MAP_TYPE) {
		case MAP_SHARED:
			/*
			 * Force use of MAP_SHARED_VALIDATE with non-legacy
			 * flags. E.g. MAP_SYNC is dangerous to use with
			 * MAP_SHARED as you don't know which consistency model
			 * you will get. We silently ignore unsupported flags
			 * with MAP_SHARED to preserve backward compatibility.
			 */
			flags &= LEGACY_MAP_MASK;
			fallthrough;
		case MAP_SHARED_VALIDATE:
			if (flags & ~flags_mask)
				return -EOPNOTSUPP;
			if (prot & PROT_WRITE) {
				if (!(file->f_mode & FMODE_WRITE))
					return -EACCES;
				if (IS_SWAPFILE(file->f_mapping->host))
					return -ETXTBSY;
			}

			/*
			 * Make sure we don't allow writing to an append-only
			 * file..
			 */
			if (IS_APPEND(inode) && (file->f_mode & FMODE_WRITE))
				return -EACCES;

			vm_flags |= VM_SHARED | VM_MAYSHARE;
			if (!(file->f_mode & FMODE_WRITE))
				vm_flags &= ~(VM_MAYWRITE | VM_SHARED);
			fallthrough;
		case MAP_PRIVATE:
			if (!(file->f_mode & FMODE_READ))
				return -EACCES;
			if (path_noexec(&file->f_path)) {
				if (vm_flags & VM_EXEC)
					return -EPERM;
				vm_flags &= ~VM_MAYEXEC;
			}

			if (!file->f_op->mmap)
				return -ENODEV;
			if (vm_flags & (VM_GROWSDOWN|VM_GROWSUP))
				return -EINVAL;
			break;

		default:
			return -EINVAL;
		}
	} else {
		switch (flags & MAP_TYPE) {
		case MAP_SHARED:
			if (vm_flags & (VM_GROWSDOWN|VM_GROWSUP))
				return -EINVAL;
			/*
			 * Ignore pgoff.
			 */
			pgoff = 0;
			vm_flags |= VM_SHARED | VM_MAYSHARE;
			break;
		case MAP_PRIVATE:
			/*
			 * Set pgoff according to addr for anon_vma.
			 */
			pgoff = addr >> PAGE_SHIFT;
			break;
		default:
			return -EINVAL;
		}
	}

	/*
	 * Set 'VM_NORESERVE' if we should not account for the
	 * memory use of this mapping.
	 */
	if (flags & MAP_NORESERVE) {
		/* We honor MAP_NORESERVE if allowed to overcommit */
		if (sysctl_overcommit_memory != OVERCOMMIT_NEVER)
			vm_flags |= VM_NORESERVE;

		/* hugetlb applies strict overcommit unless MAP_NORESERVE */
		if (file && is_file_hugepages(file))
			vm_flags |= VM_NORESERVE;
	}

	addr = mmap_region(file, addr, len, vm_flags, pgoff, uf);
	if (!IS_ERR_VALUE(addr) &&
	    ((vm_flags & VM_LOCKED) ||
	     (flags & (MAP_POPULATE | MAP_NONBLOCK)) == MAP_POPULATE))
		*populate = len;
	return addr;
}

unsigned long ksys_mmap_pgoff(unsigned long addr, unsigned long len,
			      unsigned long prot, unsigned long flags,
			      unsigned long fd, unsigned long pgoff)
{
	struct file *file = NULL;
	unsigned long retval;

	if (!(flags & MAP_ANONYMOUS)) {
		audit_mmap_fd(fd, flags);
		file = fget(fd);
		if (!file)
			return -EBADF;
		if (is_file_hugepages(file)) {
			len = ALIGN(len, huge_page_size(hstate_file(file)));
		} else if (unlikely(flags & MAP_HUGETLB)) {
			retval = -EINVAL;
			goto out_fput;
		}
	} else if (flags & MAP_HUGETLB) {
		struct hstate *hs;

		hs = hstate_sizelog((flags >> MAP_HUGE_SHIFT) & MAP_HUGE_MASK);
		if (!hs)
			return -EINVAL;

		len = ALIGN(len, huge_page_size(hs));
		/*
		 * VM_NORESERVE is used because the reservations will be
		 * taken when vm_ops->mmap() is called
		 */
		file = hugetlb_file_setup(HUGETLB_ANON_FILE, len,
				VM_NORESERVE,
				HUGETLB_ANONHUGE_INODE,
				(flags >> MAP_HUGE_SHIFT) & MAP_HUGE_MASK);
		if (IS_ERR(file))
			return PTR_ERR(file);
	}

	retval = vm_mmap_pgoff(file, addr, len, prot, flags, pgoff);
out_fput:
	if (file)
		fput(file);
	return retval;
}

SYSCALL_DEFINE6(mmap_pgoff, unsigned long, addr, unsigned long, len,
		unsigned long, prot, unsigned long, flags,
		unsigned long, fd, unsigned long, pgoff)
{
	return ksys_mmap_pgoff(addr, len, prot, flags, fd, pgoff);
}

#ifdef __ARCH_WANT_SYS_OLD_MMAP
struct mmap_arg_struct {
	unsigned long addr;
	unsigned long len;
	unsigned long prot;
	unsigned long flags;
	unsigned long fd;
	unsigned long offset;
};

SYSCALL_DEFINE1(old_mmap, struct mmap_arg_struct __user *, arg)
{
	struct mmap_arg_struct a;

	if (copy_from_user(&a, arg, sizeof(a)))
		return -EFAULT;
	if (offset_in_page(a.offset))
		return -EINVAL;

	return ksys_mmap_pgoff(a.addr, a.len, a.prot, a.flags, a.fd,
			       a.offset >> PAGE_SHIFT);
}
#endif /* __ARCH_WANT_SYS_OLD_MMAP */

/*
 * Some shared mappings will want the pages marked read-only
 * to track write events. If so, we'll downgrade vm_page_prot
 * to the private version (using protection_map[] without the
 * VM_SHARED bit).
 */
int vma_wants_writenotify(struct vm_area_struct *vma, pgprot_t vm_page_prot)
{
	vm_flags_t vm_flags = vma->vm_flags;
	const struct vm_operations_struct *vm_ops = vma->vm_ops;

	/* If it was private or non-writable, the write bit is already clear */
	if ((vm_flags & (VM_WRITE|VM_SHARED)) != ((VM_WRITE|VM_SHARED)))
		return 0;

	/* The backer wishes to know when pages are first written to? */
	if (vm_ops && (vm_ops->page_mkwrite || vm_ops->pfn_mkwrite))
		return 1;

	/* The open routine did something to the protections that pgprot_modify
	 * won't preserve? */
	if (pgprot_val(vm_page_prot) !=
	    pgprot_val(vm_pgprot_modify(vm_page_prot, vm_flags)))
		return 0;

	/*
	 * Do we need to track softdirty? hugetlb does not support softdirty
	 * tracking yet.
	 */
	if (vma_soft_dirty_enabled(vma) && !is_vm_hugetlb_page(vma))
		return 1;

	/* Do we need write faults for uffd-wp tracking? */
	if (userfaultfd_wp(vma))
		return 1;

	/* Specialty mapping? */
	if (vm_flags & VM_PFNMAP)
		return 0;

	/* Can the mapping track the dirty pages? */
	return vma->vm_file && vma->vm_file->f_mapping &&
		mapping_can_writeback(vma->vm_file->f_mapping);
}

/*
 * We account for memory if it's a private writeable mapping,
 * not hugepages and VM_NORESERVE wasn't set.
 */
static inline int accountable_mapping(struct file *file, vm_flags_t vm_flags)
{
	/*
	 * hugetlb has its own accounting separate from the core VM
	 * VM_HUGETLB may not be set yet so we cannot check for that flag.
	 */
	if (file && is_file_hugepages(file))
		return 0;

	return (vm_flags & (VM_NORESERVE | VM_SHARED | VM_WRITE)) == VM_WRITE;
}

/**
 * unmapped_area() - Find an area between the low_limit and the high_limit with
 * the correct alignment and offset, all from @info. Note: current->mm is used
 * for the search.
 *
 * @info: The unmapped area information including the range [low_limit -
 * high_limit), the alignment offset and mask.
 *
 * Return: A memory address or -ENOMEM.
 */
static unsigned long unmapped_area(struct vm_unmapped_area_info *info)
{
	unsigned long length, gap;
	unsigned long low_limit, high_limit;
	struct vm_area_struct *tmp;

	MA_STATE(mas, &current->mm->mm_mt, 0, 0);

	/* Adjust search length to account for worst case alignment overhead */
	length = info->length + info->align_mask;
	if (length < info->length)
		return -ENOMEM;

	low_limit = info->low_limit;
	if (low_limit < mmap_min_addr)
		low_limit = mmap_min_addr;
	high_limit = info->high_limit;
retry:
	if (mas_empty_area(&mas, low_limit, high_limit - 1, length))
		return -ENOMEM;

	gap = mas.index;
	gap += (info->align_offset - gap) & info->align_mask;
	tmp = mas_next(&mas, ULONG_MAX);
	if (tmp && (tmp->vm_flags & VM_GROWSDOWN)) { /* Avoid prev check if possible */
		if (vm_start_gap(tmp) < gap + length - 1) {
			low_limit = tmp->vm_end;
			mas_reset(&mas);
			goto retry;
		}
	} else {
		tmp = mas_prev(&mas, 0);
		if (tmp && vm_end_gap(tmp) > gap) {
			low_limit = vm_end_gap(tmp);
			mas_reset(&mas);
			goto retry;
		}
	}

	return gap;
}

/**
 * unmapped_area_topdown() - Find an area between the low_limit and the
 * high_limit with the correct alignment and offset at the highest available
 * address, all from @info. Note: current->mm is used for the search.
 *
 * @info: The unmapped area information including the range [low_limit -
 * high_limit), the alignment offset and mask.
 *
 * Return: A memory address or -ENOMEM.
 */
static unsigned long unmapped_area_topdown(struct vm_unmapped_area_info *info)
{
	unsigned long length, gap, gap_end;
	unsigned long low_limit, high_limit;
	struct vm_area_struct *tmp;

	MA_STATE(mas, &current->mm->mm_mt, 0, 0);
	/* Adjust search length to account for worst case alignment overhead */
	length = info->length + info->align_mask;
	if (length < info->length)
		return -ENOMEM;

	low_limit = info->low_limit;
	if (low_limit < mmap_min_addr)
		low_limit = mmap_min_addr;
	high_limit = info->high_limit;
retry:
	if (mas_empty_area_rev(&mas, low_limit, high_limit - 1, length))
		return -ENOMEM;

	gap = mas.last + 1 - info->length;
	gap -= (gap - info->align_offset) & info->align_mask;
	gap_end = mas.last;
	tmp = mas_next(&mas, ULONG_MAX);
	if (tmp && (tmp->vm_flags & VM_GROWSDOWN)) { /* Avoid prev check if possible */
		if (vm_start_gap(tmp) <= gap_end) {
			high_limit = vm_start_gap(tmp);
			mas_reset(&mas);
			goto retry;
		}
	} else {
		tmp = mas_prev(&mas, 0);
		if (tmp && vm_end_gap(tmp) > gap) {
			high_limit = tmp->vm_start;
			mas_reset(&mas);
			goto retry;
		}
	}

	return gap;
}

/*
 * Search for an unmapped address range.
 *
 * We are looking for a range that:
 * - does not intersect with any VMA;
 * - is contained within the [low_limit, high_limit) interval;
 * - is at least the desired size.
 * - satisfies (begin_addr & align_mask) == (align_offset & align_mask)
 */
unsigned long vm_unmapped_area(struct vm_unmapped_area_info *info)
{
	unsigned long addr;

	if (info->flags & VM_UNMAPPED_AREA_TOPDOWN)
		addr = unmapped_area_topdown(info);
	else
		addr = unmapped_area(info);

	trace_vm_unmapped_area(addr, info);
	return addr;
}

/* Get an address range which is currently unmapped.
 * For shmat() with addr=0.
 *
 * Ugly calling convention alert:
 * Return value with the low bits set means error value,
 * ie
 *	if (ret & ~PAGE_MASK)
 *		error = ret;
 *
 * This function "knows" that -ENOMEM has the bits set.
 */
unsigned long
generic_get_unmapped_area(struct file *filp, unsigned long addr,
			  unsigned long len, unsigned long pgoff,
			  unsigned long flags)
{
	struct mm_struct *mm = current->mm;
	struct vm_area_struct *vma, *prev;
	struct vm_unmapped_area_info info;
	const unsigned long mmap_end = arch_get_mmap_end(addr, len, flags);

	if (len > mmap_end - mmap_min_addr)
		return -ENOMEM;

	if (flags & MAP_FIXED)
		return addr;

	if (addr) {
		addr = PAGE_ALIGN(addr);
		vma = find_vma_prev(mm, addr, &prev);
		if (mmap_end - len >= addr && addr >= mmap_min_addr &&
		    (!vma || addr + len <= vm_start_gap(vma)) &&
		    (!prev || addr >= vm_end_gap(prev)))
			return addr;
	}

	info.flags = 0;
	info.length = len;
	info.low_limit = mm->mmap_base;
	info.high_limit = mmap_end;
	info.align_mask = 0;
	info.align_offset = 0;
	return vm_unmapped_area(&info);
}

#ifndef HAVE_ARCH_UNMAPPED_AREA
unsigned long
arch_get_unmapped_area(struct file *filp, unsigned long addr,
		       unsigned long len, unsigned long pgoff,
		       unsigned long flags)
{
	return generic_get_unmapped_area(filp, addr, len, pgoff, flags);
}
#endif

/*
 * This mmap-allocator allocates new areas top-down from below the
 * stack's low limit (the base):
 */
unsigned long
generic_get_unmapped_area_topdown(struct file *filp, unsigned long addr,
				  unsigned long len, unsigned long pgoff,
				  unsigned long flags)
{
	struct vm_area_struct *vma, *prev;
	struct mm_struct *mm = current->mm;
	struct vm_unmapped_area_info info;
	const unsigned long mmap_end = arch_get_mmap_end(addr, len, flags);

	/* requested length too big for entire address space */
	if (len > mmap_end - mmap_min_addr)
		return -ENOMEM;

	if (flags & MAP_FIXED)
		return addr;

	/* requesting a specific address */
	if (addr) {
		addr = PAGE_ALIGN(addr);
		vma = find_vma_prev(mm, addr, &prev);
		if (mmap_end - len >= addr && addr >= mmap_min_addr &&
				(!vma || addr + len <= vm_start_gap(vma)) &&
				(!prev || addr >= vm_end_gap(prev)))
			return addr;
	}

	info.flags = VM_UNMAPPED_AREA_TOPDOWN;
	info.length = len;
	info.low_limit = PAGE_SIZE;
	info.high_limit = arch_get_mmap_base(addr, mm->mmap_base);
	info.align_mask = 0;
	info.align_offset = 0;
	addr = vm_unmapped_area(&info);

	/*
	 * A failed mmap() very likely causes application failure,
	 * so fall back to the bottom-up function here. This scenario
	 * can happen with large stack limits and large mmap()
	 * allocations.
	 */
	if (offset_in_page(addr)) {
		VM_BUG_ON(addr != -ENOMEM);
		info.flags = 0;
		info.low_limit = TASK_UNMAPPED_BASE;
		info.high_limit = mmap_end;
		addr = vm_unmapped_area(&info);
	}

	return addr;
}

#ifndef HAVE_ARCH_UNMAPPED_AREA_TOPDOWN
unsigned long
arch_get_unmapped_area_topdown(struct file *filp, unsigned long addr,
			       unsigned long len, unsigned long pgoff,
			       unsigned long flags)
{
	return generic_get_unmapped_area_topdown(filp, addr, len, pgoff, flags);
}
#endif

unsigned long
get_unmapped_area(struct file *file, unsigned long addr, unsigned long len,
		unsigned long pgoff, unsigned long flags)
{
	unsigned long (*get_area)(struct file *, unsigned long,
				  unsigned long, unsigned long, unsigned long);

	unsigned long error = arch_mmap_check(addr, len, flags);
	if (error)
		return error;

	/* Careful about overflows.. */
	if (len > TASK_SIZE)
		return -ENOMEM;

	get_area = current->mm->get_unmapped_area;
	if (file) {
		if (file->f_op->get_unmapped_area)
			get_area = file->f_op->get_unmapped_area;
	} else if (flags & MAP_SHARED) {
		/*
		 * mmap_region() will call shmem_zero_setup() to create a file,
		 * so use shmem's get_unmapped_area in case it can be huge.
		 * do_mmap() will clear pgoff, so match alignment.
		 */
		pgoff = 0;
		get_area = shmem_get_unmapped_area;
	}

	addr = get_area(file, addr, len, pgoff, flags);
	if (IS_ERR_VALUE(addr))
		return addr;

	if (addr > TASK_SIZE - len)
		return -ENOMEM;
	if (offset_in_page(addr))
		return -EINVAL;

	error = security_mmap_addr(addr);
	return error ? error : addr;
}

EXPORT_SYMBOL(get_unmapped_area);

/**
 * find_vma_intersection() - Look up the first VMA which intersects the interval
 * @mm: The process address space.
 * @start_addr: The inclusive start user address.
 * @end_addr: The exclusive end user address.
 *
 * Returns: The first VMA within the provided range, %NULL otherwise.  Assumes
 * start_addr < end_addr.
 */
struct vm_area_struct *find_vma_intersection(struct mm_struct *mm,
					     unsigned long start_addr,
					     unsigned long end_addr)
{
	unsigned long index = start_addr;

	mmap_assert_locked(mm);
	return mt_find(&mm->mm_mt, &index, end_addr - 1);
}
EXPORT_SYMBOL(find_vma_intersection);

/**
 * find_vma() - Find the VMA for a given address, or the next VMA.
 * @mm: The mm_struct to check
 * @addr: The address
 *
 * Returns: The VMA associated with addr, or the next VMA.
 * May return %NULL in the case of no VMA at addr or above.
 */
struct vm_area_struct *find_vma(struct mm_struct *mm, unsigned long addr)
{
	unsigned long index = addr;

	mmap_assert_locked(mm);
	return mt_find(&mm->mm_mt, &index, ULONG_MAX);
}
EXPORT_SYMBOL(find_vma);

/**
 * find_vma_prev() - Find the VMA for a given address, or the next vma and
 * set %pprev to the previous VMA, if any.
 * @mm: The mm_struct to check
 * @addr: The address
 * @pprev: The pointer to set to the previous VMA
 *
 * Note that RCU lock is missing here since the external mmap_lock() is used
 * instead.
 *
 * Returns: The VMA associated with @addr, or the next vma.
 * May return %NULL in the case of no vma at addr or above.
 */
struct vm_area_struct *
find_vma_prev(struct mm_struct *mm, unsigned long addr,
			struct vm_area_struct **pprev)
{
	struct vm_area_struct *vma;
	MA_STATE(mas, &mm->mm_mt, addr, addr);

	vma = mas_walk(&mas);
	*pprev = mas_prev(&mas, 0);
	if (!vma)
		vma = mas_next(&mas, ULONG_MAX);
	return vma;
}

/*
 * Verify that the stack growth is acceptable and
 * update accounting. This is shared with both the
 * grow-up and grow-down cases.
 */
static int acct_stack_growth(struct vm_area_struct *vma,
			     unsigned long size, unsigned long grow)
{
	struct mm_struct *mm = vma->vm_mm;
	unsigned long new_start;

	/* address space limit tests */
	if (!may_expand_vm(mm, vma->vm_flags, grow))
		return -ENOMEM;

	/* Stack limit test */
	if (size > rlimit(RLIMIT_STACK))
		return -ENOMEM;

	/* mlock limit tests */
	if (mlock_future_check(mm, vma->vm_flags, grow << PAGE_SHIFT))
		return -ENOMEM;

	/* Check to ensure the stack will not grow into a hugetlb-only region */
	new_start = (vma->vm_flags & VM_GROWSUP) ? vma->vm_start :
			vma->vm_end - size;
	if (is_hugepage_only_range(vma->vm_mm, new_start, size))
		return -EFAULT;

	/*
	 * Overcommit..  This must be the final test, as it will
	 * update security statistics.
	 */
	if (security_vm_enough_memory_mm(mm, grow))
		return -ENOMEM;

	return 0;
}

#if defined(CONFIG_STACK_GROWSUP) || defined(CONFIG_IA64)
/*
 * PA-RISC uses this for its stack; IA64 for its Register Backing Store.
 * vma is the last one with address > vma->vm_end.  Have to extend vma.
 */
static int expand_upwards(struct vm_area_struct *vma, unsigned long address)
{
	struct mm_struct *mm = vma->vm_mm;
	struct vm_area_struct *next;
	unsigned long gap_addr;
	int error = 0;
	MA_STATE(mas, &mm->mm_mt, 0, 0);

	if (!(vma->vm_flags & VM_GROWSUP))
		return -EFAULT;

	/* Guard against exceeding limits of the address space. */
	address &= PAGE_MASK;
	if (address >= (TASK_SIZE & PAGE_MASK))
		return -ENOMEM;
	address += PAGE_SIZE;

	/* Enforce stack_guard_gap */
	gap_addr = address + stack_guard_gap;

	/* Guard against overflow */
	if (gap_addr < address || gap_addr > TASK_SIZE)
		gap_addr = TASK_SIZE;

	next = find_vma_intersection(mm, vma->vm_end, gap_addr);
	if (next && vma_is_accessible(next)) {
		if (!(next->vm_flags & VM_GROWSUP))
			return -ENOMEM;
		/* Check that both stack segments have the same anon_vma? */
	}

	if (mas_preallocate(&mas, GFP_KERNEL))
		return -ENOMEM;

	/* We must make sure the anon_vma is allocated. */
	if (unlikely(anon_vma_prepare(vma))) {
		mas_destroy(&mas);
		return -ENOMEM;
	}

	/* Lock the VMA before expanding to prevent concurrent page faults */
	vma_start_write(vma);
	/*
	 * vma->vm_start/vm_end cannot change under us because the caller
	 * is required to hold the mmap_lock in read mode.  We need the
	 * anon_vma lock to serialize against concurrent expand_stacks.
	 */
	anon_vma_lock_write(vma->anon_vma);

	/* Somebody else might have raced and expanded it already */
	if (address > vma->vm_end) {
		unsigned long size, grow;

		size = address - vma->vm_start;
		grow = (address - vma->vm_end) >> PAGE_SHIFT;

		error = -ENOMEM;
		if (vma->vm_pgoff + (size >> PAGE_SHIFT) >= vma->vm_pgoff) {
			error = acct_stack_growth(vma, size, grow);
			if (!error) {
				/*
				 * We only hold a shared mmap_lock lock here, so
				 * we need to protect against concurrent vma
				 * expansions.  anon_vma_lock_write() doesn't
				 * help here, as we don't guarantee that all
				 * growable vmas in a mm share the same root
				 * anon vma.  So, we reuse mm->page_table_lock
				 * to guard against concurrent vma expansions.
				 */
				spin_lock(&mm->page_table_lock);
				if (vma->vm_flags & VM_LOCKED)
					mm->locked_vm += grow;
				vm_stat_account(mm, vma->vm_flags, grow);
				anon_vma_interval_tree_pre_update_vma(vma);
				vma->vm_end = address;
				/* Overwrite old entry in mtree. */
				mas_set_range(&mas, vma->vm_start, address - 1);
				mas_store_prealloc(&mas, vma);
				anon_vma_interval_tree_post_update_vma(vma);
				spin_unlock(&mm->page_table_lock);

				perf_event_mmap(vma);
			}
		}
	}
	anon_vma_unlock_write(vma->anon_vma);
	khugepaged_enter_vma(vma, vma->vm_flags);
	mas_destroy(&mas);
	return error;
}
#endif /* CONFIG_STACK_GROWSUP || CONFIG_IA64 */

/*
 * vma is the first one with address < vma->vm_start.  Have to extend vma.
 * mmap_lock held for writing.
 */
int expand_downwards(struct vm_area_struct *vma, unsigned long address)
{
	struct mm_struct *mm = vma->vm_mm;
	MA_STATE(mas, &mm->mm_mt, vma->vm_start, vma->vm_start);
	struct vm_area_struct *prev;
	int error = 0;

	if (!(vma->vm_flags & VM_GROWSDOWN))
		return -EFAULT;

	address &= PAGE_MASK;
	if (address < mmap_min_addr || address < FIRST_USER_ADDRESS)
		return -EPERM;

	/* Enforce stack_guard_gap */
	prev = mas_prev(&mas, 0);
	/* Check that both stack segments have the same anon_vma? */
	if (prev) {
		if (!(prev->vm_flags & VM_GROWSDOWN) &&
		    vma_is_accessible(prev) &&
		    (address - prev->vm_end < stack_guard_gap))
			return -ENOMEM;
	}

	if (mas_preallocate(&mas, GFP_KERNEL))
		return -ENOMEM;

	/* We must make sure the anon_vma is allocated. */
	if (unlikely(anon_vma_prepare(vma))) {
		mas_destroy(&mas);
		return -ENOMEM;
	}

	/* Lock the VMA before expanding to prevent concurrent page faults */
	vma_start_write(vma);
	/*
	 * vma->vm_start/vm_end cannot change under us because the caller
	 * is required to hold the mmap_lock in read mode.  We need the
	 * anon_vma lock to serialize against concurrent expand_stacks.
	 */
	anon_vma_lock_write(vma->anon_vma);

	/* Somebody else might have raced and expanded it already */
	if (address < vma->vm_start) {
		unsigned long size, grow;

		size = vma->vm_end - address;
		grow = (vma->vm_start - address) >> PAGE_SHIFT;

		error = -ENOMEM;
		if (grow <= vma->vm_pgoff) {
			error = acct_stack_growth(vma, size, grow);
			if (!error) {
				/*
				 * We only hold a shared mmap_lock lock here, so
				 * we need to protect against concurrent vma
				 * expansions.  anon_vma_lock_write() doesn't
				 * help here, as we don't guarantee that all
				 * growable vmas in a mm share the same root
				 * anon vma.  So, we reuse mm->page_table_lock
				 * to guard against concurrent vma expansions.
				 */
				spin_lock(&mm->page_table_lock);
				if (vma->vm_flags & VM_LOCKED)
					mm->locked_vm += grow;
				vm_stat_account(mm, vma->vm_flags, grow);
				anon_vma_interval_tree_pre_update_vma(vma);
				vma->vm_start = address;
				vma->vm_pgoff -= grow;
				/* Overwrite old entry in mtree. */
				mas_set_range(&mas, address, vma->vm_end - 1);
				mas_store_prealloc(&mas, vma);
				anon_vma_interval_tree_post_update_vma(vma);
				spin_unlock(&mm->page_table_lock);

				perf_event_mmap(vma);
			}
		}
	}
	anon_vma_unlock_write(vma->anon_vma);
	khugepaged_enter_vma(vma, vma->vm_flags);
	mas_destroy(&mas);
	return error;
}

/* enforced gap between the expanding stack and other mappings. */
unsigned long stack_guard_gap = 256UL<<PAGE_SHIFT;

static int __init cmdline_parse_stack_guard_gap(char *p)
{
	unsigned long val;
	char *endptr;

	val = simple_strtoul(p, &endptr, 10);
	if (!*endptr)
		stack_guard_gap = val << PAGE_SHIFT;

	return 1;
}
__setup("stack_guard_gap=", cmdline_parse_stack_guard_gap);

#ifdef CONFIG_STACK_GROWSUP
int expand_stack_locked(struct vm_area_struct *vma, unsigned long address)
{
	return expand_upwards(vma, address);
}

struct vm_area_struct *find_extend_vma_locked(struct mm_struct *mm, unsigned long addr)
{
	struct vm_area_struct *vma, *prev;

	addr &= PAGE_MASK;
	vma = find_vma_prev(mm, addr, &prev);
	if (vma && (vma->vm_start <= addr))
		return vma;
	if (!prev)
		return NULL;
	if (expand_stack_locked(prev, addr))
		return NULL;
	if (prev->vm_flags & VM_LOCKED)
		populate_vma_page_range(prev, addr, prev->vm_end, NULL);
	return prev;
}
#else
int expand_stack_locked(struct vm_area_struct *vma, unsigned long address)
{
	if (unlikely(!(vma->vm_flags & VM_GROWSDOWN)))
		return -EINVAL;
	return expand_downwards(vma, address);
}

struct vm_area_struct *find_extend_vma_locked(struct mm_struct *mm, unsigned long addr)
{
	struct vm_area_struct *vma;
	unsigned long start;

	addr &= PAGE_MASK;
	vma = find_vma(mm, addr);
	if (!vma)
		return NULL;
	if (vma->vm_start <= addr)
		return vma;
	start = vma->vm_start;
	if (expand_stack_locked(vma, addr))
		return NULL;
	if (vma->vm_flags & VM_LOCKED)
		populate_vma_page_range(vma, addr, start, NULL);
	return vma;
}
#endif

/*
 * IA64 has some horrid mapping rules: it can expand both up and down,
 * but with various special rules.
 *
 * We'll get rid of this architecture eventually, so the ugliness is
 * temporary.
 */
#ifdef CONFIG_IA64
static inline bool vma_expand_ok(struct vm_area_struct *vma, unsigned long addr)
{
	return REGION_NUMBER(addr) == REGION_NUMBER(vma->vm_start) &&
		REGION_OFFSET(addr) < RGN_MAP_LIMIT;
}

/*
 * IA64 stacks grow down, but there's a special register backing store
 * that can grow up. Only sequentially, though, so the new address must
 * match vm_end.
 */
static inline int vma_expand_up(struct vm_area_struct *vma, unsigned long addr)
{
	if (!vma_expand_ok(vma, addr))
		return -EFAULT;
	if (vma->vm_end != (addr & PAGE_MASK))
		return -EFAULT;
	return expand_upwards(vma, addr);
}

static inline bool vma_expand_down(struct vm_area_struct *vma, unsigned long addr)
{
	if (!vma_expand_ok(vma, addr))
		return -EFAULT;
	return expand_downwards(vma, addr);
}

#elif defined(CONFIG_STACK_GROWSUP)

#define vma_expand_up(vma,addr) expand_upwards(vma, addr)
#define vma_expand_down(vma, addr) (-EFAULT)

#else

#define vma_expand_up(vma,addr) (-EFAULT)
#define vma_expand_down(vma, addr) expand_downwards(vma, addr)

#endif

/*
 * expand_stack(): legacy interface for page faulting. Don't use unless
 * you have to.
 *
 * This is called with the mm locked for reading, drops the lock, takes
 * the lock for writing, tries to look up a vma again, expands it if
 * necessary, and downgrades the lock to reading again.
 *
 * If no vma is found or it can't be expanded, it returns NULL and has
 * dropped the lock.
 */
struct vm_area_struct *expand_stack(struct mm_struct *mm, unsigned long addr)
{
	struct vm_area_struct *vma, *prev;

	mmap_read_unlock(mm);
	if (mmap_write_lock_killable(mm))
		return NULL;

	vma = find_vma_prev(mm, addr, &prev);
	if (vma && vma->vm_start <= addr)
		goto success;

	if (prev && !vma_expand_up(prev, addr)) {
		vma = prev;
		goto success;
	}

	if (vma && !vma_expand_down(vma, addr))
		goto success;

	mmap_write_unlock(mm);
	return NULL;

success:
	mmap_write_downgrade(mm);
	return vma;
}

/*
 * Ok - we have the memory areas we should free on a maple tree so release them,
 * and do the vma updates.
 *
 * Called with the mm semaphore held.
 */
static inline void remove_mt(struct mm_struct *mm, struct ma_state *mas)
{
	unsigned long nr_accounted = 0;
	struct vm_area_struct *vma;

	/* Update high watermark before we lower total_vm */
	update_hiwater_vm(mm);
	mas_for_each(mas, vma, ULONG_MAX) {
		long nrpages = vma_pages(vma);

		if (vma->vm_flags & VM_ACCOUNT)
			nr_accounted += nrpages;
		vm_stat_account(mm, vma->vm_flags, -nrpages);
		remove_vma(vma, false);
	}
	vm_unacct_memory(nr_accounted);
	validate_mm(mm);
}

/*
 * Get rid of page table information in the indicated region.
 *
 * Called with the mm semaphore held.
 */
static void unmap_region(struct mm_struct *mm, struct maple_tree *mt,
		struct vm_area_struct *vma, struct vm_area_struct *prev,
		struct vm_area_struct *next,
		unsigned long start, unsigned long end, bool mm_wr_locked)
{
	struct mmu_gather tlb;

	lru_add_drain();
	tlb_gather_mmu(&tlb, mm);
	update_hiwater_rss(mm);
	unmap_vmas(&tlb, mt, vma, start, end, mm_wr_locked);
	free_pgtables(&tlb, mt, vma, prev ? prev->vm_end : FIRST_USER_ADDRESS,
				 next ? next->vm_start : USER_PGTABLES_CEILING,
				 mm_wr_locked);
	tlb_finish_mmu(&tlb);
}

/*
 * __split_vma() bypasses sysctl_max_map_count checking.  We use this where it
 * has already been checked or doesn't make sense to fail.
 * VMA Iterator will point to the end VMA.
 */
int __split_vma(struct vma_iterator *vmi, struct vm_area_struct *vma,
		unsigned long addr, int new_below)
{
	struct vma_prepare vp;
	struct vm_area_struct *new;
	int err;

	validate_mm_mt(vma->vm_mm);

	WARN_ON(vma->vm_start >= addr);
	WARN_ON(vma->vm_end <= addr);

	if (vma->vm_ops && vma->vm_ops->may_split) {
		err = vma->vm_ops->may_split(vma, addr);
		if (err)
			return err;
	}

	new = vm_area_dup(vma);
	if (!new)
		return -ENOMEM;

	err = -ENOMEM;
	if (vma_iter_prealloc(vmi))
		goto out_free_vma;

	if (new_below) {
		new->vm_end = addr;
	} else {
		new->vm_start = addr;
		new->vm_pgoff += ((addr - vma->vm_start) >> PAGE_SHIFT);
	}

	err = vma_dup_policy(vma, new);
	if (err)
		goto out_free_vmi;

	err = anon_vma_clone(new, vma);
	if (err)
		goto out_free_mpol;

	if (new->vm_file)
		get_file(new->vm_file);

	if (new->vm_ops && new->vm_ops->open)
		new->vm_ops->open(new);

	init_vma_prep(&vp, vma);
	vp.insert = new;
	vma_prepare(&vp);
	vma_adjust_trans_huge(vma, vma->vm_start, addr, 0);

	if (new_below) {
		vma->vm_start = addr;
		vma->vm_pgoff += (addr - new->vm_start) >> PAGE_SHIFT;
	} else {
		vma->vm_end = addr;
	}

	/* vma_complete stores the new vma */
	vma_complete(&vp, vmi, vma->vm_mm);

	/* Success. */
	if (new_below)
		vma_next(vmi);
	validate_mm_mt(vma->vm_mm);
	return 0;

out_free_mpol:
	mpol_put(vma_policy(new));
out_free_vmi:
	vma_iter_free(vmi);
out_free_vma:
	vm_area_free(new);
	validate_mm_mt(vma->vm_mm);
	return err;
}

/*
 * Split a vma into two pieces at address 'addr', a new vma is allocated
 * either for the first part or the tail.
 */
int split_vma(struct vma_iterator *vmi, struct vm_area_struct *vma,
	      unsigned long addr, int new_below)
{
	if (vma->vm_mm->map_count >= sysctl_max_map_count)
		return -ENOMEM;

	return __split_vma(vmi, vma, addr, new_below);
}

/*
 * do_vmi_align_munmap() - munmap the aligned region from @start to @end.
 * @vmi: The vma iterator
 * @vma: The starting vm_area_struct
 * @mm: The mm_struct
 * @start: The aligned start address to munmap.
 * @end: The aligned end address to munmap.
 * @uf: The userfaultfd list_head
 * @downgrade: Set to true to attempt a write downgrade of the mmap_lock
 *
 * If @downgrade is true, check return code for potential release of the lock.
 */
static int
do_vmi_align_munmap(struct vma_iterator *vmi, struct vm_area_struct *vma,
		    struct mm_struct *mm, unsigned long start,
		    unsigned long end, struct list_head *uf, bool downgrade)
{
	struct vm_area_struct *prev, *next = NULL;
	struct maple_tree mt_detach;
	int count = 0;
	int error = -ENOMEM;
	unsigned long locked_vm = 0;
	MA_STATE(mas_detach, &mt_detach, 0, 0);
	mt_init_flags(&mt_detach, vmi->mas.tree->ma_flags & MT_FLAGS_LOCK_MASK);
	mt_set_external_lock(&mt_detach, &mm->mmap_lock);

	/*
	 * If we need to split any vma, do it now to save pain later.
	 *
	 * Note: mremap's move_vma VM_ACCOUNT handling assumes a partially
	 * unmapped vm_area_struct will remain in use: so lower split_vma
	 * places tmp vma above, and higher split_vma places tmp vma below.
	 */

	/* Does it split the first one? */
	if (start > vma->vm_start) {

		/*
		 * Make sure that map_count on return from munmap() will
		 * not exceed its limit; but let map_count go just above
		 * its limit temporarily, to help free resources as expected.
		 */
		if (end < vma->vm_end && mm->map_count >= sysctl_max_map_count)
			goto map_count_exceeded;

		error = __split_vma(vmi, vma, start, 0);
		if (error)
			goto start_split_failed;

		vma = vma_iter_load(vmi);
	}

	prev = vma_prev(vmi);
	if (unlikely((!prev)))
		vma_iter_set(vmi, start);

	/*
	 * Detach a range of VMAs from the mm. Using next as a temp variable as
	 * it is always overwritten.
	 */
	for_each_vma_range(*vmi, next, end) {
		/* Does it split the end? */
		if (next->vm_end > end) {
			error = __split_vma(vmi, next, end, 0);
			if (error)
				goto end_split_failed;
		}
<<<<<<< HEAD
		mas_set_range(&mas_detach, next->vm_start, next->vm_end - 1);
		error = mas_store_gfp(&mas_detach, next, GFP_KERNEL);
		if (error)
			goto munmap_gather_failed;
=======
		vma_start_write(next);
		mas_set_range(&mas_detach, next->vm_start, next->vm_end - 1);
		if (mas_store_gfp(&mas_detach, next, GFP_KERNEL))
			goto munmap_gather_failed;
		vma_mark_detached(next, true);
>>>>>>> 160f4124
		if (next->vm_flags & VM_LOCKED)
			locked_vm += vma_pages(next);

		count++;
#ifdef CONFIG_DEBUG_VM_MAPLE_TREE
		BUG_ON(next->vm_start < start);
		BUG_ON(next->vm_start > end);
#endif
	}

	next = vma_next(vmi);
	if (unlikely(uf)) {
		/*
		 * If userfaultfd_unmap_prep returns an error the vmas
		 * will remain split, but userland will get a
		 * highly unexpected error anyway. This is no
		 * different than the case where the first of the two
		 * __split_vma fails, but we don't undo the first
		 * split, despite we could. This is unlikely enough
		 * failure that it's not worth optimizing it for.
		 */
		error = userfaultfd_unmap_prep(mm, start, end, uf);

		if (error)
			goto userfaultfd_error;
	}

#if defined(CONFIG_DEBUG_VM_MAPLE_TREE)
	/* Make sure no VMAs are about to be lost. */
	{
		MA_STATE(test, &mt_detach, start, end - 1);
		struct vm_area_struct *vma_mas, *vma_test;
		int test_count = 0;

		vma_iter_set(vmi, start);
		rcu_read_lock();
		vma_test = mas_find(&test, end - 1);
		for_each_vma_range(*vmi, vma_mas, end) {
			BUG_ON(vma_mas != vma_test);
			test_count++;
			vma_test = mas_next(&test, end - 1);
		}
		rcu_read_unlock();
		BUG_ON(count != test_count);
	}
#endif
<<<<<<< HEAD
	vma_iter_set(vmi, start);
	error = vma_iter_clear_gfp(vmi, start, end, GFP_KERNEL);
	if (error)
		goto clear_tree_failed;

	/* Point of no return */
=======
	/* Point of no return */
	error = -ENOMEM;
	vma_iter_set(vmi, start);
	if (vma_iter_clear_gfp(vmi, start, end, GFP_KERNEL))
		goto clear_tree_failed;

>>>>>>> 160f4124
	mm->locked_vm -= locked_vm;
	mm->map_count -= count;
	/*
	 * Do not downgrade mmap_lock if we are next to VM_GROWSDOWN or
	 * VM_GROWSUP VMA. Such VMAs can change their size under
	 * down_read(mmap_lock) and collide with the VMA we are about to unmap.
	 */
	if (downgrade) {
		if (next && (next->vm_flags & VM_GROWSDOWN))
			downgrade = false;
		else if (prev && (prev->vm_flags & VM_GROWSUP))
			downgrade = false;
		else
			mmap_write_downgrade(mm);
	}

	/*
	 * We can free page tables without write-locking mmap_lock because VMAs
	 * were isolated before we downgraded mmap_lock.
	 */
	unmap_region(mm, &mt_detach, vma, prev, next, start, end, !downgrade);
	/* Statistics and freeing VMAs */
	mas_set(&mas_detach, start);
	remove_mt(mm, &mas_detach);
	__mt_destroy(&mt_detach);


	validate_mm(mm);
	return downgrade ? 1 : 0;

clear_tree_failed:
userfaultfd_error:
munmap_gather_failed:
end_split_failed:
	mas_set(&mas_detach, 0);
	mas_for_each(&mas_detach, next, end)
		vma_mark_detached(next, false);

	__mt_destroy(&mt_detach);
start_split_failed:
map_count_exceeded:
	return error;
}

/*
 * do_vmi_munmap() - munmap a given range.
 * @vmi: The vma iterator
 * @mm: The mm_struct
 * @start: The start address to munmap
 * @len: The length of the range to munmap
 * @uf: The userfaultfd list_head
 * @downgrade: set to true if the user wants to attempt to write_downgrade the
 * mmap_lock
 *
 * This function takes a @mas that is either pointing to the previous VMA or set
 * to MA_START and sets it up to remove the mapping(s).  The @len will be
 * aligned and any arch_unmap work will be preformed.
 *
 * Returns: -EINVAL on failure, 1 on success and unlock, 0 otherwise.
 */
int do_vmi_munmap(struct vma_iterator *vmi, struct mm_struct *mm,
		  unsigned long start, size_t len, struct list_head *uf,
		  bool downgrade)
{
	unsigned long end;
	struct vm_area_struct *vma;

	if ((offset_in_page(start)) || start > TASK_SIZE || len > TASK_SIZE-start)
		return -EINVAL;

	end = start + PAGE_ALIGN(len);
	if (end == start)
		return -EINVAL;

	 /* arch_unmap() might do unmaps itself.  */
	arch_unmap(mm, start, end);

	/* Find the first overlapping VMA */
	vma = vma_find(vmi, end);
	if (!vma)
		return 0;

	return do_vmi_align_munmap(vmi, vma, mm, start, end, uf, downgrade);
}

/* do_munmap() - Wrapper function for non-maple tree aware do_munmap() calls.
 * @mm: The mm_struct
 * @start: The start address to munmap
 * @len: The length to be munmapped.
 * @uf: The userfaultfd list_head
 */
int do_munmap(struct mm_struct *mm, unsigned long start, size_t len,
	      struct list_head *uf)
{
	VMA_ITERATOR(vmi, mm, start);

	return do_vmi_munmap(&vmi, mm, start, len, uf, false);
}

unsigned long mmap_region(struct file *file, unsigned long addr,
		unsigned long len, vm_flags_t vm_flags, unsigned long pgoff,
		struct list_head *uf)
{
	struct mm_struct *mm = current->mm;
	struct vm_area_struct *vma = NULL;
	struct vm_area_struct *next, *prev, *merge;
	pgoff_t pglen = len >> PAGE_SHIFT;
	unsigned long charged = 0;
	unsigned long end = addr + len;
	unsigned long merge_start = addr, merge_end = end;
	pgoff_t vm_pgoff;
	int error;
	VMA_ITERATOR(vmi, mm, addr);

	/* Check against address space limit. */
	if (!may_expand_vm(mm, vm_flags, len >> PAGE_SHIFT)) {
		unsigned long nr_pages;

		/*
		 * MAP_FIXED may remove pages of mappings that intersects with
		 * requested mapping. Account for the pages it would unmap.
		 */
		nr_pages = count_vma_pages_range(mm, addr, end);

		if (!may_expand_vm(mm, vm_flags,
					(len >> PAGE_SHIFT) - nr_pages))
			return -ENOMEM;
	}

	/* Unmap any existing mapping in the area */
	if (do_vmi_munmap(&vmi, mm, addr, len, uf, false))
		return -ENOMEM;

	/*
	 * Private writable mapping: check memory availability
	 */
	if (accountable_mapping(file, vm_flags)) {
		charged = len >> PAGE_SHIFT;
		if (security_vm_enough_memory_mm(mm, charged))
			return -ENOMEM;
		vm_flags |= VM_ACCOUNT;
	}

	next = vma_next(&vmi);
	prev = vma_prev(&vmi);
	if (vm_flags & VM_SPECIAL)
		goto cannot_expand;

	/* Attempt to expand an old mapping */
	/* Check next */
	if (next && next->vm_start == end && !vma_policy(next) &&
	    can_vma_merge_before(next, vm_flags, NULL, file, pgoff+pglen,
				 NULL_VM_UFFD_CTX, NULL)) {
		merge_end = next->vm_end;
		vma = next;
		vm_pgoff = next->vm_pgoff - pglen;
	}

	/* Check prev */
	if (prev && prev->vm_end == addr && !vma_policy(prev) &&
	    (vma ? can_vma_merge_after(prev, vm_flags, vma->anon_vma, file,
				       pgoff, vma->vm_userfaultfd_ctx, NULL) :
		   can_vma_merge_after(prev, vm_flags, NULL, file, pgoff,
				       NULL_VM_UFFD_CTX, NULL))) {
		merge_start = prev->vm_start;
		vma = prev;
		vm_pgoff = prev->vm_pgoff;
	}


	/* Actually expand, if possible */
	if (vma &&
	    !vma_expand(&vmi, vma, merge_start, merge_end, vm_pgoff, next)) {
		khugepaged_enter_vma(vma, vm_flags);
		goto expanded;
	}

cannot_expand:
	/*
	 * Determine the object being mapped and call the appropriate
	 * specific mapper. the address has already been validated, but
	 * not unmapped, but the maps are removed from the list.
	 */
	vma = vm_area_alloc(mm);
	if (!vma) {
		error = -ENOMEM;
		goto unacct_error;
	}

	vma_iter_set(&vmi, addr);
	vma->vm_start = addr;
	vma->vm_end = end;
	vm_flags_init(vma, vm_flags);
	vma->vm_page_prot = vm_get_page_prot(vm_flags);
	vma->vm_pgoff = pgoff;

	if (file) {
		if (vm_flags & VM_SHARED) {
			error = mapping_map_writable(file->f_mapping);
			if (error)
				goto free_vma;
		}

		vma->vm_file = get_file(file);
		error = call_mmap(file, vma);
		if (error)
			goto unmap_and_free_vma;

		/*
		 * Expansion is handled above, merging is handled below.
		 * Drivers should not alter the address of the VMA.
		 */
		error = -EINVAL;
		if (WARN_ON((addr != vma->vm_start)))
			goto close_and_free_vma;

		vma_iter_set(&vmi, addr);
		/*
		 * If vm_flags changed after call_mmap(), we should try merge
		 * vma again as we may succeed this time.
		 */
		if (unlikely(vm_flags != vma->vm_flags && prev)) {
			merge = vma_merge(&vmi, mm, prev, vma->vm_start,
				    vma->vm_end, vma->vm_flags, NULL,
				    vma->vm_file, vma->vm_pgoff, NULL,
				    NULL_VM_UFFD_CTX, NULL);
			if (merge) {
				/*
				 * ->mmap() can change vma->vm_file and fput
				 * the original file. So fput the vma->vm_file
				 * here or we would add an extra fput for file
				 * and cause general protection fault
				 * ultimately.
				 */
				fput(vma->vm_file);
				vm_area_free(vma);
				vma = merge;
				/* Update vm_flags to pick up the change. */
				vm_flags = vma->vm_flags;
				goto unmap_writable;
			}
		}

		vm_flags = vma->vm_flags;
	} else if (vm_flags & VM_SHARED) {
		error = shmem_zero_setup(vma);
		if (error)
			goto free_vma;
	} else {
		vma_set_anonymous(vma);
	}

	if (map_deny_write_exec(vma, vma->vm_flags)) {
		error = -EACCES;
		goto close_and_free_vma;
	}

	/* Allow architectures to sanity-check the vm_flags */
	error = -EINVAL;
	if (!arch_validate_flags(vma->vm_flags))
		goto close_and_free_vma;

	error = -ENOMEM;
	if (vma_iter_prealloc(&vmi))
		goto close_and_free_vma;

	/* Lock the VMA since it is modified after insertion into VMA tree */
	vma_start_write(vma);
	if (vma->vm_file)
		i_mmap_lock_write(vma->vm_file->f_mapping);

	vma_iter_store(&vmi, vma);
	mm->map_count++;
	if (vma->vm_file) {
		if (vma->vm_flags & VM_SHARED)
			mapping_allow_writable(vma->vm_file->f_mapping);

		flush_dcache_mmap_lock(vma->vm_file->f_mapping);
		vma_interval_tree_insert(vma, &vma->vm_file->f_mapping->i_mmap);
		flush_dcache_mmap_unlock(vma->vm_file->f_mapping);
		i_mmap_unlock_write(vma->vm_file->f_mapping);
	}

	/*
	 * vma_merge() calls khugepaged_enter_vma() either, the below
	 * call covers the non-merge case.
	 */
	khugepaged_enter_vma(vma, vma->vm_flags);

	/* Once vma denies write, undo our temporary denial count */
unmap_writable:
	if (file && vm_flags & VM_SHARED)
		mapping_unmap_writable(file->f_mapping);
	file = vma->vm_file;
	ksm_add_vma(vma);
expanded:
	perf_event_mmap(vma);

	vm_stat_account(mm, vm_flags, len >> PAGE_SHIFT);
	if (vm_flags & VM_LOCKED) {
		if ((vm_flags & VM_SPECIAL) || vma_is_dax(vma) ||
					is_vm_hugetlb_page(vma) ||
					vma == get_gate_vma(current->mm))
			vm_flags_clear(vma, VM_LOCKED_MASK);
		else
			mm->locked_vm += (len >> PAGE_SHIFT);
	}

	if (file)
		uprobe_mmap(vma);

	/*
	 * New (or expanded) vma always get soft dirty status.
	 * Otherwise user-space soft-dirty page tracker won't
	 * be able to distinguish situation when vma area unmapped,
	 * then new mapped in-place (which must be aimed as
	 * a completely new data area).
	 */
	vm_flags_set(vma, VM_SOFTDIRTY);

	vma_set_page_prot(vma);

	validate_mm(mm);
	return addr;

close_and_free_vma:
	if (file && vma->vm_ops && vma->vm_ops->close)
		vma->vm_ops->close(vma);

	if (file || vma->vm_file) {
unmap_and_free_vma:
		fput(vma->vm_file);
		vma->vm_file = NULL;

		/* Undo any partial mapping done by a device driver. */
		unmap_region(mm, &mm->mm_mt, vma, prev, next, vma->vm_start,
			     vma->vm_end, true);
	}
	if (file && (vm_flags & VM_SHARED))
		mapping_unmap_writable(file->f_mapping);
free_vma:
	vm_area_free(vma);
unacct_error:
	if (charged)
		vm_unacct_memory(charged);
	validate_mm(mm);
	return error;
}

static int __vm_munmap(unsigned long start, size_t len, bool downgrade)
{
	int ret;
	struct mm_struct *mm = current->mm;
	LIST_HEAD(uf);
	VMA_ITERATOR(vmi, mm, start);

	if (mmap_write_lock_killable(mm))
		return -EINTR;

	ret = do_vmi_munmap(&vmi, mm, start, len, &uf, downgrade);
	/*
	 * Returning 1 indicates mmap_lock is downgraded.
	 * But 1 is not legal return value of vm_munmap() and munmap(), reset
	 * it to 0 before return.
	 */
	if (ret == 1) {
		mmap_read_unlock(mm);
		ret = 0;
	} else
		mmap_write_unlock(mm);

	userfaultfd_unmap_complete(mm, &uf);
	return ret;
}

int vm_munmap(unsigned long start, size_t len)
{
	return __vm_munmap(start, len, false);
}
EXPORT_SYMBOL(vm_munmap);

SYSCALL_DEFINE2(munmap, unsigned long, addr, size_t, len)
{
	addr = untagged_addr(addr);
	return __vm_munmap(addr, len, true);
}


/*
 * Emulation of deprecated remap_file_pages() syscall.
 */
SYSCALL_DEFINE5(remap_file_pages, unsigned long, start, unsigned long, size,
		unsigned long, prot, unsigned long, pgoff, unsigned long, flags)
{

	struct mm_struct *mm = current->mm;
	struct vm_area_struct *vma;
	unsigned long populate = 0;
	unsigned long ret = -EINVAL;
	struct file *file;

	pr_warn_once("%s (%d) uses deprecated remap_file_pages() syscall. See Documentation/mm/remap_file_pages.rst.\n",
		     current->comm, current->pid);

	if (prot)
		return ret;
	start = start & PAGE_MASK;
	size = size & PAGE_MASK;

	if (start + size <= start)
		return ret;

	/* Does pgoff wrap? */
	if (pgoff + (size >> PAGE_SHIFT) < pgoff)
		return ret;

	if (mmap_write_lock_killable(mm))
		return -EINTR;

	vma = vma_lookup(mm, start);

	if (!vma || !(vma->vm_flags & VM_SHARED))
		goto out;

	if (start + size > vma->vm_end) {
		VMA_ITERATOR(vmi, mm, vma->vm_end);
		struct vm_area_struct *next, *prev = vma;

		for_each_vma_range(vmi, next, start + size) {
			/* hole between vmas ? */
			if (next->vm_start != prev->vm_end)
				goto out;

			if (next->vm_file != vma->vm_file)
				goto out;

			if (next->vm_flags != vma->vm_flags)
				goto out;

			if (start + size <= next->vm_end)
				break;

			prev = next;
		}

		if (!next)
			goto out;
	}

	prot |= vma->vm_flags & VM_READ ? PROT_READ : 0;
	prot |= vma->vm_flags & VM_WRITE ? PROT_WRITE : 0;
	prot |= vma->vm_flags & VM_EXEC ? PROT_EXEC : 0;

	flags &= MAP_NONBLOCK;
	flags |= MAP_SHARED | MAP_FIXED | MAP_POPULATE;
	if (vma->vm_flags & VM_LOCKED)
		flags |= MAP_LOCKED;

	file = get_file(vma->vm_file);
	ret = do_mmap(vma->vm_file, start, size,
			prot, flags, pgoff, &populate, NULL);
	fput(file);
out:
	mmap_write_unlock(mm);
	if (populate)
		mm_populate(ret, populate);
	if (!IS_ERR_VALUE(ret))
		ret = 0;
	return ret;
}

/*
 * do_vma_munmap() - Unmap a full or partial vma.
 * @vmi: The vma iterator pointing at the vma
 * @vma: The first vma to be munmapped
 * @start: the start of the address to unmap
 * @end: The end of the address to unmap
 * @uf: The userfaultfd list_head
 * @downgrade: Attempt to downgrade or not
 *
 * Returns: 0 on success and not downgraded, 1 on success and downgraded.
 * unmaps a VMA mapping when the vma iterator is already in position.
 * Does not handle alignment.
 */
int do_vma_munmap(struct vma_iterator *vmi, struct vm_area_struct *vma,
		  unsigned long start, unsigned long end,
		  struct list_head *uf, bool downgrade)
{
	struct mm_struct *mm = vma->vm_mm;
	int ret;

	arch_unmap(mm, start, end);
	ret = do_vmi_align_munmap(vmi, vma, mm, start, end, uf, downgrade);
	validate_mm_mt(mm);
	return ret;
}

/*
 * do_brk_flags() - Increase the brk vma if the flags match.
 * @vmi: The vma iterator
 * @addr: The start address
 * @len: The length of the increase
 * @vma: The vma,
 * @flags: The VMA Flags
 *
 * Extend the brk VMA from addr to addr + len.  If the VMA is NULL or the flags
 * do not match then create a new anonymous VMA.  Eventually we may be able to
 * do some brk-specific accounting here.
 */
static int do_brk_flags(struct vma_iterator *vmi, struct vm_area_struct *vma,
		unsigned long addr, unsigned long len, unsigned long flags)
{
	struct mm_struct *mm = current->mm;
	struct vma_prepare vp;

	validate_mm_mt(mm);
	/*
	 * Check against address space limits by the changed size
	 * Note: This happens *after* clearing old mappings in some code paths.
	 */
	flags |= VM_DATA_DEFAULT_FLAGS | VM_ACCOUNT | mm->def_flags;
	if (!may_expand_vm(mm, flags, len >> PAGE_SHIFT))
		return -ENOMEM;

	if (mm->map_count > sysctl_max_map_count)
		return -ENOMEM;

	if (security_vm_enough_memory_mm(mm, len >> PAGE_SHIFT))
		return -ENOMEM;

	/*
	 * Expand the existing vma if possible; Note that singular lists do not
	 * occur after forking, so the expand will only happen on new VMAs.
	 */
	if (vma && vma->vm_end == addr && !vma_policy(vma) &&
	    can_vma_merge_after(vma, flags, NULL, NULL,
				addr >> PAGE_SHIFT, NULL_VM_UFFD_CTX, NULL)) {
		if (vma_iter_prealloc(vmi))
			goto unacct_fail;

		init_vma_prep(&vp, vma);
		vma_prepare(&vp);
		vma_adjust_trans_huge(vma, vma->vm_start, addr + len, 0);
		vma->vm_end = addr + len;
		vm_flags_set(vma, VM_SOFTDIRTY);
		vma_iter_store(vmi, vma);

		vma_complete(&vp, vmi, mm);
		khugepaged_enter_vma(vma, flags);
		goto out;
	}

	/* create a vma struct for an anonymous mapping */
	vma = vm_area_alloc(mm);
	if (!vma)
		goto unacct_fail;

	vma_set_anonymous(vma);
	vma->vm_start = addr;
	vma->vm_end = addr + len;
	vma->vm_pgoff = addr >> PAGE_SHIFT;
	vm_flags_init(vma, flags);
	vma->vm_page_prot = vm_get_page_prot(flags);
	if (vma_iter_store_gfp(vmi, vma, GFP_KERNEL))
		goto mas_store_fail;

	mm->map_count++;
	ksm_add_vma(vma);
out:
	perf_event_mmap(vma);
	mm->total_vm += len >> PAGE_SHIFT;
	mm->data_vm += len >> PAGE_SHIFT;
	if (flags & VM_LOCKED)
		mm->locked_vm += (len >> PAGE_SHIFT);
	vm_flags_set(vma, VM_SOFTDIRTY);
	validate_mm(mm);
	return 0;

mas_store_fail:
	vm_area_free(vma);
unacct_fail:
	vm_unacct_memory(len >> PAGE_SHIFT);
	return -ENOMEM;
}

int vm_brk_flags(unsigned long addr, unsigned long request, unsigned long flags)
{
	struct mm_struct *mm = current->mm;
	struct vm_area_struct *vma = NULL;
	unsigned long len;
	int ret;
	bool populate;
	LIST_HEAD(uf);
	VMA_ITERATOR(vmi, mm, addr);

	len = PAGE_ALIGN(request);
	if (len < request)
		return -ENOMEM;
	if (!len)
		return 0;

	if (mmap_write_lock_killable(mm))
		return -EINTR;

	/* Until we need other flags, refuse anything except VM_EXEC. */
	if ((flags & (~VM_EXEC)) != 0)
		return -EINVAL;

	ret = check_brk_limits(addr, len);
	if (ret)
		goto limits_failed;

	ret = do_vmi_munmap(&vmi, mm, addr, len, &uf, 0);
	if (ret)
		goto munmap_failed;

	vma = vma_prev(&vmi);
	ret = do_brk_flags(&vmi, vma, addr, len, flags);
	populate = ((mm->def_flags & VM_LOCKED) != 0);
	mmap_write_unlock(mm);
	userfaultfd_unmap_complete(mm, &uf);
	if (populate && !ret)
		mm_populate(addr, len);
	return ret;

munmap_failed:
limits_failed:
	mmap_write_unlock(mm);
	return ret;
}
EXPORT_SYMBOL(vm_brk_flags);

int vm_brk(unsigned long addr, unsigned long len)
{
	return vm_brk_flags(addr, len, 0);
}
EXPORT_SYMBOL(vm_brk);

/* Release all mmaps. */
void exit_mmap(struct mm_struct *mm)
{
	struct mmu_gather tlb;
	struct vm_area_struct *vma;
	unsigned long nr_accounted = 0;
	MA_STATE(mas, &mm->mm_mt, 0, 0);
	int count = 0;

	/* mm's last user has gone, and its about to be pulled down */
	mmu_notifier_release(mm);

	mmap_read_lock(mm);
	arch_exit_mmap(mm);

	vma = mas_find(&mas, ULONG_MAX);
	if (!vma) {
		/* Can happen if dup_mmap() received an OOM */
		mmap_read_unlock(mm);
		return;
	}

	lru_add_drain();
	flush_cache_mm(mm);
	tlb_gather_mmu_fullmm(&tlb, mm);
	/* update_hiwater_rss(mm) here? but nobody should be looking */
	/* Use ULONG_MAX here to ensure all VMAs in the mm are unmapped */
	unmap_vmas(&tlb, &mm->mm_mt, vma, 0, ULONG_MAX, false);
	mmap_read_unlock(mm);

	/*
	 * Set MMF_OOM_SKIP to hide this task from the oom killer/reaper
	 * because the memory has been already freed.
	 */
	set_bit(MMF_OOM_SKIP, &mm->flags);
	mmap_write_lock(mm);
	mt_clear_in_rcu(&mm->mm_mt);
	free_pgtables(&tlb, &mm->mm_mt, vma, FIRST_USER_ADDRESS,
		      USER_PGTABLES_CEILING, true);
	tlb_finish_mmu(&tlb);

	/*
	 * Walk the list again, actually closing and freeing it, with preemption
	 * enabled, without holding any MM locks besides the unreachable
	 * mmap_write_lock.
	 */
	do {
		if (vma->vm_flags & VM_ACCOUNT)
			nr_accounted += vma_pages(vma);
		remove_vma(vma, true);
		count++;
		cond_resched();
	} while ((vma = mas_find(&mas, ULONG_MAX)) != NULL);

	BUG_ON(count != mm->map_count);

	trace_exit_mmap(mm);
	__mt_destroy(&mm->mm_mt);
	mmap_write_unlock(mm);
	vm_unacct_memory(nr_accounted);
}

/* Insert vm structure into process list sorted by address
 * and into the inode's i_mmap tree.  If vm_file is non-NULL
 * then i_mmap_rwsem is taken here.
 */
int insert_vm_struct(struct mm_struct *mm, struct vm_area_struct *vma)
{
	unsigned long charged = vma_pages(vma);


	if (find_vma_intersection(mm, vma->vm_start, vma->vm_end))
		return -ENOMEM;

	if ((vma->vm_flags & VM_ACCOUNT) &&
	     security_vm_enough_memory_mm(mm, charged))
		return -ENOMEM;

	/*
	 * The vm_pgoff of a purely anonymous vma should be irrelevant
	 * until its first write fault, when page's anon_vma and index
	 * are set.  But now set the vm_pgoff it will almost certainly
	 * end up with (unless mremap moves it elsewhere before that
	 * first wfault), so /proc/pid/maps tells a consistent story.
	 *
	 * By setting it to reflect the virtual start address of the
	 * vma, merges and splits can happen in a seamless way, just
	 * using the existing file pgoff checks and manipulations.
	 * Similarly in do_mmap and in do_brk_flags.
	 */
	if (vma_is_anonymous(vma)) {
		BUG_ON(vma->anon_vma);
		vma->vm_pgoff = vma->vm_start >> PAGE_SHIFT;
	}

	if (vma_link(mm, vma)) {
		vm_unacct_memory(charged);
		return -ENOMEM;
	}

	return 0;
}

/*
 * Copy the vma structure to a new location in the same mm,
 * prior to moving page table entries, to effect an mremap move.
 */
struct vm_area_struct *copy_vma(struct vm_area_struct **vmap,
	unsigned long addr, unsigned long len, pgoff_t pgoff,
	bool *need_rmap_locks)
{
	struct vm_area_struct *vma = *vmap;
	unsigned long vma_start = vma->vm_start;
	struct mm_struct *mm = vma->vm_mm;
	struct vm_area_struct *new_vma, *prev;
	bool faulted_in_anon_vma = true;
	VMA_ITERATOR(vmi, mm, addr);

	validate_mm_mt(mm);
	/*
	 * If anonymous vma has not yet been faulted, update new pgoff
	 * to match new location, to increase its chance of merging.
	 */
	if (unlikely(vma_is_anonymous(vma) && !vma->anon_vma)) {
		pgoff = addr >> PAGE_SHIFT;
		faulted_in_anon_vma = false;
	}

	new_vma = find_vma_prev(mm, addr, &prev);
	if (new_vma && new_vma->vm_start < addr + len)
		return NULL;	/* should never get here */

	new_vma = vma_merge(&vmi, mm, prev, addr, addr + len, vma->vm_flags,
			    vma->anon_vma, vma->vm_file, pgoff, vma_policy(vma),
			    vma->vm_userfaultfd_ctx, anon_vma_name(vma));
	if (new_vma) {
		/*
		 * Source vma may have been merged into new_vma
		 */
		if (unlikely(vma_start >= new_vma->vm_start &&
			     vma_start < new_vma->vm_end)) {
			/*
			 * The only way we can get a vma_merge with
			 * self during an mremap is if the vma hasn't
			 * been faulted in yet and we were allowed to
			 * reset the dst vma->vm_pgoff to the
			 * destination address of the mremap to allow
			 * the merge to happen. mremap must change the
			 * vm_pgoff linearity between src and dst vmas
			 * (in turn preventing a vma_merge) to be
			 * safe. It is only safe to keep the vm_pgoff
			 * linear if there are no pages mapped yet.
			 */
			VM_BUG_ON_VMA(faulted_in_anon_vma, new_vma);
			*vmap = vma = new_vma;
		}
		*need_rmap_locks = (new_vma->vm_pgoff <= vma->vm_pgoff);
	} else {
		new_vma = vm_area_dup(vma);
		if (!new_vma)
			goto out;
		new_vma->vm_start = addr;
		new_vma->vm_end = addr + len;
		new_vma->vm_pgoff = pgoff;
		if (vma_dup_policy(vma, new_vma))
			goto out_free_vma;
		if (anon_vma_clone(new_vma, vma))
			goto out_free_mempol;
		if (new_vma->vm_file)
			get_file(new_vma->vm_file);
		if (new_vma->vm_ops && new_vma->vm_ops->open)
			new_vma->vm_ops->open(new_vma);
		vma_start_write(new_vma);
		if (vma_link(mm, new_vma))
			goto out_vma_link;
		*need_rmap_locks = false;
	}
	validate_mm_mt(mm);
	return new_vma;

out_vma_link:
	if (new_vma->vm_ops && new_vma->vm_ops->close)
		new_vma->vm_ops->close(new_vma);

	if (new_vma->vm_file)
		fput(new_vma->vm_file);

	unlink_anon_vmas(new_vma);
out_free_mempol:
	mpol_put(vma_policy(new_vma));
out_free_vma:
	vm_area_free(new_vma);
out:
	validate_mm_mt(mm);
	return NULL;
}

/*
 * Return true if the calling process may expand its vm space by the passed
 * number of pages
 */
bool may_expand_vm(struct mm_struct *mm, vm_flags_t flags, unsigned long npages)
{
	if (mm->total_vm + npages > rlimit(RLIMIT_AS) >> PAGE_SHIFT)
		return false;

	if (is_data_mapping(flags) &&
	    mm->data_vm + npages > rlimit(RLIMIT_DATA) >> PAGE_SHIFT) {
		/* Workaround for Valgrind */
		if (rlimit(RLIMIT_DATA) == 0 &&
		    mm->data_vm + npages <= rlimit_max(RLIMIT_DATA) >> PAGE_SHIFT)
			return true;

		pr_warn_once("%s (%d): VmData %lu exceed data ulimit %lu. Update limits%s.\n",
			     current->comm, current->pid,
			     (mm->data_vm + npages) << PAGE_SHIFT,
			     rlimit(RLIMIT_DATA),
			     ignore_rlimit_data ? "" : " or use boot option ignore_rlimit_data");

		if (!ignore_rlimit_data)
			return false;
	}

	return true;
}

void vm_stat_account(struct mm_struct *mm, vm_flags_t flags, long npages)
{
	WRITE_ONCE(mm->total_vm, READ_ONCE(mm->total_vm)+npages);

	if (is_exec_mapping(flags))
		mm->exec_vm += npages;
	else if (is_stack_mapping(flags))
		mm->stack_vm += npages;
	else if (is_data_mapping(flags))
		mm->data_vm += npages;
}

static vm_fault_t special_mapping_fault(struct vm_fault *vmf);

/*
 * Having a close hook prevents vma merging regardless of flags.
 */
static void special_mapping_close(struct vm_area_struct *vma)
{
}

static const char *special_mapping_name(struct vm_area_struct *vma)
{
	return ((struct vm_special_mapping *)vma->vm_private_data)->name;
}

static int special_mapping_mremap(struct vm_area_struct *new_vma)
{
	struct vm_special_mapping *sm = new_vma->vm_private_data;

	if (WARN_ON_ONCE(current->mm != new_vma->vm_mm))
		return -EFAULT;

	if (sm->mremap)
		return sm->mremap(sm, new_vma);

	return 0;
}

static int special_mapping_split(struct vm_area_struct *vma, unsigned long addr)
{
	/*
	 * Forbid splitting special mappings - kernel has expectations over
	 * the number of pages in mapping. Together with VM_DONTEXPAND
	 * the size of vma should stay the same over the special mapping's
	 * lifetime.
	 */
	return -EINVAL;
}

static const struct vm_operations_struct special_mapping_vmops = {
	.close = special_mapping_close,
	.fault = special_mapping_fault,
	.mremap = special_mapping_mremap,
	.name = special_mapping_name,
	/* vDSO code relies that VVAR can't be accessed remotely */
	.access = NULL,
	.may_split = special_mapping_split,
};

static const struct vm_operations_struct legacy_special_mapping_vmops = {
	.close = special_mapping_close,
	.fault = special_mapping_fault,
};

static vm_fault_t special_mapping_fault(struct vm_fault *vmf)
{
	struct vm_area_struct *vma = vmf->vma;
	pgoff_t pgoff;
	struct page **pages;

	if (vma->vm_ops == &legacy_special_mapping_vmops) {
		pages = vma->vm_private_data;
	} else {
		struct vm_special_mapping *sm = vma->vm_private_data;

		if (sm->fault)
			return sm->fault(sm, vmf->vma, vmf);

		pages = sm->pages;
	}

	for (pgoff = vmf->pgoff; pgoff && *pages; ++pages)
		pgoff--;

	if (*pages) {
		struct page *page = *pages;
		get_page(page);
		vmf->page = page;
		return 0;
	}

	return VM_FAULT_SIGBUS;
}

static struct vm_area_struct *__install_special_mapping(
	struct mm_struct *mm,
	unsigned long addr, unsigned long len,
	unsigned long vm_flags, void *priv,
	const struct vm_operations_struct *ops)
{
	int ret;
	struct vm_area_struct *vma;

	validate_mm_mt(mm);
	vma = vm_area_alloc(mm);
	if (unlikely(vma == NULL))
		return ERR_PTR(-ENOMEM);

	vma->vm_start = addr;
	vma->vm_end = addr + len;

	vm_flags_init(vma, (vm_flags | mm->def_flags |
		      VM_DONTEXPAND | VM_SOFTDIRTY) & ~VM_LOCKED_MASK);
	vma->vm_page_prot = vm_get_page_prot(vma->vm_flags);

	vma->vm_ops = ops;
	vma->vm_private_data = priv;

	ret = insert_vm_struct(mm, vma);
	if (ret)
		goto out;

	vm_stat_account(mm, vma->vm_flags, len >> PAGE_SHIFT);

	perf_event_mmap(vma);

	validate_mm_mt(mm);
	return vma;

out:
	vm_area_free(vma);
	validate_mm_mt(mm);
	return ERR_PTR(ret);
}

bool vma_is_special_mapping(const struct vm_area_struct *vma,
	const struct vm_special_mapping *sm)
{
	return vma->vm_private_data == sm &&
		(vma->vm_ops == &special_mapping_vmops ||
		 vma->vm_ops == &legacy_special_mapping_vmops);
}

/*
 * Called with mm->mmap_lock held for writing.
 * Insert a new vma covering the given region, with the given flags.
 * Its pages are supplied by the given array of struct page *.
 * The array can be shorter than len >> PAGE_SHIFT if it's null-terminated.
 * The region past the last page supplied will always produce SIGBUS.
 * The array pointer and the pages it points to are assumed to stay alive
 * for as long as this mapping might exist.
 */
struct vm_area_struct *_install_special_mapping(
	struct mm_struct *mm,
	unsigned long addr, unsigned long len,
	unsigned long vm_flags, const struct vm_special_mapping *spec)
{
	return __install_special_mapping(mm, addr, len, vm_flags, (void *)spec,
					&special_mapping_vmops);
}

int install_special_mapping(struct mm_struct *mm,
			    unsigned long addr, unsigned long len,
			    unsigned long vm_flags, struct page **pages)
{
	struct vm_area_struct *vma = __install_special_mapping(
		mm, addr, len, vm_flags, (void *)pages,
		&legacy_special_mapping_vmops);

	return PTR_ERR_OR_ZERO(vma);
}

static DEFINE_MUTEX(mm_all_locks_mutex);

static void vm_lock_anon_vma(struct mm_struct *mm, struct anon_vma *anon_vma)
{
	if (!test_bit(0, (unsigned long *) &anon_vma->root->rb_root.rb_root.rb_node)) {
		/*
		 * The LSB of head.next can't change from under us
		 * because we hold the mm_all_locks_mutex.
		 */
		down_write_nest_lock(&anon_vma->root->rwsem, &mm->mmap_lock);
		/*
		 * We can safely modify head.next after taking the
		 * anon_vma->root->rwsem. If some other vma in this mm shares
		 * the same anon_vma we won't take it again.
		 *
		 * No need of atomic instructions here, head.next
		 * can't change from under us thanks to the
		 * anon_vma->root->rwsem.
		 */
		if (__test_and_set_bit(0, (unsigned long *)
				       &anon_vma->root->rb_root.rb_root.rb_node))
			BUG();
	}
}

static void vm_lock_mapping(struct mm_struct *mm, struct address_space *mapping)
{
	if (!test_bit(AS_MM_ALL_LOCKS, &mapping->flags)) {
		/*
		 * AS_MM_ALL_LOCKS can't change from under us because
		 * we hold the mm_all_locks_mutex.
		 *
		 * Operations on ->flags have to be atomic because
		 * even if AS_MM_ALL_LOCKS is stable thanks to the
		 * mm_all_locks_mutex, there may be other cpus
		 * changing other bitflags in parallel to us.
		 */
		if (test_and_set_bit(AS_MM_ALL_LOCKS, &mapping->flags))
			BUG();
		down_write_nest_lock(&mapping->i_mmap_rwsem, &mm->mmap_lock);
	}
}

/*
 * This operation locks against the VM for all pte/vma/mm related
 * operations that could ever happen on a certain mm. This includes
 * vmtruncate, try_to_unmap, and all page faults.
 *
 * The caller must take the mmap_lock in write mode before calling
 * mm_take_all_locks(). The caller isn't allowed to release the
 * mmap_lock until mm_drop_all_locks() returns.
 *
 * mmap_lock in write mode is required in order to block all operations
 * that could modify pagetables and free pages without need of
 * altering the vma layout. It's also needed in write mode to avoid new
 * anon_vmas to be associated with existing vmas.
 *
 * A single task can't take more than one mm_take_all_locks() in a row
 * or it would deadlock.
 *
 * The LSB in anon_vma->rb_root.rb_node and the AS_MM_ALL_LOCKS bitflag in
 * mapping->flags avoid to take the same lock twice, if more than one
 * vma in this mm is backed by the same anon_vma or address_space.
 *
 * We take locks in following order, accordingly to comment at beginning
 * of mm/rmap.c:
 *   - all hugetlbfs_i_mmap_rwsem_key locks (aka mapping->i_mmap_rwsem for
 *     hugetlb mapping);
 *   - all vmas marked locked
 *   - all i_mmap_rwsem locks;
 *   - all anon_vma->rwseml
 *
 * We can take all locks within these types randomly because the VM code
 * doesn't nest them and we protected from parallel mm_take_all_locks() by
 * mm_all_locks_mutex.
 *
 * mm_take_all_locks() and mm_drop_all_locks are expensive operations
 * that may have to take thousand of locks.
 *
 * mm_take_all_locks() can fail if it's interrupted by signals.
 */
int mm_take_all_locks(struct mm_struct *mm)
{
	struct vm_area_struct *vma;
	struct anon_vma_chain *avc;
	MA_STATE(mas, &mm->mm_mt, 0, 0);

	mmap_assert_write_locked(mm);

	mutex_lock(&mm_all_locks_mutex);

	mas_for_each(&mas, vma, ULONG_MAX) {
		if (signal_pending(current))
			goto out_unlock;
		vma_start_write(vma);
	}

	mas_set(&mas, 0);
	mas_for_each(&mas, vma, ULONG_MAX) {
		if (signal_pending(current))
			goto out_unlock;
		if (vma->vm_file && vma->vm_file->f_mapping &&
				is_vm_hugetlb_page(vma))
			vm_lock_mapping(mm, vma->vm_file->f_mapping);
	}

	mas_set(&mas, 0);
	mas_for_each(&mas, vma, ULONG_MAX) {
		if (signal_pending(current))
			goto out_unlock;
		if (vma->vm_file && vma->vm_file->f_mapping &&
				!is_vm_hugetlb_page(vma))
			vm_lock_mapping(mm, vma->vm_file->f_mapping);
	}

	mas_set(&mas, 0);
	mas_for_each(&mas, vma, ULONG_MAX) {
		if (signal_pending(current))
			goto out_unlock;
		if (vma->anon_vma)
			list_for_each_entry(avc, &vma->anon_vma_chain, same_vma)
				vm_lock_anon_vma(mm, avc->anon_vma);
	}

	return 0;

out_unlock:
	mm_drop_all_locks(mm);
	return -EINTR;
}

static void vm_unlock_anon_vma(struct anon_vma *anon_vma)
{
	if (test_bit(0, (unsigned long *) &anon_vma->root->rb_root.rb_root.rb_node)) {
		/*
		 * The LSB of head.next can't change to 0 from under
		 * us because we hold the mm_all_locks_mutex.
		 *
		 * We must however clear the bitflag before unlocking
		 * the vma so the users using the anon_vma->rb_root will
		 * never see our bitflag.
		 *
		 * No need of atomic instructions here, head.next
		 * can't change from under us until we release the
		 * anon_vma->root->rwsem.
		 */
		if (!__test_and_clear_bit(0, (unsigned long *)
					  &anon_vma->root->rb_root.rb_root.rb_node))
			BUG();
		anon_vma_unlock_write(anon_vma);
	}
}

static void vm_unlock_mapping(struct address_space *mapping)
{
	if (test_bit(AS_MM_ALL_LOCKS, &mapping->flags)) {
		/*
		 * AS_MM_ALL_LOCKS can't change to 0 from under us
		 * because we hold the mm_all_locks_mutex.
		 */
		i_mmap_unlock_write(mapping);
		if (!test_and_clear_bit(AS_MM_ALL_LOCKS,
					&mapping->flags))
			BUG();
	}
}

/*
 * The mmap_lock cannot be released by the caller until
 * mm_drop_all_locks() returns.
 */
void mm_drop_all_locks(struct mm_struct *mm)
{
	struct vm_area_struct *vma;
	struct anon_vma_chain *avc;
	MA_STATE(mas, &mm->mm_mt, 0, 0);

	mmap_assert_write_locked(mm);
	BUG_ON(!mutex_is_locked(&mm_all_locks_mutex));

	mas_for_each(&mas, vma, ULONG_MAX) {
		if (vma->anon_vma)
			list_for_each_entry(avc, &vma->anon_vma_chain, same_vma)
				vm_unlock_anon_vma(avc->anon_vma);
		if (vma->vm_file && vma->vm_file->f_mapping)
			vm_unlock_mapping(vma->vm_file->f_mapping);
	}
	vma_end_write_all(mm);

	mutex_unlock(&mm_all_locks_mutex);
}

/*
 * initialise the percpu counter for VM
 */
void __init mmap_init(void)
{
	int ret;

	ret = percpu_counter_init(&vm_committed_as, 0, GFP_KERNEL);
	VM_BUG_ON(ret);
}

/*
 * Initialise sysctl_user_reserve_kbytes.
 *
 * This is intended to prevent a user from starting a single memory hogging
 * process, such that they cannot recover (kill the hog) in OVERCOMMIT_NEVER
 * mode.
 *
 * The default value is min(3% of free memory, 128MB)
 * 128MB is enough to recover with sshd/login, bash, and top/kill.
 */
static int init_user_reserve(void)
{
	unsigned long free_kbytes;

	free_kbytes = global_zone_page_state(NR_FREE_PAGES) << (PAGE_SHIFT - 10);

	sysctl_user_reserve_kbytes = min(free_kbytes / 32, 1UL << 17);
	return 0;
}
subsys_initcall(init_user_reserve);

/*
 * Initialise sysctl_admin_reserve_kbytes.
 *
 * The purpose of sysctl_admin_reserve_kbytes is to allow the sys admin
 * to log in and kill a memory hogging process.
 *
 * Systems with more than 256MB will reserve 8MB, enough to recover
 * with sshd, bash, and top in OVERCOMMIT_GUESS. Smaller systems will
 * only reserve 3% of free pages by default.
 */
static int init_admin_reserve(void)
{
	unsigned long free_kbytes;

	free_kbytes = global_zone_page_state(NR_FREE_PAGES) << (PAGE_SHIFT - 10);

	sysctl_admin_reserve_kbytes = min(free_kbytes / 32, 1UL << 13);
	return 0;
}
subsys_initcall(init_admin_reserve);

/*
 * Reinititalise user and admin reserves if memory is added or removed.
 *
 * The default user reserve max is 128MB, and the default max for the
 * admin reserve is 8MB. These are usually, but not always, enough to
 * enable recovery from a memory hogging process using login/sshd, a shell,
 * and tools like top. It may make sense to increase or even disable the
 * reserve depending on the existence of swap or variations in the recovery
 * tools. So, the admin may have changed them.
 *
 * If memory is added and the reserves have been eliminated or increased above
 * the default max, then we'll trust the admin.
 *
 * If memory is removed and there isn't enough free memory, then we
 * need to reset the reserves.
 *
 * Otherwise keep the reserve set by the admin.
 */
static int reserve_mem_notifier(struct notifier_block *nb,
			     unsigned long action, void *data)
{
	unsigned long tmp, free_kbytes;

	switch (action) {
	case MEM_ONLINE:
		/* Default max is 128MB. Leave alone if modified by operator. */
		tmp = sysctl_user_reserve_kbytes;
		if (0 < tmp && tmp < (1UL << 17))
			init_user_reserve();

		/* Default max is 8MB.  Leave alone if modified by operator. */
		tmp = sysctl_admin_reserve_kbytes;
		if (0 < tmp && tmp < (1UL << 13))
			init_admin_reserve();

		break;
	case MEM_OFFLINE:
		free_kbytes = global_zone_page_state(NR_FREE_PAGES) << (PAGE_SHIFT - 10);

		if (sysctl_user_reserve_kbytes > free_kbytes) {
			init_user_reserve();
			pr_info("vm.user_reserve_kbytes reset to %lu\n",
				sysctl_user_reserve_kbytes);
		}

		if (sysctl_admin_reserve_kbytes > free_kbytes) {
			init_admin_reserve();
			pr_info("vm.admin_reserve_kbytes reset to %lu\n",
				sysctl_admin_reserve_kbytes);
		}
		break;
	default:
		break;
	}
	return NOTIFY_OK;
}

static int __meminit init_reserve_notifier(void)
{
	if (hotplug_memory_notifier(reserve_mem_notifier, DEFAULT_CALLBACK_PRI))
		pr_err("Failed registering memory add/remove notifier for admin reserve\n");

	return 0;
}
subsys_initcall(init_reserve_notifier);<|MERGE_RESOLUTION|>--- conflicted
+++ resolved
@@ -1009,17 +1009,10 @@
 			vma_start = addr;
 			vma_end = next->vm_end;
 			vma_pgoff = next->vm_pgoff - pglen;
-<<<<<<< HEAD
-			err = 0;
-			if (mid != next) {		/* case 8 */
-				remove = mid;
-				err = dup_anon_vma(res, remove);
-=======
 			if (curr) {			/* case 8 */
 				vma_pgoff = curr->vm_pgoff;
 				remove = curr;
 				err = dup_anon_vma(next, curr);
->>>>>>> 160f4124
 			}
 		}
 	}
@@ -2485,18 +2478,11 @@
 			if (error)
 				goto end_split_failed;
 		}
-<<<<<<< HEAD
-		mas_set_range(&mas_detach, next->vm_start, next->vm_end - 1);
-		error = mas_store_gfp(&mas_detach, next, GFP_KERNEL);
-		if (error)
-			goto munmap_gather_failed;
-=======
 		vma_start_write(next);
 		mas_set_range(&mas_detach, next->vm_start, next->vm_end - 1);
 		if (mas_store_gfp(&mas_detach, next, GFP_KERNEL))
 			goto munmap_gather_failed;
 		vma_mark_detached(next, true);
->>>>>>> 160f4124
 		if (next->vm_flags & VM_LOCKED)
 			locked_vm += vma_pages(next);
 
@@ -2543,21 +2529,12 @@
 		BUG_ON(count != test_count);
 	}
 #endif
-<<<<<<< HEAD
-	vma_iter_set(vmi, start);
-	error = vma_iter_clear_gfp(vmi, start, end, GFP_KERNEL);
-	if (error)
-		goto clear_tree_failed;
-
-	/* Point of no return */
-=======
 	/* Point of no return */
 	error = -ENOMEM;
 	vma_iter_set(vmi, start);
 	if (vma_iter_clear_gfp(vmi, start, end, GFP_KERNEL))
 		goto clear_tree_failed;
 
->>>>>>> 160f4124
 	mm->locked_vm -= locked_vm;
 	mm->map_count -= count;
 	/*
