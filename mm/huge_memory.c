--- conflicted
+++ resolved
@@ -1841,11 +1841,6 @@
 			newpmd = swp_entry_to_pmd(entry);
 			if (pmd_swp_soft_dirty(*pmd))
 				newpmd = pmd_swp_mksoft_dirty(newpmd);
-<<<<<<< HEAD
-			if (pmd_swp_uffd_wp(*pmd))
-				newpmd = pmd_swp_mkuffd_wp(newpmd);
-=======
->>>>>>> 98817289
 		} else {
 			newpmd = *pmd;
 		}
@@ -2033,11 +2028,8 @@
 	struct mm_struct *mm = vma->vm_mm;
 	pgtable_t pgtable;
 	pmd_t _pmd, old_pmd;
-<<<<<<< HEAD
-=======
 	unsigned long addr;
 	pte_t *pte;
->>>>>>> 98817289
 	int i;
 
 	/*
@@ -2062,16 +2054,9 @@
 		entry = pte_mkspecial(entry);
 		if (pmd_uffd_wp(old_pmd))
 			entry = pte_mkuffd_wp(entry);
-<<<<<<< HEAD
-		pte = pte_offset_map(&_pmd, haddr);
-		VM_BUG_ON(!pte_none(*pte));
-		set_pte_at(mm, haddr, pte, entry);
-		pte_unmap(pte);
-=======
 		VM_BUG_ON(!pte_none(ptep_get(pte)));
 		set_pte_at(mm, addr, pte, entry);
 		pte++;
->>>>>>> 98817289
 	}
 	pte_unmap(pte - 1);
 	smp_wmb(); /* make pte visible before pmd */
@@ -2837,9 +2822,6 @@
 	if (!list_empty(&folio->_deferred_list))
 		return;
 
-	if (!list_empty(page_deferred_list(page)))
-		return;
-
 	spin_lock_irqsave(&ds_queue->split_queue_lock, flags);
 	if (list_empty(&folio->_deferred_list)) {
 		count_vm_event(THP_DEFERRED_SPLIT_PAGE);
@@ -3285,11 +3267,8 @@
 	pmde = mk_huge_pmd(new, READ_ONCE(vma->vm_page_prot));
 	if (pmd_swp_soft_dirty(*pvmw->pmd))
 		pmde = pmd_mksoft_dirty(pmde);
-<<<<<<< HEAD
-=======
 	if (is_writable_migration_entry(entry))
 		pmde = pmd_mkwrite(pmde, vma);
->>>>>>> 98817289
 	if (pmd_swp_uffd_wp(*pvmw->pmd))
 		pmde = pmd_mkuffd_wp(pmde);
 	if (!is_migration_entry_young(entry))
@@ -3297,10 +3276,6 @@
 	/* NOTE: this may contain setting soft-dirty on some archs */
 	if (PageDirty(new) && is_migration_entry_dirty(entry))
 		pmde = pmd_mkdirty(pmde);
-	if (is_writable_migration_entry(entry))
-		pmde = maybe_pmd_mkwrite(pmde, vma);
-	else
-		pmde = pmd_wrprotect(pmde);
 
 	if (PageAnon(new)) {
 		rmap_t rmap_flags = RMAP_COMPOUND;
