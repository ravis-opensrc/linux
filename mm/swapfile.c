// SPDX-License-Identifier: GPL-2.0-only
/*
 *  linux/mm/swapfile.c
 *
 *  Copyright (C) 1991, 1992, 1993, 1994  Linus Torvalds
 *  Swap reorganised 29.12.95, Stephen Tweedie
 */

#include <linux/blkdev.h>
#include <linux/mm.h>
#include <linux/sched/mm.h>
#include <linux/sched/task.h>
#include <linux/hugetlb.h>
#include <linux/mman.h>
#include <linux/slab.h>
#include <linux/kernel_stat.h>
#include <linux/swap.h>
#include <linux/vmalloc.h>
#include <linux/pagemap.h>
#include <linux/namei.h>
#include <linux/shmem_fs.h>
#include <linux/blk-cgroup.h>
#include <linux/random.h>
#include <linux/writeback.h>
#include <linux/proc_fs.h>
#include <linux/seq_file.h>
#include <linux/init.h>
#include <linux/ksm.h>
#include <linux/rmap.h>
#include <linux/security.h>
#include <linux/backing-dev.h>
#include <linux/mutex.h>
#include <linux/capability.h>
#include <linux/syscalls.h>
#include <linux/memcontrol.h>
#include <linux/poll.h>
#include <linux/oom.h>
#include <linux/swapfile.h>
#include <linux/export.h>
#include <linux/swap_slots.h>
#include <linux/sort.h>
#include <linux/completion.h>
#include <linux/suspend.h>
#include <linux/zswap.h>

#include <asm/tlbflush.h>
#include <linux/swapops.h>
#include <linux/swap_cgroup.h>
#include "internal.h"
#include "swap.h"

static bool swap_count_continued(struct swap_info_struct *, pgoff_t,
				 unsigned char);
static void free_swap_count_continuations(struct swap_info_struct *);

static DEFINE_SPINLOCK(swap_lock);
static unsigned int nr_swapfiles;
atomic_long_t nr_swap_pages;
/*
 * Some modules use swappable objects and may try to swap them out under
 * memory pressure (via the shrinker). Before doing so, they may wish to
 * check to see if any swap space is available.
 */
EXPORT_SYMBOL_GPL(nr_swap_pages);
/* protected with swap_lock. reading in vm_swap_full() doesn't need lock */
long total_swap_pages;
static int least_priority = -1;
unsigned long swapfile_maximum_size;
#ifdef CONFIG_MIGRATION
bool swap_migration_ad_supported;
#endif	/* CONFIG_MIGRATION */

static const char Bad_file[] = "Bad swap file entry ";
static const char Unused_file[] = "Unused swap file entry ";
static const char Bad_offset[] = "Bad swap offset entry ";
static const char Unused_offset[] = "Unused swap offset entry ";

/*
 * all active swap_info_structs
 * protected with swap_lock, and ordered by priority.
 */
static PLIST_HEAD(swap_active_head);

/*
 * all available (active, not full) swap_info_structs
 * protected with swap_avail_lock, ordered by priority.
 * This is used by folio_alloc_swap() instead of swap_active_head
 * because swap_active_head includes all swap_info_structs,
 * but folio_alloc_swap() doesn't need to look at full ones.
 * This uses its own lock instead of swap_lock because when a
 * swap_info_struct changes between not-full/full, it needs to
 * add/remove itself to/from this list, but the swap_info_struct->lock
 * is held and the locking order requires swap_lock to be taken
 * before any swap_info_struct->lock.
 */
static struct plist_head *swap_avail_heads;
static DEFINE_SPINLOCK(swap_avail_lock);

static struct swap_info_struct *swap_info[MAX_SWAPFILES];

static DEFINE_MUTEX(swapon_mutex);

static DECLARE_WAIT_QUEUE_HEAD(proc_poll_wait);
/* Activity counter to indicate that a swapon or swapoff has occurred */
static atomic_t proc_poll_event = ATOMIC_INIT(0);

atomic_t nr_rotate_swap = ATOMIC_INIT(0);

static struct swap_info_struct *swap_type_to_swap_info(int type)
{
	if (type >= MAX_SWAPFILES)
		return NULL;

	return READ_ONCE(swap_info[type]); /* rcu_dereference() */
}

static inline unsigned char swap_count(unsigned char ent)
{
	return ent & ~SWAP_HAS_CACHE;	/* may include COUNT_CONTINUED flag */
}

/* Reclaim the swap entry anyway if possible */
#define TTRS_ANYWAY		0x1
/*
 * Reclaim the swap entry if there are no more mappings of the
 * corresponding page
 */
#define TTRS_UNMAPPED		0x2
/* Reclaim the swap entry if swap is getting full*/
#define TTRS_FULL		0x4

/* returns 1 if swap entry is freed */
static int __try_to_reclaim_swap(struct swap_info_struct *si,
				 unsigned long offset, unsigned long flags)
{
	swp_entry_t entry = swp_entry(si->type, offset);
	struct folio *folio;
	int ret = 0;

	folio = filemap_get_folio(swap_address_space(entry), offset);
	if (IS_ERR(folio))
		return 0;
	/*
	 * When this function is called from scan_swap_map_slots() and it's
	 * called by vmscan.c at reclaiming folios. So we hold a folio lock
	 * here. We have to use trylock for avoiding deadlock. This is a special
	 * case and you should use folio_free_swap() with explicit folio_lock()
	 * in usual operations.
	 */
	if (folio_trylock(folio)) {
		if ((flags & TTRS_ANYWAY) ||
		    ((flags & TTRS_UNMAPPED) && !folio_mapped(folio)) ||
		    ((flags & TTRS_FULL) && mem_cgroup_swap_full(folio)))
			ret = folio_free_swap(folio);
		folio_unlock(folio);
	}
	folio_put(folio);
	return ret;
}

static inline struct swap_extent *first_se(struct swap_info_struct *sis)
{
	struct rb_node *rb = rb_first(&sis->swap_extent_root);
	return rb_entry(rb, struct swap_extent, rb_node);
}

static inline struct swap_extent *next_se(struct swap_extent *se)
{
	struct rb_node *rb = rb_next(&se->rb_node);
	return rb ? rb_entry(rb, struct swap_extent, rb_node) : NULL;
}

/*
 * swapon tell device that all the old swap contents can be discarded,
 * to allow the swap device to optimize its wear-levelling.
 */
static int discard_swap(struct swap_info_struct *si)
{
	struct swap_extent *se;
	sector_t start_block;
	sector_t nr_blocks;
	int err = 0;

	/* Do not discard the swap header page! */
	se = first_se(si);
	start_block = (se->start_block + 1) << (PAGE_SHIFT - 9);
	nr_blocks = ((sector_t)se->nr_pages - 1) << (PAGE_SHIFT - 9);
	if (nr_blocks) {
		err = blkdev_issue_discard(si->bdev, start_block,
				nr_blocks, GFP_KERNEL);
		if (err)
			return err;
		cond_resched();
	}

	for (se = next_se(se); se; se = next_se(se)) {
		start_block = se->start_block << (PAGE_SHIFT - 9);
		nr_blocks = (sector_t)se->nr_pages << (PAGE_SHIFT - 9);

		err = blkdev_issue_discard(si->bdev, start_block,
				nr_blocks, GFP_KERNEL);
		if (err)
			break;

		cond_resched();
	}
	return err;		/* That will often be -EOPNOTSUPP */
}

static struct swap_extent *
offset_to_swap_extent(struct swap_info_struct *sis, unsigned long offset)
{
	struct swap_extent *se;
	struct rb_node *rb;

	rb = sis->swap_extent_root.rb_node;
	while (rb) {
		se = rb_entry(rb, struct swap_extent, rb_node);
		if (offset < se->start_page)
			rb = rb->rb_left;
		else if (offset >= se->start_page + se->nr_pages)
			rb = rb->rb_right;
		else
			return se;
	}
	/* It *must* be present */
	BUG();
}

sector_t swap_page_sector(struct page *page)
{
	struct swap_info_struct *sis = page_swap_info(page);
	struct swap_extent *se;
	sector_t sector;
	pgoff_t offset;

	offset = __page_file_index(page);
	se = offset_to_swap_extent(sis, offset);
	sector = se->start_block + (offset - se->start_page);
	return sector << (PAGE_SHIFT - 9);
}

/*
 * swap allocation tell device that a cluster of swap can now be discarded,
 * to allow the swap device to optimize its wear-levelling.
 */
static void discard_swap_cluster(struct swap_info_struct *si,
				 pgoff_t start_page, pgoff_t nr_pages)
{
	struct swap_extent *se = offset_to_swap_extent(si, start_page);

	while (nr_pages) {
		pgoff_t offset = start_page - se->start_page;
		sector_t start_block = se->start_block + offset;
		sector_t nr_blocks = se->nr_pages - offset;

		if (nr_blocks > nr_pages)
			nr_blocks = nr_pages;
		start_page += nr_blocks;
		nr_pages -= nr_blocks;

		start_block <<= PAGE_SHIFT - 9;
		nr_blocks <<= PAGE_SHIFT - 9;
		if (blkdev_issue_discard(si->bdev, start_block,
					nr_blocks, GFP_NOIO))
			break;

		se = next_se(se);
	}
}

#ifdef CONFIG_THP_SWAP
#define SWAPFILE_CLUSTER	HPAGE_PMD_NR

#define swap_entry_size(size)	(size)
#else
#define SWAPFILE_CLUSTER	256

/*
 * Define swap_entry_size() as constant to let compiler to optimize
 * out some code if !CONFIG_THP_SWAP
 */
#define swap_entry_size(size)	1
#endif
#define LATENCY_LIMIT		256

static inline void cluster_set_flag(struct swap_cluster_info *info,
	unsigned int flag)
{
	info->flags = flag;
}

static inline unsigned int cluster_count(struct swap_cluster_info *info)
{
	return info->data;
}

static inline void cluster_set_count(struct swap_cluster_info *info,
				     unsigned int c)
{
	info->data = c;
}

static inline void cluster_set_count_flag(struct swap_cluster_info *info,
					 unsigned int c, unsigned int f)
{
	info->flags = f;
	info->data = c;
}

static inline unsigned int cluster_next(struct swap_cluster_info *info)
{
	return info->data;
}

static inline void cluster_set_next(struct swap_cluster_info *info,
				    unsigned int n)
{
	info->data = n;
}

static inline void cluster_set_next_flag(struct swap_cluster_info *info,
					 unsigned int n, unsigned int f)
{
	info->flags = f;
	info->data = n;
}

static inline bool cluster_is_free(struct swap_cluster_info *info)
{
	return info->flags & CLUSTER_FLAG_FREE;
}

static inline bool cluster_is_null(struct swap_cluster_info *info)
{
	return info->flags & CLUSTER_FLAG_NEXT_NULL;
}

static inline void cluster_set_null(struct swap_cluster_info *info)
{
	info->flags = CLUSTER_FLAG_NEXT_NULL;
	info->data = 0;
}

static inline bool cluster_is_huge(struct swap_cluster_info *info)
{
	if (IS_ENABLED(CONFIG_THP_SWAP))
		return info->flags & CLUSTER_FLAG_HUGE;
	return false;
}

static inline void cluster_clear_huge(struct swap_cluster_info *info)
{
	info->flags &= ~CLUSTER_FLAG_HUGE;
}

static inline struct swap_cluster_info *lock_cluster(struct swap_info_struct *si,
						     unsigned long offset)
{
	struct swap_cluster_info *ci;

	ci = si->cluster_info;
	if (ci) {
		ci += offset / SWAPFILE_CLUSTER;
		spin_lock(&ci->lock);
	}
	return ci;
}

static inline void unlock_cluster(struct swap_cluster_info *ci)
{
	if (ci)
		spin_unlock(&ci->lock);
}

/*
 * Determine the locking method in use for this device.  Return
 * swap_cluster_info if SSD-style cluster-based locking is in place.
 */
static inline struct swap_cluster_info *lock_cluster_or_swap_info(
		struct swap_info_struct *si, unsigned long offset)
{
	struct swap_cluster_info *ci;

	/* Try to use fine-grained SSD-style locking if available: */
	ci = lock_cluster(si, offset);
	/* Otherwise, fall back to traditional, coarse locking: */
	if (!ci)
		spin_lock(&si->lock);

	return ci;
}

static inline void unlock_cluster_or_swap_info(struct swap_info_struct *si,
					       struct swap_cluster_info *ci)
{
	if (ci)
		unlock_cluster(ci);
	else
		spin_unlock(&si->lock);
}

static inline bool cluster_list_empty(struct swap_cluster_list *list)
{
	return cluster_is_null(&list->head);
}

static inline unsigned int cluster_list_first(struct swap_cluster_list *list)
{
	return cluster_next(&list->head);
}

static void cluster_list_init(struct swap_cluster_list *list)
{
	cluster_set_null(&list->head);
	cluster_set_null(&list->tail);
}

static void cluster_list_add_tail(struct swap_cluster_list *list,
				  struct swap_cluster_info *ci,
				  unsigned int idx)
{
	if (cluster_list_empty(list)) {
		cluster_set_next_flag(&list->head, idx, 0);
		cluster_set_next_flag(&list->tail, idx, 0);
	} else {
		struct swap_cluster_info *ci_tail;
		unsigned int tail = cluster_next(&list->tail);

		/*
		 * Nested cluster lock, but both cluster locks are
		 * only acquired when we held swap_info_struct->lock
		 */
		ci_tail = ci + tail;
		spin_lock_nested(&ci_tail->lock, SINGLE_DEPTH_NESTING);
		cluster_set_next(ci_tail, idx);
		spin_unlock(&ci_tail->lock);
		cluster_set_next_flag(&list->tail, idx, 0);
	}
}

static unsigned int cluster_list_del_first(struct swap_cluster_list *list,
					   struct swap_cluster_info *ci)
{
	unsigned int idx;

	idx = cluster_next(&list->head);
	if (cluster_next(&list->tail) == idx) {
		cluster_set_null(&list->head);
		cluster_set_null(&list->tail);
	} else
		cluster_set_next_flag(&list->head,
				      cluster_next(&ci[idx]), 0);

	return idx;
}

/* Add a cluster to discard list and schedule it to do discard */
static void swap_cluster_schedule_discard(struct swap_info_struct *si,
		unsigned int idx)
{
	/*
	 * If scan_swap_map_slots() can't find a free cluster, it will check
	 * si->swap_map directly. To make sure the discarding cluster isn't
	 * taken by scan_swap_map_slots(), mark the swap entries bad (occupied).
	 * It will be cleared after discard
	 */
	memset(si->swap_map + idx * SWAPFILE_CLUSTER,
			SWAP_MAP_BAD, SWAPFILE_CLUSTER);

	cluster_list_add_tail(&si->discard_clusters, si->cluster_info, idx);

	schedule_work(&si->discard_work);
}

static void __free_cluster(struct swap_info_struct *si, unsigned long idx)
{
	struct swap_cluster_info *ci = si->cluster_info;

	cluster_set_flag(ci + idx, CLUSTER_FLAG_FREE);
	cluster_list_add_tail(&si->free_clusters, ci, idx);
}

/*
 * Doing discard actually. After a cluster discard is finished, the cluster
 * will be added to free cluster list. caller should hold si->lock.
*/
static void swap_do_scheduled_discard(struct swap_info_struct *si)
{
	struct swap_cluster_info *info, *ci;
	unsigned int idx;

	info = si->cluster_info;

	while (!cluster_list_empty(&si->discard_clusters)) {
		idx = cluster_list_del_first(&si->discard_clusters, info);
		spin_unlock(&si->lock);

		discard_swap_cluster(si, idx * SWAPFILE_CLUSTER,
				SWAPFILE_CLUSTER);

		spin_lock(&si->lock);
		ci = lock_cluster(si, idx * SWAPFILE_CLUSTER);
		__free_cluster(si, idx);
		memset(si->swap_map + idx * SWAPFILE_CLUSTER,
				0, SWAPFILE_CLUSTER);
		unlock_cluster(ci);
	}
}

static void swap_discard_work(struct work_struct *work)
{
	struct swap_info_struct *si;

	si = container_of(work, struct swap_info_struct, discard_work);

	spin_lock(&si->lock);
	swap_do_scheduled_discard(si);
	spin_unlock(&si->lock);
}

static void swap_users_ref_free(struct percpu_ref *ref)
{
	struct swap_info_struct *si;

	si = container_of(ref, struct swap_info_struct, users);
	complete(&si->comp);
}

static void alloc_cluster(struct swap_info_struct *si, unsigned long idx)
{
	struct swap_cluster_info *ci = si->cluster_info;

	VM_BUG_ON(cluster_list_first(&si->free_clusters) != idx);
	cluster_list_del_first(&si->free_clusters, ci);
	cluster_set_count_flag(ci + idx, 0, 0);
}

static void free_cluster(struct swap_info_struct *si, unsigned long idx)
{
	struct swap_cluster_info *ci = si->cluster_info + idx;

	VM_BUG_ON(cluster_count(ci) != 0);
	/*
	 * If the swap is discardable, prepare discard the cluster
	 * instead of free it immediately. The cluster will be freed
	 * after discard.
	 */
	if ((si->flags & (SWP_WRITEOK | SWP_PAGE_DISCARD)) ==
	    (SWP_WRITEOK | SWP_PAGE_DISCARD)) {
		swap_cluster_schedule_discard(si, idx);
		return;
	}

	__free_cluster(si, idx);
}

/*
 * The cluster corresponding to page_nr will be used. The cluster will be
 * removed from free cluster list and its usage counter will be increased.
 */
static void inc_cluster_info_page(struct swap_info_struct *p,
	struct swap_cluster_info *cluster_info, unsigned long page_nr)
{
	unsigned long idx = page_nr / SWAPFILE_CLUSTER;

	if (!cluster_info)
		return;
	if (cluster_is_free(&cluster_info[idx]))
		alloc_cluster(p, idx);

	VM_BUG_ON(cluster_count(&cluster_info[idx]) >= SWAPFILE_CLUSTER);
	cluster_set_count(&cluster_info[idx],
		cluster_count(&cluster_info[idx]) + 1);
}

/*
 * The cluster corresponding to page_nr decreases one usage. If the usage
 * counter becomes 0, which means no page in the cluster is in using, we can
 * optionally discard the cluster and add it to free cluster list.
 */
static void dec_cluster_info_page(struct swap_info_struct *p,
	struct swap_cluster_info *cluster_info, unsigned long page_nr)
{
	unsigned long idx = page_nr / SWAPFILE_CLUSTER;

	if (!cluster_info)
		return;

	VM_BUG_ON(cluster_count(&cluster_info[idx]) == 0);
	cluster_set_count(&cluster_info[idx],
		cluster_count(&cluster_info[idx]) - 1);

	if (cluster_count(&cluster_info[idx]) == 0)
		free_cluster(p, idx);
}

/*
 * It's possible scan_swap_map_slots() uses a free cluster in the middle of free
 * cluster list. Avoiding such abuse to avoid list corruption.
 */
static bool
scan_swap_map_ssd_cluster_conflict(struct swap_info_struct *si,
	unsigned long offset)
{
	struct percpu_cluster *percpu_cluster;
	bool conflict;

	offset /= SWAPFILE_CLUSTER;
	conflict = !cluster_list_empty(&si->free_clusters) &&
		offset != cluster_list_first(&si->free_clusters) &&
		cluster_is_free(&si->cluster_info[offset]);

	if (!conflict)
		return false;

	percpu_cluster = this_cpu_ptr(si->percpu_cluster);
	cluster_set_null(&percpu_cluster->index);
	return true;
}

/*
 * Try to get a swap entry from current cpu's swap entry pool (a cluster). This
 * might involve allocating a new cluster for current CPU too.
 */
static bool scan_swap_map_try_ssd_cluster(struct swap_info_struct *si,
	unsigned long *offset, unsigned long *scan_base)
{
	struct percpu_cluster *cluster;
	struct swap_cluster_info *ci;
	unsigned long tmp, max;

new_cluster:
	cluster = this_cpu_ptr(si->percpu_cluster);
	if (cluster_is_null(&cluster->index)) {
		if (!cluster_list_empty(&si->free_clusters)) {
			cluster->index = si->free_clusters.head;
			cluster->next = cluster_next(&cluster->index) *
					SWAPFILE_CLUSTER;
		} else if (!cluster_list_empty(&si->discard_clusters)) {
			/*
			 * we don't have free cluster but have some clusters in
			 * discarding, do discard now and reclaim them, then
			 * reread cluster_next_cpu since we dropped si->lock
			 */
			swap_do_scheduled_discard(si);
			*scan_base = this_cpu_read(*si->cluster_next_cpu);
			*offset = *scan_base;
			goto new_cluster;
		} else
			return false;
	}

	/*
	 * Other CPUs can use our cluster if they can't find a free cluster,
	 * check if there is still free entry in the cluster
	 */
	tmp = cluster->next;
	max = min_t(unsigned long, si->max,
		    (cluster_next(&cluster->index) + 1) * SWAPFILE_CLUSTER);
	if (tmp < max) {
		ci = lock_cluster(si, tmp);
		while (tmp < max) {
			if (!si->swap_map[tmp])
				break;
			tmp++;
		}
		unlock_cluster(ci);
	}
	if (tmp >= max) {
		cluster_set_null(&cluster->index);
		goto new_cluster;
	}
	cluster->next = tmp + 1;
	*offset = tmp;
	*scan_base = tmp;
	return true;
}

static void __del_from_avail_list(struct swap_info_struct *p)
{
	int nid;

	assert_spin_locked(&p->lock);
	for_each_node(nid)
		plist_del(&p->avail_lists[nid], &swap_avail_heads[nid]);
}

static void del_from_avail_list(struct swap_info_struct *p)
{
	spin_lock(&swap_avail_lock);
	__del_from_avail_list(p);
	spin_unlock(&swap_avail_lock);
}

static void swap_range_alloc(struct swap_info_struct *si, unsigned long offset,
			     unsigned int nr_entries)
{
	unsigned int end = offset + nr_entries - 1;

	if (offset == si->lowest_bit)
		si->lowest_bit += nr_entries;
	if (end == si->highest_bit)
		WRITE_ONCE(si->highest_bit, si->highest_bit - nr_entries);
	WRITE_ONCE(si->inuse_pages, si->inuse_pages + nr_entries);
	if (si->inuse_pages == si->pages) {
		si->lowest_bit = si->max;
		si->highest_bit = 0;
		del_from_avail_list(si);
	}
}

static void add_to_avail_list(struct swap_info_struct *p)
{
	int nid;

	spin_lock(&swap_avail_lock);
	for_each_node(nid)
		plist_add(&p->avail_lists[nid], &swap_avail_heads[nid]);
	spin_unlock(&swap_avail_lock);
}

static void swap_range_free(struct swap_info_struct *si, unsigned long offset,
			    unsigned int nr_entries)
{
	unsigned long begin = offset;
	unsigned long end = offset + nr_entries - 1;
	void (*swap_slot_free_notify)(struct block_device *, unsigned long);

	if (offset < si->lowest_bit)
		si->lowest_bit = offset;
	if (end > si->highest_bit) {
		bool was_full = !si->highest_bit;

		WRITE_ONCE(si->highest_bit, end);
		if (was_full && (si->flags & SWP_WRITEOK))
			add_to_avail_list(si);
	}
	atomic_long_add(nr_entries, &nr_swap_pages);
	WRITE_ONCE(si->inuse_pages, si->inuse_pages - nr_entries);
	if (si->flags & SWP_BLKDEV)
		swap_slot_free_notify =
			si->bdev->bd_disk->fops->swap_slot_free_notify;
	else
		swap_slot_free_notify = NULL;
	while (offset <= end) {
		arch_swap_invalidate_page(si->type, offset);
		zswap_invalidate(si->type, offset);
		if (swap_slot_free_notify)
			swap_slot_free_notify(si->bdev, offset);
		offset++;
	}
	clear_shadow_from_swap_cache(si->type, begin, end);
}

static void set_cluster_next(struct swap_info_struct *si, unsigned long next)
{
	unsigned long prev;

	if (!(si->flags & SWP_SOLIDSTATE)) {
		si->cluster_next = next;
		return;
	}

	prev = this_cpu_read(*si->cluster_next_cpu);
	/*
	 * Cross the swap address space size aligned trunk, choose
	 * another trunk randomly to avoid lock contention on swap
	 * address space if possible.
	 */
	if ((prev >> SWAP_ADDRESS_SPACE_SHIFT) !=
	    (next >> SWAP_ADDRESS_SPACE_SHIFT)) {
		/* No free swap slots available */
		if (si->highest_bit <= si->lowest_bit)
			return;
		next = get_random_u32_inclusive(si->lowest_bit, si->highest_bit);
		next = ALIGN_DOWN(next, SWAP_ADDRESS_SPACE_PAGES);
		next = max_t(unsigned int, next, si->lowest_bit);
	}
	this_cpu_write(*si->cluster_next_cpu, next);
}

static bool swap_offset_available_and_locked(struct swap_info_struct *si,
					     unsigned long offset)
{
	if (data_race(!si->swap_map[offset])) {
		spin_lock(&si->lock);
		return true;
	}

	if (vm_swap_full() && READ_ONCE(si->swap_map[offset]) == SWAP_HAS_CACHE) {
		spin_lock(&si->lock);
		return true;
	}

	return false;
}

static int scan_swap_map_slots(struct swap_info_struct *si,
			       unsigned char usage, int nr,
			       swp_entry_t slots[])
{
	struct swap_cluster_info *ci;
	unsigned long offset;
	unsigned long scan_base;
	unsigned long last_in_cluster = 0;
	int latency_ration = LATENCY_LIMIT;
	int n_ret = 0;
	bool scanned_many = false;

	/*
	 * We try to cluster swap pages by allocating them sequentially
	 * in swap.  Once we've allocated SWAPFILE_CLUSTER pages this
	 * way, however, we resort to first-free allocation, starting
	 * a new cluster.  This prevents us from scattering swap pages
	 * all over the entire swap partition, so that we reduce
	 * overall disk seek times between swap pages.  -- sct
	 * But we do now try to find an empty cluster.  -Andrea
	 * And we let swap pages go all over an SSD partition.  Hugh
	 */

	si->flags += SWP_SCANNING;
	/*
	 * Use percpu scan base for SSD to reduce lock contention on
	 * cluster and swap cache.  For HDD, sequential access is more
	 * important.
	 */
	if (si->flags & SWP_SOLIDSTATE)
		scan_base = this_cpu_read(*si->cluster_next_cpu);
	else
		scan_base = si->cluster_next;
	offset = scan_base;

	/* SSD algorithm */
	if (si->cluster_info) {
		if (!scan_swap_map_try_ssd_cluster(si, &offset, &scan_base))
			goto scan;
	} else if (unlikely(!si->cluster_nr--)) {
		if (si->pages - si->inuse_pages < SWAPFILE_CLUSTER) {
			si->cluster_nr = SWAPFILE_CLUSTER - 1;
			goto checks;
		}

		spin_unlock(&si->lock);

		/*
		 * If seek is expensive, start searching for new cluster from
		 * start of partition, to minimize the span of allocated swap.
		 * If seek is cheap, that is the SWP_SOLIDSTATE si->cluster_info
		 * case, just handled by scan_swap_map_try_ssd_cluster() above.
		 */
		scan_base = offset = si->lowest_bit;
		last_in_cluster = offset + SWAPFILE_CLUSTER - 1;

		/* Locate the first empty (unaligned) cluster */
		for (; last_in_cluster <= si->highest_bit; offset++) {
			if (si->swap_map[offset])
				last_in_cluster = offset + SWAPFILE_CLUSTER;
			else if (offset == last_in_cluster) {
				spin_lock(&si->lock);
				offset -= SWAPFILE_CLUSTER - 1;
				si->cluster_next = offset;
				si->cluster_nr = SWAPFILE_CLUSTER - 1;
				goto checks;
			}
			if (unlikely(--latency_ration < 0)) {
				cond_resched();
				latency_ration = LATENCY_LIMIT;
			}
		}

		offset = scan_base;
		spin_lock(&si->lock);
		si->cluster_nr = SWAPFILE_CLUSTER - 1;
	}

checks:
	if (si->cluster_info) {
		while (scan_swap_map_ssd_cluster_conflict(si, offset)) {
		/* take a break if we already got some slots */
			if (n_ret)
				goto done;
			if (!scan_swap_map_try_ssd_cluster(si, &offset,
							&scan_base))
				goto scan;
		}
	}
	if (!(si->flags & SWP_WRITEOK))
		goto no_page;
	if (!si->highest_bit)
		goto no_page;
	if (offset > si->highest_bit)
		scan_base = offset = si->lowest_bit;

	ci = lock_cluster(si, offset);
	/* reuse swap entry of cache-only swap if not busy. */
	if (vm_swap_full() && si->swap_map[offset] == SWAP_HAS_CACHE) {
		int swap_was_freed;
		unlock_cluster(ci);
		spin_unlock(&si->lock);
		swap_was_freed = __try_to_reclaim_swap(si, offset, TTRS_ANYWAY);
		spin_lock(&si->lock);
		/* entry was freed successfully, try to use this again */
		if (swap_was_freed)
			goto checks;
		goto scan; /* check next one */
	}

	if (si->swap_map[offset]) {
		unlock_cluster(ci);
		if (!n_ret)
			goto scan;
		else
			goto done;
	}
	WRITE_ONCE(si->swap_map[offset], usage);
	inc_cluster_info_page(si, si->cluster_info, offset);
	unlock_cluster(ci);

	swap_range_alloc(si, offset, 1);
	slots[n_ret++] = swp_entry(si->type, offset);

	/* got enough slots or reach max slots? */
	if ((n_ret == nr) || (offset >= si->highest_bit))
		goto done;

	/* search for next available slot */

	/* time to take a break? */
	if (unlikely(--latency_ration < 0)) {
		if (n_ret)
			goto done;
		spin_unlock(&si->lock);
		cond_resched();
		spin_lock(&si->lock);
		latency_ration = LATENCY_LIMIT;
	}

	/* try to get more slots in cluster */
	if (si->cluster_info) {
		if (scan_swap_map_try_ssd_cluster(si, &offset, &scan_base))
			goto checks;
	} else if (si->cluster_nr && !si->swap_map[++offset]) {
		/* non-ssd case, still more slots in cluster? */
		--si->cluster_nr;
		goto checks;
	}

	/*
	 * Even if there's no free clusters available (fragmented),
	 * try to scan a little more quickly with lock held unless we
	 * have scanned too many slots already.
	 */
	if (!scanned_many) {
		unsigned long scan_limit;

		if (offset < scan_base)
			scan_limit = scan_base;
		else
			scan_limit = si->highest_bit;
		for (; offset <= scan_limit && --latency_ration > 0;
		     offset++) {
			if (!si->swap_map[offset])
				goto checks;
		}
	}

done:
	set_cluster_next(si, offset + 1);
	si->flags -= SWP_SCANNING;
	return n_ret;

scan:
	spin_unlock(&si->lock);
	while (++offset <= READ_ONCE(si->highest_bit)) {
		if (unlikely(--latency_ration < 0)) {
			cond_resched();
			latency_ration = LATENCY_LIMIT;
			scanned_many = true;
		}
		if (swap_offset_available_and_locked(si, offset))
			goto checks;
	}
	offset = si->lowest_bit;
	while (offset < scan_base) {
		if (unlikely(--latency_ration < 0)) {
			cond_resched();
			latency_ration = LATENCY_LIMIT;
			scanned_many = true;
		}
		if (swap_offset_available_and_locked(si, offset))
			goto checks;
		offset++;
	}
	spin_lock(&si->lock);

no_page:
	si->flags -= SWP_SCANNING;
	return n_ret;
}

static int swap_alloc_cluster(struct swap_info_struct *si, swp_entry_t *slot)
{
	unsigned long idx;
	struct swap_cluster_info *ci;
	unsigned long offset;

	/*
	 * Should not even be attempting cluster allocations when huge
	 * page swap is disabled.  Warn and fail the allocation.
	 */
	if (!IS_ENABLED(CONFIG_THP_SWAP)) {
		VM_WARN_ON_ONCE(1);
		return 0;
	}

	if (cluster_list_empty(&si->free_clusters))
		return 0;

	idx = cluster_list_first(&si->free_clusters);
	offset = idx * SWAPFILE_CLUSTER;
	ci = lock_cluster(si, offset);
	alloc_cluster(si, idx);
	cluster_set_count_flag(ci, SWAPFILE_CLUSTER, CLUSTER_FLAG_HUGE);

	memset(si->swap_map + offset, SWAP_HAS_CACHE, SWAPFILE_CLUSTER);
	unlock_cluster(ci);
	swap_range_alloc(si, offset, SWAPFILE_CLUSTER);
	*slot = swp_entry(si->type, offset);

	return 1;
}

static void swap_free_cluster(struct swap_info_struct *si, unsigned long idx)
{
	unsigned long offset = idx * SWAPFILE_CLUSTER;
	struct swap_cluster_info *ci;

	ci = lock_cluster(si, offset);
	memset(si->swap_map + offset, 0, SWAPFILE_CLUSTER);
	cluster_set_count_flag(ci, 0, 0);
	free_cluster(si, idx);
	unlock_cluster(ci);
	swap_range_free(si, offset, SWAPFILE_CLUSTER);
}

int get_swap_pages(int n_goal, swp_entry_t swp_entries[], int entry_size)
{
	unsigned long size = swap_entry_size(entry_size);
	struct swap_info_struct *si, *next;
	long avail_pgs;
	int n_ret = 0;
	int node;

	/* Only single cluster request supported */
	WARN_ON_ONCE(n_goal > 1 && size == SWAPFILE_CLUSTER);

	spin_lock(&swap_avail_lock);

	avail_pgs = atomic_long_read(&nr_swap_pages) / size;
	if (avail_pgs <= 0) {
		spin_unlock(&swap_avail_lock);
		goto noswap;
	}

	n_goal = min3((long)n_goal, (long)SWAP_BATCH, avail_pgs);

	atomic_long_sub(n_goal * size, &nr_swap_pages);

start_over:
	node = numa_node_id();
	plist_for_each_entry_safe(si, next, &swap_avail_heads[node], avail_lists[node]) {
		/* requeue si to after same-priority siblings */
		plist_requeue(&si->avail_lists[node], &swap_avail_heads[node]);
		spin_unlock(&swap_avail_lock);
		spin_lock(&si->lock);
		if (!si->highest_bit || !(si->flags & SWP_WRITEOK)) {
			spin_lock(&swap_avail_lock);
			if (plist_node_empty(&si->avail_lists[node])) {
				spin_unlock(&si->lock);
				goto nextsi;
			}
			WARN(!si->highest_bit,
			     "swap_info %d in list but !highest_bit\n",
			     si->type);
			WARN(!(si->flags & SWP_WRITEOK),
			     "swap_info %d in list but !SWP_WRITEOK\n",
			     si->type);
			__del_from_avail_list(si);
			spin_unlock(&si->lock);
			goto nextsi;
		}
		if (size == SWAPFILE_CLUSTER) {
			if (si->flags & SWP_BLKDEV)
				n_ret = swap_alloc_cluster(si, swp_entries);
		} else
			n_ret = scan_swap_map_slots(si, SWAP_HAS_CACHE,
						    n_goal, swp_entries);
		spin_unlock(&si->lock);
		if (n_ret || size == SWAPFILE_CLUSTER)
			goto check_out;
<<<<<<< HEAD
		pr_debug("scan_swap_map of si %d failed to find offset\n",
			si->type);
=======
>>>>>>> 98817289
		cond_resched();

		spin_lock(&swap_avail_lock);
nextsi:
		/*
		 * if we got here, it's likely that si was almost full before,
		 * and since scan_swap_map_slots() can drop the si->lock,
		 * multiple callers probably all tried to get a page from the
		 * same si and it filled up before we could get one; or, the si
		 * filled up between us dropping swap_avail_lock and taking
		 * si->lock. Since we dropped the swap_avail_lock, the
		 * swap_avail_head list may have been modified; so if next is
		 * still in the swap_avail_head list then try it, otherwise
		 * start over if we have not gotten any slots.
		 */
		if (plist_node_empty(&next->avail_lists[node]))
			goto start_over;
	}

	spin_unlock(&swap_avail_lock);

check_out:
	if (n_ret < n_goal)
		atomic_long_add((long)(n_goal - n_ret) * size,
				&nr_swap_pages);
noswap:
	return n_ret;
}

static struct swap_info_struct *_swap_info_get(swp_entry_t entry)
{
	struct swap_info_struct *p;
	unsigned long offset;

	if (!entry.val)
		goto out;
	p = swp_swap_info(entry);
	if (!p)
		goto bad_nofile;
	if (data_race(!(p->flags & SWP_USED)))
		goto bad_device;
	offset = swp_offset(entry);
	if (offset >= p->max)
		goto bad_offset;
	if (data_race(!p->swap_map[swp_offset(entry)]))
		goto bad_free;
	return p;

bad_free:
	pr_err("%s: %s%08lx\n", __func__, Unused_offset, entry.val);
	goto out;
bad_offset:
	pr_err("%s: %s%08lx\n", __func__, Bad_offset, entry.val);
	goto out;
bad_device:
	pr_err("%s: %s%08lx\n", __func__, Unused_file, entry.val);
	goto out;
bad_nofile:
	pr_err("%s: %s%08lx\n", __func__, Bad_file, entry.val);
out:
	return NULL;
}

static struct swap_info_struct *swap_info_get_cont(swp_entry_t entry,
					struct swap_info_struct *q)
{
	struct swap_info_struct *p;

	p = _swap_info_get(entry);

	if (p != q) {
		if (q != NULL)
			spin_unlock(&q->lock);
		if (p != NULL)
			spin_lock(&p->lock);
	}
	return p;
}

static unsigned char __swap_entry_free_locked(struct swap_info_struct *p,
					      unsigned long offset,
					      unsigned char usage)
{
	unsigned char count;
	unsigned char has_cache;

	count = p->swap_map[offset];

	has_cache = count & SWAP_HAS_CACHE;
	count &= ~SWAP_HAS_CACHE;

	if (usage == SWAP_HAS_CACHE) {
		VM_BUG_ON(!has_cache);
		has_cache = 0;
	} else if (count == SWAP_MAP_SHMEM) {
		/*
		 * Or we could insist on shmem.c using a special
		 * swap_shmem_free() and free_shmem_swap_and_cache()...
		 */
		count = 0;
	} else if ((count & ~COUNT_CONTINUED) <= SWAP_MAP_MAX) {
		if (count == COUNT_CONTINUED) {
			if (swap_count_continued(p, offset, count))
				count = SWAP_MAP_MAX | COUNT_CONTINUED;
			else
				count = SWAP_MAP_MAX;
		} else
			count--;
	}

	usage = count | has_cache;
	if (usage)
		WRITE_ONCE(p->swap_map[offset], usage);
	else
		WRITE_ONCE(p->swap_map[offset], SWAP_HAS_CACHE);

	return usage;
}

/*
 * When we get a swap entry, if there aren't some other ways to
 * prevent swapoff, such as the folio in swap cache is locked, page
 * table lock is held, etc., the swap entry may become invalid because
 * of swapoff.  Then, we need to enclose all swap related functions
 * with get_swap_device() and put_swap_device(), unless the swap
 * functions call get/put_swap_device() by themselves.
 *
 * Check whether swap entry is valid in the swap device.  If so,
 * return pointer to swap_info_struct, and keep the swap entry valid
 * via preventing the swap device from being swapoff, until
 * put_swap_device() is called.  Otherwise return NULL.
 *
 * Notice that swapoff or swapoff+swapon can still happen before the
 * percpu_ref_tryget_live() in get_swap_device() or after the
 * percpu_ref_put() in put_swap_device() if there isn't any other way
 * to prevent swapoff.  The caller must be prepared for that.  For
 * example, the following situation is possible.
 *
 *   CPU1				CPU2
 *   do_swap_page()
 *     ...				swapoff+swapon
 *     __read_swap_cache_async()
 *       swapcache_prepare()
 *         __swap_duplicate()
 *           // check swap_map
 *     // verify PTE not changed
 *
 * In __swap_duplicate(), the swap_map need to be checked before
 * changing partly because the specified swap entry may be for another
 * swap device which has been swapoff.  And in do_swap_page(), after
 * the page is read from the swap device, the PTE is verified not
 * changed with the page table locked to check whether the swap device
 * has been swapoff or swapoff+swapon.
 */
struct swap_info_struct *get_swap_device(swp_entry_t entry)
{
	struct swap_info_struct *si;
	unsigned long offset;

	if (!entry.val)
		goto out;
	si = swp_swap_info(entry);
	if (!si)
		goto bad_nofile;
	if (!percpu_ref_tryget_live(&si->users))
		goto out;
	/*
	 * Guarantee the si->users are checked before accessing other
	 * fields of swap_info_struct.
	 *
	 * Paired with the spin_unlock() after setup_swap_info() in
	 * enable_swap_info().
	 */
	smp_rmb();
	offset = swp_offset(entry);
	if (offset >= si->max)
		goto put_out;

	return si;
bad_nofile:
	pr_err("%s: %s%08lx\n", __func__, Bad_file, entry.val);
out:
	return NULL;
put_out:
	pr_err("%s: %s%08lx\n", __func__, Bad_offset, entry.val);
	percpu_ref_put(&si->users);
	return NULL;
}

static unsigned char __swap_entry_free(struct swap_info_struct *p,
				       swp_entry_t entry)
{
	struct swap_cluster_info *ci;
	unsigned long offset = swp_offset(entry);
	unsigned char usage;

	ci = lock_cluster_or_swap_info(p, offset);
	usage = __swap_entry_free_locked(p, offset, 1);
	unlock_cluster_or_swap_info(p, ci);
	if (!usage)
		free_swap_slot(entry);

	return usage;
}

static void swap_entry_free(struct swap_info_struct *p, swp_entry_t entry)
{
	struct swap_cluster_info *ci;
	unsigned long offset = swp_offset(entry);
	unsigned char count;

	ci = lock_cluster(p, offset);
	count = p->swap_map[offset];
	VM_BUG_ON(count != SWAP_HAS_CACHE);
	p->swap_map[offset] = 0;
	dec_cluster_info_page(p, p->cluster_info, offset);
	unlock_cluster(ci);

	mem_cgroup_uncharge_swap(entry, 1);
	swap_range_free(p, offset, 1);
}

/*
 * Caller has made sure that the swap device corresponding to entry
 * is still around or has not been recycled.
 */
void swap_free(swp_entry_t entry)
{
	struct swap_info_struct *p;

	p = _swap_info_get(entry);
	if (p)
		__swap_entry_free(p, entry);
}

/*
 * Called after dropping swapcache to decrease refcnt to swap entries.
 */
void put_swap_folio(struct folio *folio, swp_entry_t entry)
{
	unsigned long offset = swp_offset(entry);
	unsigned long idx = offset / SWAPFILE_CLUSTER;
	struct swap_cluster_info *ci;
	struct swap_info_struct *si;
	unsigned char *map;
	unsigned int i, free_entries = 0;
	unsigned char val;
	int size = swap_entry_size(folio_nr_pages(folio));

	si = _swap_info_get(entry);
	if (!si)
		return;

	ci = lock_cluster_or_swap_info(si, offset);
	if (size == SWAPFILE_CLUSTER) {
		VM_BUG_ON(!cluster_is_huge(ci));
		map = si->swap_map + offset;
		for (i = 0; i < SWAPFILE_CLUSTER; i++) {
			val = map[i];
			VM_BUG_ON(!(val & SWAP_HAS_CACHE));
			if (val == SWAP_HAS_CACHE)
				free_entries++;
		}
		cluster_clear_huge(ci);
		if (free_entries == SWAPFILE_CLUSTER) {
			unlock_cluster_or_swap_info(si, ci);
			spin_lock(&si->lock);
			mem_cgroup_uncharge_swap(entry, SWAPFILE_CLUSTER);
			swap_free_cluster(si, idx);
			spin_unlock(&si->lock);
			return;
		}
	}
	for (i = 0; i < size; i++, entry.val++) {
		if (!__swap_entry_free_locked(si, offset + i, SWAP_HAS_CACHE)) {
			unlock_cluster_or_swap_info(si, ci);
			free_swap_slot(entry);
			if (i == size - 1)
				return;
			lock_cluster_or_swap_info(si, offset);
		}
	}
	unlock_cluster_or_swap_info(si, ci);
}

#ifdef CONFIG_THP_SWAP
int split_swap_cluster(swp_entry_t entry)
{
	struct swap_info_struct *si;
	struct swap_cluster_info *ci;
	unsigned long offset = swp_offset(entry);

	si = _swap_info_get(entry);
	if (!si)
		return -EBUSY;
	ci = lock_cluster(si, offset);
	cluster_clear_huge(ci);
	unlock_cluster(ci);
	return 0;
}
#endif

static int swp_entry_cmp(const void *ent1, const void *ent2)
{
	const swp_entry_t *e1 = ent1, *e2 = ent2;

	return (int)swp_type(*e1) - (int)swp_type(*e2);
}

void swapcache_free_entries(swp_entry_t *entries, int n)
{
	struct swap_info_struct *p, *prev;
	int i;

	if (n <= 0)
		return;

	prev = NULL;
	p = NULL;

	/*
	 * Sort swap entries by swap device, so each lock is only taken once.
	 * nr_swapfiles isn't absolutely correct, but the overhead of sort() is
	 * so low that it isn't necessary to optimize further.
	 */
	if (nr_swapfiles > 1)
		sort(entries, n, sizeof(entries[0]), swp_entry_cmp, NULL);
	for (i = 0; i < n; ++i) {
		p = swap_info_get_cont(entries[i], prev);
		if (p)
			swap_entry_free(p, entries[i]);
		prev = p;
	}
	if (p)
		spin_unlock(&p->lock);
}

int __swap_count(swp_entry_t entry)
{
	struct swap_info_struct *si = swp_swap_info(entry);
	pgoff_t offset = swp_offset(entry);

	return swap_count(si->swap_map[offset]);
}

/*
 * How many references to @entry are currently swapped out?
 * This does not give an exact answer when swap count is continued,
 * but does include the high COUNT_CONTINUED flag to allow for that.
 */
int swap_swapcount(struct swap_info_struct *si, swp_entry_t entry)
{
	pgoff_t offset = swp_offset(entry);
	struct swap_cluster_info *ci;
	int count;

	ci = lock_cluster_or_swap_info(si, offset);
	count = swap_count(si->swap_map[offset]);
	unlock_cluster_or_swap_info(si, ci);
	return count;
}

/*
 * How many references to @entry are currently swapped out?
 * This considers COUNT_CONTINUED so it returns exact answer.
 */
int swp_swapcount(swp_entry_t entry)
{
	int count, tmp_count, n;
	struct swap_info_struct *p;
	struct swap_cluster_info *ci;
	struct page *page;
	pgoff_t offset;
	unsigned char *map;

	p = _swap_info_get(entry);
	if (!p)
		return 0;

	offset = swp_offset(entry);

	ci = lock_cluster_or_swap_info(p, offset);

	count = swap_count(p->swap_map[offset]);
	if (!(count & COUNT_CONTINUED))
		goto out;

	count &= ~COUNT_CONTINUED;
	n = SWAP_MAP_MAX + 1;

	page = vmalloc_to_page(p->swap_map + offset);
	offset &= ~PAGE_MASK;
	VM_BUG_ON(page_private(page) != SWP_CONTINUED);

	do {
		page = list_next_entry(page, lru);
		map = kmap_atomic(page);
		tmp_count = map[offset];
		kunmap_atomic(map);

		count += (tmp_count & ~COUNT_CONTINUED) * n;
		n *= (SWAP_CONT_MAX + 1);
	} while (tmp_count & COUNT_CONTINUED);
out:
	unlock_cluster_or_swap_info(p, ci);
	return count;
}

static bool swap_page_trans_huge_swapped(struct swap_info_struct *si,
					 swp_entry_t entry)
{
	struct swap_cluster_info *ci;
	unsigned char *map = si->swap_map;
	unsigned long roffset = swp_offset(entry);
	unsigned long offset = round_down(roffset, SWAPFILE_CLUSTER);
	int i;
	bool ret = false;

	ci = lock_cluster_or_swap_info(si, offset);
	if (!ci || !cluster_is_huge(ci)) {
		if (swap_count(map[roffset]))
			ret = true;
		goto unlock_out;
	}
	for (i = 0; i < SWAPFILE_CLUSTER; i++) {
		if (swap_count(map[offset + i])) {
			ret = true;
			break;
		}
	}
unlock_out:
	unlock_cluster_or_swap_info(si, ci);
	return ret;
}

static bool folio_swapped(struct folio *folio)
{
	swp_entry_t entry = folio->swap;
	struct swap_info_struct *si = _swap_info_get(entry);

	if (!si)
		return false;

	if (!IS_ENABLED(CONFIG_THP_SWAP) || likely(!folio_test_large(folio)))
		return swap_swapcount(si, entry) != 0;

	return swap_page_trans_huge_swapped(si, entry);
}

/**
 * folio_free_swap() - Free the swap space used for this folio.
 * @folio: The folio to remove.
 *
 * If swap is getting full, or if there are no more mappings of this folio,
 * then call folio_free_swap to free its swap space.
 *
 * Return: true if we were able to release the swap space.
 */
bool folio_free_swap(struct folio *folio)
{
	VM_BUG_ON_FOLIO(!folio_test_locked(folio), folio);

	if (!folio_test_swapcache(folio))
		return false;
	if (folio_test_writeback(folio))
		return false;
	if (folio_swapped(folio))
		return false;

	/*
	 * Once hibernation has begun to create its image of memory,
	 * there's a danger that one of the calls to folio_free_swap()
	 * - most probably a call from __try_to_reclaim_swap() while
	 * hibernation is allocating its own swap pages for the image,
	 * but conceivably even a call from memory reclaim - will free
	 * the swap from a folio which has already been recorded in the
	 * image as a clean swapcache folio, and then reuse its swap for
	 * another page of the image.  On waking from hibernation, the
	 * original folio might be freed under memory pressure, then
	 * later read back in from swap, now with the wrong data.
	 *
	 * Hibernation suspends storage while it is writing the image
	 * to disk so check that here.
	 */
	if (pm_suspended_storage())
		return false;

	delete_from_swap_cache(folio);
	folio_set_dirty(folio);
	return true;
}

/*
 * Free the swap entry like above, but also try to
 * free the page cache entry if it is the last user.
 */
int free_swap_and_cache(swp_entry_t entry)
{
	struct swap_info_struct *p;
	unsigned char count;

	if (non_swap_entry(entry))
		return 1;

	p = _swap_info_get(entry);
	if (p) {
		count = __swap_entry_free(p, entry);
		if (count == SWAP_HAS_CACHE &&
		    !swap_page_trans_huge_swapped(p, entry))
			__try_to_reclaim_swap(p, swp_offset(entry),
					      TTRS_UNMAPPED | TTRS_FULL);
	}
	return p != NULL;
}

#ifdef CONFIG_HIBERNATION

swp_entry_t get_swap_page_of_type(int type)
{
	struct swap_info_struct *si = swap_type_to_swap_info(type);
	swp_entry_t entry = {0};

	if (!si)
		goto fail;

	/* This is called for allocating swap entry, not cache */
	spin_lock(&si->lock);
	if ((si->flags & SWP_WRITEOK) && scan_swap_map_slots(si, 1, 1, &entry))
		atomic_long_dec(&nr_swap_pages);
	spin_unlock(&si->lock);
fail:
	return entry;
}

/*
 * Find the swap type that corresponds to given device (if any).
 *
 * @offset - number of the PAGE_SIZE-sized block of the device, starting
 * from 0, in which the swap header is expected to be located.
 *
 * This is needed for the suspend to disk (aka swsusp).
 */
int swap_type_of(dev_t device, sector_t offset)
{
	int type;

	if (!device)
		return -1;

	spin_lock(&swap_lock);
	for (type = 0; type < nr_swapfiles; type++) {
		struct swap_info_struct *sis = swap_info[type];

		if (!(sis->flags & SWP_WRITEOK))
			continue;

		if (device == sis->bdev->bd_dev) {
			struct swap_extent *se = first_se(sis);

			if (se->start_block == offset) {
				spin_unlock(&swap_lock);
				return type;
			}
		}
	}
	spin_unlock(&swap_lock);
	return -ENODEV;
}

int find_first_swap(dev_t *device)
{
	int type;

	spin_lock(&swap_lock);
	for (type = 0; type < nr_swapfiles; type++) {
		struct swap_info_struct *sis = swap_info[type];

		if (!(sis->flags & SWP_WRITEOK))
			continue;
		*device = sis->bdev->bd_dev;
		spin_unlock(&swap_lock);
		return type;
	}
	spin_unlock(&swap_lock);
	return -ENODEV;
}

/*
 * Get the (PAGE_SIZE) block corresponding to given offset on the swapdev
 * corresponding to given index in swap_info (swap type).
 */
sector_t swapdev_block(int type, pgoff_t offset)
{
	struct swap_info_struct *si = swap_type_to_swap_info(type);
	struct swap_extent *se;

	if (!si || !(si->flags & SWP_WRITEOK))
		return 0;
	se = offset_to_swap_extent(si, offset);
	return se->start_block + (offset - se->start_page);
}

/*
 * Return either the total number of swap pages of given type, or the number
 * of free pages of that type (depending on @free)
 *
 * This is needed for software suspend
 */
unsigned int count_swap_pages(int type, int free)
{
	unsigned int n = 0;

	spin_lock(&swap_lock);
	if ((unsigned int)type < nr_swapfiles) {
		struct swap_info_struct *sis = swap_info[type];

		spin_lock(&sis->lock);
		if (sis->flags & SWP_WRITEOK) {
			n = sis->pages;
			if (free)
				n -= sis->inuse_pages;
		}
		spin_unlock(&sis->lock);
	}
	spin_unlock(&swap_lock);
	return n;
}
#endif /* CONFIG_HIBERNATION */

static inline int pte_same_as_swp(pte_t pte, pte_t swp_pte)
{
	return pte_same(pte_swp_clear_flags(pte), swp_pte);
}

/*
 * No need to decide whether this PTE shares the swap entry with others,
 * just let do_wp_page work it out if a write is requested later - to
 * force COW, vm_page_prot omits write permission from any private vma.
 */
static int unuse_pte(struct vm_area_struct *vma, pmd_t *pmd,
		unsigned long addr, swp_entry_t entry, struct folio *folio)
{
	struct page *page = folio_file_page(folio, swp_offset(entry));
	struct page *swapcache;
	spinlock_t *ptl;
	pte_t *pte, new_pte, old_pte;
	bool hwpoisoned = PageHWPoison(page);
	int ret = 1;

	swapcache = page;
	page = ksm_might_need_to_copy(page, vma, addr);
	if (unlikely(!page))
		return -ENOMEM;
	else if (unlikely(PTR_ERR(page) == -EHWPOISON))
		hwpoisoned = true;

	pte = pte_offset_map_lock(vma->vm_mm, pmd, addr, &ptl);
	if (unlikely(!pte || !pte_same_as_swp(ptep_get(pte),
						swp_entry_to_pte(entry)))) {
		ret = 0;
		goto out;
	}

	old_pte = ptep_get(pte);

	if (unlikely(hwpoisoned || !PageUptodate(page))) {
		swp_entry_t swp_entry;

		dec_mm_counter(vma->vm_mm, MM_SWAPENTS);
		if (hwpoisoned) {
			swp_entry = make_hwpoison_entry(swapcache);
			page = swapcache;
		} else {
			swp_entry = make_poisoned_swp_entry();
		}
		new_pte = swp_entry_to_pte(swp_entry);
		ret = 0;
		goto setpte;
	}

	/*
	 * Some architectures may have to restore extra metadata to the page
	 * when reading from swap. This metadata may be indexed by swap entry
	 * so this must be called before swap_free().
	 */
	arch_swap_restore(entry, page_folio(page));

	/* See do_swap_page() */
	BUG_ON(!PageAnon(page) && PageMappedToDisk(page));
	BUG_ON(PageAnon(page) && PageAnonExclusive(page));

	dec_mm_counter(vma->vm_mm, MM_SWAPENTS);
	inc_mm_counter(vma->vm_mm, MM_ANONPAGES);
	get_page(page);
	if (page == swapcache) {
		rmap_t rmap_flags = RMAP_NONE;

		/*
		 * See do_swap_page(): PageWriteback() would be problematic.
		 * However, we do a wait_on_page_writeback() just before this
		 * call and have the page locked.
		 */
		VM_BUG_ON_PAGE(PageWriteback(page), page);
		if (pte_swp_exclusive(old_pte))
			rmap_flags |= RMAP_EXCLUSIVE;

		page_add_anon_rmap(page, vma, addr, rmap_flags);
	} else { /* ksm created a completely new copy */
		page_add_new_anon_rmap(page, vma, addr);
		lru_cache_add_inactive_or_unevictable(page, vma);
	}
	new_pte = pte_mkold(mk_pte(page, vma->vm_page_prot));
	if (pte_swp_soft_dirty(old_pte))
		new_pte = pte_mksoft_dirty(new_pte);
	if (pte_swp_uffd_wp(old_pte))
		new_pte = pte_mkuffd_wp(new_pte);
setpte:
	set_pte_at(vma->vm_mm, addr, pte, new_pte);
	swap_free(entry);
out:
	if (pte)
		pte_unmap_unlock(pte, ptl);
	if (page != swapcache) {
		unlock_page(page);
		put_page(page);
	}
	return ret;
}

static int unuse_pte_range(struct vm_area_struct *vma, pmd_t *pmd,
			unsigned long addr, unsigned long end,
			unsigned int type)
{
	pte_t *pte = NULL;
	struct swap_info_struct *si;

	si = swap_info[type];
	do {
		struct folio *folio;
		unsigned long offset;
		unsigned char swp_count;
		swp_entry_t entry;
		int ret;
		pte_t ptent;

		if (!pte++) {
			pte = pte_offset_map(pmd, addr);
			if (!pte)
				break;
		}

		ptent = ptep_get_lockless(pte);

		if (!is_swap_pte(ptent))
			continue;

		entry = pte_to_swp_entry(ptent);
		if (swp_type(entry) != type)
			continue;

		offset = swp_offset(entry);
		pte_unmap(pte);
		pte = NULL;

		folio = swap_cache_get_folio(entry, vma, addr);
		if (!folio) {
			struct page *page;
			struct vm_fault vmf = {
				.vma = vma,
				.address = addr,
				.real_address = addr,
				.pmd = pmd,
			};

			page = swapin_readahead(entry, GFP_HIGHUSER_MOVABLE,
						&vmf);
			if (page)
				folio = page_folio(page);
		}
		if (!folio) {
			swp_count = READ_ONCE(si->swap_map[offset]);
			if (swp_count == 0 || swp_count == SWAP_MAP_BAD)
				continue;
			return -ENOMEM;
		}

		folio_lock(folio);
		folio_wait_writeback(folio);
		ret = unuse_pte(vma, pmd, addr, entry, folio);
		if (ret < 0) {
			folio_unlock(folio);
			folio_put(folio);
			return ret;
		}

		folio_free_swap(folio);
		folio_unlock(folio);
		folio_put(folio);
	} while (addr += PAGE_SIZE, addr != end);

	if (pte)
		pte_unmap(pte);
	return 0;
}

static inline int unuse_pmd_range(struct vm_area_struct *vma, pud_t *pud,
				unsigned long addr, unsigned long end,
				unsigned int type)
{
	pmd_t *pmd;
	unsigned long next;
	int ret;

	pmd = pmd_offset(pud, addr);
	do {
		cond_resched();
		next = pmd_addr_end(addr, end);
		ret = unuse_pte_range(vma, pmd, addr, next, type);
		if (ret)
			return ret;
	} while (pmd++, addr = next, addr != end);
	return 0;
}

static inline int unuse_pud_range(struct vm_area_struct *vma, p4d_t *p4d,
				unsigned long addr, unsigned long end,
				unsigned int type)
{
	pud_t *pud;
	unsigned long next;
	int ret;

	pud = pud_offset(p4d, addr);
	do {
		next = pud_addr_end(addr, end);
		if (pud_none_or_clear_bad(pud))
			continue;
		ret = unuse_pmd_range(vma, pud, addr, next, type);
		if (ret)
			return ret;
	} while (pud++, addr = next, addr != end);
	return 0;
}

static inline int unuse_p4d_range(struct vm_area_struct *vma, pgd_t *pgd,
				unsigned long addr, unsigned long end,
				unsigned int type)
{
	p4d_t *p4d;
	unsigned long next;
	int ret;

	p4d = p4d_offset(pgd, addr);
	do {
		next = p4d_addr_end(addr, end);
		if (p4d_none_or_clear_bad(p4d))
			continue;
		ret = unuse_pud_range(vma, p4d, addr, next, type);
		if (ret)
			return ret;
	} while (p4d++, addr = next, addr != end);
	return 0;
}

static int unuse_vma(struct vm_area_struct *vma, unsigned int type)
{
	pgd_t *pgd;
	unsigned long addr, end, next;
	int ret;

	addr = vma->vm_start;
	end = vma->vm_end;

	pgd = pgd_offset(vma->vm_mm, addr);
	do {
		next = pgd_addr_end(addr, end);
		if (pgd_none_or_clear_bad(pgd))
			continue;
		ret = unuse_p4d_range(vma, pgd, addr, next, type);
		if (ret)
			return ret;
	} while (pgd++, addr = next, addr != end);
	return 0;
}

static int unuse_mm(struct mm_struct *mm, unsigned int type)
{
	struct vm_area_struct *vma;
	int ret = 0;
	VMA_ITERATOR(vmi, mm, 0);

	mmap_read_lock(mm);
	for_each_vma(vmi, vma) {
		if (vma->anon_vma) {
			ret = unuse_vma(vma, type);
			if (ret)
				break;
		}

		cond_resched();
	}
	mmap_read_unlock(mm);
	return ret;
}

/*
 * Scan swap_map from current position to next entry still in use.
 * Return 0 if there are no inuse entries after prev till end of
 * the map.
 */
static unsigned int find_next_to_unuse(struct swap_info_struct *si,
					unsigned int prev)
{
	unsigned int i;
	unsigned char count;

	/*
	 * No need for swap_lock here: we're just looking
	 * for whether an entry is in use, not modifying it; false
	 * hits are okay, and sys_swapoff() has already prevented new
	 * allocations from this area (while holding swap_lock).
	 */
	for (i = prev + 1; i < si->max; i++) {
		count = READ_ONCE(si->swap_map[i]);
		if (count && swap_count(count) != SWAP_MAP_BAD)
			break;
		if ((i % LATENCY_LIMIT) == 0)
			cond_resched();
	}

	if (i == si->max)
		i = 0;

	return i;
}

static int try_to_unuse(unsigned int type)
{
	struct mm_struct *prev_mm;
	struct mm_struct *mm;
	struct list_head *p;
	int retval = 0;
	struct swap_info_struct *si = swap_info[type];
	struct folio *folio;
	swp_entry_t entry;
	unsigned int i;

	if (!READ_ONCE(si->inuse_pages))
		return 0;

retry:
	retval = shmem_unuse(type);
	if (retval)
		return retval;

	prev_mm = &init_mm;
	mmget(prev_mm);

	spin_lock(&mmlist_lock);
	p = &init_mm.mmlist;
	while (READ_ONCE(si->inuse_pages) &&
	       !signal_pending(current) &&
	       (p = p->next) != &init_mm.mmlist) {

		mm = list_entry(p, struct mm_struct, mmlist);
		if (!mmget_not_zero(mm))
			continue;
		spin_unlock(&mmlist_lock);
		mmput(prev_mm);
		prev_mm = mm;
		retval = unuse_mm(mm, type);
		if (retval) {
			mmput(prev_mm);
			return retval;
		}

		/*
		 * Make sure that we aren't completely killing
		 * interactive performance.
		 */
		cond_resched();
		spin_lock(&mmlist_lock);
	}
	spin_unlock(&mmlist_lock);

	mmput(prev_mm);

	i = 0;
	while (READ_ONCE(si->inuse_pages) &&
	       !signal_pending(current) &&
	       (i = find_next_to_unuse(si, i)) != 0) {

		entry = swp_entry(type, i);
		folio = filemap_get_folio(swap_address_space(entry), i);
		if (IS_ERR(folio))
			continue;

		/*
		 * It is conceivable that a racing task removed this folio from
		 * swap cache just before we acquired the page lock. The folio
		 * might even be back in swap cache on another swap area. But
		 * that is okay, folio_free_swap() only removes stale folios.
		 */
		folio_lock(folio);
		folio_wait_writeback(folio);
		folio_free_swap(folio);
		folio_unlock(folio);
		folio_put(folio);
	}

	/*
	 * Lets check again to see if there are still swap entries in the map.
	 * If yes, we would need to do retry the unuse logic again.
	 * Under global memory pressure, swap entries can be reinserted back
	 * into process space after the mmlist loop above passes over them.
	 *
	 * Limit the number of retries? No: when mmget_not_zero()
	 * above fails, that mm is likely to be freeing swap from
	 * exit_mmap(), which proceeds at its own independent pace;
	 * and even shmem_writepage() could have been preempted after
	 * folio_alloc_swap(), temporarily hiding that swap.  It's easy
	 * and robust (though cpu-intensive) just to keep retrying.
	 */
	if (READ_ONCE(si->inuse_pages)) {
		if (!signal_pending(current))
			goto retry;
		return -EINTR;
	}

	return 0;
}

/*
 * After a successful try_to_unuse, if no swap is now in use, we know
 * we can empty the mmlist.  swap_lock must be held on entry and exit.
 * Note that mmlist_lock nests inside swap_lock, and an mm must be
 * added to the mmlist just after page_duplicate - before would be racy.
 */
static void drain_mmlist(void)
{
	struct list_head *p, *next;
	unsigned int type;

	for (type = 0; type < nr_swapfiles; type++)
		if (swap_info[type]->inuse_pages)
			return;
	spin_lock(&mmlist_lock);
	list_for_each_safe(p, next, &init_mm.mmlist)
		list_del_init(p);
	spin_unlock(&mmlist_lock);
}

/*
 * Free all of a swapdev's extent information
 */
static void destroy_swap_extents(struct swap_info_struct *sis)
{
	while (!RB_EMPTY_ROOT(&sis->swap_extent_root)) {
		struct rb_node *rb = sis->swap_extent_root.rb_node;
		struct swap_extent *se = rb_entry(rb, struct swap_extent, rb_node);

		rb_erase(rb, &sis->swap_extent_root);
		kfree(se);
	}

	if (sis->flags & SWP_ACTIVATED) {
		struct file *swap_file = sis->swap_file;
		struct address_space *mapping = swap_file->f_mapping;

		sis->flags &= ~SWP_ACTIVATED;
		if (mapping->a_ops->swap_deactivate)
			mapping->a_ops->swap_deactivate(swap_file);
	}
}

/*
 * Add a block range (and the corresponding page range) into this swapdev's
 * extent tree.
 *
 * This function rather assumes that it is called in ascending page order.
 */
int
add_swap_extent(struct swap_info_struct *sis, unsigned long start_page,
		unsigned long nr_pages, sector_t start_block)
{
	struct rb_node **link = &sis->swap_extent_root.rb_node, *parent = NULL;
	struct swap_extent *se;
	struct swap_extent *new_se;

	/*
	 * place the new node at the right most since the
	 * function is called in ascending page order.
	 */
	while (*link) {
		parent = *link;
		link = &parent->rb_right;
	}

	if (parent) {
		se = rb_entry(parent, struct swap_extent, rb_node);
		BUG_ON(se->start_page + se->nr_pages != start_page);
		if (se->start_block + se->nr_pages == start_block) {
			/* Merge it */
			se->nr_pages += nr_pages;
			return 0;
		}
	}

	/* No merge, insert a new extent. */
	new_se = kmalloc(sizeof(*se), GFP_KERNEL);
	if (new_se == NULL)
		return -ENOMEM;
	new_se->start_page = start_page;
	new_se->nr_pages = nr_pages;
	new_se->start_block = start_block;

	rb_link_node(&new_se->rb_node, parent, link);
	rb_insert_color(&new_se->rb_node, &sis->swap_extent_root);
	return 1;
}
EXPORT_SYMBOL_GPL(add_swap_extent);

/*
 * A `swap extent' is a simple thing which maps a contiguous range of pages
 * onto a contiguous range of disk blocks.  A rbtree of swap extents is
 * built at swapon time and is then used at swap_writepage/swap_readpage
 * time for locating where on disk a page belongs.
 *
 * If the swapfile is an S_ISBLK block device, a single extent is installed.
 * This is done so that the main operating code can treat S_ISBLK and S_ISREG
 * swap files identically.
 *
 * Whether the swapdev is an S_ISREG file or an S_ISBLK blockdev, the swap
 * extent rbtree operates in PAGE_SIZE disk blocks.  Both S_ISREG and S_ISBLK
 * swapfiles are handled *identically* after swapon time.
 *
 * For S_ISREG swapfiles, setup_swap_extents() will walk all the file's blocks
 * and will parse them into a rbtree, in PAGE_SIZE chunks.  If some stray
 * blocks are found which do not fall within the PAGE_SIZE alignment
 * requirements, they are simply tossed out - we will never use those blocks
 * for swapping.
 *
 * For all swap devices we set S_SWAPFILE across the life of the swapon.  This
 * prevents users from writing to the swap device, which will corrupt memory.
 *
 * The amount of disk space which a single swap extent represents varies.
 * Typically it is in the 1-4 megabyte range.  So we can have hundreds of
 * extents in the rbtree. - akpm.
 */
static int setup_swap_extents(struct swap_info_struct *sis, sector_t *span)
{
	struct file *swap_file = sis->swap_file;
	struct address_space *mapping = swap_file->f_mapping;
	struct inode *inode = mapping->host;
	int ret;

	if (S_ISBLK(inode->i_mode)) {
		ret = add_swap_extent(sis, 0, sis->max, 0);
		*span = sis->pages;
		return ret;
	}

	if (mapping->a_ops->swap_activate) {
		ret = mapping->a_ops->swap_activate(sis, swap_file, span);
		if (ret < 0)
			return ret;
		sis->flags |= SWP_ACTIVATED;
		if ((sis->flags & SWP_FS_OPS) &&
		    sio_pool_init() != 0) {
			destroy_swap_extents(sis);
			return -ENOMEM;
		}
		return ret;
	}

	return generic_swapfile_activate(sis, swap_file, span);
}

static int swap_node(struct swap_info_struct *p)
{
	struct block_device *bdev;

	if (p->bdev)
		bdev = p->bdev;
	else
		bdev = p->swap_file->f_inode->i_sb->s_bdev;

	return bdev ? bdev->bd_disk->node_id : NUMA_NO_NODE;
}

static void setup_swap_info(struct swap_info_struct *p, int prio,
			    unsigned char *swap_map,
			    struct swap_cluster_info *cluster_info)
{
	int i;

	if (prio >= 0)
		p->prio = prio;
	else
		p->prio = --least_priority;
	/*
	 * the plist prio is negated because plist ordering is
	 * low-to-high, while swap ordering is high-to-low
	 */
	p->list.prio = -p->prio;
	for_each_node(i) {
		if (p->prio >= 0)
			p->avail_lists[i].prio = -p->prio;
		else {
			if (swap_node(p) == i)
				p->avail_lists[i].prio = 1;
			else
				p->avail_lists[i].prio = -p->prio;
		}
	}
	p->swap_map = swap_map;
	p->cluster_info = cluster_info;
}

static void _enable_swap_info(struct swap_info_struct *p)
{
	p->flags |= SWP_WRITEOK;
	atomic_long_add(p->pages, &nr_swap_pages);
	total_swap_pages += p->pages;

	assert_spin_locked(&swap_lock);
	/*
	 * both lists are plists, and thus priority ordered.
	 * swap_active_head needs to be priority ordered for swapoff(),
	 * which on removal of any swap_info_struct with an auto-assigned
	 * (i.e. negative) priority increments the auto-assigned priority
	 * of any lower-priority swap_info_structs.
	 * swap_avail_head needs to be priority ordered for folio_alloc_swap(),
	 * which allocates swap pages from the highest available priority
	 * swap_info_struct.
	 */
	plist_add(&p->list, &swap_active_head);

	/* add to available list iff swap device is not full */
	if (p->highest_bit)
		add_to_avail_list(p);
}

static void enable_swap_info(struct swap_info_struct *p, int prio,
				unsigned char *swap_map,
				struct swap_cluster_info *cluster_info)
{
	zswap_swapon(p->type);

	spin_lock(&swap_lock);
	spin_lock(&p->lock);
	setup_swap_info(p, prio, swap_map, cluster_info);
	spin_unlock(&p->lock);
	spin_unlock(&swap_lock);
	/*
	 * Finished initializing swap device, now it's safe to reference it.
	 */
	percpu_ref_resurrect(&p->users);
	spin_lock(&swap_lock);
	spin_lock(&p->lock);
	_enable_swap_info(p);
	spin_unlock(&p->lock);
	spin_unlock(&swap_lock);
}

static void reinsert_swap_info(struct swap_info_struct *p)
{
	spin_lock(&swap_lock);
	spin_lock(&p->lock);
	setup_swap_info(p, p->prio, p->swap_map, p->cluster_info);
	_enable_swap_info(p);
	spin_unlock(&p->lock);
	spin_unlock(&swap_lock);
}

bool has_usable_swap(void)
{
	bool ret = true;

	spin_lock(&swap_lock);
	if (plist_head_empty(&swap_active_head))
		ret = false;
	spin_unlock(&swap_lock);
	return ret;
}

SYSCALL_DEFINE1(swapoff, const char __user *, specialfile)
{
	struct swap_info_struct *p = NULL;
	unsigned char *swap_map;
	struct swap_cluster_info *cluster_info;
	struct file *swap_file, *victim;
	struct address_space *mapping;
	struct inode *inode;
	struct filename *pathname;
	int err, found = 0;
	unsigned int old_block_size;

	if (!capable(CAP_SYS_ADMIN))
		return -EPERM;

	BUG_ON(!current->mm);

	pathname = getname(specialfile);
	if (IS_ERR(pathname))
		return PTR_ERR(pathname);

	victim = file_open_name(pathname, O_RDWR|O_LARGEFILE, 0);
	err = PTR_ERR(victim);
	if (IS_ERR(victim))
		goto out;

	mapping = victim->f_mapping;
	spin_lock(&swap_lock);
	plist_for_each_entry(p, &swap_active_head, list) {
		if (p->flags & SWP_WRITEOK) {
			if (p->swap_file->f_mapping == mapping) {
				found = 1;
				break;
			}
		}
	}
	if (!found) {
		err = -EINVAL;
		spin_unlock(&swap_lock);
		goto out_dput;
	}
	if (!security_vm_enough_memory_mm(current->mm, p->pages))
		vm_unacct_memory(p->pages);
	else {
		err = -ENOMEM;
		spin_unlock(&swap_lock);
		goto out_dput;
	}
	spin_lock(&p->lock);
	del_from_avail_list(p);
	if (p->prio < 0) {
		struct swap_info_struct *si = p;
		int nid;

		plist_for_each_entry_continue(si, &swap_active_head, list) {
			si->prio++;
			si->list.prio--;
			for_each_node(nid) {
				if (si->avail_lists[nid].prio != 1)
					si->avail_lists[nid].prio--;
			}
		}
		least_priority++;
	}
	plist_del(&p->list, &swap_active_head);
	atomic_long_sub(p->pages, &nr_swap_pages);
	total_swap_pages -= p->pages;
	p->flags &= ~SWP_WRITEOK;
	spin_unlock(&p->lock);
	spin_unlock(&swap_lock);

	disable_swap_slots_cache_lock();

	set_current_oom_origin();
	err = try_to_unuse(p->type);
	clear_current_oom_origin();

	if (err) {
		/* re-insert swap space back into swap_list */
		reinsert_swap_info(p);
		reenable_swap_slots_cache_unlock();
		goto out_dput;
	}

	reenable_swap_slots_cache_unlock();

	/*
	 * Wait for swap operations protected by get/put_swap_device()
	 * to complete.
	 *
	 * We need synchronize_rcu() here to protect the accessing to
	 * the swap cache data structure.
	 */
	percpu_ref_kill(&p->users);
	synchronize_rcu();
	wait_for_completion(&p->comp);

	flush_work(&p->discard_work);

	destroy_swap_extents(p);
	if (p->flags & SWP_CONTINUED)
		free_swap_count_continuations(p);

	if (!p->bdev || !bdev_nonrot(p->bdev))
		atomic_dec(&nr_rotate_swap);

	mutex_lock(&swapon_mutex);
	spin_lock(&swap_lock);
	spin_lock(&p->lock);
	drain_mmlist();

	/* wait for anyone still in scan_swap_map_slots */
	p->highest_bit = 0;		/* cuts scans short */
	while (p->flags >= SWP_SCANNING) {
		spin_unlock(&p->lock);
		spin_unlock(&swap_lock);
		schedule_timeout_uninterruptible(1);
		spin_lock(&swap_lock);
		spin_lock(&p->lock);
	}

	swap_file = p->swap_file;
	old_block_size = p->old_block_size;
	p->swap_file = NULL;
	p->max = 0;
	swap_map = p->swap_map;
	p->swap_map = NULL;
	cluster_info = p->cluster_info;
	p->cluster_info = NULL;
	spin_unlock(&p->lock);
	spin_unlock(&swap_lock);
	arch_swap_invalidate_area(p->type);
	zswap_swapoff(p->type);
	mutex_unlock(&swapon_mutex);
	free_percpu(p->percpu_cluster);
	p->percpu_cluster = NULL;
	free_percpu(p->cluster_next_cpu);
	p->cluster_next_cpu = NULL;
	vfree(swap_map);
	kvfree(cluster_info);
	/* Destroy swap account information */
	swap_cgroup_swapoff(p->type);
	exit_swap_address_space(p->type);

	inode = mapping->host;
	if (S_ISBLK(inode->i_mode)) {
		struct block_device *bdev = I_BDEV(inode);

		set_blocksize(bdev, old_block_size);
		blkdev_put(bdev, p);
	}

	inode_lock(inode);
	inode->i_flags &= ~S_SWAPFILE;
	inode_unlock(inode);
	filp_close(swap_file, NULL);

	/*
	 * Clear the SWP_USED flag after all resources are freed so that swapon
	 * can reuse this swap_info in alloc_swap_info() safely.  It is ok to
	 * not hold p->lock after we cleared its SWP_WRITEOK.
	 */
	spin_lock(&swap_lock);
	p->flags = 0;
	spin_unlock(&swap_lock);

	err = 0;
	atomic_inc(&proc_poll_event);
	wake_up_interruptible(&proc_poll_wait);

out_dput:
	filp_close(victim, NULL);
out:
	putname(pathname);
	return err;
}

#ifdef CONFIG_PROC_FS
static __poll_t swaps_poll(struct file *file, poll_table *wait)
{
	struct seq_file *seq = file->private_data;

	poll_wait(file, &proc_poll_wait, wait);

	if (seq->poll_event != atomic_read(&proc_poll_event)) {
		seq->poll_event = atomic_read(&proc_poll_event);
		return EPOLLIN | EPOLLRDNORM | EPOLLERR | EPOLLPRI;
	}

	return EPOLLIN | EPOLLRDNORM;
}

/* iterator */
static void *swap_start(struct seq_file *swap, loff_t *pos)
{
	struct swap_info_struct *si;
	int type;
	loff_t l = *pos;

	mutex_lock(&swapon_mutex);

	if (!l)
		return SEQ_START_TOKEN;

	for (type = 0; (si = swap_type_to_swap_info(type)); type++) {
		if (!(si->flags & SWP_USED) || !si->swap_map)
			continue;
		if (!--l)
			return si;
	}

	return NULL;
}

static void *swap_next(struct seq_file *swap, void *v, loff_t *pos)
{
	struct swap_info_struct *si = v;
	int type;

	if (v == SEQ_START_TOKEN)
		type = 0;
	else
		type = si->type + 1;

	++(*pos);
	for (; (si = swap_type_to_swap_info(type)); type++) {
		if (!(si->flags & SWP_USED) || !si->swap_map)
			continue;
		return si;
	}

	return NULL;
}

static void swap_stop(struct seq_file *swap, void *v)
{
	mutex_unlock(&swapon_mutex);
}

static int swap_show(struct seq_file *swap, void *v)
{
	struct swap_info_struct *si = v;
	struct file *file;
	int len;
	unsigned long bytes, inuse;

	if (si == SEQ_START_TOKEN) {
		seq_puts(swap, "Filename\t\t\t\tType\t\tSize\t\tUsed\t\tPriority\n");
		return 0;
	}

	bytes = K(si->pages);
	inuse = K(READ_ONCE(si->inuse_pages));

	file = si->swap_file;
	len = seq_file_path(swap, file, " \t\n\\");
	seq_printf(swap, "%*s%s\t%lu\t%s%lu\t%s%d\n",
			len < 40 ? 40 - len : 1, " ",
			S_ISBLK(file_inode(file)->i_mode) ?
				"partition" : "file\t",
			bytes, bytes < 10000000 ? "\t" : "",
			inuse, inuse < 10000000 ? "\t" : "",
			si->prio);
	return 0;
}

static const struct seq_operations swaps_op = {
	.start =	swap_start,
	.next =		swap_next,
	.stop =		swap_stop,
	.show =		swap_show
};

static int swaps_open(struct inode *inode, struct file *file)
{
	struct seq_file *seq;
	int ret;

	ret = seq_open(file, &swaps_op);
	if (ret)
		return ret;

	seq = file->private_data;
	seq->poll_event = atomic_read(&proc_poll_event);
	return 0;
}

static const struct proc_ops swaps_proc_ops = {
	.proc_flags	= PROC_ENTRY_PERMANENT,
	.proc_open	= swaps_open,
	.proc_read	= seq_read,
	.proc_lseek	= seq_lseek,
	.proc_release	= seq_release,
	.proc_poll	= swaps_poll,
};

static int __init procswaps_init(void)
{
	proc_create("swaps", 0, NULL, &swaps_proc_ops);
	return 0;
}
__initcall(procswaps_init);
#endif /* CONFIG_PROC_FS */

#ifdef MAX_SWAPFILES_CHECK
static int __init max_swapfiles_check(void)
{
	MAX_SWAPFILES_CHECK();
	return 0;
}
late_initcall(max_swapfiles_check);
#endif

static struct swap_info_struct *alloc_swap_info(void)
{
	struct swap_info_struct *p;
	struct swap_info_struct *defer = NULL;
	unsigned int type;
	int i;

	p = kvzalloc(struct_size(p, avail_lists, nr_node_ids), GFP_KERNEL);
	if (!p)
		return ERR_PTR(-ENOMEM);

	if (percpu_ref_init(&p->users, swap_users_ref_free,
			    PERCPU_REF_INIT_DEAD, GFP_KERNEL)) {
		kvfree(p);
		return ERR_PTR(-ENOMEM);
	}

	spin_lock(&swap_lock);
	for (type = 0; type < nr_swapfiles; type++) {
		if (!(swap_info[type]->flags & SWP_USED))
			break;
	}
	if (type >= MAX_SWAPFILES) {
		spin_unlock(&swap_lock);
		percpu_ref_exit(&p->users);
		kvfree(p);
		return ERR_PTR(-EPERM);
	}
	if (type >= nr_swapfiles) {
		p->type = type;
		/*
		 * Publish the swap_info_struct after initializing it.
		 * Note that kvzalloc() above zeroes all its fields.
		 */
		smp_store_release(&swap_info[type], p); /* rcu_assign_pointer() */
		nr_swapfiles++;
	} else {
		defer = p;
		p = swap_info[type];
		/*
		 * Do not memset this entry: a racing procfs swap_next()
		 * would be relying on p->type to remain valid.
		 */
	}
	p->swap_extent_root = RB_ROOT;
	plist_node_init(&p->list, 0);
	for_each_node(i)
		plist_node_init(&p->avail_lists[i], 0);
	p->flags = SWP_USED;
	spin_unlock(&swap_lock);
	if (defer) {
		percpu_ref_exit(&defer->users);
		kvfree(defer);
	}
	spin_lock_init(&p->lock);
	spin_lock_init(&p->cont_lock);
	init_completion(&p->comp);

	return p;
}

static int claim_swapfile(struct swap_info_struct *p, struct inode *inode)
{
	int error;

	if (S_ISBLK(inode->i_mode)) {
		p->bdev = blkdev_get_by_dev(inode->i_rdev,
				BLK_OPEN_READ | BLK_OPEN_WRITE, p, NULL);
		if (IS_ERR(p->bdev)) {
			error = PTR_ERR(p->bdev);
			p->bdev = NULL;
			return error;
		}
		p->old_block_size = block_size(p->bdev);
		error = set_blocksize(p->bdev, PAGE_SIZE);
		if (error < 0)
			return error;
		/*
		 * Zoned block devices contain zones that have a sequential
		 * write only restriction.  Hence zoned block devices are not
		 * suitable for swapping.  Disallow them here.
		 */
		if (bdev_is_zoned(p->bdev))
			return -EINVAL;
		p->flags |= SWP_BLKDEV;
	} else if (S_ISREG(inode->i_mode)) {
		p->bdev = inode->i_sb->s_bdev;
	}

	return 0;
}


/*
 * Find out how many pages are allowed for a single swap device. There
 * are two limiting factors:
 * 1) the number of bits for the swap offset in the swp_entry_t type, and
 * 2) the number of bits in the swap pte, as defined by the different
 * architectures.
 *
 * In order to find the largest possible bit mask, a swap entry with
 * swap type 0 and swap offset ~0UL is created, encoded to a swap pte,
 * decoded to a swp_entry_t again, and finally the swap offset is
 * extracted.
 *
 * This will mask all the bits from the initial ~0UL mask that can't
 * be encoded in either the swp_entry_t or the architecture definition
 * of a swap pte.
 */
unsigned long generic_max_swapfile_size(void)
{
	return swp_offset(pte_to_swp_entry(
			swp_entry_to_pte(swp_entry(0, ~0UL)))) + 1;
}

/* Can be overridden by an architecture for additional checks. */
__weak unsigned long arch_max_swapfile_size(void)
{
	return generic_max_swapfile_size();
}

static unsigned long read_swap_header(struct swap_info_struct *p,
					union swap_header *swap_header,
					struct inode *inode)
{
	int i;
	unsigned long maxpages;
	unsigned long swapfilepages;
	unsigned long last_page;

	if (memcmp("SWAPSPACE2", swap_header->magic.magic, 10)) {
		pr_err("Unable to find swap-space signature\n");
		return 0;
	}

	/* swap partition endianness hack... */
	if (swab32(swap_header->info.version) == 1) {
		swab32s(&swap_header->info.version);
		swab32s(&swap_header->info.last_page);
		swab32s(&swap_header->info.nr_badpages);
		if (swap_header->info.nr_badpages > MAX_SWAP_BADPAGES)
			return 0;
		for (i = 0; i < swap_header->info.nr_badpages; i++)
			swab32s(&swap_header->info.badpages[i]);
	}
	/* Check the swap header's sub-version */
	if (swap_header->info.version != 1) {
		pr_warn("Unable to handle swap header version %d\n",
			swap_header->info.version);
		return 0;
	}

	p->lowest_bit  = 1;
	p->cluster_next = 1;
	p->cluster_nr = 0;

	maxpages = swapfile_maximum_size;
	last_page = swap_header->info.last_page;
	if (!last_page) {
		pr_warn("Empty swap-file\n");
		return 0;
	}
	if (last_page > maxpages) {
		pr_warn("Truncating oversized swap area, only using %luk out of %luk\n",
			K(maxpages), K(last_page));
	}
	if (maxpages > last_page) {
		maxpages = last_page + 1;
		/* p->max is an unsigned int: don't overflow it */
		if ((unsigned int)maxpages == 0)
			maxpages = UINT_MAX;
	}
	p->highest_bit = maxpages - 1;

	if (!maxpages)
		return 0;
	swapfilepages = i_size_read(inode) >> PAGE_SHIFT;
	if (swapfilepages && maxpages > swapfilepages) {
		pr_warn("Swap area shorter than signature indicates\n");
		return 0;
	}
	if (swap_header->info.nr_badpages && S_ISREG(inode->i_mode))
		return 0;
	if (swap_header->info.nr_badpages > MAX_SWAP_BADPAGES)
		return 0;

	return maxpages;
}

#define SWAP_CLUSTER_INFO_COLS						\
	DIV_ROUND_UP(L1_CACHE_BYTES, sizeof(struct swap_cluster_info))
#define SWAP_CLUSTER_SPACE_COLS						\
	DIV_ROUND_UP(SWAP_ADDRESS_SPACE_PAGES, SWAPFILE_CLUSTER)
#define SWAP_CLUSTER_COLS						\
	max_t(unsigned int, SWAP_CLUSTER_INFO_COLS, SWAP_CLUSTER_SPACE_COLS)

static int setup_swap_map_and_extents(struct swap_info_struct *p,
					union swap_header *swap_header,
					unsigned char *swap_map,
					struct swap_cluster_info *cluster_info,
					unsigned long maxpages,
					sector_t *span)
{
	unsigned int j, k;
	unsigned int nr_good_pages;
	int nr_extents;
	unsigned long nr_clusters = DIV_ROUND_UP(maxpages, SWAPFILE_CLUSTER);
	unsigned long col = p->cluster_next / SWAPFILE_CLUSTER % SWAP_CLUSTER_COLS;
	unsigned long i, idx;

	nr_good_pages = maxpages - 1;	/* omit header page */

	cluster_list_init(&p->free_clusters);
	cluster_list_init(&p->discard_clusters);

	for (i = 0; i < swap_header->info.nr_badpages; i++) {
		unsigned int page_nr = swap_header->info.badpages[i];
		if (page_nr == 0 || page_nr > swap_header->info.last_page)
			return -EINVAL;
		if (page_nr < maxpages) {
			swap_map[page_nr] = SWAP_MAP_BAD;
			nr_good_pages--;
			/*
			 * Haven't marked the cluster free yet, no list
			 * operation involved
			 */
			inc_cluster_info_page(p, cluster_info, page_nr);
		}
	}

	/* Haven't marked the cluster free yet, no list operation involved */
	for (i = maxpages; i < round_up(maxpages, SWAPFILE_CLUSTER); i++)
		inc_cluster_info_page(p, cluster_info, i);

	if (nr_good_pages) {
		swap_map[0] = SWAP_MAP_BAD;
		/*
		 * Not mark the cluster free yet, no list
		 * operation involved
		 */
		inc_cluster_info_page(p, cluster_info, 0);
		p->max = maxpages;
		p->pages = nr_good_pages;
		nr_extents = setup_swap_extents(p, span);
		if (nr_extents < 0)
			return nr_extents;
		nr_good_pages = p->pages;
	}
	if (!nr_good_pages) {
		pr_warn("Empty swap-file\n");
		return -EINVAL;
	}

	if (!cluster_info)
		return nr_extents;


	/*
	 * Reduce false cache line sharing between cluster_info and
	 * sharing same address space.
	 */
	for (k = 0; k < SWAP_CLUSTER_COLS; k++) {
		j = (k + col) % SWAP_CLUSTER_COLS;
		for (i = 0; i < DIV_ROUND_UP(nr_clusters, SWAP_CLUSTER_COLS); i++) {
			idx = i * SWAP_CLUSTER_COLS + j;
			if (idx >= nr_clusters)
				continue;
			if (cluster_count(&cluster_info[idx]))
				continue;
			cluster_set_flag(&cluster_info[idx], CLUSTER_FLAG_FREE);
			cluster_list_add_tail(&p->free_clusters, cluster_info,
					      idx);
		}
	}
	return nr_extents;
}

SYSCALL_DEFINE2(swapon, const char __user *, specialfile, int, swap_flags)
{
	struct swap_info_struct *p;
	struct filename *name;
	struct file *swap_file = NULL;
	struct address_space *mapping;
	struct dentry *dentry;
	int prio;
	int error;
	union swap_header *swap_header;
	int nr_extents;
	sector_t span;
	unsigned long maxpages;
	unsigned char *swap_map = NULL;
	struct swap_cluster_info *cluster_info = NULL;
	struct page *page = NULL;
	struct inode *inode = NULL;
	bool inced_nr_rotate_swap = false;

	if (swap_flags & ~SWAP_FLAGS_VALID)
		return -EINVAL;

	if (!capable(CAP_SYS_ADMIN))
		return -EPERM;

	if (!swap_avail_heads)
		return -ENOMEM;

	p = alloc_swap_info();
	if (IS_ERR(p))
		return PTR_ERR(p);

	INIT_WORK(&p->discard_work, swap_discard_work);

	name = getname(specialfile);
	if (IS_ERR(name)) {
		error = PTR_ERR(name);
		name = NULL;
		goto bad_swap;
	}
	swap_file = file_open_name(name, O_RDWR|O_LARGEFILE, 0);
	if (IS_ERR(swap_file)) {
		error = PTR_ERR(swap_file);
		swap_file = NULL;
		goto bad_swap;
	}

	p->swap_file = swap_file;
	mapping = swap_file->f_mapping;
	dentry = swap_file->f_path.dentry;
	inode = mapping->host;

	error = claim_swapfile(p, inode);
	if (unlikely(error))
		goto bad_swap;

	inode_lock(inode);
	if (d_unlinked(dentry) || cant_mount(dentry)) {
		error = -ENOENT;
		goto bad_swap_unlock_inode;
	}
	if (IS_SWAPFILE(inode)) {
		error = -EBUSY;
		goto bad_swap_unlock_inode;
	}

	/*
	 * Read the swap header.
	 */
	if (!mapping->a_ops->read_folio) {
		error = -EINVAL;
		goto bad_swap_unlock_inode;
	}
	page = read_mapping_page(mapping, 0, swap_file);
	if (IS_ERR(page)) {
		error = PTR_ERR(page);
		goto bad_swap_unlock_inode;
	}
	swap_header = kmap(page);

	maxpages = read_swap_header(p, swap_header, inode);
	if (unlikely(!maxpages)) {
		error = -EINVAL;
		goto bad_swap_unlock_inode;
	}

	/* OK, set up the swap map and apply the bad block list */
	swap_map = vzalloc(maxpages);
	if (!swap_map) {
		error = -ENOMEM;
		goto bad_swap_unlock_inode;
	}

	if (p->bdev && bdev_stable_writes(p->bdev))
		p->flags |= SWP_STABLE_WRITES;

	if (p->bdev && bdev_synchronous(p->bdev))
		p->flags |= SWP_SYNCHRONOUS_IO;

	if (p->bdev && bdev_nonrot(p->bdev)) {
		int cpu;
		unsigned long ci, nr_cluster;

		p->flags |= SWP_SOLIDSTATE;
		p->cluster_next_cpu = alloc_percpu(unsigned int);
		if (!p->cluster_next_cpu) {
			error = -ENOMEM;
			goto bad_swap_unlock_inode;
		}
		/*
		 * select a random position to start with to help wear leveling
		 * SSD
		 */
		for_each_possible_cpu(cpu) {
			per_cpu(*p->cluster_next_cpu, cpu) =
				get_random_u32_inclusive(1, p->highest_bit);
		}
		nr_cluster = DIV_ROUND_UP(maxpages, SWAPFILE_CLUSTER);

		cluster_info = kvcalloc(nr_cluster, sizeof(*cluster_info),
					GFP_KERNEL);
		if (!cluster_info) {
			error = -ENOMEM;
			goto bad_swap_unlock_inode;
		}

		for (ci = 0; ci < nr_cluster; ci++)
			spin_lock_init(&((cluster_info + ci)->lock));

		p->percpu_cluster = alloc_percpu(struct percpu_cluster);
		if (!p->percpu_cluster) {
			error = -ENOMEM;
			goto bad_swap_unlock_inode;
		}
		for_each_possible_cpu(cpu) {
			struct percpu_cluster *cluster;
			cluster = per_cpu_ptr(p->percpu_cluster, cpu);
			cluster_set_null(&cluster->index);
		}
	} else {
		atomic_inc(&nr_rotate_swap);
		inced_nr_rotate_swap = true;
	}

	error = swap_cgroup_swapon(p->type, maxpages);
	if (error)
		goto bad_swap_unlock_inode;

	nr_extents = setup_swap_map_and_extents(p, swap_header, swap_map,
		cluster_info, maxpages, &span);
	if (unlikely(nr_extents < 0)) {
		error = nr_extents;
		goto bad_swap_unlock_inode;
	}

	if ((swap_flags & SWAP_FLAG_DISCARD) &&
	    p->bdev && bdev_max_discard_sectors(p->bdev)) {
		/*
		 * When discard is enabled for swap with no particular
		 * policy flagged, we set all swap discard flags here in
		 * order to sustain backward compatibility with older
		 * swapon(8) releases.
		 */
		p->flags |= (SWP_DISCARDABLE | SWP_AREA_DISCARD |
			     SWP_PAGE_DISCARD);

		/*
		 * By flagging sys_swapon, a sysadmin can tell us to
		 * either do single-time area discards only, or to just
		 * perform discards for released swap page-clusters.
		 * Now it's time to adjust the p->flags accordingly.
		 */
		if (swap_flags & SWAP_FLAG_DISCARD_ONCE)
			p->flags &= ~SWP_PAGE_DISCARD;
		else if (swap_flags & SWAP_FLAG_DISCARD_PAGES)
			p->flags &= ~SWP_AREA_DISCARD;

		/* issue a swapon-time discard if it's still required */
		if (p->flags & SWP_AREA_DISCARD) {
			int err = discard_swap(p);
			if (unlikely(err))
				pr_err("swapon: discard_swap(%p): %d\n",
					p, err);
		}
	}

	error = init_swap_address_space(p->type, maxpages);
	if (error)
		goto bad_swap_unlock_inode;

	/*
	 * Flush any pending IO and dirty mappings before we start using this
	 * swap device.
	 */
	inode->i_flags |= S_SWAPFILE;
	error = inode_drain_writes(inode);
	if (error) {
		inode->i_flags &= ~S_SWAPFILE;
		goto free_swap_address_space;
	}

	mutex_lock(&swapon_mutex);
	prio = -1;
	if (swap_flags & SWAP_FLAG_PREFER)
		prio =
		  (swap_flags & SWAP_FLAG_PRIO_MASK) >> SWAP_FLAG_PRIO_SHIFT;
	enable_swap_info(p, prio, swap_map, cluster_info);

	pr_info("Adding %uk swap on %s.  Priority:%d extents:%d across:%lluk %s%s%s%s\n",
		K(p->pages), name->name, p->prio, nr_extents,
		K((unsigned long long)span),
		(p->flags & SWP_SOLIDSTATE) ? "SS" : "",
		(p->flags & SWP_DISCARDABLE) ? "D" : "",
		(p->flags & SWP_AREA_DISCARD) ? "s" : "",
		(p->flags & SWP_PAGE_DISCARD) ? "c" : "");

	mutex_unlock(&swapon_mutex);
	atomic_inc(&proc_poll_event);
	wake_up_interruptible(&proc_poll_wait);

	error = 0;
	goto out;
free_swap_address_space:
	exit_swap_address_space(p->type);
bad_swap_unlock_inode:
	inode_unlock(inode);
bad_swap:
	free_percpu(p->percpu_cluster);
	p->percpu_cluster = NULL;
	free_percpu(p->cluster_next_cpu);
	p->cluster_next_cpu = NULL;
	if (inode && S_ISBLK(inode->i_mode) && p->bdev) {
		set_blocksize(p->bdev, p->old_block_size);
		blkdev_put(p->bdev, p);
	}
	inode = NULL;
	destroy_swap_extents(p);
	swap_cgroup_swapoff(p->type);
	spin_lock(&swap_lock);
	p->swap_file = NULL;
	p->flags = 0;
	spin_unlock(&swap_lock);
	vfree(swap_map);
	kvfree(cluster_info);
	if (inced_nr_rotate_swap)
		atomic_dec(&nr_rotate_swap);
	if (swap_file)
		filp_close(swap_file, NULL);
out:
	if (page && !IS_ERR(page)) {
		kunmap(page);
		put_page(page);
	}
	if (name)
		putname(name);
	if (inode)
		inode_unlock(inode);
	if (!error)
		enable_swap_slots_cache();
	return error;
}

void si_swapinfo(struct sysinfo *val)
{
	unsigned int type;
	unsigned long nr_to_be_unused = 0;

	spin_lock(&swap_lock);
	for (type = 0; type < nr_swapfiles; type++) {
		struct swap_info_struct *si = swap_info[type];

		if ((si->flags & SWP_USED) && !(si->flags & SWP_WRITEOK))
			nr_to_be_unused += READ_ONCE(si->inuse_pages);
	}
	val->freeswap = atomic_long_read(&nr_swap_pages) + nr_to_be_unused;
	val->totalswap = total_swap_pages + nr_to_be_unused;
	spin_unlock(&swap_lock);
}

/*
 * Verify that a swap entry is valid and increment its swap map count.
 *
 * Returns error code in following case.
 * - success -> 0
 * - swp_entry is invalid -> EINVAL
 * - swp_entry is migration entry -> EINVAL
 * - swap-cache reference is requested but there is already one. -> EEXIST
 * - swap-cache reference is requested but the entry is not used. -> ENOENT
 * - swap-mapped reference requested but needs continued swap count. -> ENOMEM
 */
static int __swap_duplicate(swp_entry_t entry, unsigned char usage)
{
	struct swap_info_struct *p;
	struct swap_cluster_info *ci;
	unsigned long offset;
	unsigned char count;
	unsigned char has_cache;
	int err;

	p = swp_swap_info(entry);

	offset = swp_offset(entry);
	ci = lock_cluster_or_swap_info(p, offset);

	count = p->swap_map[offset];

	/*
	 * swapin_readahead() doesn't check if a swap entry is valid, so the
	 * swap entry could be SWAP_MAP_BAD. Check here with lock held.
	 */
	if (unlikely(swap_count(count) == SWAP_MAP_BAD)) {
		err = -ENOENT;
		goto unlock_out;
	}

	has_cache = count & SWAP_HAS_CACHE;
	count &= ~SWAP_HAS_CACHE;
	err = 0;

	if (usage == SWAP_HAS_CACHE) {

		/* set SWAP_HAS_CACHE if there is no cache and entry is used */
		if (!has_cache && count)
			has_cache = SWAP_HAS_CACHE;
		else if (has_cache)		/* someone else added cache */
			err = -EEXIST;
		else				/* no users remaining */
			err = -ENOENT;

	} else if (count || has_cache) {

		if ((count & ~COUNT_CONTINUED) < SWAP_MAP_MAX)
			count += usage;
		else if ((count & ~COUNT_CONTINUED) > SWAP_MAP_MAX)
			err = -EINVAL;
		else if (swap_count_continued(p, offset, count))
			count = COUNT_CONTINUED;
		else
			err = -ENOMEM;
	} else
		err = -ENOENT;			/* unused swap entry */

	WRITE_ONCE(p->swap_map[offset], count | has_cache);

unlock_out:
	unlock_cluster_or_swap_info(p, ci);
	return err;
}

/*
 * Help swapoff by noting that swap entry belongs to shmem/tmpfs
 * (in which case its reference count is never incremented).
 */
void swap_shmem_alloc(swp_entry_t entry)
{
	__swap_duplicate(entry, SWAP_MAP_SHMEM);
}

/*
 * Increase reference count of swap entry by 1.
 * Returns 0 for success, or -ENOMEM if a swap_count_continuation is required
 * but could not be atomically allocated.  Returns 0, just as if it succeeded,
 * if __swap_duplicate() fails for another reason (-EINVAL or -ENOENT), which
 * might occur if a page table entry has got corrupted.
 */
int swap_duplicate(swp_entry_t entry)
{
	int err = 0;

	while (!err && __swap_duplicate(entry, 1) == -ENOMEM)
		err = add_swap_count_continuation(entry, GFP_ATOMIC);
	return err;
}

/*
 * @entry: swap entry for which we allocate swap cache.
 *
 * Called when allocating swap cache for existing swap entry,
 * This can return error codes. Returns 0 at success.
 * -EEXIST means there is a swap cache.
 * Note: return code is different from swap_duplicate().
 */
int swapcache_prepare(swp_entry_t entry)
{
	return __swap_duplicate(entry, SWAP_HAS_CACHE);
}

struct swap_info_struct *swp_swap_info(swp_entry_t entry)
{
	return swap_type_to_swap_info(swp_type(entry));
}

struct swap_info_struct *page_swap_info(struct page *page)
{
	swp_entry_t entry = page_swap_entry(page);
	return swp_swap_info(entry);
}

/*
 * out-of-line methods to avoid include hell.
 */
struct address_space *swapcache_mapping(struct folio *folio)
{
	return page_swap_info(&folio->page)->swap_file->f_mapping;
}
EXPORT_SYMBOL_GPL(swapcache_mapping);

pgoff_t __page_file_index(struct page *page)
{
	swp_entry_t swap = page_swap_entry(page);
	return swp_offset(swap);
}
EXPORT_SYMBOL_GPL(__page_file_index);

/*
 * add_swap_count_continuation - called when a swap count is duplicated
 * beyond SWAP_MAP_MAX, it allocates a new page and links that to the entry's
 * page of the original vmalloc'ed swap_map, to hold the continuation count
 * (for that entry and for its neighbouring PAGE_SIZE swap entries).  Called
 * again when count is duplicated beyond SWAP_MAP_MAX * SWAP_CONT_MAX, etc.
 *
 * These continuation pages are seldom referenced: the common paths all work
 * on the original swap_map, only referring to a continuation page when the
 * low "digit" of a count is incremented or decremented through SWAP_MAP_MAX.
 *
 * add_swap_count_continuation(, GFP_ATOMIC) can be called while holding
 * page table locks; if it fails, add_swap_count_continuation(, GFP_KERNEL)
 * can be called after dropping locks.
 */
int add_swap_count_continuation(swp_entry_t entry, gfp_t gfp_mask)
{
	struct swap_info_struct *si;
	struct swap_cluster_info *ci;
	struct page *head;
	struct page *page;
	struct page *list_page;
	pgoff_t offset;
	unsigned char count;
	int ret = 0;

	/*
	 * When debugging, it's easier to use __GFP_ZERO here; but it's better
	 * for latency not to zero a page while GFP_ATOMIC and holding locks.
	 */
	page = alloc_page(gfp_mask | __GFP_HIGHMEM);

	si = get_swap_device(entry);
	if (!si) {
		/*
		 * An acceptable race has occurred since the failing
		 * __swap_duplicate(): the swap device may be swapoff
		 */
		goto outer;
	}
	spin_lock(&si->lock);

	offset = swp_offset(entry);

	ci = lock_cluster(si, offset);

	count = swap_count(si->swap_map[offset]);

	if ((count & ~COUNT_CONTINUED) != SWAP_MAP_MAX) {
		/*
		 * The higher the swap count, the more likely it is that tasks
		 * will race to add swap count continuation: we need to avoid
		 * over-provisioning.
		 */
		goto out;
	}

	if (!page) {
		ret = -ENOMEM;
		goto out;
	}

	head = vmalloc_to_page(si->swap_map + offset);
	offset &= ~PAGE_MASK;

	spin_lock(&si->cont_lock);
	/*
	 * Page allocation does not initialize the page's lru field,
	 * but it does always reset its private field.
	 */
	if (!page_private(head)) {
		BUG_ON(count & COUNT_CONTINUED);
		INIT_LIST_HEAD(&head->lru);
		set_page_private(head, SWP_CONTINUED);
		si->flags |= SWP_CONTINUED;
	}

	list_for_each_entry(list_page, &head->lru, lru) {
		unsigned char *map;

		/*
		 * If the previous map said no continuation, but we've found
		 * a continuation page, free our allocation and use this one.
		 */
		if (!(count & COUNT_CONTINUED))
			goto out_unlock_cont;

		map = kmap_atomic(list_page) + offset;
		count = *map;
		kunmap_atomic(map);

		/*
		 * If this continuation count now has some space in it,
		 * free our allocation and use this one.
		 */
		if ((count & ~COUNT_CONTINUED) != SWAP_CONT_MAX)
			goto out_unlock_cont;
	}

	list_add_tail(&page->lru, &head->lru);
	page = NULL;			/* now it's attached, don't free it */
out_unlock_cont:
	spin_unlock(&si->cont_lock);
out:
	unlock_cluster(ci);
	spin_unlock(&si->lock);
	put_swap_device(si);
outer:
	if (page)
		__free_page(page);
	return ret;
}

/*
 * swap_count_continued - when the original swap_map count is incremented
 * from SWAP_MAP_MAX, check if there is already a continuation page to carry
 * into, carry if so, or else fail until a new continuation page is allocated;
 * when the original swap_map count is decremented from 0 with continuation,
 * borrow from the continuation and report whether it still holds more.
 * Called while __swap_duplicate() or swap_entry_free() holds swap or cluster
 * lock.
 */
static bool swap_count_continued(struct swap_info_struct *si,
				 pgoff_t offset, unsigned char count)
{
	struct page *head;
	struct page *page;
	unsigned char *map;
	bool ret;

	head = vmalloc_to_page(si->swap_map + offset);
	if (page_private(head) != SWP_CONTINUED) {
		BUG_ON(count & COUNT_CONTINUED);
		return false;		/* need to add count continuation */
	}

	spin_lock(&si->cont_lock);
	offset &= ~PAGE_MASK;
	page = list_next_entry(head, lru);
	map = kmap_atomic(page) + offset;

	if (count == SWAP_MAP_MAX)	/* initial increment from swap_map */
		goto init_map;		/* jump over SWAP_CONT_MAX checks */

	if (count == (SWAP_MAP_MAX | COUNT_CONTINUED)) { /* incrementing */
		/*
		 * Think of how you add 1 to 999
		 */
		while (*map == (SWAP_CONT_MAX | COUNT_CONTINUED)) {
			kunmap_atomic(map);
			page = list_next_entry(page, lru);
			BUG_ON(page == head);
			map = kmap_atomic(page) + offset;
		}
		if (*map == SWAP_CONT_MAX) {
			kunmap_atomic(map);
			page = list_next_entry(page, lru);
			if (page == head) {
				ret = false;	/* add count continuation */
				goto out;
			}
			map = kmap_atomic(page) + offset;
init_map:		*map = 0;		/* we didn't zero the page */
		}
		*map += 1;
		kunmap_atomic(map);
		while ((page = list_prev_entry(page, lru)) != head) {
			map = kmap_atomic(page) + offset;
			*map = COUNT_CONTINUED;
			kunmap_atomic(map);
		}
		ret = true;			/* incremented */

	} else {				/* decrementing */
		/*
		 * Think of how you subtract 1 from 1000
		 */
		BUG_ON(count != COUNT_CONTINUED);
		while (*map == COUNT_CONTINUED) {
			kunmap_atomic(map);
			page = list_next_entry(page, lru);
			BUG_ON(page == head);
			map = kmap_atomic(page) + offset;
		}
		BUG_ON(*map == 0);
		*map -= 1;
		if (*map == 0)
			count = 0;
		kunmap_atomic(map);
		while ((page = list_prev_entry(page, lru)) != head) {
			map = kmap_atomic(page) + offset;
			*map = SWAP_CONT_MAX | count;
			count = COUNT_CONTINUED;
			kunmap_atomic(map);
		}
		ret = count == COUNT_CONTINUED;
	}
out:
	spin_unlock(&si->cont_lock);
	return ret;
}

/*
 * free_swap_count_continuations - swapoff free all the continuation pages
 * appended to the swap_map, after swap_map is quiesced, before vfree'ing it.
 */
static void free_swap_count_continuations(struct swap_info_struct *si)
{
	pgoff_t offset;

	for (offset = 0; offset < si->max; offset += PAGE_SIZE) {
		struct page *head;
		head = vmalloc_to_page(si->swap_map + offset);
		if (page_private(head)) {
			struct page *page, *next;

			list_for_each_entry_safe(page, next, &head->lru, lru) {
				list_del(&page->lru);
				__free_page(page);
			}
		}
	}
}

#if defined(CONFIG_MEMCG) && defined(CONFIG_BLK_CGROUP)
void __folio_throttle_swaprate(struct folio *folio, gfp_t gfp)
{
	struct swap_info_struct *si, *next;
	int nid = folio_nid(folio);

	if (!(gfp & __GFP_IO))
		return;

	if (!blk_cgroup_congested())
		return;

	/*
	 * We've already scheduled a throttle, avoid taking the global swap
	 * lock.
	 */
	if (current->throttle_disk)
		return;

	spin_lock(&swap_avail_lock);
	plist_for_each_entry_safe(si, next, &swap_avail_heads[nid],
				  avail_lists[nid]) {
		if (si->bdev) {
			blkcg_schedule_throttle(si->bdev->bd_disk, true);
			break;
		}
	}
	spin_unlock(&swap_avail_lock);
}
#endif

static int __init swapfile_init(void)
{
	int nid;

	swap_avail_heads = kmalloc_array(nr_node_ids, sizeof(struct plist_head),
					 GFP_KERNEL);
	if (!swap_avail_heads) {
		pr_emerg("Not enough memory for swap heads, swap is disabled\n");
		return -ENOMEM;
	}

	for_each_node(nid)
		plist_head_init(&swap_avail_heads[nid]);

	swapfile_maximum_size = arch_max_swapfile_size();

#ifdef CONFIG_MIGRATION
	if (swapfile_maximum_size >= (1UL << SWP_MIG_TOTAL_BITS))
		swap_migration_ad_supported = true;
#endif	/* CONFIG_MIGRATION */

	return 0;
}
subsys_initcall(swapfile_init);<|MERGE_RESOLUTION|>--- conflicted
+++ resolved
@@ -1099,11 +1099,6 @@
 		spin_unlock(&si->lock);
 		if (n_ret || size == SWAPFILE_CLUSTER)
 			goto check_out;
-<<<<<<< HEAD
-		pr_debug("scan_swap_map of si %d failed to find offset\n",
-			si->type);
-=======
->>>>>>> 98817289
 		cond_resched();
 
 		spin_lock(&swap_avail_lock);
