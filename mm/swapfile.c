// SPDX-License-Identifier: GPL-2.0-only
/*
 *  linux/mm/swapfile.c
 *
 *  Copyright (C) 1991, 1992, 1993, 1994  Linus Torvalds
 *  Swap reorganised 29.12.95, Stephen Tweedie
 */

#include <linux/mm.h>
#include <linux/sched/mm.h>
#include <linux/sched/task.h>
#include <linux/hugetlb.h>
#include <linux/mman.h>
#include <linux/slab.h>
#include <linux/kernel_stat.h>
#include <linux/swap.h>
#include <linux/vmalloc.h>
#include <linux/pagemap.h>
#include <linux/namei.h>
#include <linux/shmem_fs.h>
#include <linux/blkdev.h>
#include <linux/random.h>
#include <linux/writeback.h>
#include <linux/proc_fs.h>
#include <linux/seq_file.h>
#include <linux/init.h>
#include <linux/ksm.h>
#include <linux/rmap.h>
#include <linux/security.h>
#include <linux/backing-dev.h>
#include <linux/mutex.h>
#include <linux/capability.h>
#include <linux/syscalls.h>
#include <linux/memcontrol.h>
#include <linux/poll.h>
#include <linux/oom.h>
#include <linux/frontswap.h>
#include <linux/swapfile.h>
#include <linux/export.h>
#include <linux/swap_slots.h>
#include <linux/sort.h>

#include <asm/pgtable.h>
#include <asm/tlbflush.h>
#include <linux/swapops.h>
#include <linux/swap_cgroup.h>

static bool swap_count_continued(struct swap_info_struct *, pgoff_t,
				 unsigned char);
static void free_swap_count_continuations(struct swap_info_struct *);
static sector_t map_swap_entry(swp_entry_t, struct block_device**);

DEFINE_SPINLOCK(swap_lock);
static unsigned int nr_swapfiles;
atomic_long_t nr_swap_pages;
/*
 * Some modules use swappable objects and may try to swap them out under
 * memory pressure (via the shrinker). Before doing so, they may wish to
 * check to see if any swap space is available.
 */
EXPORT_SYMBOL_GPL(nr_swap_pages);
/* protected with swap_lock. reading in vm_swap_full() doesn't need lock */
long total_swap_pages;
static int least_priority = -1;

static const char Bad_file[] = "Bad swap file entry ";
static const char Unused_file[] = "Unused swap file entry ";
static const char Bad_offset[] = "Bad swap offset entry ";
static const char Unused_offset[] = "Unused swap offset entry ";

/*
 * all active swap_info_structs
 * protected with swap_lock, and ordered by priority.
 */
PLIST_HEAD(swap_active_head);

/*
 * all available (active, not full) swap_info_structs
 * protected with swap_avail_lock, ordered by priority.
 * This is used by get_swap_page() instead of swap_active_head
 * because swap_active_head includes all swap_info_structs,
 * but get_swap_page() doesn't need to look at full ones.
 * This uses its own lock instead of swap_lock because when a
 * swap_info_struct changes between not-full/full, it needs to
 * add/remove itself to/from this list, but the swap_info_struct->lock
 * is held and the locking order requires swap_lock to be taken
 * before any swap_info_struct->lock.
 */
static struct plist_head *swap_avail_heads;
static DEFINE_SPINLOCK(swap_avail_lock);

struct swap_info_struct *swap_info[MAX_SWAPFILES];

static DEFINE_MUTEX(swapon_mutex);

static DECLARE_WAIT_QUEUE_HEAD(proc_poll_wait);
/* Activity counter to indicate that a swapon or swapoff has occurred */
static atomic_t proc_poll_event = ATOMIC_INIT(0);

atomic_t nr_rotate_swap = ATOMIC_INIT(0);

static struct swap_info_struct *swap_type_to_swap_info(int type)
{
	if (type >= READ_ONCE(nr_swapfiles))
		return NULL;

	smp_rmb();	/* Pairs with smp_wmb in alloc_swap_info. */
	return READ_ONCE(swap_info[type]);
}

static inline unsigned char swap_count(unsigned char ent)
{
	return ent & ~SWAP_HAS_CACHE;	/* may include COUNT_CONTINUED flag */
}

/* Reclaim the swap entry anyway if possible */
#define TTRS_ANYWAY		0x1
/*
 * Reclaim the swap entry if there are no more mappings of the
 * corresponding page
 */
#define TTRS_UNMAPPED		0x2
/* Reclaim the swap entry if swap is getting full*/
#define TTRS_FULL		0x4

/* returns 1 if swap entry is freed */
static int __try_to_reclaim_swap(struct swap_info_struct *si,
				 unsigned long offset, unsigned long flags)
{
	swp_entry_t entry = swp_entry(si->type, offset);
	struct page *page;
	int ret = 0;

	page = find_get_page(swap_address_space(entry), offset);
	if (!page)
		return 0;
	/*
	 * When this function is called from scan_swap_map_slots() and it's
	 * called by vmscan.c at reclaiming pages. So, we hold a lock on a page,
	 * here. We have to use trylock for avoiding deadlock. This is a special
	 * case and you should use try_to_free_swap() with explicit lock_page()
	 * in usual operations.
	 */
	if (trylock_page(page)) {
		if ((flags & TTRS_ANYWAY) ||
		    ((flags & TTRS_UNMAPPED) && !page_mapped(page)) ||
		    ((flags & TTRS_FULL) && mem_cgroup_swap_full(page)))
			ret = try_to_free_swap(page);
		unlock_page(page);
	}
	put_page(page);
	return ret;
}

static inline struct swap_extent *first_se(struct swap_info_struct *sis)
{
	struct rb_node *rb = rb_first(&sis->swap_extent_root);
	return rb_entry(rb, struct swap_extent, rb_node);
}

static inline struct swap_extent *next_se(struct swap_extent *se)
{
	struct rb_node *rb = rb_next(&se->rb_node);
	return rb ? rb_entry(rb, struct swap_extent, rb_node) : NULL;
}

/*
 * swapon tell device that all the old swap contents can be discarded,
 * to allow the swap device to optimize its wear-levelling.
 */
static int discard_swap(struct swap_info_struct *si)
{
	struct swap_extent *se;
	sector_t start_block;
	sector_t nr_blocks;
	int err = 0;

	/* Do not discard the swap header page! */
	se = first_se(si);
	start_block = (se->start_block + 1) << (PAGE_SHIFT - 9);
	nr_blocks = ((sector_t)se->nr_pages - 1) << (PAGE_SHIFT - 9);
	if (nr_blocks) {
		err = blkdev_issue_discard(si->bdev, start_block,
				nr_blocks, GFP_KERNEL, 0);
		if (err)
			return err;
		cond_resched();
	}

	for (se = next_se(se); se; se = next_se(se)) {
		start_block = se->start_block << (PAGE_SHIFT - 9);
		nr_blocks = (sector_t)se->nr_pages << (PAGE_SHIFT - 9);

		err = blkdev_issue_discard(si->bdev, start_block,
				nr_blocks, GFP_KERNEL, 0);
		if (err)
			break;

		cond_resched();
	}
	return err;		/* That will often be -EOPNOTSUPP */
}

static struct swap_extent *
offset_to_swap_extent(struct swap_info_struct *sis, unsigned long offset)
{
	struct swap_extent *se;
	struct rb_node *rb;

	rb = sis->swap_extent_root.rb_node;
	while (rb) {
		se = rb_entry(rb, struct swap_extent, rb_node);
		if (offset < se->start_page)
			rb = rb->rb_left;
		else if (offset >= se->start_page + se->nr_pages)
			rb = rb->rb_right;
		else
			return se;
	}
	/* It *must* be present */
	BUG();
}

/*
 * swap allocation tell device that a cluster of swap can now be discarded,
 * to allow the swap device to optimize its wear-levelling.
 */
static void discard_swap_cluster(struct swap_info_struct *si,
				 pgoff_t start_page, pgoff_t nr_pages)
{
	struct swap_extent *se = offset_to_swap_extent(si, start_page);

	while (nr_pages) {
		pgoff_t offset = start_page - se->start_page;
		sector_t start_block = se->start_block + offset;
		sector_t nr_blocks = se->nr_pages - offset;

		if (nr_blocks > nr_pages)
			nr_blocks = nr_pages;
		start_page += nr_blocks;
		nr_pages -= nr_blocks;

		start_block <<= PAGE_SHIFT - 9;
		nr_blocks <<= PAGE_SHIFT - 9;
		if (blkdev_issue_discard(si->bdev, start_block,
					nr_blocks, GFP_NOIO, 0))
			break;

		se = next_se(se);
	}
}

#ifdef CONFIG_THP_SWAP
#define SWAPFILE_CLUSTER	HPAGE_PMD_NR

#define swap_entry_size(size)	(size)
#else
#define SWAPFILE_CLUSTER	256

/*
 * Define swap_entry_size() as constant to let compiler to optimize
 * out some code if !CONFIG_THP_SWAP
 */
#define swap_entry_size(size)	1
#endif
#define LATENCY_LIMIT		256

static inline void cluster_set_flag(struct swap_cluster_info *info,
	unsigned int flag)
{
	info->flags = flag;
}

static inline unsigned int cluster_count(struct swap_cluster_info *info)
{
	return info->data;
}

static inline void cluster_set_count(struct swap_cluster_info *info,
				     unsigned int c)
{
	info->data = c;
}

static inline void cluster_set_count_flag(struct swap_cluster_info *info,
					 unsigned int c, unsigned int f)
{
	info->flags = f;
	info->data = c;
}

static inline unsigned int cluster_next(struct swap_cluster_info *info)
{
	return info->data;
}

static inline void cluster_set_next(struct swap_cluster_info *info,
				    unsigned int n)
{
	info->data = n;
}

static inline void cluster_set_next_flag(struct swap_cluster_info *info,
					 unsigned int n, unsigned int f)
{
	info->flags = f;
	info->data = n;
}

static inline bool cluster_is_free(struct swap_cluster_info *info)
{
	return info->flags & CLUSTER_FLAG_FREE;
}

static inline bool cluster_is_null(struct swap_cluster_info *info)
{
	return info->flags & CLUSTER_FLAG_NEXT_NULL;
}

static inline void cluster_set_null(struct swap_cluster_info *info)
{
	info->flags = CLUSTER_FLAG_NEXT_NULL;
	info->data = 0;
}

static inline bool cluster_is_huge(struct swap_cluster_info *info)
{
	if (IS_ENABLED(CONFIG_THP_SWAP))
		return info->flags & CLUSTER_FLAG_HUGE;
	return false;
}

static inline void cluster_clear_huge(struct swap_cluster_info *info)
{
	info->flags &= ~CLUSTER_FLAG_HUGE;
}

static inline struct swap_cluster_info *lock_cluster(struct swap_info_struct *si,
						     unsigned long offset)
{
	struct swap_cluster_info *ci;

	ci = si->cluster_info;
	if (ci) {
		ci += offset / SWAPFILE_CLUSTER;
		spin_lock(&ci->lock);
	}
	return ci;
}

static inline void unlock_cluster(struct swap_cluster_info *ci)
{
	if (ci)
		spin_unlock(&ci->lock);
}

/*
 * Determine the locking method in use for this device.  Return
 * swap_cluster_info if SSD-style cluster-based locking is in place.
 */
static inline struct swap_cluster_info *lock_cluster_or_swap_info(
		struct swap_info_struct *si, unsigned long offset)
{
	struct swap_cluster_info *ci;

	/* Try to use fine-grained SSD-style locking if available: */
	ci = lock_cluster(si, offset);
	/* Otherwise, fall back to traditional, coarse locking: */
	if (!ci)
		spin_lock(&si->lock);

	return ci;
}

static inline void unlock_cluster_or_swap_info(struct swap_info_struct *si,
					       struct swap_cluster_info *ci)
{
	if (ci)
		unlock_cluster(ci);
	else
		spin_unlock(&si->lock);
}

static inline bool cluster_list_empty(struct swap_cluster_list *list)
{
	return cluster_is_null(&list->head);
}

static inline unsigned int cluster_list_first(struct swap_cluster_list *list)
{
	return cluster_next(&list->head);
}

static void cluster_list_init(struct swap_cluster_list *list)
{
	cluster_set_null(&list->head);
	cluster_set_null(&list->tail);
}

static void cluster_list_add_tail(struct swap_cluster_list *list,
				  struct swap_cluster_info *ci,
				  unsigned int idx)
{
	if (cluster_list_empty(list)) {
		cluster_set_next_flag(&list->head, idx, 0);
		cluster_set_next_flag(&list->tail, idx, 0);
	} else {
		struct swap_cluster_info *ci_tail;
		unsigned int tail = cluster_next(&list->tail);

		/*
		 * Nested cluster lock, but both cluster locks are
		 * only acquired when we held swap_info_struct->lock
		 */
		ci_tail = ci + tail;
		spin_lock_nested(&ci_tail->lock, SINGLE_DEPTH_NESTING);
		cluster_set_next(ci_tail, idx);
		spin_unlock(&ci_tail->lock);
		cluster_set_next_flag(&list->tail, idx, 0);
	}
}

static unsigned int cluster_list_del_first(struct swap_cluster_list *list,
					   struct swap_cluster_info *ci)
{
	unsigned int idx;

	idx = cluster_next(&list->head);
	if (cluster_next(&list->tail) == idx) {
		cluster_set_null(&list->head);
		cluster_set_null(&list->tail);
	} else
		cluster_set_next_flag(&list->head,
				      cluster_next(&ci[idx]), 0);

	return idx;
}

/* Add a cluster to discard list and schedule it to do discard */
static void swap_cluster_schedule_discard(struct swap_info_struct *si,
		unsigned int idx)
{
	/*
	 * If scan_swap_map() can't find a free cluster, it will check
	 * si->swap_map directly. To make sure the discarding cluster isn't
	 * taken by scan_swap_map(), mark the swap entries bad (occupied). It
	 * will be cleared after discard
	 */
	memset(si->swap_map + idx * SWAPFILE_CLUSTER,
			SWAP_MAP_BAD, SWAPFILE_CLUSTER);

	cluster_list_add_tail(&si->discard_clusters, si->cluster_info, idx);

	schedule_work(&si->discard_work);
}

static void __free_cluster(struct swap_info_struct *si, unsigned long idx)
{
	struct swap_cluster_info *ci = si->cluster_info;

	cluster_set_flag(ci + idx, CLUSTER_FLAG_FREE);
	cluster_list_add_tail(&si->free_clusters, ci, idx);
}

/*
 * Doing discard actually. After a cluster discard is finished, the cluster
 * will be added to free cluster list. caller should hold si->lock.
*/
static void swap_do_scheduled_discard(struct swap_info_struct *si)
{
	struct swap_cluster_info *info, *ci;
	unsigned int idx;

	info = si->cluster_info;

	while (!cluster_list_empty(&si->discard_clusters)) {
		idx = cluster_list_del_first(&si->discard_clusters, info);
		spin_unlock(&si->lock);

		discard_swap_cluster(si, idx * SWAPFILE_CLUSTER,
				SWAPFILE_CLUSTER);

		spin_lock(&si->lock);
		ci = lock_cluster(si, idx * SWAPFILE_CLUSTER);
		__free_cluster(si, idx);
		memset(si->swap_map + idx * SWAPFILE_CLUSTER,
				0, SWAPFILE_CLUSTER);
		unlock_cluster(ci);
	}
}

static void swap_discard_work(struct work_struct *work)
{
	struct swap_info_struct *si;

	si = container_of(work, struct swap_info_struct, discard_work);

	spin_lock(&si->lock);
	swap_do_scheduled_discard(si);
	spin_unlock(&si->lock);
}

static void alloc_cluster(struct swap_info_struct *si, unsigned long idx)
{
	struct swap_cluster_info *ci = si->cluster_info;

	VM_BUG_ON(cluster_list_first(&si->free_clusters) != idx);
	cluster_list_del_first(&si->free_clusters, ci);
	cluster_set_count_flag(ci + idx, 0, 0);
}

static void free_cluster(struct swap_info_struct *si, unsigned long idx)
{
	struct swap_cluster_info *ci = si->cluster_info + idx;

	VM_BUG_ON(cluster_count(ci) != 0);
	/*
	 * If the swap is discardable, prepare discard the cluster
	 * instead of free it immediately. The cluster will be freed
	 * after discard.
	 */
	if ((si->flags & (SWP_WRITEOK | SWP_PAGE_DISCARD)) ==
	    (SWP_WRITEOK | SWP_PAGE_DISCARD)) {
		swap_cluster_schedule_discard(si, idx);
		return;
	}

	__free_cluster(si, idx);
}

/*
 * The cluster corresponding to page_nr will be used. The cluster will be
 * removed from free cluster list and its usage counter will be increased.
 */
static void inc_cluster_info_page(struct swap_info_struct *p,
	struct swap_cluster_info *cluster_info, unsigned long page_nr)
{
	unsigned long idx = page_nr / SWAPFILE_CLUSTER;

	if (!cluster_info)
		return;
	if (cluster_is_free(&cluster_info[idx]))
		alloc_cluster(p, idx);

	VM_BUG_ON(cluster_count(&cluster_info[idx]) >= SWAPFILE_CLUSTER);
	cluster_set_count(&cluster_info[idx],
		cluster_count(&cluster_info[idx]) + 1);
}

/*
 * The cluster corresponding to page_nr decreases one usage. If the usage
 * counter becomes 0, which means no page in the cluster is in using, we can
 * optionally discard the cluster and add it to free cluster list.
 */
static void dec_cluster_info_page(struct swap_info_struct *p,
	struct swap_cluster_info *cluster_info, unsigned long page_nr)
{
	unsigned long idx = page_nr / SWAPFILE_CLUSTER;

	if (!cluster_info)
		return;

	VM_BUG_ON(cluster_count(&cluster_info[idx]) == 0);
	cluster_set_count(&cluster_info[idx],
		cluster_count(&cluster_info[idx]) - 1);

	if (cluster_count(&cluster_info[idx]) == 0)
		free_cluster(p, idx);
}

/*
 * It's possible scan_swap_map() uses a free cluster in the middle of free
 * cluster list. Avoiding such abuse to avoid list corruption.
 */
static bool
scan_swap_map_ssd_cluster_conflict(struct swap_info_struct *si,
	unsigned long offset)
{
	struct percpu_cluster *percpu_cluster;
	bool conflict;

	offset /= SWAPFILE_CLUSTER;
	conflict = !cluster_list_empty(&si->free_clusters) &&
		offset != cluster_list_first(&si->free_clusters) &&
		cluster_is_free(&si->cluster_info[offset]);

	if (!conflict)
		return false;

	percpu_cluster = this_cpu_ptr(si->percpu_cluster);
	cluster_set_null(&percpu_cluster->index);
	return true;
}

/*
 * Try to get a swap entry from current cpu's swap entry pool (a cluster). This
 * might involve allocating a new cluster for current CPU too.
 */
static bool scan_swap_map_try_ssd_cluster(struct swap_info_struct *si,
	unsigned long *offset, unsigned long *scan_base)
{
	struct percpu_cluster *cluster;
	struct swap_cluster_info *ci;
	bool found_free;
	unsigned long tmp, max;

new_cluster:
	cluster = this_cpu_ptr(si->percpu_cluster);
	if (cluster_is_null(&cluster->index)) {
		if (!cluster_list_empty(&si->free_clusters)) {
			cluster->index = si->free_clusters.head;
			cluster->next = cluster_next(&cluster->index) *
					SWAPFILE_CLUSTER;
		} else if (!cluster_list_empty(&si->discard_clusters)) {
			/*
			 * we don't have free cluster but have some clusters in
			 * discarding, do discard now and reclaim them
			 */
			swap_do_scheduled_discard(si);
			*scan_base = *offset = si->cluster_next;
			goto new_cluster;
		} else
			return false;
	}

	found_free = false;

	/*
	 * Other CPUs can use our cluster if they can't find a free cluster,
	 * check if there is still free entry in the cluster
	 */
	tmp = cluster->next;
	max = min_t(unsigned long, si->max,
		    (cluster_next(&cluster->index) + 1) * SWAPFILE_CLUSTER);
	if (tmp >= max) {
		cluster_set_null(&cluster->index);
		goto new_cluster;
	}
	ci = lock_cluster(si, tmp);
	while (tmp < max) {
		if (!si->swap_map[tmp]) {
			found_free = true;
			break;
		}
		tmp++;
	}
	unlock_cluster(ci);
	if (!found_free) {
		cluster_set_null(&cluster->index);
		goto new_cluster;
	}
	cluster->next = tmp + 1;
	*offset = tmp;
	*scan_base = tmp;
	return found_free;
}

static void __del_from_avail_list(struct swap_info_struct *p)
{
	int nid;

	for_each_node(nid)
		plist_del(&p->avail_lists[nid], &swap_avail_heads[nid]);
}

static void del_from_avail_list(struct swap_info_struct *p)
{
	spin_lock(&swap_avail_lock);
	__del_from_avail_list(p);
	spin_unlock(&swap_avail_lock);
}

static void swap_range_alloc(struct swap_info_struct *si, unsigned long offset,
			     unsigned int nr_entries)
{
	unsigned int end = offset + nr_entries - 1;

	if (offset == si->lowest_bit)
		si->lowest_bit += nr_entries;
	if (end == si->highest_bit)
		si->highest_bit -= nr_entries;
	si->inuse_pages += nr_entries;
	if (si->inuse_pages == si->pages) {
		si->lowest_bit = si->max;
		si->highest_bit = 0;
		del_from_avail_list(si);
	}
}

static void add_to_avail_list(struct swap_info_struct *p)
{
	int nid;

	spin_lock(&swap_avail_lock);
	for_each_node(nid) {
		WARN_ON(!plist_node_empty(&p->avail_lists[nid]));
		plist_add(&p->avail_lists[nid], &swap_avail_heads[nid]);
	}
	spin_unlock(&swap_avail_lock);
}

static void swap_range_free(struct swap_info_struct *si, unsigned long offset,
			    unsigned int nr_entries)
{
	unsigned long end = offset + nr_entries - 1;
	void (*swap_slot_free_notify)(struct block_device *, unsigned long);

	if (offset < si->lowest_bit)
		si->lowest_bit = offset;
	if (end > si->highest_bit) {
		bool was_full = !si->highest_bit;

		si->highest_bit = end;
		if (was_full && (si->flags & SWP_WRITEOK))
			add_to_avail_list(si);
	}
	atomic_long_add(nr_entries, &nr_swap_pages);
	si->inuse_pages -= nr_entries;
	if (si->flags & SWP_BLKDEV)
		swap_slot_free_notify =
			si->bdev->bd_disk->fops->swap_slot_free_notify;
	else
		swap_slot_free_notify = NULL;
	while (offset <= end) {
		frontswap_invalidate_page(si->type, offset);
		if (swap_slot_free_notify)
			swap_slot_free_notify(si->bdev, offset);
		offset++;
	}
}

static int scan_swap_map_slots(struct swap_info_struct *si,
			       unsigned char usage, int nr,
			       swp_entry_t slots[])
{
	struct swap_cluster_info *ci;
	unsigned long offset;
	unsigned long scan_base;
	unsigned long last_in_cluster = 0;
	int latency_ration = LATENCY_LIMIT;
	int n_ret = 0;

	if (nr > SWAP_BATCH)
		nr = SWAP_BATCH;

	/*
	 * We try to cluster swap pages by allocating them sequentially
	 * in swap.  Once we've allocated SWAPFILE_CLUSTER pages this
	 * way, however, we resort to first-free allocation, starting
	 * a new cluster.  This prevents us from scattering swap pages
	 * all over the entire swap partition, so that we reduce
	 * overall disk seek times between swap pages.  -- sct
	 * But we do now try to find an empty cluster.  -Andrea
	 * And we let swap pages go all over an SSD partition.  Hugh
	 */

	si->flags += SWP_SCANNING;
	scan_base = offset = si->cluster_next;

	/* SSD algorithm */
	if (si->cluster_info) {
		if (scan_swap_map_try_ssd_cluster(si, &offset, &scan_base))
			goto checks;
		else
			goto scan;
	}

	if (unlikely(!si->cluster_nr--)) {
		if (si->pages - si->inuse_pages < SWAPFILE_CLUSTER) {
			si->cluster_nr = SWAPFILE_CLUSTER - 1;
			goto checks;
		}

		spin_unlock(&si->lock);

		/*
		 * If seek is expensive, start searching for new cluster from
		 * start of partition, to minimize the span of allocated swap.
		 * If seek is cheap, that is the SWP_SOLIDSTATE si->cluster_info
		 * case, just handled by scan_swap_map_try_ssd_cluster() above.
		 */
		scan_base = offset = si->lowest_bit;
		last_in_cluster = offset + SWAPFILE_CLUSTER - 1;

		/* Locate the first empty (unaligned) cluster */
		for (; last_in_cluster <= si->highest_bit; offset++) {
			if (si->swap_map[offset])
				last_in_cluster = offset + SWAPFILE_CLUSTER;
			else if (offset == last_in_cluster) {
				spin_lock(&si->lock);
				offset -= SWAPFILE_CLUSTER - 1;
				si->cluster_next = offset;
				si->cluster_nr = SWAPFILE_CLUSTER - 1;
				goto checks;
			}
			if (unlikely(--latency_ration < 0)) {
				cond_resched();
				latency_ration = LATENCY_LIMIT;
			}
		}

		offset = scan_base;
		spin_lock(&si->lock);
		si->cluster_nr = SWAPFILE_CLUSTER - 1;
	}

checks:
	if (si->cluster_info) {
		while (scan_swap_map_ssd_cluster_conflict(si, offset)) {
		/* take a break if we already got some slots */
			if (n_ret)
				goto done;
			if (!scan_swap_map_try_ssd_cluster(si, &offset,
							&scan_base))
				goto scan;
		}
	}
	if (!(si->flags & SWP_WRITEOK))
		goto no_page;
	if (!si->highest_bit)
		goto no_page;
	if (offset > si->highest_bit)
		scan_base = offset = si->lowest_bit;

	ci = lock_cluster(si, offset);
	/* reuse swap entry of cache-only swap if not busy. */
	if (vm_swap_full() && si->swap_map[offset] == SWAP_HAS_CACHE) {
		int swap_was_freed;
		unlock_cluster(ci);
		spin_unlock(&si->lock);
		swap_was_freed = __try_to_reclaim_swap(si, offset, TTRS_ANYWAY);
		spin_lock(&si->lock);
		/* entry was freed successfully, try to use this again */
		if (swap_was_freed)
			goto checks;
		goto scan; /* check next one */
	}

	if (si->swap_map[offset]) {
		unlock_cluster(ci);
		if (!n_ret)
			goto scan;
		else
			goto done;
	}
	si->swap_map[offset] = usage;
	inc_cluster_info_page(si, si->cluster_info, offset);
	unlock_cluster(ci);

	swap_range_alloc(si, offset, 1);
	si->cluster_next = offset + 1;
	slots[n_ret++] = swp_entry(si->type, offset);

	/* got enough slots or reach max slots? */
	if ((n_ret == nr) || (offset >= si->highest_bit))
		goto done;

	/* search for next available slot */

	/* time to take a break? */
	if (unlikely(--latency_ration < 0)) {
		if (n_ret)
			goto done;
		spin_unlock(&si->lock);
		cond_resched();
		spin_lock(&si->lock);
		latency_ration = LATENCY_LIMIT;
	}

	/* try to get more slots in cluster */
	if (si->cluster_info) {
		if (scan_swap_map_try_ssd_cluster(si, &offset, &scan_base))
			goto checks;
		else
			goto done;
	}
	/* non-ssd case */
	++offset;

	/* non-ssd case, still more slots in cluster? */
	if (si->cluster_nr && !si->swap_map[offset]) {
		--si->cluster_nr;
		goto checks;
	}

done:
	si->flags -= SWP_SCANNING;
	return n_ret;

scan:
	spin_unlock(&si->lock);
	while (++offset <= si->highest_bit) {
		if (!si->swap_map[offset]) {
			spin_lock(&si->lock);
			goto checks;
		}
		if (vm_swap_full() && si->swap_map[offset] == SWAP_HAS_CACHE) {
			spin_lock(&si->lock);
			goto checks;
		}
		if (unlikely(--latency_ration < 0)) {
			cond_resched();
			latency_ration = LATENCY_LIMIT;
		}
	}
	offset = si->lowest_bit;
	while (offset < scan_base) {
		if (!si->swap_map[offset]) {
			spin_lock(&si->lock);
			goto checks;
		}
		if (vm_swap_full() && si->swap_map[offset] == SWAP_HAS_CACHE) {
			spin_lock(&si->lock);
			goto checks;
		}
		if (unlikely(--latency_ration < 0)) {
			cond_resched();
			latency_ration = LATENCY_LIMIT;
		}
		offset++;
	}
	spin_lock(&si->lock);

no_page:
	si->flags -= SWP_SCANNING;
	return n_ret;
}

static int swap_alloc_cluster(struct swap_info_struct *si, swp_entry_t *slot)
{
	unsigned long idx;
	struct swap_cluster_info *ci;
	unsigned long offset, i;
	unsigned char *map;

	/*
	 * Should not even be attempting cluster allocations when huge
	 * page swap is disabled.  Warn and fail the allocation.
	 */
	if (!IS_ENABLED(CONFIG_THP_SWAP)) {
		VM_WARN_ON_ONCE(1);
		return 0;
	}

	if (cluster_list_empty(&si->free_clusters))
		return 0;

	idx = cluster_list_first(&si->free_clusters);
	offset = idx * SWAPFILE_CLUSTER;
	ci = lock_cluster(si, offset);
	alloc_cluster(si, idx);
	cluster_set_count_flag(ci, SWAPFILE_CLUSTER, CLUSTER_FLAG_HUGE);

	map = si->swap_map + offset;
	for (i = 0; i < SWAPFILE_CLUSTER; i++)
		map[i] = SWAP_HAS_CACHE;
	unlock_cluster(ci);
	swap_range_alloc(si, offset, SWAPFILE_CLUSTER);
	*slot = swp_entry(si->type, offset);

	return 1;
}

static void swap_free_cluster(struct swap_info_struct *si, unsigned long idx)
{
	unsigned long offset = idx * SWAPFILE_CLUSTER;
	struct swap_cluster_info *ci;

	ci = lock_cluster(si, offset);
	memset(si->swap_map + offset, 0, SWAPFILE_CLUSTER);
	cluster_set_count_flag(ci, 0, 0);
	free_cluster(si, idx);
	unlock_cluster(ci);
	swap_range_free(si, offset, SWAPFILE_CLUSTER);
}

static unsigned long scan_swap_map(struct swap_info_struct *si,
				   unsigned char usage)
{
	swp_entry_t entry;
	int n_ret;

	n_ret = scan_swap_map_slots(si, usage, 1, &entry);

	if (n_ret)
		return swp_offset(entry);
	else
		return 0;

}

int get_swap_pages(int n_goal, swp_entry_t swp_entries[], int entry_size)
{
	unsigned long size = swap_entry_size(entry_size);
	struct swap_info_struct *si, *next;
	long avail_pgs;
	int n_ret = 0;
	int node;

	/* Only single cluster request supported */
	WARN_ON_ONCE(n_goal > 1 && size == SWAPFILE_CLUSTER);

	avail_pgs = atomic_long_read(&nr_swap_pages) / size;
	if (avail_pgs <= 0)
		goto noswap;

	if (n_goal > SWAP_BATCH)
		n_goal = SWAP_BATCH;

	if (n_goal > avail_pgs)
		n_goal = avail_pgs;

	atomic_long_sub(n_goal * size, &nr_swap_pages);

	spin_lock(&swap_avail_lock);

start_over:
	node = numa_node_id();
	plist_for_each_entry_safe(si, next, &swap_avail_heads[node], avail_lists[node]) {
		/* requeue si to after same-priority siblings */
		plist_requeue(&si->avail_lists[node], &swap_avail_heads[node]);
		spin_unlock(&swap_avail_lock);
		spin_lock(&si->lock);
		if (!si->highest_bit || !(si->flags & SWP_WRITEOK)) {
			spin_lock(&swap_avail_lock);
			if (plist_node_empty(&si->avail_lists[node])) {
				spin_unlock(&si->lock);
				goto nextsi;
			}
			WARN(!si->highest_bit,
			     "swap_info %d in list but !highest_bit\n",
			     si->type);
			WARN(!(si->flags & SWP_WRITEOK),
			     "swap_info %d in list but !SWP_WRITEOK\n",
			     si->type);
			__del_from_avail_list(si);
			spin_unlock(&si->lock);
			goto nextsi;
		}
		if (size == SWAPFILE_CLUSTER) {
			if (!(si->flags & SWP_FS))
				n_ret = swap_alloc_cluster(si, swp_entries);
		} else
			n_ret = scan_swap_map_slots(si, SWAP_HAS_CACHE,
						    n_goal, swp_entries);
		spin_unlock(&si->lock);
		if (n_ret || size == SWAPFILE_CLUSTER)
			goto check_out;
		pr_debug("scan_swap_map of si %d failed to find offset\n",
			si->type);

		spin_lock(&swap_avail_lock);
nextsi:
		/*
		 * if we got here, it's likely that si was almost full before,
		 * and since scan_swap_map() can drop the si->lock, multiple
		 * callers probably all tried to get a page from the same si
		 * and it filled up before we could get one; or, the si filled
		 * up between us dropping swap_avail_lock and taking si->lock.
		 * Since we dropped the swap_avail_lock, the swap_avail_head
		 * list may have been modified; so if next is still in the
		 * swap_avail_head list then try it, otherwise start over
		 * if we have not gotten any slots.
		 */
		if (plist_node_empty(&next->avail_lists[node]))
			goto start_over;
	}

	spin_unlock(&swap_avail_lock);

check_out:
	if (n_ret < n_goal)
		atomic_long_add((long)(n_goal - n_ret) * size,
				&nr_swap_pages);
noswap:
	return n_ret;
}

/* The only caller of this function is now suspend routine */
swp_entry_t get_swap_page_of_type(int type)
{
	struct swap_info_struct *si = swap_type_to_swap_info(type);
	pgoff_t offset;

	if (!si)
		goto fail;

	spin_lock(&si->lock);
	if (si->flags & SWP_WRITEOK) {
		atomic_long_dec(&nr_swap_pages);
		/* This is called for allocating swap entry, not cache */
		offset = scan_swap_map(si, 1);
		if (offset) {
			spin_unlock(&si->lock);
			return swp_entry(type, offset);
		}
		atomic_long_inc(&nr_swap_pages);
	}
	spin_unlock(&si->lock);
fail:
	return (swp_entry_t) {0};
}

static struct swap_info_struct *__swap_info_get(swp_entry_t entry)
{
	struct swap_info_struct *p;
	unsigned long offset;

	if (!entry.val)
		goto out;
<<<<<<< HEAD
	type = swp_type(entry);
	p = swap_type_to_swap_info(type);
=======
	p = swp_swap_info(entry);
>>>>>>> f7688b48
	if (!p)
		goto bad_nofile;
	if (!(p->flags & SWP_USED))
		goto bad_device;
	offset = swp_offset(entry);
	if (offset >= p->max)
		goto bad_offset;
	return p;

bad_offset:
	pr_err("swap_info_get: %s%08lx\n", Bad_offset, entry.val);
	goto out;
bad_device:
	pr_err("swap_info_get: %s%08lx\n", Unused_file, entry.val);
	goto out;
bad_nofile:
	pr_err("swap_info_get: %s%08lx\n", Bad_file, entry.val);
out:
	return NULL;
}

static struct swap_info_struct *_swap_info_get(swp_entry_t entry)
{
	struct swap_info_struct *p;

	p = __swap_info_get(entry);
	if (!p)
		goto out;
	if (!p->swap_map[swp_offset(entry)])
		goto bad_free;
	return p;

bad_free:
	pr_err("swap_info_get: %s%08lx\n", Unused_offset, entry.val);
	goto out;
out:
	return NULL;
}

static struct swap_info_struct *swap_info_get(swp_entry_t entry)
{
	struct swap_info_struct *p;

	p = _swap_info_get(entry);
	if (p)
		spin_lock(&p->lock);
	return p;
}

static struct swap_info_struct *swap_info_get_cont(swp_entry_t entry,
					struct swap_info_struct *q)
{
	struct swap_info_struct *p;

	p = _swap_info_get(entry);

	if (p != q) {
		if (q != NULL)
			spin_unlock(&q->lock);
		if (p != NULL)
			spin_lock(&p->lock);
	}
	return p;
}

static unsigned char __swap_entry_free_locked(struct swap_info_struct *p,
					      unsigned long offset,
					      unsigned char usage)
{
	unsigned char count;
	unsigned char has_cache;

	count = p->swap_map[offset];

	has_cache = count & SWAP_HAS_CACHE;
	count &= ~SWAP_HAS_CACHE;

	if (usage == SWAP_HAS_CACHE) {
		VM_BUG_ON(!has_cache);
		has_cache = 0;
	} else if (count == SWAP_MAP_SHMEM) {
		/*
		 * Or we could insist on shmem.c using a special
		 * swap_shmem_free() and free_shmem_swap_and_cache()...
		 */
		count = 0;
	} else if ((count & ~COUNT_CONTINUED) <= SWAP_MAP_MAX) {
		if (count == COUNT_CONTINUED) {
			if (swap_count_continued(p, offset, count))
				count = SWAP_MAP_MAX | COUNT_CONTINUED;
			else
				count = SWAP_MAP_MAX;
		} else
			count--;
	}

	usage = count | has_cache;
	p->swap_map[offset] = usage ? : SWAP_HAS_CACHE;

	return usage;
}

/*
 * Check whether swap entry is valid in the swap device.  If so,
 * return pointer to swap_info_struct, and keep the swap entry valid
 * via preventing the swap device from being swapoff, until
 * put_swap_device() is called.  Otherwise return NULL.
 *
 * The entirety of the RCU read critical section must come before the
 * return from or after the call to synchronize_rcu() in
 * enable_swap_info() or swapoff().  So if "si->flags & SWP_VALID" is
 * true, the si->map, si->cluster_info, etc. must be valid in the
 * critical section.
 *
 * Notice that swapoff or swapoff+swapon can still happen before the
 * rcu_read_lock() in get_swap_device() or after the rcu_read_unlock()
 * in put_swap_device() if there isn't any other way to prevent
 * swapoff, such as page lock, page table lock, etc.  The caller must
 * be prepared for that.  For example, the following situation is
 * possible.
 *
 *   CPU1				CPU2
 *   do_swap_page()
 *     ...				swapoff+swapon
 *     __read_swap_cache_async()
 *       swapcache_prepare()
 *         __swap_duplicate()
 *           // check swap_map
 *     // verify PTE not changed
 *
 * In __swap_duplicate(), the swap_map need to be checked before
 * changing partly because the specified swap entry may be for another
 * swap device which has been swapoff.  And in do_swap_page(), after
 * the page is read from the swap device, the PTE is verified not
 * changed with the page table locked to check whether the swap device
 * has been swapoff or swapoff+swapon.
 */
struct swap_info_struct *get_swap_device(swp_entry_t entry)
{
	struct swap_info_struct *si;
	unsigned long offset;

	if (!entry.val)
		goto out;
	si = swp_swap_info(entry);
	if (!si)
		goto bad_nofile;

	rcu_read_lock();
	if (!(si->flags & SWP_VALID))
		goto unlock_out;
	offset = swp_offset(entry);
	if (offset >= si->max)
		goto unlock_out;

	return si;
bad_nofile:
	pr_err("%s: %s%08lx\n", __func__, Bad_file, entry.val);
out:
	return NULL;
unlock_out:
	rcu_read_unlock();
	return NULL;
}

static unsigned char __swap_entry_free(struct swap_info_struct *p,
				       swp_entry_t entry, unsigned char usage)
{
	struct swap_cluster_info *ci;
	unsigned long offset = swp_offset(entry);

	ci = lock_cluster_or_swap_info(p, offset);
	usage = __swap_entry_free_locked(p, offset, usage);
	unlock_cluster_or_swap_info(p, ci);
	if (!usage)
		free_swap_slot(entry);

	return usage;
}

static void swap_entry_free(struct swap_info_struct *p, swp_entry_t entry)
{
	struct swap_cluster_info *ci;
	unsigned long offset = swp_offset(entry);
	unsigned char count;

	ci = lock_cluster(p, offset);
	count = p->swap_map[offset];
	VM_BUG_ON(count != SWAP_HAS_CACHE);
	p->swap_map[offset] = 0;
	dec_cluster_info_page(p, p->cluster_info, offset);
	unlock_cluster(ci);

	mem_cgroup_uncharge_swap(entry, 1);
	swap_range_free(p, offset, 1);
}

/*
 * Caller has made sure that the swap device corresponding to entry
 * is still around or has not been recycled.
 */
void swap_free(swp_entry_t entry)
{
	struct swap_info_struct *p;

	p = _swap_info_get(entry);
	if (p)
		__swap_entry_free(p, entry, 1);
}

/*
 * Called after dropping swapcache to decrease refcnt to swap entries.
 */
void put_swap_page(struct page *page, swp_entry_t entry)
{
	unsigned long offset = swp_offset(entry);
	unsigned long idx = offset / SWAPFILE_CLUSTER;
	struct swap_cluster_info *ci;
	struct swap_info_struct *si;
	unsigned char *map;
	unsigned int i, free_entries = 0;
	unsigned char val;
	int size = swap_entry_size(hpage_nr_pages(page));

	si = _swap_info_get(entry);
	if (!si)
		return;

	ci = lock_cluster_or_swap_info(si, offset);
	if (size == SWAPFILE_CLUSTER) {
		VM_BUG_ON(!cluster_is_huge(ci));
		map = si->swap_map + offset;
		for (i = 0; i < SWAPFILE_CLUSTER; i++) {
			val = map[i];
			VM_BUG_ON(!(val & SWAP_HAS_CACHE));
			if (val == SWAP_HAS_CACHE)
				free_entries++;
		}
		cluster_clear_huge(ci);
		if (free_entries == SWAPFILE_CLUSTER) {
			unlock_cluster_or_swap_info(si, ci);
			spin_lock(&si->lock);
			mem_cgroup_uncharge_swap(entry, SWAPFILE_CLUSTER);
			swap_free_cluster(si, idx);
			spin_unlock(&si->lock);
			return;
		}
	}
	for (i = 0; i < size; i++, entry.val++) {
		if (!__swap_entry_free_locked(si, offset + i, SWAP_HAS_CACHE)) {
			unlock_cluster_or_swap_info(si, ci);
			free_swap_slot(entry);
			if (i == size - 1)
				return;
			lock_cluster_or_swap_info(si, offset);
		}
	}
	unlock_cluster_or_swap_info(si, ci);
}

#ifdef CONFIG_THP_SWAP
int split_swap_cluster(swp_entry_t entry)
{
	struct swap_info_struct *si;
	struct swap_cluster_info *ci;
	unsigned long offset = swp_offset(entry);

	si = _swap_info_get(entry);
	if (!si)
		return -EBUSY;
	ci = lock_cluster(si, offset);
	cluster_clear_huge(ci);
	unlock_cluster(ci);
	return 0;
}
#endif

static int swp_entry_cmp(const void *ent1, const void *ent2)
{
	const swp_entry_t *e1 = ent1, *e2 = ent2;

	return (int)swp_type(*e1) - (int)swp_type(*e2);
}

void swapcache_free_entries(swp_entry_t *entries, int n)
{
	struct swap_info_struct *p, *prev;
	int i;

	if (n <= 0)
		return;

	prev = NULL;
	p = NULL;

	/*
	 * Sort swap entries by swap device, so each lock is only taken once.
	 * nr_swapfiles isn't absolutely correct, but the overhead of sort() is
	 * so low that it isn't necessary to optimize further.
	 */
	if (nr_swapfiles > 1)
		sort(entries, n, sizeof(entries[0]), swp_entry_cmp, NULL);
	for (i = 0; i < n; ++i) {
		p = swap_info_get_cont(entries[i], prev);
		if (p)
			swap_entry_free(p, entries[i]);
		prev = p;
	}
	if (p)
		spin_unlock(&p->lock);
}

/*
 * How many references to page are currently swapped out?
 * This does not give an exact answer when swap count is continued,
 * but does include the high COUNT_CONTINUED flag to allow for that.
 */
int page_swapcount(struct page *page)
{
	int count = 0;
	struct swap_info_struct *p;
	struct swap_cluster_info *ci;
	swp_entry_t entry;
	unsigned long offset;

	entry.val = page_private(page);
	p = _swap_info_get(entry);
	if (p) {
		offset = swp_offset(entry);
		ci = lock_cluster_or_swap_info(p, offset);
		count = swap_count(p->swap_map[offset]);
		unlock_cluster_or_swap_info(p, ci);
	}
	return count;
}

int __swap_count(swp_entry_t entry)
{
	struct swap_info_struct *si;
	pgoff_t offset = swp_offset(entry);
	int count = 0;

	si = get_swap_device(entry);
	if (si) {
		count = swap_count(si->swap_map[offset]);
		put_swap_device(si);
	}
	return count;
}

static int swap_swapcount(struct swap_info_struct *si, swp_entry_t entry)
{
	int count = 0;
	pgoff_t offset = swp_offset(entry);
	struct swap_cluster_info *ci;

	ci = lock_cluster_or_swap_info(si, offset);
	count = swap_count(si->swap_map[offset]);
	unlock_cluster_or_swap_info(si, ci);
	return count;
}

/*
 * How many references to @entry are currently swapped out?
 * This does not give an exact answer when swap count is continued,
 * but does include the high COUNT_CONTINUED flag to allow for that.
 */
int __swp_swapcount(swp_entry_t entry)
{
	int count = 0;
	struct swap_info_struct *si;

	si = get_swap_device(entry);
	if (si) {
		count = swap_swapcount(si, entry);
		put_swap_device(si);
	}
	return count;
}

/*
 * How many references to @entry are currently swapped out?
 * This considers COUNT_CONTINUED so it returns exact answer.
 */
int swp_swapcount(swp_entry_t entry)
{
	int count, tmp_count, n;
	struct swap_info_struct *p;
	struct swap_cluster_info *ci;
	struct page *page;
	pgoff_t offset;
	unsigned char *map;

	p = _swap_info_get(entry);
	if (!p)
		return 0;

	offset = swp_offset(entry);

	ci = lock_cluster_or_swap_info(p, offset);

	count = swap_count(p->swap_map[offset]);
	if (!(count & COUNT_CONTINUED))
		goto out;

	count &= ~COUNT_CONTINUED;
	n = SWAP_MAP_MAX + 1;

	page = vmalloc_to_page(p->swap_map + offset);
	offset &= ~PAGE_MASK;
	VM_BUG_ON(page_private(page) != SWP_CONTINUED);

	do {
		page = list_next_entry(page, lru);
		map = kmap_atomic(page);
		tmp_count = map[offset];
		kunmap_atomic(map);

		count += (tmp_count & ~COUNT_CONTINUED) * n;
		n *= (SWAP_CONT_MAX + 1);
	} while (tmp_count & COUNT_CONTINUED);
out:
	unlock_cluster_or_swap_info(p, ci);
	return count;
}

static bool swap_page_trans_huge_swapped(struct swap_info_struct *si,
					 swp_entry_t entry)
{
	struct swap_cluster_info *ci;
	unsigned char *map = si->swap_map;
	unsigned long roffset = swp_offset(entry);
	unsigned long offset = round_down(roffset, SWAPFILE_CLUSTER);
	int i;
	bool ret = false;

	ci = lock_cluster_or_swap_info(si, offset);
	if (!ci || !cluster_is_huge(ci)) {
		if (swap_count(map[roffset]))
			ret = true;
		goto unlock_out;
	}
	for (i = 0; i < SWAPFILE_CLUSTER; i++) {
		if (swap_count(map[offset + i])) {
			ret = true;
			break;
		}
	}
unlock_out:
	unlock_cluster_or_swap_info(si, ci);
	return ret;
}

static bool page_swapped(struct page *page)
{
	swp_entry_t entry;
	struct swap_info_struct *si;

	if (!IS_ENABLED(CONFIG_THP_SWAP) || likely(!PageTransCompound(page)))
		return page_swapcount(page) != 0;

	page = compound_head(page);
	entry.val = page_private(page);
	si = _swap_info_get(entry);
	if (si)
		return swap_page_trans_huge_swapped(si, entry);
	return false;
}

static int page_trans_huge_map_swapcount(struct page *page, int *total_mapcount,
					 int *total_swapcount)
{
	int i, map_swapcount, _total_mapcount, _total_swapcount;
	unsigned long offset = 0;
	struct swap_info_struct *si;
	struct swap_cluster_info *ci = NULL;
	unsigned char *map = NULL;
	int mapcount, swapcount = 0;

	/* hugetlbfs shouldn't call it */
	VM_BUG_ON_PAGE(PageHuge(page), page);

	if (!IS_ENABLED(CONFIG_THP_SWAP) || likely(!PageTransCompound(page))) {
		mapcount = page_trans_huge_mapcount(page, total_mapcount);
		if (PageSwapCache(page))
			swapcount = page_swapcount(page);
		if (total_swapcount)
			*total_swapcount = swapcount;
		return mapcount + swapcount;
	}

	page = compound_head(page);

	_total_mapcount = _total_swapcount = map_swapcount = 0;
	if (PageSwapCache(page)) {
		swp_entry_t entry;

		entry.val = page_private(page);
		si = _swap_info_get(entry);
		if (si) {
			map = si->swap_map;
			offset = swp_offset(entry);
		}
	}
	if (map)
		ci = lock_cluster(si, offset);
	for (i = 0; i < HPAGE_PMD_NR; i++) {
		mapcount = atomic_read(&page[i]._mapcount) + 1;
		_total_mapcount += mapcount;
		if (map) {
			swapcount = swap_count(map[offset + i]);
			_total_swapcount += swapcount;
		}
		map_swapcount = max(map_swapcount, mapcount + swapcount);
	}
	unlock_cluster(ci);
	if (PageDoubleMap(page)) {
		map_swapcount -= 1;
		_total_mapcount -= HPAGE_PMD_NR;
	}
	mapcount = compound_mapcount(page);
	map_swapcount += mapcount;
	_total_mapcount += mapcount;
	if (total_mapcount)
		*total_mapcount = _total_mapcount;
	if (total_swapcount)
		*total_swapcount = _total_swapcount;

	return map_swapcount;
}

/*
 * We can write to an anon page without COW if there are no other references
 * to it.  And as a side-effect, free up its swap: because the old content
 * on disk will never be read, and seeking back there to write new content
 * later would only waste time away from clustering.
 *
 * NOTE: total_map_swapcount should not be relied upon by the caller if
 * reuse_swap_page() returns false, but it may be always overwritten
 * (see the other implementation for CONFIG_SWAP=n).
 */
bool reuse_swap_page(struct page *page, int *total_map_swapcount)
{
	int count, total_mapcount, total_swapcount;

	VM_BUG_ON_PAGE(!PageLocked(page), page);
	if (unlikely(PageKsm(page)))
		return false;
	count = page_trans_huge_map_swapcount(page, &total_mapcount,
					      &total_swapcount);
	if (total_map_swapcount)
		*total_map_swapcount = total_mapcount + total_swapcount;
	if (count == 1 && PageSwapCache(page) &&
	    (likely(!PageTransCompound(page)) ||
	     /* The remaining swap count will be freed soon */
	     total_swapcount == page_swapcount(page))) {
		if (!PageWriteback(page)) {
			page = compound_head(page);
			delete_from_swap_cache(page);
			SetPageDirty(page);
		} else {
			swp_entry_t entry;
			struct swap_info_struct *p;

			entry.val = page_private(page);
			p = swap_info_get(entry);
			if (p->flags & SWP_STABLE_WRITES) {
				spin_unlock(&p->lock);
				return false;
			}
			spin_unlock(&p->lock);
		}
	}

	return count <= 1;
}

/*
 * If swap is getting full, or if there are no more mappings of this page,
 * then try_to_free_swap is called to free its swap space.
 */
int try_to_free_swap(struct page *page)
{
	VM_BUG_ON_PAGE(!PageLocked(page), page);

	if (!PageSwapCache(page))
		return 0;
	if (PageWriteback(page))
		return 0;
	if (page_swapped(page))
		return 0;

	/*
	 * Once hibernation has begun to create its image of memory,
	 * there's a danger that one of the calls to try_to_free_swap()
	 * - most probably a call from __try_to_reclaim_swap() while
	 * hibernation is allocating its own swap pages for the image,
	 * but conceivably even a call from memory reclaim - will free
	 * the swap from a page which has already been recorded in the
	 * image as a clean swapcache page, and then reuse its swap for
	 * another page of the image.  On waking from hibernation, the
	 * original page might be freed under memory pressure, then
	 * later read back in from swap, now with the wrong data.
	 *
	 * Hibernation suspends storage while it is writing the image
	 * to disk so check that here.
	 */
	if (pm_suspended_storage())
		return 0;

	page = compound_head(page);
	delete_from_swap_cache(page);
	SetPageDirty(page);
	return 1;
}

/*
 * Free the swap entry like above, but also try to
 * free the page cache entry if it is the last user.
 */
int free_swap_and_cache(swp_entry_t entry)
{
	struct swap_info_struct *p;
	unsigned char count;

	if (non_swap_entry(entry))
		return 1;

	p = _swap_info_get(entry);
	if (p) {
		count = __swap_entry_free(p, entry, 1);
		if (count == SWAP_HAS_CACHE &&
		    !swap_page_trans_huge_swapped(p, entry))
			__try_to_reclaim_swap(p, swp_offset(entry),
					      TTRS_UNMAPPED | TTRS_FULL);
	}
	return p != NULL;
}

#ifdef CONFIG_HIBERNATION
/*
 * Find the swap type that corresponds to given device (if any).
 *
 * @offset - number of the PAGE_SIZE-sized block of the device, starting
 * from 0, in which the swap header is expected to be located.
 *
 * This is needed for the suspend to disk (aka swsusp).
 */
int swap_type_of(dev_t device, sector_t offset, struct block_device **bdev_p)
{
	struct block_device *bdev = NULL;
	int type;

	if (device)
		bdev = bdget(device);

	spin_lock(&swap_lock);
	for (type = 0; type < nr_swapfiles; type++) {
		struct swap_info_struct *sis = swap_info[type];

		if (!(sis->flags & SWP_WRITEOK))
			continue;

		if (!bdev) {
			if (bdev_p)
				*bdev_p = bdgrab(sis->bdev);

			spin_unlock(&swap_lock);
			return type;
		}
		if (bdev == sis->bdev) {
			struct swap_extent *se = first_se(sis);

			if (se->start_block == offset) {
				if (bdev_p)
					*bdev_p = bdgrab(sis->bdev);

				spin_unlock(&swap_lock);
				bdput(bdev);
				return type;
			}
		}
	}
	spin_unlock(&swap_lock);
	if (bdev)
		bdput(bdev);

	return -ENODEV;
}

/*
 * Get the (PAGE_SIZE) block corresponding to given offset on the swapdev
 * corresponding to given index in swap_info (swap type).
 */
sector_t swapdev_block(int type, pgoff_t offset)
{
	struct block_device *bdev;
	struct swap_info_struct *si = swap_type_to_swap_info(type);

	if (!si || !(si->flags & SWP_WRITEOK))
		return 0;
	return map_swap_entry(swp_entry(type, offset), &bdev);
}

/*
 * Return either the total number of swap pages of given type, or the number
 * of free pages of that type (depending on @free)
 *
 * This is needed for software suspend
 */
unsigned int count_swap_pages(int type, int free)
{
	unsigned int n = 0;

	spin_lock(&swap_lock);
	if ((unsigned int)type < nr_swapfiles) {
		struct swap_info_struct *sis = swap_info[type];

		spin_lock(&sis->lock);
		if (sis->flags & SWP_WRITEOK) {
			n = sis->pages;
			if (free)
				n -= sis->inuse_pages;
		}
		spin_unlock(&sis->lock);
	}
	spin_unlock(&swap_lock);
	return n;
}
#endif /* CONFIG_HIBERNATION */

static inline int pte_same_as_swp(pte_t pte, pte_t swp_pte)
{
	return pte_same(pte_swp_clear_soft_dirty(pte), swp_pte);
}

/*
 * No need to decide whether this PTE shares the swap entry with others,
 * just let do_wp_page work it out if a write is requested later - to
 * force COW, vm_page_prot omits write permission from any private vma.
 */
static int unuse_pte(struct vm_area_struct *vma, pmd_t *pmd,
		unsigned long addr, swp_entry_t entry, struct page *page)
{
	struct page *swapcache;
	struct mem_cgroup *memcg;
	spinlock_t *ptl;
	pte_t *pte;
	int ret = 1;

	swapcache = page;
	page = ksm_might_need_to_copy(page, vma, addr);
	if (unlikely(!page))
		return -ENOMEM;

	if (mem_cgroup_try_charge(page, vma->vm_mm, GFP_KERNEL,
				&memcg, false)) {
		ret = -ENOMEM;
		goto out_nolock;
	}

	pte = pte_offset_map_lock(vma->vm_mm, pmd, addr, &ptl);
	if (unlikely(!pte_same_as_swp(*pte, swp_entry_to_pte(entry)))) {
		mem_cgroup_cancel_charge(page, memcg, false);
		ret = 0;
		goto out;
	}

	dec_mm_counter(vma->vm_mm, MM_SWAPENTS);
	inc_mm_counter(vma->vm_mm, MM_ANONPAGES);
	get_page(page);
	set_pte_at(vma->vm_mm, addr, pte,
		   pte_mkold(mk_pte(page, vma->vm_page_prot)));
	if (page == swapcache) {
		page_add_anon_rmap(page, vma, addr, false);
		mem_cgroup_commit_charge(page, memcg, true, false);
	} else { /* ksm created a completely new copy */
		page_add_new_anon_rmap(page, vma, addr, false);
		mem_cgroup_commit_charge(page, memcg, false, false);
		lru_cache_add_active_or_unevictable(page, vma);
	}
	swap_free(entry);
	/*
	 * Move the page to the active list so it is not
	 * immediately swapped out again after swapon.
	 */
	activate_page(page);
out:
	pte_unmap_unlock(pte, ptl);
out_nolock:
	if (page != swapcache) {
		unlock_page(page);
		put_page(page);
	}
	return ret;
}

static int unuse_pte_range(struct vm_area_struct *vma, pmd_t *pmd,
			unsigned long addr, unsigned long end,
			unsigned int type, bool frontswap,
			unsigned long *fs_pages_to_unuse)
{
	struct page *page;
	swp_entry_t entry;
	pte_t *pte;
	struct swap_info_struct *si;
	unsigned long offset;
	int ret = 0;
	volatile unsigned char *swap_map;

	si = swap_info[type];
	pte = pte_offset_map(pmd, addr);
	do {
		struct vm_fault vmf;

		if (!is_swap_pte(*pte))
			continue;

		entry = pte_to_swp_entry(*pte);
		if (swp_type(entry) != type)
			continue;

		offset = swp_offset(entry);
		if (frontswap && !frontswap_test(si, offset))
			continue;

		pte_unmap(pte);
		swap_map = &si->swap_map[offset];
		vmf.vma = vma;
		vmf.address = addr;
		vmf.pmd = pmd;
		page = swapin_readahead(entry, GFP_HIGHUSER_MOVABLE, &vmf);
		if (!page) {
			if (*swap_map == 0 || *swap_map == SWAP_MAP_BAD)
				goto try_next;
			return -ENOMEM;
		}

		lock_page(page);
		wait_on_page_writeback(page);
		ret = unuse_pte(vma, pmd, addr, entry, page);
		if (ret < 0) {
			unlock_page(page);
			put_page(page);
			goto out;
		}

		try_to_free_swap(page);
		unlock_page(page);
		put_page(page);

		if (*fs_pages_to_unuse && !--(*fs_pages_to_unuse)) {
			ret = FRONTSWAP_PAGES_UNUSED;
			goto out;
		}
try_next:
		pte = pte_offset_map(pmd, addr);
	} while (pte++, addr += PAGE_SIZE, addr != end);
	pte_unmap(pte - 1);

	ret = 0;
out:
	return ret;
}

static inline int unuse_pmd_range(struct vm_area_struct *vma, pud_t *pud,
				unsigned long addr, unsigned long end,
				unsigned int type, bool frontswap,
				unsigned long *fs_pages_to_unuse)
{
	pmd_t *pmd;
	unsigned long next;
	int ret;

	pmd = pmd_offset(pud, addr);
	do {
		cond_resched();
		next = pmd_addr_end(addr, end);
		if (pmd_none_or_trans_huge_or_clear_bad(pmd))
			continue;
		ret = unuse_pte_range(vma, pmd, addr, next, type,
				      frontswap, fs_pages_to_unuse);
		if (ret)
			return ret;
	} while (pmd++, addr = next, addr != end);
	return 0;
}

static inline int unuse_pud_range(struct vm_area_struct *vma, p4d_t *p4d,
				unsigned long addr, unsigned long end,
				unsigned int type, bool frontswap,
				unsigned long *fs_pages_to_unuse)
{
	pud_t *pud;
	unsigned long next;
	int ret;

	pud = pud_offset(p4d, addr);
	do {
		next = pud_addr_end(addr, end);
		if (pud_none_or_clear_bad(pud))
			continue;
		ret = unuse_pmd_range(vma, pud, addr, next, type,
				      frontswap, fs_pages_to_unuse);
		if (ret)
			return ret;
	} while (pud++, addr = next, addr != end);
	return 0;
}

static inline int unuse_p4d_range(struct vm_area_struct *vma, pgd_t *pgd,
				unsigned long addr, unsigned long end,
				unsigned int type, bool frontswap,
				unsigned long *fs_pages_to_unuse)
{
	p4d_t *p4d;
	unsigned long next;
	int ret;

	p4d = p4d_offset(pgd, addr);
	do {
		next = p4d_addr_end(addr, end);
		if (p4d_none_or_clear_bad(p4d))
			continue;
		ret = unuse_pud_range(vma, p4d, addr, next, type,
				      frontswap, fs_pages_to_unuse);
		if (ret)
			return ret;
	} while (p4d++, addr = next, addr != end);
	return 0;
}

static int unuse_vma(struct vm_area_struct *vma, unsigned int type,
		     bool frontswap, unsigned long *fs_pages_to_unuse)
{
	pgd_t *pgd;
	unsigned long addr, end, next;
	int ret;

	addr = vma->vm_start;
	end = vma->vm_end;

	pgd = pgd_offset(vma->vm_mm, addr);
	do {
		next = pgd_addr_end(addr, end);
		if (pgd_none_or_clear_bad(pgd))
			continue;
		ret = unuse_p4d_range(vma, pgd, addr, next, type,
				      frontswap, fs_pages_to_unuse);
		if (ret)
			return ret;
	} while (pgd++, addr = next, addr != end);
	return 0;
}

static int unuse_mm(struct mm_struct *mm, unsigned int type,
		    bool frontswap, unsigned long *fs_pages_to_unuse)
{
	struct vm_area_struct *vma;
	int ret = 0;

	down_read(&mm->mmap_sem);
	for (vma = mm->mmap; vma; vma = vma->vm_next) {
		if (vma->anon_vma) {
			ret = unuse_vma(vma, type, frontswap,
					fs_pages_to_unuse);
			if (ret)
				break;
		}
		cond_resched();
	}
	up_read(&mm->mmap_sem);
	return ret;
}

/*
 * Scan swap_map (or frontswap_map if frontswap parameter is true)
 * from current position to next entry still in use. Return 0
 * if there are no inuse entries after prev till end of the map.
 */
static unsigned int find_next_to_unuse(struct swap_info_struct *si,
					unsigned int prev, bool frontswap)
{
	unsigned int i;
	unsigned char count;

	/*
	 * No need for swap_lock here: we're just looking
	 * for whether an entry is in use, not modifying it; false
	 * hits are okay, and sys_swapoff() has already prevented new
	 * allocations from this area (while holding swap_lock).
	 */
	for (i = prev + 1; i < si->max; i++) {
		count = READ_ONCE(si->swap_map[i]);
		if (count && swap_count(count) != SWAP_MAP_BAD)
			if (!frontswap || frontswap_test(si, i))
				break;
		if ((i % LATENCY_LIMIT) == 0)
			cond_resched();
	}

	if (i == si->max)
		i = 0;

	return i;
}

/*
 * If the boolean frontswap is true, only unuse pages_to_unuse pages;
 * pages_to_unuse==0 means all pages; ignored if frontswap is false
 */
int try_to_unuse(unsigned int type, bool frontswap,
		 unsigned long pages_to_unuse)
{
	struct mm_struct *prev_mm;
	struct mm_struct *mm;
	struct list_head *p;
	int retval = 0;
	struct swap_info_struct *si = swap_info[type];
	struct page *page;
	swp_entry_t entry;
	unsigned int i;

	if (!si->inuse_pages)
		return 0;

	if (!frontswap)
		pages_to_unuse = 0;

retry:
	retval = shmem_unuse(type, frontswap, &pages_to_unuse);
	if (retval)
		goto out;

	prev_mm = &init_mm;
	mmget(prev_mm);

	spin_lock(&mmlist_lock);
	p = &init_mm.mmlist;
	while (si->inuse_pages &&
	       !signal_pending(current) &&
	       (p = p->next) != &init_mm.mmlist) {

		mm = list_entry(p, struct mm_struct, mmlist);
		if (!mmget_not_zero(mm))
			continue;
		spin_unlock(&mmlist_lock);
		mmput(prev_mm);
		prev_mm = mm;
		retval = unuse_mm(mm, type, frontswap, &pages_to_unuse);

		if (retval) {
			mmput(prev_mm);
			goto out;
		}

		/*
		 * Make sure that we aren't completely killing
		 * interactive performance.
		 */
		cond_resched();
		spin_lock(&mmlist_lock);
	}
	spin_unlock(&mmlist_lock);

<<<<<<< HEAD
		/*
		 * It is conceivable that a racing task removed this page from
		 * swap cache just before we acquired the page lock at the top,
		 * or while we dropped it in unuse_mm().  The page might even
		 * be back in swap cache on another swap area: that we must not
		 * delete, since it may not have been written out to swap yet.
		 */
		if (PageSwapCache(page) &&
		    likely(page_private(page) == entry.val) &&
		    (!PageTransCompound(page) ||
		     !swap_page_trans_huge_swapped(si, entry)))
			delete_from_swap_cache(compound_head(page));
=======
	mmput(prev_mm);

	i = 0;
	while (si->inuse_pages &&
	       !signal_pending(current) &&
	       (i = find_next_to_unuse(si, i, frontswap)) != 0) {

		entry = swp_entry(type, i);
		page = find_get_page(swap_address_space(entry), i);
		if (!page)
			continue;
>>>>>>> f7688b48

		/*
		 * It is conceivable that a racing task removed this page from
		 * swap cache just before we acquired the page lock. The page
		 * might even be back in swap cache on another swap area. But
		 * that is okay, try_to_free_swap() only removes stale pages.
		 */
		lock_page(page);
		wait_on_page_writeback(page);
		try_to_free_swap(page);
		unlock_page(page);
		put_page(page);

		/*
		 * For frontswap, we just need to unuse pages_to_unuse, if
		 * it was specified. Need not check frontswap again here as
		 * we already zeroed out pages_to_unuse if not frontswap.
		 */
		if (pages_to_unuse && --pages_to_unuse == 0)
			goto out;
	}

	/*
	 * Lets check again to see if there are still swap entries in the map.
	 * If yes, we would need to do retry the unuse logic again.
	 * Under global memory pressure, swap entries can be reinserted back
	 * into process space after the mmlist loop above passes over them.
	 *
	 * Limit the number of retries? No: when mmget_not_zero() above fails,
	 * that mm is likely to be freeing swap from exit_mmap(), which proceeds
	 * at its own independent pace; and even shmem_writepage() could have
	 * been preempted after get_swap_page(), temporarily hiding that swap.
	 * It's easy and robust (though cpu-intensive) just to keep retrying.
	 */
	if (si->inuse_pages) {
		if (!signal_pending(current))
			goto retry;
		retval = -EINTR;
	}
out:
	return (retval == FRONTSWAP_PAGES_UNUSED) ? 0 : retval;
}

/*
 * After a successful try_to_unuse, if no swap is now in use, we know
 * we can empty the mmlist.  swap_lock must be held on entry and exit.
 * Note that mmlist_lock nests inside swap_lock, and an mm must be
 * added to the mmlist just after page_duplicate - before would be racy.
 */
static void drain_mmlist(void)
{
	struct list_head *p, *next;
	unsigned int type;

	for (type = 0; type < nr_swapfiles; type++)
		if (swap_info[type]->inuse_pages)
			return;
	spin_lock(&mmlist_lock);
	list_for_each_safe(p, next, &init_mm.mmlist)
		list_del_init(p);
	spin_unlock(&mmlist_lock);
}

/*
 * Use this swapdev's extent info to locate the (PAGE_SIZE) block which
 * corresponds to page offset for the specified swap entry.
 * Note that the type of this function is sector_t, but it returns page offset
 * into the bdev, not sector offset.
 */
static sector_t map_swap_entry(swp_entry_t entry, struct block_device **bdev)
{
	struct swap_info_struct *sis;
	struct swap_extent *se;
	pgoff_t offset;

	sis = swp_swap_info(entry);
	*bdev = sis->bdev;

	offset = swp_offset(entry);
	se = offset_to_swap_extent(sis, offset);
	return se->start_block + (offset - se->start_page);
}

/*
 * Returns the page offset into bdev for the specified page's swap entry.
 */
sector_t map_swap_page(struct page *page, struct block_device **bdev)
{
	swp_entry_t entry;
	entry.val = page_private(page);
	return map_swap_entry(entry, bdev);
}

/*
 * Free all of a swapdev's extent information
 */
static void destroy_swap_extents(struct swap_info_struct *sis)
{
	while (!RB_EMPTY_ROOT(&sis->swap_extent_root)) {
		struct rb_node *rb = sis->swap_extent_root.rb_node;
		struct swap_extent *se = rb_entry(rb, struct swap_extent, rb_node);

		rb_erase(rb, &sis->swap_extent_root);
		kfree(se);
	}

	if (sis->flags & SWP_ACTIVATED) {
		struct file *swap_file = sis->swap_file;
		struct address_space *mapping = swap_file->f_mapping;

		sis->flags &= ~SWP_ACTIVATED;
		if (mapping->a_ops->swap_deactivate)
			mapping->a_ops->swap_deactivate(swap_file);
	}
}

/*
 * Add a block range (and the corresponding page range) into this swapdev's
 * extent tree.
 *
 * This function rather assumes that it is called in ascending page order.
 */
int
add_swap_extent(struct swap_info_struct *sis, unsigned long start_page,
		unsigned long nr_pages, sector_t start_block)
{
	struct rb_node **link = &sis->swap_extent_root.rb_node, *parent = NULL;
	struct swap_extent *se;
	struct swap_extent *new_se;

	/*
	 * place the new node at the right most since the
	 * function is called in ascending page order.
	 */
	while (*link) {
		parent = *link;
		link = &parent->rb_right;
	}

	if (parent) {
		se = rb_entry(parent, struct swap_extent, rb_node);
		BUG_ON(se->start_page + se->nr_pages != start_page);
		if (se->start_block + se->nr_pages == start_block) {
			/* Merge it */
			se->nr_pages += nr_pages;
			return 0;
		}
	}

	/* No merge, insert a new extent. */
	new_se = kmalloc(sizeof(*se), GFP_KERNEL);
	if (new_se == NULL)
		return -ENOMEM;
	new_se->start_page = start_page;
	new_se->nr_pages = nr_pages;
	new_se->start_block = start_block;

	rb_link_node(&new_se->rb_node, parent, link);
	rb_insert_color(&new_se->rb_node, &sis->swap_extent_root);
	return 1;
}
EXPORT_SYMBOL_GPL(add_swap_extent);

/*
 * A `swap extent' is a simple thing which maps a contiguous range of pages
 * onto a contiguous range of disk blocks.  An ordered list of swap extents
 * is built at swapon time and is then used at swap_writepage/swap_readpage
 * time for locating where on disk a page belongs.
 *
 * If the swapfile is an S_ISBLK block device, a single extent is installed.
 * This is done so that the main operating code can treat S_ISBLK and S_ISREG
 * swap files identically.
 *
 * Whether the swapdev is an S_ISREG file or an S_ISBLK blockdev, the swap
 * extent list operates in PAGE_SIZE disk blocks.  Both S_ISREG and S_ISBLK
 * swapfiles are handled *identically* after swapon time.
 *
 * For S_ISREG swapfiles, setup_swap_extents() will walk all the file's blocks
 * and will parse them into an ordered extent list, in PAGE_SIZE chunks.  If
 * some stray blocks are found which do not fall within the PAGE_SIZE alignment
 * requirements, they are simply tossed out - we will never use those blocks
 * for swapping.
 *
 * For all swap devices we set S_SWAPFILE across the life of the swapon.  This
 * prevents users from writing to the swap device, which will corrupt memory.
 *
 * The amount of disk space which a single swap extent represents varies.
 * Typically it is in the 1-4 megabyte range.  So we can have hundreds of
 * extents in the list.  To avoid much list walking, we cache the previous
 * search location in `curr_swap_extent', and start new searches from there.
 * This is extremely effective.  The average number of iterations in
 * map_swap_page() has been measured at about 0.3 per page.  - akpm.
 */
static int setup_swap_extents(struct swap_info_struct *sis, sector_t *span)
{
	struct file *swap_file = sis->swap_file;
	struct address_space *mapping = swap_file->f_mapping;
	struct inode *inode = mapping->host;
	int ret;

	if (S_ISBLK(inode->i_mode)) {
		ret = add_swap_extent(sis, 0, sis->max, 0);
		*span = sis->pages;
		return ret;
	}

	if (mapping->a_ops->swap_activate) {
		ret = mapping->a_ops->swap_activate(sis, swap_file, span);
		if (ret >= 0)
			sis->flags |= SWP_ACTIVATED;
		if (!ret) {
			sis->flags |= SWP_FS;
			ret = add_swap_extent(sis, 0, sis->max, 0);
			*span = sis->pages;
		}
		return ret;
	}

	return generic_swapfile_activate(sis, swap_file, span);
}

static int swap_node(struct swap_info_struct *p)
{
	struct block_device *bdev;

	if (p->bdev)
		bdev = p->bdev;
	else
		bdev = p->swap_file->f_inode->i_sb->s_bdev;

	return bdev ? bdev->bd_disk->node_id : NUMA_NO_NODE;
}

static void setup_swap_info(struct swap_info_struct *p, int prio,
			    unsigned char *swap_map,
			    struct swap_cluster_info *cluster_info)
{
	int i;

	if (prio >= 0)
		p->prio = prio;
	else
		p->prio = --least_priority;
	/*
	 * the plist prio is negated because plist ordering is
	 * low-to-high, while swap ordering is high-to-low
	 */
	p->list.prio = -p->prio;
	for_each_node(i) {
		if (p->prio >= 0)
			p->avail_lists[i].prio = -p->prio;
		else {
			if (swap_node(p) == i)
				p->avail_lists[i].prio = 1;
			else
				p->avail_lists[i].prio = -p->prio;
		}
	}
	p->swap_map = swap_map;
	p->cluster_info = cluster_info;
}

static void _enable_swap_info(struct swap_info_struct *p)
{
	p->flags |= SWP_WRITEOK | SWP_VALID;
	atomic_long_add(p->pages, &nr_swap_pages);
	total_swap_pages += p->pages;

	assert_spin_locked(&swap_lock);
	/*
	 * both lists are plists, and thus priority ordered.
	 * swap_active_head needs to be priority ordered for swapoff(),
	 * which on removal of any swap_info_struct with an auto-assigned
	 * (i.e. negative) priority increments the auto-assigned priority
	 * of any lower-priority swap_info_structs.
	 * swap_avail_head needs to be priority ordered for get_swap_page(),
	 * which allocates swap pages from the highest available priority
	 * swap_info_struct.
	 */
	plist_add(&p->list, &swap_active_head);
	add_to_avail_list(p);
}

static void enable_swap_info(struct swap_info_struct *p, int prio,
				unsigned char *swap_map,
				struct swap_cluster_info *cluster_info,
				unsigned long *frontswap_map)
{
	frontswap_init(p->type, frontswap_map);
	spin_lock(&swap_lock);
	spin_lock(&p->lock);
	setup_swap_info(p, prio, swap_map, cluster_info);
	spin_unlock(&p->lock);
	spin_unlock(&swap_lock);
	/*
	 * Guarantee swap_map, cluster_info, etc. fields are valid
	 * between get/put_swap_device() if SWP_VALID bit is set
	 */
	synchronize_rcu();
	spin_lock(&swap_lock);
	spin_lock(&p->lock);
	_enable_swap_info(p);
	spin_unlock(&p->lock);
	spin_unlock(&swap_lock);
}

static void reinsert_swap_info(struct swap_info_struct *p)
{
	spin_lock(&swap_lock);
	spin_lock(&p->lock);
	setup_swap_info(p, p->prio, p->swap_map, p->cluster_info);
	_enable_swap_info(p);
	spin_unlock(&p->lock);
	spin_unlock(&swap_lock);
}

bool has_usable_swap(void)
{
	bool ret = true;

	spin_lock(&swap_lock);
	if (plist_head_empty(&swap_active_head))
		ret = false;
	spin_unlock(&swap_lock);
	return ret;
}

SYSCALL_DEFINE1(swapoff, const char __user *, specialfile)
{
	struct swap_info_struct *p = NULL;
	unsigned char *swap_map;
	struct swap_cluster_info *cluster_info;
	unsigned long *frontswap_map;
	struct file *swap_file, *victim;
	struct address_space *mapping;
	struct inode *inode;
	struct filename *pathname;
	int err, found = 0;
	unsigned int old_block_size;

	if (!capable(CAP_SYS_ADMIN))
		return -EPERM;

	BUG_ON(!current->mm);

	pathname = getname(specialfile);
	if (IS_ERR(pathname))
		return PTR_ERR(pathname);

	victim = file_open_name(pathname, O_RDWR|O_LARGEFILE, 0);
	err = PTR_ERR(victim);
	if (IS_ERR(victim))
		goto out;

	mapping = victim->f_mapping;
	spin_lock(&swap_lock);
	plist_for_each_entry(p, &swap_active_head, list) {
		if (p->flags & SWP_WRITEOK) {
			if (p->swap_file->f_mapping == mapping) {
				found = 1;
				break;
			}
		}
	}
	if (!found) {
		err = -EINVAL;
		spin_unlock(&swap_lock);
		goto out_dput;
	}
	if (!security_vm_enough_memory_mm(current->mm, p->pages))
		vm_unacct_memory(p->pages);
	else {
		err = -ENOMEM;
		spin_unlock(&swap_lock);
		goto out_dput;
	}
	del_from_avail_list(p);
	spin_lock(&p->lock);
	if (p->prio < 0) {
		struct swap_info_struct *si = p;
		int nid;

		plist_for_each_entry_continue(si, &swap_active_head, list) {
			si->prio++;
			si->list.prio--;
			for_each_node(nid) {
				if (si->avail_lists[nid].prio != 1)
					si->avail_lists[nid].prio--;
			}
		}
		least_priority++;
	}
	plist_del(&p->list, &swap_active_head);
	atomic_long_sub(p->pages, &nr_swap_pages);
	total_swap_pages -= p->pages;
	p->flags &= ~SWP_WRITEOK;
	spin_unlock(&p->lock);
	spin_unlock(&swap_lock);

	disable_swap_slots_cache_lock();

	set_current_oom_origin();
	err = try_to_unuse(p->type, false, 0); /* force unuse all pages */
	clear_current_oom_origin();

	if (err) {
		/* re-insert swap space back into swap_list */
		reinsert_swap_info(p);
		reenable_swap_slots_cache_unlock();
		goto out_dput;
	}

	reenable_swap_slots_cache_unlock();

	spin_lock(&swap_lock);
	spin_lock(&p->lock);
	p->flags &= ~SWP_VALID;		/* mark swap device as invalid */
	spin_unlock(&p->lock);
	spin_unlock(&swap_lock);
	/*
	 * wait for swap operations protected by get/put_swap_device()
	 * to complete
	 */
	synchronize_rcu();

	flush_work(&p->discard_work);

	destroy_swap_extents(p);
	if (p->flags & SWP_CONTINUED)
		free_swap_count_continuations(p);

	if (!p->bdev || !blk_queue_nonrot(bdev_get_queue(p->bdev)))
		atomic_dec(&nr_rotate_swap);

	mutex_lock(&swapon_mutex);
	spin_lock(&swap_lock);
	spin_lock(&p->lock);
	drain_mmlist();

	/* wait for anyone still in scan_swap_map */
	p->highest_bit = 0;		/* cuts scans short */
	while (p->flags >= SWP_SCANNING) {
		spin_unlock(&p->lock);
		spin_unlock(&swap_lock);
		schedule_timeout_uninterruptible(1);
		spin_lock(&swap_lock);
		spin_lock(&p->lock);
	}

	swap_file = p->swap_file;
	old_block_size = p->old_block_size;
	p->swap_file = NULL;
	p->max = 0;
	swap_map = p->swap_map;
	p->swap_map = NULL;
	cluster_info = p->cluster_info;
	p->cluster_info = NULL;
	frontswap_map = frontswap_map_get(p);
	spin_unlock(&p->lock);
	spin_unlock(&swap_lock);
	frontswap_invalidate_area(p->type);
	frontswap_map_set(p, NULL);
	mutex_unlock(&swapon_mutex);
	free_percpu(p->percpu_cluster);
	p->percpu_cluster = NULL;
	vfree(swap_map);
	kvfree(cluster_info);
	kvfree(frontswap_map);
	/* Destroy swap account information */
	swap_cgroup_swapoff(p->type);
	exit_swap_address_space(p->type);

	inode = mapping->host;
	if (S_ISBLK(inode->i_mode)) {
		struct block_device *bdev = I_BDEV(inode);

		set_blocksize(bdev, old_block_size);
		blkdev_put(bdev, FMODE_READ | FMODE_WRITE | FMODE_EXCL);
	}

	inode_lock(inode);
	inode->i_flags &= ~S_SWAPFILE;
	inode_unlock(inode);
	filp_close(swap_file, NULL);

	/*
	 * Clear the SWP_USED flag after all resources are freed so that swapon
	 * can reuse this swap_info in alloc_swap_info() safely.  It is ok to
	 * not hold p->lock after we cleared its SWP_WRITEOK.
	 */
	spin_lock(&swap_lock);
	p->flags = 0;
	spin_unlock(&swap_lock);

	err = 0;
	atomic_inc(&proc_poll_event);
	wake_up_interruptible(&proc_poll_wait);

out_dput:
	filp_close(victim, NULL);
out:
	putname(pathname);
	return err;
}

#ifdef CONFIG_PROC_FS
static __poll_t swaps_poll(struct file *file, poll_table *wait)
{
	struct seq_file *seq = file->private_data;

	poll_wait(file, &proc_poll_wait, wait);

	if (seq->poll_event != atomic_read(&proc_poll_event)) {
		seq->poll_event = atomic_read(&proc_poll_event);
		return EPOLLIN | EPOLLRDNORM | EPOLLERR | EPOLLPRI;
	}

	return EPOLLIN | EPOLLRDNORM;
}

/* iterator */
static void *swap_start(struct seq_file *swap, loff_t *pos)
{
	struct swap_info_struct *si;
	int type;
	loff_t l = *pos;

	mutex_lock(&swapon_mutex);

	if (!l)
		return SEQ_START_TOKEN;

	for (type = 0; (si = swap_type_to_swap_info(type)); type++) {
		if (!(si->flags & SWP_USED) || !si->swap_map)
			continue;
		if (!--l)
			return si;
	}

	return NULL;
}

static void *swap_next(struct seq_file *swap, void *v, loff_t *pos)
{
	struct swap_info_struct *si = v;
	int type;

	if (v == SEQ_START_TOKEN)
		type = 0;
	else
		type = si->type + 1;

	for (; (si = swap_type_to_swap_info(type)); type++) {
		if (!(si->flags & SWP_USED) || !si->swap_map)
			continue;
		++*pos;
		return si;
	}

	return NULL;
}

static void swap_stop(struct seq_file *swap, void *v)
{
	mutex_unlock(&swapon_mutex);
}

static int swap_show(struct seq_file *swap, void *v)
{
	struct swap_info_struct *si = v;
	struct file *file;
	int len;

	if (si == SEQ_START_TOKEN) {
		seq_puts(swap,"Filename\t\t\t\tType\t\tSize\tUsed\tPriority\n");
		return 0;
	}

	file = si->swap_file;
	len = seq_file_path(swap, file, " \t\n\\");
	seq_printf(swap, "%*s%s\t%u\t%u\t%d\n",
			len < 40 ? 40 - len : 1, " ",
			S_ISBLK(file_inode(file)->i_mode) ?
				"partition" : "file\t",
			si->pages << (PAGE_SHIFT - 10),
			si->inuse_pages << (PAGE_SHIFT - 10),
			si->prio);
	return 0;
}

static const struct seq_operations swaps_op = {
	.start =	swap_start,
	.next =		swap_next,
	.stop =		swap_stop,
	.show =		swap_show
};

static int swaps_open(struct inode *inode, struct file *file)
{
	struct seq_file *seq;
	int ret;

	ret = seq_open(file, &swaps_op);
	if (ret)
		return ret;

	seq = file->private_data;
	seq->poll_event = atomic_read(&proc_poll_event);
	return 0;
}

static const struct file_operations proc_swaps_operations = {
	.open		= swaps_open,
	.read		= seq_read,
	.llseek		= seq_lseek,
	.release	= seq_release,
	.poll		= swaps_poll,
};

static int __init procswaps_init(void)
{
	proc_create("swaps", 0, NULL, &proc_swaps_operations);
	return 0;
}
__initcall(procswaps_init);
#endif /* CONFIG_PROC_FS */

#ifdef MAX_SWAPFILES_CHECK
static int __init max_swapfiles_check(void)
{
	MAX_SWAPFILES_CHECK();
	return 0;
}
late_initcall(max_swapfiles_check);
#endif

static struct swap_info_struct *alloc_swap_info(void)
{
	struct swap_info_struct *p;
	unsigned int type;
	int i;
	int size = sizeof(*p) + nr_node_ids * sizeof(struct plist_node);

<<<<<<< HEAD
	p = kvzalloc(size, GFP_KERNEL);
=======
	p = kvzalloc(struct_size(p, avail_lists, nr_node_ids), GFP_KERNEL);
>>>>>>> f7688b48
	if (!p)
		return ERR_PTR(-ENOMEM);

	spin_lock(&swap_lock);
	for (type = 0; type < nr_swapfiles; type++) {
		if (!(swap_info[type]->flags & SWP_USED))
			break;
	}
	if (type >= MAX_SWAPFILES) {
		spin_unlock(&swap_lock);
		kvfree(p);
		return ERR_PTR(-EPERM);
	}
	if (type >= nr_swapfiles) {
		p->type = type;
		WRITE_ONCE(swap_info[type], p);
		/*
		 * Write swap_info[type] before nr_swapfiles, in case a
		 * racing procfs swap_start() or swap_next() is reading them.
		 * (We never shrink nr_swapfiles, we never free this entry.)
		 */
		smp_wmb();
		WRITE_ONCE(nr_swapfiles, nr_swapfiles + 1);
	} else {
		kvfree(p);
		p = swap_info[type];
		/*
		 * Do not memset this entry: a racing procfs swap_next()
		 * would be relying on p->type to remain valid.
		 */
	}
	p->swap_extent_root = RB_ROOT;
	plist_node_init(&p->list, 0);
	for_each_node(i)
		plist_node_init(&p->avail_lists[i], 0);
	p->flags = SWP_USED;
	spin_unlock(&swap_lock);
	spin_lock_init(&p->lock);
	spin_lock_init(&p->cont_lock);

	return p;
}

static int claim_swapfile(struct swap_info_struct *p, struct inode *inode)
{
	int error;

	if (S_ISBLK(inode->i_mode)) {
		p->bdev = bdgrab(I_BDEV(inode));
		error = blkdev_get(p->bdev,
				   FMODE_READ | FMODE_WRITE | FMODE_EXCL, p);
		if (error < 0) {
			p->bdev = NULL;
			return error;
		}
		p->old_block_size = block_size(p->bdev);
		error = set_blocksize(p->bdev, PAGE_SIZE);
		if (error < 0)
			return error;
		p->flags |= SWP_BLKDEV;
	} else if (S_ISREG(inode->i_mode)) {
		p->bdev = inode->i_sb->s_bdev;
	}

	inode_lock(inode);
	if (IS_SWAPFILE(inode))
		return -EBUSY;

	return 0;
}


/*
 * Find out how many pages are allowed for a single swap device. There
 * are two limiting factors:
 * 1) the number of bits for the swap offset in the swp_entry_t type, and
 * 2) the number of bits in the swap pte, as defined by the different
 * architectures.
 *
 * In order to find the largest possible bit mask, a swap entry with
 * swap type 0 and swap offset ~0UL is created, encoded to a swap pte,
 * decoded to a swp_entry_t again, and finally the swap offset is
 * extracted.
 *
 * This will mask all the bits from the initial ~0UL mask that can't
 * be encoded in either the swp_entry_t or the architecture definition
 * of a swap pte.
 */
unsigned long generic_max_swapfile_size(void)
{
	return swp_offset(pte_to_swp_entry(
			swp_entry_to_pte(swp_entry(0, ~0UL)))) + 1;
}

/* Can be overridden by an architecture for additional checks. */
__weak unsigned long max_swapfile_size(void)
{
	return generic_max_swapfile_size();
}

static unsigned long read_swap_header(struct swap_info_struct *p,
					union swap_header *swap_header,
					struct inode *inode)
{
	int i;
	unsigned long maxpages;
	unsigned long swapfilepages;
	unsigned long last_page;

	if (memcmp("SWAPSPACE2", swap_header->magic.magic, 10)) {
		pr_err("Unable to find swap-space signature\n");
		return 0;
	}

	/* swap partition endianess hack... */
	if (swab32(swap_header->info.version) == 1) {
		swab32s(&swap_header->info.version);
		swab32s(&swap_header->info.last_page);
		swab32s(&swap_header->info.nr_badpages);
		if (swap_header->info.nr_badpages > MAX_SWAP_BADPAGES)
			return 0;
		for (i = 0; i < swap_header->info.nr_badpages; i++)
			swab32s(&swap_header->info.badpages[i]);
	}
	/* Check the swap header's sub-version */
	if (swap_header->info.version != 1) {
		pr_warn("Unable to handle swap header version %d\n",
			swap_header->info.version);
		return 0;
	}

	p->lowest_bit  = 1;
	p->cluster_next = 1;
	p->cluster_nr = 0;

	maxpages = max_swapfile_size();
	last_page = swap_header->info.last_page;
	if (!last_page) {
		pr_warn("Empty swap-file\n");
		return 0;
	}
	if (last_page > maxpages) {
		pr_warn("Truncating oversized swap area, only using %luk out of %luk\n",
			maxpages << (PAGE_SHIFT - 10),
			last_page << (PAGE_SHIFT - 10));
	}
	if (maxpages > last_page) {
		maxpages = last_page + 1;
		/* p->max is an unsigned int: don't overflow it */
		if ((unsigned int)maxpages == 0)
			maxpages = UINT_MAX;
	}
	p->highest_bit = maxpages - 1;

	if (!maxpages)
		return 0;
	swapfilepages = i_size_read(inode) >> PAGE_SHIFT;
	if (swapfilepages && maxpages > swapfilepages) {
		pr_warn("Swap area shorter than signature indicates\n");
		return 0;
	}
	if (swap_header->info.nr_badpages && S_ISREG(inode->i_mode))
		return 0;
	if (swap_header->info.nr_badpages > MAX_SWAP_BADPAGES)
		return 0;

	return maxpages;
}

#define SWAP_CLUSTER_INFO_COLS						\
	DIV_ROUND_UP(L1_CACHE_BYTES, sizeof(struct swap_cluster_info))
#define SWAP_CLUSTER_SPACE_COLS						\
	DIV_ROUND_UP(SWAP_ADDRESS_SPACE_PAGES, SWAPFILE_CLUSTER)
#define SWAP_CLUSTER_COLS						\
	max_t(unsigned int, SWAP_CLUSTER_INFO_COLS, SWAP_CLUSTER_SPACE_COLS)

static int setup_swap_map_and_extents(struct swap_info_struct *p,
					union swap_header *swap_header,
					unsigned char *swap_map,
					struct swap_cluster_info *cluster_info,
					unsigned long maxpages,
					sector_t *span)
{
	unsigned int j, k;
	unsigned int nr_good_pages;
	int nr_extents;
	unsigned long nr_clusters = DIV_ROUND_UP(maxpages, SWAPFILE_CLUSTER);
	unsigned long col = p->cluster_next / SWAPFILE_CLUSTER % SWAP_CLUSTER_COLS;
	unsigned long i, idx;

	nr_good_pages = maxpages - 1;	/* omit header page */

	cluster_list_init(&p->free_clusters);
	cluster_list_init(&p->discard_clusters);

	for (i = 0; i < swap_header->info.nr_badpages; i++) {
		unsigned int page_nr = swap_header->info.badpages[i];
		if (page_nr == 0 || page_nr > swap_header->info.last_page)
			return -EINVAL;
		if (page_nr < maxpages) {
			swap_map[page_nr] = SWAP_MAP_BAD;
			nr_good_pages--;
			/*
			 * Haven't marked the cluster free yet, no list
			 * operation involved
			 */
			inc_cluster_info_page(p, cluster_info, page_nr);
		}
	}

	/* Haven't marked the cluster free yet, no list operation involved */
	for (i = maxpages; i < round_up(maxpages, SWAPFILE_CLUSTER); i++)
		inc_cluster_info_page(p, cluster_info, i);

	if (nr_good_pages) {
		swap_map[0] = SWAP_MAP_BAD;
		/*
		 * Not mark the cluster free yet, no list
		 * operation involved
		 */
		inc_cluster_info_page(p, cluster_info, 0);
		p->max = maxpages;
		p->pages = nr_good_pages;
		nr_extents = setup_swap_extents(p, span);
		if (nr_extents < 0)
			return nr_extents;
		nr_good_pages = p->pages;
	}
	if (!nr_good_pages) {
		pr_warn("Empty swap-file\n");
		return -EINVAL;
	}

	if (!cluster_info)
		return nr_extents;


	/*
	 * Reduce false cache line sharing between cluster_info and
	 * sharing same address space.
	 */
	for (k = 0; k < SWAP_CLUSTER_COLS; k++) {
		j = (k + col) % SWAP_CLUSTER_COLS;
		for (i = 0; i < DIV_ROUND_UP(nr_clusters, SWAP_CLUSTER_COLS); i++) {
			idx = i * SWAP_CLUSTER_COLS + j;
			if (idx >= nr_clusters)
				continue;
			if (cluster_count(&cluster_info[idx]))
				continue;
			cluster_set_flag(&cluster_info[idx], CLUSTER_FLAG_FREE);
			cluster_list_add_tail(&p->free_clusters, cluster_info,
					      idx);
		}
	}
	return nr_extents;
}

/*
 * Helper to sys_swapon determining if a given swap
 * backing device queue supports DISCARD operations.
 */
static bool swap_discardable(struct swap_info_struct *si)
{
	struct request_queue *q = bdev_get_queue(si->bdev);

	if (!q || !blk_queue_discard(q))
		return false;

	return true;
}

SYSCALL_DEFINE2(swapon, const char __user *, specialfile, int, swap_flags)
{
	struct swap_info_struct *p;
	struct filename *name;
	struct file *swap_file = NULL;
	struct address_space *mapping;
	int prio;
	int error;
	union swap_header *swap_header;
	int nr_extents;
	sector_t span;
	unsigned long maxpages;
	unsigned char *swap_map = NULL;
	struct swap_cluster_info *cluster_info = NULL;
	unsigned long *frontswap_map = NULL;
	struct page *page = NULL;
	struct inode *inode = NULL;
	bool inced_nr_rotate_swap = false;

	if (swap_flags & ~SWAP_FLAGS_VALID)
		return -EINVAL;

	if (!capable(CAP_SYS_ADMIN))
		return -EPERM;

	if (!swap_avail_heads)
		return -ENOMEM;

	p = alloc_swap_info();
	if (IS_ERR(p))
		return PTR_ERR(p);

	INIT_WORK(&p->discard_work, swap_discard_work);

	name = getname(specialfile);
	if (IS_ERR(name)) {
		error = PTR_ERR(name);
		name = NULL;
		goto bad_swap;
	}
	swap_file = file_open_name(name, O_RDWR|O_LARGEFILE, 0);
	if (IS_ERR(swap_file)) {
		error = PTR_ERR(swap_file);
		swap_file = NULL;
		goto bad_swap;
	}

	p->swap_file = swap_file;
	mapping = swap_file->f_mapping;
	inode = mapping->host;

	/* If S_ISREG(inode->i_mode) will do inode_lock(inode); */
	error = claim_swapfile(p, inode);
	if (unlikely(error))
		goto bad_swap;

	/*
	 * Read the swap header.
	 */
	if (!mapping->a_ops->readpage) {
		error = -EINVAL;
		goto bad_swap;
	}
	page = read_mapping_page(mapping, 0, swap_file);
	if (IS_ERR(page)) {
		error = PTR_ERR(page);
		goto bad_swap;
	}
	swap_header = kmap(page);

	maxpages = read_swap_header(p, swap_header, inode);
	if (unlikely(!maxpages)) {
		error = -EINVAL;
		goto bad_swap;
	}

	/* OK, set up the swap map and apply the bad block list */
	swap_map = vzalloc(maxpages);
	if (!swap_map) {
		error = -ENOMEM;
		goto bad_swap;
	}

	if (bdi_cap_stable_pages_required(inode_to_bdi(inode)))
		p->flags |= SWP_STABLE_WRITES;

	if (bdi_cap_synchronous_io(inode_to_bdi(inode)))
		p->flags |= SWP_SYNCHRONOUS_IO;

	if (p->bdev && blk_queue_nonrot(bdev_get_queue(p->bdev))) {
		int cpu;
		unsigned long ci, nr_cluster;

		p->flags |= SWP_SOLIDSTATE;
		/*
		 * select a random position to start with to help wear leveling
		 * SSD
		 */
		p->cluster_next = 1 + (prandom_u32() % p->highest_bit);
		nr_cluster = DIV_ROUND_UP(maxpages, SWAPFILE_CLUSTER);

		cluster_info = kvcalloc(nr_cluster, sizeof(*cluster_info),
					GFP_KERNEL);
		if (!cluster_info) {
			error = -ENOMEM;
			goto bad_swap;
		}

		for (ci = 0; ci < nr_cluster; ci++)
			spin_lock_init(&((cluster_info + ci)->lock));

		p->percpu_cluster = alloc_percpu(struct percpu_cluster);
		if (!p->percpu_cluster) {
			error = -ENOMEM;
			goto bad_swap;
		}
		for_each_possible_cpu(cpu) {
			struct percpu_cluster *cluster;
			cluster = per_cpu_ptr(p->percpu_cluster, cpu);
			cluster_set_null(&cluster->index);
		}
	} else {
		atomic_inc(&nr_rotate_swap);
		inced_nr_rotate_swap = true;
	}

	error = swap_cgroup_swapon(p->type, maxpages);
	if (error)
		goto bad_swap;

	nr_extents = setup_swap_map_and_extents(p, swap_header, swap_map,
		cluster_info, maxpages, &span);
	if (unlikely(nr_extents < 0)) {
		error = nr_extents;
		goto bad_swap;
	}
	/* frontswap enabled? set up bit-per-page map for frontswap */
	if (IS_ENABLED(CONFIG_FRONTSWAP))
		frontswap_map = kvcalloc(BITS_TO_LONGS(maxpages),
					 sizeof(long),
					 GFP_KERNEL);

	if (p->bdev &&(swap_flags & SWAP_FLAG_DISCARD) && swap_discardable(p)) {
		/*
		 * When discard is enabled for swap with no particular
		 * policy flagged, we set all swap discard flags here in
		 * order to sustain backward compatibility with older
		 * swapon(8) releases.
		 */
		p->flags |= (SWP_DISCARDABLE | SWP_AREA_DISCARD |
			     SWP_PAGE_DISCARD);

		/*
		 * By flagging sys_swapon, a sysadmin can tell us to
		 * either do single-time area discards only, or to just
		 * perform discards for released swap page-clusters.
		 * Now it's time to adjust the p->flags accordingly.
		 */
		if (swap_flags & SWAP_FLAG_DISCARD_ONCE)
			p->flags &= ~SWP_PAGE_DISCARD;
		else if (swap_flags & SWAP_FLAG_DISCARD_PAGES)
			p->flags &= ~SWP_AREA_DISCARD;

		/* issue a swapon-time discard if it's still required */
		if (p->flags & SWP_AREA_DISCARD) {
			int err = discard_swap(p);
			if (unlikely(err))
				pr_err("swapon: discard_swap(%p): %d\n",
					p, err);
		}
	}

	error = init_swap_address_space(p->type, maxpages);
	if (error)
		goto bad_swap;

	/*
	 * Flush any pending IO and dirty mappings before we start using this
	 * swap device.
	 */
	inode->i_flags |= S_SWAPFILE;
	error = inode_drain_writes(inode);
	if (error) {
		inode->i_flags &= ~S_SWAPFILE;
		goto bad_swap;
	}

	mutex_lock(&swapon_mutex);
	prio = -1;
	if (swap_flags & SWAP_FLAG_PREFER)
		prio =
		  (swap_flags & SWAP_FLAG_PRIO_MASK) >> SWAP_FLAG_PRIO_SHIFT;
	enable_swap_info(p, prio, swap_map, cluster_info, frontswap_map);

	pr_info("Adding %uk swap on %s.  Priority:%d extents:%d across:%lluk %s%s%s%s%s\n",
		p->pages<<(PAGE_SHIFT-10), name->name, p->prio,
		nr_extents, (unsigned long long)span<<(PAGE_SHIFT-10),
		(p->flags & SWP_SOLIDSTATE) ? "SS" : "",
		(p->flags & SWP_DISCARDABLE) ? "D" : "",
		(p->flags & SWP_AREA_DISCARD) ? "s" : "",
		(p->flags & SWP_PAGE_DISCARD) ? "c" : "",
		(frontswap_map) ? "FS" : "");

	mutex_unlock(&swapon_mutex);
	atomic_inc(&proc_poll_event);
	wake_up_interruptible(&proc_poll_wait);

	error = 0;
	goto out;
bad_swap:
	free_percpu(p->percpu_cluster);
	p->percpu_cluster = NULL;
	if (inode && S_ISBLK(inode->i_mode) && p->bdev) {
		set_blocksize(p->bdev, p->old_block_size);
		blkdev_put(p->bdev, FMODE_READ | FMODE_WRITE | FMODE_EXCL);
	}
	destroy_swap_extents(p);
	swap_cgroup_swapoff(p->type);
	spin_lock(&swap_lock);
	p->swap_file = NULL;
	p->flags = 0;
	spin_unlock(&swap_lock);
	vfree(swap_map);
	kvfree(cluster_info);
	kvfree(frontswap_map);
	if (inced_nr_rotate_swap)
		atomic_dec(&nr_rotate_swap);
	if (swap_file) {
		if (inode) {
			inode_unlock(inode);
			inode = NULL;
		}
		filp_close(swap_file, NULL);
	}
out:
	if (page && !IS_ERR(page)) {
		kunmap(page);
		put_page(page);
	}
	if (name)
		putname(name);
	if (inode)
		inode_unlock(inode);
	if (!error)
		enable_swap_slots_cache();
	return error;
}

void si_swapinfo(struct sysinfo *val)
{
	unsigned int type;
	unsigned long nr_to_be_unused = 0;

	spin_lock(&swap_lock);
	for (type = 0; type < nr_swapfiles; type++) {
		struct swap_info_struct *si = swap_info[type];

		if ((si->flags & SWP_USED) && !(si->flags & SWP_WRITEOK))
			nr_to_be_unused += si->inuse_pages;
	}
	val->freeswap = atomic_long_read(&nr_swap_pages) + nr_to_be_unused;
	val->totalswap = total_swap_pages + nr_to_be_unused;
	spin_unlock(&swap_lock);
}

/*
 * Verify that a swap entry is valid and increment its swap map count.
 *
 * Returns error code in following case.
 * - success -> 0
 * - swp_entry is invalid -> EINVAL
 * - swp_entry is migration entry -> EINVAL
 * - swap-cache reference is requested but there is already one. -> EEXIST
 * - swap-cache reference is requested but the entry is not used. -> ENOENT
 * - swap-mapped reference requested but needs continued swap count. -> ENOMEM
 */
static int __swap_duplicate(swp_entry_t entry, unsigned char usage)
{
	struct swap_info_struct *p;
	struct swap_cluster_info *ci;
	unsigned long offset;
	unsigned char count;
	unsigned char has_cache;
	int err = -EINVAL;

	p = get_swap_device(entry);
	if (!p)
		goto out;

<<<<<<< HEAD
	p = swp_swap_info(entry);
	if (!p)
		goto bad_file;

=======
>>>>>>> f7688b48
	offset = swp_offset(entry);
	ci = lock_cluster_or_swap_info(p, offset);

	count = p->swap_map[offset];

	/*
	 * swapin_readahead() doesn't check if a swap entry is valid, so the
	 * swap entry could be SWAP_MAP_BAD. Check here with lock held.
	 */
	if (unlikely(swap_count(count) == SWAP_MAP_BAD)) {
		err = -ENOENT;
		goto unlock_out;
	}

	has_cache = count & SWAP_HAS_CACHE;
	count &= ~SWAP_HAS_CACHE;
	err = 0;

	if (usage == SWAP_HAS_CACHE) {

		/* set SWAP_HAS_CACHE if there is no cache and entry is used */
		if (!has_cache && count)
			has_cache = SWAP_HAS_CACHE;
		else if (has_cache)		/* someone else added cache */
			err = -EEXIST;
		else				/* no users remaining */
			err = -ENOENT;

	} else if (count || has_cache) {

		if ((count & ~COUNT_CONTINUED) < SWAP_MAP_MAX)
			count += usage;
		else if ((count & ~COUNT_CONTINUED) > SWAP_MAP_MAX)
			err = -EINVAL;
		else if (swap_count_continued(p, offset, count))
			count = COUNT_CONTINUED;
		else
			err = -ENOMEM;
	} else
		err = -ENOENT;			/* unused swap entry */

	p->swap_map[offset] = count | has_cache;

unlock_out:
	unlock_cluster_or_swap_info(p, ci);
out:
	if (p)
		put_swap_device(p);
	return err;
}

/*
 * Help swapoff by noting that swap entry belongs to shmem/tmpfs
 * (in which case its reference count is never incremented).
 */
void swap_shmem_alloc(swp_entry_t entry)
{
	__swap_duplicate(entry, SWAP_MAP_SHMEM);
}

/*
 * Increase reference count of swap entry by 1.
 * Returns 0 for success, or -ENOMEM if a swap_count_continuation is required
 * but could not be atomically allocated.  Returns 0, just as if it succeeded,
 * if __swap_duplicate() fails for another reason (-EINVAL or -ENOENT), which
 * might occur if a page table entry has got corrupted.
 */
int swap_duplicate(swp_entry_t entry)
{
	int err = 0;

	while (!err && __swap_duplicate(entry, 1) == -ENOMEM)
		err = add_swap_count_continuation(entry, GFP_ATOMIC);
	return err;
}

/*
 * @entry: swap entry for which we allocate swap cache.
 *
 * Called when allocating swap cache for existing swap entry,
 * This can return error codes. Returns 0 at success.
 * -EBUSY means there is a swap cache.
 * Note: return code is different from swap_duplicate().
 */
int swapcache_prepare(swp_entry_t entry)
{
	return __swap_duplicate(entry, SWAP_HAS_CACHE);
}

struct swap_info_struct *swp_swap_info(swp_entry_t entry)
{
	return swap_type_to_swap_info(swp_type(entry));
}

struct swap_info_struct *page_swap_info(struct page *page)
{
	swp_entry_t entry = { .val = page_private(page) };
	return swp_swap_info(entry);
}

/*
 * out-of-line __page_file_ methods to avoid include hell.
 */
struct address_space *__page_file_mapping(struct page *page)
{
	return page_swap_info(page)->swap_file->f_mapping;
}
EXPORT_SYMBOL_GPL(__page_file_mapping);

pgoff_t __page_file_index(struct page *page)
{
	swp_entry_t swap = { .val = page_private(page) };
	return swp_offset(swap);
}
EXPORT_SYMBOL_GPL(__page_file_index);

/*
 * add_swap_count_continuation - called when a swap count is duplicated
 * beyond SWAP_MAP_MAX, it allocates a new page and links that to the entry's
 * page of the original vmalloc'ed swap_map, to hold the continuation count
 * (for that entry and for its neighbouring PAGE_SIZE swap entries).  Called
 * again when count is duplicated beyond SWAP_MAP_MAX * SWAP_CONT_MAX, etc.
 *
 * These continuation pages are seldom referenced: the common paths all work
 * on the original swap_map, only referring to a continuation page when the
 * low "digit" of a count is incremented or decremented through SWAP_MAP_MAX.
 *
 * add_swap_count_continuation(, GFP_ATOMIC) can be called while holding
 * page table locks; if it fails, add_swap_count_continuation(, GFP_KERNEL)
 * can be called after dropping locks.
 */
int add_swap_count_continuation(swp_entry_t entry, gfp_t gfp_mask)
{
	struct swap_info_struct *si;
	struct swap_cluster_info *ci;
	struct page *head;
	struct page *page;
	struct page *list_page;
	pgoff_t offset;
	unsigned char count;
	int ret = 0;

	/*
	 * When debugging, it's easier to use __GFP_ZERO here; but it's better
	 * for latency not to zero a page while GFP_ATOMIC and holding locks.
	 */
	page = alloc_page(gfp_mask | __GFP_HIGHMEM);

	si = get_swap_device(entry);
	if (!si) {
		/*
		 * An acceptable race has occurred since the failing
		 * __swap_duplicate(): the swap device may be swapoff
		 */
		goto outer;
	}
	spin_lock(&si->lock);

	offset = swp_offset(entry);

	ci = lock_cluster(si, offset);

	count = si->swap_map[offset] & ~SWAP_HAS_CACHE;

	if ((count & ~COUNT_CONTINUED) != SWAP_MAP_MAX) {
		/*
		 * The higher the swap count, the more likely it is that tasks
		 * will race to add swap count continuation: we need to avoid
		 * over-provisioning.
		 */
		goto out;
	}

	if (!page) {
		ret = -ENOMEM;
		goto out;
	}

	/*
	 * We are fortunate that although vmalloc_to_page uses pte_offset_map,
	 * no architecture is using highmem pages for kernel page tables: so it
	 * will not corrupt the GFP_ATOMIC caller's atomic page table kmaps.
	 */
	head = vmalloc_to_page(si->swap_map + offset);
	offset &= ~PAGE_MASK;

	spin_lock(&si->cont_lock);
	/*
	 * Page allocation does not initialize the page's lru field,
	 * but it does always reset its private field.
	 */
	if (!page_private(head)) {
		BUG_ON(count & COUNT_CONTINUED);
		INIT_LIST_HEAD(&head->lru);
		set_page_private(head, SWP_CONTINUED);
		si->flags |= SWP_CONTINUED;
	}

	list_for_each_entry(list_page, &head->lru, lru) {
		unsigned char *map;

		/*
		 * If the previous map said no continuation, but we've found
		 * a continuation page, free our allocation and use this one.
		 */
		if (!(count & COUNT_CONTINUED))
			goto out_unlock_cont;

		map = kmap_atomic(list_page) + offset;
		count = *map;
		kunmap_atomic(map);

		/*
		 * If this continuation count now has some space in it,
		 * free our allocation and use this one.
		 */
		if ((count & ~COUNT_CONTINUED) != SWAP_CONT_MAX)
			goto out_unlock_cont;
	}

	list_add_tail(&page->lru, &head->lru);
	page = NULL;			/* now it's attached, don't free it */
out_unlock_cont:
	spin_unlock(&si->cont_lock);
out:
	unlock_cluster(ci);
	spin_unlock(&si->lock);
	put_swap_device(si);
outer:
	if (page)
		__free_page(page);
	return ret;
}

/*
 * swap_count_continued - when the original swap_map count is incremented
 * from SWAP_MAP_MAX, check if there is already a continuation page to carry
 * into, carry if so, or else fail until a new continuation page is allocated;
 * when the original swap_map count is decremented from 0 with continuation,
 * borrow from the continuation and report whether it still holds more.
 * Called while __swap_duplicate() or swap_entry_free() holds swap or cluster
 * lock.
 */
static bool swap_count_continued(struct swap_info_struct *si,
				 pgoff_t offset, unsigned char count)
{
	struct page *head;
	struct page *page;
	unsigned char *map;
	bool ret;

	head = vmalloc_to_page(si->swap_map + offset);
	if (page_private(head) != SWP_CONTINUED) {
		BUG_ON(count & COUNT_CONTINUED);
		return false;		/* need to add count continuation */
	}

	spin_lock(&si->cont_lock);
	offset &= ~PAGE_MASK;
	page = list_entry(head->lru.next, struct page, lru);
	map = kmap_atomic(page) + offset;

	if (count == SWAP_MAP_MAX)	/* initial increment from swap_map */
		goto init_map;		/* jump over SWAP_CONT_MAX checks */

	if (count == (SWAP_MAP_MAX | COUNT_CONTINUED)) { /* incrementing */
		/*
		 * Think of how you add 1 to 999
		 */
		while (*map == (SWAP_CONT_MAX | COUNT_CONTINUED)) {
			kunmap_atomic(map);
			page = list_entry(page->lru.next, struct page, lru);
			BUG_ON(page == head);
			map = kmap_atomic(page) + offset;
		}
		if (*map == SWAP_CONT_MAX) {
			kunmap_atomic(map);
			page = list_entry(page->lru.next, struct page, lru);
			if (page == head) {
				ret = false;	/* add count continuation */
				goto out;
			}
			map = kmap_atomic(page) + offset;
init_map:		*map = 0;		/* we didn't zero the page */
		}
		*map += 1;
		kunmap_atomic(map);
		page = list_entry(page->lru.prev, struct page, lru);
		while (page != head) {
			map = kmap_atomic(page) + offset;
			*map = COUNT_CONTINUED;
			kunmap_atomic(map);
			page = list_entry(page->lru.prev, struct page, lru);
		}
		ret = true;			/* incremented */

	} else {				/* decrementing */
		/*
		 * Think of how you subtract 1 from 1000
		 */
		BUG_ON(count != COUNT_CONTINUED);
		while (*map == COUNT_CONTINUED) {
			kunmap_atomic(map);
			page = list_entry(page->lru.next, struct page, lru);
			BUG_ON(page == head);
			map = kmap_atomic(page) + offset;
		}
		BUG_ON(*map == 0);
		*map -= 1;
		if (*map == 0)
			count = 0;
		kunmap_atomic(map);
		page = list_entry(page->lru.prev, struct page, lru);
		while (page != head) {
			map = kmap_atomic(page) + offset;
			*map = SWAP_CONT_MAX | count;
			count = COUNT_CONTINUED;
			kunmap_atomic(map);
			page = list_entry(page->lru.prev, struct page, lru);
		}
		ret = count == COUNT_CONTINUED;
	}
out:
	spin_unlock(&si->cont_lock);
	return ret;
}

/*
 * free_swap_count_continuations - swapoff free all the continuation pages
 * appended to the swap_map, after swap_map is quiesced, before vfree'ing it.
 */
static void free_swap_count_continuations(struct swap_info_struct *si)
{
	pgoff_t offset;

	for (offset = 0; offset < si->max; offset += PAGE_SIZE) {
		struct page *head;
		head = vmalloc_to_page(si->swap_map + offset);
		if (page_private(head)) {
			struct page *page, *next;

			list_for_each_entry_safe(page, next, &head->lru, lru) {
				list_del(&page->lru);
				__free_page(page);
			}
		}
	}
}

#if defined(CONFIG_MEMCG) && defined(CONFIG_BLK_CGROUP)
void mem_cgroup_throttle_swaprate(struct mem_cgroup *memcg, int node,
				  gfp_t gfp_mask)
{
	struct swap_info_struct *si, *next;
	if (!(gfp_mask & __GFP_IO) || !memcg)
		return;

	if (!blk_cgroup_congested())
		return;

	/*
	 * We've already scheduled a throttle, avoid taking the global swap
	 * lock.
	 */
	if (current->throttle_queue)
		return;

	spin_lock(&swap_avail_lock);
	plist_for_each_entry_safe(si, next, &swap_avail_heads[node],
				  avail_lists[node]) {
		if (si->bdev) {
			blkcg_schedule_throttle(bdev_get_queue(si->bdev),
						true);
			break;
		}
	}
	spin_unlock(&swap_avail_lock);
}
#endif

static int __init swapfile_init(void)
{
	int nid;

	swap_avail_heads = kmalloc_array(nr_node_ids, sizeof(struct plist_head),
					 GFP_KERNEL);
	if (!swap_avail_heads) {
		pr_emerg("Not enough memory for swap heads, swap is disabled\n");
		return -ENOMEM;
	}

	for_each_node(nid)
		plist_head_init(&swap_avail_heads[nid]);

	return 0;
}
subsys_initcall(swapfile_init);<|MERGE_RESOLUTION|>--- conflicted
+++ resolved
@@ -1108,12 +1108,7 @@
 
 	if (!entry.val)
 		goto out;
-<<<<<<< HEAD
-	type = swp_type(entry);
-	p = swap_type_to_swap_info(type);
-=======
 	p = swp_swap_info(entry);
->>>>>>> f7688b48
 	if (!p)
 		goto bad_nofile;
 	if (!(p->flags & SWP_USED))
@@ -2179,20 +2174,6 @@
 	}
 	spin_unlock(&mmlist_lock);
 
-<<<<<<< HEAD
-		/*
-		 * It is conceivable that a racing task removed this page from
-		 * swap cache just before we acquired the page lock at the top,
-		 * or while we dropped it in unuse_mm().  The page might even
-		 * be back in swap cache on another swap area: that we must not
-		 * delete, since it may not have been written out to swap yet.
-		 */
-		if (PageSwapCache(page) &&
-		    likely(page_private(page) == entry.val) &&
-		    (!PageTransCompound(page) ||
-		     !swap_page_trans_huge_swapped(si, entry)))
-			delete_from_swap_cache(compound_head(page));
-=======
 	mmput(prev_mm);
 
 	i = 0;
@@ -2204,7 +2185,6 @@
 		page = find_get_page(swap_address_space(entry), i);
 		if (!page)
 			continue;
->>>>>>> f7688b48
 
 		/*
 		 * It is conceivable that a racing task removed this page from
@@ -2846,13 +2826,8 @@
 	struct swap_info_struct *p;
 	unsigned int type;
 	int i;
-	int size = sizeof(*p) + nr_node_ids * sizeof(struct plist_node);
-
-<<<<<<< HEAD
-	p = kvzalloc(size, GFP_KERNEL);
-=======
+
 	p = kvzalloc(struct_size(p, avail_lists, nr_node_ids), GFP_KERNEL);
->>>>>>> f7688b48
 	if (!p)
 		return ERR_PTR(-ENOMEM);
 
@@ -3413,13 +3388,6 @@
 	if (!p)
 		goto out;
 
-<<<<<<< HEAD
-	p = swp_swap_info(entry);
-	if (!p)
-		goto bad_file;
-
-=======
->>>>>>> f7688b48
 	offset = swp_offset(entry);
 	ci = lock_cluster_or_swap_info(p, offset);
 
