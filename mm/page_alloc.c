// SPDX-License-Identifier: GPL-2.0-only
/*
 *  linux/mm/page_alloc.c
 *
 *  Manages the free list, the system allocates free pages here.
 *  Note that kmalloc() lives in slab.c
 *
 *  Copyright (C) 1991, 1992, 1993, 1994  Linus Torvalds
 *  Swap reorganised 29.12.95, Stephen Tweedie
 *  Support of BIGMEM added by Gerhard Wichert, Siemens AG, July 1999
 *  Reshaped it to be a zoned allocator, Ingo Molnar, Red Hat, 1999
 *  Discontiguous memory support, Kanoj Sarcar, SGI, Nov 1999
 *  Zone balancing, Kanoj Sarcar, SGI, Jan 2000
 *  Per cpu hot/cold page lists, bulk allocation, Martin J. Bligh, Sept 2002
 *          (lots of bits borrowed from Ingo Molnar & Andrew Morton)
 */

#include <linux/stddef.h>
#include <linux/mm.h>
#include <linux/highmem.h>
#include <linux/interrupt.h>
#include <linux/jiffies.h>
#include <linux/compiler.h>
#include <linux/kernel.h>
#include <linux/kasan.h>
#include <linux/kmsan.h>
#include <linux/module.h>
#include <linux/suspend.h>
#include <linux/ratelimit.h>
#include <linux/oom.h>
#include <linux/topology.h>
#include <linux/sysctl.h>
#include <linux/cpu.h>
#include <linux/cpuset.h>
#include <linux/memory_hotplug.h>
#include <linux/nodemask.h>
#include <linux/vmstat.h>
#include <linux/fault-inject.h>
#include <linux/compaction.h>
#include <trace/events/kmem.h>
#include <trace/events/oom.h>
#include <linux/prefetch.h>
#include <linux/mm_inline.h>
#include <linux/mmu_notifier.h>
#include <linux/migrate.h>
#include <linux/sched/mm.h>
#include <linux/page_owner.h>
#include <linux/page_table_check.h>
#include <linux/memcontrol.h>
#include <linux/ftrace.h>
#include <linux/lockdep.h>
#include <linux/psi.h>
#include <linux/khugepaged.h>
#include <linux/delayacct.h>
#include <asm/div64.h>
#include "internal.h"
#include "shuffle.h"
#include "page_reporting.h"

/* Free Page Internal flags: for internal, non-pcp variants of free_pages(). */
typedef int __bitwise fpi_t;

/* No special request */
#define FPI_NONE		((__force fpi_t)0)

/*
 * Skip free page reporting notification for the (possibly merged) page.
 * This does not hinder free page reporting from grabbing the page,
 * reporting it and marking it "reported" -  it only skips notifying
 * the free page reporting infrastructure about a newly freed page. For
 * example, used when temporarily pulling a page from a freelist and
 * putting it back unmodified.
 */
#define FPI_SKIP_REPORT_NOTIFY	((__force fpi_t)BIT(0))

/*
 * Place the (possibly merged) page to the tail of the freelist. Will ignore
 * page shuffling (relevant code - e.g., memory onlining - is expected to
 * shuffle the whole zone).
 *
 * Note: No code should rely on this flag for correctness - it's purely
 *       to allow for optimizations when handing back either fresh pages
 *       (memory onlining) or untouched pages (page isolation, free page
 *       reporting).
 */
#define FPI_TO_TAIL		((__force fpi_t)BIT(1))

/* prevent >1 _updater_ of zone percpu pageset ->high and ->batch fields */
static DEFINE_MUTEX(pcp_batch_high_lock);
#define MIN_PERCPU_PAGELIST_HIGH_FRACTION (8)

#if defined(CONFIG_SMP) || defined(CONFIG_PREEMPT_RT)
/*
 * On SMP, spin_trylock is sufficient protection.
 * On PREEMPT_RT, spin_trylock is equivalent on both SMP and UP.
 */
#define pcp_trylock_prepare(flags)	do { } while (0)
#define pcp_trylock_finish(flag)	do { } while (0)
#else

/* UP spin_trylock always succeeds so disable IRQs to prevent re-entrancy. */
#define pcp_trylock_prepare(flags)	local_irq_save(flags)
#define pcp_trylock_finish(flags)	local_irq_restore(flags)
#endif

/*
 * Locking a pcp requires a PCP lookup followed by a spinlock. To avoid
 * a migration causing the wrong PCP to be locked and remote memory being
 * potentially allocated, pin the task to the CPU for the lookup+lock.
 * preempt_disable is used on !RT because it is faster than migrate_disable.
 * migrate_disable is used on RT because otherwise RT spinlock usage is
 * interfered with and a high priority task cannot preempt the allocator.
 */
#ifndef CONFIG_PREEMPT_RT
#define pcpu_task_pin()		preempt_disable()
#define pcpu_task_unpin()	preempt_enable()
#else
#define pcpu_task_pin()		migrate_disable()
#define pcpu_task_unpin()	migrate_enable()
#endif

/*
 * Generic helper to lookup and a per-cpu variable with an embedded spinlock.
 * Return value should be used with equivalent unlock helper.
 */
#define pcpu_spin_lock(type, member, ptr)				\
({									\
	type *_ret;							\
	pcpu_task_pin();						\
	_ret = this_cpu_ptr(ptr);					\
	spin_lock(&_ret->member);					\
	_ret;								\
})

#define pcpu_spin_trylock(type, member, ptr)				\
({									\
	type *_ret;							\
	pcpu_task_pin();						\
	_ret = this_cpu_ptr(ptr);					\
	if (!spin_trylock(&_ret->member)) {				\
		pcpu_task_unpin();					\
		_ret = NULL;						\
	}								\
	_ret;								\
})

#define pcpu_spin_unlock(member, ptr)					\
({									\
	spin_unlock(&ptr->member);					\
	pcpu_task_unpin();						\
})

/* struct per_cpu_pages specific helpers. */
#define pcp_spin_lock(ptr)						\
	pcpu_spin_lock(struct per_cpu_pages, lock, ptr)

#define pcp_spin_trylock(ptr)						\
	pcpu_spin_trylock(struct per_cpu_pages, lock, ptr)

#define pcp_spin_unlock(ptr)						\
	pcpu_spin_unlock(lock, ptr)

#ifdef CONFIG_USE_PERCPU_NUMA_NODE_ID
DEFINE_PER_CPU(int, numa_node);
EXPORT_PER_CPU_SYMBOL(numa_node);
#endif

DEFINE_STATIC_KEY_TRUE(vm_numa_stat_key);

#ifdef CONFIG_HAVE_MEMORYLESS_NODES
/*
 * N.B., Do NOT reference the '_numa_mem_' per cpu variable directly.
 * It will not be defined when CONFIG_HAVE_MEMORYLESS_NODES is not defined.
 * Use the accessor functions set_numa_mem(), numa_mem_id() and cpu_to_mem()
 * defined in <linux/topology.h>.
 */
DEFINE_PER_CPU(int, _numa_mem_);		/* Kernel "local memory" node */
EXPORT_PER_CPU_SYMBOL(_numa_mem_);
#endif

static DEFINE_MUTEX(pcpu_drain_mutex);

#ifdef CONFIG_GCC_PLUGIN_LATENT_ENTROPY
volatile unsigned long latent_entropy __latent_entropy;
EXPORT_SYMBOL(latent_entropy);
#endif

/*
 * Array of node states.
 */
nodemask_t node_states[NR_NODE_STATES] __read_mostly = {
	[N_POSSIBLE] = NODE_MASK_ALL,
	[N_ONLINE] = { { [0] = 1UL } },
#ifndef CONFIG_NUMA
	[N_NORMAL_MEMORY] = { { [0] = 1UL } },
#ifdef CONFIG_HIGHMEM
	[N_HIGH_MEMORY] = { { [0] = 1UL } },
#endif
	[N_MEMORY] = { { [0] = 1UL } },
	[N_CPU] = { { [0] = 1UL } },
#endif	/* NUMA */
};
EXPORT_SYMBOL(node_states);

gfp_t gfp_allowed_mask __read_mostly = GFP_BOOT_MASK;

/*
 * A cached value of the page's pageblock's migratetype, used when the page is
 * put on a pcplist. Used to avoid the pageblock migratetype lookup when
 * freeing from pcplists in most cases, at the cost of possibly becoming stale.
 * Also the migratetype set in the page does not necessarily match the pcplist
 * index, e.g. page might have MIGRATE_CMA set but be on a pcplist with any
 * other index - this ensures that it will be put on the correct CMA freelist.
 */
static inline int get_pcppage_migratetype(struct page *page)
{
	return page->index;
}

static inline void set_pcppage_migratetype(struct page *page, int migratetype)
{
	page->index = migratetype;
}

#ifdef CONFIG_HUGETLB_PAGE_SIZE_VARIABLE
unsigned int pageblock_order __read_mostly;
#endif

static void __free_pages_ok(struct page *page, unsigned int order,
			    fpi_t fpi_flags);

/*
 * results with 256, 32 in the lowmem_reserve sysctl:
 *	1G machine -> (16M dma, 800M-16M normal, 1G-800M high)
 *	1G machine -> (16M dma, 784M normal, 224M high)
 *	NORMAL allocation will leave 784M/256 of ram reserved in the ZONE_DMA
 *	HIGHMEM allocation will leave 224M/32 of ram reserved in ZONE_NORMAL
 *	HIGHMEM allocation will leave (224M+784M)/256 of ram reserved in ZONE_DMA
 *
 * TBD: should special case ZONE_DMA32 machines here - in those we normally
 * don't need any ZONE_NORMAL reservation
 */
static int sysctl_lowmem_reserve_ratio[MAX_NR_ZONES] = {
#ifdef CONFIG_ZONE_DMA
	[ZONE_DMA] = 256,
#endif
#ifdef CONFIG_ZONE_DMA32
	[ZONE_DMA32] = 256,
#endif
	[ZONE_NORMAL] = 32,
#ifdef CONFIG_HIGHMEM
	[ZONE_HIGHMEM] = 0,
#endif
	[ZONE_MOVABLE] = 0,
};

char * const zone_names[MAX_NR_ZONES] = {
#ifdef CONFIG_ZONE_DMA
	 "DMA",
#endif
#ifdef CONFIG_ZONE_DMA32
	 "DMA32",
#endif
	 "Normal",
#ifdef CONFIG_HIGHMEM
	 "HighMem",
#endif
	 "Movable",
#ifdef CONFIG_ZONE_DEVICE
	 "Device",
#endif
};

const char * const migratetype_names[MIGRATE_TYPES] = {
	"Unmovable",
	"Movable",
	"Reclaimable",
	"HighAtomic",
#ifdef CONFIG_CMA
	"CMA",
#endif
#ifdef CONFIG_MEMORY_ISOLATION
	"Isolate",
#endif
};

int min_free_kbytes = 1024;
int user_min_free_kbytes = -1;
static int watermark_boost_factor __read_mostly = 15000;
static int watermark_scale_factor = 10;

/* movable_zone is the "real" zone pages in ZONE_MOVABLE are taken from */
int movable_zone;
EXPORT_SYMBOL(movable_zone);

#if MAX_NUMNODES > 1
unsigned int nr_node_ids __read_mostly = MAX_NUMNODES;
unsigned int nr_online_nodes __read_mostly = 1;
EXPORT_SYMBOL(nr_node_ids);
EXPORT_SYMBOL(nr_online_nodes);
#endif

static bool page_contains_unaccepted(struct page *page, unsigned int order);
static void accept_page(struct page *page, unsigned int order);
static bool try_to_accept_memory(struct zone *zone, unsigned int order);
static inline bool has_unaccepted_memory(void);
static bool __free_unaccepted(struct page *page);

int page_group_by_mobility_disabled __read_mostly;

#ifdef CONFIG_DEFERRED_STRUCT_PAGE_INIT
/*
 * During boot we initialize deferred pages on-demand, as needed, but once
 * page_alloc_init_late() has finished, the deferred pages are all initialized,
 * and we can permanently disable that path.
 */
DEFINE_STATIC_KEY_TRUE(deferred_pages);

static inline bool deferred_pages_enabled(void)
{
	return static_branch_unlikely(&deferred_pages);
}

/*
 * deferred_grow_zone() is __init, but it is called from
 * get_page_from_freelist() during early boot until deferred_pages permanently
 * disables this call. This is why we have refdata wrapper to avoid warning,
 * and to ensure that the function body gets unloaded.
 */
static bool __ref
_deferred_grow_zone(struct zone *zone, unsigned int order)
{
       return deferred_grow_zone(zone, order);
}
#else
static inline bool deferred_pages_enabled(void)
{
	return false;
}
#endif /* CONFIG_DEFERRED_STRUCT_PAGE_INIT */

/* Return a pointer to the bitmap storing bits affecting a block of pages */
static inline unsigned long *get_pageblock_bitmap(const struct page *page,
							unsigned long pfn)
{
#ifdef CONFIG_SPARSEMEM
	return section_to_usemap(__pfn_to_section(pfn));
#else
	return page_zone(page)->pageblock_flags;
#endif /* CONFIG_SPARSEMEM */
}

static inline int pfn_to_bitidx(const struct page *page, unsigned long pfn)
{
#ifdef CONFIG_SPARSEMEM
	pfn &= (PAGES_PER_SECTION-1);
#else
	pfn = pfn - pageblock_start_pfn(page_zone(page)->zone_start_pfn);
#endif /* CONFIG_SPARSEMEM */
	return (pfn >> pageblock_order) * NR_PAGEBLOCK_BITS;
}

/**
 * get_pfnblock_flags_mask - Return the requested group of flags for the pageblock_nr_pages block of pages
 * @page: The page within the block of interest
 * @pfn: The target page frame number
 * @mask: mask of bits that the caller is interested in
 *
 * Return: pageblock_bits flags
 */
unsigned long get_pfnblock_flags_mask(const struct page *page,
					unsigned long pfn, unsigned long mask)
{
	unsigned long *bitmap;
	unsigned long bitidx, word_bitidx;
	unsigned long word;

	bitmap = get_pageblock_bitmap(page, pfn);
	bitidx = pfn_to_bitidx(page, pfn);
	word_bitidx = bitidx / BITS_PER_LONG;
	bitidx &= (BITS_PER_LONG-1);
	/*
	 * This races, without locks, with set_pfnblock_flags_mask(). Ensure
	 * a consistent read of the memory array, so that results, even though
	 * racy, are not corrupted.
	 */
	word = READ_ONCE(bitmap[word_bitidx]);
	return (word >> bitidx) & mask;
}

static __always_inline int get_pfnblock_migratetype(const struct page *page,
					unsigned long pfn)
{
	return get_pfnblock_flags_mask(page, pfn, MIGRATETYPE_MASK);
}

/**
 * set_pfnblock_flags_mask - Set the requested group of flags for a pageblock_nr_pages block of pages
 * @page: The page within the block of interest
 * @flags: The flags to set
 * @pfn: The target page frame number
 * @mask: mask of bits that the caller is interested in
 */
void set_pfnblock_flags_mask(struct page *page, unsigned long flags,
					unsigned long pfn,
					unsigned long mask)
{
	unsigned long *bitmap;
	unsigned long bitidx, word_bitidx;
	unsigned long word;

	BUILD_BUG_ON(NR_PAGEBLOCK_BITS != 4);
	BUILD_BUG_ON(MIGRATE_TYPES > (1 << PB_migratetype_bits));

	bitmap = get_pageblock_bitmap(page, pfn);
	bitidx = pfn_to_bitidx(page, pfn);
	word_bitidx = bitidx / BITS_PER_LONG;
	bitidx &= (BITS_PER_LONG-1);

	VM_BUG_ON_PAGE(!zone_spans_pfn(page_zone(page), pfn), page);

	mask <<= bitidx;
	flags <<= bitidx;

	word = READ_ONCE(bitmap[word_bitidx]);
	do {
	} while (!try_cmpxchg(&bitmap[word_bitidx], &word, (word & ~mask) | flags));
}

void set_pageblock_migratetype(struct page *page, int migratetype)
{
	if (unlikely(page_group_by_mobility_disabled &&
		     migratetype < MIGRATE_PCPTYPES))
		migratetype = MIGRATE_UNMOVABLE;

	set_pfnblock_flags_mask(page, (unsigned long)migratetype,
				page_to_pfn(page), MIGRATETYPE_MASK);
}

#ifdef CONFIG_DEBUG_VM
static int page_outside_zone_boundaries(struct zone *zone, struct page *page)
{
	int ret;
	unsigned seq;
	unsigned long pfn = page_to_pfn(page);
	unsigned long sp, start_pfn;

	do {
		seq = zone_span_seqbegin(zone);
		start_pfn = zone->zone_start_pfn;
		sp = zone->spanned_pages;
		ret = !zone_spans_pfn(zone, pfn);
	} while (zone_span_seqretry(zone, seq));

	if (ret)
		pr_err("page 0x%lx outside node %d zone %s [ 0x%lx - 0x%lx ]\n",
			pfn, zone_to_nid(zone), zone->name,
			start_pfn, start_pfn + sp);

	return ret;
}

/*
 * Temporary debugging check for pages not lying within a given zone.
 */
static int __maybe_unused bad_range(struct zone *zone, struct page *page)
{
	if (page_outside_zone_boundaries(zone, page))
		return 1;
	if (zone != page_zone(page))
		return 1;

	return 0;
}
#else
static inline int __maybe_unused bad_range(struct zone *zone, struct page *page)
{
	return 0;
}
#endif

static void bad_page(struct page *page, const char *reason)
{
	static unsigned long resume;
	static unsigned long nr_shown;
	static unsigned long nr_unshown;

	/*
	 * Allow a burst of 60 reports, then keep quiet for that minute;
	 * or allow a steady drip of one report per second.
	 */
	if (nr_shown == 60) {
		if (time_before(jiffies, resume)) {
			nr_unshown++;
			goto out;
		}
		if (nr_unshown) {
			pr_alert(
			      "BUG: Bad page state: %lu messages suppressed\n",
				nr_unshown);
			nr_unshown = 0;
		}
		nr_shown = 0;
	}
	if (nr_shown++ == 0)
		resume = jiffies + 60 * HZ;

	pr_alert("BUG: Bad page state in process %s  pfn:%05lx\n",
		current->comm, page_to_pfn(page));
	dump_page(page, reason);

	print_modules();
	dump_stack();
out:
	/* Leave bad fields for debug, except PageBuddy could make trouble */
	page_mapcount_reset(page); /* remove PageBuddy */
	add_taint(TAINT_BAD_PAGE, LOCKDEP_NOW_UNRELIABLE);
}

static inline unsigned int order_to_pindex(int migratetype, int order)
{
#ifdef CONFIG_TRANSPARENT_HUGEPAGE
	if (order > PAGE_ALLOC_COSTLY_ORDER) {
		VM_BUG_ON(order != pageblock_order);
		return NR_LOWORDER_PCP_LISTS;
	}
#else
	VM_BUG_ON(order > PAGE_ALLOC_COSTLY_ORDER);
#endif

	return (MIGRATE_PCPTYPES * order) + migratetype;
}

static inline int pindex_to_order(unsigned int pindex)
{
	int order = pindex / MIGRATE_PCPTYPES;

#ifdef CONFIG_TRANSPARENT_HUGEPAGE
	if (pindex == NR_LOWORDER_PCP_LISTS)
		order = pageblock_order;
#else
	VM_BUG_ON(order > PAGE_ALLOC_COSTLY_ORDER);
#endif

	return order;
}

static inline bool pcp_allowed_order(unsigned int order)
{
	if (order <= PAGE_ALLOC_COSTLY_ORDER)
		return true;
#ifdef CONFIG_TRANSPARENT_HUGEPAGE
	if (order == pageblock_order)
		return true;
#endif
	return false;
}

static inline void free_the_page(struct page *page, unsigned int order)
{
	if (pcp_allowed_order(order))		/* Via pcp? */
		free_unref_page(page, order);
	else
		__free_pages_ok(page, order, FPI_NONE);
}

/*
 * Higher-order pages are called "compound pages".  They are structured thusly:
 *
 * The first PAGE_SIZE page is called the "head page" and have PG_head set.
 *
 * The remaining PAGE_SIZE pages are called "tail pages". PageTail() is encoded
 * in bit 0 of page->compound_head. The rest of bits is pointer to head page.
 *
 * The first tail page's ->compound_order holds the order of allocation.
 * This usage means that zero-order pages may not be compound.
 */

void prep_compound_page(struct page *page, unsigned int order)
{
	int i;
	int nr_pages = 1 << order;

	__SetPageHead(page);
	for (i = 1; i < nr_pages; i++)
		prep_compound_tail(page, i);

	prep_compound_head(page, order);
}

void destroy_large_folio(struct folio *folio)
{
	if (folio_test_hugetlb(folio)) {
		free_huge_folio(folio);
		return;
	}

	if (folio_test_large_rmappable(folio))
		folio_undo_large_rmappable(folio);

	mem_cgroup_uncharge(folio);
	free_the_page(&folio->page, folio_order(folio));
}

static inline void set_buddy_order(struct page *page, unsigned int order)
{
	set_page_private(page, order);
	__SetPageBuddy(page);
}

#ifdef CONFIG_COMPACTION
static inline struct capture_control *task_capc(struct zone *zone)
{
	struct capture_control *capc = current->capture_control;

	return unlikely(capc) &&
		!(current->flags & PF_KTHREAD) &&
		!capc->page &&
		capc->cc->zone == zone ? capc : NULL;
}

static inline bool
compaction_capture(struct capture_control *capc, struct page *page,
		   int order, int migratetype)
{
	if (!capc || order != capc->cc->order)
		return false;

	/* Do not accidentally pollute CMA or isolated regions*/
	if (is_migrate_cma(migratetype) ||
	    is_migrate_isolate(migratetype))
		return false;

	/*
	 * Do not let lower order allocations pollute a movable pageblock.
	 * This might let an unmovable request use a reclaimable pageblock
	 * and vice-versa but no more than normal fallback logic which can
	 * have trouble finding a high-order free page.
	 */
	if (order < pageblock_order && migratetype == MIGRATE_MOVABLE)
		return false;

	capc->page = page;
	return true;
}

#else
static inline struct capture_control *task_capc(struct zone *zone)
{
	return NULL;
}

static inline bool
compaction_capture(struct capture_control *capc, struct page *page,
		   int order, int migratetype)
{
	return false;
}
#endif /* CONFIG_COMPACTION */

/* Used for pages not on another list */
static inline void add_to_free_list(struct page *page, struct zone *zone,
				    unsigned int order, int migratetype)
{
	struct free_area *area = &zone->free_area[order];

	list_add(&page->buddy_list, &area->free_list[migratetype]);
	area->nr_free++;
}

/* Used for pages not on another list */
static inline void add_to_free_list_tail(struct page *page, struct zone *zone,
					 unsigned int order, int migratetype)
{
	struct free_area *area = &zone->free_area[order];

	list_add_tail(&page->buddy_list, &area->free_list[migratetype]);
	area->nr_free++;
}

/*
 * Used for pages which are on another list. Move the pages to the tail
 * of the list - so the moved pages won't immediately be considered for
 * allocation again (e.g., optimization for memory onlining).
 */
static inline void move_to_free_list(struct page *page, struct zone *zone,
				     unsigned int order, int migratetype)
{
	struct free_area *area = &zone->free_area[order];

	list_move_tail(&page->buddy_list, &area->free_list[migratetype]);
}

static inline void del_page_from_free_list(struct page *page, struct zone *zone,
					   unsigned int order)
{
	/* clear reported state and update reported page count */
	if (page_reported(page))
		__ClearPageReported(page);

	list_del(&page->buddy_list);
	__ClearPageBuddy(page);
	set_page_private(page, 0);
	zone->free_area[order].nr_free--;
}

static inline struct page *get_page_from_free_area(struct free_area *area,
					    int migratetype)
{
	return list_first_entry_or_null(&area->free_list[migratetype],
					struct page, buddy_list);
}

/*
 * If this is not the largest possible page, check if the buddy
 * of the next-highest order is free. If it is, it's possible
 * that pages are being freed that will coalesce soon. In case,
 * that is happening, add the free page to the tail of the list
 * so it's less likely to be used soon and more likely to be merged
 * as a higher order page
 */
static inline bool
buddy_merge_likely(unsigned long pfn, unsigned long buddy_pfn,
		   struct page *page, unsigned int order)
{
	unsigned long higher_page_pfn;
	struct page *higher_page;

	if (order >= MAX_ORDER - 1)
		return false;

	higher_page_pfn = buddy_pfn & pfn;
	higher_page = page + (higher_page_pfn - pfn);

	return find_buddy_page_pfn(higher_page, higher_page_pfn, order + 1,
			NULL) != NULL;
}

/*
 * Freeing function for a buddy system allocator.
 *
 * The concept of a buddy system is to maintain direct-mapped table
 * (containing bit values) for memory blocks of various "orders".
 * The bottom level table contains the map for the smallest allocatable
 * units of memory (here, pages), and each level above it describes
 * pairs of units from the levels below, hence, "buddies".
 * At a high level, all that happens here is marking the table entry
 * at the bottom level available, and propagating the changes upward
 * as necessary, plus some accounting needed to play nicely with other
 * parts of the VM system.
 * At each level, we keep a list of pages, which are heads of continuous
 * free pages of length of (1 << order) and marked with PageBuddy.
 * Page's order is recorded in page_private(page) field.
 * So when we are allocating or freeing one, we can derive the state of the
 * other.  That is, if we allocate a small block, and both were
 * free, the remainder of the region must be split into blocks.
 * If a block is freed, and its buddy is also free, then this
 * triggers coalescing into a block of larger size.
 *
 * -- nyc
 */

static inline void __free_one_page(struct page *page,
		unsigned long pfn,
		struct zone *zone, unsigned int order,
		int migratetype, fpi_t fpi_flags)
{
	struct capture_control *capc = task_capc(zone);
	unsigned long buddy_pfn = 0;
	unsigned long combined_pfn;
	struct page *buddy;
	bool to_tail;

	VM_BUG_ON(!zone_is_initialized(zone));
	VM_BUG_ON_PAGE(page->flags & PAGE_FLAGS_CHECK_AT_PREP, page);

	VM_BUG_ON(migratetype == -1);
	if (likely(!is_migrate_isolate(migratetype)))
		__mod_zone_freepage_state(zone, 1 << order, migratetype);

	VM_BUG_ON_PAGE(pfn & ((1 << order) - 1), page);
	VM_BUG_ON_PAGE(bad_range(zone, page), page);

	while (order < MAX_ORDER) {
		if (compaction_capture(capc, page, order, migratetype)) {
			__mod_zone_freepage_state(zone, -(1 << order),
								migratetype);
			return;
		}

		buddy = find_buddy_page_pfn(page, pfn, order, &buddy_pfn);
		if (!buddy)
			goto done_merging;

		if (unlikely(order >= pageblock_order)) {
			/*
			 * We want to prevent merge between freepages on pageblock
			 * without fallbacks and normal pageblock. Without this,
			 * pageblock isolation could cause incorrect freepage or CMA
			 * accounting or HIGHATOMIC accounting.
			 */
			int buddy_mt = get_pfnblock_migratetype(buddy, buddy_pfn);

			if (migratetype != buddy_mt
					&& (!migratetype_is_mergeable(migratetype) ||
						!migratetype_is_mergeable(buddy_mt)))
				goto done_merging;
		}

		/*
		 * Our buddy is free or it is CONFIG_DEBUG_PAGEALLOC guard page,
		 * merge with it and move up one order.
		 */
		if (page_is_guard(buddy))
			clear_page_guard(zone, buddy, order, migratetype);
		else
			del_page_from_free_list(buddy, zone, order);
		combined_pfn = buddy_pfn & pfn;
		page = page + (combined_pfn - pfn);
		pfn = combined_pfn;
		order++;
	}

done_merging:
	set_buddy_order(page, order);

	if (fpi_flags & FPI_TO_TAIL)
		to_tail = true;
	else if (is_shuffle_order(order))
		to_tail = shuffle_pick_tail();
	else
		to_tail = buddy_merge_likely(pfn, buddy_pfn, page, order);

	if (to_tail)
		add_to_free_list_tail(page, zone, order, migratetype);
	else
		add_to_free_list(page, zone, order, migratetype);

	/* Notify page reporting subsystem of freed page */
	if (!(fpi_flags & FPI_SKIP_REPORT_NOTIFY))
		page_reporting_notify_free(order);
}

/**
 * split_free_page() -- split a free page at split_pfn_offset
 * @free_page:		the original free page
 * @order:		the order of the page
 * @split_pfn_offset:	split offset within the page
 *
 * Return -ENOENT if the free page is changed, otherwise 0
 *
 * It is used when the free page crosses two pageblocks with different migratetypes
 * at split_pfn_offset within the page. The split free page will be put into
 * separate migratetype lists afterwards. Otherwise, the function achieves
 * nothing.
 */
int split_free_page(struct page *free_page,
			unsigned int order, unsigned long split_pfn_offset)
{
	struct zone *zone = page_zone(free_page);
	unsigned long free_page_pfn = page_to_pfn(free_page);
	unsigned long pfn;
	unsigned long flags;
	int free_page_order;
	int mt;
	int ret = 0;

	if (split_pfn_offset == 0)
		return ret;

	spin_lock_irqsave(&zone->lock, flags);

	if (!PageBuddy(free_page) || buddy_order(free_page) != order) {
		ret = -ENOENT;
		goto out;
	}

	mt = get_pfnblock_migratetype(free_page, free_page_pfn);
	if (likely(!is_migrate_isolate(mt)))
		__mod_zone_freepage_state(zone, -(1UL << order), mt);

	del_page_from_free_list(free_page, zone, order);
	for (pfn = free_page_pfn;
	     pfn < free_page_pfn + (1UL << order);) {
		int mt = get_pfnblock_migratetype(pfn_to_page(pfn), pfn);

		free_page_order = min_t(unsigned int,
					pfn ? __ffs(pfn) : order,
					__fls(split_pfn_offset));
		__free_one_page(pfn_to_page(pfn), pfn, zone, free_page_order,
				mt, FPI_NONE);
		pfn += 1UL << free_page_order;
		split_pfn_offset -= (1UL << free_page_order);
		/* we have done the first part, now switch to second part */
		if (split_pfn_offset == 0)
			split_pfn_offset = (1UL << order) - (pfn - free_page_pfn);
	}
out:
	spin_unlock_irqrestore(&zone->lock, flags);
	return ret;
}
/*
 * A bad page could be due to a number of fields. Instead of multiple branches,
 * try and check multiple fields with one check. The caller must do a detailed
 * check if necessary.
 */
static inline bool page_expected_state(struct page *page,
					unsigned long check_flags)
{
	if (unlikely(atomic_read(&page->_mapcount) != -1))
		return false;

	if (unlikely((unsigned long)page->mapping |
			page_ref_count(page) |
#ifdef CONFIG_MEMCG
			page->memcg_data |
#endif
			(page->flags & check_flags)))
		return false;

	return true;
}

static const char *page_bad_reason(struct page *page, unsigned long flags)
{
	const char *bad_reason = NULL;

	if (unlikely(atomic_read(&page->_mapcount) != -1))
		bad_reason = "nonzero mapcount";
	if (unlikely(page->mapping != NULL))
		bad_reason = "non-NULL mapping";
	if (unlikely(page_ref_count(page) != 0))
		bad_reason = "nonzero _refcount";
	if (unlikely(page->flags & flags)) {
		if (flags == PAGE_FLAGS_CHECK_AT_PREP)
			bad_reason = "PAGE_FLAGS_CHECK_AT_PREP flag(s) set";
		else
			bad_reason = "PAGE_FLAGS_CHECK_AT_FREE flag(s) set";
	}
#ifdef CONFIG_MEMCG
	if (unlikely(page->memcg_data))
		bad_reason = "page still charged to cgroup";
#endif
	return bad_reason;
}

static void free_page_is_bad_report(struct page *page)
{
	bad_page(page,
		 page_bad_reason(page, PAGE_FLAGS_CHECK_AT_FREE));
}

static inline bool free_page_is_bad(struct page *page)
{
	if (likely(page_expected_state(page, PAGE_FLAGS_CHECK_AT_FREE)))
		return false;

	/* Something has gone sideways, find it */
	free_page_is_bad_report(page);
	return true;
}

static inline bool is_check_pages_enabled(void)
{
	return static_branch_unlikely(&check_pages_enabled);
}

static int free_tail_page_prepare(struct page *head_page, struct page *page)
{
	struct folio *folio = (struct folio *)head_page;
	int ret = 1;

	/*
	 * We rely page->lru.next never has bit 0 set, unless the page
	 * is PageTail(). Let's make sure that's true even for poisoned ->lru.
	 */
	BUILD_BUG_ON((unsigned long)LIST_POISON1 & 1);

	if (!is_check_pages_enabled()) {
		ret = 0;
		goto out;
	}
	switch (page - head_page) {
	case 1:
		/* the first tail page: these may be in place of ->mapping */
		if (unlikely(folio_entire_mapcount(folio))) {
			bad_page(page, "nonzero entire_mapcount");
			goto out;
		}
		if (unlikely(atomic_read(&folio->_nr_pages_mapped))) {
			bad_page(page, "nonzero nr_pages_mapped");
			goto out;
		}
		if (unlikely(atomic_read(&folio->_pincount))) {
			bad_page(page, "nonzero pincount");
			goto out;
		}
		break;
	case 2:
		/*
		 * the second tail page: ->mapping is
		 * deferred_list.next -- ignore value.
		 */
		break;
	default:
		if (page->mapping != TAIL_MAPPING) {
			bad_page(page, "corrupted mapping in tail page");
			goto out;
		}
		break;
	}
	if (unlikely(!PageTail(page))) {
		bad_page(page, "PageTail not set");
		goto out;
	}
	if (unlikely(compound_head(page) != head_page)) {
		bad_page(page, "compound_head not consistent");
		goto out;
	}
	ret = 0;
out:
	page->mapping = NULL;
	clear_compound_head(page);
	return ret;
}

/*
 * Skip KASAN memory poisoning when either:
 *
 * 1. For generic KASAN: deferred memory initialization has not yet completed.
 *    Tag-based KASAN modes skip pages freed via deferred memory initialization
 *    using page tags instead (see below).
 * 2. For tag-based KASAN modes: the page has a match-all KASAN tag, indicating
 *    that error detection is disabled for accesses via the page address.
 *
 * Pages will have match-all tags in the following circumstances:
 *
 * 1. Pages are being initialized for the first time, including during deferred
 *    memory init; see the call to page_kasan_tag_reset in __init_single_page.
 * 2. The allocation was not unpoisoned due to __GFP_SKIP_KASAN, with the
 *    exception of pages unpoisoned by kasan_unpoison_vmalloc.
 * 3. The allocation was excluded from being checked due to sampling,
 *    see the call to kasan_unpoison_pages.
 *
 * Poisoning pages during deferred memory init will greatly lengthen the
 * process and cause problem in large memory systems as the deferred pages
 * initialization is done with interrupt disabled.
 *
 * Assuming that there will be no reference to those newly initialized
 * pages before they are ever allocated, this should have no effect on
 * KASAN memory tracking as the poison will be properly inserted at page
 * allocation time. The only corner case is when pages are allocated by
 * on-demand allocation and then freed again before the deferred pages
 * initialization is done, but this is not likely to happen.
 */
static inline bool should_skip_kasan_poison(struct page *page, fpi_t fpi_flags)
{
	if (IS_ENABLED(CONFIG_KASAN_GENERIC))
		return deferred_pages_enabled();

	return page_kasan_tag(page) == 0xff;
}

static void kernel_init_pages(struct page *page, int numpages)
{
	int i;

	/* s390's use of memset() could override KASAN redzones. */
	kasan_disable_current();
	for (i = 0; i < numpages; i++)
		clear_highpage_kasan_tagged(page + i);
	kasan_enable_current();
}

static __always_inline bool free_pages_prepare(struct page *page,
			unsigned int order, fpi_t fpi_flags)
{
	int bad = 0;
	bool skip_kasan_poison = should_skip_kasan_poison(page, fpi_flags);
	bool init = want_init_on_free();

	VM_BUG_ON_PAGE(PageTail(page), page);

	trace_mm_page_free(page, order);
	kmsan_free_page(page, order);

	if (unlikely(PageHWPoison(page)) && !order) {
		/*
		 * Do not let hwpoison pages hit pcplists/buddy
		 * Untie memcg state and reset page's owner
		 */
		if (memcg_kmem_online() && PageMemcgKmem(page))
			__memcg_kmem_uncharge_page(page, order);
		reset_page_owner(page, order);
		page_table_check_free(page, order);
		return false;
	}

	/*
	 * Check tail pages before head page information is cleared to
	 * avoid checking PageCompound for order-0 pages.
	 */
	if (unlikely(order)) {
		bool compound = PageCompound(page);
		int i;

		VM_BUG_ON_PAGE(compound && compound_order(page) != order, page);

		if (compound)
			page[1].flags &= ~PAGE_FLAGS_SECOND;
		for (i = 1; i < (1 << order); i++) {
			if (compound)
				bad += free_tail_page_prepare(page, page + i);
			if (is_check_pages_enabled()) {
				if (free_page_is_bad(page + i)) {
					bad++;
					continue;
				}
			}
			(page + i)->flags &= ~PAGE_FLAGS_CHECK_AT_PREP;
		}
	}
	if (PageMappingFlags(page))
		page->mapping = NULL;
	if (memcg_kmem_online() && PageMemcgKmem(page))
		__memcg_kmem_uncharge_page(page, order);
	if (is_check_pages_enabled()) {
		if (free_page_is_bad(page))
			bad++;
		if (bad)
			return false;
	}

	page_cpupid_reset_last(page);
	page->flags &= ~PAGE_FLAGS_CHECK_AT_PREP;
	reset_page_owner(page, order);
	page_table_check_free(page, order);

	if (!PageHighMem(page)) {
		debug_check_no_locks_freed(page_address(page),
					   PAGE_SIZE << order);
		debug_check_no_obj_freed(page_address(page),
					   PAGE_SIZE << order);
	}

	kernel_poison_pages(page, 1 << order);

	/*
	 * As memory initialization might be integrated into KASAN,
	 * KASAN poisoning and memory initialization code must be
	 * kept together to avoid discrepancies in behavior.
	 *
	 * With hardware tag-based KASAN, memory tags must be set before the
	 * page becomes unavailable via debug_pagealloc or arch_free_page.
	 */
	if (!skip_kasan_poison) {
		kasan_poison_pages(page, order, init);

		/* Memory is already initialized if KASAN did it internally. */
		if (kasan_has_integrated_init())
			init = false;
	}
	if (init)
		kernel_init_pages(page, 1 << order);

	/*
	 * arch_free_page() can make the page's contents inaccessible.  s390
	 * does this.  So nothing which can access the page's contents should
	 * happen after this.
	 */
	arch_free_page(page, order);

	debug_pagealloc_unmap_pages(page, 1 << order);

	return true;
}

/*
 * Frees a number of pages from the PCP lists
 * Assumes all pages on list are in same zone.
 * count is the number of pages to free.
 */
static void free_pcppages_bulk(struct zone *zone, int count,
					struct per_cpu_pages *pcp,
					int pindex)
{
	unsigned long flags;
<<<<<<< HEAD
	int min_pindex = 0;
	int max_pindex = NR_PCP_LISTS - 1;
=======
>>>>>>> 98817289
	unsigned int order;
	bool isolated_pageblocks;
	struct page *page;

	/*
	 * Ensure proper count is passed which otherwise would stuck in the
	 * below while (list_empty(list)) loop.
	 */
	count = min(pcp->count, count);

	/* Ensure requested pindex is drained first. */
	pindex = pindex - 1;

	spin_lock_irqsave(&zone->lock, flags);
	isolated_pageblocks = has_isolate_pageblock(zone);

	while (count > 0) {
		struct list_head *list;
		int nr_pages;

		/* Remove pages from lists in a round-robin fashion. */
		do {
			if (++pindex > NR_PCP_LISTS - 1)
				pindex = 0;
			list = &pcp->lists[pindex];
		} while (list_empty(list));

		order = pindex_to_order(pindex);
		nr_pages = 1 << order;
		do {
			int mt;

			page = list_last_entry(list, struct page, pcp_list);
			mt = get_pcppage_migratetype(page);

			/* must delete to avoid corrupting pcp list */
			list_del(&page->pcp_list);
			count -= nr_pages;
			pcp->count -= nr_pages;

			/* MIGRATE_ISOLATE page should not go to pcplists */
			VM_BUG_ON_PAGE(is_migrate_isolate(mt), page);
			/* Pageblock could have been isolated meanwhile */
			if (unlikely(isolated_pageblocks))
				mt = get_pageblock_migratetype(page);

			__free_one_page(page, page_to_pfn(page), zone, order, mt, FPI_NONE);
			trace_mm_page_pcpu_drain(page, order, mt);
		} while (count > 0 && !list_empty(list));
	}

	spin_unlock_irqrestore(&zone->lock, flags);
}

static void free_one_page(struct zone *zone,
				struct page *page, unsigned long pfn,
				unsigned int order,
				int migratetype, fpi_t fpi_flags)
{
	unsigned long flags;

	spin_lock_irqsave(&zone->lock, flags);
	if (unlikely(has_isolate_pageblock(zone) ||
		is_migrate_isolate(migratetype))) {
		migratetype = get_pfnblock_migratetype(page, pfn);
	}
	__free_one_page(page, pfn, zone, order, migratetype, fpi_flags);
	spin_unlock_irqrestore(&zone->lock, flags);
}

static void __free_pages_ok(struct page *page, unsigned int order,
			    fpi_t fpi_flags)
{
	unsigned long flags;
	int migratetype;
	unsigned long pfn = page_to_pfn(page);
	struct zone *zone = page_zone(page);

	if (!free_pages_prepare(page, order, fpi_flags))
		return;

	/*
	 * Calling get_pfnblock_migratetype() without spin_lock_irqsave() here
	 * is used to avoid calling get_pfnblock_migratetype() under the lock.
	 * This will reduce the lock holding time.
	 */
	migratetype = get_pfnblock_migratetype(page, pfn);

	spin_lock_irqsave(&zone->lock, flags);
	if (unlikely(has_isolate_pageblock(zone) ||
		is_migrate_isolate(migratetype))) {
		migratetype = get_pfnblock_migratetype(page, pfn);
	}
	__free_one_page(page, pfn, zone, order, migratetype, fpi_flags);
	spin_unlock_irqrestore(&zone->lock, flags);

	__count_vm_events(PGFREE, 1 << order);
}

void __free_pages_core(struct page *page, unsigned int order)
{
	unsigned int nr_pages = 1 << order;
	struct page *p = page;
	unsigned int loop;

	/*
	 * When initializing the memmap, __init_single_page() sets the refcount
	 * of all pages to 1 ("allocated"/"not free"). We have to set the
	 * refcount of all involved pages to 0.
	 */
	prefetchw(p);
	for (loop = 0; loop < (nr_pages - 1); loop++, p++) {
		prefetchw(p + 1);
		__ClearPageReserved(p);
		set_page_count(p, 0);
	}
	__ClearPageReserved(p);
	set_page_count(p, 0);

	atomic_long_add(nr_pages, &page_zone(page)->managed_pages);

	if (page_contains_unaccepted(page, order)) {
		if (order == MAX_ORDER && __free_unaccepted(page))
			return;

		accept_page(page, order);
	}

	/*
	 * Bypass PCP and place fresh pages right to the tail, primarily
	 * relevant for memory onlining.
	 */
	__free_pages_ok(page, order, FPI_TO_TAIL);
}

/*
 * Check that the whole (or subset of) a pageblock given by the interval of
 * [start_pfn, end_pfn) is valid and within the same zone, before scanning it
 * with the migration of free compaction scanner.
 *
 * Return struct page pointer of start_pfn, or NULL if checks were not passed.
 *
 * It's possible on some configurations to have a setup like node0 node1 node0
 * i.e. it's possible that all pages within a zones range of pages do not
 * belong to a single zone. We assume that a border between node0 and node1
 * can occur within a single pageblock, but not a node0 node1 node0
 * interleaving within a single pageblock. It is therefore sufficient to check
 * the first and last page of a pageblock and avoid checking each individual
 * page in a pageblock.
 *
 * Note: the function may return non-NULL struct page even for a page block
 * which contains a memory hole (i.e. there is no physical memory for a subset
 * of the pfn range). For example, if the pageblock order is MAX_ORDER, which
 * will fall into 2 sub-sections, and the end pfn of the pageblock may be hole
 * even though the start pfn is online and valid. This should be safe most of
 * the time because struct pages are still initialized via init_unavailable_range()
 * and pfn walkers shouldn't touch any physical memory range for which they do
 * not recognize any specific metadata in struct pages.
 */
struct page *__pageblock_pfn_to_page(unsigned long start_pfn,
				     unsigned long end_pfn, struct zone *zone)
{
	struct page *start_page;
	struct page *end_page;

	/* end_pfn is one past the range we are checking */
	end_pfn--;

	if (!pfn_valid(end_pfn))
		return NULL;

	start_page = pfn_to_online_page(start_pfn);
	if (!start_page)
		return NULL;

	if (page_zone(start_page) != zone)
		return NULL;

	end_page = pfn_to_page(end_pfn);

	/* This gives a shorter code than deriving page_zone(end_page) */
	if (page_zone_id(start_page) != page_zone_id(end_page))
		return NULL;

	return start_page;
}

/*
 * The order of subdivision here is critical for the IO subsystem.
 * Please do not alter this order without good reasons and regression
 * testing. Specifically, as large blocks of memory are subdivided,
 * the order in which smaller blocks are delivered depends on the order
 * they're subdivided in this function. This is the primary factor
 * influencing the order in which pages are delivered to the IO
 * subsystem according to empirical testing, and this is also justified
 * by considering the behavior of a buddy system containing a single
 * large block of memory acted on by a series of small allocations.
 * This behavior is a critical factor in sglist merging's success.
 *
 * -- nyc
 */
static inline void expand(struct zone *zone, struct page *page,
	int low, int high, int migratetype)
{
	unsigned long size = 1 << high;

	while (high > low) {
		high--;
		size >>= 1;
		VM_BUG_ON_PAGE(bad_range(zone, &page[size]), &page[size]);

		/*
		 * Mark as guard pages (or page), that will allow to
		 * merge back to allocator when buddy will be freed.
		 * Corresponding page table entries will not be touched,
		 * pages will stay not present in virtual address space
		 */
		if (set_page_guard(zone, &page[size], high, migratetype))
			continue;

		add_to_free_list(&page[size], zone, high, migratetype);
		set_buddy_order(&page[size], high);
	}
}

static void check_new_page_bad(struct page *page)
{
	if (unlikely(page->flags & __PG_HWPOISON)) {
		/* Don't complain about hwpoisoned pages */
		page_mapcount_reset(page); /* remove PageBuddy */
		return;
	}

	bad_page(page,
		 page_bad_reason(page, PAGE_FLAGS_CHECK_AT_PREP));
}

/*
 * This page is about to be returned from the page allocator
 */
static int check_new_page(struct page *page)
{
	if (likely(page_expected_state(page,
				PAGE_FLAGS_CHECK_AT_PREP|__PG_HWPOISON)))
		return 0;

	check_new_page_bad(page);
	return 1;
}

static inline bool check_new_pages(struct page *page, unsigned int order)
{
	if (is_check_pages_enabled()) {
		for (int i = 0; i < (1 << order); i++) {
			struct page *p = page + i;

			if (check_new_page(p))
				return true;
		}
	}

	return false;
}

static inline bool should_skip_kasan_unpoison(gfp_t flags)
{
	/* Don't skip if a software KASAN mode is enabled. */
	if (IS_ENABLED(CONFIG_KASAN_GENERIC) ||
	    IS_ENABLED(CONFIG_KASAN_SW_TAGS))
		return false;

	/* Skip, if hardware tag-based KASAN is not enabled. */
	if (!kasan_hw_tags_enabled())
		return true;

	/*
	 * With hardware tag-based KASAN enabled, skip if this has been
	 * requested via __GFP_SKIP_KASAN.
	 */
	return flags & __GFP_SKIP_KASAN;
}

static inline bool should_skip_init(gfp_t flags)
{
	/* Don't skip, if hardware tag-based KASAN is not enabled. */
	if (!kasan_hw_tags_enabled())
		return false;

	/* For hardware tag-based KASAN, skip if requested. */
	return (flags & __GFP_SKIP_ZERO);
}

inline void post_alloc_hook(struct page *page, unsigned int order,
				gfp_t gfp_flags)
{
	bool init = !want_init_on_free() && want_init_on_alloc(gfp_flags) &&
			!should_skip_init(gfp_flags);
	bool zero_tags = init && (gfp_flags & __GFP_ZEROTAGS);
	int i;

	set_page_private(page, 0);
	set_page_refcounted(page);

	arch_alloc_page(page, order);
	debug_pagealloc_map_pages(page, 1 << order);

	/*
	 * Page unpoisoning must happen before memory initialization.
	 * Otherwise, the poison pattern will be overwritten for __GFP_ZERO
	 * allocations and the page unpoisoning code will complain.
	 */
	kernel_unpoison_pages(page, 1 << order);

	/*
	 * As memory initialization might be integrated into KASAN,
	 * KASAN unpoisoning and memory initializion code must be
	 * kept together to avoid discrepancies in behavior.
	 */

	/*
	 * If memory tags should be zeroed
	 * (which happens only when memory should be initialized as well).
	 */
	if (zero_tags) {
		/* Initialize both memory and memory tags. */
		for (i = 0; i != 1 << order; ++i)
			tag_clear_highpage(page + i);

		/* Take note that memory was initialized by the loop above. */
		init = false;
	}
	if (!should_skip_kasan_unpoison(gfp_flags) &&
	    kasan_unpoison_pages(page, order, init)) {
		/* Take note that memory was initialized by KASAN. */
		if (kasan_has_integrated_init())
			init = false;
	} else {
		/*
		 * If memory tags have not been set by KASAN, reset the page
		 * tags to ensure page_address() dereferencing does not fault.
		 */
		for (i = 0; i != 1 << order; ++i)
			page_kasan_tag_reset(page + i);
	}
	/* If memory is still not initialized, initialize it now. */
	if (init)
		kernel_init_pages(page, 1 << order);

	set_page_owner(page, order, gfp_flags);
	page_table_check_alloc(page, order);
}

static void prep_new_page(struct page *page, unsigned int order, gfp_t gfp_flags,
							unsigned int alloc_flags)
{
	post_alloc_hook(page, order, gfp_flags);

	if (order && (gfp_flags & __GFP_COMP))
		prep_compound_page(page, order);

	/*
	 * page is set pfmemalloc when ALLOC_NO_WATERMARKS was necessary to
	 * allocate the page. The expectation is that the caller is taking
	 * steps that will free more memory. The caller should avoid the page
	 * being used for !PFMEMALLOC purposes.
	 */
	if (alloc_flags & ALLOC_NO_WATERMARKS)
		set_page_pfmemalloc(page);
	else
		clear_page_pfmemalloc(page);
}

/*
 * Go through the free lists for the given migratetype and remove
 * the smallest available page from the freelists
 */
static __always_inline
struct page *__rmqueue_smallest(struct zone *zone, unsigned int order,
						int migratetype)
{
	unsigned int current_order;
	struct free_area *area;
	struct page *page;

	/* Find a page of the appropriate size in the preferred list */
	for (current_order = order; current_order <= MAX_ORDER; ++current_order) {
		area = &(zone->free_area[current_order]);
		page = get_page_from_free_area(area, migratetype);
		if (!page)
			continue;
		del_page_from_free_list(page, zone, current_order);
		expand(zone, page, order, current_order, migratetype);
		set_pcppage_migratetype(page, migratetype);
		trace_mm_page_alloc_zone_locked(page, order, migratetype,
				pcp_allowed_order(order) &&
				migratetype < MIGRATE_PCPTYPES);
		return page;
	}

	return NULL;
}


/*
 * This array describes the order lists are fallen back to when
 * the free lists for the desirable migrate type are depleted
 *
 * The other migratetypes do not have fallbacks.
 */
static int fallbacks[MIGRATE_TYPES][MIGRATE_PCPTYPES - 1] = {
	[MIGRATE_UNMOVABLE]   = { MIGRATE_RECLAIMABLE, MIGRATE_MOVABLE   },
	[MIGRATE_MOVABLE]     = { MIGRATE_RECLAIMABLE, MIGRATE_UNMOVABLE },
	[MIGRATE_RECLAIMABLE] = { MIGRATE_UNMOVABLE,   MIGRATE_MOVABLE   },
};

#ifdef CONFIG_CMA
static __always_inline struct page *__rmqueue_cma_fallback(struct zone *zone,
					unsigned int order)
{
	return __rmqueue_smallest(zone, order, MIGRATE_CMA);
}
#else
static inline struct page *__rmqueue_cma_fallback(struct zone *zone,
					unsigned int order) { return NULL; }
#endif

/*
 * Move the free pages in a range to the freelist tail of the requested type.
 * Note that start_page and end_pages are not aligned on a pageblock
 * boundary. If alignment is required, use move_freepages_block()
 */
static int move_freepages(struct zone *zone,
			  unsigned long start_pfn, unsigned long end_pfn,
			  int migratetype, int *num_movable)
{
	struct page *page;
	unsigned long pfn;
	unsigned int order;
	int pages_moved = 0;

	for (pfn = start_pfn; pfn <= end_pfn;) {
		page = pfn_to_page(pfn);
		if (!PageBuddy(page)) {
			/*
			 * We assume that pages that could be isolated for
			 * migration are movable. But we don't actually try
			 * isolating, as that would be expensive.
			 */
			if (num_movable &&
					(PageLRU(page) || __PageMovable(page)))
				(*num_movable)++;
			pfn++;
			continue;
		}

		/* Make sure we are not inadvertently changing nodes */
		VM_BUG_ON_PAGE(page_to_nid(page) != zone_to_nid(zone), page);
		VM_BUG_ON_PAGE(page_zone(page) != zone, page);

		order = buddy_order(page);
		move_to_free_list(page, zone, order, migratetype);
		pfn += 1 << order;
		pages_moved += 1 << order;
	}

	return pages_moved;
}

int move_freepages_block(struct zone *zone, struct page *page,
				int migratetype, int *num_movable)
{
	unsigned long start_pfn, end_pfn, pfn;

	if (num_movable)
		*num_movable = 0;

	pfn = page_to_pfn(page);
	start_pfn = pageblock_start_pfn(pfn);
	end_pfn = pageblock_end_pfn(pfn) - 1;

	/* Do not cross zone boundaries */
	if (!zone_spans_pfn(zone, start_pfn))
		start_pfn = pfn;
	if (!zone_spans_pfn(zone, end_pfn))
		return 0;

	return move_freepages(zone, start_pfn, end_pfn, migratetype,
								num_movable);
}

static void change_pageblock_range(struct page *pageblock_page,
					int start_order, int migratetype)
{
	int nr_pageblocks = 1 << (start_order - pageblock_order);

	while (nr_pageblocks--) {
		set_pageblock_migratetype(pageblock_page, migratetype);
		pageblock_page += pageblock_nr_pages;
	}
}

/*
 * When we are falling back to another migratetype during allocation, try to
 * steal extra free pages from the same pageblocks to satisfy further
 * allocations, instead of polluting multiple pageblocks.
 *
 * If we are stealing a relatively large buddy page, it is likely there will
 * be more free pages in the pageblock, so try to steal them all. For
 * reclaimable and unmovable allocations, we steal regardless of page size,
 * as fragmentation caused by those allocations polluting movable pageblocks
 * is worse than movable allocations stealing from unmovable and reclaimable
 * pageblocks.
 */
static bool can_steal_fallback(unsigned int order, int start_mt)
{
	/*
	 * Leaving this order check is intended, although there is
	 * relaxed order check in next check. The reason is that
	 * we can actually steal whole pageblock if this condition met,
	 * but, below check doesn't guarantee it and that is just heuristic
	 * so could be changed anytime.
	 */
	if (order >= pageblock_order)
		return true;

	if (order >= pageblock_order / 2 ||
		start_mt == MIGRATE_RECLAIMABLE ||
		start_mt == MIGRATE_UNMOVABLE ||
		page_group_by_mobility_disabled)
		return true;

	return false;
}

static inline bool boost_watermark(struct zone *zone)
{
	unsigned long max_boost;

	if (!watermark_boost_factor)
		return false;
	/*
	 * Don't bother in zones that are unlikely to produce results.
	 * On small machines, including kdump capture kernels running
	 * in a small area, boosting the watermark can cause an out of
	 * memory situation immediately.
	 */
	if ((pageblock_nr_pages * 4) > zone_managed_pages(zone))
		return false;

	max_boost = mult_frac(zone->_watermark[WMARK_HIGH],
			watermark_boost_factor, 10000);

	/*
	 * high watermark may be uninitialised if fragmentation occurs
	 * very early in boot so do not boost. We do not fall
	 * through and boost by pageblock_nr_pages as failing
	 * allocations that early means that reclaim is not going
	 * to help and it may even be impossible to reclaim the
	 * boosted watermark resulting in a hang.
	 */
	if (!max_boost)
		return false;

	max_boost = max(pageblock_nr_pages, max_boost);

	zone->watermark_boost = min(zone->watermark_boost + pageblock_nr_pages,
		max_boost);

	return true;
}

/*
 * This function implements actual steal behaviour. If order is large enough,
 * we can steal whole pageblock. If not, we first move freepages in this
 * pageblock to our migratetype and determine how many already-allocated pages
 * are there in the pageblock with a compatible migratetype. If at least half
 * of pages are free or compatible, we can change migratetype of the pageblock
 * itself, so pages freed in the future will be put on the correct free list.
 */
static void steal_suitable_fallback(struct zone *zone, struct page *page,
		unsigned int alloc_flags, int start_type, bool whole_block)
{
	unsigned int current_order = buddy_order(page);
	int free_pages, movable_pages, alike_pages;
	int old_block_type;

	old_block_type = get_pageblock_migratetype(page);

	/*
	 * This can happen due to races and we want to prevent broken
	 * highatomic accounting.
	 */
	if (is_migrate_highatomic(old_block_type))
		goto single_page;

	/* Take ownership for orders >= pageblock_order */
	if (current_order >= pageblock_order) {
		change_pageblock_range(page, current_order, start_type);
		goto single_page;
	}

	/*
	 * Boost watermarks to increase reclaim pressure to reduce the
	 * likelihood of future fallbacks. Wake kswapd now as the node
	 * may be balanced overall and kswapd will not wake naturally.
	 */
	if (boost_watermark(zone) && (alloc_flags & ALLOC_KSWAPD))
		set_bit(ZONE_BOOSTED_WATERMARK, &zone->flags);

	/* We are not allowed to try stealing from the whole block */
	if (!whole_block)
		goto single_page;

	free_pages = move_freepages_block(zone, page, start_type,
						&movable_pages);
	/* moving whole block can fail due to zone boundary conditions */
	if (!free_pages)
		goto single_page;

	/*
	 * Determine how many pages are compatible with our allocation.
	 * For movable allocation, it's the number of movable pages which
	 * we just obtained. For other types it's a bit more tricky.
	 */
	if (start_type == MIGRATE_MOVABLE) {
		alike_pages = movable_pages;
	} else {
		/*
		 * If we are falling back a RECLAIMABLE or UNMOVABLE allocation
		 * to MOVABLE pageblock, consider all non-movable pages as
		 * compatible. If it's UNMOVABLE falling back to RECLAIMABLE or
		 * vice versa, be conservative since we can't distinguish the
		 * exact migratetype of non-movable pages.
		 */
		if (old_block_type == MIGRATE_MOVABLE)
			alike_pages = pageblock_nr_pages
						- (free_pages + movable_pages);
		else
			alike_pages = 0;
	}
	/*
	 * If a sufficient number of pages in the block are either free or of
	 * compatible migratability as our allocation, claim the whole block.
	 */
	if (free_pages + alike_pages >= (1 << (pageblock_order-1)) ||
			page_group_by_mobility_disabled)
		set_pageblock_migratetype(page, start_type);

	return;

single_page:
	move_to_free_list(page, zone, current_order, start_type);
}

/*
 * Check whether there is a suitable fallback freepage with requested order.
 * If only_stealable is true, this function returns fallback_mt only if
 * we can steal other freepages all together. This would help to reduce
 * fragmentation due to mixed migratetype pages in one pageblock.
 */
int find_suitable_fallback(struct free_area *area, unsigned int order,
			int migratetype, bool only_stealable, bool *can_steal)
{
	int i;
	int fallback_mt;

	if (area->nr_free == 0)
		return -1;

	*can_steal = false;
	for (i = 0; i < MIGRATE_PCPTYPES - 1 ; i++) {
		fallback_mt = fallbacks[migratetype][i];
		if (free_area_empty(area, fallback_mt))
			continue;

		if (can_steal_fallback(order, migratetype))
			*can_steal = true;

		if (!only_stealable)
			return fallback_mt;

		if (*can_steal)
			return fallback_mt;
	}

	return -1;
}

/*
 * Reserve a pageblock for exclusive use of high-order atomic allocations if
 * there are no empty page blocks that contain a page with a suitable order
 */
static void reserve_highatomic_pageblock(struct page *page, struct zone *zone)
{
	int mt;
	unsigned long max_managed, flags;

	/*
	 * Limit the number reserved to 1 pageblock or roughly 1% of a zone.
	 * Check is race-prone but harmless.
	 */
	max_managed = (zone_managed_pages(zone) / 100) + pageblock_nr_pages;
	if (zone->nr_reserved_highatomic >= max_managed)
		return;

	spin_lock_irqsave(&zone->lock, flags);

	/* Recheck the nr_reserved_highatomic limit under the lock */
	if (zone->nr_reserved_highatomic >= max_managed)
		goto out_unlock;

	/* Yoink! */
	mt = get_pageblock_migratetype(page);
	/* Only reserve normal pageblocks (i.e., they can merge with others) */
	if (migratetype_is_mergeable(mt)) {
		zone->nr_reserved_highatomic += pageblock_nr_pages;
		set_pageblock_migratetype(page, MIGRATE_HIGHATOMIC);
		move_freepages_block(zone, page, MIGRATE_HIGHATOMIC, NULL);
	}

out_unlock:
	spin_unlock_irqrestore(&zone->lock, flags);
}

/*
 * Used when an allocation is about to fail under memory pressure. This
 * potentially hurts the reliability of high-order allocations when under
 * intense memory pressure but failed atomic allocations should be easier
 * to recover from than an OOM.
 *
 * If @force is true, try to unreserve a pageblock even though highatomic
 * pageblock is exhausted.
 */
static bool unreserve_highatomic_pageblock(const struct alloc_context *ac,
						bool force)
{
	struct zonelist *zonelist = ac->zonelist;
	unsigned long flags;
	struct zoneref *z;
	struct zone *zone;
	struct page *page;
	int order;
	bool ret;

	for_each_zone_zonelist_nodemask(zone, z, zonelist, ac->highest_zoneidx,
								ac->nodemask) {
		/*
		 * Preserve at least one pageblock unless memory pressure
		 * is really high.
		 */
		if (!force && zone->nr_reserved_highatomic <=
					pageblock_nr_pages)
			continue;

		spin_lock_irqsave(&zone->lock, flags);
		for (order = 0; order <= MAX_ORDER; order++) {
			struct free_area *area = &(zone->free_area[order]);

			page = get_page_from_free_area(area, MIGRATE_HIGHATOMIC);
			if (!page)
				continue;

			/*
			 * In page freeing path, migratetype change is racy so
			 * we can counter several free pages in a pageblock
			 * in this loop although we changed the pageblock type
			 * from highatomic to ac->migratetype. So we should
			 * adjust the count once.
			 */
			if (is_migrate_highatomic_page(page)) {
				/*
				 * It should never happen but changes to
				 * locking could inadvertently allow a per-cpu
				 * drain to add pages to MIGRATE_HIGHATOMIC
				 * while unreserving so be safe and watch for
				 * underflows.
				 */
				zone->nr_reserved_highatomic -= min(
						pageblock_nr_pages,
						zone->nr_reserved_highatomic);
			}

			/*
			 * Convert to ac->migratetype and avoid the normal
			 * pageblock stealing heuristics. Minimally, the caller
			 * is doing the work and needs the pages. More
			 * importantly, if the block was always converted to
			 * MIGRATE_UNMOVABLE or another type then the number
			 * of pageblocks that cannot be completely freed
			 * may increase.
			 */
			set_pageblock_migratetype(page, ac->migratetype);
			ret = move_freepages_block(zone, page, ac->migratetype,
									NULL);
			if (ret) {
				spin_unlock_irqrestore(&zone->lock, flags);
				return ret;
			}
		}
		spin_unlock_irqrestore(&zone->lock, flags);
	}

	return false;
}

/*
 * Try finding a free buddy page on the fallback list and put it on the free
 * list of requested migratetype, possibly along with other pages from the same
 * block, depending on fragmentation avoidance heuristics. Returns true if
 * fallback was found so that __rmqueue_smallest() can grab it.
 *
 * The use of signed ints for order and current_order is a deliberate
 * deviation from the rest of this file, to make the for loop
 * condition simpler.
 */
static __always_inline bool
__rmqueue_fallback(struct zone *zone, int order, int start_migratetype,
						unsigned int alloc_flags)
{
	struct free_area *area;
	int current_order;
	int min_order = order;
	struct page *page;
	int fallback_mt;
	bool can_steal;

	/*
	 * Do not steal pages from freelists belonging to other pageblocks
	 * i.e. orders < pageblock_order. If there are no local zones free,
	 * the zonelists will be reiterated without ALLOC_NOFRAGMENT.
	 */
	if (order < pageblock_order && alloc_flags & ALLOC_NOFRAGMENT)
		min_order = pageblock_order;

	/*
	 * Find the largest available free page in the other list. This roughly
	 * approximates finding the pageblock with the most free pages, which
	 * would be too costly to do exactly.
	 */
	for (current_order = MAX_ORDER; current_order >= min_order;
				--current_order) {
		area = &(zone->free_area[current_order]);
		fallback_mt = find_suitable_fallback(area, current_order,
				start_migratetype, false, &can_steal);
		if (fallback_mt == -1)
			continue;

		/*
		 * We cannot steal all free pages from the pageblock and the
		 * requested migratetype is movable. In that case it's better to
		 * steal and split the smallest available page instead of the
		 * largest available page, because even if the next movable
		 * allocation falls back into a different pageblock than this
		 * one, it won't cause permanent fragmentation.
		 */
		if (!can_steal && start_migratetype == MIGRATE_MOVABLE
					&& current_order > order)
			goto find_smallest;

		goto do_steal;
	}

	return false;

find_smallest:
	for (current_order = order; current_order <= MAX_ORDER;
							current_order++) {
		area = &(zone->free_area[current_order]);
		fallback_mt = find_suitable_fallback(area, current_order,
				start_migratetype, false, &can_steal);
		if (fallback_mt != -1)
			break;
	}

	/*
	 * This should not happen - we already found a suitable fallback
	 * when looking for the largest page.
	 */
	VM_BUG_ON(current_order > MAX_ORDER);

do_steal:
	page = get_page_from_free_area(area, fallback_mt);

	steal_suitable_fallback(zone, page, alloc_flags, start_migratetype,
								can_steal);

	trace_mm_page_alloc_extfrag(page, order, current_order,
		start_migratetype, fallback_mt);

	return true;

}

/*
 * Do the hard work of removing an element from the buddy allocator.
 * Call me with the zone->lock already held.
 */
static __always_inline struct page *
__rmqueue(struct zone *zone, unsigned int order, int migratetype,
						unsigned int alloc_flags)
{
	struct page *page;

	if (IS_ENABLED(CONFIG_CMA)) {
		/*
		 * Balance movable allocations between regular and CMA areas by
		 * allocating from CMA when over half of the zone's free memory
		 * is in the CMA area.
		 */
		if (alloc_flags & ALLOC_CMA &&
		    zone_page_state(zone, NR_FREE_CMA_PAGES) >
		    zone_page_state(zone, NR_FREE_PAGES) / 2) {
			page = __rmqueue_cma_fallback(zone, order);
			if (page)
				return page;
		}
	}
retry:
	page = __rmqueue_smallest(zone, order, migratetype);
	if (unlikely(!page)) {
		if (alloc_flags & ALLOC_CMA)
			page = __rmqueue_cma_fallback(zone, order);

		if (!page && __rmqueue_fallback(zone, order, migratetype,
								alloc_flags))
			goto retry;
	}
	return page;
}

/*
 * Obtain a specified number of elements from the buddy allocator, all under
 * a single hold of the lock, for efficiency.  Add them to the supplied list.
 * Returns the number of new pages which were placed at *list.
 */
static int rmqueue_bulk(struct zone *zone, unsigned int order,
			unsigned long count, struct list_head *list,
			int migratetype, unsigned int alloc_flags)
{
	unsigned long flags;
<<<<<<< HEAD
	int i, allocated = 0;
=======
	int i;
>>>>>>> 98817289

	spin_lock_irqsave(&zone->lock, flags);
	for (i = 0; i < count; ++i) {
		struct page *page = __rmqueue(zone, order, migratetype,
								alloc_flags);
		if (unlikely(page == NULL))
			break;

		/*
		 * Split buddy pages returned by expand() are received here in
		 * physical page order. The page is added to the tail of
		 * caller's list. From the callers perspective, the linked list
		 * is ordered by page number under some conditions. This is
		 * useful for IO devices that can forward direction from the
		 * head, thus also in the physical page order. This is useful
		 * for IO devices that can merge IO requests if the physical
		 * pages are ordered properly.
		 */
		list_add_tail(&page->pcp_list, list);
		if (is_migrate_cma(get_pcppage_migratetype(page)))
			__mod_zone_page_state(zone, NR_FREE_CMA_PAGES,
					      -(1 << order));
	}

	__mod_zone_page_state(zone, NR_FREE_PAGES, -(i << order));
	spin_unlock_irqrestore(&zone->lock, flags);
<<<<<<< HEAD
	return allocated;
=======

	return i;
>>>>>>> 98817289
}

#ifdef CONFIG_NUMA
/*
 * Called from the vmstat counter updater to drain pagesets of this
 * currently executing processor on remote nodes after they have
 * expired.
 */
void drain_zone_pages(struct zone *zone, struct per_cpu_pages *pcp)
{
	int to_drain, batch;

	batch = READ_ONCE(pcp->batch);
	to_drain = min(pcp->count, batch);
	if (to_drain > 0) {
		spin_lock(&pcp->lock);
		free_pcppages_bulk(zone, to_drain, pcp, 0);
		spin_unlock(&pcp->lock);
	}
}
#endif

/*
 * Drain pcplists of the indicated processor and zone.
 */
static void drain_pages_zone(unsigned int cpu, struct zone *zone)
{
	struct per_cpu_pages *pcp;

	pcp = per_cpu_ptr(zone->per_cpu_pageset, cpu);
	if (pcp->count) {
		spin_lock(&pcp->lock);
		free_pcppages_bulk(zone, pcp->count, pcp, 0);
		spin_unlock(&pcp->lock);
	}
}

/*
 * Drain pcplists of all zones on the indicated processor.
 */
static void drain_pages(unsigned int cpu)
{
	struct zone *zone;

	for_each_populated_zone(zone) {
		drain_pages_zone(cpu, zone);
	}
}

/*
 * Spill all of this CPU's per-cpu pages back into the buddy allocator.
 */
void drain_local_pages(struct zone *zone)
{
	int cpu = smp_processor_id();

	if (zone)
		drain_pages_zone(cpu, zone);
	else
		drain_pages(cpu);
}

/*
 * The implementation of drain_all_pages(), exposing an extra parameter to
 * drain on all cpus.
 *
 * drain_all_pages() is optimized to only execute on cpus where pcplists are
 * not empty. The check for non-emptiness can however race with a free to
 * pcplist that has not yet increased the pcp->count from 0 to 1. Callers
 * that need the guarantee that every CPU has drained can disable the
 * optimizing racy check.
 */
static void __drain_all_pages(struct zone *zone, bool force_all_cpus)
{
	int cpu;

	/*
	 * Allocate in the BSS so we won't require allocation in
	 * direct reclaim path for CONFIG_CPUMASK_OFFSTACK=y
	 */
	static cpumask_t cpus_with_pcps;

	/*
	 * Do not drain if one is already in progress unless it's specific to
	 * a zone. Such callers are primarily CMA and memory hotplug and need
	 * the drain to be complete when the call returns.
	 */
	if (unlikely(!mutex_trylock(&pcpu_drain_mutex))) {
		if (!zone)
			return;
		mutex_lock(&pcpu_drain_mutex);
	}

	/*
	 * We don't care about racing with CPU hotplug event
	 * as offline notification will cause the notified
	 * cpu to drain that CPU pcps and on_each_cpu_mask
	 * disables preemption as part of its processing
	 */
	for_each_online_cpu(cpu) {
		struct per_cpu_pages *pcp;
		struct zone *z;
		bool has_pcps = false;

		if (force_all_cpus) {
			/*
			 * The pcp.count check is racy, some callers need a
			 * guarantee that no cpu is missed.
			 */
			has_pcps = true;
		} else if (zone) {
			pcp = per_cpu_ptr(zone->per_cpu_pageset, cpu);
			if (pcp->count)
				has_pcps = true;
		} else {
			for_each_populated_zone(z) {
				pcp = per_cpu_ptr(z->per_cpu_pageset, cpu);
				if (pcp->count) {
					has_pcps = true;
					break;
				}
			}
		}

		if (has_pcps)
			cpumask_set_cpu(cpu, &cpus_with_pcps);
		else
			cpumask_clear_cpu(cpu, &cpus_with_pcps);
	}

	for_each_cpu(cpu, &cpus_with_pcps) {
		if (zone)
			drain_pages_zone(cpu, zone);
		else
			drain_pages(cpu);
	}

	mutex_unlock(&pcpu_drain_mutex);
}

/*
 * Spill all the per-cpu pages from all CPUs back into the buddy allocator.
 *
 * When zone parameter is non-NULL, spill just the single zone's pages.
 */
void drain_all_pages(struct zone *zone)
{
	__drain_all_pages(zone, false);
}

static bool free_unref_page_prepare(struct page *page, unsigned long pfn,
							unsigned int order)
{
	int migratetype;

	if (!free_pages_prepare(page, order, FPI_NONE))
		return false;

	migratetype = get_pfnblock_migratetype(page, pfn);
	set_pcppage_migratetype(page, migratetype);
	return true;
}

static int nr_pcp_free(struct per_cpu_pages *pcp, int high, bool free_high)
{
	int min_nr_free, max_nr_free;
	int batch = READ_ONCE(pcp->batch);

	/* Free everything if batch freeing high-order pages. */
	if (unlikely(free_high))
		return pcp->count;

	/* Check for PCP disabled or boot pageset */
	if (unlikely(high < batch))
		return 1;

	/* Leave at least pcp->batch pages on the list */
	min_nr_free = batch;
	max_nr_free = high - batch;

	/*
	 * Double the number of pages freed each time there is subsequent
	 * freeing of pages without any allocation.
	 */
	batch <<= pcp->free_factor;
	if (batch < max_nr_free)
		pcp->free_factor++;
	batch = clamp(batch, min_nr_free, max_nr_free);

	return batch;
}

static int nr_pcp_high(struct per_cpu_pages *pcp, struct zone *zone,
		       bool free_high)
{
	int high = READ_ONCE(pcp->high);

	if (unlikely(!high || free_high))
		return 0;

	if (!test_bit(ZONE_RECLAIM_ACTIVE, &zone->flags))
		return high;

	/*
	 * If reclaim is active, limit the number of pages that can be
	 * stored on pcp lists
	 */
	return min(READ_ONCE(pcp->batch) << 2, high);
}

static void free_unref_page_commit(struct zone *zone, struct per_cpu_pages *pcp,
				   struct page *page, int migratetype,
				   unsigned int order)
{
	int high;
	int pindex;
	bool free_high;

	__count_vm_events(PGFREE, 1 << order);
	pindex = order_to_pindex(migratetype, order);
	list_add(&page->pcp_list, &pcp->lists[pindex]);
	pcp->count += 1 << order;

	/*
	 * As high-order pages other than THP's stored on PCP can contribute
	 * to fragmentation, limit the number stored when PCP is heavily
	 * freeing without allocation. The remainder after bulk freeing
	 * stops will be drained from vmstat refresh context.
	 */
	free_high = (pcp->free_factor && order && order <= PAGE_ALLOC_COSTLY_ORDER);

	high = nr_pcp_high(pcp, zone, free_high);
	if (pcp->count >= high) {
		free_pcppages_bulk(zone, nr_pcp_free(pcp, high, free_high), pcp, pindex);
	}
}

/*
 * Free a pcp page
 */
void free_unref_page(struct page *page, unsigned int order)
{
	unsigned long __maybe_unused UP_flags;
	struct per_cpu_pages *pcp;
	struct zone *zone;
	unsigned long pfn = page_to_pfn(page);
	int migratetype, pcpmigratetype;

	if (!free_unref_page_prepare(page, pfn, order))
		return;

	/*
	 * We only track unmovable, reclaimable and movable on pcp lists.
	 * Place ISOLATE pages on the isolated list because they are being
	 * offlined but treat HIGHATOMIC and CMA as movable pages so we can
	 * get those areas back if necessary. Otherwise, we may have to free
	 * excessively into the page allocator
	 */
	migratetype = pcpmigratetype = get_pcppage_migratetype(page);
	if (unlikely(migratetype >= MIGRATE_PCPTYPES)) {
		if (unlikely(is_migrate_isolate(migratetype))) {
			free_one_page(page_zone(page), page, pfn, order, migratetype, FPI_NONE);
			return;
		}
		pcpmigratetype = MIGRATE_MOVABLE;
	}

	zone = page_zone(page);
	pcp_trylock_prepare(UP_flags);
	pcp = pcp_spin_trylock(zone->per_cpu_pageset);
	if (pcp) {
		free_unref_page_commit(zone, pcp, page, pcpmigratetype, order);
		pcp_spin_unlock(pcp);
	} else {
		free_one_page(zone, page, pfn, order, migratetype, FPI_NONE);
	}
	pcp_trylock_finish(UP_flags);
}

/*
 * Free a list of 0-order pages
 */
void free_unref_page_list(struct list_head *list)
{
	unsigned long __maybe_unused UP_flags;
	struct page *page, *next;
	struct per_cpu_pages *pcp = NULL;
	struct zone *locked_zone = NULL;
	int batch_count = 0;
	int migratetype;

	/* Prepare pages for freeing */
	list_for_each_entry_safe(page, next, list, lru) {
		unsigned long pfn = page_to_pfn(page);
		if (!free_unref_page_prepare(page, pfn, 0)) {
			list_del(&page->lru);
			continue;
		}

		/*
		 * Free isolated pages directly to the allocator, see
		 * comment in free_unref_page.
		 */
		migratetype = get_pcppage_migratetype(page);
		if (unlikely(is_migrate_isolate(migratetype))) {
			list_del(&page->lru);
			free_one_page(page_zone(page), page, pfn, 0, migratetype, FPI_NONE);
			continue;
		}
	}

	list_for_each_entry_safe(page, next, list, lru) {
		struct zone *zone = page_zone(page);

		list_del(&page->lru);
		migratetype = get_pcppage_migratetype(page);

<<<<<<< HEAD
		/* Different zone, different pcp lock. */
		if (zone != locked_zone) {
=======
		/*
		 * Either different zone requiring a different pcp lock or
		 * excessive lock hold times when freeing a large list of
		 * pages.
		 */
		if (zone != locked_zone || batch_count == SWAP_CLUSTER_MAX) {
>>>>>>> 98817289
			if (pcp) {
				pcp_spin_unlock(pcp);
				pcp_trylock_finish(UP_flags);
			}
<<<<<<< HEAD
=======

			batch_count = 0;
>>>>>>> 98817289

			/*
			 * trylock is necessary as pages may be getting freed
			 * from IRQ or SoftIRQ context after an IO completion.
			 */
			pcp_trylock_prepare(UP_flags);
			pcp = pcp_spin_trylock(zone->per_cpu_pageset);
			if (unlikely(!pcp)) {
				pcp_trylock_finish(UP_flags);
				free_one_page(zone, page, page_to_pfn(page),
					      0, migratetype, FPI_NONE);
				locked_zone = NULL;
				continue;
			}
			locked_zone = zone;
<<<<<<< HEAD
			batch_count = 0;
=======
>>>>>>> 98817289
		}

		/*
		 * Non-isolated types over MIGRATE_PCPTYPES get added
		 * to the MIGRATE_MOVABLE pcp list.
		 */
		if (unlikely(migratetype >= MIGRATE_PCPTYPES))
			migratetype = MIGRATE_MOVABLE;

		trace_mm_page_free_batched(page);
		free_unref_page_commit(zone, pcp, page, migratetype, 0);
<<<<<<< HEAD

		/*
		 * Guard against excessive lock hold times when freeing
		 * a large list of pages. Lock will be reacquired if
		 * necessary on the next iteration.
		 */
		if (++batch_count == SWAP_CLUSTER_MAX) {
			pcp_spin_unlock(pcp);
			pcp_trylock_finish(UP_flags);
			batch_count = 0;
			pcp = NULL;
			locked_zone = NULL;
		}
=======
		batch_count++;
>>>>>>> 98817289
	}

	if (pcp) {
		pcp_spin_unlock(pcp);
		pcp_trylock_finish(UP_flags);
	}
}

/*
 * split_page takes a non-compound higher-order page, and splits it into
 * n (1<<order) sub-pages: page[0..n]
 * Each sub-page must be freed individually.
 *
 * Note: this is probably too low level an operation for use in drivers.
 * Please consult with lkml before using this in your driver.
 */
void split_page(struct page *page, unsigned int order)
{
	int i;

	VM_BUG_ON_PAGE(PageCompound(page), page);
	VM_BUG_ON_PAGE(!page_count(page), page);

	for (i = 1; i < (1 << order); i++)
		set_page_refcounted(page + i);
	split_page_owner(page, 1 << order);
	split_page_memcg(page, 1 << order);
}
EXPORT_SYMBOL_GPL(split_page);

int __isolate_free_page(struct page *page, unsigned int order)
{
	struct zone *zone = page_zone(page);
	int mt = get_pageblock_migratetype(page);

	if (!is_migrate_isolate(mt)) {
		unsigned long watermark;
		/*
		 * Obey watermarks as if the page was being allocated. We can
		 * emulate a high-order watermark check with a raised order-0
		 * watermark, because we already know our high-order page
		 * exists.
		 */
		watermark = zone->_watermark[WMARK_MIN] + (1UL << order);
		if (!zone_watermark_ok(zone, 0, watermark, 0, ALLOC_CMA))
			return 0;

		__mod_zone_freepage_state(zone, -(1UL << order), mt);
	}

	del_page_from_free_list(page, zone, order);

	/*
	 * Set the pageblock if the isolated page is at least half of a
	 * pageblock
	 */
	if (order >= pageblock_order - 1) {
		struct page *endpage = page + (1 << order) - 1;
		for (; page < endpage; page += pageblock_nr_pages) {
			int mt = get_pageblock_migratetype(page);
			/*
			 * Only change normal pageblocks (i.e., they can merge
			 * with others)
			 */
			if (migratetype_is_mergeable(mt))
				set_pageblock_migratetype(page,
							  MIGRATE_MOVABLE);
		}
	}

	return 1UL << order;
}

/**
 * __putback_isolated_page - Return a now-isolated page back where we got it
 * @page: Page that was isolated
 * @order: Order of the isolated page
 * @mt: The page's pageblock's migratetype
 *
 * This function is meant to return a page pulled from the free lists via
 * __isolate_free_page back to the free lists they were pulled from.
 */
void __putback_isolated_page(struct page *page, unsigned int order, int mt)
{
	struct zone *zone = page_zone(page);

	/* zone lock should be held when this function is called */
	lockdep_assert_held(&zone->lock);

	/* Return isolated page to tail of freelist. */
	__free_one_page(page, page_to_pfn(page), zone, order, mt,
			FPI_SKIP_REPORT_NOTIFY | FPI_TO_TAIL);
}

/*
 * Update NUMA hit/miss statistics
 */
static inline void zone_statistics(struct zone *preferred_zone, struct zone *z,
				   long nr_account)
{
#ifdef CONFIG_NUMA
	enum numa_stat_item local_stat = NUMA_LOCAL;

	/* skip numa counters update if numa stats is disabled */
	if (!static_branch_likely(&vm_numa_stat_key))
		return;

	if (zone_to_nid(z) != numa_node_id())
		local_stat = NUMA_OTHER;

	if (zone_to_nid(z) == zone_to_nid(preferred_zone))
		__count_numa_events(z, NUMA_HIT, nr_account);
	else {
		__count_numa_events(z, NUMA_MISS, nr_account);
		__count_numa_events(preferred_zone, NUMA_FOREIGN, nr_account);
	}
	__count_numa_events(z, local_stat, nr_account);
#endif
}

static __always_inline
struct page *rmqueue_buddy(struct zone *preferred_zone, struct zone *zone,
			   unsigned int order, unsigned int alloc_flags,
			   int migratetype)
{
	struct page *page;
	unsigned long flags;

	do {
		page = NULL;
		spin_lock_irqsave(&zone->lock, flags);
		if (alloc_flags & ALLOC_HIGHATOMIC)
			page = __rmqueue_smallest(zone, order, MIGRATE_HIGHATOMIC);
		if (!page) {
			page = __rmqueue(zone, order, migratetype, alloc_flags);

			/*
			 * If the allocation fails, allow OOM handling access
			 * to HIGHATOMIC reserves as failing now is worse than
			 * failing a high-order atomic allocation in the
			 * future.
			 */
			if (!page && (alloc_flags & ALLOC_OOM))
				page = __rmqueue_smallest(zone, order, MIGRATE_HIGHATOMIC);

			if (!page) {
				spin_unlock_irqrestore(&zone->lock, flags);
				return NULL;
			}
		}
		__mod_zone_freepage_state(zone, -(1 << order),
					  get_pcppage_migratetype(page));
		spin_unlock_irqrestore(&zone->lock, flags);
	} while (check_new_pages(page, order));

	__count_zid_vm_events(PGALLOC, page_zonenum(page), 1 << order);
	zone_statistics(preferred_zone, zone, 1);

	return page;
}

/* Remove page from the per-cpu list, caller must protect the list */
static inline
struct page *__rmqueue_pcplist(struct zone *zone, unsigned int order,
			int migratetype,
			unsigned int alloc_flags,
			struct per_cpu_pages *pcp,
			struct list_head *list)
{
	struct page *page;

	do {
		if (list_empty(list)) {
			int batch = READ_ONCE(pcp->batch);
			int alloced;

			/*
			 * Scale batch relative to order if batch implies
			 * free pages can be stored on the PCP. Batch can
			 * be 1 for small zones or for boot pagesets which
			 * should never store free pages as the pages may
			 * belong to arbitrary zones.
			 */
			if (batch > 1)
				batch = max(batch >> order, 2);
			alloced = rmqueue_bulk(zone, order,
					batch, list,
					migratetype, alloc_flags);

			pcp->count += alloced << order;
			if (unlikely(list_empty(list)))
				return NULL;
		}

		page = list_first_entry(list, struct page, pcp_list);
		list_del(&page->pcp_list);
		pcp->count -= 1 << order;
	} while (check_new_pages(page, order));

	return page;
}

/* Lock and remove page from the per-cpu list */
static struct page *rmqueue_pcplist(struct zone *preferred_zone,
			struct zone *zone, unsigned int order,
			int migratetype, unsigned int alloc_flags)
{
	struct per_cpu_pages *pcp;
	struct list_head *list;
	struct page *page;
	unsigned long __maybe_unused UP_flags;

	/* spin_trylock may fail due to a parallel drain or IRQ reentrancy. */
	pcp_trylock_prepare(UP_flags);
	pcp = pcp_spin_trylock(zone->per_cpu_pageset);
	if (!pcp) {
		pcp_trylock_finish(UP_flags);
		return NULL;
	}

	/*
	 * On allocation, reduce the number of pages that are batch freed.
	 * See nr_pcp_free() where free_factor is increased for subsequent
	 * frees.
	 */
	pcp->free_factor >>= 1;
	list = &pcp->lists[order_to_pindex(migratetype, order)];
	page = __rmqueue_pcplist(zone, order, migratetype, alloc_flags, pcp, list);
	pcp_spin_unlock(pcp);
	pcp_trylock_finish(UP_flags);
	if (page) {
		__count_zid_vm_events(PGALLOC, page_zonenum(page), 1 << order);
		zone_statistics(preferred_zone, zone, 1);
	}
	return page;
}

/*
 * Allocate a page from the given zone.
 * Use pcplists for THP or "cheap" high-order allocations.
 */

/*
 * Do not instrument rmqueue() with KMSAN. This function may call
 * __msan_poison_alloca() through a call to set_pfnblock_flags_mask().
 * If __msan_poison_alloca() attempts to allocate pages for the stack depot, it
 * may call rmqueue() again, which will result in a deadlock.
 */
__no_sanitize_memory
static inline
struct page *rmqueue(struct zone *preferred_zone,
			struct zone *zone, unsigned int order,
			gfp_t gfp_flags, unsigned int alloc_flags,
			int migratetype)
{
	struct page *page;

	/*
	 * We most definitely don't want callers attempting to
	 * allocate greater than order-1 page units with __GFP_NOFAIL.
	 */
	WARN_ON_ONCE((gfp_flags & __GFP_NOFAIL) && (order > 1));

	if (likely(pcp_allowed_order(order))) {
		page = rmqueue_pcplist(preferred_zone, zone, order,
				       migratetype, alloc_flags);
		if (likely(page))
			goto out;
	}

	page = rmqueue_buddy(preferred_zone, zone, order, alloc_flags,
							migratetype);

out:
	/* Separate test+clear to avoid unnecessary atomics */
	if ((alloc_flags & ALLOC_KSWAPD) &&
	    unlikely(test_bit(ZONE_BOOSTED_WATERMARK, &zone->flags))) {
		clear_bit(ZONE_BOOSTED_WATERMARK, &zone->flags);
		wakeup_kswapd(zone, 0, 0, zone_idx(zone));
	}

	VM_BUG_ON_PAGE(page && bad_range(zone, page), page);
	return page;
}

noinline bool should_fail_alloc_page(gfp_t gfp_mask, unsigned int order)
{
	return __should_fail_alloc_page(gfp_mask, order);
}
ALLOW_ERROR_INJECTION(should_fail_alloc_page, TRUE);

static inline long __zone_watermark_unusable_free(struct zone *z,
				unsigned int order, unsigned int alloc_flags)
{
	long unusable_free = (1 << order) - 1;

	/*
	 * If the caller does not have rights to reserves below the min
	 * watermark then subtract the high-atomic reserves. This will
	 * over-estimate the size of the atomic reserve but it avoids a search.
	 */
	if (likely(!(alloc_flags & ALLOC_RESERVES)))
		unusable_free += z->nr_reserved_highatomic;

#ifdef CONFIG_CMA
	/* If allocation can't use CMA areas don't use free CMA pages */
	if (!(alloc_flags & ALLOC_CMA))
		unusable_free += zone_page_state(z, NR_FREE_CMA_PAGES);
#endif
#ifdef CONFIG_UNACCEPTED_MEMORY
	unusable_free += zone_page_state(z, NR_UNACCEPTED);
#endif

	return unusable_free;
}

/*
 * Return true if free base pages are above 'mark'. For high-order checks it
 * will return true of the order-0 watermark is reached and there is at least
 * one free page of a suitable size. Checking now avoids taking the zone lock
 * to check in the allocation paths if no pages are free.
 */
bool __zone_watermark_ok(struct zone *z, unsigned int order, unsigned long mark,
			 int highest_zoneidx, unsigned int alloc_flags,
			 long free_pages)
{
	long min = mark;
	int o;

	/* free_pages may go negative - that's OK */
	free_pages -= __zone_watermark_unusable_free(z, order, alloc_flags);

	if (unlikely(alloc_flags & ALLOC_RESERVES)) {
		/*
		 * __GFP_HIGH allows access to 50% of the min reserve as well
		 * as OOM.
		 */
		if (alloc_flags & ALLOC_MIN_RESERVE) {
			min -= min / 2;

			/*
			 * Non-blocking allocations (e.g. GFP_ATOMIC) can
			 * access more reserves than just __GFP_HIGH. Other
			 * non-blocking allocations requests such as GFP_NOWAIT
			 * or (GFP_KERNEL & ~__GFP_DIRECT_RECLAIM) do not get
			 * access to the min reserve.
			 */
			if (alloc_flags & ALLOC_NON_BLOCK)
				min -= min / 4;
		}

		/*
		 * OOM victims can try even harder than the normal reserve
		 * users on the grounds that it's definitely going to be in
		 * the exit path shortly and free memory. Any allocation it
		 * makes during the free path will be small and short-lived.
		 */
		if (alloc_flags & ALLOC_OOM)
			min -= min / 2;
	}

	/*
	 * Check watermarks for an order-0 allocation request. If these
	 * are not met, then a high-order request also cannot go ahead
	 * even if a suitable page happened to be free.
	 */
	if (free_pages <= min + z->lowmem_reserve[highest_zoneidx])
		return false;

	/* If this is an order-0 request then the watermark is fine */
	if (!order)
		return true;

	/* For a high-order request, check at least one suitable page is free */
	for (o = order; o <= MAX_ORDER; o++) {
		struct free_area *area = &z->free_area[o];
		int mt;

		if (!area->nr_free)
			continue;

		for (mt = 0; mt < MIGRATE_PCPTYPES; mt++) {
			if (!free_area_empty(area, mt))
				return true;
		}

#ifdef CONFIG_CMA
		if ((alloc_flags & ALLOC_CMA) &&
		    !free_area_empty(area, MIGRATE_CMA)) {
			return true;
		}
#endif
		if ((alloc_flags & (ALLOC_HIGHATOMIC|ALLOC_OOM)) &&
		    !free_area_empty(area, MIGRATE_HIGHATOMIC)) {
			return true;
		}
	}
	return false;
}

bool zone_watermark_ok(struct zone *z, unsigned int order, unsigned long mark,
		      int highest_zoneidx, unsigned int alloc_flags)
{
	return __zone_watermark_ok(z, order, mark, highest_zoneidx, alloc_flags,
					zone_page_state(z, NR_FREE_PAGES));
}

static inline bool zone_watermark_fast(struct zone *z, unsigned int order,
				unsigned long mark, int highest_zoneidx,
				unsigned int alloc_flags, gfp_t gfp_mask)
{
	long free_pages;

	free_pages = zone_page_state(z, NR_FREE_PAGES);

	/*
	 * Fast check for order-0 only. If this fails then the reserves
	 * need to be calculated.
	 */
	if (!order) {
		long usable_free;
		long reserved;

		usable_free = free_pages;
		reserved = __zone_watermark_unusable_free(z, 0, alloc_flags);

		/* reserved may over estimate high-atomic reserves. */
		usable_free -= min(usable_free, reserved);
		if (usable_free > mark + z->lowmem_reserve[highest_zoneidx])
			return true;
	}

	if (__zone_watermark_ok(z, order, mark, highest_zoneidx, alloc_flags,
					free_pages))
		return true;

	/*
	 * Ignore watermark boosting for __GFP_HIGH order-0 allocations
	 * when checking the min watermark. The min watermark is the
	 * point where boosting is ignored so that kswapd is woken up
	 * when below the low watermark.
	 */
	if (unlikely(!order && (alloc_flags & ALLOC_MIN_RESERVE) && z->watermark_boost
		&& ((alloc_flags & ALLOC_WMARK_MASK) == WMARK_MIN))) {
		mark = z->_watermark[WMARK_MIN];
		return __zone_watermark_ok(z, order, mark, highest_zoneidx,
					alloc_flags, free_pages);
	}

	return false;
}

bool zone_watermark_ok_safe(struct zone *z, unsigned int order,
			unsigned long mark, int highest_zoneidx)
{
	long free_pages = zone_page_state(z, NR_FREE_PAGES);

	if (z->percpu_drift_mark && free_pages < z->percpu_drift_mark)
		free_pages = zone_page_state_snapshot(z, NR_FREE_PAGES);

	return __zone_watermark_ok(z, order, mark, highest_zoneidx, 0,
								free_pages);
}

#ifdef CONFIG_NUMA
int __read_mostly node_reclaim_distance = RECLAIM_DISTANCE;

static bool zone_allows_reclaim(struct zone *local_zone, struct zone *zone)
{
	return node_distance(zone_to_nid(local_zone), zone_to_nid(zone)) <=
				node_reclaim_distance;
}
#else	/* CONFIG_NUMA */
static bool zone_allows_reclaim(struct zone *local_zone, struct zone *zone)
{
	return true;
}
#endif	/* CONFIG_NUMA */

/*
 * The restriction on ZONE_DMA32 as being a suitable zone to use to avoid
 * fragmentation is subtle. If the preferred zone was HIGHMEM then
 * premature use of a lower zone may cause lowmem pressure problems that
 * are worse than fragmentation. If the next zone is ZONE_DMA then it is
 * probably too small. It only makes sense to spread allocations to avoid
 * fragmentation between the Normal and DMA32 zones.
 */
static inline unsigned int
alloc_flags_nofragment(struct zone *zone, gfp_t gfp_mask)
{
	unsigned int alloc_flags;

	/*
	 * __GFP_KSWAPD_RECLAIM is assumed to be the same as ALLOC_KSWAPD
	 * to save a branch.
	 */
	alloc_flags = (__force int) (gfp_mask & __GFP_KSWAPD_RECLAIM);

#ifdef CONFIG_ZONE_DMA32
	if (!zone)
		return alloc_flags;

	if (zone_idx(zone) != ZONE_NORMAL)
		return alloc_flags;

	/*
	 * If ZONE_DMA32 exists, assume it is the one after ZONE_NORMAL and
	 * the pointer is within zone->zone_pgdat->node_zones[]. Also assume
	 * on UMA that if Normal is populated then so is DMA32.
	 */
	BUILD_BUG_ON(ZONE_NORMAL - ZONE_DMA32 != 1);
	if (nr_online_nodes > 1 && !populated_zone(--zone))
		return alloc_flags;

	alloc_flags |= ALLOC_NOFRAGMENT;
#endif /* CONFIG_ZONE_DMA32 */
	return alloc_flags;
}

/* Must be called after current_gfp_context() which can change gfp_mask */
static inline unsigned int gfp_to_alloc_flags_cma(gfp_t gfp_mask,
						  unsigned int alloc_flags)
{
#ifdef CONFIG_CMA
	if (gfp_migratetype(gfp_mask) == MIGRATE_MOVABLE)
		alloc_flags |= ALLOC_CMA;
#endif
	return alloc_flags;
}

/*
 * get_page_from_freelist goes through the zonelist trying to allocate
 * a page.
 */
static struct page *
get_page_from_freelist(gfp_t gfp_mask, unsigned int order, int alloc_flags,
						const struct alloc_context *ac)
{
	struct zoneref *z;
	struct zone *zone;
	struct pglist_data *last_pgdat = NULL;
	bool last_pgdat_dirty_ok = false;
	bool no_fallback;

retry:
	/*
	 * Scan zonelist, looking for a zone with enough free.
	 * See also cpuset_node_allowed() comment in kernel/cgroup/cpuset.c.
	 */
	no_fallback = alloc_flags & ALLOC_NOFRAGMENT;
	z = ac->preferred_zoneref;
	for_next_zone_zonelist_nodemask(zone, z, ac->highest_zoneidx,
					ac->nodemask) {
		struct page *page;
		unsigned long mark;

		if (cpusets_enabled() &&
			(alloc_flags & ALLOC_CPUSET) &&
			!__cpuset_zone_allowed(zone, gfp_mask))
				continue;
		/*
		 * When allocating a page cache page for writing, we
		 * want to get it from a node that is within its dirty
		 * limit, such that no single node holds more than its
		 * proportional share of globally allowed dirty pages.
		 * The dirty limits take into account the node's
		 * lowmem reserves and high watermark so that kswapd
		 * should be able to balance it without having to
		 * write pages from its LRU list.
		 *
		 * XXX: For now, allow allocations to potentially
		 * exceed the per-node dirty limit in the slowpath
		 * (spread_dirty_pages unset) before going into reclaim,
		 * which is important when on a NUMA setup the allowed
		 * nodes are together not big enough to reach the
		 * global limit.  The proper fix for these situations
		 * will require awareness of nodes in the
		 * dirty-throttling and the flusher threads.
		 */
		if (ac->spread_dirty_pages) {
			if (last_pgdat != zone->zone_pgdat) {
				last_pgdat = zone->zone_pgdat;
				last_pgdat_dirty_ok = node_dirty_ok(zone->zone_pgdat);
			}

			if (!last_pgdat_dirty_ok)
				continue;
		}

		if (no_fallback && nr_online_nodes > 1 &&
		    zone != ac->preferred_zoneref->zone) {
			int local_nid;

			/*
			 * If moving to a remote node, retry but allow
			 * fragmenting fallbacks. Locality is more important
			 * than fragmentation avoidance.
			 */
			local_nid = zone_to_nid(ac->preferred_zoneref->zone);
			if (zone_to_nid(zone) != local_nid) {
				alloc_flags &= ~ALLOC_NOFRAGMENT;
				goto retry;
			}
		}

		mark = wmark_pages(zone, alloc_flags & ALLOC_WMARK_MASK);
		if (!zone_watermark_fast(zone, order, mark,
				       ac->highest_zoneidx, alloc_flags,
				       gfp_mask)) {
			int ret;

			if (has_unaccepted_memory()) {
				if (try_to_accept_memory(zone, order))
					goto try_this_zone;
			}

#ifdef CONFIG_DEFERRED_STRUCT_PAGE_INIT
			/*
			 * Watermark failed for this zone, but see if we can
			 * grow this zone if it contains deferred pages.
			 */
			if (deferred_pages_enabled()) {
				if (_deferred_grow_zone(zone, order))
					goto try_this_zone;
			}
#endif
			/* Checked here to keep the fast path fast */
			BUILD_BUG_ON(ALLOC_NO_WATERMARKS < NR_WMARK);
			if (alloc_flags & ALLOC_NO_WATERMARKS)
				goto try_this_zone;

			if (!node_reclaim_enabled() ||
			    !zone_allows_reclaim(ac->preferred_zoneref->zone, zone))
				continue;

			ret = node_reclaim(zone->zone_pgdat, gfp_mask, order);
			switch (ret) {
			case NODE_RECLAIM_NOSCAN:
				/* did not scan */
				continue;
			case NODE_RECLAIM_FULL:
				/* scanned but unreclaimable */
				continue;
			default:
				/* did we reclaim enough */
				if (zone_watermark_ok(zone, order, mark,
					ac->highest_zoneidx, alloc_flags))
					goto try_this_zone;

				continue;
			}
		}

try_this_zone:
		page = rmqueue(ac->preferred_zoneref->zone, zone, order,
				gfp_mask, alloc_flags, ac->migratetype);
		if (page) {
			prep_new_page(page, order, gfp_mask, alloc_flags);

			/*
			 * If this is a high-order atomic allocation then check
			 * if the pageblock should be reserved for the future
			 */
			if (unlikely(alloc_flags & ALLOC_HIGHATOMIC))
				reserve_highatomic_pageblock(page, zone);

			return page;
		} else {
			if (has_unaccepted_memory()) {
				if (try_to_accept_memory(zone, order))
					goto try_this_zone;
			}

#ifdef CONFIG_DEFERRED_STRUCT_PAGE_INIT
			/* Try again if zone has deferred pages */
			if (deferred_pages_enabled()) {
				if (_deferred_grow_zone(zone, order))
					goto try_this_zone;
			}
#endif
		}
	}

	/*
	 * It's possible on a UMA machine to get through all zones that are
	 * fragmented. If avoiding fragmentation, reset and try again.
	 */
	if (no_fallback) {
		alloc_flags &= ~ALLOC_NOFRAGMENT;
		goto retry;
	}

	return NULL;
}

static void warn_alloc_show_mem(gfp_t gfp_mask, nodemask_t *nodemask)
{
	unsigned int filter = SHOW_MEM_FILTER_NODES;

	/*
	 * This documents exceptions given to allocations in certain
	 * contexts that are allowed to allocate outside current's set
	 * of allowed nodes.
	 */
	if (!(gfp_mask & __GFP_NOMEMALLOC))
		if (tsk_is_oom_victim(current) ||
		    (current->flags & (PF_MEMALLOC | PF_EXITING)))
			filter &= ~SHOW_MEM_FILTER_NODES;
	if (!in_task() || !(gfp_mask & __GFP_DIRECT_RECLAIM))
		filter &= ~SHOW_MEM_FILTER_NODES;

	__show_mem(filter, nodemask, gfp_zone(gfp_mask));
}

void warn_alloc(gfp_t gfp_mask, nodemask_t *nodemask, const char *fmt, ...)
{
	struct va_format vaf;
	va_list args;
	static DEFINE_RATELIMIT_STATE(nopage_rs, 10*HZ, 1);

	if ((gfp_mask & __GFP_NOWARN) ||
	     !__ratelimit(&nopage_rs) ||
	     ((gfp_mask & __GFP_DMA) && !has_managed_dma()))
		return;

	va_start(args, fmt);
	vaf.fmt = fmt;
	vaf.va = &args;
	pr_warn("%s: %pV, mode:%#x(%pGg), nodemask=%*pbl",
			current->comm, &vaf, gfp_mask, &gfp_mask,
			nodemask_pr_args(nodemask));
	va_end(args);

	cpuset_print_current_mems_allowed();
	pr_cont("\n");
	dump_stack();
	warn_alloc_show_mem(gfp_mask, nodemask);
}

static inline struct page *
__alloc_pages_cpuset_fallback(gfp_t gfp_mask, unsigned int order,
			      unsigned int alloc_flags,
			      const struct alloc_context *ac)
{
	struct page *page;

	page = get_page_from_freelist(gfp_mask, order,
			alloc_flags|ALLOC_CPUSET, ac);
	/*
	 * fallback to ignore cpuset restriction if our nodes
	 * are depleted
	 */
	if (!page)
		page = get_page_from_freelist(gfp_mask, order,
				alloc_flags, ac);

	return page;
}

static inline struct page *
__alloc_pages_may_oom(gfp_t gfp_mask, unsigned int order,
	const struct alloc_context *ac, unsigned long *did_some_progress)
{
	struct oom_control oc = {
		.zonelist = ac->zonelist,
		.nodemask = ac->nodemask,
		.memcg = NULL,
		.gfp_mask = gfp_mask,
		.order = order,
	};
	struct page *page;

	*did_some_progress = 0;

	/*
	 * Acquire the oom lock.  If that fails, somebody else is
	 * making progress for us.
	 */
	if (!mutex_trylock(&oom_lock)) {
		*did_some_progress = 1;
		schedule_timeout_uninterruptible(1);
		return NULL;
	}

	/*
	 * Go through the zonelist yet one more time, keep very high watermark
	 * here, this is only to catch a parallel oom killing, we must fail if
	 * we're still under heavy pressure. But make sure that this reclaim
	 * attempt shall not depend on __GFP_DIRECT_RECLAIM && !__GFP_NORETRY
	 * allocation which will never fail due to oom_lock already held.
	 */
	page = get_page_from_freelist((gfp_mask | __GFP_HARDWALL) &
				      ~__GFP_DIRECT_RECLAIM, order,
				      ALLOC_WMARK_HIGH|ALLOC_CPUSET, ac);
	if (page)
		goto out;

	/* Coredumps can quickly deplete all memory reserves */
	if (current->flags & PF_DUMPCORE)
		goto out;
	/* The OOM killer will not help higher order allocs */
	if (order > PAGE_ALLOC_COSTLY_ORDER)
		goto out;
	/*
	 * We have already exhausted all our reclaim opportunities without any
	 * success so it is time to admit defeat. We will skip the OOM killer
	 * because it is very likely that the caller has a more reasonable
	 * fallback than shooting a random task.
	 *
	 * The OOM killer may not free memory on a specific node.
	 */
	if (gfp_mask & (__GFP_RETRY_MAYFAIL | __GFP_THISNODE))
		goto out;
	/* The OOM killer does not needlessly kill tasks for lowmem */
	if (ac->highest_zoneidx < ZONE_NORMAL)
		goto out;
	if (pm_suspended_storage())
		goto out;
	/*
	 * XXX: GFP_NOFS allocations should rather fail than rely on
	 * other request to make a forward progress.
	 * We are in an unfortunate situation where out_of_memory cannot
	 * do much for this context but let's try it to at least get
	 * access to memory reserved if the current task is killed (see
	 * out_of_memory). Once filesystems are ready to handle allocation
	 * failures more gracefully we should just bail out here.
	 */

	/* Exhausted what can be done so it's blame time */
	if (out_of_memory(&oc) ||
	    WARN_ON_ONCE_GFP(gfp_mask & __GFP_NOFAIL, gfp_mask)) {
		*did_some_progress = 1;

		/*
		 * Help non-failing allocations by giving them access to memory
		 * reserves
		 */
		if (gfp_mask & __GFP_NOFAIL)
			page = __alloc_pages_cpuset_fallback(gfp_mask, order,
					ALLOC_NO_WATERMARKS, ac);
	}
out:
	mutex_unlock(&oom_lock);
	return page;
}

/*
 * Maximum number of compaction retries with a progress before OOM
 * killer is consider as the only way to move forward.
 */
#define MAX_COMPACT_RETRIES 16

#ifdef CONFIG_COMPACTION
/* Try memory compaction for high-order allocations before reclaim */
static struct page *
__alloc_pages_direct_compact(gfp_t gfp_mask, unsigned int order,
		unsigned int alloc_flags, const struct alloc_context *ac,
		enum compact_priority prio, enum compact_result *compact_result)
{
	struct page *page = NULL;
	unsigned long pflags;
	unsigned int noreclaim_flag;

	if (!order)
		return NULL;

	psi_memstall_enter(&pflags);
	delayacct_compact_start();
	noreclaim_flag = memalloc_noreclaim_save();

	*compact_result = try_to_compact_pages(gfp_mask, order, alloc_flags, ac,
								prio, &page);

	memalloc_noreclaim_restore(noreclaim_flag);
	psi_memstall_leave(&pflags);
	delayacct_compact_end();

	if (*compact_result == COMPACT_SKIPPED)
		return NULL;
	/*
	 * At least in one zone compaction wasn't deferred or skipped, so let's
	 * count a compaction stall
	 */
	count_vm_event(COMPACTSTALL);

	/* Prep a captured page if available */
	if (page)
		prep_new_page(page, order, gfp_mask, alloc_flags);

	/* Try get a page from the freelist if available */
	if (!page)
		page = get_page_from_freelist(gfp_mask, order, alloc_flags, ac);

	if (page) {
		struct zone *zone = page_zone(page);

		zone->compact_blockskip_flush = false;
		compaction_defer_reset(zone, order, true);
		count_vm_event(COMPACTSUCCESS);
		return page;
	}

	/*
	 * It's bad if compaction run occurs and fails. The most likely reason
	 * is that pages exist, but not enough to satisfy watermarks.
	 */
	count_vm_event(COMPACTFAIL);

	cond_resched();

	return NULL;
}

static inline bool
should_compact_retry(struct alloc_context *ac, int order, int alloc_flags,
		     enum compact_result compact_result,
		     enum compact_priority *compact_priority,
		     int *compaction_retries)
{
	int max_retries = MAX_COMPACT_RETRIES;
	int min_priority;
	bool ret = false;
	int retries = *compaction_retries;
	enum compact_priority priority = *compact_priority;

	if (!order)
		return false;

	if (fatal_signal_pending(current))
		return false;

	/*
	 * Compaction was skipped due to a lack of free order-0
	 * migration targets. Continue if reclaim can help.
	 */
	if (compact_result == COMPACT_SKIPPED) {
		ret = compaction_zonelist_suitable(ac, order, alloc_flags);
		goto out;
	}

	/*
	 * Compaction managed to coalesce some page blocks, but the
	 * allocation failed presumably due to a race. Retry some.
	 */
	if (compact_result == COMPACT_SUCCESS) {
		/*
		 * !costly requests are much more important than
		 * __GFP_RETRY_MAYFAIL costly ones because they are de
		 * facto nofail and invoke OOM killer to move on while
		 * costly can fail and users are ready to cope with
		 * that. 1/4 retries is rather arbitrary but we would
		 * need much more detailed feedback from compaction to
		 * make a better decision.
		 */
		if (order > PAGE_ALLOC_COSTLY_ORDER)
			max_retries /= 4;

		if (++(*compaction_retries) <= max_retries) {
			ret = true;
			goto out;
		}
	}

	/*
	 * Compaction failed. Retry with increasing priority.
	 */
	min_priority = (order > PAGE_ALLOC_COSTLY_ORDER) ?
			MIN_COMPACT_COSTLY_PRIORITY : MIN_COMPACT_PRIORITY;

	if (*compact_priority > min_priority) {
		(*compact_priority)--;
		*compaction_retries = 0;
		ret = true;
	}
out:
	trace_compact_retry(order, priority, compact_result, retries, max_retries, ret);
	return ret;
}
#else
static inline struct page *
__alloc_pages_direct_compact(gfp_t gfp_mask, unsigned int order,
		unsigned int alloc_flags, const struct alloc_context *ac,
		enum compact_priority prio, enum compact_result *compact_result)
{
	*compact_result = COMPACT_SKIPPED;
	return NULL;
}

static inline bool
should_compact_retry(struct alloc_context *ac, unsigned int order, int alloc_flags,
		     enum compact_result compact_result,
		     enum compact_priority *compact_priority,
		     int *compaction_retries)
{
	struct zone *zone;
	struct zoneref *z;

	if (!order || order > PAGE_ALLOC_COSTLY_ORDER)
		return false;

	/*
	 * There are setups with compaction disabled which would prefer to loop
	 * inside the allocator rather than hit the oom killer prematurely.
	 * Let's give them a good hope and keep retrying while the order-0
	 * watermarks are OK.
	 */
	for_each_zone_zonelist_nodemask(zone, z, ac->zonelist,
				ac->highest_zoneidx, ac->nodemask) {
		if (zone_watermark_ok(zone, 0, min_wmark_pages(zone),
					ac->highest_zoneidx, alloc_flags))
			return true;
	}
	return false;
}
#endif /* CONFIG_COMPACTION */

#ifdef CONFIG_LOCKDEP
static struct lockdep_map __fs_reclaim_map =
	STATIC_LOCKDEP_MAP_INIT("fs_reclaim", &__fs_reclaim_map);

static bool __need_reclaim(gfp_t gfp_mask)
{
	/* no reclaim without waiting on it */
	if (!(gfp_mask & __GFP_DIRECT_RECLAIM))
		return false;

	/* this guy won't enter reclaim */
	if (current->flags & PF_MEMALLOC)
		return false;

	if (gfp_mask & __GFP_NOLOCKDEP)
		return false;

	return true;
}

void __fs_reclaim_acquire(unsigned long ip)
{
	lock_acquire_exclusive(&__fs_reclaim_map, 0, 0, NULL, ip);
}

void __fs_reclaim_release(unsigned long ip)
{
	lock_release(&__fs_reclaim_map, ip);
}

void fs_reclaim_acquire(gfp_t gfp_mask)
{
	gfp_mask = current_gfp_context(gfp_mask);

	if (__need_reclaim(gfp_mask)) {
		if (gfp_mask & __GFP_FS)
			__fs_reclaim_acquire(_RET_IP_);

#ifdef CONFIG_MMU_NOTIFIER
		lock_map_acquire(&__mmu_notifier_invalidate_range_start_map);
		lock_map_release(&__mmu_notifier_invalidate_range_start_map);
#endif

	}
}
EXPORT_SYMBOL_GPL(fs_reclaim_acquire);

void fs_reclaim_release(gfp_t gfp_mask)
{
	gfp_mask = current_gfp_context(gfp_mask);

	if (__need_reclaim(gfp_mask)) {
		if (gfp_mask & __GFP_FS)
			__fs_reclaim_release(_RET_IP_);
	}
}
EXPORT_SYMBOL_GPL(fs_reclaim_release);
#endif

/*
 * Zonelists may change due to hotplug during allocation. Detect when zonelists
 * have been rebuilt so allocation retries. Reader side does not lock and
 * retries the allocation if zonelist changes. Writer side is protected by the
 * embedded spin_lock.
 */
static DEFINE_SEQLOCK(zonelist_update_seq);

static unsigned int zonelist_iter_begin(void)
{
	if (IS_ENABLED(CONFIG_MEMORY_HOTREMOVE))
		return read_seqbegin(&zonelist_update_seq);

	return 0;
}

static unsigned int check_retry_zonelist(unsigned int seq)
{
	if (IS_ENABLED(CONFIG_MEMORY_HOTREMOVE))
		return read_seqretry(&zonelist_update_seq, seq);

	return seq;
}

/* Perform direct synchronous page reclaim */
static unsigned long
__perform_reclaim(gfp_t gfp_mask, unsigned int order,
					const struct alloc_context *ac)
{
	unsigned int noreclaim_flag;
	unsigned long progress;

	cond_resched();

	/* We now go into synchronous reclaim */
	cpuset_memory_pressure_bump();
	fs_reclaim_acquire(gfp_mask);
	noreclaim_flag = memalloc_noreclaim_save();

	progress = try_to_free_pages(ac->zonelist, order, gfp_mask,
								ac->nodemask);

	memalloc_noreclaim_restore(noreclaim_flag);
	fs_reclaim_release(gfp_mask);

	cond_resched();

	return progress;
}

/* The really slow allocator path where we enter direct reclaim */
static inline struct page *
__alloc_pages_direct_reclaim(gfp_t gfp_mask, unsigned int order,
		unsigned int alloc_flags, const struct alloc_context *ac,
		unsigned long *did_some_progress)
{
	struct page *page = NULL;
	unsigned long pflags;
	bool drained = false;

	psi_memstall_enter(&pflags);
	*did_some_progress = __perform_reclaim(gfp_mask, order, ac);
	if (unlikely(!(*did_some_progress)))
		goto out;

retry:
	page = get_page_from_freelist(gfp_mask, order, alloc_flags, ac);

	/*
	 * If an allocation failed after direct reclaim, it could be because
	 * pages are pinned on the per-cpu lists or in high alloc reserves.
	 * Shrink them and try again
	 */
	if (!page && !drained) {
		unreserve_highatomic_pageblock(ac, false);
		drain_all_pages(NULL);
		drained = true;
		goto retry;
	}
out:
	psi_memstall_leave(&pflags);

	return page;
}

static void wake_all_kswapds(unsigned int order, gfp_t gfp_mask,
			     const struct alloc_context *ac)
{
	struct zoneref *z;
	struct zone *zone;
	pg_data_t *last_pgdat = NULL;
	enum zone_type highest_zoneidx = ac->highest_zoneidx;

	for_each_zone_zonelist_nodemask(zone, z, ac->zonelist, highest_zoneidx,
					ac->nodemask) {
		if (!managed_zone(zone))
			continue;
		if (last_pgdat != zone->zone_pgdat) {
			wakeup_kswapd(zone, gfp_mask, order, highest_zoneidx);
			last_pgdat = zone->zone_pgdat;
		}
	}
}

static inline unsigned int
gfp_to_alloc_flags(gfp_t gfp_mask, unsigned int order)
{
	unsigned int alloc_flags = ALLOC_WMARK_MIN | ALLOC_CPUSET;

	/*
	 * __GFP_HIGH is assumed to be the same as ALLOC_MIN_RESERVE
	 * and __GFP_KSWAPD_RECLAIM is assumed to be the same as ALLOC_KSWAPD
	 * to save two branches.
	 */
	BUILD_BUG_ON(__GFP_HIGH != (__force gfp_t) ALLOC_MIN_RESERVE);
	BUILD_BUG_ON(__GFP_KSWAPD_RECLAIM != (__force gfp_t) ALLOC_KSWAPD);

	/*
	 * The caller may dip into page reserves a bit more if the caller
	 * cannot run direct reclaim, or if the caller has realtime scheduling
	 * policy or is asking for __GFP_HIGH memory.  GFP_ATOMIC requests will
	 * set both ALLOC_NON_BLOCK and ALLOC_MIN_RESERVE(__GFP_HIGH).
	 */
	alloc_flags |= (__force int)
		(gfp_mask & (__GFP_HIGH | __GFP_KSWAPD_RECLAIM));

	if (!(gfp_mask & __GFP_DIRECT_RECLAIM)) {
		/*
		 * Not worth trying to allocate harder for __GFP_NOMEMALLOC even
		 * if it can't schedule.
		 */
		if (!(gfp_mask & __GFP_NOMEMALLOC)) {
			alloc_flags |= ALLOC_NON_BLOCK;

			if (order > 0)
				alloc_flags |= ALLOC_HIGHATOMIC;
		}

		/*
		 * Ignore cpuset mems for non-blocking __GFP_HIGH (probably
		 * GFP_ATOMIC) rather than fail, see the comment for
		 * cpuset_node_allowed().
		 */
		if (alloc_flags & ALLOC_MIN_RESERVE)
			alloc_flags &= ~ALLOC_CPUSET;
	} else if (unlikely(rt_task(current)) && in_task())
		alloc_flags |= ALLOC_MIN_RESERVE;

	alloc_flags = gfp_to_alloc_flags_cma(gfp_mask, alloc_flags);

	return alloc_flags;
}

static bool oom_reserves_allowed(struct task_struct *tsk)
{
	if (!tsk_is_oom_victim(tsk))
		return false;

	/*
	 * !MMU doesn't have oom reaper so give access to memory reserves
	 * only to the thread with TIF_MEMDIE set
	 */
	if (!IS_ENABLED(CONFIG_MMU) && !test_thread_flag(TIF_MEMDIE))
		return false;

	return true;
}

/*
 * Distinguish requests which really need access to full memory
 * reserves from oom victims which can live with a portion of it
 */
static inline int __gfp_pfmemalloc_flags(gfp_t gfp_mask)
{
	if (unlikely(gfp_mask & __GFP_NOMEMALLOC))
		return 0;
	if (gfp_mask & __GFP_MEMALLOC)
		return ALLOC_NO_WATERMARKS;
	if (in_serving_softirq() && (current->flags & PF_MEMALLOC))
		return ALLOC_NO_WATERMARKS;
	if (!in_interrupt()) {
		if (current->flags & PF_MEMALLOC)
			return ALLOC_NO_WATERMARKS;
		else if (oom_reserves_allowed(current))
			return ALLOC_OOM;
	}

	return 0;
}

bool gfp_pfmemalloc_allowed(gfp_t gfp_mask)
{
	return !!__gfp_pfmemalloc_flags(gfp_mask);
}

/*
 * Checks whether it makes sense to retry the reclaim to make a forward progress
 * for the given allocation request.
 *
 * We give up when we either have tried MAX_RECLAIM_RETRIES in a row
 * without success, or when we couldn't even meet the watermark if we
 * reclaimed all remaining pages on the LRU lists.
 *
 * Returns true if a retry is viable or false to enter the oom path.
 */
static inline bool
should_reclaim_retry(gfp_t gfp_mask, unsigned order,
		     struct alloc_context *ac, int alloc_flags,
		     bool did_some_progress, int *no_progress_loops)
{
	struct zone *zone;
	struct zoneref *z;
	bool ret = false;

	/*
	 * Costly allocations might have made a progress but this doesn't mean
	 * their order will become available due to high fragmentation so
	 * always increment the no progress counter for them
	 */
	if (did_some_progress && order <= PAGE_ALLOC_COSTLY_ORDER)
		*no_progress_loops = 0;
	else
		(*no_progress_loops)++;

	/*
	 * Make sure we converge to OOM if we cannot make any progress
	 * several times in the row.
	 */
	if (*no_progress_loops > MAX_RECLAIM_RETRIES) {
		/* Before OOM, exhaust highatomic_reserve */
		return unreserve_highatomic_pageblock(ac, true);
	}

	/*
	 * Keep reclaiming pages while there is a chance this will lead
	 * somewhere.  If none of the target zones can satisfy our allocation
	 * request even if all reclaimable pages are considered then we are
	 * screwed and have to go OOM.
	 */
	for_each_zone_zonelist_nodemask(zone, z, ac->zonelist,
				ac->highest_zoneidx, ac->nodemask) {
		unsigned long available;
		unsigned long reclaimable;
		unsigned long min_wmark = min_wmark_pages(zone);
		bool wmark;

		available = reclaimable = zone_reclaimable_pages(zone);
		available += zone_page_state_snapshot(zone, NR_FREE_PAGES);

		/*
		 * Would the allocation succeed if we reclaimed all
		 * reclaimable pages?
		 */
		wmark = __zone_watermark_ok(zone, order, min_wmark,
				ac->highest_zoneidx, alloc_flags, available);
		trace_reclaim_retry_zone(z, order, reclaimable,
				available, min_wmark, *no_progress_loops, wmark);
		if (wmark) {
			ret = true;
			break;
		}
	}

	/*
	 * Memory allocation/reclaim might be called from a WQ context and the
	 * current implementation of the WQ concurrency control doesn't
	 * recognize that a particular WQ is congested if the worker thread is
	 * looping without ever sleeping. Therefore we have to do a short sleep
	 * here rather than calling cond_resched().
	 */
	if (current->flags & PF_WQ_WORKER)
		schedule_timeout_uninterruptible(1);
	else
		cond_resched();
	return ret;
}

static inline bool
check_retry_cpuset(int cpuset_mems_cookie, struct alloc_context *ac)
{
	/*
	 * It's possible that cpuset's mems_allowed and the nodemask from
	 * mempolicy don't intersect. This should be normally dealt with by
	 * policy_nodemask(), but it's possible to race with cpuset update in
	 * such a way the check therein was true, and then it became false
	 * before we got our cpuset_mems_cookie here.
	 * This assumes that for all allocations, ac->nodemask can come only
	 * from MPOL_BIND mempolicy (whose documented semantics is to be ignored
	 * when it does not intersect with the cpuset restrictions) or the
	 * caller can deal with a violated nodemask.
	 */
	if (cpusets_enabled() && ac->nodemask &&
			!cpuset_nodemask_valid_mems_allowed(ac->nodemask)) {
		ac->nodemask = NULL;
		return true;
	}

	/*
	 * When updating a task's mems_allowed or mempolicy nodemask, it is
	 * possible to race with parallel threads in such a way that our
	 * allocation can fail while the mask is being updated. If we are about
	 * to fail, check if the cpuset changed during allocation and if so,
	 * retry.
	 */
	if (read_mems_allowed_retry(cpuset_mems_cookie))
		return true;

	return false;
}

static inline struct page *
__alloc_pages_slowpath(gfp_t gfp_mask, unsigned int order,
						struct alloc_context *ac)
{
	bool can_direct_reclaim = gfp_mask & __GFP_DIRECT_RECLAIM;
	const bool costly_order = order > PAGE_ALLOC_COSTLY_ORDER;
	struct page *page = NULL;
	unsigned int alloc_flags;
	unsigned long did_some_progress;
	enum compact_priority compact_priority;
	enum compact_result compact_result;
	int compaction_retries;
	int no_progress_loops;
	unsigned int cpuset_mems_cookie;
	unsigned int zonelist_iter_cookie;
	int reserve_flags;

restart:
	compaction_retries = 0;
	no_progress_loops = 0;
	compact_priority = DEF_COMPACT_PRIORITY;
	cpuset_mems_cookie = read_mems_allowed_begin();
	zonelist_iter_cookie = zonelist_iter_begin();

	/*
	 * The fast path uses conservative alloc_flags to succeed only until
	 * kswapd needs to be woken up, and to avoid the cost of setting up
	 * alloc_flags precisely. So we do that now.
	 */
	alloc_flags = gfp_to_alloc_flags(gfp_mask, order);

	/*
	 * We need to recalculate the starting point for the zonelist iterator
	 * because we might have used different nodemask in the fast path, or
	 * there was a cpuset modification and we are retrying - otherwise we
	 * could end up iterating over non-eligible zones endlessly.
	 */
	ac->preferred_zoneref = first_zones_zonelist(ac->zonelist,
					ac->highest_zoneidx, ac->nodemask);
	if (!ac->preferred_zoneref->zone)
		goto nopage;

	/*
	 * Check for insane configurations where the cpuset doesn't contain
	 * any suitable zone to satisfy the request - e.g. non-movable
	 * GFP_HIGHUSER allocations from MOVABLE nodes only.
	 */
	if (cpusets_insane_config() && (gfp_mask & __GFP_HARDWALL)) {
		struct zoneref *z = first_zones_zonelist(ac->zonelist,
					ac->highest_zoneidx,
					&cpuset_current_mems_allowed);
		if (!z->zone)
			goto nopage;
	}

	if (alloc_flags & ALLOC_KSWAPD)
		wake_all_kswapds(order, gfp_mask, ac);

	/*
	 * The adjusted alloc_flags might result in immediate success, so try
	 * that first
	 */
	page = get_page_from_freelist(gfp_mask, order, alloc_flags, ac);
	if (page)
		goto got_pg;

	/*
	 * For costly allocations, try direct compaction first, as it's likely
	 * that we have enough base pages and don't need to reclaim. For non-
	 * movable high-order allocations, do that as well, as compaction will
	 * try prevent permanent fragmentation by migrating from blocks of the
	 * same migratetype.
	 * Don't try this for allocations that are allowed to ignore
	 * watermarks, as the ALLOC_NO_WATERMARKS attempt didn't yet happen.
	 */
	if (can_direct_reclaim &&
			(costly_order ||
			   (order > 0 && ac->migratetype != MIGRATE_MOVABLE))
			&& !gfp_pfmemalloc_allowed(gfp_mask)) {
		page = __alloc_pages_direct_compact(gfp_mask, order,
						alloc_flags, ac,
						INIT_COMPACT_PRIORITY,
						&compact_result);
		if (page)
			goto got_pg;

		/*
		 * Checks for costly allocations with __GFP_NORETRY, which
		 * includes some THP page fault allocations
		 */
		if (costly_order && (gfp_mask & __GFP_NORETRY)) {
			/*
			 * If allocating entire pageblock(s) and compaction
			 * failed because all zones are below low watermarks
			 * or is prohibited because it recently failed at this
			 * order, fail immediately unless the allocator has
			 * requested compaction and reclaim retry.
			 *
			 * Reclaim is
			 *  - potentially very expensive because zones are far
			 *    below their low watermarks or this is part of very
			 *    bursty high order allocations,
			 *  - not guaranteed to help because isolate_freepages()
			 *    may not iterate over freed pages as part of its
			 *    linear scan, and
			 *  - unlikely to make entire pageblocks free on its
			 *    own.
			 */
			if (compact_result == COMPACT_SKIPPED ||
			    compact_result == COMPACT_DEFERRED)
				goto nopage;

			/*
			 * Looks like reclaim/compaction is worth trying, but
			 * sync compaction could be very expensive, so keep
			 * using async compaction.
			 */
			compact_priority = INIT_COMPACT_PRIORITY;
		}
	}

retry:
	/* Ensure kswapd doesn't accidentally go to sleep as long as we loop */
	if (alloc_flags & ALLOC_KSWAPD)
		wake_all_kswapds(order, gfp_mask, ac);

	reserve_flags = __gfp_pfmemalloc_flags(gfp_mask);
	if (reserve_flags)
		alloc_flags = gfp_to_alloc_flags_cma(gfp_mask, reserve_flags) |
					  (alloc_flags & ALLOC_KSWAPD);

	/*
	 * Reset the nodemask and zonelist iterators if memory policies can be
	 * ignored. These allocations are high priority and system rather than
	 * user oriented.
	 */
	if (!(alloc_flags & ALLOC_CPUSET) || reserve_flags) {
		ac->nodemask = NULL;
		ac->preferred_zoneref = first_zones_zonelist(ac->zonelist,
					ac->highest_zoneidx, ac->nodemask);
	}

	/* Attempt with potentially adjusted zonelist and alloc_flags */
	page = get_page_from_freelist(gfp_mask, order, alloc_flags, ac);
	if (page)
		goto got_pg;

	/* Caller is not willing to reclaim, we can't balance anything */
	if (!can_direct_reclaim)
		goto nopage;

	/* Avoid recursion of direct reclaim */
	if (current->flags & PF_MEMALLOC)
		goto nopage;

	/* Try direct reclaim and then allocating */
	page = __alloc_pages_direct_reclaim(gfp_mask, order, alloc_flags, ac,
							&did_some_progress);
	if (page)
		goto got_pg;

	/* Try direct compaction and then allocating */
	page = __alloc_pages_direct_compact(gfp_mask, order, alloc_flags, ac,
					compact_priority, &compact_result);
	if (page)
		goto got_pg;

	/* Do not loop if specifically requested */
	if (gfp_mask & __GFP_NORETRY)
		goto nopage;

	/*
	 * Do not retry costly high order allocations unless they are
	 * __GFP_RETRY_MAYFAIL
	 */
	if (costly_order && !(gfp_mask & __GFP_RETRY_MAYFAIL))
		goto nopage;

	if (should_reclaim_retry(gfp_mask, order, ac, alloc_flags,
				 did_some_progress > 0, &no_progress_loops))
		goto retry;

	/*
	 * It doesn't make any sense to retry for the compaction if the order-0
	 * reclaim is not able to make any progress because the current
	 * implementation of the compaction depends on the sufficient amount
	 * of free memory (see __compaction_suitable)
	 */
	if (did_some_progress > 0 &&
			should_compact_retry(ac, order, alloc_flags,
				compact_result, &compact_priority,
				&compaction_retries))
		goto retry;


	/*
	 * Deal with possible cpuset update races or zonelist updates to avoid
	 * a unnecessary OOM kill.
	 */
	if (check_retry_cpuset(cpuset_mems_cookie, ac) ||
	    check_retry_zonelist(zonelist_iter_cookie))
		goto restart;

	/* Reclaim has failed us, start killing things */
	page = __alloc_pages_may_oom(gfp_mask, order, ac, &did_some_progress);
	if (page)
		goto got_pg;

	/* Avoid allocations with no watermarks from looping endlessly */
	if (tsk_is_oom_victim(current) &&
	    (alloc_flags & ALLOC_OOM ||
	     (gfp_mask & __GFP_NOMEMALLOC)))
		goto nopage;

	/* Retry as long as the OOM killer is making progress */
	if (did_some_progress) {
		no_progress_loops = 0;
		goto retry;
	}

nopage:
	/*
	 * Deal with possible cpuset update races or zonelist updates to avoid
	 * a unnecessary OOM kill.
	 */
	if (check_retry_cpuset(cpuset_mems_cookie, ac) ||
	    check_retry_zonelist(zonelist_iter_cookie))
		goto restart;

	/*
	 * Make sure that __GFP_NOFAIL request doesn't leak out and make sure
	 * we always retry
	 */
	if (gfp_mask & __GFP_NOFAIL) {
		/*
		 * All existing users of the __GFP_NOFAIL are blockable, so warn
		 * of any new users that actually require GFP_NOWAIT
		 */
		if (WARN_ON_ONCE_GFP(!can_direct_reclaim, gfp_mask))
			goto fail;

		/*
		 * PF_MEMALLOC request from this context is rather bizarre
		 * because we cannot reclaim anything and only can loop waiting
		 * for somebody to do a work for us
		 */
		WARN_ON_ONCE_GFP(current->flags & PF_MEMALLOC, gfp_mask);

		/*
		 * non failing costly orders are a hard requirement which we
		 * are not prepared for much so let's warn about these users
		 * so that we can identify them and convert them to something
		 * else.
		 */
		WARN_ON_ONCE_GFP(costly_order, gfp_mask);

		/*
		 * Help non-failing allocations by giving some access to memory
		 * reserves normally used for high priority non-blocking
		 * allocations but do not use ALLOC_NO_WATERMARKS because this
		 * could deplete whole memory reserves which would just make
		 * the situation worse.
		 */
		page = __alloc_pages_cpuset_fallback(gfp_mask, order, ALLOC_MIN_RESERVE, ac);
		if (page)
			goto got_pg;

		cond_resched();
		goto retry;
	}
fail:
	warn_alloc(gfp_mask, ac->nodemask,
			"page allocation failure: order:%u", order);
got_pg:
	return page;
}

static inline bool prepare_alloc_pages(gfp_t gfp_mask, unsigned int order,
		int preferred_nid, nodemask_t *nodemask,
		struct alloc_context *ac, gfp_t *alloc_gfp,
		unsigned int *alloc_flags)
{
	ac->highest_zoneidx = gfp_zone(gfp_mask);
	ac->zonelist = node_zonelist(preferred_nid, gfp_mask);
	ac->nodemask = nodemask;
	ac->migratetype = gfp_migratetype(gfp_mask);

	if (cpusets_enabled()) {
		*alloc_gfp |= __GFP_HARDWALL;
		/*
		 * When we are in the interrupt context, it is irrelevant
		 * to the current task context. It means that any node ok.
		 */
		if (in_task() && !ac->nodemask)
			ac->nodemask = &cpuset_current_mems_allowed;
		else
			*alloc_flags |= ALLOC_CPUSET;
	}

	might_alloc(gfp_mask);

	if (should_fail_alloc_page(gfp_mask, order))
		return false;

	*alloc_flags = gfp_to_alloc_flags_cma(gfp_mask, *alloc_flags);

	/* Dirty zone balancing only done in the fast path */
	ac->spread_dirty_pages = (gfp_mask & __GFP_WRITE);

	/*
	 * The preferred zone is used for statistics but crucially it is
	 * also used as the starting point for the zonelist iterator. It
	 * may get reset for allocations that ignore memory policies.
	 */
	ac->preferred_zoneref = first_zones_zonelist(ac->zonelist,
					ac->highest_zoneidx, ac->nodemask);

	return true;
}

/*
 * __alloc_pages_bulk - Allocate a number of order-0 pages to a list or array
 * @gfp: GFP flags for the allocation
 * @preferred_nid: The preferred NUMA node ID to allocate from
 * @nodemask: Set of nodes to allocate from, may be NULL
 * @nr_pages: The number of pages desired on the list or array
 * @page_list: Optional list to store the allocated pages
 * @page_array: Optional array to store the pages
 *
 * This is a batched version of the page allocator that attempts to
 * allocate nr_pages quickly. Pages are added to page_list if page_list
 * is not NULL, otherwise it is assumed that the page_array is valid.
 *
 * For lists, nr_pages is the number of pages that should be allocated.
 *
 * For arrays, only NULL elements are populated with pages and nr_pages
 * is the maximum number of pages that will be stored in the array.
 *
 * Returns the number of pages on the list or array.
 */
unsigned long __alloc_pages_bulk(gfp_t gfp, int preferred_nid,
			nodemask_t *nodemask, int nr_pages,
			struct list_head *page_list,
			struct page **page_array)
{
	struct page *page;
	unsigned long __maybe_unused UP_flags;
	struct zone *zone;
	struct zoneref *z;
	struct per_cpu_pages *pcp;
	struct list_head *pcp_list;
	struct alloc_context ac;
	gfp_t alloc_gfp;
	unsigned int alloc_flags = ALLOC_WMARK_LOW;
	int nr_populated = 0, nr_account = 0;

	/*
	 * Skip populated array elements to determine if any pages need
	 * to be allocated before disabling IRQs.
	 */
	while (page_array && nr_populated < nr_pages && page_array[nr_populated])
		nr_populated++;

	/* No pages requested? */
	if (unlikely(nr_pages <= 0))
		goto out;

	/* Already populated array? */
	if (unlikely(page_array && nr_pages - nr_populated == 0))
		goto out;

	/* Bulk allocator does not support memcg accounting. */
	if (memcg_kmem_online() && (gfp & __GFP_ACCOUNT))
		goto failed;

	/* Use the single page allocator for one page. */
	if (nr_pages - nr_populated == 1)
		goto failed;

#ifdef CONFIG_PAGE_OWNER
	/*
	 * PAGE_OWNER may recurse into the allocator to allocate space to
	 * save the stack with pagesets.lock held. Releasing/reacquiring
	 * removes much of the performance benefit of bulk allocation so
	 * force the caller to allocate one page at a time as it'll have
	 * similar performance to added complexity to the bulk allocator.
	 */
	if (static_branch_unlikely(&page_owner_inited))
		goto failed;
#endif

	/* May set ALLOC_NOFRAGMENT, fragmentation will return 1 page. */
	gfp &= gfp_allowed_mask;
	alloc_gfp = gfp;
	if (!prepare_alloc_pages(gfp, 0, preferred_nid, nodemask, &ac, &alloc_gfp, &alloc_flags))
		goto out;
	gfp = alloc_gfp;

	/* Find an allowed local zone that meets the low watermark. */
	for_each_zone_zonelist_nodemask(zone, z, ac.zonelist, ac.highest_zoneidx, ac.nodemask) {
		unsigned long mark;

		if (cpusets_enabled() && (alloc_flags & ALLOC_CPUSET) &&
		    !__cpuset_zone_allowed(zone, gfp)) {
			continue;
		}

		if (nr_online_nodes > 1 && zone != ac.preferred_zoneref->zone &&
		    zone_to_nid(zone) != zone_to_nid(ac.preferred_zoneref->zone)) {
			goto failed;
		}

		mark = wmark_pages(zone, alloc_flags & ALLOC_WMARK_MASK) + nr_pages;
		if (zone_watermark_fast(zone, 0,  mark,
				zonelist_zone_idx(ac.preferred_zoneref),
				alloc_flags, gfp)) {
			break;
		}
	}

	/*
	 * If there are no allowed local zones that meets the watermarks then
	 * try to allocate a single page and reclaim if necessary.
	 */
	if (unlikely(!zone))
		goto failed;

	/* spin_trylock may fail due to a parallel drain or IRQ reentrancy. */
	pcp_trylock_prepare(UP_flags);
	pcp = pcp_spin_trylock(zone->per_cpu_pageset);
	if (!pcp)
		goto failed_irq;

	/* Attempt the batch allocation */
	pcp_list = &pcp->lists[order_to_pindex(ac.migratetype, 0)];
	while (nr_populated < nr_pages) {

		/* Skip existing pages */
		if (page_array && page_array[nr_populated]) {
			nr_populated++;
			continue;
		}

		page = __rmqueue_pcplist(zone, 0, ac.migratetype, alloc_flags,
								pcp, pcp_list);
		if (unlikely(!page)) {
			/* Try and allocate at least one page */
			if (!nr_account) {
				pcp_spin_unlock(pcp);
				goto failed_irq;
			}
			break;
		}
		nr_account++;

		prep_new_page(page, 0, gfp, 0);
		if (page_list)
			list_add(&page->lru, page_list);
		else
			page_array[nr_populated] = page;
		nr_populated++;
	}

	pcp_spin_unlock(pcp);
	pcp_trylock_finish(UP_flags);

	__count_zid_vm_events(PGALLOC, zone_idx(zone), nr_account);
	zone_statistics(ac.preferred_zoneref->zone, zone, nr_account);

out:
	return nr_populated;

failed_irq:
	pcp_trylock_finish(UP_flags);

failed:
	page = __alloc_pages(gfp, 0, preferred_nid, nodemask);
	if (page) {
		if (page_list)
			list_add(&page->lru, page_list);
		else
			page_array[nr_populated] = page;
		nr_populated++;
	}

	goto out;
}
EXPORT_SYMBOL_GPL(__alloc_pages_bulk);

/*
 * This is the 'heart' of the zoned buddy allocator.
 */
struct page *__alloc_pages(gfp_t gfp, unsigned int order, int preferred_nid,
							nodemask_t *nodemask)
{
	struct page *page;
	unsigned int alloc_flags = ALLOC_WMARK_LOW;
	gfp_t alloc_gfp; /* The gfp_t that was actually used for allocation */
	struct alloc_context ac = { };

	/*
	 * There are several places where we assume that the order value is sane
	 * so bail out early if the request is out of bound.
	 */
	if (WARN_ON_ONCE_GFP(order > MAX_ORDER, gfp))
		return NULL;

	gfp &= gfp_allowed_mask;
	/*
	 * Apply scoped allocation constraints. This is mainly about GFP_NOFS
	 * resp. GFP_NOIO which has to be inherited for all allocation requests
	 * from a particular context which has been marked by
	 * memalloc_no{fs,io}_{save,restore}. And PF_MEMALLOC_PIN which ensures
	 * movable zones are not used during allocation.
	 */
	gfp = current_gfp_context(gfp);
	alloc_gfp = gfp;
	if (!prepare_alloc_pages(gfp, order, preferred_nid, nodemask, &ac,
			&alloc_gfp, &alloc_flags))
		return NULL;

	/*
	 * Forbid the first pass from falling back to types that fragment
	 * memory until all local zones are considered.
	 */
	alloc_flags |= alloc_flags_nofragment(ac.preferred_zoneref->zone, gfp);

	/* First allocation attempt */
	page = get_page_from_freelist(alloc_gfp, order, alloc_flags, &ac);
	if (likely(page))
		goto out;

	alloc_gfp = gfp;
	ac.spread_dirty_pages = false;

	/*
	 * Restore the original nodemask if it was potentially replaced with
	 * &cpuset_current_mems_allowed to optimize the fast-path attempt.
	 */
	ac.nodemask = nodemask;

	page = __alloc_pages_slowpath(alloc_gfp, order, &ac);

out:
	if (memcg_kmem_online() && (gfp & __GFP_ACCOUNT) && page &&
	    unlikely(__memcg_kmem_charge_page(page, gfp, order) != 0)) {
		__free_pages(page, order);
		page = NULL;
	}

	trace_mm_page_alloc(page, order, alloc_gfp, ac.migratetype);
	kmsan_alloc_page(page, order, alloc_gfp);

	return page;
}
EXPORT_SYMBOL(__alloc_pages);

struct folio *__folio_alloc(gfp_t gfp, unsigned int order, int preferred_nid,
		nodemask_t *nodemask)
{
	struct page *page = __alloc_pages(gfp | __GFP_COMP, order,
			preferred_nid, nodemask);
	struct folio *folio = (struct folio *)page;

	if (folio && order > 1)
		folio_prep_large_rmappable(folio);
	return folio;
}
EXPORT_SYMBOL(__folio_alloc);

/*
 * Common helper functions. Never use with __GFP_HIGHMEM because the returned
 * address cannot represent highmem pages. Use alloc_pages and then kmap if
 * you need to access high mem.
 */
unsigned long __get_free_pages(gfp_t gfp_mask, unsigned int order)
{
	struct page *page;

	page = alloc_pages(gfp_mask & ~__GFP_HIGHMEM, order);
	if (!page)
		return 0;
	return (unsigned long) page_address(page);
}
EXPORT_SYMBOL(__get_free_pages);

unsigned long get_zeroed_page(gfp_t gfp_mask)
{
	return __get_free_page(gfp_mask | __GFP_ZERO);
}
EXPORT_SYMBOL(get_zeroed_page);

/**
 * __free_pages - Free pages allocated with alloc_pages().
 * @page: The page pointer returned from alloc_pages().
 * @order: The order of the allocation.
 *
 * This function can free multi-page allocations that are not compound
 * pages.  It does not check that the @order passed in matches that of
 * the allocation, so it is easy to leak memory.  Freeing more memory
 * than was allocated will probably emit a warning.
 *
 * If the last reference to this page is speculative, it will be released
 * by put_page() which only frees the first page of a non-compound
 * allocation.  To prevent the remaining pages from being leaked, we free
 * the subsequent pages here.  If you want to use the page's reference
 * count to decide when to free the allocation, you should allocate a
 * compound page, and use put_page() instead of __free_pages().
 *
 * Context: May be called in interrupt context or while holding a normal
 * spinlock, but not in NMI context or while holding a raw spinlock.
 */
void __free_pages(struct page *page, unsigned int order)
{
	/* get PageHead before we drop reference */
	int head = PageHead(page);

	if (put_page_testzero(page))
		free_the_page(page, order);
	else if (!head)
		while (order-- > 0)
			free_the_page(page + (1 << order), order);
}
EXPORT_SYMBOL(__free_pages);

void free_pages(unsigned long addr, unsigned int order)
{
	if (addr != 0) {
		VM_BUG_ON(!virt_addr_valid((void *)addr));
		__free_pages(virt_to_page((void *)addr), order);
	}
}

EXPORT_SYMBOL(free_pages);

/*
 * Page Fragment:
 *  An arbitrary-length arbitrary-offset area of memory which resides
 *  within a 0 or higher order page.  Multiple fragments within that page
 *  are individually refcounted, in the page's reference counter.
 *
 * The page_frag functions below provide a simple allocation framework for
 * page fragments.  This is used by the network stack and network device
 * drivers to provide a backing region of memory for use as either an
 * sk_buff->head, or to be used in the "frags" portion of skb_shared_info.
 */
static struct page *__page_frag_cache_refill(struct page_frag_cache *nc,
					     gfp_t gfp_mask)
{
	struct page *page = NULL;
	gfp_t gfp = gfp_mask;

#if (PAGE_SIZE < PAGE_FRAG_CACHE_MAX_SIZE)
	gfp_mask |= __GFP_COMP | __GFP_NOWARN | __GFP_NORETRY |
		    __GFP_NOMEMALLOC;
	page = alloc_pages_node(NUMA_NO_NODE, gfp_mask,
				PAGE_FRAG_CACHE_MAX_ORDER);
	nc->size = page ? PAGE_FRAG_CACHE_MAX_SIZE : PAGE_SIZE;
#endif
	if (unlikely(!page))
		page = alloc_pages_node(NUMA_NO_NODE, gfp, 0);

	nc->va = page ? page_address(page) : NULL;

	return page;
}

void __page_frag_cache_drain(struct page *page, unsigned int count)
{
	VM_BUG_ON_PAGE(page_ref_count(page) == 0, page);

	if (page_ref_sub_and_test(page, count))
		free_the_page(page, compound_order(page));
}
EXPORT_SYMBOL(__page_frag_cache_drain);

void *page_frag_alloc_align(struct page_frag_cache *nc,
		      unsigned int fragsz, gfp_t gfp_mask,
		      unsigned int align_mask)
{
	unsigned int size = PAGE_SIZE;
	struct page *page;
	int offset;

	if (unlikely(!nc->va)) {
refill:
		page = __page_frag_cache_refill(nc, gfp_mask);
		if (!page)
			return NULL;

#if (PAGE_SIZE < PAGE_FRAG_CACHE_MAX_SIZE)
		/* if size can vary use size else just use PAGE_SIZE */
		size = nc->size;
#endif
		/* Even if we own the page, we do not use atomic_set().
		 * This would break get_page_unless_zero() users.
		 */
		page_ref_add(page, PAGE_FRAG_CACHE_MAX_SIZE);

		/* reset page count bias and offset to start of new frag */
		nc->pfmemalloc = page_is_pfmemalloc(page);
		nc->pagecnt_bias = PAGE_FRAG_CACHE_MAX_SIZE + 1;
		nc->offset = size;
	}

	offset = nc->offset - fragsz;
	if (unlikely(offset < 0)) {
		page = virt_to_page(nc->va);

		if (!page_ref_sub_and_test(page, nc->pagecnt_bias))
			goto refill;

		if (unlikely(nc->pfmemalloc)) {
			free_the_page(page, compound_order(page));
			goto refill;
		}

#if (PAGE_SIZE < PAGE_FRAG_CACHE_MAX_SIZE)
		/* if size can vary use size else just use PAGE_SIZE */
		size = nc->size;
#endif
		/* OK, page count is 0, we can safely set it */
		set_page_count(page, PAGE_FRAG_CACHE_MAX_SIZE + 1);

		/* reset page count bias and offset to start of new frag */
		nc->pagecnt_bias = PAGE_FRAG_CACHE_MAX_SIZE + 1;
		offset = size - fragsz;
		if (unlikely(offset < 0)) {
			/*
			 * The caller is trying to allocate a fragment
			 * with fragsz > PAGE_SIZE but the cache isn't big
			 * enough to satisfy the request, this may
			 * happen in low memory conditions.
			 * We don't release the cache page because
			 * it could make memory pressure worse
			 * so we simply return NULL here.
			 */
			return NULL;
		}
	}

	nc->pagecnt_bias--;
	offset &= align_mask;
	nc->offset = offset;

	return nc->va + offset;
}
EXPORT_SYMBOL(page_frag_alloc_align);

/*
 * Frees a page fragment allocated out of either a compound or order 0 page.
 */
void page_frag_free(void *addr)
{
	struct page *page = virt_to_head_page(addr);

	if (unlikely(put_page_testzero(page)))
		free_the_page(page, compound_order(page));
}
EXPORT_SYMBOL(page_frag_free);

static void *make_alloc_exact(unsigned long addr, unsigned int order,
		size_t size)
{
	if (addr) {
		unsigned long nr = DIV_ROUND_UP(size, PAGE_SIZE);
		struct page *page = virt_to_page((void *)addr);
		struct page *last = page + nr;

		split_page_owner(page, 1 << order);
		split_page_memcg(page, 1 << order);
		while (page < --last)
			set_page_refcounted(last);

		last = page + (1UL << order);
		for (page += nr; page < last; page++)
			__free_pages_ok(page, 0, FPI_TO_TAIL);
	}
	return (void *)addr;
}

/**
 * alloc_pages_exact - allocate an exact number physically-contiguous pages.
 * @size: the number of bytes to allocate
 * @gfp_mask: GFP flags for the allocation, must not contain __GFP_COMP
 *
 * This function is similar to alloc_pages(), except that it allocates the
 * minimum number of pages to satisfy the request.  alloc_pages() can only
 * allocate memory in power-of-two pages.
 *
 * This function is also limited by MAX_ORDER.
 *
 * Memory allocated by this function must be released by free_pages_exact().
 *
 * Return: pointer to the allocated area or %NULL in case of error.
 */
void *alloc_pages_exact(size_t size, gfp_t gfp_mask)
{
	unsigned int order = get_order(size);
	unsigned long addr;

	if (WARN_ON_ONCE(gfp_mask & (__GFP_COMP | __GFP_HIGHMEM)))
		gfp_mask &= ~(__GFP_COMP | __GFP_HIGHMEM);

	addr = __get_free_pages(gfp_mask, order);
	return make_alloc_exact(addr, order, size);
}
EXPORT_SYMBOL(alloc_pages_exact);

/**
 * alloc_pages_exact_nid - allocate an exact number of physically-contiguous
 *			   pages on a node.
 * @nid: the preferred node ID where memory should be allocated
 * @size: the number of bytes to allocate
 * @gfp_mask: GFP flags for the allocation, must not contain __GFP_COMP
 *
 * Like alloc_pages_exact(), but try to allocate on node nid first before falling
 * back.
 *
 * Return: pointer to the allocated area or %NULL in case of error.
 */
void * __meminit alloc_pages_exact_nid(int nid, size_t size, gfp_t gfp_mask)
{
	unsigned int order = get_order(size);
	struct page *p;

	if (WARN_ON_ONCE(gfp_mask & (__GFP_COMP | __GFP_HIGHMEM)))
		gfp_mask &= ~(__GFP_COMP | __GFP_HIGHMEM);

	p = alloc_pages_node(nid, gfp_mask, order);
	if (!p)
		return NULL;
	return make_alloc_exact((unsigned long)page_address(p), order, size);
}

/**
 * free_pages_exact - release memory allocated via alloc_pages_exact()
 * @virt: the value returned by alloc_pages_exact.
 * @size: size of allocation, same value as passed to alloc_pages_exact().
 *
 * Release the memory allocated by a previous call to alloc_pages_exact.
 */
void free_pages_exact(void *virt, size_t size)
{
	unsigned long addr = (unsigned long)virt;
	unsigned long end = addr + PAGE_ALIGN(size);

	while (addr < end) {
		free_page(addr);
		addr += PAGE_SIZE;
	}
}
EXPORT_SYMBOL(free_pages_exact);

/**
 * nr_free_zone_pages - count number of pages beyond high watermark
 * @offset: The zone index of the highest zone
 *
 * nr_free_zone_pages() counts the number of pages which are beyond the
 * high watermark within all zones at or below a given zone index.  For each
 * zone, the number of pages is calculated as:
 *
 *     nr_free_zone_pages = managed_pages - high_pages
 *
 * Return: number of pages beyond high watermark.
 */
static unsigned long nr_free_zone_pages(int offset)
{
	struct zoneref *z;
	struct zone *zone;

	/* Just pick one node, since fallback list is circular */
	unsigned long sum = 0;

	struct zonelist *zonelist = node_zonelist(numa_node_id(), GFP_KERNEL);

	for_each_zone_zonelist(zone, z, zonelist, offset) {
		unsigned long size = zone_managed_pages(zone);
		unsigned long high = high_wmark_pages(zone);
		if (size > high)
			sum += size - high;
	}

	return sum;
}

/**
 * nr_free_buffer_pages - count number of pages beyond high watermark
 *
 * nr_free_buffer_pages() counts the number of pages which are beyond the high
 * watermark within ZONE_DMA and ZONE_NORMAL.
 *
 * Return: number of pages beyond high watermark within ZONE_DMA and
 * ZONE_NORMAL.
 */
unsigned long nr_free_buffer_pages(void)
{
	return nr_free_zone_pages(gfp_zone(GFP_USER));
}
EXPORT_SYMBOL_GPL(nr_free_buffer_pages);

static void zoneref_set_zone(struct zone *zone, struct zoneref *zoneref)
{
	zoneref->zone = zone;
	zoneref->zone_idx = zone_idx(zone);
}

/*
 * Builds allocation fallback zone lists.
 *
 * Add all populated zones of a node to the zonelist.
 */
static int build_zonerefs_node(pg_data_t *pgdat, struct zoneref *zonerefs)
{
	struct zone *zone;
	enum zone_type zone_type = MAX_NR_ZONES;
	int nr_zones = 0;

	do {
		zone_type--;
		zone = pgdat->node_zones + zone_type;
		if (populated_zone(zone)) {
			zoneref_set_zone(zone, &zonerefs[nr_zones++]);
			check_highest_zone(zone_type);
		}
	} while (zone_type);

	return nr_zones;
}

#ifdef CONFIG_NUMA

static int __parse_numa_zonelist_order(char *s)
{
	/*
	 * We used to support different zonelists modes but they turned
	 * out to be just not useful. Let's keep the warning in place
	 * if somebody still use the cmd line parameter so that we do
	 * not fail it silently
	 */
	if (!(*s == 'd' || *s == 'D' || *s == 'n' || *s == 'N')) {
		pr_warn("Ignoring unsupported numa_zonelist_order value:  %s\n", s);
		return -EINVAL;
	}
	return 0;
}

static char numa_zonelist_order[] = "Node";
#define NUMA_ZONELIST_ORDER_LEN	16
/*
 * sysctl handler for numa_zonelist_order
 */
static int numa_zonelist_order_handler(struct ctl_table *table, int write,
		void *buffer, size_t *length, loff_t *ppos)
{
	if (write)
		return __parse_numa_zonelist_order(buffer);
	return proc_dostring(table, write, buffer, length, ppos);
}

static int node_load[MAX_NUMNODES];

/**
 * find_next_best_node - find the next node that should appear in a given node's fallback list
 * @node: node whose fallback list we're appending
 * @used_node_mask: nodemask_t of already used nodes
 *
 * We use a number of factors to determine which is the next node that should
 * appear on a given node's fallback list.  The node should not have appeared
 * already in @node's fallback list, and it should be the next closest node
 * according to the distance array (which contains arbitrary distance values
 * from each node to each node in the system), and should also prefer nodes
 * with no CPUs, since presumably they'll have very little allocation pressure
 * on them otherwise.
 *
 * Return: node id of the found node or %NUMA_NO_NODE if no node is found.
 */
int find_next_best_node(int node, nodemask_t *used_node_mask)
{
	int n, val;
	int min_val = INT_MAX;
	int best_node = NUMA_NO_NODE;

	/* Use the local node if we haven't already */
	if (!node_isset(node, *used_node_mask)) {
		node_set(node, *used_node_mask);
		return node;
	}

	for_each_node_state(n, N_MEMORY) {

		/* Don't want a node to appear more than once */
		if (node_isset(n, *used_node_mask))
			continue;

		/* Use the distance array to find the distance */
		val = node_distance(node, n);

		/* Penalize nodes under us ("prefer the next node") */
		val += (n < node);

		/* Give preference to headless and unused nodes */
		if (!cpumask_empty(cpumask_of_node(n)))
			val += PENALTY_FOR_NODE_WITH_CPUS;

		/* Slight preference for less loaded node */
		val *= MAX_NUMNODES;
		val += node_load[n];

		if (val < min_val) {
			min_val = val;
			best_node = n;
		}
	}

	if (best_node >= 0)
		node_set(best_node, *used_node_mask);

	return best_node;
}


/*
 * Build zonelists ordered by node and zones within node.
 * This results in maximum locality--normal zone overflows into local
 * DMA zone, if any--but risks exhausting DMA zone.
 */
static void build_zonelists_in_node_order(pg_data_t *pgdat, int *node_order,
		unsigned nr_nodes)
{
	struct zoneref *zonerefs;
	int i;

	zonerefs = pgdat->node_zonelists[ZONELIST_FALLBACK]._zonerefs;

	for (i = 0; i < nr_nodes; i++) {
		int nr_zones;

		pg_data_t *node = NODE_DATA(node_order[i]);

		nr_zones = build_zonerefs_node(node, zonerefs);
		zonerefs += nr_zones;
	}
	zonerefs->zone = NULL;
	zonerefs->zone_idx = 0;
}

/*
 * Build gfp_thisnode zonelists
 */
static void build_thisnode_zonelists(pg_data_t *pgdat)
{
	struct zoneref *zonerefs;
	int nr_zones;

	zonerefs = pgdat->node_zonelists[ZONELIST_NOFALLBACK]._zonerefs;
	nr_zones = build_zonerefs_node(pgdat, zonerefs);
	zonerefs += nr_zones;
	zonerefs->zone = NULL;
	zonerefs->zone_idx = 0;
}

/*
 * Build zonelists ordered by zone and nodes within zones.
 * This results in conserving DMA zone[s] until all Normal memory is
 * exhausted, but results in overflowing to remote node while memory
 * may still exist in local DMA zone.
 */

static void build_zonelists(pg_data_t *pgdat)
{
	static int node_order[MAX_NUMNODES];
	int node, nr_nodes = 0;
	nodemask_t used_mask = NODE_MASK_NONE;
	int local_node, prev_node;

	/* NUMA-aware ordering of nodes */
	local_node = pgdat->node_id;
	prev_node = local_node;

	memset(node_order, 0, sizeof(node_order));
	while ((node = find_next_best_node(local_node, &used_mask)) >= 0) {
		/*
		 * We don't want to pressure a particular node.
		 * So adding penalty to the first node in same
		 * distance group to make it round-robin.
		 */
		if (node_distance(local_node, node) !=
		    node_distance(local_node, prev_node))
			node_load[node] += 1;

		node_order[nr_nodes++] = node;
		prev_node = node;
	}

	build_zonelists_in_node_order(pgdat, node_order, nr_nodes);
	build_thisnode_zonelists(pgdat);
	pr_info("Fallback order for Node %d: ", local_node);
	for (node = 0; node < nr_nodes; node++)
		pr_cont("%d ", node_order[node]);
	pr_cont("\n");
}

#ifdef CONFIG_HAVE_MEMORYLESS_NODES
/*
 * Return node id of node used for "local" allocations.
 * I.e., first node id of first zone in arg node's generic zonelist.
 * Used for initializing percpu 'numa_mem', which is used primarily
 * for kernel allocations, so use GFP_KERNEL flags to locate zonelist.
 */
int local_memory_node(int node)
{
	struct zoneref *z;

	z = first_zones_zonelist(node_zonelist(node, GFP_KERNEL),
				   gfp_zone(GFP_KERNEL),
				   NULL);
	return zone_to_nid(z->zone);
}
#endif

static void setup_min_unmapped_ratio(void);
static void setup_min_slab_ratio(void);
#else	/* CONFIG_NUMA */

static void build_zonelists(pg_data_t *pgdat)
{
	int node, local_node;
	struct zoneref *zonerefs;
	int nr_zones;

	local_node = pgdat->node_id;

	zonerefs = pgdat->node_zonelists[ZONELIST_FALLBACK]._zonerefs;
	nr_zones = build_zonerefs_node(pgdat, zonerefs);
	zonerefs += nr_zones;

	/*
	 * Now we build the zonelist so that it contains the zones
	 * of all the other nodes.
	 * We don't want to pressure a particular node, so when
	 * building the zones for node N, we make sure that the
	 * zones coming right after the local ones are those from
	 * node N+1 (modulo N)
	 */
	for (node = local_node + 1; node < MAX_NUMNODES; node++) {
		if (!node_online(node))
			continue;
		nr_zones = build_zonerefs_node(NODE_DATA(node), zonerefs);
		zonerefs += nr_zones;
	}
	for (node = 0; node < local_node; node++) {
		if (!node_online(node))
			continue;
		nr_zones = build_zonerefs_node(NODE_DATA(node), zonerefs);
		zonerefs += nr_zones;
	}

	zonerefs->zone = NULL;
	zonerefs->zone_idx = 0;
}

#endif	/* CONFIG_NUMA */

/*
 * Boot pageset table. One per cpu which is going to be used for all
 * zones and all nodes. The parameters will be set in such a way
 * that an item put on a list will immediately be handed over to
 * the buddy list. This is safe since pageset manipulation is done
 * with interrupts disabled.
 *
 * The boot_pagesets must be kept even after bootup is complete for
 * unused processors and/or zones. They do play a role for bootstrapping
 * hotplugged processors.
 *
 * zoneinfo_show() and maybe other functions do
 * not check if the processor is online before following the pageset pointer.
 * Other parts of the kernel may not check if the zone is available.
 */
static void per_cpu_pages_init(struct per_cpu_pages *pcp, struct per_cpu_zonestat *pzstats);
/* These effectively disable the pcplists in the boot pageset completely */
#define BOOT_PAGESET_HIGH	0
#define BOOT_PAGESET_BATCH	1
static DEFINE_PER_CPU(struct per_cpu_pages, boot_pageset);
static DEFINE_PER_CPU(struct per_cpu_zonestat, boot_zonestats);

static void __build_all_zonelists(void *data)
{
	int nid;
	int __maybe_unused cpu;
	pg_data_t *self = data;
	unsigned long flags;

	/*
<<<<<<< HEAD
	 * Explicitly disable this CPU's interrupts before taking seqlock
	 * to prevent any IRQ handler from calling into the page allocator
	 * (e.g. GFP_ATOMIC) that could hit zonelist_iter_begin and livelock.
	 */
	local_irq_save(flags);
	/*
	 * Explicitly disable this CPU's synchronous printk() before taking
	 * seqlock to prevent any printk() from trying to hold port->lock, for
=======
	 * The zonelist_update_seq must be acquired with irqsave because the
	 * reader can be invoked from IRQ with GFP_ATOMIC.
	 */
	write_seqlock_irqsave(&zonelist_update_seq, flags);
	/*
	 * Also disable synchronous printk() to prevent any printk() from
	 * trying to hold port->lock, for
>>>>>>> 98817289
	 * tty_insert_flip_string_and_push_buffer() on other CPU might be
	 * calling kmalloc(GFP_ATOMIC | __GFP_NOWARN) with port->lock held.
	 */
	printk_deferred_enter();
<<<<<<< HEAD
	write_seqlock(&zonelist_update_seq);
=======
>>>>>>> 98817289

#ifdef CONFIG_NUMA
	memset(node_load, 0, sizeof(node_load));
#endif

	/*
	 * This node is hotadded and no memory is yet present.   So just
	 * building zonelists is fine - no need to touch other nodes.
	 */
	if (self && !node_online(self->node_id)) {
		build_zonelists(self);
	} else {
		/*
		 * All possible nodes have pgdat preallocated
		 * in free_area_init
		 */
		for_each_node(nid) {
			pg_data_t *pgdat = NODE_DATA(nid);

			build_zonelists(pgdat);
		}

#ifdef CONFIG_HAVE_MEMORYLESS_NODES
		/*
		 * We now know the "local memory node" for each node--
		 * i.e., the node of the first zone in the generic zonelist.
		 * Set up numa_mem percpu variable for on-line cpus.  During
		 * boot, only the boot cpu should be on-line;  we'll init the
		 * secondary cpus' numa_mem as they come on-line.  During
		 * node/memory hotplug, we'll fixup all on-line cpus.
		 */
		for_each_online_cpu(cpu)
			set_cpu_numa_mem(cpu, local_memory_node(cpu_to_node(cpu)));
#endif
	}

<<<<<<< HEAD
	write_sequnlock(&zonelist_update_seq);
	printk_deferred_exit();
	local_irq_restore(flags);
=======
	printk_deferred_exit();
	write_sequnlock_irqrestore(&zonelist_update_seq, flags);
>>>>>>> 98817289
}

static noinline void __init
build_all_zonelists_init(void)
{
	int cpu;

	__build_all_zonelists(NULL);

	/*
	 * Initialize the boot_pagesets that are going to be used
	 * for bootstrapping processors. The real pagesets for
	 * each zone will be allocated later when the per cpu
	 * allocator is available.
	 *
	 * boot_pagesets are used also for bootstrapping offline
	 * cpus if the system is already booted because the pagesets
	 * are needed to initialize allocators on a specific cpu too.
	 * F.e. the percpu allocator needs the page allocator which
	 * needs the percpu allocator in order to allocate its pagesets
	 * (a chicken-egg dilemma).
	 */
	for_each_possible_cpu(cpu)
		per_cpu_pages_init(&per_cpu(boot_pageset, cpu), &per_cpu(boot_zonestats, cpu));

	mminit_verify_zonelist();
	cpuset_init_current_mems_allowed();
}

/*
 * unless system_state == SYSTEM_BOOTING.
 *
 * __ref due to call of __init annotated helper build_all_zonelists_init
 * [protected by SYSTEM_BOOTING].
 */
void __ref build_all_zonelists(pg_data_t *pgdat)
{
	unsigned long vm_total_pages;

	if (system_state == SYSTEM_BOOTING) {
		build_all_zonelists_init();
	} else {
		__build_all_zonelists(pgdat);
		/* cpuset refresh routine should be here */
	}
	/* Get the number of free pages beyond high watermark in all zones. */
	vm_total_pages = nr_free_zone_pages(gfp_zone(GFP_HIGHUSER_MOVABLE));
	/*
	 * Disable grouping by mobility if the number of pages in the
	 * system is too low to allow the mechanism to work. It would be
	 * more accurate, but expensive to check per-zone. This check is
	 * made on memory-hotadd so a system can start with mobility
	 * disabled and enable it later
	 */
	if (vm_total_pages < (pageblock_nr_pages * MIGRATE_TYPES))
		page_group_by_mobility_disabled = 1;
	else
		page_group_by_mobility_disabled = 0;

	pr_info("Built %u zonelists, mobility grouping %s.  Total pages: %ld\n",
		nr_online_nodes,
		page_group_by_mobility_disabled ? "off" : "on",
		vm_total_pages);
#ifdef CONFIG_NUMA
	pr_info("Policy zone: %s\n", zone_names[policy_zone]);
#endif
}

static int zone_batchsize(struct zone *zone)
{
#ifdef CONFIG_MMU
	int batch;

	/*
	 * The number of pages to batch allocate is either ~0.1%
	 * of the zone or 1MB, whichever is smaller. The batch
	 * size is striking a balance between allocation latency
	 * and zone lock contention.
	 */
	batch = min(zone_managed_pages(zone) >> 10, SZ_1M / PAGE_SIZE);
	batch /= 4;		/* We effectively *= 4 below */
	if (batch < 1)
		batch = 1;

	/*
	 * Clamp the batch to a 2^n - 1 value. Having a power
	 * of 2 value was found to be more likely to have
	 * suboptimal cache aliasing properties in some cases.
	 *
	 * For example if 2 tasks are alternately allocating
	 * batches of pages, one task can end up with a lot
	 * of pages of one half of the possible page colors
	 * and the other with pages of the other colors.
	 */
	batch = rounddown_pow_of_two(batch + batch/2) - 1;

	return batch;

#else
	/* The deferral and batching of frees should be suppressed under NOMMU
	 * conditions.
	 *
	 * The problem is that NOMMU needs to be able to allocate large chunks
	 * of contiguous memory as there's no hardware page translation to
	 * assemble apparent contiguous memory from discontiguous pages.
	 *
	 * Queueing large contiguous runs of pages for batching, however,
	 * causes the pages to actually be freed in smaller chunks.  As there
	 * can be a significant delay between the individual batches being
	 * recycled, this leads to the once large chunks of space being
	 * fragmented and becoming unavailable for high-order allocations.
	 */
	return 0;
#endif
}

static int percpu_pagelist_high_fraction;
static int zone_highsize(struct zone *zone, int batch, int cpu_online)
{
#ifdef CONFIG_MMU
	int high;
	int nr_split_cpus;
	unsigned long total_pages;

	if (!percpu_pagelist_high_fraction) {
		/*
		 * By default, the high value of the pcp is based on the zone
		 * low watermark so that if they are full then background
		 * reclaim will not be started prematurely.
		 */
		total_pages = low_wmark_pages(zone);
	} else {
		/*
		 * If percpu_pagelist_high_fraction is configured, the high
		 * value is based on a fraction of the managed pages in the
		 * zone.
		 */
		total_pages = zone_managed_pages(zone) / percpu_pagelist_high_fraction;
	}

	/*
	 * Split the high value across all online CPUs local to the zone. Note
	 * that early in boot that CPUs may not be online yet and that during
	 * CPU hotplug that the cpumask is not yet updated when a CPU is being
	 * onlined. For memory nodes that have no CPUs, split pcp->high across
	 * all online CPUs to mitigate the risk that reclaim is triggered
	 * prematurely due to pages stored on pcp lists.
	 */
	nr_split_cpus = cpumask_weight(cpumask_of_node(zone_to_nid(zone))) + cpu_online;
	if (!nr_split_cpus)
		nr_split_cpus = num_online_cpus();
	high = total_pages / nr_split_cpus;

	/*
	 * Ensure high is at least batch*4. The multiple is based on the
	 * historical relationship between high and batch.
	 */
	high = max(high, batch << 2);

	return high;
#else
	return 0;
#endif
}

/*
 * pcp->high and pcp->batch values are related and generally batch is lower
 * than high. They are also related to pcp->count such that count is lower
 * than high, and as soon as it reaches high, the pcplist is flushed.
 *
 * However, guaranteeing these relations at all times would require e.g. write
 * barriers here but also careful usage of read barriers at the read side, and
 * thus be prone to error and bad for performance. Thus the update only prevents
 * store tearing. Any new users of pcp->batch and pcp->high should ensure they
 * can cope with those fields changing asynchronously, and fully trust only the
 * pcp->count field on the local CPU with interrupts disabled.
 *
 * mutex_is_locked(&pcp_batch_high_lock) required when calling this function
 * outside of boot time (or some other assurance that no concurrent updaters
 * exist).
 */
static void pageset_update(struct per_cpu_pages *pcp, unsigned long high,
		unsigned long batch)
{
	WRITE_ONCE(pcp->batch, batch);
	WRITE_ONCE(pcp->high, high);
}

static void per_cpu_pages_init(struct per_cpu_pages *pcp, struct per_cpu_zonestat *pzstats)
{
	int pindex;

	memset(pcp, 0, sizeof(*pcp));
	memset(pzstats, 0, sizeof(*pzstats));

	spin_lock_init(&pcp->lock);
	for (pindex = 0; pindex < NR_PCP_LISTS; pindex++)
		INIT_LIST_HEAD(&pcp->lists[pindex]);

	/*
	 * Set batch and high values safe for a boot pageset. A true percpu
	 * pageset's initialization will update them subsequently. Here we don't
	 * need to be as careful as pageset_update() as nobody can access the
	 * pageset yet.
	 */
	pcp->high = BOOT_PAGESET_HIGH;
	pcp->batch = BOOT_PAGESET_BATCH;
	pcp->free_factor = 0;
}

static void __zone_set_pageset_high_and_batch(struct zone *zone, unsigned long high,
		unsigned long batch)
{
	struct per_cpu_pages *pcp;
	int cpu;

	for_each_possible_cpu(cpu) {
		pcp = per_cpu_ptr(zone->per_cpu_pageset, cpu);
		pageset_update(pcp, high, batch);
	}
}

/*
 * Calculate and set new high and batch values for all per-cpu pagesets of a
 * zone based on the zone's size.
 */
static void zone_set_pageset_high_and_batch(struct zone *zone, int cpu_online)
{
	int new_high, new_batch;

	new_batch = max(1, zone_batchsize(zone));
	new_high = zone_highsize(zone, new_batch, cpu_online);

	if (zone->pageset_high == new_high &&
	    zone->pageset_batch == new_batch)
		return;

	zone->pageset_high = new_high;
	zone->pageset_batch = new_batch;

	__zone_set_pageset_high_and_batch(zone, new_high, new_batch);
}

void __meminit setup_zone_pageset(struct zone *zone)
{
	int cpu;

	/* Size may be 0 on !SMP && !NUMA */
	if (sizeof(struct per_cpu_zonestat) > 0)
		zone->per_cpu_zonestats = alloc_percpu(struct per_cpu_zonestat);

	zone->per_cpu_pageset = alloc_percpu(struct per_cpu_pages);
	for_each_possible_cpu(cpu) {
		struct per_cpu_pages *pcp;
		struct per_cpu_zonestat *pzstats;

		pcp = per_cpu_ptr(zone->per_cpu_pageset, cpu);
		pzstats = per_cpu_ptr(zone->per_cpu_zonestats, cpu);
		per_cpu_pages_init(pcp, pzstats);
	}

	zone_set_pageset_high_and_batch(zone, 0);
}

/*
 * The zone indicated has a new number of managed_pages; batch sizes and percpu
 * page high values need to be recalculated.
 */
static void zone_pcp_update(struct zone *zone, int cpu_online)
{
	mutex_lock(&pcp_batch_high_lock);
	zone_set_pageset_high_and_batch(zone, cpu_online);
	mutex_unlock(&pcp_batch_high_lock);
}

/*
 * Allocate per cpu pagesets and initialize them.
 * Before this call only boot pagesets were available.
 */
void __init setup_per_cpu_pageset(void)
{
	struct pglist_data *pgdat;
	struct zone *zone;
	int __maybe_unused cpu;

	for_each_populated_zone(zone)
		setup_zone_pageset(zone);

#ifdef CONFIG_NUMA
	/*
	 * Unpopulated zones continue using the boot pagesets.
	 * The numa stats for these pagesets need to be reset.
	 * Otherwise, they will end up skewing the stats of
	 * the nodes these zones are associated with.
	 */
	for_each_possible_cpu(cpu) {
		struct per_cpu_zonestat *pzstats = &per_cpu(boot_zonestats, cpu);
		memset(pzstats->vm_numa_event, 0,
		       sizeof(pzstats->vm_numa_event));
	}
#endif

	for_each_online_pgdat(pgdat)
		pgdat->per_cpu_nodestats =
			alloc_percpu(struct per_cpu_nodestat);
}

__meminit void zone_pcp_init(struct zone *zone)
{
	/*
	 * per cpu subsystem is not up at this point. The following code
	 * relies on the ability of the linker to provide the
	 * offset of a (static) per cpu variable into the per cpu area.
	 */
	zone->per_cpu_pageset = &boot_pageset;
	zone->per_cpu_zonestats = &boot_zonestats;
	zone->pageset_high = BOOT_PAGESET_HIGH;
	zone->pageset_batch = BOOT_PAGESET_BATCH;

	if (populated_zone(zone))
		pr_debug("  %s zone: %lu pages, LIFO batch:%u\n", zone->name,
			 zone->present_pages, zone_batchsize(zone));
}

void adjust_managed_page_count(struct page *page, long count)
{
	atomic_long_add(count, &page_zone(page)->managed_pages);
	totalram_pages_add(count);
#ifdef CONFIG_HIGHMEM
	if (PageHighMem(page))
		totalhigh_pages_add(count);
#endif
}
EXPORT_SYMBOL(adjust_managed_page_count);

unsigned long free_reserved_area(void *start, void *end, int poison, const char *s)
{
	void *pos;
	unsigned long pages = 0;

	start = (void *)PAGE_ALIGN((unsigned long)start);
	end = (void *)((unsigned long)end & PAGE_MASK);
	for (pos = start; pos < end; pos += PAGE_SIZE, pages++) {
		struct page *page = virt_to_page(pos);
		void *direct_map_addr;

		/*
		 * 'direct_map_addr' might be different from 'pos'
		 * because some architectures' virt_to_page()
		 * work with aliases.  Getting the direct map
		 * address ensures that we get a _writeable_
		 * alias for the memset().
		 */
		direct_map_addr = page_address(page);
		/*
		 * Perform a kasan-unchecked memset() since this memory
		 * has not been initialized.
		 */
		direct_map_addr = kasan_reset_tag(direct_map_addr);
		if ((unsigned int)poison <= 0xFF)
			memset(direct_map_addr, poison, PAGE_SIZE);

		free_reserved_page(page);
	}

	if (pages && s)
		pr_info("Freeing %s memory: %ldK\n", s, K(pages));

	return pages;
}

static int page_alloc_cpu_dead(unsigned int cpu)
{
	struct zone *zone;

	lru_add_drain_cpu(cpu);
	mlock_drain_remote(cpu);
	drain_pages(cpu);

	/*
	 * Spill the event counters of the dead processor
	 * into the current processors event counters.
	 * This artificially elevates the count of the current
	 * processor.
	 */
	vm_events_fold_cpu(cpu);

	/*
	 * Zero the differential counters of the dead processor
	 * so that the vm statistics are consistent.
	 *
	 * This is only okay since the processor is dead and cannot
	 * race with what we are doing.
	 */
	cpu_vm_stats_fold(cpu);

	for_each_populated_zone(zone)
		zone_pcp_update(zone, 0);

	return 0;
}

static int page_alloc_cpu_online(unsigned int cpu)
{
	struct zone *zone;

	for_each_populated_zone(zone)
		zone_pcp_update(zone, 1);
	return 0;
}

void __init page_alloc_init_cpuhp(void)
{
	int ret;

	ret = cpuhp_setup_state_nocalls(CPUHP_PAGE_ALLOC,
					"mm/page_alloc:pcp",
					page_alloc_cpu_online,
					page_alloc_cpu_dead);
	WARN_ON(ret < 0);
}

/*
 * calculate_totalreserve_pages - called when sysctl_lowmem_reserve_ratio
 *	or min_free_kbytes changes.
 */
static void calculate_totalreserve_pages(void)
{
	struct pglist_data *pgdat;
	unsigned long reserve_pages = 0;
	enum zone_type i, j;

	for_each_online_pgdat(pgdat) {

		pgdat->totalreserve_pages = 0;

		for (i = 0; i < MAX_NR_ZONES; i++) {
			struct zone *zone = pgdat->node_zones + i;
			long max = 0;
			unsigned long managed_pages = zone_managed_pages(zone);

			/* Find valid and maximum lowmem_reserve in the zone */
			for (j = i; j < MAX_NR_ZONES; j++) {
				if (zone->lowmem_reserve[j] > max)
					max = zone->lowmem_reserve[j];
			}

			/* we treat the high watermark as reserved pages. */
			max += high_wmark_pages(zone);

			if (max > managed_pages)
				max = managed_pages;

			pgdat->totalreserve_pages += max;

			reserve_pages += max;
		}
	}
	totalreserve_pages = reserve_pages;
}

/*
 * setup_per_zone_lowmem_reserve - called whenever
 *	sysctl_lowmem_reserve_ratio changes.  Ensures that each zone
 *	has a correct pages reserved value, so an adequate number of
 *	pages are left in the zone after a successful __alloc_pages().
 */
static void setup_per_zone_lowmem_reserve(void)
{
	struct pglist_data *pgdat;
	enum zone_type i, j;

	for_each_online_pgdat(pgdat) {
		for (i = 0; i < MAX_NR_ZONES - 1; i++) {
			struct zone *zone = &pgdat->node_zones[i];
			int ratio = sysctl_lowmem_reserve_ratio[i];
			bool clear = !ratio || !zone_managed_pages(zone);
			unsigned long managed_pages = 0;

			for (j = i + 1; j < MAX_NR_ZONES; j++) {
				struct zone *upper_zone = &pgdat->node_zones[j];

				managed_pages += zone_managed_pages(upper_zone);

				if (clear)
					zone->lowmem_reserve[j] = 0;
				else
					zone->lowmem_reserve[j] = managed_pages / ratio;
			}
		}
	}

	/* update totalreserve_pages */
	calculate_totalreserve_pages();
}

static void __setup_per_zone_wmarks(void)
{
	unsigned long pages_min = min_free_kbytes >> (PAGE_SHIFT - 10);
	unsigned long lowmem_pages = 0;
	struct zone *zone;
	unsigned long flags;

	/* Calculate total number of !ZONE_HIGHMEM and !ZONE_MOVABLE pages */
	for_each_zone(zone) {
		if (!is_highmem(zone) && zone_idx(zone) != ZONE_MOVABLE)
			lowmem_pages += zone_managed_pages(zone);
	}

	for_each_zone(zone) {
		u64 tmp;

		spin_lock_irqsave(&zone->lock, flags);
		tmp = (u64)pages_min * zone_managed_pages(zone);
		do_div(tmp, lowmem_pages);
		if (is_highmem(zone) || zone_idx(zone) == ZONE_MOVABLE) {
			/*
			 * __GFP_HIGH and PF_MEMALLOC allocations usually don't
			 * need highmem and movable zones pages, so cap pages_min
			 * to a small  value here.
			 *
			 * The WMARK_HIGH-WMARK_LOW and (WMARK_LOW-WMARK_MIN)
			 * deltas control async page reclaim, and so should
			 * not be capped for highmem and movable zones.
			 */
			unsigned long min_pages;

			min_pages = zone_managed_pages(zone) / 1024;
			min_pages = clamp(min_pages, SWAP_CLUSTER_MAX, 128UL);
			zone->_watermark[WMARK_MIN] = min_pages;
		} else {
			/*
			 * If it's a lowmem zone, reserve a number of pages
			 * proportionate to the zone's size.
			 */
			zone->_watermark[WMARK_MIN] = tmp;
		}

		/*
		 * Set the kswapd watermarks distance according to the
		 * scale factor in proportion to available memory, but
		 * ensure a minimum size on small systems.
		 */
		tmp = max_t(u64, tmp >> 2,
			    mult_frac(zone_managed_pages(zone),
				      watermark_scale_factor, 10000));

		zone->watermark_boost = 0;
		zone->_watermark[WMARK_LOW]  = min_wmark_pages(zone) + tmp;
		zone->_watermark[WMARK_HIGH] = low_wmark_pages(zone) + tmp;
		zone->_watermark[WMARK_PROMO] = high_wmark_pages(zone) + tmp;

		spin_unlock_irqrestore(&zone->lock, flags);
	}

	/* update totalreserve_pages */
	calculate_totalreserve_pages();
}

/**
 * setup_per_zone_wmarks - called when min_free_kbytes changes
 * or when memory is hot-{added|removed}
 *
 * Ensures that the watermark[min,low,high] values for each zone are set
 * correctly with respect to min_free_kbytes.
 */
void setup_per_zone_wmarks(void)
{
	struct zone *zone;
	static DEFINE_SPINLOCK(lock);

	spin_lock(&lock);
	__setup_per_zone_wmarks();
	spin_unlock(&lock);

	/*
	 * The watermark size have changed so update the pcpu batch
	 * and high limits or the limits may be inappropriate.
	 */
	for_each_zone(zone)
		zone_pcp_update(zone, 0);
}

/*
 * Initialise min_free_kbytes.
 *
 * For small machines we want it small (128k min).  For large machines
 * we want it large (256MB max).  But it is not linear, because network
 * bandwidth does not increase linearly with machine size.  We use
 *
 *	min_free_kbytes = 4 * sqrt(lowmem_kbytes), for better accuracy:
 *	min_free_kbytes = sqrt(lowmem_kbytes * 16)
 *
 * which yields
 *
 * 16MB:	512k
 * 32MB:	724k
 * 64MB:	1024k
 * 128MB:	1448k
 * 256MB:	2048k
 * 512MB:	2896k
 * 1024MB:	4096k
 * 2048MB:	5792k
 * 4096MB:	8192k
 * 8192MB:	11584k
 * 16384MB:	16384k
 */
void calculate_min_free_kbytes(void)
{
	unsigned long lowmem_kbytes;
	int new_min_free_kbytes;

	lowmem_kbytes = nr_free_buffer_pages() * (PAGE_SIZE >> 10);
	new_min_free_kbytes = int_sqrt(lowmem_kbytes * 16);

	if (new_min_free_kbytes > user_min_free_kbytes)
		min_free_kbytes = clamp(new_min_free_kbytes, 128, 262144);
	else
		pr_warn("min_free_kbytes is not updated to %d because user defined value %d is preferred\n",
				new_min_free_kbytes, user_min_free_kbytes);

}

int __meminit init_per_zone_wmark_min(void)
{
	calculate_min_free_kbytes();
	setup_per_zone_wmarks();
	refresh_zone_stat_thresholds();
	setup_per_zone_lowmem_reserve();

#ifdef CONFIG_NUMA
	setup_min_unmapped_ratio();
	setup_min_slab_ratio();
#endif

	khugepaged_min_free_kbytes_update();

	return 0;
}
postcore_initcall(init_per_zone_wmark_min)

/*
 * min_free_kbytes_sysctl_handler - just a wrapper around proc_dointvec() so
 *	that we can call two helper functions whenever min_free_kbytes
 *	changes.
 */
static int min_free_kbytes_sysctl_handler(struct ctl_table *table, int write,
		void *buffer, size_t *length, loff_t *ppos)
{
	int rc;

	rc = proc_dointvec_minmax(table, write, buffer, length, ppos);
	if (rc)
		return rc;

	if (write) {
		user_min_free_kbytes = min_free_kbytes;
		setup_per_zone_wmarks();
	}
	return 0;
}

static int watermark_scale_factor_sysctl_handler(struct ctl_table *table, int write,
		void *buffer, size_t *length, loff_t *ppos)
{
	int rc;

	rc = proc_dointvec_minmax(table, write, buffer, length, ppos);
	if (rc)
		return rc;

	if (write)
		setup_per_zone_wmarks();

	return 0;
}

#ifdef CONFIG_NUMA
static void setup_min_unmapped_ratio(void)
{
	pg_data_t *pgdat;
	struct zone *zone;

	for_each_online_pgdat(pgdat)
		pgdat->min_unmapped_pages = 0;

	for_each_zone(zone)
		zone->zone_pgdat->min_unmapped_pages += (zone_managed_pages(zone) *
						         sysctl_min_unmapped_ratio) / 100;
}


static int sysctl_min_unmapped_ratio_sysctl_handler(struct ctl_table *table, int write,
		void *buffer, size_t *length, loff_t *ppos)
{
	int rc;

	rc = proc_dointvec_minmax(table, write, buffer, length, ppos);
	if (rc)
		return rc;

	setup_min_unmapped_ratio();

	return 0;
}

static void setup_min_slab_ratio(void)
{
	pg_data_t *pgdat;
	struct zone *zone;

	for_each_online_pgdat(pgdat)
		pgdat->min_slab_pages = 0;

	for_each_zone(zone)
		zone->zone_pgdat->min_slab_pages += (zone_managed_pages(zone) *
						     sysctl_min_slab_ratio) / 100;
}

static int sysctl_min_slab_ratio_sysctl_handler(struct ctl_table *table, int write,
		void *buffer, size_t *length, loff_t *ppos)
{
	int rc;

	rc = proc_dointvec_minmax(table, write, buffer, length, ppos);
	if (rc)
		return rc;

	setup_min_slab_ratio();

	return 0;
}
#endif

/*
 * lowmem_reserve_ratio_sysctl_handler - just a wrapper around
 *	proc_dointvec() so that we can call setup_per_zone_lowmem_reserve()
 *	whenever sysctl_lowmem_reserve_ratio changes.
 *
 * The reserve ratio obviously has absolutely no relation with the
 * minimum watermarks. The lowmem reserve ratio can only make sense
 * if in function of the boot time zone sizes.
 */
static int lowmem_reserve_ratio_sysctl_handler(struct ctl_table *table,
		int write, void *buffer, size_t *length, loff_t *ppos)
{
	int i;

	proc_dointvec_minmax(table, write, buffer, length, ppos);

	for (i = 0; i < MAX_NR_ZONES; i++) {
		if (sysctl_lowmem_reserve_ratio[i] < 1)
			sysctl_lowmem_reserve_ratio[i] = 0;
	}

	setup_per_zone_lowmem_reserve();
	return 0;
}

/*
 * percpu_pagelist_high_fraction - changes the pcp->high for each zone on each
 * cpu. It is the fraction of total pages in each zone that a hot per cpu
 * pagelist can have before it gets flushed back to buddy allocator.
 */
static int percpu_pagelist_high_fraction_sysctl_handler(struct ctl_table *table,
		int write, void *buffer, size_t *length, loff_t *ppos)
{
	struct zone *zone;
	int old_percpu_pagelist_high_fraction;
	int ret;

	mutex_lock(&pcp_batch_high_lock);
	old_percpu_pagelist_high_fraction = percpu_pagelist_high_fraction;

	ret = proc_dointvec_minmax(table, write, buffer, length, ppos);
	if (!write || ret < 0)
		goto out;

	/* Sanity checking to avoid pcp imbalance */
	if (percpu_pagelist_high_fraction &&
	    percpu_pagelist_high_fraction < MIN_PERCPU_PAGELIST_HIGH_FRACTION) {
		percpu_pagelist_high_fraction = old_percpu_pagelist_high_fraction;
		ret = -EINVAL;
		goto out;
	}

	/* No change? */
	if (percpu_pagelist_high_fraction == old_percpu_pagelist_high_fraction)
		goto out;

	for_each_populated_zone(zone)
		zone_set_pageset_high_and_batch(zone, 0);
out:
	mutex_unlock(&pcp_batch_high_lock);
	return ret;
}

static struct ctl_table page_alloc_sysctl_table[] = {
	{
		.procname	= "min_free_kbytes",
		.data		= &min_free_kbytes,
		.maxlen		= sizeof(min_free_kbytes),
		.mode		= 0644,
		.proc_handler	= min_free_kbytes_sysctl_handler,
		.extra1		= SYSCTL_ZERO,
	},
	{
		.procname	= "watermark_boost_factor",
		.data		= &watermark_boost_factor,
		.maxlen		= sizeof(watermark_boost_factor),
		.mode		= 0644,
		.proc_handler	= proc_dointvec_minmax,
		.extra1		= SYSCTL_ZERO,
	},
	{
		.procname	= "watermark_scale_factor",
		.data		= &watermark_scale_factor,
		.maxlen		= sizeof(watermark_scale_factor),
		.mode		= 0644,
		.proc_handler	= watermark_scale_factor_sysctl_handler,
		.extra1		= SYSCTL_ONE,
		.extra2		= SYSCTL_THREE_THOUSAND,
	},
	{
		.procname	= "percpu_pagelist_high_fraction",
		.data		= &percpu_pagelist_high_fraction,
		.maxlen		= sizeof(percpu_pagelist_high_fraction),
		.mode		= 0644,
		.proc_handler	= percpu_pagelist_high_fraction_sysctl_handler,
		.extra1		= SYSCTL_ZERO,
	},
	{
		.procname	= "lowmem_reserve_ratio",
		.data		= &sysctl_lowmem_reserve_ratio,
		.maxlen		= sizeof(sysctl_lowmem_reserve_ratio),
		.mode		= 0644,
		.proc_handler	= lowmem_reserve_ratio_sysctl_handler,
	},
#ifdef CONFIG_NUMA
	{
		.procname	= "numa_zonelist_order",
		.data		= &numa_zonelist_order,
		.maxlen		= NUMA_ZONELIST_ORDER_LEN,
		.mode		= 0644,
		.proc_handler	= numa_zonelist_order_handler,
	},
	{
		.procname	= "min_unmapped_ratio",
		.data		= &sysctl_min_unmapped_ratio,
		.maxlen		= sizeof(sysctl_min_unmapped_ratio),
		.mode		= 0644,
		.proc_handler	= sysctl_min_unmapped_ratio_sysctl_handler,
		.extra1		= SYSCTL_ZERO,
		.extra2		= SYSCTL_ONE_HUNDRED,
	},
	{
		.procname	= "min_slab_ratio",
		.data		= &sysctl_min_slab_ratio,
		.maxlen		= sizeof(sysctl_min_slab_ratio),
		.mode		= 0644,
		.proc_handler	= sysctl_min_slab_ratio_sysctl_handler,
		.extra1		= SYSCTL_ZERO,
		.extra2		= SYSCTL_ONE_HUNDRED,
	},
#endif
	{}
};

void __init page_alloc_sysctl_init(void)
{
	register_sysctl_init("vm", page_alloc_sysctl_table);
}

#ifdef CONFIG_CONTIG_ALLOC
/* Usage: See admin-guide/dynamic-debug-howto.rst */
static void alloc_contig_dump_pages(struct list_head *page_list)
{
	DEFINE_DYNAMIC_DEBUG_METADATA(descriptor, "migrate failure");

	if (DYNAMIC_DEBUG_BRANCH(descriptor)) {
		struct page *page;

		dump_stack();
		list_for_each_entry(page, page_list, lru)
			dump_page(page, "migration failure");
	}
}

/* [start, end) must belong to a single zone. */
int __alloc_contig_migrate_range(struct compact_control *cc,
					unsigned long start, unsigned long end)
{
	/* This function is based on compact_zone() from compaction.c. */
	unsigned int nr_reclaimed;
	unsigned long pfn = start;
	unsigned int tries = 0;
	int ret = 0;
	struct migration_target_control mtc = {
		.nid = zone_to_nid(cc->zone),
		.gfp_mask = GFP_USER | __GFP_MOVABLE | __GFP_RETRY_MAYFAIL,
	};

	lru_cache_disable();

	while (pfn < end || !list_empty(&cc->migratepages)) {
		if (fatal_signal_pending(current)) {
			ret = -EINTR;
			break;
		}

		if (list_empty(&cc->migratepages)) {
			cc->nr_migratepages = 0;
			ret = isolate_migratepages_range(cc, pfn, end);
			if (ret && ret != -EAGAIN)
				break;
			pfn = cc->migrate_pfn;
			tries = 0;
		} else if (++tries == 5) {
			ret = -EBUSY;
			break;
		}

		nr_reclaimed = reclaim_clean_pages_from_list(cc->zone,
							&cc->migratepages);
		cc->nr_migratepages -= nr_reclaimed;

		ret = migrate_pages(&cc->migratepages, alloc_migration_target,
			NULL, (unsigned long)&mtc, cc->mode, MR_CONTIG_RANGE, NULL);

		/*
		 * On -ENOMEM, migrate_pages() bails out right away. It is pointless
		 * to retry again over this error, so do the same here.
		 */
		if (ret == -ENOMEM)
			break;
	}

	lru_cache_enable();
	if (ret < 0) {
		if (!(cc->gfp_mask & __GFP_NOWARN) && ret == -EBUSY)
			alloc_contig_dump_pages(&cc->migratepages);
		putback_movable_pages(&cc->migratepages);
		return ret;
	}
	return 0;
}

/**
 * alloc_contig_range() -- tries to allocate given range of pages
 * @start:	start PFN to allocate
 * @end:	one-past-the-last PFN to allocate
 * @migratetype:	migratetype of the underlying pageblocks (either
 *			#MIGRATE_MOVABLE or #MIGRATE_CMA).  All pageblocks
 *			in range must have the same migratetype and it must
 *			be either of the two.
 * @gfp_mask:	GFP mask to use during compaction
 *
 * The PFN range does not have to be pageblock aligned. The PFN range must
 * belong to a single zone.
 *
 * The first thing this routine does is attempt to MIGRATE_ISOLATE all
 * pageblocks in the range.  Once isolated, the pageblocks should not
 * be modified by others.
 *
 * Return: zero on success or negative error code.  On success all
 * pages which PFN is in [start, end) are allocated for the caller and
 * need to be freed with free_contig_range().
 */
int alloc_contig_range(unsigned long start, unsigned long end,
		       unsigned migratetype, gfp_t gfp_mask)
{
	unsigned long outer_start, outer_end;
	int order;
	int ret = 0;

	struct compact_control cc = {
		.nr_migratepages = 0,
		.order = -1,
		.zone = page_zone(pfn_to_page(start)),
		.mode = MIGRATE_SYNC,
		.ignore_skip_hint = true,
		.no_set_skip_hint = true,
		.gfp_mask = current_gfp_context(gfp_mask),
		.alloc_contig = true,
	};
	INIT_LIST_HEAD(&cc.migratepages);

	/*
	 * What we do here is we mark all pageblocks in range as
	 * MIGRATE_ISOLATE.  Because pageblock and max order pages may
	 * have different sizes, and due to the way page allocator
	 * work, start_isolate_page_range() has special handlings for this.
	 *
	 * Once the pageblocks are marked as MIGRATE_ISOLATE, we
	 * migrate the pages from an unaligned range (ie. pages that
	 * we are interested in). This will put all the pages in
	 * range back to page allocator as MIGRATE_ISOLATE.
	 *
	 * When this is done, we take the pages in range from page
	 * allocator removing them from the buddy system.  This way
	 * page allocator will never consider using them.
	 *
	 * This lets us mark the pageblocks back as
	 * MIGRATE_CMA/MIGRATE_MOVABLE so that free pages in the
	 * aligned range but not in the unaligned, original range are
	 * put back to page allocator so that buddy can use them.
	 */

	ret = start_isolate_page_range(start, end, migratetype, 0, gfp_mask);
	if (ret)
		goto done;

	drain_all_pages(cc.zone);

	/*
	 * In case of -EBUSY, we'd like to know which page causes problem.
	 * So, just fall through. test_pages_isolated() has a tracepoint
	 * which will report the busy page.
	 *
	 * It is possible that busy pages could become available before
	 * the call to test_pages_isolated, and the range will actually be
	 * allocated.  So, if we fall through be sure to clear ret so that
	 * -EBUSY is not accidentally used or returned to caller.
	 */
	ret = __alloc_contig_migrate_range(&cc, start, end);
	if (ret && ret != -EBUSY)
		goto done;
	ret = 0;

	/*
	 * Pages from [start, end) are within a pageblock_nr_pages
	 * aligned blocks that are marked as MIGRATE_ISOLATE.  What's
	 * more, all pages in [start, end) are free in page allocator.
	 * What we are going to do is to allocate all pages from
	 * [start, end) (that is remove them from page allocator).
	 *
	 * The only problem is that pages at the beginning and at the
	 * end of interesting range may be not aligned with pages that
	 * page allocator holds, ie. they can be part of higher order
	 * pages.  Because of this, we reserve the bigger range and
	 * once this is done free the pages we are not interested in.
	 *
	 * We don't have to hold zone->lock here because the pages are
	 * isolated thus they won't get removed from buddy.
	 */

	order = 0;
	outer_start = start;
	while (!PageBuddy(pfn_to_page(outer_start))) {
		if (++order > MAX_ORDER) {
			outer_start = start;
			break;
		}
		outer_start &= ~0UL << order;
	}

	if (outer_start != start) {
		order = buddy_order(pfn_to_page(outer_start));

		/*
		 * outer_start page could be small order buddy page and
		 * it doesn't include start page. Adjust outer_start
		 * in this case to report failed page properly
		 * on tracepoint in test_pages_isolated()
		 */
		if (outer_start + (1UL << order) <= start)
			outer_start = start;
	}

	/* Make sure the range is really isolated. */
	if (test_pages_isolated(outer_start, end, 0)) {
		ret = -EBUSY;
		goto done;
	}

	/* Grab isolated pages from freelists. */
	outer_end = isolate_freepages_range(&cc, outer_start, end);
	if (!outer_end) {
		ret = -EBUSY;
		goto done;
	}

	/* Free head and tail (if any) */
	if (start != outer_start)
		free_contig_range(outer_start, start - outer_start);
	if (end != outer_end)
		free_contig_range(end, outer_end - end);

done:
	undo_isolate_page_range(start, end, migratetype);
	return ret;
}
EXPORT_SYMBOL(alloc_contig_range);

static int __alloc_contig_pages(unsigned long start_pfn,
				unsigned long nr_pages, gfp_t gfp_mask)
{
	unsigned long end_pfn = start_pfn + nr_pages;

	return alloc_contig_range(start_pfn, end_pfn, MIGRATE_MOVABLE,
				  gfp_mask);
}

static bool pfn_range_valid_contig(struct zone *z, unsigned long start_pfn,
				   unsigned long nr_pages)
{
	unsigned long i, end_pfn = start_pfn + nr_pages;
	struct page *page;

	for (i = start_pfn; i < end_pfn; i++) {
		page = pfn_to_online_page(i);
		if (!page)
			return false;

		if (page_zone(page) != z)
			return false;

		if (PageReserved(page))
			return false;

		if (PageHuge(page))
			return false;
	}
	return true;
}

static bool zone_spans_last_pfn(const struct zone *zone,
				unsigned long start_pfn, unsigned long nr_pages)
{
	unsigned long last_pfn = start_pfn + nr_pages - 1;

	return zone_spans_pfn(zone, last_pfn);
}

/**
 * alloc_contig_pages() -- tries to find and allocate contiguous range of pages
 * @nr_pages:	Number of contiguous pages to allocate
 * @gfp_mask:	GFP mask to limit search and used during compaction
 * @nid:	Target node
 * @nodemask:	Mask for other possible nodes
 *
 * This routine is a wrapper around alloc_contig_range(). It scans over zones
 * on an applicable zonelist to find a contiguous pfn range which can then be
 * tried for allocation with alloc_contig_range(). This routine is intended
 * for allocation requests which can not be fulfilled with the buddy allocator.
 *
 * The allocated memory is always aligned to a page boundary. If nr_pages is a
 * power of two, then allocated range is also guaranteed to be aligned to same
 * nr_pages (e.g. 1GB request would be aligned to 1GB).
 *
 * Allocated pages can be freed with free_contig_range() or by manually calling
 * __free_page() on each allocated page.
 *
 * Return: pointer to contiguous pages on success, or NULL if not successful.
 */
struct page *alloc_contig_pages(unsigned long nr_pages, gfp_t gfp_mask,
				int nid, nodemask_t *nodemask)
{
	unsigned long ret, pfn, flags;
	struct zonelist *zonelist;
	struct zone *zone;
	struct zoneref *z;

	zonelist = node_zonelist(nid, gfp_mask);
	for_each_zone_zonelist_nodemask(zone, z, zonelist,
					gfp_zone(gfp_mask), nodemask) {
		spin_lock_irqsave(&zone->lock, flags);

		pfn = ALIGN(zone->zone_start_pfn, nr_pages);
		while (zone_spans_last_pfn(zone, pfn, nr_pages)) {
			if (pfn_range_valid_contig(zone, pfn, nr_pages)) {
				/*
				 * We release the zone lock here because
				 * alloc_contig_range() will also lock the zone
				 * at some point. If there's an allocation
				 * spinning on this lock, it may win the race
				 * and cause alloc_contig_range() to fail...
				 */
				spin_unlock_irqrestore(&zone->lock, flags);
				ret = __alloc_contig_pages(pfn, nr_pages,
							gfp_mask);
				if (!ret)
					return pfn_to_page(pfn);
				spin_lock_irqsave(&zone->lock, flags);
			}
			pfn += nr_pages;
		}
		spin_unlock_irqrestore(&zone->lock, flags);
	}
	return NULL;
}
#endif /* CONFIG_CONTIG_ALLOC */

void free_contig_range(unsigned long pfn, unsigned long nr_pages)
{
	unsigned long count = 0;

	for (; nr_pages--; pfn++) {
		struct page *page = pfn_to_page(pfn);

		count += page_count(page) != 1;
		__free_page(page);
	}
	WARN(count != 0, "%lu pages are still in use!\n", count);
}
EXPORT_SYMBOL(free_contig_range);

/*
 * Effectively disable pcplists for the zone by setting the high limit to 0
 * and draining all cpus. A concurrent page freeing on another CPU that's about
 * to put the page on pcplist will either finish before the drain and the page
 * will be drained, or observe the new high limit and skip the pcplist.
 *
 * Must be paired with a call to zone_pcp_enable().
 */
void zone_pcp_disable(struct zone *zone)
{
	mutex_lock(&pcp_batch_high_lock);
	__zone_set_pageset_high_and_batch(zone, 0, 1);
	__drain_all_pages(zone, true);
}

void zone_pcp_enable(struct zone *zone)
{
	__zone_set_pageset_high_and_batch(zone, zone->pageset_high, zone->pageset_batch);
	mutex_unlock(&pcp_batch_high_lock);
}

void zone_pcp_reset(struct zone *zone)
{
	int cpu;
	struct per_cpu_zonestat *pzstats;

	if (zone->per_cpu_pageset != &boot_pageset) {
		for_each_online_cpu(cpu) {
			pzstats = per_cpu_ptr(zone->per_cpu_zonestats, cpu);
			drain_zonestat(zone, pzstats);
		}
		free_percpu(zone->per_cpu_pageset);
		zone->per_cpu_pageset = &boot_pageset;
		if (zone->per_cpu_zonestats != &boot_zonestats) {
			free_percpu(zone->per_cpu_zonestats);
			zone->per_cpu_zonestats = &boot_zonestats;
		}
	}
}

#ifdef CONFIG_MEMORY_HOTREMOVE
/*
 * All pages in the range must be in a single zone, must not contain holes,
 * must span full sections, and must be isolated before calling this function.
 */
void __offline_isolated_pages(unsigned long start_pfn, unsigned long end_pfn)
{
	unsigned long pfn = start_pfn;
	struct page *page;
	struct zone *zone;
	unsigned int order;
	unsigned long flags;

	offline_mem_sections(pfn, end_pfn);
	zone = page_zone(pfn_to_page(pfn));
	spin_lock_irqsave(&zone->lock, flags);
	while (pfn < end_pfn) {
		page = pfn_to_page(pfn);
		/*
		 * The HWPoisoned page may be not in buddy system, and
		 * page_count() is not 0.
		 */
		if (unlikely(!PageBuddy(page) && PageHWPoison(page))) {
			pfn++;
			continue;
		}
		/*
		 * At this point all remaining PageOffline() pages have a
		 * reference count of 0 and can simply be skipped.
		 */
		if (PageOffline(page)) {
			BUG_ON(page_count(page));
			BUG_ON(PageBuddy(page));
			pfn++;
			continue;
		}

		BUG_ON(page_count(page));
		BUG_ON(!PageBuddy(page));
		order = buddy_order(page);
		del_page_from_free_list(page, zone, order);
		pfn += (1 << order);
	}
	spin_unlock_irqrestore(&zone->lock, flags);
}
#endif

/*
 * This function returns a stable result only if called under zone lock.
 */
bool is_free_buddy_page(struct page *page)
{
	unsigned long pfn = page_to_pfn(page);
	unsigned int order;

	for (order = 0; order <= MAX_ORDER; order++) {
		struct page *page_head = page - (pfn & ((1 << order) - 1));

		if (PageBuddy(page_head) &&
		    buddy_order_unsafe(page_head) >= order)
			break;
	}

	return order <= MAX_ORDER;
}
EXPORT_SYMBOL(is_free_buddy_page);

#ifdef CONFIG_MEMORY_FAILURE
/*
 * Break down a higher-order page in sub-pages, and keep our target out of
 * buddy allocator.
 */
static void break_down_buddy_pages(struct zone *zone, struct page *page,
				   struct page *target, int low, int high,
				   int migratetype)
{
	unsigned long size = 1 << high;
	struct page *current_buddy, *next_page;

	while (high > low) {
		high--;
		size >>= 1;

		if (target >= &page[size]) {
			next_page = page + size;
			current_buddy = page;
		} else {
			next_page = page;
			current_buddy = page + size;
		}
		page = next_page;

		if (set_page_guard(zone, current_buddy, high, migratetype))
			continue;

		if (current_buddy != target) {
			add_to_free_list(current_buddy, zone, high, migratetype);
			set_buddy_order(current_buddy, high);
		}
	}
}

/*
 * Take a page that will be marked as poisoned off the buddy allocator.
 */
bool take_page_off_buddy(struct page *page)
{
	struct zone *zone = page_zone(page);
	unsigned long pfn = page_to_pfn(page);
	unsigned long flags;
	unsigned int order;
	bool ret = false;

	spin_lock_irqsave(&zone->lock, flags);
	for (order = 0; order <= MAX_ORDER; order++) {
		struct page *page_head = page - (pfn & ((1 << order) - 1));
		int page_order = buddy_order(page_head);

		if (PageBuddy(page_head) && page_order >= order) {
			unsigned long pfn_head = page_to_pfn(page_head);
			int migratetype = get_pfnblock_migratetype(page_head,
								   pfn_head);

			del_page_from_free_list(page_head, zone, page_order);
			break_down_buddy_pages(zone, page_head, page, 0,
						page_order, migratetype);
			SetPageHWPoisonTakenOff(page);
			if (!is_migrate_isolate(migratetype))
				__mod_zone_freepage_state(zone, -1, migratetype);
			ret = true;
			break;
		}
		if (page_count(page_head) > 0)
			break;
	}
	spin_unlock_irqrestore(&zone->lock, flags);
	return ret;
}

/*
 * Cancel takeoff done by take_page_off_buddy().
 */
bool put_page_back_buddy(struct page *page)
{
	struct zone *zone = page_zone(page);
	unsigned long pfn = page_to_pfn(page);
	unsigned long flags;
	int migratetype = get_pfnblock_migratetype(page, pfn);
	bool ret = false;

	spin_lock_irqsave(&zone->lock, flags);
	if (put_page_testzero(page)) {
		ClearPageHWPoisonTakenOff(page);
		__free_one_page(page, pfn, zone, 0, migratetype, FPI_NONE);
		if (TestClearPageHWPoison(page)) {
			ret = true;
		}
	}
	spin_unlock_irqrestore(&zone->lock, flags);

	return ret;
}
#endif

#ifdef CONFIG_ZONE_DMA
bool has_managed_dma(void)
{
	struct pglist_data *pgdat;

	for_each_online_pgdat(pgdat) {
		struct zone *zone = &pgdat->node_zones[ZONE_DMA];

		if (managed_zone(zone))
			return true;
	}
	return false;
}
#endif /* CONFIG_ZONE_DMA */

#ifdef CONFIG_UNACCEPTED_MEMORY

/* Counts number of zones with unaccepted pages. */
static DEFINE_STATIC_KEY_FALSE(zones_with_unaccepted_pages);

static bool lazy_accept = true;

static int __init accept_memory_parse(char *p)
{
	if (!strcmp(p, "lazy")) {
		lazy_accept = true;
		return 0;
	} else if (!strcmp(p, "eager")) {
		lazy_accept = false;
		return 0;
	} else {
		return -EINVAL;
	}
}
early_param("accept_memory", accept_memory_parse);

static bool page_contains_unaccepted(struct page *page, unsigned int order)
{
	phys_addr_t start = page_to_phys(page);
	phys_addr_t end = start + (PAGE_SIZE << order);

	return range_contains_unaccepted_memory(start, end);
}

static void accept_page(struct page *page, unsigned int order)
{
	phys_addr_t start = page_to_phys(page);

	accept_memory(start, start + (PAGE_SIZE << order));
}

static bool try_to_accept_memory_one(struct zone *zone)
{
	unsigned long flags;
	struct page *page;
	bool last;

	if (list_empty(&zone->unaccepted_pages))
		return false;

	spin_lock_irqsave(&zone->lock, flags);
	page = list_first_entry_or_null(&zone->unaccepted_pages,
					struct page, lru);
	if (!page) {
		spin_unlock_irqrestore(&zone->lock, flags);
		return false;
	}

	list_del(&page->lru);
	last = list_empty(&zone->unaccepted_pages);

	__mod_zone_freepage_state(zone, -MAX_ORDER_NR_PAGES, MIGRATE_MOVABLE);
	__mod_zone_page_state(zone, NR_UNACCEPTED, -MAX_ORDER_NR_PAGES);
	spin_unlock_irqrestore(&zone->lock, flags);

	accept_page(page, MAX_ORDER);

	__free_pages_ok(page, MAX_ORDER, FPI_TO_TAIL);

	if (last)
		static_branch_dec(&zones_with_unaccepted_pages);

	return true;
}

static bool try_to_accept_memory(struct zone *zone, unsigned int order)
{
	long to_accept;
	int ret = false;

	/* How much to accept to get to high watermark? */
	to_accept = high_wmark_pages(zone) -
		    (zone_page_state(zone, NR_FREE_PAGES) -
		    __zone_watermark_unusable_free(zone, order, 0));

	/* Accept at least one page */
	do {
		if (!try_to_accept_memory_one(zone))
			break;
		ret = true;
		to_accept -= MAX_ORDER_NR_PAGES;
	} while (to_accept > 0);

	return ret;
}

static inline bool has_unaccepted_memory(void)
{
	return static_branch_unlikely(&zones_with_unaccepted_pages);
}

static bool __free_unaccepted(struct page *page)
{
	struct zone *zone = page_zone(page);
	unsigned long flags;
	bool first = false;

	if (!lazy_accept)
		return false;

	spin_lock_irqsave(&zone->lock, flags);
	first = list_empty(&zone->unaccepted_pages);
	list_add_tail(&page->lru, &zone->unaccepted_pages);
	__mod_zone_freepage_state(zone, MAX_ORDER_NR_PAGES, MIGRATE_MOVABLE);
	__mod_zone_page_state(zone, NR_UNACCEPTED, MAX_ORDER_NR_PAGES);
	spin_unlock_irqrestore(&zone->lock, flags);

	if (first)
		static_branch_inc(&zones_with_unaccepted_pages);

	return true;
}

#else

static bool page_contains_unaccepted(struct page *page, unsigned int order)
{
	return false;
}

static void accept_page(struct page *page, unsigned int order)
{
}

static bool try_to_accept_memory(struct zone *zone, unsigned int order)
{
	return false;
}

static inline bool has_unaccepted_memory(void)
{
	return false;
}

static bool __free_unaccepted(struct page *page)
{
	BUILD_BUG();
	return false;
}

#endif /* CONFIG_UNACCEPTED_MEMORY */<|MERGE_RESOLUTION|>--- conflicted
+++ resolved
@@ -1185,11 +1185,6 @@
 					int pindex)
 {
 	unsigned long flags;
-<<<<<<< HEAD
-	int min_pindex = 0;
-	int max_pindex = NR_PCP_LISTS - 1;
-=======
->>>>>>> 98817289
 	unsigned int order;
 	bool isolated_pageblocks;
 	struct page *page;
@@ -2130,11 +2125,7 @@
 			int migratetype, unsigned int alloc_flags)
 {
 	unsigned long flags;
-<<<<<<< HEAD
-	int i, allocated = 0;
-=======
 	int i;
->>>>>>> 98817289
 
 	spin_lock_irqsave(&zone->lock, flags);
 	for (i = 0; i < count; ++i) {
@@ -2161,12 +2152,8 @@
 
 	__mod_zone_page_state(zone, NR_FREE_PAGES, -(i << order));
 	spin_unlock_irqrestore(&zone->lock, flags);
-<<<<<<< HEAD
-	return allocated;
-=======
 
 	return i;
->>>>>>> 98817289
 }
 
 #ifdef CONFIG_NUMA
@@ -2484,26 +2471,18 @@
 		list_del(&page->lru);
 		migratetype = get_pcppage_migratetype(page);
 
-<<<<<<< HEAD
-		/* Different zone, different pcp lock. */
-		if (zone != locked_zone) {
-=======
 		/*
 		 * Either different zone requiring a different pcp lock or
 		 * excessive lock hold times when freeing a large list of
 		 * pages.
 		 */
 		if (zone != locked_zone || batch_count == SWAP_CLUSTER_MAX) {
->>>>>>> 98817289
 			if (pcp) {
 				pcp_spin_unlock(pcp);
 				pcp_trylock_finish(UP_flags);
 			}
-<<<<<<< HEAD
-=======
 
 			batch_count = 0;
->>>>>>> 98817289
 
 			/*
 			 * trylock is necessary as pages may be getting freed
@@ -2519,10 +2498,6 @@
 				continue;
 			}
 			locked_zone = zone;
-<<<<<<< HEAD
-			batch_count = 0;
-=======
->>>>>>> 98817289
 		}
 
 		/*
@@ -2534,23 +2509,7 @@
 
 		trace_mm_page_free_batched(page);
 		free_unref_page_commit(zone, pcp, page, migratetype, 0);
-<<<<<<< HEAD
-
-		/*
-		 * Guard against excessive lock hold times when freeing
-		 * a large list of pages. Lock will be reacquired if
-		 * necessary on the next iteration.
-		 */
-		if (++batch_count == SWAP_CLUSTER_MAX) {
-			pcp_spin_unlock(pcp);
-			pcp_trylock_finish(UP_flags);
-			batch_count = 0;
-			pcp = NULL;
-			locked_zone = NULL;
-		}
-=======
 		batch_count++;
->>>>>>> 98817289
 	}
 
 	if (pcp) {
@@ -5130,16 +5089,6 @@
 	unsigned long flags;
 
 	/*
-<<<<<<< HEAD
-	 * Explicitly disable this CPU's interrupts before taking seqlock
-	 * to prevent any IRQ handler from calling into the page allocator
-	 * (e.g. GFP_ATOMIC) that could hit zonelist_iter_begin and livelock.
-	 */
-	local_irq_save(flags);
-	/*
-	 * Explicitly disable this CPU's synchronous printk() before taking
-	 * seqlock to prevent any printk() from trying to hold port->lock, for
-=======
 	 * The zonelist_update_seq must be acquired with irqsave because the
 	 * reader can be invoked from IRQ with GFP_ATOMIC.
 	 */
@@ -5147,15 +5096,10 @@
 	/*
 	 * Also disable synchronous printk() to prevent any printk() from
 	 * trying to hold port->lock, for
->>>>>>> 98817289
 	 * tty_insert_flip_string_and_push_buffer() on other CPU might be
 	 * calling kmalloc(GFP_ATOMIC | __GFP_NOWARN) with port->lock held.
 	 */
 	printk_deferred_enter();
-<<<<<<< HEAD
-	write_seqlock(&zonelist_update_seq);
-=======
->>>>>>> 98817289
 
 #ifdef CONFIG_NUMA
 	memset(node_load, 0, sizeof(node_load));
@@ -5192,14 +5136,8 @@
 #endif
 	}
 
-<<<<<<< HEAD
-	write_sequnlock(&zonelist_update_seq);
-	printk_deferred_exit();
-	local_irq_restore(flags);
-=======
 	printk_deferred_exit();
 	write_sequnlock_irqrestore(&zonelist_update_seq, flags);
->>>>>>> 98817289
 }
 
 static noinline void __init
