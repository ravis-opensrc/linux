--- conflicted
+++ resolved
@@ -5474,12 +5474,8 @@
 								pcp, pcp_list);
 		if (unlikely(!page)) {
 			/* Try and allocate at least one page */
-<<<<<<< HEAD
-			if (!nr_account)
-=======
 			if (!nr_account) {
 				pcp_spin_unlock_irqrestore(pcp, flags);
->>>>>>> d60c95ef
 				goto failed_irq;
 			}
 			break;
@@ -9681,8 +9677,6 @@
 	spin_unlock_irqrestore(&zone->lock, flags);
 	return ret;
 }
-<<<<<<< HEAD
-=======
 
 /*
  * Cancel takeoff done by take_page_off_buddy().
@@ -9707,7 +9701,6 @@
 
 	return ret;
 }
->>>>>>> d60c95ef
 #endif
 
 #ifdef CONFIG_ZONE_DMA
