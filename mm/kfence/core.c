--- conflicted
+++ resolved
@@ -860,31 +860,9 @@
 	}
 
 	/*
-<<<<<<< HEAD
-	 * Perform size check before switching kfence_allocation_gate, so that
-	 * we don't disable KFENCE without making an allocation.
-	 */
-	if (size > PAGE_SIZE)
-		return NULL;
-
-	/*
 	 * Skip allocations from non-default zones, including DMA. We cannot
 	 * guarantee that pages in the KFENCE pool will have the requested
 	 * properties (e.g. reside in DMAable memory).
-	 */
-	if ((flags & GFP_ZONEMASK) ||
-	    (s->flags & (SLAB_CACHE_DMA | SLAB_CACHE_DMA32)))
-		return NULL;
-
-	/*
-	 * allocation_gate only needs to become non-zero, so it doesn't make
-	 * sense to continue writing to it and pay the associated contention
-	 * cost, in case we have a large number of concurrent allocations.
-=======
-	 * Skip allocations from non-default zones, including DMA. We cannot
-	 * guarantee that pages in the KFENCE pool will have the requested
-	 * properties (e.g. reside in DMAable memory).
->>>>>>> df0cc57e
 	 */
 	if ((flags & GFP_ZONEMASK) ||
 	    (s->flags & (SLAB_CACHE_DMA | SLAB_CACHE_DMA32))) {
@@ -911,9 +889,6 @@
 	if (!READ_ONCE(kfence_enabled))
 		return NULL;
 
-<<<<<<< HEAD
-	return kfence_guarded_alloc(s, size, flags);
-=======
 	num_stack_entries = stack_trace_save(stack_entries, KFENCE_STACK_DEPTH, 0);
 
 	/*
@@ -933,7 +908,6 @@
 
 	return kfence_guarded_alloc(s, size, flags, stack_entries, num_stack_entries,
 				    alloc_stack_hash);
->>>>>>> df0cc57e
 }
 
 size_t kfence_ksize(const void *addr)
