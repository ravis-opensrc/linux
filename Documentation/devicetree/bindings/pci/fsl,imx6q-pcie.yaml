--- conflicted
+++ resolved
@@ -16,12 +16,9 @@
   The controller instances are dual mode where in they can work either in
   Root Port mode or Endpoint mode but one at a time.
 
-<<<<<<< HEAD
-=======
   See fsl,imx6q-pcie-ep.yaml for details on the Endpoint mode device tree
   bindings.
 
->>>>>>> 98817289
 properties:
   compatible:
     enum:
@@ -54,23 +51,7 @@
 
   clock-names:
     minItems: 3
-<<<<<<< HEAD
-    items:
-      - const: pcie
-      - const: pcie_bus
-      - const: pcie_phy
-      - enum: [ pcie_inbound_axi, pcie_aux ]
-
-  num-lanes:
-    const: 1
-
-  fsl,imx7d-pcie-phy:
-    $ref: /schemas/types.yaml#/definitions/phandle
-    description: A phandle to an fsl,imx7d-pcie-phy node. Additional
-      required properties for imx7d-pcie and imx8mq-pcie.
-=======
     maxItems: 4
->>>>>>> 98817289
 
   interrupts:
     items:
@@ -174,47 +155,6 @@
             - const: pcie_bus
             - const: pcie_aux
 
-allOf:
-  - $ref: /schemas/pci/snps,dw-pcie.yaml#
-  - if:
-      properties:
-        compatible:
-          contains:
-            const: fsl,imx6sx-pcie
-    then:
-      properties:
-        clock-names:
-          items:
-            - {}
-            - {}
-            - {}
-            - const: pcie_inbound_axi
-  - if:
-      properties:
-        compatible:
-          contains:
-            const: fsl,imx8mq-pcie
-    then:
-      properties:
-        clock-names:
-          items:
-            - {}
-            - {}
-            - {}
-            - const: pcie_aux
-  - if:
-      properties:
-        compatible:
-          not:
-            contains:
-              enum:
-                - fsl,imx6sx-pcie
-                - fsl,imx8mq-pcie
-    then:
-      properties:
-        clock-names:
-          maxItems: 3
-
 unevaluatedProperties: false
 
 examples:
